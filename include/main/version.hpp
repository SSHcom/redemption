/*
   This program is free software; you can redistribute it and/or modify
   it under the terms of the GNU General Public License as published by
   the Free Software Foundation; either version 2 of the License, or
   (at your option) any later version.

   This program is distributed in the hope that it will be useful,
   but WITHOUT ANY WARRANTY; without even the implied warranty of
   MERCHANTABILITY or FITNESS FOR A PARTICULAR PURPOSE.  See the
   GNU General Public License for more details.

   You should have received a copy of the GNU General Public License
   along with this program; if not, write to the Free Software
   Foundation, Inc., 675 Mass Ave, Cambridge, MA 02139, USA.

   Product name: redemption, a FLOSS RDP proxy
   Copyright (C) Wallix 2010-2013
   Author(s): Christophe Grosjean, Javier Caverni, Xavier Dunat,
              Olivier Hervieu, Martin Potier, Jonathan Poelen, Raphaël Zhou
              Meng Tan

   version number

*/

#pragma once

<<<<<<< HEAD
#define VERSION "7.1.3-proxy_recorder"
=======
#define VERSION "7.1.5"
>>>>>>> 3f1ad0a6
<|MERGE_RESOLUTION|>--- conflicted
+++ resolved
@@ -25,8 +25,4 @@
 
 #pragma once
 
-<<<<<<< HEAD
-#define VERSION "7.1.3-proxy_recorder"
-=======
 #define VERSION "7.1.5"
->>>>>>> 3f1ad0a6
