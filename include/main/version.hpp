/*
   This program is free software; you can redistribute it and/or modify
   it under the terms of the GNU General Public License as published by
   the Free Software Foundation; either version 2 of the License, or
   (at your option) any later version.

   This program is distributed in the hope that it will be useful,
   but WITHOUT ANY WARRANTY; without even the implied warranty of
   MERCHANTABILITY or FITNESS FOR A PARTICULAR PURPOSE.  See the
   GNU General Public License for more details.

   You should have received a copy of the GNU General Public License
   along with this program; if not, write to the Free Software
   Foundation, Inc., 675 Mass Ave, Cambridge, MA 02139, USA.

   Product name: redemption, a FLOSS RDP proxy
   Copyright (C) Wallix 2010-2013
   Author(s): Christophe Grosjean, Javier Caverni, Xavier Dunat,
              Olivier Hervieu, Martin Potier, Jonathan Poelen, Raphaël Zhou
              Meng Tan

   version number

*/

#pragma once

<<<<<<< HEAD
#define VERSION "1.2.47"

#include "utils/pp.hpp"

inline char const* redemption_info_version() noexcept
{
    return "ReDemPtion " VERSION
    #ifdef __clang__
        " (clang "
        PP_STRINGIFY(__clang_major__) "."
        PP_STRINGIFY(__clang_minor__) "."
        PP_STRINGIFY(__clang_patchlevel__)
        ")"
    #elif defined __GNUC__
        " (gcc "
        PP_STRINGIFY(__GNUC__) "."
        PP_STRINGIFY(__GNUC_MINOR__) "."
        # ifdef __GNUC_PATCHLEVEL__
        PP_STRINGIFY(__GNUC_PATCHLEVEL__)
        # endif
        ")"
    #endif
    #ifndef NDEBUG
        " (DEBUG)"
    #endif
    ;
}
=======
#define VERSION "1.2.49"
>>>>>>> ae50a707
<|MERGE_RESOLUTION|>--- conflicted
+++ resolved
@@ -25,34 +25,4 @@
 
 #pragma once
 
-<<<<<<< HEAD
-#define VERSION "1.2.47"
-
-#include "utils/pp.hpp"
-
-inline char const* redemption_info_version() noexcept
-{
-    return "ReDemPtion " VERSION
-    #ifdef __clang__
-        " (clang "
-        PP_STRINGIFY(__clang_major__) "."
-        PP_STRINGIFY(__clang_minor__) "."
-        PP_STRINGIFY(__clang_patchlevel__)
-        ")"
-    #elif defined __GNUC__
-        " (gcc "
-        PP_STRINGIFY(__GNUC__) "."
-        PP_STRINGIFY(__GNUC_MINOR__) "."
-        # ifdef __GNUC_PATCHLEVEL__
-        PP_STRINGIFY(__GNUC_PATCHLEVEL__)
-        # endif
-        ")"
-    #endif
-    #ifndef NDEBUG
-        " (DEBUG)"
-    #endif
-    ;
-}
-=======
-#define VERSION "1.2.49"
->>>>>>> ae50a707
+#define VERSION "1.2.49"