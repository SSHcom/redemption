/*
   This program is free software; you can redistribute it and/or modify
   it under the terms of the GNU General Public License as published by
   the Free Software Foundation; either version 2 of the License, or
   (at your option) any later version.

   This program is distributed in the hope that it will be useful,
   but WITHOUT ANY WARRANTY; without even the implied warranty of
   MERCHANTABILITY or FITNESS FOR A PARTICULAR PURPOSE.  See the
   GNU General Public License for more details.

   You should have received a copy of the GNU General Public License
   along with this program; if not, write to the Free Software
   Foundation, Inc., 675 Mass Ave, Cambridge, MA 02139, USA.

   Product name: redemption, a FLOSS RDP proxy
   Copyright (C) Wallix 2010-2013
   Author(s): Christophe Grosjean, Javier Caverni, Xavier Dunat,
              Olivier Hervieu, Martin Potier, Jonathan Poelen, Raphaël Zhou
              Meng Tan

   version number

*/

#pragma once

<<<<<<< HEAD
#define VERSION "7.1.2-proxy_recorder"
=======
#define VERSION "7.1.3"
>>>>>>> e001b388
<|MERGE_RESOLUTION|>--- conflicted
+++ resolved
@@ -25,8 +25,4 @@
 
 #pragma once
 
-<<<<<<< HEAD
-#define VERSION "7.1.2-proxy_recorder"
-=======
-#define VERSION "7.1.3"
->>>>>>> e001b388
+#define VERSION "7.1.3-proxy_recorder"
