/*
   This program is free software; you can redistribute it and/or modify
   it under the terms of the GNU General Public License as published by
   the Free Software Foundation; either version 2 of the License, or
   (at your option) any later version.

   This program is distributed in the hope that it will be useful,
   but WITHOUT ANY WARRANTY; without even the implied warranty of
   MERCHANTABILITY or FITNESS FOR A PARTICULAR PURPOSE.  See the
   GNU General Public License for more details.

   You should have received a copy of the GNU General Public License
   along with this program; if not, write to the Free Software
   Foundation, Inc., 675 Mass Ave, Cambridge, MA 02139, USA.

   Product name: redemption, a FLOSS RDP proxy
   Copyright (C) Wallix 2010-2013
   Author(s): Christophe Grosjean, Javier Caverni, Xavier Dunat,
              Olivier Hervieu, Martin Potier, Jonathan Poelen, Raphaël Zhou
              Meng Tan

   version number

*/

#pragma once

<<<<<<< HEAD
#define VERSION "7.1.5"
=======
#define VERSION "7.1.7"
>>>>>>> 02f0e6fd
<|MERGE_RESOLUTION|>--- conflicted
+++ resolved
@@ -25,8 +25,4 @@
 
 #pragma once
 
-<<<<<<< HEAD
-#define VERSION "7.1.5"
-=======
 #define VERSION "7.1.7"
->>>>>>> 02f0e6fd
