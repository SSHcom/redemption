/*
   This program is free software; you can redistribute it and/or modify
   it under the terms of the GNU General Public License as published by
   the Free Software Foundation; either version 2 of the License, or
   (at your option) any later version.

   This program is distributed in the hope that it will be useful,
   but WITHOUT ANY WARRANTY; without even the implied warranty of
   MERCHANTABILITY or FITNESS FOR A PARTICULAR PURPOSE. See the
   GNU General Public License for more details.

   You should have received a copy of the GNU General Public License
   along with this program; if not, write to the Free Software
   Foundation, Inc., 675 Mass Ave, Cambridge, MA 02139, USA.

   Product name: redemption, a FLOSS RDP proxy
   Copyright (C) Wallix 2013
   Author(s): Christophe Grosjean, Raphael Zhou

   File related utility functions
*/

#ifndef _REDEMPTION_UTILS_FILEUTILS_HPP_
#define _REDEMPTION_UTILS_FILEUTILS_HPP_

#include <sys/types.h>
#include <sys/stat.h>
#include <unistd.h>
#include <dirent.h>
#include <string.h>
#include <stdint.h>
#include <stdio.h>
#include <stdlib.h>
#include <errno.h>
#include <stddef.h>
#include <sys/socket.h>
#include <ctype.h>
#include "log.hpp"
#include "error.hpp"
<<<<<<< HEAD
#include <sys/stat.h>
=======
#include "regex.hpp"
>>>>>>> a3aa0977

static inline int filesize(const char * path)
{
    struct stat sb;
    int status = stat(path, &sb);
    if (status >= 0){
        return sb.st_size;
    }
    return -1;
}

static inline bool file_exist(const char * filename) {
    struct stat buffer;
    return (stat (filename, &buffer) == 0);
}

static inline bool canonical_path( const char * fullpath, char * path, size_t path_len
                                 , char * basename, size_t basename_len, char * extension
                                 , size_t extension_len, uint32_t verbose = 255)
{
    const char * end_of_path = strrchr(fullpath, '/');
    if (end_of_path){
        if (static_cast<size_t>(end_of_path + 1 - fullpath) <= path_len) {
            memcpy(path, fullpath, end_of_path + 1 - fullpath);
            path[end_of_path + 1 - fullpath] = 0;
        }
        else {
            if (verbose >= 255) {
                LOG(LOG_ERR, "canonical_path : Path too long for the buffer\n");
            }
            return false;
        }
        const char * start_of_extension = strrchr(end_of_path + 1, '.');
        if (start_of_extension){
            snprintf(extension, extension_len, "%s", start_of_extension);
            //strcpy(extension, start_of_extension);
            if (start_of_extension > end_of_path + 1){
                if (static_cast<size_t>(start_of_extension - end_of_path - 1) <= basename_len) {
                    memcpy(basename, end_of_path + 1, start_of_extension - end_of_path - 1);
                    basename[start_of_extension - end_of_path - 1] = 0;
                }
                else {
                    if (verbose >= 255) {
                        LOG(LOG_ERR, "canonical_path : basename too long for the buffer\n");
                    }
                    return false;
                }
            }
            // else no basename : leave output buffer for name untouched
        }
        else {
            if (end_of_path[1]){
                snprintf(basename, basename_len, "%s", end_of_path + 1);
                //strcpy(basename, end_of_path + 1);
                // default extension : leave whatever is in extension output buffer
            }
            else {
                // default name : leave whatever is in name output buffer
                // default extension : leave whatever is in extension output buffer
            }
        }
    }
    else {
        // default path : leave whatever is in path output buffer
        const char * start_of_extension = strrchr(fullpath, '.');
        if (start_of_extension){
            snprintf(extension, extension_len, "%s", start_of_extension);
            // strcpy(extension, start_of_extension);
            if (start_of_extension > fullpath){
                if (static_cast<size_t>(start_of_extension - fullpath) <= basename_len) {
                    memcpy(basename, fullpath, start_of_extension - fullpath);
                    basename[start_of_extension - fullpath] = 0;
                }
                else {
                    if (verbose >= 255) {
                        LOG(LOG_ERR, "canonical_path : basename too long for the buffer\n");
                    }
                    return false;
                }
            }
            // else no basename : leave output buffer for name untouched
        }
        else {
            if (fullpath[0]){
                snprintf(basename, basename_len, "%s", fullpath);
                // strcpy(basename, fullpath);
                // default extension : leave whatever is in extension output buffer
            }
            else {
                // default name : leave whatever is in name output buffer
                // default extension : leave whatever is in extension output buffer
            }
        }
    }
    if (verbose >= 255) {
        LOG(LOG_INFO, "canonical_path : %s%s%s\n", path, basename, extension);
    }
    return true;
}

static inline char * pathncpy(char * dest, const char * src, const size_t n) {
    TODO("use error return value instead of raisong an exception. The returned pointer is only used in tests, not code anyway");
    size_t src_len = strnlen(src, n);
    if (src_len >= n) {
        LOG(LOG_INFO, "can't copy path, no room in dest path (available %d): %s\n", static_cast<int>(n), src);
        throw Error(ERR_PATH_TOO_LONG);
    }
    if ((src_len == 0) && (n >= 3)){
        memcpy(dest, "./", 3);
    }
    else {
        memcpy(dest, src, src_len + 1);
        if (src[src_len - 1] != '/') {
            if (src_len + 1 >= n) {
                LOG(LOG_INFO, "can't copy path, no room in dest path to add trailing slash: %s\n", src);
                throw Error(ERR_PATH_TOO_LONG);
            }
            dest[src_len] = '/';
            dest[src_len+1] = 0;
        }
    }
    return dest;
}

static inline void clear_files_flv_meta_png(const char * path, const char * prefix, uint32_t verbose = 255)
{
    DIR * d = opendir(path);
    if (d){
//        char static_buffer[8192];
        char buffer[8192];
        size_t path_len = strlen(path);
        size_t prefix_len = strlen(prefix);
        size_t file_len = 1024;
//        size_t file_len = pathconf(path, _PC_NAME_MAX) + 1;
//        char * buffer = static_buffer;

/*
        if (file_len < 4000){
            if (verbose >= 255) {
                LOG(LOG_WARNING, "File name length is in normal range (%u), using static buffer", static_cast<unsigned>(file_len));
            }
            file_len = 4000;
        }
        else {
            if (verbose >= 255) {
                LOG(LOG_WARNING, "Max file name too large (%u), using dynamic buffer", static_cast<unsigned>(file_len));
            }

            char * buffer = (char*)malloc(file_len + path_len + 1);
            if (!buffer){
                if (verbose >= 255) {
                    LOG(LOG_WARNING, "Memory allocation failed for file name buffer, using static buffer");
                }
                buffer = static_buffer;
                file_len = 4000;
            }
        }
*/
        if (file_len + path_len + 1 > sizeof(buffer)) {
            LOG(LOG_WARNING, "Path len %u > %u", file_len + path_len + 1, sizeof(buffer));
            return;
        }
        strncpy(buffer, path, file_len + path_len + 1);
        if (buffer[path_len] != '/'){
            buffer[path_len] = '/'; path_len++; buffer[path_len] = 0;
        }

        size_t len = offsetof(struct dirent, d_name) + file_len;
        struct dirent * entryp = static_cast<struct dirent *>(malloc(len));
        if (!entryp){
            LOG(LOG_WARNING, "Memory allocation failed for entryp, exiting file cleanup code");
            return;
        }
        struct dirent * result;
        for (readdir_r(d, entryp, &result) ; result ; readdir_r(d, entryp, &result)) {
            if ((0 == strcmp(entryp->d_name, ".")) || (0 == strcmp(entryp->d_name, ".."))){
                continue;
            }

            if (strncmp(entryp->d_name, prefix, prefix_len)){
                continue;
            }

            strncpy(buffer + path_len, entryp->d_name, file_len);
            const char * eob = buffer + path_len + strlen(entryp->d_name);
            const bool extension = ((eob[-4] == '.') && (eob[-3] == 'f') && (eob[-2] == 'l') && (eob[-1] == 'v'))
                          || ((eob[-4] == '.') && (eob[-3] == 'p') && (eob[-2] == 'n') && (eob[-1] == 'g'))
                          || ((eob[-5] == '.') && (eob[-4] == 'm') && (eob[-3] == 'e') && (eob[-2] == 't') && (eob[-1] == 'a'))
                          ;

            if (!extension){
                continue;
            }

            struct stat st;
            if (stat(buffer, &st) < 0){
                if (verbose >= 255) {
                    LOG(LOG_WARNING, "Failed to read file %s [%u: %s]\n", buffer, errno, strerror(errno));
                }
                continue;
            }
            if (unlink(buffer) < 0){
                LOG(LOG_WARNING, "Failed to remove file %s", buffer, errno, strerror(errno));
            }
        }
        closedir(d);
        free(entryp);
/*
        if (buffer != static_buffer){
            free(buffer);
        }
*/
    }
    else {
        LOG(LOG_WARNING, "Failed to open directory %s [%u: %s]", path, errno, strerror(errno));
    }
}

static inline int _internal_make_directory(const char *directory, mode_t mode, const int groupid, uint32_t verbose) {
    struct stat st;
    int status = 0;

    if ((directory[0] != 0) && strcmp(directory, ".") && strcmp(directory, "..")) {
        if (stat(directory, &st) != 0) {
            /* Directory does not exist. */
            if ((mkdir(directory, mode) != 0) && (errno != EEXIST)) {
                status = -1;
                if (verbose >= 255) {
                    LOG(LOG_ERR, "failed to create directory %s : %s [%u]", directory, strerror(errno), errno);
                }
            }
            if (groupid){
                if (chown(directory, static_cast<uid_t>(-1), groupid) < 0){
                    if (verbose >= 255) {
                        LOG(LOG_ERR, "can't set directory %s group to %u : %s [%u]", directory, groupid, strerror(errno), errno);
                    }
                }
            }

        }
        else if (!S_ISDIR(st.st_mode)) {
            errno = ENOTDIR;
            if (verbose >= 255) {
                LOG(LOG_ERR, "expecting directory name, got filename, for %s");
            }
            status = -1;
        }
    }
    return status;
}



TODO("Add unit tests for recursive_create_directory");
static inline int recursive_create_directory(const char *directory, mode_t mode, const int groupid, uint32_t verbose = 255) {
    int    status;
    char * copy_directory;
    char * pTemp;
    char * pSearch;

    status         = 0;
    copy_directory = strdup(directory);

    if (copy_directory == NULL) {
        return -1;
    }

    for ( pTemp = copy_directory
        ; (status == 0) && ((pSearch = strchr(pTemp, '/')) != 0)
        ; pTemp = pSearch + 1) {
        if (pSearch == pTemp) {
            continue;
        }

        pSearch[0] = 0;
        status = _internal_make_directory(copy_directory, mode, groupid, verbose);
        *pSearch = '/';
    }

    if (status == 0) {
        status = _internal_make_directory(directory, mode, groupid, verbose);
    }

    free(copy_directory);

    return status;
}


struct LineBuffer
{
    char buffer[20480];
    int end_buffer;

    int fd;
    int begin_line;
    int eol;

    LineBuffer(int fd)
    : end_buffer(0)
    , fd(fd)
    , begin_line(0)
    , eol(0)
    {
    }

    int readline()
    {
        for (int i = this->begin_line; i < this->end_buffer; i++){
            if (this->buffer[i] == '\n'){
                this->eol = i+1;
                return 1;
            }
        }
        size_t trailing_room = sizeof(this->buffer) - this->end_buffer;
        // reframe buffer if no trailing room left
        if (trailing_room == 0){
            size_t used_len = this->end_buffer - this->begin_line;
            memmove(this->buffer, &(this->buffer[this->begin_line]), used_len);
            this->end_buffer = used_len;
            this->begin_line = 0;
        }

        ssize_t res = read(this->fd, &(this->buffer[this->end_buffer]), sizeof(this->buffer) - this->end_buffer);
        if (res < 0){
            return res;
        }
        this->end_buffer += res;
        if (this->begin_line == this->end_buffer) {
            return 0;
        }
        for (int i = this->begin_line; i < this->end_buffer; i++){
            if (this->buffer[i] == '\n'){
                this->eol = i+1;
                return 1;
            }
        }
        this->eol = this->end_buffer;
        return 1;
    }
};

// return 0 if found, -1 not found or error
static inline int parse_ip_conntrack(int fd, const char * source, const char * dest, int sport, int dport, char * transparent_dest, size_t sz_transparent_dest, uint32_t verbose = 0)
{
    LineBuffer line(fd);
    //"tcp      6 299 ESTABLISHED src=10.10.43.13 dst=10.10.47.93 sport=36699 dport=22 packets=5256 bytes=437137 src=10.10.47.93 dst=10.10.43.13 sport=22 dport=36699 packets=3523 bytes=572101 [ASSURED] mark=0 secmark=0 use=2\n"

    char strre[512];
#define RE_IP_DEF "\\d\\d?\\d?\\.\\d\\d?\\d?\\.\\d\\d?\\d?\\.\\d\\d?\\d?"
    sprintf(strre,
            "^ *6 +\\d+ +ESTABLISHED +"
            "src="RE_IP_DEF" +"
            "dst=("RE_IP_DEF") +"
            "sport=\\d+ +dport=\\d+ +packets=\\d+ bytes=\\d+ +"
            "src=%s +"
            "dst=%s +"
            "sport=%d +dport=%d +packets=\\d+ bytes=\\d+ +"
            "\\[ASSURED] +mark=\\d+ +secmark=\\d+ use=\\d+$",
            source, dest, sport, dport
    );
#undef RE_IP_DEF
    re::Regex regex(strre);

    int status = line.readline();
    for (; status == 1 ; (line.begin_line = line.eol), (status = line.readline())) {
        if (verbose) {
            fprintf(stderr, "Line: %.*s", line.eol - line.begin_line, &line.buffer[line.begin_line]);
        }

        if (line.eol - line.begin_line < 100) {
            continue;
        }

        const char * s = line.buffer + line.begin_line;
        if (s[0] != 't' || s[1] != 'c' || s[2] != 'p' || s[3] != ' ') {
            continue ;
        }
        s += 4;

        const bool contains_endl = line.buffer[line.eol-1] == '\n';
        if (contains_endl) {
            line.buffer[line.eol-1] = 0;
        }

        re::Regex::range_matches matches = regex.exact_match(s);
        if ( ! matches.empty() ) {
            const size_t match_size = matches[0].second - matches[0].first;
            if (match_size >= sz_transparent_dest){
                LOG(LOG_WARNING, "No enough space to store transparent ip target address");
                return -1;
            }

            memcpy(transparent_dest, matches[0].first, match_size);
            transparent_dest[match_size] = 0;

            if (verbose) {
                LOG(LOG_INFO, "Match found: %s", transparent_dest);
            }

            return 0;
        }

        if (contains_endl) {
            line.buffer[line.eol-1] = '\n';
        }
    }
    // transparent ip route not found in ip_conntrack
    return -1;
}

#endif<|MERGE_RESOLUTION|>--- conflicted
+++ resolved
@@ -37,11 +37,7 @@
 #include <ctype.h>
 #include "log.hpp"
 #include "error.hpp"
-<<<<<<< HEAD
-#include <sys/stat.h>
-=======
 #include "regex.hpp"
->>>>>>> a3aa0977
 
 static inline int filesize(const char * path)
 {
