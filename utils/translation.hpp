--- conflicted
+++ resolved
@@ -59,20 +59,7 @@
         bool operator!=(const char * k) const noexcept
         { return !(*this == k); }
     };
-<<<<<<< HEAD
-    typedef std::array<value_type, 47> trans_t;
-
-    //template<class... Vs>
-    //struct MakerBase {
-    //    constexpr static trans_t make(Vs... args) noexcept {
-    //        return {args...};
-    //    }
-    //};
-    //
-    //using Maker = MakerBase<make_sequence<value_type, std::tuple_size<trans_t>::value>>;
-=======
-    typedef std::array<value_type, 36> trans_t;
->>>>>>> 75e2e8d7
+    typedef std::array<value_type, 48> trans_t;
 
     language_t lang;
     trans_t trans;
@@ -106,7 +93,8 @@
         {"second", {"second", "seconde"}},
         {"minute", {"minute", "minute"}},
         {"before_closing", {"before closing", "avant fermeture"}},
-        {"manager_close_cnx", {"Connection closed by manager", "Le gestionnaire de session a coupé la connexion"}},
+        {"manager_close_cnx", {"Connection closed by manager",
+                               "Le gestionnaire de session a coupé la connexion"}},
         {"end_connection", {"End of connection", "Fin de connexion"}},
         {"help_message", {
             "In login edit box, enter:<br>"
@@ -119,60 +107,7 @@
             "Both fields are case sensitive.<br>"
             "<br>"
             "Contact your system administrator if you are<br>"
-<<<<<<< HEAD
-            "experiencing problems."},
-        {"selector", "Selector"},
-        {"session_out_time", "Session is out of allowed timeframe"},
-        {"miss_keepalive", "Missed keepalive from ACL"},
-        {"close_inactivity", "Connection closed on inactivity"},
-        {"acl_fail", "Authentifier service failed"},
-        {"target_fail", "Failed to connect to remote TCP host"},
-        {"comment", "Comment"},
-        {"no_results", "No results found"},
-        {"back_selector", "Back to Selector"},
-        {"exit", "Exit"},
-        {"comment", "Comment"},
-        {"comment_r", "Comment *"},
-        {"ticket", "Ticket n°"},
-        {"ticket_r", "Ticket n° *"},
-        {"duration", "Duration"},
-        {"duration_r", "Duration *"},
-        {"note_duration_format", "format \"[hours]h[mins]m\" each unit is optional."},
-        {"note_required", "(*) required fields."},
-        {"confirm", "Confirm"},
-        {"information", "Information"},
-        {"authentication_required", "Authentication Required"}
-    }}, trans_t{{
-        {"login", "Identifiant"},
-        {"password", "Mot de passe"},
-        {"diagnostic", "Diagnostic"},
-        {"connection_closed", "Connexion fermée"},
-        {"OK", "OK"},
-        {"cancel", "Annuler"},
-        {"help", "Aide"},
-        {"close", "Fermer"},
-        {"refused", "Refuser"},
-        {"username", "Utilisateur"},
-        {"password_expire", "Votre mot de passe va bientôt expirer. Veuillez le changer"},
-        {"protocol", "Protocole"},
-        {"target_group", "Groupe"},
-        {"target", "Cible"},
-        {"close_time", "Date de clôture"},
-        {"logout", "Déconnexion"},
-        {"apply", "Appliquer"},
-        {"filter", "Filtrer"},
-        {"connect", "Connecter"},
-        {"timeleft", "Temps restant"},
-        {"second", "seconde"},
-        {"minute", "minute"},
-        {"before_closing", "avant fermeture"},
-        {"manager_close_cnx", "Le gestionnaire de session a coupé la connexion"},
-        {"end_connection", "Fin de connexion"},
-        {"help_message",
-=======
             "experiencing problems.",
-
->>>>>>> 75e2e8d7
             "Dans la zone de saisie login, entrez:<br>"
             "- le nom de la machine cible et du compte<br>"
             "  sous la forme login@serveur.<br>"
@@ -184,45 +119,40 @@
             "Les deux champs sont sensibles à la casse.<br>"
             "<br>"
             "Contactez votre administrateur système en<br>"
-<<<<<<< HEAD
-            "cas de problème pour vous connecter."},
-        {"selector", "Sélecteur"},
-        {"session_out_time", "L'autorisation de la session a expiré"},
-        {"miss_keepalive", "Absence de réponse de Keepalive de l'ACL"},
-        {"close_inactivity", "Fermeture sur inactivité"},
-        {"acl_fail", "Echec du service d'authentification"},
-        {"target_fail", "Echec de la connexion à la cible distante"},
-        {"comment", "Commentaire"},
-        {"no_results", "Aucun résultat"},
-        {"back_selector", "Back to Selector"},
-        {"exit", "Exit"},
-        {"comment", "Comment"},
-        {"comment_r", "Comment *"},
-        {"ticket", "Ticket n°"},
-        {"ticket_r", "Ticket n° *"},
-        {"duration", "Duration"},
-        {"duration_r", "Duration *"},
-        {"note_duration_format", "format \"[hours]h[mins]m\" each unit is optional."},
-        {"note_required", "(*) required fields."},
-        {"confirm", "Confirm"},
-        {"information", "Information"},
-        {"authentication_required", "Authentification Requise"}
-    }}}
-=======
             "cas de problème pour vous connecter."
         }},
         {"selector", {"Selector", "Sélecteur"}},
-        {"session_out_time", {"Session is out of allowed timeframe", "L'autorisation de la session a expiré"}},
-        {"miss_keepalive", {"Missed keepalive from ACL", "Absence de réponse de Keepalive de l'ACL"}},
-        {"close_inactivity", {"Connection closed on inactivity", "Fermeture sur inactivité"}},
-        {"acl_fail", {"Authentifier service failed", "Echec du service d'authentification"}},
-        {"target_fail", {"Failed to connect to remote TCP host", "Echec de la connexion à la cible distante"}},
+        {"session_out_time", {"Session is out of allowed timeframe",
+                              "L'autorisation de la session a expiré"}},
+        {"miss_keepalive", {"Missed keepalive from ACL",
+                            "Absence de réponse de Keepalive de l'ACL"}},
+        {"close_inactivity", {"Connection closed on inactivity",
+                              "Fermeture sur inactivité"}},
+        {"acl_fail", {"Authentifier service failed",
+                      "Echec du service d'authentification"}},
+        {"target_fail", {"Failed to connect to remote TCP host",
+                         "Echec de la connexion à la cible distante"}},
         {"comment", {"Comment", "Commentaire"}},
         {"no_results", {"No results found", "Aucun résultat"}},
-        {"authentication_required", {"Authentication Required", "Authentification Requise"}},
-        {"disable_osd", {"(hidden with ctrl+esc or left click)", "(cacher avec ctrl+esc ou clic gauche)"}}
-    }}
->>>>>>> 75e2e8d7
+        {"back_selector", {"Back to Selector", "Retour au Sélécteur"}},
+        {"exit", {"Exit", "Sortir"}},
+        {"comment", {"Comment", "Commentaire"}},
+        {"comment_r", {"Comment *", "Commentaire *"}},
+        {"ticket", {"Ticket n°", "Ticket n°"}},
+        {"ticket_r", {"Ticket n° *", "Ticket n° *"}},
+        {"duration", {"Duration", "Durée"}},
+        {"duration_r", {"Duration *", "Durée *"}},
+        {"note_duration_format",
+                {"format \"[hours]h[mins]m\" each unit is optional.",
+                 "format \"[heures]h[mins]m\" chaque unité est optionnel."}},
+        {"note_required", {"(*) required fields", "(*) champs requis"}},
+        {"confirm", {"Confirm", "Confirmer"}},
+        {"information", {"Information", "Information"}},
+        {"authentication_required", {"Authentication Required",
+                                     "Authentification Requise"}},
+        {"disable_osd", {"(hidden with ctrl+esc or left click)",
+                         "(cacher avec ctrl+esc ou clic gauche)"}},
+        }}
     {
         std::sort(this->trans.begin(), this->trans.end());
     }
