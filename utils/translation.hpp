/*
 *   This program is free software; you can redistribute it and/or modify
 *   it under the terms of the GNU General Public License as published by
 *   the Free Software Foundation; either version 2 of the License, or
 *   (at your option) any later version.
 *
 *   This program is distributed in the hope that it will be useful,
 *   but WITHOUT ANY WARRANTY; without even the implied warranty of
 *   MERCHANTABILITY or FITNESS FOR A PARTICULAR PURPOSE.  See the
 *   GNU General Public License for more details.
 *
 *   You should have received a copy of the GNU General Public License
 *   along with this program; if not, write to the Free Software
 *   Foundation, Inc., 675 Mass Ave, Cambridge, MA 02139, USA.
 *
 *   Product name: redemption, a FLOSS RDP proxy
 *   Copyright (C) Wallix 2010-2013
 *   Author(s): Christophe Grosjean, Meng Tan, Jonathan Poelen
 */

#ifndef REDEMPTION_TRANSLATION_HPP
#define REDEMPTION_TRANSLATION_HPP

#include <array>
#include <algorithm>
#include "config.hpp"

struct Translation
{
    enum language_t {
        EN,
        FR,
        MAX_LANG
    };
private:
    struct value_type
    {
        const char * key;

        struct Translation {
            const char * translation[MAX_LANG];
            Translation(const char * en, const char * fr)
            : translation{en, fr}
            {}
            const char * operator[](language_t i) const { return this->translation[i]; }
        } translation;

        bool operator<(const value_type & other) const noexcept
        { return *this < other.key; }

        // WARNING comparison with string literal results in unspecified behaviour
        bool operator<(const char * k) const noexcept
        { return std::less<const char*>()(this->key, k); }

        // WARNING comparison with string literal results in unspecified behaviour
        bool operator==(const char * k) const noexcept
        { return std::equal_to<const char*>()(this->key, k); }

        bool operator!=(const char * k) const noexcept
        { return !(*this == k); }
    };
    typedef std::array<value_type, 36> trans_t;

    language_t lang;
<<<<<<< HEAD
    trans_t en_map;
    trans_t fr_map;

    void build_fr_map() {
        trans_t & dict = this->fr_map;
        dict["login"] = "Identifiant";
        dict["password"] = "Mot de passe";
        dict["diagnostic"] = "Diagnostic";
        dict["connection_closed"] = "Connexion fermée";
        dict["OK"] = "OK";
        dict["cancel"] = "Annuler";
        dict["help"] = "Aide";
        dict["close"] = "Fermer";
        dict["refused"] = "Refuser";
        dict["username"] = "Utilisateur";
        dict["password_expire"] = "Votre mot de passe va bientôt expirer. Veuillez le changer";
        dict["protocol"] = "Protocole";
        dict["target_group"] = "Groupe";
        dict["target"] = "Cible";
        dict["close_time"] = "Date de clôture";
        dict["logout"] = "Déconnexion";
        dict["apply"] = "Appliquer";
        dict["filter"] = "Filtrer";
        dict["connect"] = "Connecter";
        dict["timeleft"] = "Temps restant";
        dict["second"] = "seconde";
        dict["minute"] = "minute";
        dict["before_closing"] = "avant fermeture";
        dict["manager_close_cnx"] = "Le gestionnaire de session a coupé la connexion";
        dict["end_connection"] = "Fin de connexion";
        dict["help_message"] =
            "Dans la zone de saisie login, entrez:<br>"
            "- le nom de la machine cible et du compte<br>"
            "  sous la forme login@serveur.<br>"
            "- ou un nom de compte valide.<br>"
            "<br>"
            "Dans la zone de saisie mot de passe,<br>"
            "entrez le mot de passe du compte.<br>"
            "<br>"
            "Les deux champs sont sensibles à la casse.<br>"
            "<br>"
            "Contactez votre administrateur système en<br>"
            "cas de problème pour vous connecter.";
        dict["selector"] = "Sélecteur";
        dict["session_out_time"] = "L'authorisation de la session a expirée";
        dict["miss_keepalive"] = "Absence de réponse de Keepalive de l'ACL";
        dict["close_inactivity"] = "Fermeture sur inactivité";
        dict["acl_fail"] = "Echec du service d'authentification";
        dict["target_fail"] = "Echec de la connexion à la cible distante";
        dict["comment"] = "Commentaire";
        dict["no_results"] = "Aucun résultat";

        dict["back_selector"] = "Retour au Sélecteur";
        dict["exit"] = "Déconnexion";
        dict["comment"] = "Commentaire";
        dict["comment_r"] = "Commentaire *";
        dict["ticket"] = "Ticket n°";
        dict["ticket_r"] = "Ticket n° *";
        dict["duration"] = "Durée";
        dict["duration_r"] = "Durée *";
        dict["note_duration_format"] = "format: \"[heures]h[mins]m\" chaque unité est optionnelle.";
        dict["note_required"] = "(*) champs obligatoires.";
        dict["confirm"] = "Confirmer";
        dict["information"] = "Information";
    }
    void build_en_map() {
        trans_t & dict = this->en_map;
        dict["login"] = "Login";
        dict["password"] = "Password";
        dict["diagnostic"] = "Diagnostic";
        dict["connection_closed"] = "Connection closed";
        dict["OK"] = "OK";
        dict["cancel"] = "Cancel";
        dict["help"] = "Help";
        dict["close"] = "Close";
        dict["refused"] = "Refused";
        dict["username"] = "Username";
        dict["password_expire"] = "Your password will expire soon. Please change it.";
        dict["protocol"] = "Protocol";
        dict["target_group"] = "Target Group";
        dict["target"] = "Target";
        dict["close_time"] = "Close Time";
        dict["logout"] = "Logout";
        dict["apply"] = "Apply";
        dict["filter"] = "Filter";
        dict["connect"] = "Connect";
        dict["timeleft"] = "Time left";
        dict["second"] = "second";
        dict["minute"] = "minute";
        dict["before_closing"] = "before closing";
        dict["manager_close_cnx"] = "Connection closed by manager";
        dict["end_connection"] = "End of connection";
        dict["help_message"] =
=======
    trans_t trans;

    Translation()
    : lang(EN)
    , trans{{
        {"login", {"Login", "Identifiant"}},
        {"password", {"Password", "Mot de passe"}},
        {"diagnostic", {"Diagnostic", "Diagnostic"}},
        {"connection_closed", {"Connection closed", "Connexion fermée"}},
        {"OK", {"OK", "OK"}},
        {"cancel", {"Cancel", "Annuler"}},
        {"help", {"Help", "Aide"}},
        {"close", {"Close", "Fermer"}},
        {"refused", {"Refused", "Refuser"}},
        {"username", {"Username", "Utilisateur"}},
        {"password_expire", {
            "Your password will expire soon. Please change it.",
            "Votre mot de passe va bientôt expirer. Veuillez le changer"
        }},
        {"protocol", {"Protocol", "Protocole"}},
        {"target_group", {"Target Group", "Groupe"}},
        {"target", {"Target", "Cible"}},
        {"close_time", {"Close Time", "Date de clôture"}},
        {"logout", {"Logout", "Déconnexion"}},
        {"apply", {"Apply", "Appliquer"}},
        {"filter", {"Filter", "Filtrer"}},
        {"connect", {"Connect", "Connecter"}},
        {"timeleft", {"Time left", "Temps restant"}},
        {"second", {"second", "seconde"}},
        {"minute", {"minute", "minute"}},
        {"before_closing", {"before closing", "avant fermeture"}},
        {"manager_close_cnx", {"Connection closed by manager", "Le gestionnaire de session a coupé la connexion"}},
        {"end_connection", {"End of connection", "Fin de connexion"}},
        {"help_message", {
>>>>>>> 303d0d9d
            "In login edit box, enter:<br>"
            "- target device and login as login@target.<br>"
            "- or a valid authentication user.<br>"
            "<br>"
            "In password edit box enter your password<br>"
            "for user.<br>"
            "<br>"
            "Both fields are case sensitive.<br>"
            "<br>"
            "Contact your system administrator if you are<br>"
<<<<<<< HEAD
            "experiencing problems.";
        dict["selector"] = "Selector";
        dict["session_out_time"] = "Session is out of allowed timeframe";
        dict["miss_keepalive"] = "Missed keepalive from ACL";
        dict["close_inactivity"] = "Connection closed on inactivity";
        dict["acl_fail"] = "Authentifier service failed";
        dict["target_fail"] = "Failed to connect to remote TCP host";
        dict["comment"] = "Comment";
        dict["no_results"] = "No results found";

        dict["back_selector"] = "Back to Selector";
        dict["exit"] = "Exit";
        dict["comment"] = "Comment";
        dict["comment_r"] = "Comment *";
        dict["ticket"] = "Ticket n°";
        dict["ticket_r"] = "Ticket n° *";
        dict["duration"] = "Duration";
        dict["duration_r"] = "Duration *";
        dict["note_duration_format"] = "format \"[hours]h[mins]m\" each unit is optional.";
        dict["note_required"] = "(*) required fields.";
        dict["confirm"] = "Confirm";
        dict["information"] = "Information";

    }
=======
            "experiencing problems.",
>>>>>>> 303d0d9d

            "Dans la zone de saisie login, entrez:<br>"
            "- le nom de la machine cible et du compte<br>"
            "  sous la forme login@serveur.<br>"
            "- ou un nom de compte valide.<br>"
            "<br>"
            "Dans la zone de saisie mot de passe,<br>"
            "entrez le mot de passe du compte.<br>"
            "<br>"
            "Les deux champs sont sensibles à la casse.<br>"
            "<br>"
            "Contactez votre administrateur système en<br>"
            "cas de problème pour vous connecter."
        }},
        {"selector", {"Selector", "Sélecteur"}},
        {"session_out_time", {"Session is out of allowed timeframe", "L'autorisation de la session a expiré"}},
        {"miss_keepalive", {"Missed keepalive from ACL", "Absence de réponse de Keepalive de l'ACL"}},
        {"close_inactivity", {"Connection closed on inactivity", "Fermeture sur inactivité"}},
        {"acl_fail", {"Authentifier service failed", "Echec du service d'authentification"}},
        {"target_fail", {"Failed to connect to remote TCP host", "Echec de la connexion à la cible distante"}},
        {"comment", {"Comment", "Commentaire"}},
        {"no_results", {"No results found", "Aucun résultat"}},
        {"authentication_required", {"Authentication Required", "Authentification Requise"}},
        {"disable_osd", {"(hidden with ctrl+esc or left click)", "(cacher avec ctrl+esc ou clic gauche)"}}
    }}
    {
        std::sort(this->trans.begin(), this->trans.end());
    }
    Translation(Translation const&) = delete;
    void operator=(Translation const&) = delete;

public:
    static Translation& getInstance() {
        static Translation instance;
        return instance;
    }

    bool set_lang(language_t lang) {
        if (lang >= MAX_LANG)
            return false;
        this->lang = lang;
        return true;
    }

    const char * translate(const char * key) const {
        auto it = std::lower_bound(trans.begin(), trans.end(), key);
        return it == trans.end() || *it != key ? 0 : it->translation[this->lang];
    }
};

#define TRANSLATIONCONF Translation::getInstance()
static inline const char * TR(const char * key, Inifile & ini)
{
    const char * res = NULL;

    if (0 == strcmp(key, "OK")) {
        res = ini.translation.button_ok.get_cstr();
    }
    else if (0 == strcmp(key, "cancel")) {
        res = ini.translation.button_cancel.get_cstr();
    }
    else if (0 == strcmp(key, "help")) {
        res = ini.translation.button_help.get_cstr();
    }
    else if (0 == strcmp(key, "close")) {
        res = ini.translation.button_close.get_cstr();
    }
    else if (0 == strcmp(key, "refused")) {
        res = ini.translation.button_refused.get_cstr();
    }
    else if (0 == strcmp(key, "login")) {
        res = ini.translation.login.get_cstr();
    }
    else if (0 == strcmp(key, "username")) {
        res = ini.translation.username.get_cstr();
    }
    else if (0 == strcmp(key, "password")) {
        res = ini.translation.password.get_cstr();
    }
    else if (0 == strcmp(key, "target")) {
        res = ini.translation.target.get_cstr();
    }
    else if (0 == strcmp(key, "diagnostic")) {
        res = ini.translation.diagnostic.get_cstr();
    }
    else if (0 == strcmp(key, "connection_closed")) {
        res = ini.translation.connection_closed.get_cstr();
    }
    else if (0 == strcmp(key, "help_message")) {
        res = ini.translation.help_message.get_cstr();
    }
    else if (0 == strcmp(key, "manager_close_cnx")) {
        res = ini.translation.manager_close_cnx.get_cstr();
    }

    if ((res == NULL) ||
        0 == strcmp(res, "") ||
        0 == strcmp(res, "ASK")) {

        const char * lang = ini.translation.language.get_cstr();
        if (0 == strcmp("fr", lang)) {
            TRANSLATIONCONF.set_lang(Translation::FR);
        }
        else if (0 == strcmp("en", lang)) {
            TRANSLATIONCONF.set_lang(Translation::EN);
        }
        res = TRANSLATIONCONF.translate(key);
        if (!res) {
            LOG(LOG_INFO, "Translation not found for '%s'", key);
            res = key;
        }
    }
    return res;
}

#endif<|MERGE_RESOLUTION|>--- conflicted
+++ resolved
@@ -59,104 +59,9 @@
         bool operator!=(const char * k) const noexcept
         { return !(*this == k); }
     };
-    typedef std::array<value_type, 36> trans_t;
+    typedef std::array<value_type, 48> trans_t;
 
     language_t lang;
-<<<<<<< HEAD
-    trans_t en_map;
-    trans_t fr_map;
-
-    void build_fr_map() {
-        trans_t & dict = this->fr_map;
-        dict["login"] = "Identifiant";
-        dict["password"] = "Mot de passe";
-        dict["diagnostic"] = "Diagnostic";
-        dict["connection_closed"] = "Connexion fermée";
-        dict["OK"] = "OK";
-        dict["cancel"] = "Annuler";
-        dict["help"] = "Aide";
-        dict["close"] = "Fermer";
-        dict["refused"] = "Refuser";
-        dict["username"] = "Utilisateur";
-        dict["password_expire"] = "Votre mot de passe va bientôt expirer. Veuillez le changer";
-        dict["protocol"] = "Protocole";
-        dict["target_group"] = "Groupe";
-        dict["target"] = "Cible";
-        dict["close_time"] = "Date de clôture";
-        dict["logout"] = "Déconnexion";
-        dict["apply"] = "Appliquer";
-        dict["filter"] = "Filtrer";
-        dict["connect"] = "Connecter";
-        dict["timeleft"] = "Temps restant";
-        dict["second"] = "seconde";
-        dict["minute"] = "minute";
-        dict["before_closing"] = "avant fermeture";
-        dict["manager_close_cnx"] = "Le gestionnaire de session a coupé la connexion";
-        dict["end_connection"] = "Fin de connexion";
-        dict["help_message"] =
-            "Dans la zone de saisie login, entrez:<br>"
-            "- le nom de la machine cible et du compte<br>"
-            "  sous la forme login@serveur.<br>"
-            "- ou un nom de compte valide.<br>"
-            "<br>"
-            "Dans la zone de saisie mot de passe,<br>"
-            "entrez le mot de passe du compte.<br>"
-            "<br>"
-            "Les deux champs sont sensibles à la casse.<br>"
-            "<br>"
-            "Contactez votre administrateur système en<br>"
-            "cas de problème pour vous connecter.";
-        dict["selector"] = "Sélecteur";
-        dict["session_out_time"] = "L'authorisation de la session a expirée";
-        dict["miss_keepalive"] = "Absence de réponse de Keepalive de l'ACL";
-        dict["close_inactivity"] = "Fermeture sur inactivité";
-        dict["acl_fail"] = "Echec du service d'authentification";
-        dict["target_fail"] = "Echec de la connexion à la cible distante";
-        dict["comment"] = "Commentaire";
-        dict["no_results"] = "Aucun résultat";
-
-        dict["back_selector"] = "Retour au Sélecteur";
-        dict["exit"] = "Déconnexion";
-        dict["comment"] = "Commentaire";
-        dict["comment_r"] = "Commentaire *";
-        dict["ticket"] = "Ticket n°";
-        dict["ticket_r"] = "Ticket n° *";
-        dict["duration"] = "Durée";
-        dict["duration_r"] = "Durée *";
-        dict["note_duration_format"] = "format: \"[heures]h[mins]m\" chaque unité est optionnelle.";
-        dict["note_required"] = "(*) champs obligatoires.";
-        dict["confirm"] = "Confirmer";
-        dict["information"] = "Information";
-    }
-    void build_en_map() {
-        trans_t & dict = this->en_map;
-        dict["login"] = "Login";
-        dict["password"] = "Password";
-        dict["diagnostic"] = "Diagnostic";
-        dict["connection_closed"] = "Connection closed";
-        dict["OK"] = "OK";
-        dict["cancel"] = "Cancel";
-        dict["help"] = "Help";
-        dict["close"] = "Close";
-        dict["refused"] = "Refused";
-        dict["username"] = "Username";
-        dict["password_expire"] = "Your password will expire soon. Please change it.";
-        dict["protocol"] = "Protocol";
-        dict["target_group"] = "Target Group";
-        dict["target"] = "Target";
-        dict["close_time"] = "Close Time";
-        dict["logout"] = "Logout";
-        dict["apply"] = "Apply";
-        dict["filter"] = "Filter";
-        dict["connect"] = "Connect";
-        dict["timeleft"] = "Time left";
-        dict["second"] = "second";
-        dict["minute"] = "minute";
-        dict["before_closing"] = "before closing";
-        dict["manager_close_cnx"] = "Connection closed by manager";
-        dict["end_connection"] = "End of connection";
-        dict["help_message"] =
-=======
     trans_t trans;
 
     Translation()
@@ -191,7 +96,6 @@
         {"manager_close_cnx", {"Connection closed by manager", "Le gestionnaire de session a coupé la connexion"}},
         {"end_connection", {"End of connection", "Fin de connexion"}},
         {"help_message", {
->>>>>>> 303d0d9d
             "In login edit box, enter:<br>"
             "- target device and login as login@target.<br>"
             "- or a valid authentication user.<br>"
@@ -202,34 +106,7 @@
             "Both fields are case sensitive.<br>"
             "<br>"
             "Contact your system administrator if you are<br>"
-<<<<<<< HEAD
-            "experiencing problems.";
-        dict["selector"] = "Selector";
-        dict["session_out_time"] = "Session is out of allowed timeframe";
-        dict["miss_keepalive"] = "Missed keepalive from ACL";
-        dict["close_inactivity"] = "Connection closed on inactivity";
-        dict["acl_fail"] = "Authentifier service failed";
-        dict["target_fail"] = "Failed to connect to remote TCP host";
-        dict["comment"] = "Comment";
-        dict["no_results"] = "No results found";
-
-        dict["back_selector"] = "Back to Selector";
-        dict["exit"] = "Exit";
-        dict["comment"] = "Comment";
-        dict["comment_r"] = "Comment *";
-        dict["ticket"] = "Ticket n°";
-        dict["ticket_r"] = "Ticket n° *";
-        dict["duration"] = "Duration";
-        dict["duration_r"] = "Duration *";
-        dict["note_duration_format"] = "format \"[hours]h[mins]m\" each unit is optional.";
-        dict["note_required"] = "(*) required fields.";
-        dict["confirm"] = "Confirm";
-        dict["information"] = "Information";
-
-    }
-=======
             "experiencing problems.",
->>>>>>> 303d0d9d
 
             "Dans la zone de saisie login, entrez:<br>"
             "- le nom de la machine cible et du compte<br>"
@@ -253,7 +130,23 @@
         {"comment", {"Comment", "Commentaire"}},
         {"no_results", {"No results found", "Aucun résultat"}},
         {"authentication_required", {"Authentication Required", "Authentification Requise"}},
-        {"disable_osd", {"(hidden with ctrl+esc or left click)", "(cacher avec ctrl+esc ou clic gauche)"}}
+        {"disable_osd", {"(hidden with ctrl+esc or left click)", "(cacher avec ctrl+esc ou clic gauche)"}},
+
+        {"back_selector", {"Back to Selector", "Retour au Sélecteur"}},
+        {"exit", {"Exit", "Déconnexion"}},
+        {"comment", {"Comment", "Commentaire"}},
+        {"comment_r", {"Comment *", "Commentaire *"}},
+        {"ticket", {"Ticket n°", "Ticket n°"}},
+        {"ticket_r", {"Ticket n° *", "Ticket n° *"}},
+        {"duration", {"Duration", "Durée"}},
+        {"duration_r", {"Duration *", "Durée *"}},
+        {"note_duration_format", {
+            "format \"[hours]h[mins]m\" each unit is optional.",
+            "format: \"[heures]h[mins]m\" chaque unité est optionnelle."
+        }},
+        {"note_required", {"(*) required fields.", "(*) champs obligatoires."}},
+        {"confirm", {"Confirm", "Confirmer"}},
+        {"information", {"Information", "Information"}},
     }}
     {
         std::sort(this->trans.begin(), this->trans.end());
