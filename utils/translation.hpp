/*
 *   This program is free software; you can redistribute it and/or modify
 *   it under the terms of the GNU General Public License as published by
 *   the Free Software Foundation; either version 2 of the License, or
 *   (at your option) any later version.
 *
 *   This program is distributed in the hope that it will be useful,
 *   but WITHOUT ANY WARRANTY; without even the implied warranty of
 *   MERCHANTABILITY or FITNESS FOR A PARTICULAR PURPOSE.  See the
 *   GNU General Public License for more details.
 *
 *   You should have received a copy of the GNU General Public License
 *   along with this program; if not, write to the Free Software
 *   Foundation, Inc., 675 Mass Ave, Cambridge, MA 02139, USA.
 *
 *   Product name: redemption, a FLOSS RDP proxy
 *   Copyright (C) Wallix 2010-2013
 *   Author(s): Christophe Grosjean, Meng Tan, Jonathan Poelen
 */

#ifndef REDEMPTION_TRANSLATION_HPP
#define REDEMPTION_TRANSLATION_HPP

#include <array>
#include <algorithm>
#include "config.hpp"

struct Translation
{
    enum language_t {
        EN,
        FR,
        MAX_LANG
    };
private:
    struct value_type
    {
        const char * key; const char * s;

        bool operator<(const value_type & other) const noexcept
        { return std::less<const char*>()(this->key, other.key); }

        bool operator<(const char * k) const noexcept
        { return std::less<const char*>()(this->key, k); }

        bool operator==(const char * k) const noexcept
        { return std::equal_to<const char*>()(this->key, k); }

        bool operator!=(const char * k) const noexcept
        { return !(*this == k); }
    };
    typedef std::array<value_type, 35> trans_t;

    //template<class... Vs>
    //struct MakerBase {
    //    constexpr static trans_t make(Vs... args) noexcept {
    //        return {args...};
    //    }
    //};
    //
    //using Maker = MakerBase<make_sequence<value_type, std::tuple_size<trans_t>::value>>;

    language_t lang;
<<<<<<< HEAD
    trans_t en_map;
    trans_t fr_map;

    void build_fr_map() {
        trans_t & dict = this->fr_map;
        dict["login"] = "Identifiant";
        dict["password"] = "Mot de passe";
        dict["diagnostic"] = "Diagnostic";
        dict["connection_closed"] = "Connexion fermée";
        dict["OK"] = "OK";
        dict["cancel"] = "Annuler";
        dict["help"] = "Aide";
        dict["close"] = "Fermer";
        dict["refused"] = "Refuser";
        dict["username"] = "Utilisateur";
        dict["password_expire"] = "Votre mot de passe va bientôt expirer. Veuillez le changer";
        dict["protocol"] = "Protocole";
        dict["target_group"] = "Groupe";
        dict["target"] = "Cible";
        dict["close_time"] = "Date de clôture";
        dict["logout"] = "Déconnexion";
        dict["apply"] = "Appliquer";
        dict["filter"] = "Filtrer";
        dict["connect"] = "Connecter";
        dict["timeleft"] = "Temps restant";
        dict["second"] = "seconde";
        dict["minute"] = "minute";
        dict["before_closing"] = "avant fermeture";
        dict["manager_close_cnx"] = "Le gestionnaire de session a coupé la connexion";
        dict["end_connection"] = "Fin de connexion";
        dict["help_message"] =
=======
    trans_t trans[MAX_LANG];

    Translation()
    : lang(EN)
    , trans{trans_t{{
        {"login", "Login"},
        {"password", "Password"},
        {"diagnostic", "Diagnostic"},
        {"connection_closed", "Connection closed"},
        {"OK", "OK"},
        {"cancel", "Cancel"},
        {"help", "Help"},
        {"close", "Close"},
        {"refused", "Refused"},
        {"username", "Username"},
        {"password_expire", "Your password will expire soon. Please change it."},
        {"protocol", "Protocol"},
        {"target_group", "Target Group"},
        {"target", "Target"},
        {"close_time", "Close Time"},
        {"logout", "Logout"},
        {"apply", "Apply"},
        {"filter", "Filter"},
        {"connect", "Connect"},
        {"timeleft", "Time left"},
        {"second", "second"},
        {"minute", "minute"},
        {"before_closing", "before closing"},
        {"manager_close_cnx", "Connection closed by manager"},
        {"end_connection", "End of connection"},
        {"help_message",
            "In login edit box, enter:<br>"
            "- target device and login as login@target.<br>"
            "- or a valid authentication user.<br>"
            "<br>"
            "In password edit box enter your password<br>"
            "for user.<br>"
            "<br>"
            "Both fields are case sensitive.<br>"
            "<br>"
            "Contact your system administrator if you are<br>"
            "experiencing problems."},
        {"selector", "Selector"},
        {"session_out_time", "Session is out of allowed timeframe"},
        {"miss_keepalive", "Missed keepalive from ACL"},
        {"close_inactivity", "Connection closed on inactivity"},
        {"acl_fail", "Authentifier service failed"},
        {"target_fail", "Failed to connect to remote TCP host"},
        {"comment", "Comment"},
        {"no_results", "No results found"},
        {"authentication_required", "Authentication Required"}
    }}, trans_t{{
        {"login", "Identifiant"},
        {"password", "Mot de passe"},
        {"diagnostic", "Diagnostic"},
        {"connection_closed", "Connexion fermée"},
        {"OK", "OK"},
        {"cancel", "Annuler"},
        {"help", "Aide"},
        {"close", "Fermer"},
        {"refused", "Refuser"},
        {"username", "Utilisateur"},
        {"password_expire", "Votre mot de passe va bientôt expirer. Veuillez le changer"},
        {"protocol", "Protocole"},
        {"target_group", "Groupe"},
        {"target", "Cible"},
        {"close_time", "Date de clôture"},
        {"logout", "Déconnexion"},
        {"apply", "Appliquer"},
        {"filter", "Filtrer"},
        {"connect", "Connecter"},
        {"timeleft", "Temps restant"},
        {"second", "seconde"},
        {"minute", "minute"},
        {"before_closing", "avant fermeture"},
        {"manager_close_cnx", "Le gestionnaire de session a coupé la connexion"},
        {"end_connection", "Fin de connexion"},
        {"help_message",
>>>>>>> 3bd0d23d
            "Dans la zone de saisie login, entrez:<br>"
            "- le nom de la machine cible et du compte<br>"
            "  sous la forme login@serveur.<br>"
            "- ou un nom de compte valide.<br>"
            "<br>"
            "Dans la zone de saisie mot de passe,<br>"
            "entrez le mot de passe du compte.<br>"
            "<br>"
            "Les deux champs sont sensibles à la casse.<br>"
            "<br>"
            "Contactez votre administrateur système en<br>"
<<<<<<< HEAD
            "cas de problème pour vous connecter.";
        dict["selector"] = "Sélecteur";
        dict["session_out_time"] = "L'autorisation de la session a expiré";
        dict["miss_keepalive"] = "Absence de réponse de Keepalive de l'ACL";
        dict["close_inactivity"] = "Fermeture sur inactivité";
        dict["acl_fail"] = "Echec du service d'authentification";
        dict["target_fail"] = "Echec de la connexion à la cible distante";
        dict["comment"] = "Commentaire";
        dict["no_results"] = "Aucun résultat";

        dict["back_selector"] = "Retour au Sélecteur";
        dict["exit"] = "Déconnexion";
        dict["comment"] = "Commentaire";
        dict["comment_r"] = "Commentaire *";
        dict["ticket"] = "Ticket n°";
        dict["ticket_r"] = "Ticket n° *";
        dict["duration"] = "Durée";
        dict["duration_r"] = "Durée *";
        dict["note_duration_format"] = "format: \"[heures]h[mins]m\" chaque unité est optionnelle.";
        dict["note_required"] = "(*) champs obligatoires.";
        dict["confirm"] = "Confirmer";
        dict["information"] = "Information";
    }
    void build_en_map() {
        trans_t & dict = this->en_map;
        dict["login"] = "Login";
        dict["password"] = "Password";
        dict["diagnostic"] = "Diagnostic";
        dict["connection_closed"] = "Connection closed";
        dict["OK"] = "OK";
        dict["cancel"] = "Cancel";
        dict["help"] = "Help";
        dict["close"] = "Close";
        dict["refused"] = "Refused";
        dict["username"] = "Username";
        dict["password_expire"] = "Your password will expire soon. Please change it.";
        dict["protocol"] = "Protocol";
        dict["target_group"] = "Target Group";
        dict["target"] = "Target";
        dict["close_time"] = "Close Time";
        dict["logout"] = "Logout";
        dict["apply"] = "Apply";
        dict["filter"] = "Filter";
        dict["connect"] = "Connect";
        dict["timeleft"] = "Time left";
        dict["second"] = "second";
        dict["minute"] = "minute";
        dict["before_closing"] = "before closing";
        dict["manager_close_cnx"] = "Connection closed by manager";
        dict["end_connection"] = "End of connection";
        dict["help_message"] =
            "In login edit box, enter:<br>"
            "- target device and login as login@target.<br>"
            "- or a valid authentication user.<br>"
            "<br>"
            "In password edit box enter your password<br>"
            "for user.<br>"
            "<br>"
            "Both fields are case sensitive.<br>"
            "<br>"
            "Contact your system administrator if you are<br>"
            "experiencing problems.";
        dict["selector"] = "Selector";
        dict["session_out_time"] = "Session is out of allowed timeframe";
        dict["miss_keepalive"] = "Missed keepalive from ACL";
        dict["close_inactivity"] = "Connection closed on inactivity";
        dict["acl_fail"] = "Authentifier service failed";
        dict["target_fail"] = "Failed to connect to remote TCP host";
        dict["comment"] = "Comment";
        dict["no_results"] = "No results found";

        dict["back_selector"] = "Back to Selector";
        dict["exit"] = "Exit";
        dict["comment"] = "Comment";
        dict["comment_r"] = "Comment *";
        dict["ticket"] = "Ticket n°";
        dict["ticket_r"] = "Ticket n° *";
        dict["duration"] = "Duration";
        dict["duration_r"] = "Duration *";
        dict["note_duration_format"] = "format \"[hours]h[mins]m\" each unit is optional.";
        dict["note_required"] = "(*) required fields.";
        dict["confirm"] = "Confirm";
        dict["information"] = "Information";

    }

    Translation()
        : lang(EN)
=======
            "cas de problème pour vous connecter."},
        {"selector", "Sélecteur"},
        {"session_out_time", "L'autorisation de la session a expiré"},
        {"miss_keepalive", "Absence de réponse de Keepalive de l'ACL"},
        {"close_inactivity", "Fermeture sur inactivité"},
        {"acl_fail", "Echec du service d'authentification"},
        {"target_fail", "Echec de la connexion à la cible distante"},
        {"comment", "Commentaire"},
        {"no_results", "Aucun résultat"},
        {"authentication_required", "Authentification Requise"}
    }}}
>>>>>>> 3bd0d23d
    {
        for (auto & t : this->trans) {
            std::sort(t.begin(), t.end());
        }
    }
    Translation(Translation const&) = delete;
    void operator=(Translation const&) = delete;

    static const char * get_value(const trans_t & trans, const char * key) {
        auto it = std::lower_bound(trans.begin(), trans.end(), key);
        return it == trans.end() || *it != key ? 0 : it->s;
    }

public:
    static Translation& getInstance() {
        static Translation instance;
        return instance;
    }

    bool set_lang(language_t lang) {
        if (lang >= MAX_LANG)
            return false;
        this->lang = lang;
        return true;
    }

    const char * translate(const char * key) const {
        return this->get_value(this->trans[this->lang], key);
    }
};

#define TRANSLATIONCONF Translation::getInstance()
static inline const char * TR(const char * key, Inifile & ini) {

    const char * res = NULL;

    if (0 == strcmp(key, "OK")) {
        res = ini.translation.button_ok.get_cstr();
    }
    else if (0 == strcmp(key, "cancel")) {
        res = ini.translation.button_cancel.get_cstr();
    }
    else if (0 == strcmp(key, "help")) {
        res = ini.translation.button_help.get_cstr();
    }
    else if (0 == strcmp(key, "close")) {
        res = ini.translation.button_close.get_cstr();
    }
    else if (0 == strcmp(key, "refused")) {
        res = ini.translation.button_refused.get_cstr();
    }
    else if (0 == strcmp(key, "login")) {
        res = ini.translation.login.get_cstr();
    }
    else if (0 == strcmp(key, "username")) {
        res = ini.translation.username.get_cstr();
    }
    else if (0 == strcmp(key, "password")) {
        res = ini.translation.password.get_cstr();
    }
    else if (0 == strcmp(key, "target")) {
        res = ini.translation.target.get_cstr();
    }
    else if (0 == strcmp(key, "diagnostic")) {
        res = ini.translation.diagnostic.get_cstr();
    }
    else if (0 == strcmp(key, "connection_closed")) {
        res = ini.translation.connection_closed.get_cstr();
    }
    else if (0 == strcmp(key, "help_message")) {
        res = ini.translation.help_message.get_cstr();
    }
    else if (0 == strcmp(key, "manager_close_cnx")) {
        res = ini.translation.manager_close_cnx.get_cstr();
    }

    if ((res == NULL) ||
        0 == strcmp(res, "") ||
        0 == strcmp(res, "ASK")) {

        const char * lang = ini.translation.language.get_cstr();
        if (0 == strcmp("fr", lang)) {
            TRANSLATIONCONF.set_lang(Translation::FR);
        }
        else if (0 == strcmp("en", lang)) {
            TRANSLATIONCONF.set_lang(Translation::EN);
        }
        res = TRANSLATIONCONF.translate(key);
        if (!res) {
            LOG(LOG_INFO, "Translation not found for '%s'", key);
            res = key;
        }
    }
    return res;
}

#endif<|MERGE_RESOLUTION|>--- conflicted
+++ resolved
@@ -49,7 +49,7 @@
         bool operator!=(const char * k) const noexcept
         { return !(*this == k); }
     };
-    typedef std::array<value_type, 35> trans_t;
+    typedef std::array<value_type, 47> trans_t;
 
     //template<class... Vs>
     //struct MakerBase {
@@ -61,39 +61,6 @@
     //using Maker = MakerBase<make_sequence<value_type, std::tuple_size<trans_t>::value>>;
 
     language_t lang;
-<<<<<<< HEAD
-    trans_t en_map;
-    trans_t fr_map;
-
-    void build_fr_map() {
-        trans_t & dict = this->fr_map;
-        dict["login"] = "Identifiant";
-        dict["password"] = "Mot de passe";
-        dict["diagnostic"] = "Diagnostic";
-        dict["connection_closed"] = "Connexion fermée";
-        dict["OK"] = "OK";
-        dict["cancel"] = "Annuler";
-        dict["help"] = "Aide";
-        dict["close"] = "Fermer";
-        dict["refused"] = "Refuser";
-        dict["username"] = "Utilisateur";
-        dict["password_expire"] = "Votre mot de passe va bientôt expirer. Veuillez le changer";
-        dict["protocol"] = "Protocole";
-        dict["target_group"] = "Groupe";
-        dict["target"] = "Cible";
-        dict["close_time"] = "Date de clôture";
-        dict["logout"] = "Déconnexion";
-        dict["apply"] = "Appliquer";
-        dict["filter"] = "Filtrer";
-        dict["connect"] = "Connecter";
-        dict["timeleft"] = "Temps restant";
-        dict["second"] = "seconde";
-        dict["minute"] = "minute";
-        dict["before_closing"] = "avant fermeture";
-        dict["manager_close_cnx"] = "Le gestionnaire de session a coupé la connexion";
-        dict["end_connection"] = "Fin de connexion";
-        dict["help_message"] =
-=======
     trans_t trans[MAX_LANG];
 
     Translation()
@@ -144,6 +111,18 @@
         {"target_fail", "Failed to connect to remote TCP host"},
         {"comment", "Comment"},
         {"no_results", "No results found"},
+        {"back_selector", "Back to Selector"},
+        {"exit", "Exit"},
+        {"comment", "Comment"},
+        {"comment_r", "Comment *"},
+        {"ticket", "Ticket n°"},
+        {"ticket_r", "Ticket n° *"},
+        {"duration", "Duration"},
+        {"duration_r", "Duration *"},
+        {"note_duration_format", "format \"[hours]h[mins]m\" each unit is optional."},
+        {"note_required", "(*) required fields."},
+        {"confirm", "Confirm"},
+        {"information", "Information"},
         {"authentication_required", "Authentication Required"}
     }}, trans_t{{
         {"login", "Identifiant"},
@@ -172,7 +151,6 @@
         {"manager_close_cnx", "Le gestionnaire de session a coupé la connexion"},
         {"end_connection", "Fin de connexion"},
         {"help_message",
->>>>>>> 3bd0d23d
             "Dans la zone de saisie login, entrez:<br>"
             "- le nom de la machine cible et du compte<br>"
             "  sous la forme login@serveur.<br>"
@@ -184,96 +162,6 @@
             "Les deux champs sont sensibles à la casse.<br>"
             "<br>"
             "Contactez votre administrateur système en<br>"
-<<<<<<< HEAD
-            "cas de problème pour vous connecter.";
-        dict["selector"] = "Sélecteur";
-        dict["session_out_time"] = "L'autorisation de la session a expiré";
-        dict["miss_keepalive"] = "Absence de réponse de Keepalive de l'ACL";
-        dict["close_inactivity"] = "Fermeture sur inactivité";
-        dict["acl_fail"] = "Echec du service d'authentification";
-        dict["target_fail"] = "Echec de la connexion à la cible distante";
-        dict["comment"] = "Commentaire";
-        dict["no_results"] = "Aucun résultat";
-
-        dict["back_selector"] = "Retour au Sélecteur";
-        dict["exit"] = "Déconnexion";
-        dict["comment"] = "Commentaire";
-        dict["comment_r"] = "Commentaire *";
-        dict["ticket"] = "Ticket n°";
-        dict["ticket_r"] = "Ticket n° *";
-        dict["duration"] = "Durée";
-        dict["duration_r"] = "Durée *";
-        dict["note_duration_format"] = "format: \"[heures]h[mins]m\" chaque unité est optionnelle.";
-        dict["note_required"] = "(*) champs obligatoires.";
-        dict["confirm"] = "Confirmer";
-        dict["information"] = "Information";
-    }
-    void build_en_map() {
-        trans_t & dict = this->en_map;
-        dict["login"] = "Login";
-        dict["password"] = "Password";
-        dict["diagnostic"] = "Diagnostic";
-        dict["connection_closed"] = "Connection closed";
-        dict["OK"] = "OK";
-        dict["cancel"] = "Cancel";
-        dict["help"] = "Help";
-        dict["close"] = "Close";
-        dict["refused"] = "Refused";
-        dict["username"] = "Username";
-        dict["password_expire"] = "Your password will expire soon. Please change it.";
-        dict["protocol"] = "Protocol";
-        dict["target_group"] = "Target Group";
-        dict["target"] = "Target";
-        dict["close_time"] = "Close Time";
-        dict["logout"] = "Logout";
-        dict["apply"] = "Apply";
-        dict["filter"] = "Filter";
-        dict["connect"] = "Connect";
-        dict["timeleft"] = "Time left";
-        dict["second"] = "second";
-        dict["minute"] = "minute";
-        dict["before_closing"] = "before closing";
-        dict["manager_close_cnx"] = "Connection closed by manager";
-        dict["end_connection"] = "End of connection";
-        dict["help_message"] =
-            "In login edit box, enter:<br>"
-            "- target device and login as login@target.<br>"
-            "- or a valid authentication user.<br>"
-            "<br>"
-            "In password edit box enter your password<br>"
-            "for user.<br>"
-            "<br>"
-            "Both fields are case sensitive.<br>"
-            "<br>"
-            "Contact your system administrator if you are<br>"
-            "experiencing problems.";
-        dict["selector"] = "Selector";
-        dict["session_out_time"] = "Session is out of allowed timeframe";
-        dict["miss_keepalive"] = "Missed keepalive from ACL";
-        dict["close_inactivity"] = "Connection closed on inactivity";
-        dict["acl_fail"] = "Authentifier service failed";
-        dict["target_fail"] = "Failed to connect to remote TCP host";
-        dict["comment"] = "Comment";
-        dict["no_results"] = "No results found";
-
-        dict["back_selector"] = "Back to Selector";
-        dict["exit"] = "Exit";
-        dict["comment"] = "Comment";
-        dict["comment_r"] = "Comment *";
-        dict["ticket"] = "Ticket n°";
-        dict["ticket_r"] = "Ticket n° *";
-        dict["duration"] = "Duration";
-        dict["duration_r"] = "Duration *";
-        dict["note_duration_format"] = "format \"[hours]h[mins]m\" each unit is optional.";
-        dict["note_required"] = "(*) required fields.";
-        dict["confirm"] = "Confirm";
-        dict["information"] = "Information";
-
-    }
-
-    Translation()
-        : lang(EN)
-=======
             "cas de problème pour vous connecter."},
         {"selector", "Sélecteur"},
         {"session_out_time", "L'autorisation de la session a expiré"},
@@ -283,9 +171,20 @@
         {"target_fail", "Echec de la connexion à la cible distante"},
         {"comment", "Commentaire"},
         {"no_results", "Aucun résultat"},
+        {"back_selector", "Back to Selector"},
+        {"exit", "Exit"},
+        {"comment", "Comment"},
+        {"comment_r", "Comment *"},
+        {"ticket", "Ticket n°"},
+        {"ticket_r", "Ticket n° *"},
+        {"duration", "Duration"},
+        {"duration_r", "Duration *"},
+        {"note_duration_format", "format \"[hours]h[mins]m\" each unit is optional."},
+        {"note_required", "(*) required fields."},
+        {"confirm", "Confirm"},
+        {"information", "Information"},
         {"authentication_required", "Authentification Requise"}
     }}}
->>>>>>> 3bd0d23d
     {
         for (auto & t : this->trans) {
             std::sort(t.begin(), t.end());
