--- conflicted
+++ resolved
@@ -88,8 +88,6 @@
 
 public:
     bool dont_show_mouse_cursor;
-
-    uint32_t update_id;
 
     Drawable(int width, int height)
     : width(width)
@@ -102,7 +100,7 @@
     , mouse_cursor_pos_x(width / 2)
     , mouse_cursor_pos_y(height / 2)
     , dont_show_mouse_cursor(false)
-    , update_id(0xFFFFFFFF) {
+    {
         static const Mouse_t default_mouse_cursor[] = {
             { 0,  0, 3 * 1,  "\x00\x00\x00" },
             { 1,  0, 3 * 2,  "\x00\x00\x00\x00\x00\x00" },
@@ -190,8 +188,6 @@
     }
 
     void set_mouse_cursor_pos(int x, int y) {
-        this->update_id += ((!this->dont_show_mouse_cursor && ((x != this->mouse_cursor_pos_x) || (y != this->mouse_cursor_pos_y))) ? 1 : 0);
-
         this->mouse_cursor_pos_x = x;
         this->mouse_cursor_pos_y = y;
     }
@@ -801,7 +797,6 @@
                 target[2] = color >> 16;
             }
         }
-        this->update_id += 1;
     }
 
     template <typename Op>
@@ -860,7 +855,6 @@
                 target[2] = op(target[2], s2);
             }
         }
-        this->update_id += 1;
     }
 
     void mem_blt_ex( const Rect & rect
@@ -950,7 +944,6 @@
                 target[2] = color >> 16;
             }
         }
-        this->update_id += 1;
     }
 
     struct Op_0xB8
@@ -1025,7 +1018,6 @@
                 target[2] = op(target[2], s2, p2);
             }
         }
-        this->update_id += 1;
     }
 
     void mem_3_blt( const Rect & rect
@@ -1064,7 +1056,6 @@
         for (int j = 0; j < trect.cy ; j++, p += step) {
             bzero(p, rect_rowsize);
         }
-        this->update_id += 1;
     }
 
     void white_color(const Rect & rect)
@@ -1080,7 +1071,6 @@
         for (int j = 0; j < rect.cy ; j++, p += step) {
             memset(p, 0xFF, rect_rowsize);
         }
-        this->update_id += 1;
     }
 
     void invert_color(const Rect & rect)
@@ -1100,7 +1090,6 @@
                 p[0] ^= 0xFF; p[1] ^= 0xFF; p[2] ^= 0xFF;
             }
         }
-        this->update_id += 1;
     }
 
 // 2.2.2.2.1.1.1.6 Binary Raster Operation (ROP2_OPERATION)
@@ -1298,7 +1287,6 @@
         int pY = 0;
         int borX = rYcarre*rX;
         int borY = 0;
-        this->update_id++;
         this->colordot(cX+pX, cY, color, op);
         this->colordot(cX-pX, cY, color, op);
         if (fill) {
@@ -1434,7 +1422,6 @@
             target += this->rowsize;
             memcpy(target, base, line_size);
         }
-        this->update_id++;
     }
 
     template <typename Op>
@@ -1461,7 +1448,6 @@
                 p += 3;
             }
         }
-        this->update_id++;
     }
 
     struct Op_0x05
@@ -1709,7 +1695,6 @@
                 p += 3;
             }
         }
-        this->update_id++;
     }
 
     void patblt_ex(const Rect & rect, const uint8_t rop,
@@ -1896,12 +1881,7 @@
             target += to_nextrow;
             source += to_nextrow;
         }
-<<<<<<< HEAD
-    }
-=======
-        this->update_id++;
-    };
->>>>>>> c22d2091
+    }
 
     // low level scrblt, mostly avoid considering clipping
     // because we already took care of it
@@ -2079,7 +2059,6 @@
                 y += sy;
             }
         }
-        this->update_id++;
     }
 
     void vertical_line(const uint8_t mix_mode, const uint16_t x, const uint16_t starty, const uint16_t endy, const uint8_t rop, const uint32_t color)
@@ -2108,7 +2087,6 @@
             }
             p += this->width * 3;
         }
-        this->update_id++;
     }
 
     void horizontal_line(const uint8_t mix_mode, const uint16_t startx, const uint16_t y, const uint16_t endx, const uint8_t rop, const uint32_t color)
@@ -2136,7 +2114,6 @@
             }
             p += 3;
         }
-        this->update_id++;
     }
 
     const Mouse_t & line_of_mouse(size_t i) {
