--- conflicted
+++ resolved
@@ -149,37 +149,8 @@
         delete[] this->data;
     }
 
-<<<<<<< HEAD
-    void bgr2rgb() {
-        const uint32_t * s = reinterpret_cast<const uint32_t *>(this->data);
-        uint32_t * t = reinterpret_cast<uint32_t *>(this->data);
-        for (size_t y = 0; y < this->height ; y++) {
-            for (size_t n = 0; n < (this->width / 4) ; n++) {
-                unsigned bRGB = *s++;
-                unsigned GBrg = *s++;
-                unsigned rgbR = *s++;
-                *t++ = ((GBrg << 16) & 0xFF000000)
-                     | ((bRGB << 16) & 0x00FF0000)
-                     | (bRGB         & 0x0000FF00)
-                     | ((bRGB >> 16) & 0x000000FF) ;
-                *t++ = (GBrg         & 0xFF000000)
-                     | ((rgbR << 16) & 0x00FF0000)
-                     | ((bRGB >> 16) & 0x0000FF00)
-                     | ( GBrg        & 0x000000FF) ;
-                *t++ = ((rgbR << 16) & 0xFF000000)
-                     | (rgbR         & 0x00FF0000)
-                     | ((rgbR >> 16) & 0x0000FF00)
-                     | ((GBrg >> 16) & 0x000000FF) ;
-            }
-        }
-    }
-
 private:
     uint8_t * first_pixel() {
-=======
-    uint8_t * first_pixel()
-    {
->>>>>>> c980dcce
         return this->data;
     }
 
