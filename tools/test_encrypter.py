#!/usr/bin/python -O

import unittest

from redcryptofile.encrypter import CryptoWriter
from redcryptofile.decrypter import CryptoReader

class TestEncrypter(unittest.TestCase):

#    def test_writer2(self):
#        try:
#            checksums = []
#            with CryptoWriter(0, 0, "./tmp/clear2.txt", checksums, random_type="LCG") as x:
#                to_send = b"We write, and again, and so on."
#                while to_send:
#                    res = x.write(to_send)
#                    to_send = to_send[res:]
#                self.assertEqual(len(to_send), 0)
#        except:
#            self.assertTrue(False)

#    def test_writer_checksum2(self):
#        try:
#            checksums = []
#            with CryptoWriter(0, 1, "./clear.txt", checksums, random_type="LCG") as x:
#                to_send = b"We write, and again, and so on."
#                while to_send:
#                    res = x.write(to_send)
#                    to_send = to_send[res:]
#                self.assertEqual(len(to_send), 0)
#        except:
#            self.assertTrue(False)

#        self.assertEqual(checksums,
#            ['C528B474843D8B14CF5BF43A9C049AF3239FAC564D86B4329069B5E145D0769B',
#             'C528B474843D8B14CF5BF43A9C049AF3239FAC564D86B4329069B5E145D0769B'])

#    def test_writer_encryption2(self):
#        try:
#            checksums = []
#            with CryptoWriter(1, 1, "./encrypted.txt", checksums, random_type="LCG") as x:
#                to_send = b"We write, and again, and so on."
#                while to_send:
#                    res = x.write(to_send)
#                    to_send = to_send[res:]
#                self.assertEqual(len(to_send), 0)
#        except:
#            self.assertTrue(False)

#        self.assertEqual(checksums,
#            ['2ACC1E2CBFFE64030D50EAE7845A9DCE6EC4E84AC2435F6C0F7F16F87B0180F5',
#             '2ACC1E2CBFFE64030D50EAE7845A9DCE6EC4E84AC2435F6C0F7F16F87B0180F5'])

#    def test_reader_clear(self):
#
#        test_text = b"We write, and \0again, and so on."
#        test_file = "./clear.txt"
#
#        checksums = []
#        with CryptoWriter(0, 0, test_file, checksums, random_type="LCG") as x:
#            to_send = test_text
#            while to_send:
#                res = x.write(to_send)
#                to_send = to_send[res:]
#            self.assertEqual(len(to_send), 0)

#        data = ""
#        with CryptoReader(test_file) as cr:
#            data = "".join(line for line in cr.read())
#        self.assertEqual(data, test_text)


#    def test_reader_checksum(self):
#        test_text = b"We write, and \0again, and so on."
#        test_file = "./check.txt"
#
#        checksums = []
#        with CryptoWriter(0, 1, test_file, checksums, random_type="LCG") as x:
#            to_send = test_text
#            while to_send:
#                res = x.write(to_send)
#                to_send = to_send[res:]
#            self.assertEqual(len(to_send), 0)

#        self.assertEqual(checksums,
#         ['788A99BDCFFC5128DA01B9A6AABA9D826DCE7B874153417097EF2A82CF7875C6',
#          '788A99BDCFFC5128DA01B9A6AABA9D826DCE7B874153417097EF2A82CF7875C6'])

#        data = ""
#        with CryptoReader(test_file) as cr:
#            data = "".join(line for line in cr.read())
#            self.assertEqual(data, test_text)
#            checksums = cr.hash()

#        self.assertEqual(checksums,
#         ['788A99BDCFFC5128DA01B9A6AABA9D826DCE7B874153417097EF2A82CF7875C6',
#          '788A99BDCFFC5128DA01B9A6AABA9D826DCE7B874153417097EF2A82CF7875C6'])

    def test_reader_largefile(self):

<<<<<<< HEAD
        buffersize = 20000
        checksums = []
        with open("/home/cgrosjean/d/ssh/Fargo.avi", "r") as f:
            with CryptoWriter(1, 1, "./newfar4.avi", checksums, random_type="LCG") as fw:
=======
        buffersize = 65536
        checksums = []    
        with open("./tests/includes/fixtures/dump_TLSw2008.hpp", "r") as f:
            with CryptoWriter(1, 1, "./dump.enc", checksums) as fw:
>>>>>>> 1ea62d7e
                total_len = 0
                total_write_len = 0
                while True:
                    chunk = f.read(40000)
                    print("read chunk %d:%d:%d" % (total_len, total_len + len(chunk),len(chunk)))
                    total_len += len(chunk)
                    if not chunk:
                        break
                    ret = fw.write(chunk)
                    print("write chunk %d:%d" % (total_write_len, ret))
                    chunk = None


#        self.assertEqual(checksums,
#         ['C9A7B84600520B3365E2E71248D29873D446FC2DE2303305D0BCA955FB672036',
#          '0D90D013E1F93279F3B295BC5D67227A816C1E7BFB4987E9FC6DCC2BF363AFB9'])

#        print "Done writing newfar"

        data = ""
        total = 0
        with CryptoReader("./dump.enc") as cr:
            with open("./dump.txt", "w") as f:
                for line in cr.read(buffersize):
                    print("line read=%d total=%d" % (len(line), total))
                    total += len(line)
                    f.write(line)
#                checksums = cr.hash()

#        self.assertEqual(checksums,
#         ['788A99BDCFFC5128DA01B9A6AABA9D826DCE7B874153417097EF2A82CF7875C6',
#          '788A99BDCFFC5128DA01B9A6AABA9D826DCE7B874153417097EF2A82CF7875C6'])


if __name__ == '__main__':
    unittest.main()
<|MERGE_RESOLUTION|>--- conflicted
+++ resolved
@@ -98,17 +98,10 @@
 
     def test_reader_largefile(self):
 
-<<<<<<< HEAD
-        buffersize = 20000
+        buffersize = 65536
         checksums = []
-        with open("/home/cgrosjean/d/ssh/Fargo.avi", "r") as f:
-            with CryptoWriter(1, 1, "./newfar4.avi", checksums, random_type="LCG") as fw:
-=======
-        buffersize = 65536
-        checksums = []    
         with open("./tests/includes/fixtures/dump_TLSw2008.hpp", "r") as f:
-            with CryptoWriter(1, 1, "./dump.enc", checksums) as fw:
->>>>>>> 1ea62d7e
+            with CryptoWriter(1, 1, "./dump.enc", checksums, random_type="LCG") as fw:
                 total_len = 0
                 total_write_len = 0
                 while True:
