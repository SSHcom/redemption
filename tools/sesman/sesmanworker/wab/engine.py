#!/usr/bin/python
# -*- coding: utf-8 -*-

from sesmanconf import TR, SESMANCONF, translations
from logger import Logger
FAKE=False
try:
    from wabengine.common.exception import AuthenticationFailed
    from wabengine.common.exception import AuthenticationChallenged
    from wabengine.common.exception import MustChangePassword
    from wallixgenericnotifier import Notify, CX_EQUIPMENT, PATTERN_FOUND, PRIMARY_CX_FAILED, SECONDARY_CX_FAILED, NEW_FINGERPRINT, WRONG_FINGERPRINT, RDP_PATTERN_FOUND, FILESYSTEM_FULL
    from wallixgenericnotifier import LICENCE_EXPIRED, LICENCE_PRIMARY_CX_ERROR, LICENCE_SECONDARY_CX_ERROR
    from wabconfig import Config
    from wabengine.client.sync_client import SynClient
    from wabengine.common.const import APPROVAL_ACCEPTED, APPROVAL_REJECTED, \
        APPROVAL_PENDING, APPROVAL_NONE
    from wabengine.common.const import APPREQ_REQUIRED, APPREQ_OPTIONAL
    from wabx509 import AuthX509
except Exception, e:
    Logger().info("================================")
    Logger().info("==== Load Fake PROXY ENGINE ====")
    Logger().info("================================")
    FAKE = True
    from fake.proxyengine import *

import time

def _binary_ip(network, bits):
    # TODO need Ipv6 support
    # This is a bit too resilient, add check for obviously bad values
    a,b,c,d = [ int(x)&0xFF for x in network.split('.')]
    mask = (0xFFFFFFFF >> bits) ^ 0xFFFFFFFF
    return ((a << 24) + (b << 16) + (c << 8) + d) & mask

def is_device_in_subnet(device, subnet):

    if '/' in subnet:
        try:
            network, bits = subnet.rsplit('/')
            network_bits = _binary_ip(network, int(bits))
            device_bits = _binary_ip(device, int(bits))
            result = network_bits == device_bits
        except Exception, e:
            Logger().error("Bad host definition device '%s' subnet '%s': %s" % (device, subnet, str(e)))
            result = False
    else:
        result = device == subnet
    Logger().info("checking if device %s is in subnet %s -> %s" % (device, subnet, ['No', 'Yes'][result]))
    return result

class Engine(object):
    def __init__(self):
        self.wabengine = None
        self.wabuser = None
        self.client = SynClient('localhost', 'tcp:8803')
        self.session_id = None
        self.auth_x509 = None
        self._trace_encryption = None            # local ?
        self.challenge = None
        self.session_record = None
        self.deconnection_epoch = 0xffffffff
        self.deconnection_time = u"-"
        self.erpm_password_checked_out = False

        self.proxy_rights = None
        self.rights = None
        self.targets = {}
        self.target_right = None
        self.physical_targets = []
        self.displaytargets = []
        self.proxyrightsinput = None
        self.pidhandler = None

    def get_language(self):
        try:
            if self.wabuser:
                return self.wabuser.preferredLanguage
            return self.wabengine.who_am_i().preferredLanguage
        except Exception, e:
            return 'en'

    def get_username(self):
        try:
            return self.wabuser.cn
        except Exception, e:
            return ""

    def get_force_change_password(self):
        try:
            return self.wabuser.forceChangePwd
        except Exception, e:
            return False

    def init_timeframe(self, auth):
<<<<<<< HEAD
        if (auth.deconnection_time is not None
=======
        if (auth.deconnection_time
>>>>>>> 8d320e7e
            and auth.deconnection_time != u"-"
            and auth.deconnection_time[0:4] <= u"2034"):
            self.deconnection_time = auth.deconnection_time
            self.deconnection_epoch = int(
                time.mktime(
                    time.strptime(
                        auth.deconnection_time,
                        "%Y-%m-%d %H:%M:%S"
                    )
                )
            )

    def get_trace_encryption(self):
        try:
            conf = Config("wabengine")
            self._trace_encryption = True if conf['trace'] == u'cryptofile' else False # u'localfile'
            return self._trace_encryption
        except Exception, e:
            import traceback
            Logger().info("Engine get_trace_encryption failed: configuration file section 'wabengine', key 'trace', (((%s)))" % traceback.format_exc(e))
        return False

    def password_expiration_date(self):
        try:
            _data = self.wabengine.check_password_expiration_info()
            if _data[2]:
                Logger().info("Engine password_expiration_date=%s" % _data[0])
                return True, _data[0]
        except Exception, e:
            import traceback
            Logger().info("Engine password_expiration_date failed: (((%s)))" % traceback.format_exc(e))
        return False, 0

    def is_x509_connected(self, wab_login, ip_client, proxy_type, target, server_ip):
        """
        Ask if we are authentifying using x509
        (and ask user by opening confirmation popup if we are,
        session ticket will be asked later in x509_authenticate)
        """
        try:
            self.auth_x509 = AuthX509(username = wab_login,
                                      ip = ip_client,
                                      requestor = proxy_type,
                                      target = target,
                                      server_ip = server_ip)
            result = self.auth_x509.is_connected()
            return result
        except Exception, e:
            import traceback
            Logger().info("Engine is_x509_connected failed: (((%s)))" % traceback.format_exc(e))
        return False

    def x509_authenticate(self):
        try:
            self.wabengine = self.auth_x509.get_proxy()
            if self.wabengine is not None:
                self.wabuser = self.wabengine.who_am_i()
                return True
        except AuthenticationFailed, e:
            pass
        except Exception, e:
            import traceback
            Logger().info("Engine x509_authenticate failed: (((%s)))" % traceback.format_exc(e))
        return False

    def password_authenticate(self, wab_login, ip_client, password, server_ip):
        try:
            self.wabengine = self.client.authenticate(username = wab_login,
                                                      password = password,
                                                      ip_source = ip_client,
                                                      challenge = self.challenge,
                                                      server_ip = server_ip)
            self.challenge = None
            if self.wabengine is not None:
                self.wabuser = self.wabengine.who_am_i()
                return True
        except AuthenticationChallenged, e:
            self.challenge = e.challenge
        except AuthenticationFailed, e:
            self.challenge = None
            pass
        except Exception, e:
            self.challenge = None
            import traceback
            Logger().info("Engine password_authenticate failed: (((%s)))" % traceback.format_exc(e))
        return False

    def passthrough_authenticate(self, wab_login, ip_client, server_ip):
        try:
            self.wabengine = self.client.authenticate_gssapi(username = wab_login,
                                                             realm = "realm",
                                                             ip_source = ip_client,
                                                             server_ip = server_ip)
            if self.wabengine is not None:
                self.wabuser = self.wabengine.who_am_i()
                return True
        except AuthenticationFailed, e:
            pass
        except Exception, e:
            import traceback
            Logger().info("Engine passthrough_authenticate failed: (((%s)))" % traceback.format_exc(e))
        return False

    def get_license_status(self):
        u""" Three checks : expiration, primary limits, secondary limit
        If at least one fails, user can't connect at all to any device,
        but all three checks are performed wether one as
        yet failed or not to send all relevant notifications to ADMIN.
        """
        license_ok = True
        try:
            lic_status = self.wabengine.get_license_status()

            if lic_status.is_expired():
                Logger().info("LICENCE_EXPIRED")
                Notify(self.wabengine, LICENCE_EXPIRED, u"")
                license_ok = False
            if lic_status.is_primary_limit_reached():
                Logger().info("PRIMARY LICENCE LIMIT")
                Notify(self.wabengine, LICENCE_PRIMARY_CX_ERROR, {u'nbPrimaryConnection': lic_status.primary()[0]})
                license_ok = False
            if lic_status.is_secondary_limit_reached():
                Logger().info("SECONDARY LICENCE LIMIT")
                Notify(self.wabengine, LICENCE_SECONDARY_CX_ERROR, {u'nbSecondaryConnection': lic_status.secondary()[0]})
                license_ok = False
        except Exception, e:
            """If calling get_license_status raise some error, user will be rejected as per invalid license"""
            import traceback
            Logger().info("Engine get_license_status failed: (((%s)))" % (traceback.format_exc(e)))
            license_ok = False

        return license_ok

    def NotifyConnectionToCriticalEquipment(self, protocol, user, source,
                                            ip_source, login, device, ip,
                                            time, url):
        try:
            notif_data = {
                u'protocol': protocol,
                u'user': user,
                u'source': source,
                u'ip_source': ip_source,
                u'login': login,
                u'device': device,
                u'ip': ip,
                u'time': time
                }

            if not (url is None):
                notif_data[u'url'] = url

            Notify(self.wabengine, CX_EQUIPMENT, notif_data)
        except Exception, e:
            import traceback
            Logger().info("Engine NotifyConnectionToCriticalEquipment failed: (((%s)))" % (traceback.format_exc(e)))

    def NotifyPrimaryConnectionFailed(self, user, ip):
        try:
            notif_data = {
                u'user': user,
                u'ip': ip
                }

            Notify(self.wabengine, PRIMARY_CX_FAILED, notif_data)
        except Exception, e:
            import traceback
            Logger().info("Engine NotifyPrimaryConnectionFailed failed: (((%s)))" % (traceback.format_exc(e)))

    def NotifySecondaryConnectionFailed(self, user, ip, account, device):
        try:
            notif_data = {
                   u'user'   : user
                 , u'ip'     : ip
                 , u'account': account
                 , u'device' : device
             }

            Notify(self.wabengine, SECONDARY_CX_FAILED, notif_data)
        except Exception, e:
            import traceback
            Logger().info("Engine NotifySecondaryConnectionFailed failed: (((%s)))" % (traceback.format_exc(e)))

    def NotifyFilesystemIsFullOrUsedAtXPercent(self, filesystem, used):
        try:
            notif_data = {
                u'filesystem': filesystem,
                u'used': used
                }

            Notify(self.wabengine, FILESYSTEM_FULL, notif_data)
        except Exception, e:
            import traceback
            Logger().info("Engine NotifyFilesystemIsFullOrUsedAtXPercent failed: (((%s)))" % (traceback.format_exc(e)))

    def NotifyFindPatternInRDPFlow(self, regexp, string, user_login, user, host, cn):
        try:
            notif_data = {
                   u'regexp'     : regexp
                 , u'string'     : string
                 , u'user_login' : user_login
                 , u'user'       : user
                 , u'host'       : host
                 , u'device'     : cn
             }

            Notify(self.wabengine, RDP_PATTERN_FOUND, notif_data)
        except Exception, e:
            import traceback
            Logger().info("Engine NotifyFindPatternInRDPFlow failed: (((%s)))" % (traceback.format_exc(e)))

    def get_targets_list(self, group_filter, device_filter, protocol_filter,
                         real_target_device):
        targets = []
        item_filtered = False
        for target_info in self.displaytargets:
            temp_service_login                = target_info.service_login
            temp_resource_service_protocol_cn = target_info.protocol
            if not target_info.protocol == u"APP":
                if (target_info.target_name == u'autotest' or
                    target_info.target_name == u'bouncer2' or
                    target_info.target_name == u'widget2_message' or
                    target_info.target_name == u'widgettest' or
                    target_info.target_name == u'test_card'):
                    temp_service_login = target_info.service_login.replace(u':RDP',
                                                                           u':INTERNAL', 1)
                    temp_resource_service_protocol_cn = 'INTERNAL'

            if ((target_info.group.find(group_filter) == -1)
                or (temp_service_login.find(device_filter) == -1)
                or (temp_resource_service_protocol_cn.find(protocol_filter) == -1)):
                item_filtered = True
                continue

            if real_target_device:
                if target_info.protocol == u"APP":
                    continue
                if (target_info.host
                    and (not is_device_in_subnet(real_target_device,
                                                 target_info.host))):
                    continue

            targets.append((target_info.group # ( = concatenated list)
                            , temp_service_login
                            , temp_resource_service_protocol_cn
                            )
                           )
        return targets, item_filtered

    def reset_proxy_rights(self):
        self.proxy_rights = None
        self.rights = None
        self.target_right = None

    def get_proxy_rights(self, protocols, target_device=None, check_timeframes=True):
        if self.proxy_rights is not None:
            return
        self.proxy_rights = self.wabengine.get_proxy_rights(protocols, target_device,
                                                            check_timeframes=check_timeframes)

        self.rights = self.proxy_rights.rights
        self.targets = {}
        self.displaytargets = []
        for right in self.rights:
            if right.resource and right.account:
                if right.resource.application:
                    target_name = right.resource.application.cn
                    service_name = u"APP"
                    protocol = u"APP"
                    host = None
                else:
                    target_name = right.resource.device.cn
                    service_name = right.resource.service.cn
                    protocol = right.resource.service.protocol.cn
                    host = right.resource.device.host
                tuple_index = (right.account.login, target_name)
                if not self.targets.get(tuple_index):
                    self.targets[tuple_index] = {}
                self.targets[tuple_index][service_name] = right
                self.displaytargets.append(DisplayInfo(right.account.login,
                                                       target_name,
                                                       service_name,
                                                       protocol,
                                                       [x.cn for x in right.group_targets],
                                                       right.subprotocols,
                                                       host))

    def get_selected_target(self, target_login, target_device, target_service):
        # Logger().info("%s@%s:%s" % (target_device, target_login, target_service))
        if target_service == '':
            target_service = None
<<<<<<< HEAD
        selected_target = None
        self.get_proxy_rights([u'RDP', u'VNC'], target_device,
                              check_timeframes=True if target_device else False)
=======
>>>>>>> 8d320e7e
        right = None
        self.get_proxy_rights([u'RDP', u'VNC'], target_device,
                              check_timeframes=True if target_device else False)
        if SESMANCONF[u'sesman'][u'auth_mode_passthrough'].lower() == u'true':
            for r in self.rights:
                if not is_device_in_subnet(target_device, r.resource.device.host):
                    continue
                if target_service != r.resource.service.cn:
                    continue
                right = r
                break
        else:
            result = self.targets.get((target_login, target_device))
            if result:
                if (not target_service) and (len(result) == 1):
                    right = result.values()[0]
                if target_service and result.get(target_service):
                    right = result[target_service]
        if right:
            self.init_timeframe(right)
            self.target_right = right
        return right

    def get_effective_target(self, selected_target):
        Logger().info("Engine get_effective_target: service_login=%s" % selected_target.service_login)
        try:
            if selected_target.resource.application:
                effective_target = self.wabengine.get_effective_target(selected_target)
                Logger().info("Engine get_effective_target done (application)")
                return effective_target
            else:
                Logger().info("Engine get_effective_target done (physical)")
                return [selected_target]

        except Exception, e:
            import traceback
            Logger().info("Engine get_effective_target failed: (((%s)))" % (traceback.format_exc(e)))
        return []

    def get_app_params(self, selected_target, effective_target):
#         Logger().info("Engine get_app_params: service_login=%s effective_target=%s" % (service_login, effective_target))
        Logger().info("Engine get_app_params: service_login=%s" % selected_target.service_login)
        try:
            app_params = self.wabengine.get_app_params(selected_target, effective_target)
            Logger().info("Engine get_app_params done")
            return app_params
        except Exception, e:
            import traceback
            Logger().info("Engine get_app_params failed: (((%s)))" % (traceback.format_exc(e)))
        return None

    def get_target_password(self, target_device):
#         Logger().info("Engine get_target_password: target_device=%s" % target_device)
        Logger().debug("Engine get_target_password ...")
        try:
            target_password = self.wabengine.get_target_password(target_device)
            self.erpm_password_checked_out = True
            if not target_password:
                target_password = u''
            Logger().debug("Engine get_target_password done")
            return target_password
        except Exception, e:
            import traceback
            Logger().debug("Engine get_target_password failed: (((%s)))" % (traceback.format_exc(e)))
        return u''

    def release_target_password(self, target_device, reason, target_application = None):
        Logger().debug("Engine release_target_password: reason=\"%s\"" % reason)
        self.erpm_password_checked_out = False
        try:
            self.wabengine.release_target_password(target_device, reason, target_application)
            Logger().debug("Engine release_target_password done")
        except Exception, e:
            import traceback
            Logger().info("Engine release_target_password failed: (((%s)))" % (traceback.format_exc(e)))

<<<<<<< HEAD
=======
    def get_pidhandler(self, pid):
        if not self.pidhandler:
            try:
                from wabengine.common.interface import IPBSessionHandler
                from wabengine.common.utils import ProcessSessionHandler
                self.pidhandler = IPBSessionHandler(ProcessSessionHandler(int(pid)))
            except Exception, e:
                self.pidhandler = None
        return self.pidhandler

>>>>>>> 8d320e7e
    def start_session(self, auth, pid, effective_login):
        try:
            self.session_id = self.wabengine.start_session(auth, self.get_pidhandler(pid),
                                                           effective_login=effective_login)
        except Exception, e:
            import traceback
            Logger().info("Engine start_session failed: (((%s)))" % (traceback.format_exc(e)))

        return self.session_id

    def update_session(self, physical_target):
        hosttarget = u"%s@%s:%s" % ( physical_target.account.login
                                   , physical_target.resource.device.cn
                                   , physical_target.resource.service.protocol.cn)
        try:
            if self.session_id:
                self.wabengine.update_session(self.session_id, hosttarget)
        except Exception, e:
            import traceback
            Logger().info("Engine update_session failed: (((%s)))" % (traceback.format_exc(e)))

    def stop_session(self, result=True, diag=u"success", title=u"End session"):
        try:
            if self.session_id:
                self.wabengine.stop_session(self.session_id, result=result, diag=diag, title=title)
        except Exception, e:
            import traceback
            Logger().info("Engine stop_session failed: (((%s)))" % (traceback.format_exc(e)))

    def get_restrictions(self, auth, proxytype):
        if proxytype == "RDP":
            separator = u"\x01"
            matchproto = lambda x: x == u"RDP"
        elif proxytype == "SSH":
            separator = u"|"
            matchproto = lambda x: (x == self.subprotocol
                                    or (x == u'SSH_SHELL_SESSION'
                                        and self.subprotocol == u'SSH_X11_SESSION'))
        else:
            return None, None
        try:
            restrictions = self.wabengine.get_proxy_restrictions(auth)
            kill_patterns = []
            notify_patterns = []
            for restriction in restrictions:
                if not restriction.subprotocol:
                    Logger().error("No subprotocol in restriction!")
                    continue
                if matchproto(restriction.subprotocol.cn):
                    Logger().debug("adding restriction %s %s %s" % (restriction.action, restriction.data, restriction.subprotocol.cn))
                    if restriction.action == 'kill':
                        kill_patterns.append(restriction.data)
                    elif restriction.action == 'notify':
                        notify_patterns.append(restriction.data)

            self.pattern_kill = separator.join(kill_patterns)
            self.pattern_notify = separator.join(notify_patterns)
            Logger().info("pattern_kill = [%s]" % (self.pattern_kill))
            Logger().info("pattern_notify = [%s]" % (self.pattern_notify))
        except Exception, e:
            self.pattern_kill = None
            self.pattern_notify = None
            import traceback
            Logger().info("Engine get_restrictions failed: (((%s)))" % (traceback.format_exc(e)))
        return (self.pattern_kill, self.pattern_notify)

    def write_trace(self, video_path):
        try:
            _status, _error = True, TR(u"No error")
            if video_path:
                # Notify WabEngine with Trace file descriptor
                trace = self.wabengine.get_trace_writer(self.session_id, trace_type=u"rdptrc")
                trace.writeframe(str("%s.mwrm" % (video_path.encode('utf-8')) ) )
                trace.end()
        except Exception, e:
            Logger().info("Engine write_trace failed: %s" % e)
            _status, _error = False, TR(u"Trace writer failed for %s") % video_path

        return _status, _error

    def read_session_parameters(self, key=None):
        return self.wabengine.read_session_parameters(self.session_id, key=key)

<<<<<<< HEAD
    def get_pidhandler(self, pid):
        if not self.pidhandler:
            try:
                from wabengine.common.interface import IPBSessionHandler
                from wabengine.common.utils import ProcessSessionHandler
                self.pidhandler = IPBSessionHandler(ProcessSessionHandler(int(pid)))
            except Exception, e:
                self.pidhandler = None
        return self.pidhandler

=======
>>>>>>> 8d320e7e
    def check_target(self, target, pid=None, request_ticket=None):
        status, infos = self.wabengine.check_target(target, self.get_pidhandler(pid),
                                                    request_ticket)
        Logger().info("status : %s" % status)
        Logger().info("infos : %s" % infos)
        ticketfields = infos.get("ticket_fields")
        if ticketfields:
            flag = 0
            if ticketfields.get("description") == APPREQ_REQUIRED:
                flag += 1
            if ticketfields.get("ticket") == APPREQ_REQUIRED:
                flag += 2
            if ticketfields.get("duration") == APPREQ_REQUIRED:
                flag += 4
            infos["ticketflags"] = flag
        deconnection_time = infos.get("deconnection_time")
        if deconnection_time:
            Logger().info("deconnection_time updated from %s to %s" % (target.deconnection_time, deconnection_time))
            target.deconnection_time = deconnection_time
            # update deconnection_time in right
        if status == APPROVAL_ACCEPTED:
            return None, infos
        if status == APPROVAL_REJECTED:
            return False, infos
        if status == APPROVAL_PENDING:
            return "PENDING", infos
        if status == APPROVAL_NONE:
            return "APPROVAL", infos
        return False, infos

<<<<<<< HEAD


=======
>>>>>>> 8d320e7e
    def get_target_protocols(self):
        if not self.target_right:
            return None
        proto = self.target_right.resource.service.protocol.cn
        subproto = [x.cn for x in self.target_right.subprotocols]
        return ProtocolInfo(proto, subproto)

    def get_target_extra_info(self):
        if not self.target_right:
            return None
        isRecorded = self.target_right.authorization.isRecorded
        isCritical = self.target_right.authorization.isCritical
        return ExtraInfo(isRecorded, isCritical)


    def get_target_agent_forwardable(self):
        if not self.target_right:
            return None
        return self.target_right.account.isAgentForwardable

    def get_physical_target_info(self, physical_target):
        return PhysicalTarget(device_host=physical_target.resource.device.host,
                              account_login=physical_target.account.login,
                              service_port=int(physical_target.resource.service.port))

    def get_target_login_info(self):
        if not self.target_right:
            return None
        physical_target = PhysicalTarget(
            device_host=self.target_right.resource.device.host,
            account_login=self.target_right.account.login,
            service_port=self.target_right.resource.service.port)
        if self.target_right.resource.application:
            target_name = self.target_right.resource.application.cn
        else:
            target_name = self.target_right.resource.device.cn
        service_name = self.target_right.resource.service.cn
        conn_cmd = self.target_right.resource.service.authmechanism.data
        autologon = self.target_right.account.password or self.target_right.account.isAgentForwardable
        return LoginInfo(physical_target=physical_target,
                         target_name=target_name,
                         service_name=service_name,
                         conn_cmd=conn_cmd,
                         autologon=autologon)




# Information Structs

class DisplayInfo(object):
    def __init__(self, target_login, target_name, service_name,
                 protocol, group, subproto, host):
        self.target_login = target_login
        self.target_name = target_name
        self.service_name = service_name
        self.protocol = protocol
        # self.group = ";".join([x.cn for x in group])
        self.group = ";".join(group)
        self.service_login = "%s@%s:%s" % (self.target_login, self.target_name, self.service_name)
        self.subprotocols = [x.cn for x in subproto] if subproto else []
        self.host = host

class ProtocolInfo(object):
    def __init__(self, protocol, subprotocols=[]):
        self.protocol = protocol
        self.subprotocols = subprotocols

class ExtraInfo(object):
    def __init__(self, is_recorded, is_critical):
        self.is_recorded = is_recorded
        self.is_critical = is_critical

class PhysicalTarget(object):
    def __init__(self, device_host, account_login, service_port):
        self.device_host = device_host
        self.account_login = account_login
        self.service_port = service_port

class LoginInfo(object):
    def __init__(self, physical_target, target_name, service_name,
                 conn_cmd, autologon):
        self.physical_target = physical_target
        self.target_name = target_name
        self.service_name = service_name
        self.conn_cmd = conn_cmd
        self.autologon = autologon<|MERGE_RESOLUTION|>--- conflicted
+++ resolved
@@ -92,11 +92,7 @@
             return False
 
     def init_timeframe(self, auth):
-<<<<<<< HEAD
-        if (auth.deconnection_time is not None
-=======
         if (auth.deconnection_time
->>>>>>> 8d320e7e
             and auth.deconnection_time != u"-"
             and auth.deconnection_time[0:4] <= u"2034"):
             self.deconnection_time = auth.deconnection_time
@@ -387,12 +383,6 @@
         # Logger().info("%s@%s:%s" % (target_device, target_login, target_service))
         if target_service == '':
             target_service = None
-<<<<<<< HEAD
-        selected_target = None
-        self.get_proxy_rights([u'RDP', u'VNC'], target_device,
-                              check_timeframes=True if target_device else False)
-=======
->>>>>>> 8d320e7e
         right = None
         self.get_proxy_rights([u'RDP', u'VNC'], target_device,
                               check_timeframes=True if target_device else False)
@@ -469,8 +459,6 @@
             import traceback
             Logger().info("Engine release_target_password failed: (((%s)))" % (traceback.format_exc(e)))
 
-<<<<<<< HEAD
-=======
     def get_pidhandler(self, pid):
         if not self.pidhandler:
             try:
@@ -481,7 +469,6 @@
                 self.pidhandler = None
         return self.pidhandler
 
->>>>>>> 8d320e7e
     def start_session(self, auth, pid, effective_login):
         try:
             self.session_id = self.wabengine.start_session(auth, self.get_pidhandler(pid),
@@ -565,19 +552,6 @@
     def read_session_parameters(self, key=None):
         return self.wabengine.read_session_parameters(self.session_id, key=key)
 
-<<<<<<< HEAD
-    def get_pidhandler(self, pid):
-        if not self.pidhandler:
-            try:
-                from wabengine.common.interface import IPBSessionHandler
-                from wabengine.common.utils import ProcessSessionHandler
-                self.pidhandler = IPBSessionHandler(ProcessSessionHandler(int(pid)))
-            except Exception, e:
-                self.pidhandler = None
-        return self.pidhandler
-
-=======
->>>>>>> 8d320e7e
     def check_target(self, target, pid=None, request_ticket=None):
         status, infos = self.wabengine.check_target(target, self.get_pidhandler(pid),
                                                     request_ticket)
@@ -608,11 +582,6 @@
             return "APPROVAL", infos
         return False, infos
 
-<<<<<<< HEAD
-
-
-=======
->>>>>>> 8d320e7e
     def get_target_protocols(self):
         if not self.target_right:
             return None
