#!/usr/bin/python
# -*- coding: utf-8 -*-

from sesmanconf import TR, SESMANCONF, translations
from logger import Logger
FAKE=False
try:
    from wabengine.common.exception import AuthenticationFailed
    from wabengine.common.exception import AuthenticationChallenged
    from wabengine.common.exception import MustChangePassword
    from wallixgenericnotifier import Notify, CX_EQUIPMENT, PATTERN_FOUND, PRIMARY_CX_FAILED, SECONDARY_CX_FAILED, NEW_FINGERPRINT, WRONG_FINGERPRINT, RDP_PATTERN_FOUND, FILESYSTEM_FULL
    from wallixgenericnotifier import LICENCE_EXPIRED, LICENCE_PRIMARY_CX_ERROR, LICENCE_SECONDARY_CX_ERROR
    from wabconfig import Config
    from wabengine.client.sync_client import SynClient
    from wabengine.common.const import APPROVAL_ACCEPTED, APPROVAL_REJECTED, \
        APPROVAL_PENDING, APPROVAL_NONE
    from wabengine.common.const import APPREQ_REQUIRED, APPREQ_OPTIONAL
    from wabx509 import AuthX509
except Exception, e:
    Logger().info("================================")
    Logger().info("==== Load Fake PROXY ENGINE ====")
    Logger().info("================================")
    FAKE = True
    from fake.proxyengine import *

import time

def _binary_ip(network, bits):
    # TODO need Ipv6 support
    # This is a bit too resilient, add check for obviously bad values
    a,b,c,d = [ int(x)&0xFF for x in network.split('.')]
    mask = (0xFFFFFFFF >> bits) ^ 0xFFFFFFFF
    return ((a << 24) + (b << 16) + (c << 8) + d) & mask

def is_device_in_subnet(device, subnet):

    if '/' in subnet:
        try:
            network, bits = subnet.rsplit('/')
            network_bits = _binary_ip(network, int(bits))
            device_bits = _binary_ip(device, int(bits))
            result = network_bits == device_bits
        except Exception, e:
            Logger().error("Bad host definition device '%s' subnet '%s': %s" % (device, subnet, str(e)))
            result = False
    else:
        result = device == subnet
    Logger().info("checking if device %s is in subnet %s -> %s" % (device, subnet, ['No', 'Yes'][result]))
    return result

class Engine(object):
    def __init__(self):
        self.wabengine = None
        self.wabuser = None
        self.client = SynClient('localhost', 'tcp:8803')
        self.session_id  = None
        self.auth_x509 = None
        self._trace_encryption = None
        self.challenge = None
        self.deconnection_epoch = 0xffffffff
        self.deconnection_time = u"-"
        self.proxy_rights = None
        self.rights = None
        self.targets = {}
        self.target_right = None
        self.physical_targets = []
        self.displaytargets = []
        self.proxyrightsinput = None
        self.pidhandler = None

    def get_language(self):
        try:
            if self.wabuser:
                return self.wabuser.preferredLanguage
            return self.wabengine.who_am_i().preferredLanguage
        except Exception, e:
            return 'en'

    def get_username(self):
        try:
            return self.wabuser.cn
        except Exception, e:
            return ""

    def get_force_change_password(self):
        try:
            return self.wabuser.forceChangePwd
        except Exception, e:
            return False

    def init_timeframe(self, auth):
        if (auth.deconnection_time is not None
            and auth.deconnection_time != u"-"
            and auth.deconnection_time[0:4] <= u"2034"):
            self.deconnection_time = auth.deconnection_time
            self.deconnection_epoch = int(
                time.mktime(
                    time.strptime(
                        auth.deconnection_time,
                        "%Y-%m-%d %H:%M:%S"
                    )
                )
            )

    def get_trace_encryption(self):
        try:
            conf = Config("wabengine")
            self._trace_encryption = True if conf['trace'] == u'cryptofile' else False # u'localfile'
            return self._trace_encryption
        except Exception, e:
            import traceback
            Logger().info("Engine get_trace_encryption failed: configuration file section 'wabengine', key 'trace', (((%s)))" % traceback.format_exc(e))
        return False

    def password_expiration_date(self):
        try:
            _data = self.wabengine.check_password_expiration_info()
            if _data[2]:
                Logger().info("Engine password_expiration_date=%s" % _data[0])
                return True, _data[0]
        except Exception, e:
            import traceback
            Logger().info("Engine password_expiration_date failed: (((%s)))" % traceback.format_exc(e))
        return False, 0

    def is_x509_connected(self, wab_login, ip_client, proxy_type, target, server_ip):
        """
        Ask if we are authentifying using x509
        (and ask user by opening confirmation popup if we are,
        session ticket will be asked later in x509_authenticate)
        """
        try:
            self.auth_x509 = AuthX509(username = wab_login,
                                      ip = ip_client,
                                      requestor = proxy_type,
                                      target = target,
                                      server_ip = server_ip)
            result = self.auth_x509.is_connected()
            return result
        except Exception, e:
            import traceback
            Logger().info("Engine is_x509_connected failed: (((%s)))" % traceback.format_exc(e))
        return False

    def x509_authenticate(self):
        try:
            self.wabengine = self.auth_x509.get_proxy()
            if self.wabengine is not None:
                self.wabuser = self.wabengine.who_am_i()
                return True
        except AuthenticationFailed, e:
            pass
        except Exception, e:
            import traceback
            Logger().info("Engine x509_authenticate failed: (((%s)))" % traceback.format_exc(e))
        return False

    def password_authenticate(self, wab_login, ip_client, password, server_ip):
        try:
            self.wabengine = self.client.authenticate(username = wab_login,
                                                      password = password,
                                                      ip_source = ip_client,
                                                      challenge = self.challenge,
                                                      server_ip = server_ip)
            self.challenge = None
            if self.wabengine is not None:
                self.wabuser = self.wabengine.who_am_i()
                return True
        except AuthenticationChallenged, e:
            self.challenge = e.challenge
        except AuthenticationFailed, e:
            self.challenge = None
            pass
        except Exception, e:
            self.challenge = None
            import traceback
            Logger().info("Engine password_authenticate failed: (((%s)))" % traceback.format_exc(e))
        return False

    def passthrough_authenticate(self, wab_login, ip_client, server_ip):
        try:
            self.wabengine = self.client.authenticate_gssapi(username = wab_login,
                                                             realm = "realm",
                                                             ip_source = ip_client,
                                                             server_ip = server_ip)
            if self.wabengine is not None:
                self.wabuser = self.wabengine.who_am_i()
                return True
        except AuthenticationFailed, e:
            pass
        except Exception, e:
            import traceback
            Logger().info("Engine passthrough_authenticate failed: (((%s)))" % traceback.format_exc(e))
        return False

    def get_license_status(self):
        u""" Three checks : expiration, primary limits, secondary limit
        If at least one fails, user can't connect at all to any device,
        but all three checks are performed wether one as
        yet failed or not to send all relevant notifications to ADMIN.
        """
        license_ok = True
        try:
            lic_status = self.wabengine.get_license_status()

            if lic_status.is_expired():
                Logger().info("LICENCE_EXPIRED")
                Notify(self.wabengine, LICENCE_EXPIRED, u"")
                license_ok = False
            if lic_status.is_primary_limit_reached():
                Logger().info("PRIMARY LICENCE LIMIT")
                Notify(self.wabengine, LICENCE_PRIMARY_CX_ERROR, {u'nbPrimaryConnection': lic_status.primary()[0]})
                license_ok = False
            if lic_status.is_secondary_limit_reached():
                Logger().info("SECONDARY LICENCE LIMIT")
                Notify(self.wabengine, LICENCE_SECONDARY_CX_ERROR, {u'nbSecondaryConnection': lic_status.secondary()[0]})
                license_ok = False
        except Exception, e:
            """If calling get_license_status raise some error, user will be rejected as per invalid license"""
            import traceback
            Logger().info("Engine get_license_status failed: (((%s)))" % (traceback.format_exc(e)))
            license_ok = False

        return license_ok

    def NotifyConnectionToCriticalEquipment(self, protocol, user, source,
                                            ip_source, login, device, ip,
                                            time, url):
        try:
            notif_data = {
                u'protocol': protocol,
                u'user': user,
                u'source': source,
                u'ip_source': ip_source,
                u'login': login,
                u'device': device,
                u'ip': ip,
                u'time': time
                }

            if not (url is None):
                notif_data[u'url'] = url

            Notify(self.wabengine, CX_EQUIPMENT, notif_data)
        except Exception, e:
            import traceback
            Logger().info("Engine NotifyConnectionToCriticalEquipment failed: (((%s)))" % (traceback.format_exc(e)))

    def NotifyPrimaryConnectionFailed(self, user, ip):
        try:
            notif_data = {
                u'user': user,
                u'ip': ip
                }

            Notify(self.wabengine, PRIMARY_CX_FAILED, notif_data)
        except Exception, e:
            import traceback
            Logger().info("Engine NotifyPrimaryConnectionFailed failed: (((%s)))" % (traceback.format_exc(e)))

    def NotifySecondaryConnectionFailed(self, user, ip, account, device):
        try:
            notif_data = {
                   u'user'   : user
                 , u'ip'     : ip
                 , u'account': account
                 , u'device' : device
             }

            Notify(self.wabengine, SECONDARY_CX_FAILED, notif_data)
        except Exception, e:
            import traceback
            Logger().info("Engine NotifySecondaryConnectionFailed failed: (((%s)))" % (traceback.format_exc(e)))

    def NotifyFilesystemIsFullOrUsedAtXPercent(self, filesystem, used):
        try:
            notif_data = {
                u'filesystem': filesystem,
                u'used': used
                }

            Notify(self.wabengine, FILESYSTEM_FULL, notif_data)
        except Exception, e:
            import traceback
            Logger().info("Engine NotifyFilesystemIsFullOrUsedAtXPercent failed: (((%s)))" % (traceback.format_exc(e)))

    def NotifyFindPatternInRDPFlow(self, regexp, string, user_login, user, host, cn):
        try:
            notif_data = {
                   u'regexp'     : regexp
                 , u'string'     : string
                 , u'user_login' : user_login
                 , u'user'       : user
                 , u'host'       : host
                 , u'device'     : cn
             }

            Notify(self.wabengine, RDP_PATTERN_FOUND, notif_data)
        except Exception, e:
            import traceback
            Logger().info("Engine NotifyFindPatternInRDPFlow failed: (((%s)))" % (traceback.format_exc(e)))

    def get_targets_list(self, group_filter, device_filter, protocol_filter,
                         real_target_device):
        targets = []
        item_filtered = False
        for target_info in self.displaytargets:
            temp_service_login                = target_info.service_login
            temp_resource_service_protocol_cn = target_info.protocol
            if not target_info.protocol == u"APP":
                if (target_info.target_name == u'autotest' or
                    target_info.target_name == u'bouncer2' or
                    target_info.target_name == u'widget2_message' or
                    target_info.target_name == u'widgettest' or
                    target_info.target_name == u'test_card'):
                    temp_service_login = target_info.service_login.replace(u':RDP',
                                                                           u':INTERNAL', 1)
                    temp_resource_service_protocol_cn = 'INTERNAL'

            if ((target_info.group.find(group_filter) == -1)
                or (temp_service_login.find(device_filter) == -1)
                or (temp_resource_service_protocol_cn.find(protocol_filter) == -1)):
                item_filtered = True
                continue

            if real_target_device:
                if target_info.protocol == u"APP":
                    continue
                if (target_info.host
                    and (not is_device_in_subnet(real_target_device,
                                                 target_info.host))):
                    continue

            targets.append((target_info.group # ( = concatenated list)
                            , temp_service_login
                            , temp_resource_service_protocol_cn
                            )
                           )
        return targets, item_filtered

    def reset_proxy_rights(self):
        self.proxy_rights = None
        self.rights = None

    def get_proxy_rights(self, protocols, target_device=None, check_timeframes=True):
        if self.proxy_rights is not None:
            return
        self.proxy_rights = self.wabengine.get_proxy_rights(protocols, target_device,
                                                            check_timeframes=check_timeframes)

        self.rights = self.proxy_rights.rights
        self.targets = {}
        self.displaytargets = []
        for right in self.rights:
            if right.resource and right.account:
                if right.resource.application:
                    target_name = right.resource.application.cn
                    service_name = u"APP"
                    protocol = u"APP"
                    host = None
                else:
                    target_name = right.resource.device.cn
                    service_name = right.resource.service.cn
                    protocol = right.resource.service.protocol.cn
                    host = right.resource.device.host
                tuple_index = (right.account.login, target_name)
                if not self.targets.get(tuple_index):
                    self.targets[tuple_index] = {}
                self.targets[tuple_index][service_name] = right
                self.displaytargets.append(DisplayInfo(right.account.login,
                                                       target_name,
                                                       service_name,
                                                       protocol,
                                                       [x.cn for x in right.group_targets],
                                                       right.subprotocols,
                                                       host))

    def get_selected_target(self, target_login, target_device, target_service):
        # Logger().info("%s@%s:%s" % (target_device, target_login, target_service))
        if target_service == '':
            target_service = None
        selected_target = None
        self.get_proxy_rights([u'RDP', u'VNC'], target_device,
                              check_timeframes=True if target_device else False)
        right = None
        if SESMANCONF[u'sesman'][u'auth_mode_passthrough'].lower() == u'true':
            for r in self.rights:
                if not is_device_in_subnet(target_device, r.resource.device.host):
                    continue
                if target_service != r.resource.service.cn:
                    continue
                right = r
                break
        else:
            result = self.targets.get((target_login, target_device))
            if result:
                if (not target_service) and (len(result) == 1):
                    right = result.values()[0]
                if target_service and result.get(target_service):
                    right = result[target_service]
        if right:
            self.init_timeframe(right)
            self.target_right = right
        return right

    def get_effective_target(self, selected_target):
        Logger().info("Engine get_effective_target: service_login=%s" % selected_target.service_login)
        try:
            if selected_target.resource.application:
                effective_target = self.wabengine.get_effective_target(selected_target)
                Logger().info("Engine get_effective_target done (application)")
                return effective_target
            else:
                Logger().info("Engine get_effective_target done (physical)")
                return [selected_target]

        except Exception, e:
            import traceback
            Logger().info("Engine get_effective_target failed: (((%s)))" % (traceback.format_exc(e)))
        return []

    def get_app_params(self, selected_target, effective_target):
#         Logger().info("Engine get_app_params: service_login=%s effective_target=%s" % (service_login, effective_target))
        Logger().info("Engine get_app_params: service_login=%s" % selected_target.service_login)
        try:
            app_params = self.wabengine.get_app_params(selected_target, effective_target)
            Logger().info("Engine get_app_params done")
            return app_params
        except Exception, e:
            import traceback
            Logger().info("Engine get_app_params failed: (((%s)))" % (traceback.format_exc(e)))
        return None

    def get_target_password(self, target_device):
#         Logger().info("Engine get_target_password: target_device=%s" % target_device)
        Logger().debug("Engine get_target_password ...")
        try:
            target_password = self.wabengine.get_target_password(target_device)

            if not target_password:
                target_password = u''
            Logger().debug("Engine get_target_password done")
            return target_password
        except Exception, e:
            import traceback
            Logger().debug("Engine get_target_password failed: (((%s)))" % (traceback.format_exc(e)))
        return u''

    def release_target_password(self, target_device, reason, target_application = None):
        Logger().debug("Engine release_target_password: reason=\"%s\"" % reason)
        try:
            self.wabengine.release_target_password(target_device, reason, target_application)
            Logger().debug("Engine release_target_password done")
        except Exception, e:
            import traceback
            Logger().info("Engine release_target_password failed: (((%s)))" % (traceback.format_exc(e)))

    def start_session(self, auth, pid, effective_login):
        try:
            self.session_id = self.wabengine.start_session(auth, self.get_pidhandler(pid),
                                                           effective_login=effective_login)
        except Exception, e:
            import traceback
            Logger().info("Engine start_session failed: (((%s)))" % (traceback.format_exc(e)))

        return self.session_id

    def update_session(self, physical_target):
        hosttarget = u"%s@%s:%s" % ( physical_target.account.login
                                   , physical_target.resource.device.cn
                                   , physical_target.resource.service.protocol.cn)
        try:
            if self.session_id:
                self.wabengine.update_session(self.session_id, hosttarget)
        except Exception, e:
            import traceback
            Logger().info("Engine update_session failed: (((%s)))" % (traceback.format_exc(e)))

    def get_restrictions(self, auth, proxytype):
        if proxytype == "RDP":
            separator = u"\x01"
            matchproto = lambda x: x == u"RDP"
        elif proxytype == "SSH":
            separator = u"|"
            matchproto = lambda x: (x == self.subprotocol
                                    or (x == u'SSH_SHELL_SESSION'
                                        and self.subprotocol == u'SSH_X11_SESSION'))
        else:
            return None, None
        try:
            restrictions = self.wabengine.get_proxy_restrictions(auth)
            kill_patterns = []
            notify_patterns = []
            for restriction in restrictions:
                if not restriction.subprotocol:
                    Logger().error("No subprotocol in restriction!")
                    continue
                if matchproto(restriction.subprotocol.cn):
                    Logger().debug("adding restriction %s %s %s" % (restriction.action, restriction.data, restriction.subprotocol.cn))
                    if restriction.action == 'kill':
                        kill_patterns.append(restriction.data)
                    elif restriction.action == 'notify':
                        notify_patterns.append(restriction.data)

            self.pattern_kill = separator.join(kill_patterns)
            self.pattern_notify = separator.join(notify_patterns)
            Logger().info("pattern_kill = [%s]" % (self.pattern_kill))
            Logger().info("pattern_notify = [%s]" % (self.pattern_notify))
        except Exception, e:
            self.pattern_kill = None
            self.pattern_notify = None
            import traceback
            Logger().info("Engine get_restrictions failed: (((%s)))" % (traceback.format_exc(e)))
        return (self.pattern_kill, self.pattern_notify)

    def stop_session(self, result=True, diag=u"success", title=u"End session"):
        try:
            if self.session_id:
                self.wabengine.stop_session(self.session_id, result=result, diag=diag, title=title)
        except Exception, e:
            import traceback
            Logger().info("Engine stop_session failed: (((%s)))" % (traceback.format_exc(e)))

    def write_trace(self, video_path):
        try:
            _status, _error = True, TR(u"No error")
            if video_path:
                # Notify WabEngine with Trace file descriptor
                trace = self.wabengine.get_trace_writer(self.session_id, trace_type=u"rdptrc")
                trace.writeframe(str("%s.mwrm" % (video_path.encode('utf-8')) ) )
                trace.end()
        except Exception, e:
            Logger().info("Engine write_trace failed: %s" % e)
            _status, _error = False, TR(u"Trace writer failed for %s") % video_path

        return _status, _error

    def read_session_parameters(self, key=None):
        return self.wabengine.read_session_parameters(self.session_id, key=key)

    def get_pidhandler(self, pid):
        if not self.pidhandler:
            try:
                from wabengine.common.interface import IPBSessionHandler
                from wabengine.common.utils import ProcessSessionHandler
                self.pidhandler = IPBSessionHandler(ProcessSessionHandler(int(pid)))
            except Exception, e:
                self.pidhandler = None
        return self.pidhandler

    def check_target(self, target, pid=None, request_ticket=None):
        status, infos = self.wabengine.check_target(target, self.get_pidhandler(pid),
                                                    request_ticket)
        Logger().info("status : %s" % status)
        Logger().info("infos : %s" % infos)
        ticketfields = infos.get("ticket_fields")
        if ticketfields:
            flag = 0
            if ticketfields.get("description") == APPREQ_REQUIRED:
                flag += 1
            if ticketfields.get("ticket") == APPREQ_REQUIRED:
                flag += 2
            if ticketfields.get("duration") == APPREQ_REQUIRED:
                flag += 4
            infos["ticketflags"] = flag
        deconnection_time = infos.get("deconnection_time")
<<<<<<< HEAD
        if deconnection_time and target.deconnection_time == "":
=======
        if deconnection_time:
>>>>>>> c93bc882
            Logger().info("deconnection_time updated from %s to %s" % (target.deconnection_time, deconnection_time))
            target.deconnection_time = deconnection_time
            # update deconnection_time in right
        if status == APPROVAL_ACCEPTED:
            return None, infos
        if status == APPROVAL_REJECTED:
            return False, infos
        if status == APPROVAL_PENDING:
            return "PENDING", infos
        if status == APPROVAL_NONE:
            return "APPROVAL", infos
        return False, infos



    def get_target_protocols(self):
        if not self.target_right:
            return None
        proto = self.target_right.resource.service.protocol.cn
        subproto = [x.cn for x in self.target_right.subprotocols]
        return ProtocolInfo(proto, subproto)

    def get_target_extra_info(self):
        if not self.target_right:
            return None
        isRecorded = self.target_right.authorization.isRecorded
        isCritical = self.target_right.authorization.isCritical
        return ExtraInfo(isRecorded, isCritical)


    def get_target_agent_forwardable(self):
        if not self.target_right:
            return None
        return self.target_right.account.isAgentForwardable

    def get_physical_target_info(self, physical_target):
        return PhysicalTarget(device_host=physical_target.resource.device.host,
                              account_login=physical_target.account.login,
                              service_port=int(physical_target.resource.service.port))

    def get_target_login_info(self):
        if not self.target_right:
            return None
        physical_target = PhysicalTarget(
            device_host=self.target_right.resource.device.host,
            account_login=self.target_right.account.login,
            service_port=self.target_right.resource.service.port)
        if self.target_right.resource.application:
            target_name = self.target_right.resource.application.cn
        else:
            target_name = self.target_right.resource.device.cn
        service_name = self.target_right.resource.service.cn
        conn_cmd = self.target_right.resource.service.authmechanism.data
        autologon = self.target_right.account.password or self.target_right.account.isAgentForwardable
        return LoginInfo(physical_target=physical_target,
                         target_name=target_name,
                         service_name=service_name,
                         conn_cmd=conn_cmd,
                         autologon=autologon)


class DisplayInfo(object):
    def __init__(self, target_login, target_name, service_name,
                 protocol, group, subproto, host):
        self.target_login = target_login
        self.target_name = target_name
        self.service_name = service_name
        self.protocol = protocol
        # self.group = ";".join([x.cn for x in group])
        self.group = ";".join(group)
        self.service_login = "%s@%s:%s" % (self.target_login, self.target_name, self.service_name)
        self.subprotocols = [x.cn for x in subproto] if subproto else []
        self.host = host

class ProtocolInfo(object):
    def __init__(self, protocol, subprotocols=[]):
        self.protocol = protocol
        self.subprotocols = subprotocols

class ExtraInfo(object):
    def __init__(self, is_recorded, is_critical):
        self.is_recorded = is_recorded
        self.is_critical = is_critical

class PhysicalTarget(object):
    def __init__(self, device_host, account_login, service_port):
        self.device_host = device_host
        self.account_login = account_login
        self.service_port = service_port

class LoginInfo(object):
    def __init__(self, physical_target, target_name, service_name,
                 conn_cmd, autologon):
        self.physical_target = physical_target
        self.target_name = target_name
        self.service_name = service_name
        self.conn_cmd = conn_cmd
        self.autologon = autologon<|MERGE_RESOLUTION|>--- conflicted
+++ resolved
@@ -564,11 +564,7 @@
                 flag += 4
             infos["ticketflags"] = flag
         deconnection_time = infos.get("deconnection_time")
-<<<<<<< HEAD
-        if deconnection_time and target.deconnection_time == "":
-=======
         if deconnection_time:
->>>>>>> c93bc882
             Logger().info("deconnection_time updated from %s to %s" % (target.deconnection_time, deconnection_time))
             target.deconnection_time = deconnection_time
             # update deconnection_time in right
