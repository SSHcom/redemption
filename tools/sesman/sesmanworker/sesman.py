--- conflicted
+++ resolved
@@ -102,13 +102,7 @@
 
         self._full_user_device_account = u'Unknown'
         self.target_service_name = None
-<<<<<<< HEAD
-        self.target_login_filter = None
-        self.target_host_filter = None
-        self.target_hostname_show = None
-=======
         self.target_context = None
->>>>>>> b33d38b7
 
         self.shared[u'module']                  = u'login'
         self.shared[u'selector_group_filter']   = u''
@@ -126,11 +120,7 @@
 
         self.shared[u'target_login']    = MAGICASK
         self.shared[u'target_device']   = MAGICASK
-<<<<<<< HEAD
-        self.shared[u'target_host']   = MAGICASK
-=======
         self.shared[u'target_host']     = MAGICASK
->>>>>>> b33d38b7
         self.shared[u'login']           = MAGICASK
         self.shared[u'ip_client']       = MAGICASK
         self.shared[u'proxy_type  ']    = MAGICASK
@@ -144,10 +134,7 @@
         self.internal_target = False
         self.check_session_parameters = False
 
-<<<<<<< HEAD
-=======
         # Passthrough context
->>>>>>> b33d38b7
         self.passthrough_mode = (SESMANCONF[u'sesman'][u'auth_mode_passthrough'].lower()
                                  == u'true')
         self.default_login = SESMANCONF[u'sesman'][u'default_login'].strip() if (
@@ -157,17 +144,9 @@
     def reset_session_var(self):
         self._full_user_device_account = u'Unknown'
         self.target_service_name = None
-<<<<<<< HEAD
-        self.target_login_filter = None
-        self.target_host_filter = None
-        self.internal_target = False
-        self.passthrough_target_login = None
-        self.target_hostname_show = None
-=======
         self.internal_target = False
         self.passthrough_target_login = None
         self.target_context = None
->>>>>>> b33d38b7
 
     def set_language_from_keylayout(self):
         self.language = SESMANCONF.language
@@ -495,35 +474,19 @@
 
     def resolve_target_host(self, target_device, target_login):
         """ Resolve the right target host to use
-<<<<<<< HEAD
-        self.target_host_filter will contains the target host.
-        self.target_hostname_show will contains the target_device to show in case
-            target_host_filter exist.
-        self.target_login_filter will contains the target_login if not in
-=======
         self.target_context.host will contains the target host.
         self.target_context.showname() will contains the target_device to show
         self.target_context.login will contains the target_login if not in
->>>>>>> b33d38b7
             passthrough mode.
 
         Returns None if target_device is a hostname,
                 target_device in other cases
         """
-<<<<<<< HEAD
-        if not self.target_host_filter and self.shared.get(u'real_target_device'):
-            # Transparent proxy
-            self.target_host_filter = self.shared.get(u'real_target_device')
-            self.target_hostname_show = self.target_host_filter
-        if (target_device and target_device != MAGICASK
-            and not self.shared.get(u'real_target_device')):
-=======
         if self.shared.get(u'real_target_device'):
             # Transparent proxy
             if not self.target_context:
                 self.target_context = TargetContext(host=self.shared.get(u'real_target_device'))
         elif target_device and target_device != MAGICASK:
->>>>>>> b33d38b7
             # This allow proxy to check if target_device is a device_name
             # or a hostname.
             # In case it is a hostname, we keep the target_login as a filter.
@@ -533,16 +496,6 @@
             if not valid:
                 # target_device might be a hostname
                 try:
-<<<<<<< HEAD
-                    host = socket.gethostbyname(target_device)
-                    Logger().info("Resolve DNS Hostname %s -> %s" % (target_device,
-                                                                     host))
-                    self.target_host_filter = host
-                    self.target_hostname_show = target_device
-                    if (target_login and target_login != MAGICASK
-                        and not self.passthrough_mode):
-                        self.target_login_filter = target_login
-=======
                     login_filter = None
                     if (target_login and target_login != MAGICASK
                         and not self.passthrough_mode):
@@ -555,16 +508,12 @@
                                                         dnsname=dnsname,
                                                         login=login_filter,
                                                         show=target_device)
->>>>>>> b33d38b7
                     return None
                 except socket.error:
                     Logger().info("target_device is not a hostname")
         return target_device
 
-<<<<<<< HEAD
-=======
-
->>>>>>> b33d38b7
+
     # GET SERVICE
     #===============================================================================
     def get_service(self):
@@ -616,12 +565,7 @@
                     group_filter = self.shared.get(u'selector_group_filter'),
                     device_filter = self.shared.get(u'selector_device_filter'),
                     protocol_filter = self.shared.get(u'selector_proto_filter'),
-<<<<<<< HEAD
-                    real_target_device = self.target_host_filter,
-                    target_login = self.target_login_filter)
-=======
                     target_context = self.target_context)
->>>>>>> b33d38b7
                 if (len(services) > 1) or item_filtered:
                     try:
                         _current_page = int(self.shared.get(u'selector_current_page')) - 1
@@ -857,21 +801,11 @@
         target_device = self.shared.get(u'target_device')
         target_login = self.shared.get(u'target_login')
         target_service = self.target_service_name if self.target_service_name != u'INTERNAL' else u'RDP'
-<<<<<<< HEAD
-        target_host = self.target_host_filter
-        # target_host = self.shared.get(u'real_target_device')
-=======
->>>>>>> b33d38b7
 
         # Logger().info("selected target ==> %s %s %s" % (target_login, target_device, target_service))
         selected_target = self.engine.get_selected_target(target_login,
                                                           target_device,
-<<<<<<< HEAD
-                                                          target_service,
-                                                          target_host)
-=======
                                                           target_service)
->>>>>>> b33d38b7
         if not selected_target:
             _target = u"%s@%s:%s" % ( target_login, target_device, target_service )
             _error_log = u"Targets %s not found in user rights" % _target
@@ -1154,7 +1088,6 @@
                         continue
                     kv[u'alternate_shell'] = (u"%s %s" % (app_params.program, app_params.params))
                     kv[u'shell_working_directory'] = app_params.workingdir
-<<<<<<< HEAD
 
                     kv[u'target_application'] = "%s@%s" % \
                         (target_login_info.account_login,
@@ -1163,25 +1096,9 @@
                     kv[u'disable_tsk_switch_shortcuts'] = u'yes'
                 self.cn = target_login_info.target_name
 
-                # if self.shared.get(u'real_target_device'):
-                #     kv[u'target_host'] = self.shared.get(u'real_target_device')
-                if self.target_host_filter:
-                    kv[u'target_host'] = self.target_host_filter
-                    kv[u'target_device'] = (self.target_hostname_show
-                                            or self.target_host_filter)
-=======
-
-                    kv[u'target_application'] = "%s@%s" % \
-                        (target_login_info.account_login,
-                         target_login_info.target_name)
-                    # kv[u'target_application'] = selected_target.service_login
-                    kv[u'disable_tsk_switch_shortcuts'] = u'yes'
-                self.cn = target_login_info.target_name
-
                 if self.target_context:
                     kv[u'target_host'] = self.target_context.host
                     kv[u'target_device'] = self.target_context.showname()
->>>>>>> b33d38b7
                 else:
                     kv[u'target_host'] = physical_info.device_host
                     kv[u'target_port'] = physical_info.service_port
@@ -1220,13 +1137,8 @@
                     if not _status:
                         break
 
-<<<<<<< HEAD
-                    if self.target_host_filter:
-                        self._physical_target_device = self.target_host_filter
-=======
                     if self.target_context:
                         self._physical_target_device = self.target_context.host
->>>>>>> b33d38b7
                     else:
                         self._physical_target_device = physical_info.device_host
 
