--- conflicted
+++ resolved
@@ -757,13 +757,8 @@
             status_changed = got_signal or (status != previous_status)
             if status_changed:
                 self.send_data({u'forcemodule' : True})
-<<<<<<< HEAD
-            if not status: # ACCEPTED or REFUSED
-                if status is None: # ACCEPTED
-=======
             if status in [ APPROVAL_ACCEPTED, APPROVAL_REJECTED ]:
                 if status == APPROVAL_ACCEPTED:
->>>>>>> 8ba29627
                     return True, ""
             if status_changed:
                 self.interactive_display_waitinfo(status, infos)
@@ -827,12 +822,6 @@
                    u'display_message' : MAGICASK,
                    u'waitinforeturn' : MAGICASK
                    }
-<<<<<<< HEAD
-        if status == "APPROVAL":
-            tosend["showform"] = True
-            flag = infos.get("ticketflags")
-            tosend["formflag"] = flag if flag else 0
-=======
         ticketfields = infos.get("ticket_fields")
         flag = 0
         if ticketfields:
@@ -845,7 +834,6 @@
         if status == APPROVAL_NONE:
             tosend["showform"] = True
             tosend["formflag"] = flag
->>>>>>> 8ba29627
         else:
             tosend["showform"] = False
         self.send_data(tosend)
