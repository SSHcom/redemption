--- conflicted
+++ resolved
@@ -1194,14 +1194,9 @@
                             socket.getfqdn(self.shared.get(u'ip_client')),
                             self.shared.get(u'ip_client'),
                             self.shared.get(u'target_login'),
-<<<<<<< HEAD
-                            self.shared.get(u'target_host'),
-                            self._physical_target_host,
-=======
 #                            self.shared.get(u'target_host'),
                             self.shared.get(u'target_device'),
-                            self._physical_target_device,
->>>>>>> 6f89fc91
+                            self._physical_target_host,
                             ctime(),
                             None
                             )
