<<<<<<< HEAD
# using emscripten ;

project js_client
=======


path-constant SRCDIR : ../../src ;
path-constant INCLUDEDIR : ../../include ;

project redjs
>>>>>>> 78229227
    : requirements
    <include>$(SRCDIR)
    <include>$(SRCDIR)/system/linux
    <include>$(SRCDIR)/core
    <include>$(SRCDIR)/mod
    <include>$(SRCDIR)/front
    <include>$(SRCDIR)/acl
    <include>$(SRCDIR)/capture
    <include>$(SRCDIR)/keyboard
    <include>$(SRCDIR)/keyboard/reversed_keymaps
    <include>$(SRCDIR)/regex
    <include>$(SRCDIR)/headers
    <include>$(SRCDIR)/main
    #<include>modules/includes 
    <include>$(SRCDIR)/utils
    <include>$(SRCDIR)/system/linux/system
    <include>src
    <include>$(INCLUDEDIR)
    <cxxflags>-std=c++11
    <cxxflags>-Wall
    <cxxflags>-O2
    : default-build release
<<<<<<< HEAD
;


#
# JS Client
#

path-constant TOP : . ;

install js_client
#    : [ glob ./sys/js_client/* ] js_client.html
    : [ glob ./sys/js_client/* ] templates/js_client_template.html
    : <location>./sandbox
    ;

#js js_client.js : 
#    <cxxflags>-g3
#    <cxxflags>"-s EXPORTED_FUNCTIONS=\"['_run_main']\"" 
#    <cxxflags>"--shell-file templates/js_client_template.html"
 #;

actions nothing { }

#make js_client.html
#    <cxxflags>-g3
#    <cxxflags>"--shell-file templates/js_client_template.html" : nothing ;


# project pentamino
#     : requirements
#     <cxxflags>-Wall
#     <include>src
#     : default-build release
# ;
# 
# #
# # Pentamino
# #
# 
# path-constant TOP : . ;
# 
# install pentamino
#     : [ glob ./sys/pentamino/* ] pentamino.js pentamino.html
#     : <location>./sandbox
#     ;
# 
# objjs penta.bc 
#     : 
#     src/ftests/penta.cpp 
#     : 
#     <cxxflags>-g3 
#     ;
# 
# js pentamino.js : penta.bc : 
#     <cxxflags>-g3
#     <cxxflags>"-s EXPORTED_FUNCTIONS=\"['_run_main']\"" 
#     <cxxflags>"--shell-file templates/penta_template.html"
#  ;
# 
# actions nothing { }
# 
# make pentamino.html : pentamino.js : nothing ;
# 
# import testing ;
# 
# # unit-test test_penta : test_penta.cpp libboost_unit_test ;
=======
    ;

using emscripten ;

#install client_rdp_JS
#    : [ glob ./sys/client_rdp_JS/* ] client_rdp_JS.js client_rdp_JS.html
#    : <location>./sandbox
#    ;
    
objjs test_rdp_client_test_card_JS.bc 
	: src/test_rdp_client_test_card_JS.cpp 
	: <cxxflags>-g3 <include>/home/cmoroldo/emsdk_portable/emscripten/master/system/include 
	;

objjs bitmap_data_allocator.bc 
	: $(SRCDIR)/utils/bitmap_data_allocator.cpp 
	: <cxxflags>-g3 
	  <include>/home/cmoroldo/emsdk_portable/emscripten/master/system/include
	;

js client_rdp_JS.js 
     : 
        test_rdp_client_test_card_JS.bc 
        bitmap_data_allocator.bc
     :  
        <cxxflags>"--shell-file templates/template_mobile_WAB.html"
        <cxxflags>-g3 
     ;

actions nothing { }

make client_rdp_JS.html : client_rdp_JS.js : @nothing ;
>>>>>>> 78229227
<|MERGE_RESOLUTION|>--- conflicted
+++ resolved
@@ -1,106 +1,3 @@
-<<<<<<< HEAD
-# using emscripten ;
-
-project js_client
-=======
-
-
-path-constant SRCDIR : ../../src ;
-path-constant INCLUDEDIR : ../../include ;
-
-project redjs
->>>>>>> 78229227
-    : requirements
-    <include>$(SRCDIR)
-    <include>$(SRCDIR)/system/linux
-    <include>$(SRCDIR)/core
-    <include>$(SRCDIR)/mod
-    <include>$(SRCDIR)/front
-    <include>$(SRCDIR)/acl
-    <include>$(SRCDIR)/capture
-    <include>$(SRCDIR)/keyboard
-    <include>$(SRCDIR)/keyboard/reversed_keymaps
-    <include>$(SRCDIR)/regex
-    <include>$(SRCDIR)/headers
-    <include>$(SRCDIR)/main
-    #<include>modules/includes 
-    <include>$(SRCDIR)/utils
-    <include>$(SRCDIR)/system/linux/system
-    <include>src
-    <include>$(INCLUDEDIR)
-    <cxxflags>-std=c++11
-    <cxxflags>-Wall
-    <cxxflags>-O2
-    : default-build release
-<<<<<<< HEAD
-;
-
-
-#
-# JS Client
-#
-
-path-constant TOP : . ;
-
-install js_client
-#    : [ glob ./sys/js_client/* ] js_client.html
-    : [ glob ./sys/js_client/* ] templates/js_client_template.html
-    : <location>./sandbox
-    ;
-
-#js js_client.js : 
-#    <cxxflags>-g3
-#    <cxxflags>"-s EXPORTED_FUNCTIONS=\"['_run_main']\"" 
-#    <cxxflags>"--shell-file templates/js_client_template.html"
- #;
-
-actions nothing { }
-
-#make js_client.html
-#    <cxxflags>-g3
-#    <cxxflags>"--shell-file templates/js_client_template.html" : nothing ;
-
-
-# project pentamino
-#     : requirements
-#     <cxxflags>-Wall
-#     <include>src
-#     : default-build release
-# ;
-# 
-# #
-# # Pentamino
-# #
-# 
-# path-constant TOP : . ;
-# 
-# install pentamino
-#     : [ glob ./sys/pentamino/* ] pentamino.js pentamino.html
-#     : <location>./sandbox
-#     ;
-# 
-# objjs penta.bc 
-#     : 
-#     src/ftests/penta.cpp 
-#     : 
-#     <cxxflags>-g3 
-#     ;
-# 
-# js pentamino.js : penta.bc : 
-#     <cxxflags>-g3
-#     <cxxflags>"-s EXPORTED_FUNCTIONS=\"['_run_main']\"" 
-#     <cxxflags>"--shell-file templates/penta_template.html"
-#  ;
-# 
-# actions nothing { }
-# 
-# make pentamino.html : pentamino.js : nothing ;
-# 
-# import testing ;
-# 
-# # unit-test test_penta : test_penta.cpp libboost_unit_test ;
-=======
-    ;
 
 using emscripten ;
 
@@ -131,5 +28,4 @@
 
 actions nothing { }
 
-make client_rdp_JS.html : client_rdp_JS.js : @nothing ;
->>>>>>> 78229227
+make client_rdp_JS.html : client_rdp_JS.js : @nothing ;