/*
*   This program is free software; you can redistribute it and/or modify
*   it under the terms of the GNU General Public License as published by
*   the Free Software Foundation; either version 2 of the License, or
*   (at your option) any later version.
*
*   This program is distributed in the hope that it will be useful,
*   but WITHOUT ANY WARRANTY; without even the implied warranty of
*   MERCHANTABILITY or FITNESS FOR A PARTICULAR PURPOSE.  See the
*   GNU General Public License for more details.
*
*   You should have received a copy of the GNU General Public License
*   along with this program; if not, write to the Free Software
*   Foundation, Inc., 675 Mass Ave, Cambridge, MA 02139, USA.
*
*   Product name: redemption, a FLOSS RDP proxy
*   Copyright (C) Wallix 2010-2016
*   Author(s): Jonathan Poelen
*/

#pragma once


#include "configs/attributes/spec.hpp"
#include "configs/enumeration.hpp"

#include "configs/autogen/enums.hpp"
#include "configs/type_name.hpp"

#include "keyboard/keymap2.hpp" // keylayouts

#include <algorithm>
#include <chrono>
#include <vector>
#include <string>


/// ~"forward declaration" for redemption type
//@{
CONFIG_DEFINE_TYPE(RedirectionInfo)
CONFIG_DEFINE_TYPE(Theme)
CONFIG_DEFINE_TYPE(Font)
//@}

namespace cfg_specs {

template<class T, T num, T denom>
using type_duration = cfg_attributes::type_<std::chrono::duration<T, std::ratio<num, denom>>>;


template<class Writer>
void config_spec_definition(Writer && W)
{
    using namespace cfg_attributes;
    using std::chrono::duration;
    using std::ratio;

#ifdef IN_IDE_PARSER
    // for coloration...
    struct {
        void member(...);
        void section(char const * name, closure_section);
        void sep();
    } W;
#endif

    spec::attr const X = spec::attr::hex;
    spec::attr const H = spec::attr::hidden;
    spec::attr const V = spec::attr::visible;
    spec::attr const A = spec::attr::advanced;
    spec::attr const IPT = spec::attr::iptables;
    spec::attr const P = spec::attr::password;

    sesman::io const w = sesman::io::write;
    sesman::io const r = sesman::io::read;
    sesman::io const rw = sesman::io::rw;

    prefix_value disable_prefix_val{"disable"};

    W.section("globals", [&]
    {
        W.member(type_<bool>(), "capture_chunk", r);
        W.sep();
        W.member(type_<std::string>(), "auth_user", sesman::name{"login"}, rw);
        W.member(type_<std::string>(), "host", sesman::name{"ip_client"}, rw);
        W.member(type_<std::string>(), "target", sesman::name{"ip_target"}, rw);
        W.member(type_<std::string>(), "target_device", r);
        W.member(type_<std::string>(), "device_id", r);
        W.member(type_<std::string>(), "target_user", sesman::name{"target_login"}, rw);
        W.member(type_<std::string>(), "target_application", r);
        W.member(type_<std::string>(), "target_application_account", r);
        W.member(type_<std::string>(), "target_application_password", r);
        W.sep();
        W.member(A, type_<bool>(), "bitmap_cache", desc{"Support of Bitmap Cache."}, set(true));
        W.member(A, type_<bool>(), "glyph_cache", set(false));
        W.member(A, type_<unsigned>(), "port", set(3389));
        W.member(A, type_<bool>(), "nomouse", set(false));
        W.member(A, type_<bool>(), "notimestamp", set(false));
        W.member(A, type_<Level>(), "encryptionLevel", set(Level::low));
        W.member(A, type_<std::string>(), "authfile", set("/var/run/redemption-sesman-sock"));
        W.sep();
        W.member(V, type_<std::chrono::seconds>(), "handshake_timeout", desc{"Time out during RDP handshake stage."}, set(10));
        W.member(V, type_<std::chrono::seconds>(), "session_timeout", desc{"No traffic auto disconnection."}, set(900));
        W.member(A, type_<std::chrono::seconds>(), "keepalive_grace_delay", desc{"Keepalive."}, set(30));
        W.member(A, type_<std::chrono::seconds>(), "authentication_timeout", desc{"Specifies the time to spend on the login screen of proxy RDP before closing client window (0 to desactivate)."}, set(120));
        W.member(A, type_<std::chrono::seconds>(), "close_timeout", desc{"Specifies the time to spend on the close box of proxy RDP before closing client window (0 to desactivate)."}, set(600));
        W.sep();

        W.member(A, type_<TraceType>(), "trace_type", set(TraceType::localfile_hashed), r);
        W.sep();

        W.member(A, type_<types::ip_string>(), "listen_address", set("0.0.0.0"));
        W.member(IPT, type_<bool>(), "enable_ip_transparent", desc{"Allow IP Transparent."}, set(false));
        W.member(A | P, type_<types::fixed_string<254>>(), "certificate_password", desc{"Proxy certificate password."}, set("inquisition"));
        W.sep();
        W.member(A, type_<types::path>(), "png_path", set(CPP_MACRO(PNG_PATH)));
        W.member(A, type_<types::path>(), "wrm_path", set(CPP_MACRO(WRM_PATH)));
        W.sep();
        W.member(H, type_<bool>(), "is_rec", spec::name{"movie"}, set(false), r);
        W.member(A, type_<std::string>(), "movie_path", sesman::name{"rec_path"}, r);
        W.member(A, type_<bool>(), "enable_bitmap_update", desc{"Support of Bitmap Update."}, set(true));
        W.sep();
        W.member(V, type_<bool>(), "enable_close_box", desc{"Show close screen."}, set(true));
        W.member(A, type_<bool>(), "enable_osd", set(true));
        W.member(A, type_<bool>(), "enable_osd_display_remote_target", set(true));
        W.sep();
        W.member(A, type_<types::path>(), "persistent_path", set(CPP_MACRO(PERSISTENT_PATH)));
        W.sep();
        W.member(H, type_<bool>(), "disable_proxy_opt", set(false));
        W.sep();
        W.member(V, type_<bool>(), "allow_using_multiple_monitors", set(false));
        W.sep();
        W.member(A, type_<bool>(), "bogus_refresh_rect", desc{"Needed to refresh screen of Windows Server 2012."}, set(true));
    });

    W.section("session_log", [&]
    {
        W.member(V, type_<bool>(), "enable_session_log", set(true));
        W.sep();
        W.member(A, type_<KeyboardInputMaskingLevel>(), "keyboard_input_masking_level", set(KeyboardInputMaskingLevel::fully_masked));
    });

    W.section("client", [&]
    {
        W.member(type_<unsigned>(), "keyboard_layout", set(0), w);
        std::string keyboard_layout_proposals_desc;
        for (auto k :  keylayouts) {
            keyboard_layout_proposals_desc += k->locale_name;
            keyboard_layout_proposals_desc += ", ";
        }
        if (!keyboard_layout_proposals_desc.empty()) {
            keyboard_layout_proposals_desc.resize(keyboard_layout_proposals_desc.size() - 2);
        }
        W.member(A, type_<types::list<std::string>>(), "keyboard_layout_proposals", desc{keyboard_layout_proposals_desc.c_str()}, set("en-US, fr-FR, de-DE, ru-RU"));
        W.member(A, type_<bool>(), "ignore_logon_password", desc{"If true, ignore password provided by RDP client, user need do login manually."}, set(false));
        W.sep();
<<<<<<< HEAD
        W.member(A | X, type_<types::u32>(), "performance_flags_default", desc{"Enable font smoothing (0x80)."}, set(0x80));
        W.member(A | X, type_<types::u32>(), "performance_flags_force_present", desc{"Disable theme (0x8)."}, set(0x8));
        W.member(A | X, type_<types::u32>(), "performance_flags_force_not_present", set(0));
=======
        W.member(A | X, type_<uint32_>(), "performance_flags_default", desc{"Enable font smoothing (0x80)."}, set(0x80));
        W.member(A | X, type_<uint32_>(), "performance_flags_force_present", desc{
            "Disable theme (0x8).\n"
            "Disable mouse cursor shadows (0x20)."
        }, set(0x28));
        W.member(A | X, type_<uint32_>(), "performance_flags_force_not_present", set(0));
>>>>>>> 2b863dc2
        W.member(A, type_<bool>(), "auto_adjust_performance_flags", desc{"If enabled, avoid automatically font smoothing in recorded session."}, set(true));
        W.sep();
        W.member(V, type_<bool>(), "tls_fallback_legacy", desc{"Fallback to RDP Legacy Encryption if client does not support TLS."}, set(false));
        W.member(V, type_<bool>(), "tls_support", set(true));
        W.member(A, type_<bool>(), "bogus_neg_request", desc{"Needed to connect with jrdp, based on bogus X224 layer code."}, set(false));
        W.member(A, type_<bool>(), "bogus_user_id", desc{"Needed to connect with Remmina 0.8.3 and freerdp 0.9.4, based on bogus MCS layer code."}, set(true));
        W.sep();
        W.member(A, type_<bool>(), "disable_tsk_switch_shortcuts", desc{"If enabled, ignore CTRL+ALT+DEL and CTRL+SHIFT+ESCAPE (or the equivalents) keyboard sequences."}, set(false), r);
        W.sep();
        W.member(A, type_<RdpCompression>{}, "rdp_compression", set(RdpCompression::rdp6_1));
        W.sep();
        W.member(A, type_<ColorDepth>{}, "max_color_depth", set(ColorDepth::depth24));
        W.sep();
        W.member(A, type_<bool>(), "persistent_disk_bitmap_cache", desc{"Persistent Disk Bitmap Cache on the front side."}, set(true));
        W.member(A, type_<bool>(), "cache_waiting_list", desc{"Support of Cache Waiting List (this value is ignored if Persistent Disk Bitmap Cache is disabled)."}, set(false));
        W.member(A, type_<bool>(), "persist_bitmap_cache_on_disk", desc{"If enabled, the contents of Persistent Bitmap Caches are stored on disk."}, set(false));
        W.sep();
        W.member(A, type_<bool>(), "bitmap_compression", desc{"Support of Bitmap Compression."}, set(true));
        W.sep();
        W.member(A, type_<bool>(), "fast_path", desc{"Enables support of Clent Fast-Path Input Event PDUs."}, set(true));
        W.sep();
        W.member(V, type_<bool>(), "enable_suppress_output", set(true));
        W.sep();
        W.member(H, type_<std::string>(), "ssl_cipher_list");
    });

    W.section("mod_rdp", [&]
    {
        W.member(A, type_<RdpCompression>{}, "rdp_compression", set(RdpCompression::rdp6_1));
        W.sep();
        W.member(A, type_<bool>(), "disconnect_on_logon_user_change", set(false));
        W.sep();
        W.member(A, type_<std::chrono::seconds>(), "open_session_timeout", set(0));
        W.sep();
        W.member(A, type_<types::list<unsigned>>(), "extra_orders", desc{
            "Enables support of additional drawing orders:\n"
            "  15: MultiDstBlt\n"
            "  16: MultiPatBlt\n"
            "  17: MultiScrBlt\n"
            "  18: MultiOpaqueRect\n"
            "  22: Polyline"
        }, set("15,16,17,18,22"));
        W.sep();
        W.member(V, type_<bool>(), "enable_nla", desc{"NLA authentication in secondary target."}, set(true));
        W.member(V, type_<bool>(), "enable_kerberos", desc{
            "If enabled, NLA authentication will try Kerberos before NTLM.\n"
            "(if enable_nla is disabled, this value is ignored)."
        }, set(false));
        W.sep();
        W.member(A, type_<bool>(), "persistent_disk_bitmap_cache", desc{"Persistent Disk Bitmap Cache on the mod side."}, set(true));
        W.member(A, type_<bool>(), "cache_waiting_list", desc{"Support of Cache Waiting List (this value is ignored if Persistent Disk Bitmap Cache is disabled)."}, set(true));
        W.member(A, type_<bool>(), "persist_bitmap_cache_on_disk", desc{"If enabled, the contents of Persistent Bitmap Caches are stored on disk."}, set(false));
        W.sep();
        W.member(A, type_<types::list<std::string>>(), "allow_channels", desc{"Enables channels names (example: channel1,channel2,etc). Character * only, activate all with low priority."}, set("*"));
        W.member(A, type_<types::list<std::string>>(), "deny_channels", desc{"Disable channels names (example: channel1,channel2,etc). Character * only, deactivate all with low priority."});
        W.sep();
        W.member(A, type_<bool>(), "fast_path", desc{"Enables support of Server Fast-Path Update PDUs."}, set(true));
        W.sep();
        W.member(A, type_<bool>(), "server_redirection_support", desc{"Enables Server Redirection Support."}, set(false));
        W.sep();
        W.member(type_<RedirectionInfo>(), "redir_info");
        W.sep();
        W.member(A, type_<bool>(), "bogus_sc_net_size", desc{"Needed to connect with VirtualBox, based on bogus TS_UD_SC_NET data block."}, sesman::name{"rdp_bogus_sc_net_size"}, set(true), r);
        W.sep();
        W.member(A, type_<bool>(), "bogus_linux_cursor", desc{"Needed to get the old behavior of cursor rendering."}, set(false));
        W.member(A, type_<types::list<std::string>>(), "proxy_managed_drives", r);
        W.sep();
        W.sep();
        W.member(H, type_<bool>(), "ignore_auth_channel", set(false), r);
        W.member(V, type_<types::fixed_string<7>>(), "auth_channel", set("*"), desc{"Authentication channel used by Auto IT scripts. May be '*' to use default name. Keep empty to disable virtual channel."});
        W.sep();
        W.member(H, type_<std::string>(), "alternate_shell", r);
        W.member(H, type_<std::string>(), "shell_working_directory", r);
        W.sep();
        W.member(H, type_<bool>(), "use_client_provided_alternate_shell", set(false), r);
        W.sep();
        W.member(H, type_<bool>(), "enable_session_probe", sesman::name{"session_probe"}, set(false), r);
        W.member(H, type_<bool>(), "session_probe_use_smart_launcher", desc{
            "Minimum supported server : Windows Server 2008.\n"
            "Clipboard redirection should be remain enabled on Terminal Server."
        }, cpp::name{"session_probe_use_clipboard_based_launcher"}, set(true), r);
        W.member(H, type_<bool>(), "enable_session_probe_launch_mask", set(true), r);
        W.member(H, type_<SessionProbeOnLaunchFailure>(), "session_probe_on_launch_failure", set(SessionProbeOnLaunchFailure::retry_without_session_probe), r);
        W.member(H, type_<std::chrono::milliseconds>(), "session_probe_launch_timeout", desc{
            "This parameter is used if session_probe_on_launch_failure is 1 (disconnect user).\n"
            "0 to disable timeout."
        }, set(20000), r);
        W.member(H, type_<std::chrono::milliseconds>(), "session_probe_launch_fallback_timeout", desc{
            "This parameter is used if session_probe_on_launch_failure is 0 (ignore failure and continue) or 2 (reconnect without Session Probe).\n"
            "0 to disable timeout."
        }, set(7000), r);
        W.member(H, type_<bool>(), "session_probe_start_launch_timeout_timer_only_after_logon", desc{
            "Minimum supported server : Windows Server 2008."
        }, set(true), r);
        W.member(H, type_<std::chrono::milliseconds>(), "session_probe_keepalive_timeout", set(5000), r);
        W.member(H, type_<bool>(), "session_probe_on_keepalive_timeout_disconnect_user", set(true), r);
        W.member(H, type_<bool>(), "session_probe_end_disconnected_session", desc{"End automatically a disconnected session"}, set(false), r);
        W.member(A, type_<bool>(), "session_probe_customize_executable_name", set(false));
        W.member(H, type_<types::fixed_string<511>>(), "session_probe_alternate_shell", set("cmd /k"));

        /// ConnectionPolicy
        //@{
        W.member(H, type_<bool>(), "server_cert_store", desc{"Keep known server certificates on WAB"}, set(true), r);
        W.member(H, type_<ServerCertCheck>(), "server_cert_check", set(ServerCertCheck::fails_if_no_match_and_succeed_if_no_know), r);

        struct P { char const * name; char const * desc; };
        for (P p : {
            P{"server_access_allowed_message", "Warn if check allow connexion to server."},
            P{"server_cert_create_message", "Warn that new server certificate file was created."},
            P{"server_cert_success_message", "Warn that server certificate file was successfully checked."},
            P{"server_cert_failure_message", "Warn that server certificate file checking failed."},
            P{"server_cert_error_message", "Warn that server certificate check raised some internal error."},
        }) {
            W.member(H, type_<ServerNotification>(), p.name, desc{p.desc}, set(ServerNotification::syslog), r);
        }
        //@}
        W.sep();

        W.member(V, type_<bool>(), "hide_client_name", desc{"Do not transmit client machine name or RDP server."}, set(false));
    });

    W.section("mod_vnc", [&]
    {
        W.member(V, type_<bool>(), "clipboard_up", desc{"Enable or disable the clipboard from client (client to server)."}, r);
        W.member(V, type_<bool>(), "clipboard_down", desc{"Enable or disable the clipboard from server (server to client)."}, r);
        W.sep();
        W.member(A, type_<types::list<int>>(), "encodings", desc{
            "Sets the encoding types in which pixel data can be sent by the VNC server:\n"
            "  0: Raw\n"
            "  1: CopyRect\n"
            "  2: RRE\n"
            "  16: ZRLE\n"
            "  -239 (0xFFFFFF11): Cursor pseudo-encoding"
        });
        W.sep();
        W.member(A, type_<bool>(), "allow_authentification_retries", set(false));
        W.sep();
        W.member(A, type_<ClipboardEncodingType>(), "server_clipboard_encoding_type", desc{
            "VNC server clipboard data encoding type."
        }, sesman::name{"vnc_server_clipboard_encoding_type"}, set(ClipboardEncodingType::latin1), r);
        W.sep();
        // TODO enum name
        W.member(A, type_<VncBogusClipboardInfiniteLoop>(), "bogus_clipboard_infinite_loop", sesman::name{"vnc_bogus_clipboard_infinite_loop"}, set(VncBogusClipboardInfiniteLoop::delayed), r);
    });

    W.section("mod_replay", [&]
    {
        W.member(H, type_<bool>(), "on_end_of_data", desc{"0 - Wait for Escape, 1 - End session"}, set(0));
    });

    W.section("video", [&]
    {
        W.member(A, type_<unsigned>(), "capture_groupid", set(33));
        W.sep();
        W.member(A, type_<CaptureFlags>{}, "capture_flags", set(CaptureFlags::png | CaptureFlags::wrm));
        W.sep();
        W.member(A, type_<duration<unsigned, ratio<1, 10>>>(), "png_interval", desc{"Frame interval."}, set(10));
        W.member(A, type_<duration<unsigned, ratio<1, 100>>>(), "frame_interval", desc{"Frame interval."}, set(40));
        W.member(A, type_<std::chrono::seconds>(), "break_interval", desc{"Time between 2 wrm movies."}, set(600));
        W.member(A, type_<unsigned>(), "png_limit", desc{"Number of png captures to keep."}, set(5));
        W.sep();
        W.member(A, type_<types::path>(), "replay_path", set("/tmp/"));
        W.sep();
        W.member(A, type_<types::path>(), "hash_path", set(CPP_MACRO(HASH_PATH)));
        W.member(A, type_<types::path>(), "record_tmp_path", set(CPP_MACRO(RECORD_TMP_PATH)));
        W.member(A, type_<types::path>(), "record_path", set(CPP_MACRO(RECORD_PATH)));
        W.sep();
        W.member(type_<bool>(), "inactivity_pause", set(false));
        W.member(type_<std::chrono::seconds>(), "inactivity_timeout", set(300));
        W.sep();

        W.member(V, type_<KeyboardLogFlags>{}, "disable_keyboard_log", desc{"Disable keyboard log:"}, disable_prefix_val, set(KeyboardLogFlags::syslog));
        W.sep();
        W.member(V, type_<ClipboardLogFlags>(), "disable_clipboard_log", desc{"Disable clipboard log:"}, disable_prefix_val, set(ClipboardLogFlags::syslog));
        W.sep();
        W.member(V, type_<FileSystemLogFlags>(), "disable_file_system_log", desc{"Disable (redirected) file system log:"}, disable_prefix_val, set(FileSystemLogFlags::syslog));
        W.sep();
        W.member(H, type_<unsigned>(), "rt_display", set(0), r);
        W.sep();
        W.member(A, type_<ColorDepthSelectionStrategy>{}, "wrm_color_depth_selection_strategy", set(ColorDepthSelectionStrategy::depth16));
        W.member(A, type_<WrmCompressionAlgorithm>{}, "wrm_compression_algorithm", set(WrmCompressionAlgorithm::gzip));
    });

    W.section("crypto", [&]
    {
        constexpr char default_key[] =
            "\x00\x01\x02\x03\x04\x05\x06\x07"
            "\x08\x09\x0A\x0B\x0C\x0D\x0E\x0F"
            "\x10\x11\x12\x13\x14\x15\x16\x17"
            "\x18\x19\x1A\x1B\x1C\x1D\x1E\x1F"
        ;
        W.member(H, type_<types::fixed_binary<32>>(), "encryption_key",
            cpp::name{"key0"}, set(default_key), r);
        W.member(H, type_<types::fixed_binary<32>>(), "sign_key",
            cpp::name{"key1"}, set(default_key), r);
    });

    W.section("debug", [&]
    {
        W.member(A, type_<types::u32>(), "x224");
        W.member(A, type_<types::u32>(), "mcs");
        W.member(A, type_<types::u32>(), "sec");
        W.member(A, type_<types::u32>(), "rdp");
        W.member(A, type_<types::u32>(), "primary_orders");
        W.member(A, type_<types::u32>(), "secondary_orders");
        W.member(A, type_<types::u32>(), "bitmap");
        W.member(A, type_<types::u32>(), "capture");
        W.member(A, type_<types::u32>(), "auth");
        W.member(A, type_<types::u32>(), "session");
        W.member(A, type_<types::u32>(), "front");
        W.member(A, type_<types::u32>(), "mod_rdp");
        W.member(A, type_<types::u32>(), "mod_vnc");
        W.member(A, type_<types::u32>(), "mod_int");
        W.member(A, type_<types::u32>(), "mod_xup");
        W.member(A, type_<types::u32>(), "widget");
        W.member(A, type_<types::u32>(), "input");
        W.member(A, type_<types::u32>(), "password");
        W.member(A, type_<types::u32>(), "compression");
        W.member(A, type_<types::u32>(), "cache");
        W.member(A, type_<types::u32>(), "bitmap_update");
        W.member(A, type_<types::u32>(), "performance");
        W.member(A, type_<types::u32>(), "pass_dialog_box");
        W.sep();
        W.member(A, type_<unsigned>(), spec::type_<bool>(), "config", set(2));
    });

    W.section("translation", [&]
    {
        W.member(A, type_<Language>{}, "language", set(Language::en), r);

        W.member(A, type_<std::string>(), "password_en", r);
        W.member(A, type_<std::string>(), "password_fr", r);
    });

    W.section("internal_mod", [&]{
        W.member(A, type_<std::string>(), "theme", spec::name{"load_theme"});
    });

    W.section("context", [&]
    {
        W.member(type_<types::path>(), "movie");
        W.sep();
        W.member(type_<unsigned>(), "opt_bitrate", sesman::name{"bitrate"}, set(40000), r);
        W.member(type_<unsigned>(), "opt_framerate", sesman::name{"framerate"}, set(5), r);
        W.member(type_<unsigned>(), "opt_qscale", sesman::name{"qscale"}, set(15), r);
        W.sep();
        W.member(type_<unsigned>(), "opt_bpp", sesman::name{"bpp"}, set(24), rw);
        W.member(type_<unsigned>(), "opt_height", sesman::name{"height"}, set(600), rw);
        W.member(type_<unsigned>(), "opt_width", sesman::name{"width"}, set(800), rw);
        W.sep();
        // auth_error_message is left as std::string type because SocketTransport and ReplayMod
        // take it as argument on constructor and modify it as a std::string
        W.member(type_<std::string>(), "auth_error_message", r);
        W.sep();
        W.member(type_<bool>(), "selector", set(false), r);
        W.member(type_<unsigned>(), "selector_current_page", set(1), rw);
        W.member(type_<std::string>(), "selector_device_filter", rw);
        W.member(type_<std::string>(), "selector_group_filter", rw);
        W.member(type_<std::string>(), "selector_proto_filter", rw);
        W.member(type_<unsigned>(), "selector_lines_per_page", set(0), rw);
        W.member(type_<unsigned>(), "selector_number_of_pages", set(1), r);
        W.sep();
        W.member(type_<std::string>(), "target_password", rw);
        W.member(type_<std::string>(), "target_host", rw);
        W.member(type_<std::string>(), "target_service", r);
        W.member(type_<unsigned>(), "target_port", set(3389), rw);
        W.member(type_<std::string>(), "target_protocol", sesman::name{"proto_dest"}, set("RDP"), r);
        W.sep();
        W.member(type_<std::string>(), "password", rw);
        W.sep();
        W.member(type_<std::string>(), "reporting", rw);
        W.sep();
        W.member(type_<std::string>(), "auth_channel_answer", r);
        // TODO unused
        W.member(type_<std::string>(), "auth_channel_result", r);
        W.member(type_<std::string>(), "auth_channel_target", rw);
        W.sep();
        W.member(type_<std::string>(), "message", r);
        W.sep();
        W.member(type_<bool>(), "accept_message", w);
        W.member(type_<bool>(), "display_message", rw);
        W.sep();
        W.member(type_<std::string>(), "rejected", rw);
        W.sep();
        W.member(type_<bool>(), "authenticated", set(false), rw);
        W.sep();
        W.member(type_<bool>(), "keepalive", set(false), r);
        W.sep();
        W.member(type_<std::string>(), "session_id", r);
        W.sep();
        W.member(type_<unsigned>(), "end_date_cnx", sesman::name{"timeclose"}, set(0), r);
        W.member(type_<std::string>(), "end_time", r);
        W.sep();
        W.member(type_<std::string>(), "mode_console", set("allow"), r);
        W.member(type_<signed>(), "timezone", set(-3600), r);
        W.sep();
        W.member(type_<std::string>(), "real_target_device", rw);
        W.sep();
        W.member(type_<bool>(), "authentication_challenge", r);
        W.sep();
        W.member(type_<std::string>(), "ticket", rw);
        W.member(type_<std::string>(), "comment", rw);
        W.member(type_<std::string>(), "duration", rw);
        W.member(type_<std::string>(), "waitinforeturn", rw);
        W.member(type_<bool>(), "showform", set(false), r);
        W.member(type_<unsigned>(), "formflag", set(0), w);
        W.sep();
        W.member(type_<std::string>(), "module", set("login"), rw);
        W.member(type_<bool>(), "forcemodule", set(false), r);
        W.member(type_<std::string>(), "proxy_opt", r);
        W.sep();
        W.member(type_<std::string>(), "pattern_kill", r);
        W.member(type_<std::string>(), "pattern_notify", r);
        W.sep();
        W.member(type_<std::string>(), "opt_message", r);
        W.sep();
        W.member(type_<std::string>(), "outbound_connection_blocking_rules", r);
        W.sep();
        W.member(type_<std::string>(), "manager_disconnect_reason");
        W.member(type_<std::string>(), "disconnect_reason", r);
        W.member(type_<bool>(), "disconnect_reason_ack", set(false), w);
        W.sep();
        W.member(type_<std::string>(), "ip_target");
    });

    W.section("", [&]
    {
        W.member(type_<Theme>(), "theme");
        W.member(type_<Font>(), "font");
    });
}

}<|MERGE_RESOLUTION|>--- conflicted
+++ resolved
@@ -154,18 +154,12 @@
         W.member(A, type_<types::list<std::string>>(), "keyboard_layout_proposals", desc{keyboard_layout_proposals_desc.c_str()}, set("en-US, fr-FR, de-DE, ru-RU"));
         W.member(A, type_<bool>(), "ignore_logon_password", desc{"If true, ignore password provided by RDP client, user need do login manually."}, set(false));
         W.sep();
-<<<<<<< HEAD
         W.member(A | X, type_<types::u32>(), "performance_flags_default", desc{"Enable font smoothing (0x80)."}, set(0x80));
-        W.member(A | X, type_<types::u32>(), "performance_flags_force_present", desc{"Disable theme (0x8)."}, set(0x8));
-        W.member(A | X, type_<types::u32>(), "performance_flags_force_not_present", set(0));
-=======
-        W.member(A | X, type_<uint32_>(), "performance_flags_default", desc{"Enable font smoothing (0x80)."}, set(0x80));
-        W.member(A | X, type_<uint32_>(), "performance_flags_force_present", desc{
+        W.member(A | X, type_<types::u32>(), "performance_flags_force_present", desc{
             "Disable theme (0x8).\n"
             "Disable mouse cursor shadows (0x20)."
         }, set(0x28));
-        W.member(A | X, type_<uint32_>(), "performance_flags_force_not_present", set(0));
->>>>>>> 2b863dc2
+        W.member(A | X, type_<types::u32>(), "performance_flags_force_not_present", set(0));
         W.member(A, type_<bool>(), "auto_adjust_performance_flags", desc{"If enabled, avoid automatically font smoothing in recorded session."}, set(true));
         W.sep();
         W.member(V, type_<bool>(), "tls_fallback_legacy", desc{"Fallback to RDP Legacy Encryption if client does not support TLS."}, set(false));
