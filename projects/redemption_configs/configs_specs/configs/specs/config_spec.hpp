--- conflicted
+++ resolved
@@ -431,21 +431,12 @@
 
     W.section("metrics", [&]
     {
-<<<<<<< HEAD
-        W.member(advanced_in_gui, no_sesman, type_<bool>(), "enable_rdp_metrics", set(false));
-        W.member(advanced_in_gui, no_sesman, type_<bool>(), "enable_vnc_metrics", set(false));
-        W.member(hidden_in_gui, no_sesman, type_<types::dirpath>(), "log_dir_path", set(CPP_EXPR(app_path(AppPath::Metrics))));
-        W.member(advanced_in_gui, no_sesman, type_<std::chrono::seconds>(), "log_interval", set(5));
-        W.member(advanced_in_gui, no_sesman, type_<std::chrono::hours>(), "log_file_turnover_interval", set(24));
-        W.member(advanced_in_gui, no_sesman, type_<std::string>(), "sign_key", desc{"signature key to digest log metrics header info"}, set(default_key));
-=======
         W.member(advanced_in_gui, no_sesman, L, type_<bool>(), "enable_rdp_metrics", set(false));
         W.member(advanced_in_gui, no_sesman, L, type_<bool>(), "enable_vnc_metrics", set(false));
         W.member(hidden_in_gui, no_sesman, L, type_<types::dirpath>(), "log_dir_path", set(CPP_EXPR(app_path(AppPath::Metrics))));
         W.member(advanced_in_gui, no_sesman, L, type_<std::chrono::seconds>(), "log_interval", set(5));
         W.member(advanced_in_gui, no_sesman, L, type_<std::chrono::hours>(), "log_file_turnover_interval", set(24));
         W.member(advanced_in_gui, no_sesman, L, type_<std::string>(), "sign_key", desc{"signature key to digest log metrics header info"}, set(default_key));
->>>>>>> f6d434b2
     });
 
     W.section(W.names("mod_vnc", connpolicy::name{"vnc"}), [&]
