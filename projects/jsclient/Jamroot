REDEMPTION_PUBLIC_PATH ?= [ SHELL "readlink -n -f ../.." ] ;

ECHO "redemption-src: $(REDEMPTION_PUBLIC_PATH)" ;

JAM_INCLUDE_PATH ?= $(REDEMPTION_PUBLIC_PATH)/jam ;
REDEMPTION_INCLUDE_PATH ?= $(REDEMPTION_PUBLIC_PATH)/include ;
REDEMPTION_MODULES_SRC_PATH ?= $(REDEMPTION_PUBLIC_PATH)/modules ;

SYSTEM_TYPE = emscripten ;

include $(JAM_INCLUDE_PATH)/redemption-config.jam ;
include $(JAM_INCLUDE_PATH)/defines.jam ;
include $(JAM_INCLUDE_PATH)/cxxflags.jam ;
include $(JAM_INCLUDE_PATH)/includes.jam ;
include $(JAM_INCLUDE_PATH)/sanitizer.jam ;

constant NO_FFMPEG : 1 ;
constant BOOST_STACKTRACE : 0 ;
include $(JAM_INCLUDE_PATH)/libs.jam ;

EXE_DEPENDENCIES +=
    <cxxflags>"-s ABORTING_MALLOC=0"
    <cxxflags>"-s EXTRA_EXPORTED_RUNTIME_METHODS=['stringToUTF16']"
;

constant JS_MODULE_NAME : [ setvar JS_MODULE_NAME : "WallixModule" ] ;
constant JS_SOURCE_MAP : [ setvar JS_SOURCE_MAP : "''" ] ;
constant JS_CLIENT_COPY_MODE : [ setvar copy_application_mode : "copy" ] ;

import feature : feature ;
feature source_map_support : no yes : propagated ;
import toolset ;
toolset.flags source_map_support SOURCE_MAP_SUPPORT : <source_map_support> ;
toolset.flags exenode SOURCE_MAP_SUPPORT <source_map_support> ;

rule emcc_flags ( properties * )
{
    local fs = ;

    # remove -Wno-ctad-maybe-unsupported
    for f in [ flags $(properties) ]
    {
        if $(f) != <cxxflags>-Wno-ctad-maybe-unsupported
        {
            fs += $(f) ;
        }
    }

    # source-map support
    local ps = [ property-set.create $(properties) ] ;
    local map_support = [ $(ps).get <source_map_support> ] ;
    if $(map_support) = yes
    {
        fs +=
            <relevant>source_map_support
            <cxxflags>-g4
            <cxxflags>--emit-symbol-map
            <cxxflags>"--source-map-base "$(JS_SOURCE_MAP)
            <cxxflags>"-s DEMANGLE_SUPPORT=1"
            <linkflags>"-s DEMANGLE_SUPPORT=1"
        ;
    }

    return $(fs) ;
}

# remove -msse3 and transform <conditional>@flags to <conditional>@emcc_flags
rule filter_flags ( flags * )
{
    local jsflags = ;
    for f in $(flags)
    {
        if $(f) != <cxxflags>-msse3
        {
            if $(f) = <conditional>@flags
            {
                jsflags += <conditional>@emcc_flags ;
            }
            else
            {
                jsflags += $(f) ;
            }
        }
    }

    return $(jsflags) ;
}

REDEMPTION_CXXFLAGS = [ filter_flags $(REDEMPTION_CXXFLAGS) ] ;

project redjs
    : requirements

    $(REDEMPTION_CXXFLAGS)
    $(BOOST_STACKTRACE_CXXFLAGS)
    # $(REDEMPTION_FFMPEG_FLAGS)

    # <define>REDEMPTION_DISABLE_NO_BOOST_PREPROCESSOR_WARNING=1

    # <cxxflags>-fno-rtti
    # <define>EMSCRIPTEN_HAS_UNBOUND_TYPE_NAMES=0
    <cxxflags>"-isystem system_include"
    <include>src

    # https://github.com/kripken/emscripten/blob/master/src/settings.js
    # DISABLE_EXCEPTION_CATCHING = 0 - generate code to actually catch exceptions
    # DISABLE_EXCEPTION_CATCHING = 1 - disable exception catching at all
    # DISABLE_EXCEPTION_CATCHING = 2 - disable exception catching, but enables catching in whitelist
    <cxxflags>"-s DISABLE_EXCEPTION_CATCHING=0"
    <cxxflags>"-s USE_PTHREADS=0"
    # <linkflags>"-s SIMD=1"
    # <cxxflags>"-s FS_LOG=1"
    # <cxxflags>"-s EXCEPTION_CATCHING_WHITELIST='[Error]'"

    <cxxflags>"-s FILESYSTEM=1" # TODO because ?
    <cxxflags>"-s USE_LIBPNG=0"
    <cxxflags>"-s USE_ZLIB=0"

    # <cxx-lto>on

    # <cxxflags>"-s ASM_JS=0"
    <cxxflags>"-s WASM=0"
    # <cxxflags>"-s BINARYEN_TRAP_MODE=js" # clamp, allow
    # <cxxflags>"-s EMCC_WASM_BACKEND=1"

    # <variant>debug:<cxxflags>-g
    # <variant>debug:<cxxflags>-g4
    # <variant>debug:<cxxflags>--emit-symbol-map
    # <variant>debug:<cxxflags>"--source-map-base "$(JS_SOURCE_MAP)
    # <variant>debug:<cxxflags>"-s DEMANGLE_SUPPORT=1"

    <variant>release:<cxxflags>-O3
    # <variant>release:<cxxflags>-Os
    # <variant>release:<cxxflags>-Oz

    <variant>release:<cxxflags>"-s STRICT=1"
    # <variant>release:<cxxflags>"-s AGGRESSIVE_VARIABLE_ELIMINATION=1"
    <variant>release:<cxxflags>"-s EVAL_CTORS=1"
    # <variant>release:<cxxflags>"-s ELIMINATE_DUPLICATE_FUNCTIONS=1" # slow
    # <variant>release:<cxxflags>"-s ASSERTIONS=0"
    # <variant>release:<cxxflags>"-s ALIASING_FUNCTION_POINTERS=1" #but can break code that compares function pointers across different types.
    #
    # # UNSAFE
    # <variant>release:<cxxflags>"--closure 1"
    # # UNSAFE
    # <variant>release:<cxxflags>"--llvm-lto 1" # 2, 3
    # # UNSAFE

    <cxxflags>-Wno-dollar-in-identifier-extension
    <cxxflags>-Wno-missing-variable-declarations

    : default-build release
;

using emscripten ;


constant CXXFLAGS_TEST :
    <include>$(REDEMPTION_TEST_PATH)/includes
    <define>FIXTURES_PATH='\"$(FIXTURES_PATH)\"'
    <cxxflags>"-s NODERAWFS"
;

objjs register_exception.bc :
    $(REDEMPTION_TEST_PATH)/includes/test_only/test_framework/impl/register_exception.cpp
:
    $(CXXFLAGS_TEST)
    <cxxflags>-O3
;
objjs test_framework.bc :
    $(REDEMPTION_TEST_PATH)/includes/test_only/test_framework/impl/test_framework.cpp
:
    $(CXXFLAGS_TEST)
    <define>BOOST_TEST_DYN_LINK
    <cxxflags>-O3
;
objjs redemption_unit_test.bc :
    $(REDEMPTION_TEST_PATH)/includes/test_only/test_framework/redemption_unit_tests.cpp
:
    $(CXXFLAGS_TEST)
    <define>BOOST_TEST_DYN_LINK
    <cxxflags>-O3
;

alias unit_test.bc :
    test_framework.bc
    redemption_unit_test.bc
;

constant TEST_DEPENDENCIES :
    $(CXXFLAGS_TEST)
    <cxxflags>--bind
    <cxxflags>-fno-rtti&&-frtti
    # TODO only if include ".../bind.h"
    <cxxflags>-Wno-missing-prototypes
;

objjs log_test.bc : $(REDEMPTION_TEST_PATH)/includes/test_only/log_as_logtest.cpp
    : <include>$(REDEMPTION_TEST_PATH)/includes ;
alias log_print.bc : $(REDEMPTION_SRC_PATH)/utils/log_as_logprint.cpp ;

objjs app_path_test.bc : $(REDEMPTION_SRC_PATH)/core/app_path.cpp :
    <conditional>@defines-for-test
    <define>SHARE_PATH='\"$(FIXTURES_PATH)\"'
    <define>CFG_PATH='\"$(REDEMPTION_SYS_PATH)/etc/rdpproxy/\"'
;

alias app_path_exe.bc : app_path_test.bc ;

alias bz2.bc ;
alias crypto.bc ;
alias dl.bc ;
alias gssapi_krb5.bc ;
alias krb5.bc ;
alias libpng.bc ;
alias openssl.bc ;
alias snappy.bc ;
alias z.bc ;
alias png.bc : libpng.bc z.bc ;
alias ffmpeg.bc ;
alias ppocr.bc ;

# objjs program_options.bc : $(PROGRAM_OPTIONS_SRC_PATH)/program_options.cpp ;


actions gen_targets
{
    ./tools/gen_targets.sh > targets.jam
}

explicit targets.jam ;
make targets.jam : : @gen_targets ;


actions exenode
{
    if [ "$(SOURCE_MAP_SUPPORT)" = yes ]; then
        node -r source-map-support/register $(>:S=.js) && : > $(<)
    else
        node $(>:S=.js) && : > $(<)
    fi
}

rule test-run ( name : objs + : requirements * )
{
    if src/core/error.bc in $(objs)
    {
        objs += register_exception.bc ;
    }

    exejs $(name).em
        : $(objs) unit_test.bc log_test.bc
        : $(TEST_DEPENDENCIES) $(requirements)
        ;
    make $(name) : $(name).em : @exenode ;
}

rule exe-js ( name : src : objs * : deps * )
{
    exejs $(name).em : $(src) $(objs) log_print.bc :
        $(deps)
        <cxxflags>--bind
        # TODO rtti
        <cxxflags>-fno-rtti&&-frtti
        # TODO only if include ".../bind.h"
        <cxxflags>-Wno-missing-prototypes
        <cxxflags>"-s MODULARIZE=1"
        <cxxflags>"-s EXPORT_NAME="$(JS_MODULE_NAME)
    ;
    alias $(name) : $(name).em ;
}

rule test-run-js ( name : src : objs + : deps * )
{
    objjs $(name).bc : $(src) :
        <include>$(REDEMPTION_TEST_PATH)/includes
        <define>RED_TEST_MODULE=$(name)
        <define>BOOST_AUTO_TEST_MAIN
        <define>BOOST_TEST_DYN_LINK
    ;
    test-run $(name) : $(name).bc $(objs) : $(deps) ;
}

actions nothing { }

rule htmljs ( name : objs + : deps * )
{
    exehtml $(name).js : $(objs) : $(deps) ;
    make $(name).html : $(name).js : @nothing ;
    make $(name).wasm : $(name).js : @nothing ;
}


include targets.jam ;
# echo $(JS_CLIENT_COPY_MODE) ;
if $(JS_CLIENT_COPY_MODE) = "copy"
{
    actions copy_client
    {
        cp $(>[1]) $(<) && echo $(>[1])
    }
}
else
{
    actions copy_client
    {
        rm $(<) 2>/dev/null ||:
        ln -s "$PWD/"$(>[1]) $(<) && echo $(>[1])
    }
}

rule app ( name : src + : deps_for_path : deps_target * )
{
    local app_files = ;
    for file in $(src)
    {
        # depends to $(deps_for_path) for a path with toolset
        make $(file) : src/application/$(file) $(deps_for_path) : @copy_client ;
        app_files += $(file) ;
    }

    alias $(name) : $(app_files) $(deps_target) ;
    explicit $(app_files) $(name) ;
}

make player_server.py : src/main/player_server.py _dummy : @copy_client ;

app common_js : rdp_graphics.js redemption_load_module.js : _dummy ;
<<<<<<< HEAD
app _rdpclient : to_scancode.js client.html : common_js ;
alias rdpclient : _rdpclient js_client ;
=======
app rdpclient : to_scancode.js clipboard.js client.html : common_js ;
>>>>>>> b7759238
app rdpplayer : player.html : common_js : player_server.py ;

actions cwd
{
    echo "------------------------------------------------------------"
    echo "CWD: $(>[1]:D)"
    echo "------------------------------------------------------------"
}
make cwd : _dummy : @cwd ;
explicit cwd ;<|MERGE_RESOLUTION|>--- conflicted
+++ resolved
@@ -326,12 +326,7 @@
 make player_server.py : src/main/player_server.py _dummy : @copy_client ;
 
 app common_js : rdp_graphics.js redemption_load_module.js : _dummy ;
-<<<<<<< HEAD
-app _rdpclient : to_scancode.js client.html : common_js ;
-alias rdpclient : _rdpclient js_client ;
-=======
 app rdpclient : to_scancode.js clipboard.js client.html : common_js ;
->>>>>>> b7759238
 app rdpplayer : player.html : common_js : player_server.py ;
 
 actions cwd
