/*
   This program is free software; you can redistribute it and/or modify
   it under the terms of the GNU General Public License as published by
   the Free Software Foundation; either version 2 of the License, or
   (at your option) any later version.

   This program is distributed in the hope that it will be useful,
   but WITHOUT ANY WARRANTY; without even the implied warranty of
   MERCHANTABILITY or FITNESS FOR A PARTICULAR PURPOSE. See the
   GNU General Public License for more details.

   You should have received a copy of the GNU General Public License
   along with this program; if not, write to the Free Software
   Foundation, Inc., 675 Mass Ave, Cambridge, MA 02139, USA.

   Product name: redemption, a FLOSS RDP proxy
   Copyright (C) Wallix 2010-2016
   Author(s): Clément Moroldo
*/
#pragma GCC diagnostic push
#pragma GCC diagnostic ignored "-Wfloat-equal"

#include <string>
#include <unistd.h>
#include <QtGui/QRgb>
#include <QtGui/QRegion>
#include <QtGui/QBitmap>

#define LOGPRINT

#include "front_widget_Qt4.hpp"
#pragma GCC diagnostic pop

#include "core/channel_list.hpp"
#include "core/channel_names.hpp"

#define USER_CONF_PATH "userConfig.config"

Front_Qt::Front_Qt(char* argv[], int argc, uint32_t verbose)
    : Front_Qt_API(false, false, verbose)
    , mod_bpp(24)
    , mod_palette(BGRPalette::classic_332())
    , _form(nullptr)
    //, _screen(nullptr)
    , _connector(nullptr)
    , _timer(0)
    , _connected(false)
    , _clipboard_channel(&(this->_to_client_sender), &(this->_to_server_sender) ,*this , [](){
        ClipboardVirtualChannel::Params params;

        params.authentifier = nullptr;
        params.exchanged_data_limit = ~decltype(params.exchanged_data_limit){};
        params.verbose = 0xfffffff;

        params.clipboard_down_authorized = true;
        params.clipboard_up_authorized = true;
        params.clipboard_file_authorized = true;

        params.dont_log_data_into_syslog = true;
        params.dont_log_data_into_wrm = true;

        return params;
    }())
    , _keymap()
    , _ctrl_alt_delete(false)
    , _bufferRDPClipboardChannel(nullptr)
    , _bufferRDPClipboardChannelSize(0)
    , _bufferRDPClipboardChannelSizeTotal(0)
    , _bufferRDPCLipboardMetaFilePic_width(0)
    , _bufferRDPCLipboardMetaFilePic_height(0)
    , _nbFormatIDs(4)
    , FILECONTENTS("F\0i\0l\0e\0C\0o\0n\0t\0e\0n\0t\0s\0\0\0", 26)
    , FILEGROUPDESCRIPTORW("F\0i\0l\0e\0G\0r\0o\0u\0p\0D\0e\0s\0c\0r\0i\0p\0t\0o\0r\0W\0\0\0", 42)
    , _cItems(0)
    , _streamID(0)
{
    if(this->setClientInfo()) {
        this->writeClientInfo();
    }

    const char * localIPtmp = "unknow_local_IP";
    /*union
    {
        struct sockaddr s;
        struct sockaddr_storage ss;
        struct sockaddr_in s4;
        struct sockaddr_in6 s6;
    } localAddress;
    socklen_t addressLength = sizeof(localAddress);
    int sck = 0;
    if (-1 == getsockname(sck, &localAddress.s, &addressLength)){
        std::cout << "Error, local adress not found." << std::endl;
        _exit(1);
    }
    strcpy(localIPtmp, inet_ntoa(localAddress.s4.sin_addr));*/
    this->_localIP       = localIPtmp;
    this->_nbTry         = 3;
    this->_retryDelay    = 1000;

    uint8_t commandIsValid(0);

    // TODO QCommandLineParser / program_options
    for (int i = 0; i <  argc - 1; i++) {

        std::string word(argv[i]);
        std::string arg(argv[i+1]);

        if (       word == "-n") {
            this->_userName = arg;
            commandIsValid += NAME_GOTTEN;
        } else if (word == "-pwd") {
            this->_pwd = arg;
            commandIsValid += PWD_GOTTEN;
        } else if (word == "-ip") {
            this->_targetIP = arg;
            commandIsValid += IP_GOTTEN;
        } else if (word == "-p") {
            std::string portStr(arg);
            this->_port = std::stoi(portStr);
            commandIsValid += PORT_GOTTEN;
        }
    }

    // TODO leak
    CHANNELS::ChannelDef * channel = new CHANNELS::ChannelDef(channel_names::cliprdr,
                                                              GCC::UserData::CSNet::CHANNEL_OPTION_INITIALIZED |
                                                              GCC::UserData::CSNet::CHANNEL_OPTION_COMPRESS |
                                                              GCC::UserData::CSNet::CHANNEL_OPTION_SHOW_PROTOCOL,
                                                              PDU_MAX_SIZE+1);

    // TODO static or dynamic size ?
    this->_formatIDs    = new uint32_t[this->_nbFormatIDs];
    this->_formatIDs[0] = RDPECLIP::CF_UNICODETEXT;
    this->_formatIDs[1] = RDPECLIP::CF_TEXT;
    this->_formatIDs[2] = RDPECLIP::CF_METAFILEPICT;
    this->_formatIDs[3] = CF_QT_CLIENT_FILEGROUPDESCRIPTORW;

    this->_formatListDataShortName    =  new std::string[this->_nbFormatIDs];
    this->_formatListDataShortName[0] = "";
    this->_formatListDataShortName[1] = "";
    this->_formatListDataShortName[2] = "";
    this->_formatListDataShortName[3] = this->FILEGROUPDESCRIPTORW;

    this->_to_client_sender._channel = *channel;
    this->_cl.push_back(*channel);

    if (this->mod_bpp == this->_info.bpp) {
        this->mod_palette = BGRPalette::classic_332();
    }

    this->_qtRDPKeymap.setKeyboardLayout(this->_info.keylayout);
    this->_keymap.init_layout(this->_info.keylayout);


    // Winodws and socket contrainer
    this->_form      = new Form_Qt(this);
    this->_connector = new Connector_Qt(this, this->_form);

    if (commandIsValid == Front_Qt::COMMAND_VALID) {

        this->connect();

    } else {
        std::cout << "missing argument(s) (" << static_cast<int>(commandIsValid) << "): ";
        if (!(commandIsValid & Front_Qt::NAME_GOTTEN)) {
            std::cout << "-n [user_name] ";
        }
        if (!(commandIsValid & Front_Qt::PWD_GOTTEN)) {
            std::cout << "-pwd [password] ";
        }
        if (!(commandIsValid & Front_Qt::IP_GOTTEN)) {
            std::cout << "-ip [ip_serveur] ";
        }
        if (!(commandIsValid & Front_Qt::PORT_GOTTEN)) {
            std::cout << "-p [port] ";
        }
        std::cout << std::endl;

        this->disconnect("");
    }
}


bool Front_Qt::setClientInfo() {

<<<<<<< HEAD
    // default config
    this->_info.keylayout = 0x040C;// 0x40C FR, 0x409 USA
    this->_info.console_session = 0;
    this->_info.brush_cache_code = 0;
    this->_info.bpp = 24;
    this->_imageFormatRGB  = this->bpp_to_QFormat(this->_info.bpp, false);
    if (this->_info.bpp ==  32) {
        this->_imageFormatARGB = this->bpp_to_QFormat(this->_info.bpp, true);
    }
    this->_width  = 800;
    this->_height = 600;
    this->_info.rdp5_performanceflags = PERF_DISABLE_WALLPAPER;
    this->_fps = 30;
    this->_info.cs_monitor.monitorCount = 1;


=======
    // TODO ios:in useless
>>>>>>> 37a4933b
    // file config
    std::ifstream ifichier(USER_CONF_PATH, std::ios::in);
    if(ifichier) {
        // get config from conf file
        std::string ligne;
        std::string delimiter = " ";

        while(std::getline(ifichier, ligne)) {
            auto pos(ligne.find(delimiter));
            std::string tag  = ligne.substr(0, pos);
            std::string info = ligne.substr(pos + delimiter.length(), ligne.length());

            // TODO tag == s / std::compare
            if (strcmp(tag.c_str(), "keylayout") == 0) {
                this->_info.keylayout = std::stoi(info);
            } else
            // TODO tag == s / std::compare
            if (strcmp(tag.c_str(), "console_session") == 0) {
                this->_info.console_session = std::stoi(info);
            } else
            // TODO tag == s / std::compare
            if (strcmp(tag.c_str(), "brush_cache_code") == 0) {
                this->_info.brush_cache_code = std::stoi(info);
            } else
            // TODO tag == s / std::compare
            if (strcmp(tag.c_str(), "bpp") == 0) {
                this->_info.bpp = std::stoi(info);
            } else
            // TODO tag == s / std::compare
            if (strcmp(tag.c_str(), "width") == 0) {
                this->_width      = std::stoi(info);
            } else
            // TODO tag == s / std::compare
            if (strcmp(tag.c_str(), "height") == 0) {
                this->_height     = std::stoi(info);
            } else
            // TODO tag == s / std::compare
            if (strcmp(tag.c_str(), "rdp5_performanceflags") == 0) {
                this->_info.rdp5_performanceflags = std::stoi(info);
            } else
            // TODO tag == s / std::compare
            if (strcmp(tag.c_str(), "fps") == 0) {
                this->_fps = std::stoi(info);
            } else
            // TODO tag == s / std::compare
            if (strcmp(tag.c_str(), "monitorCount") == 0) {
                this->_info.cs_monitor.monitorCount = std::stoi(info);
                this->_monitorCount                 = std::stoi(info);
            }
        }

        this->_info.width  = this->_width;                  //  * this->_monitorCount;
        this->_info.height = this->_height;

        ifichier.close();

        this->_imageFormatRGB  = this->bpp_to_QFormat(this->_info.bpp, false);
        if (this->_info.bpp ==  32) {
            this->_imageFormatARGB = this->bpp_to_QFormat(this->_info.bpp, true);
        }

        return false;

    } else {

        this->_info.width  = this->_width  * this->_monitorCount;
        this->_info.height = this->_height;

        return true;
    }
}


void Front_Qt::writeClientInfo() {
    std::ofstream ofichier(USER_CONF_PATH, std::ios::out | std::ios::trunc);
    if(ofichier) {
        // TODO std:endl -> "\n"

        ofichier << "User Info" << std::endl << std::endl;

        ofichier << "keylayout "             << this->_info.keylayout             << std::endl;
        ofichier << "console_session "       << this->_info.console_session       << std::endl;
        ofichier << "brush_cache_code "      << this->_info.brush_cache_code      << std::endl;
        ofichier << "bpp "                   << this->_info.bpp                   << std::endl;
        ofichier << "width "                 << this->_width                      << std::endl;
        ofichier << "height "                << this->_height                     << std::endl;
        ofichier << "rdp5_performanceflags " << this->_info.rdp5_performanceflags << std::endl;
        ofichier << "fps "                   << this->_fps                        << std::endl;
        ofichier << "monitorCount "          << this->_info.cs_monitor.monitorCount << std::endl;

        // TODO useless
        ofichier.close();
    }
}


void Front_Qt::set_pointer(Pointer const & cursor) {
    if (cursor.pointer_type !=  0) {
        std::cout <<  "cursor=" << int(cursor.pointer_type) <<  std::endl;
    }
}

Screen_Qt * Front_Qt::getMainScreen() {
    return this->_screen[0];
}


Front_Qt::~Front_Qt() {
    delete[] (this->_formatIDs);
    delete[] (this->_formatListDataShortName);
    this->empty_buffer();
}



////////////////////////////////////////////////////////////////////////////////////////////////////////////////////////////////////////

//------------------------
//      CONTROLLERS
//------------------------

void Front_Qt::disconnexionReleased(){
    this->dropScreen();
    this->disconnect("");
}

void Front_Qt::dropScreen() {
    // TODO range-for
    for (int i = 0; i < this->_monitorCount; i++) {
        if (this->_screen[i] != nullptr) {
            this->_screen[i]->errorConnexion();
            this->_screen[i]->close();
            this->_screen[i] = nullptr;
        }
    }
}

void Front_Qt::closeFromScreen(int screen_index) {
    // TODO range-for
    for (int i = 0; i < this->_monitorCount; i++) {
        if (this->_screen[i] != nullptr && i != screen_index) {
            this->_screen[i]->errorConnexion();
            this->_screen[i]->close();
            this->_screen[i] = nullptr;
        }
    }

    if (this->_form != nullptr && this->_connected) {
        this->_form->close();
    }
}

void Front_Qt::connect() {

    for (int i = 0; i < this->_monitorCount; i++) {
        this->_info.cs_monitor.monitorDefArray[i].left   = this->_width * i;
        this->_info.cs_monitor.monitorDefArray[i].top    = 0;
        this->_info.cs_monitor.monitorDefArray[i].right  = this->_width * (i + 1);
        this->_info.cs_monitor.monitorDefArray[i].bottom = this->_height;
        this->_info.cs_monitor.monitorDefArray[i].flags  = 0;
    }
    this->_info.cs_monitor.monitorDefArray[0].flags  = GCC::UserData::CSMonitor::TS_MONITOR_PRIMARY;

    if (this->_connector->connect()) {
        this->_connected = true;
        this->_form->hide();




        this->_screen[0] = new Screen_Qt(this);
        this->_screen[0]->show();

        this->_connector->listen();
    }
}

// TODO const &
void Front_Qt::disconnect(std::string error) {

    if (this->_connector != nullptr) {
        this->_connector->drop_connexion();
    }

    this->_form->set_IPField(this->_targetIP);
    this->_form->set_portField(this->_port);
    this->_form->set_PWDField(this->_pwd);
    this->_form->set_userNameField(this->_userName);
    this->_form->set_ErrorMsg(error);
    this->_form->show();

    this->_connected = false;
}

void Front_Qt::connexionReleased(){
    this->_form->setCursor(Qt::WaitCursor);
    this->_userName =  this->_form->get_userNameField();
    this->_targetIP =  this->_form->get_IPField();
    this->_pwd      =  this->_form->get_PWDField();
    this->_port     =  this->_form->get_portField();

    // TODO string::empty
    if (strcmp(this->_targetIP.c_str(), "") != 0){
        this->connect();
    }
    this->_form->setCursor(Qt::ArrowCursor);
}

void Front_Qt::mousePressEvent(QMouseEvent *e, int screen_index) {
    if (this->_callback != nullptr) {
        int flag(0);
        switch (e->button()) {
            case 1: flag = MOUSE_FLAG_BUTTON1; break;
            case 2: flag = MOUSE_FLAG_BUTTON2; break;
            case 4: flag = MOUSE_FLAG_BUTTON4; break;
            default: break;
        }
        //std::cout << "mousePressed " << e->x() + this->_info.width *screen_index << " " <<  e->y() << std::endl;
        this->_callback->rdp_input_mouse(flag | MOUSE_FLAG_DOWN, e->x() + this->_width *screen_index, e->y(), &(this->_keymap));
    }
}

void Front_Qt::mouseReleaseEvent(QMouseEvent *e, int screen_index) {
    if (this->_callback != nullptr) {
        int flag(0);
        switch (e->button()) {

            case 1: flag = MOUSE_FLAG_BUTTON1; break;
            case 2: flag = MOUSE_FLAG_BUTTON2; break;
            case 4: flag = MOUSE_FLAG_BUTTON4; break;
            default: break;
        }
        //std::cout << "mouseRelease" << std::endl;
        this->_callback->rdp_input_mouse(flag, e->x() + this->_width *screen_index, e->y(), &(this->_keymap));
    }
}

void Front_Qt::keyPressEvent(QKeyEvent *e) {
    this->_qtRDPKeymap.keyEvent(0     , e);
    if (this->_qtRDPKeymap.scanCode != 0) {
        this->send_rdp_scanCode(this->_qtRDPKeymap.scanCode, this->_qtRDPKeymap.flag);

    }
}

void Front_Qt::keyReleaseEvent(QKeyEvent *e) {
    this->_qtRDPKeymap.keyEvent(0x8000, e);
    if (this->_qtRDPKeymap.scanCode != 0) {
        this->send_rdp_scanCode(this->_qtRDPKeymap.scanCode, this->_qtRDPKeymap.flag);
    }
}

void Front_Qt::wheelEvent(QWheelEvent *e) {
    //std::cout << "wheel " << " delta=" << e->delta() << std::endl;
    int flag(MOUSE_FLAG_HWHEEL);
    if (e->delta() < 0) {
        flag = flag | MOUSE_FLAG_WHEEL_NEGATIVE;
    }
    if (this->_callback != nullptr) {
        //this->_callback->rdp_input_mouse(flag, e->x(), e->y(), &(this->_keymap));
    }
}

bool Front_Qt::eventFilter(QObject *, QEvent *e, int screen_index)  {
    if (e->type() == QEvent::MouseMove)
    {
        QMouseEvent *mouseEvent = static_cast<QMouseEvent*>(e);
        //std::cout << "MouseMove " <<  mouseEvent->x() << " " <<  mouseEvent->y()<< std::endl;
        int x = mouseEvent->x() + this->_width *screen_index;
        int y = mouseEvent->y();

        if (x < 0) {
            x = 0;
        }
        if (y < 0) {
            y = 0;
        }

        if (this->_callback != nullptr) {
            this->_callback->rdp_input_mouse(MOUSE_FLAG_MOVE, x, y, &(this->_keymap));
        }
    }
    return false;
}

void Front_Qt::connexionPressed() {}

void Front_Qt::RefreshPressed() {
    this->refresh(0, 0, this->_info.width * this->_monitorCount, this->_info.height);
}

void Front_Qt::RefreshReleased() {}

void Front_Qt::CtrlAltDelPressed() {
    int flag = Keymap2::KBDFLAGS_EXTENDED;

    this->send_rdp_scanCode(0x38, flag);  // ALT
    this->send_rdp_scanCode(0x1D, flag);  // CTRL
    this->send_rdp_scanCode(0x53, flag);  // DELETE
}

void Front_Qt::CtrlAltDelReleased() {
    int flag = Keymap2::KBDFLAGS_EXTENDED | KBD_FLAG_UP;

    this->send_rdp_scanCode(0x38, flag);  // ALT
    this->send_rdp_scanCode(0x1D, flag);  // CTRL
    this->send_rdp_scanCode(0x53, flag);  // DELETE
}

void Front_Qt::disconnexionPressed() {}

void Front_Qt::refresh(int x, int y, int w, int h) {
    Rect rect(x, y, w, h);
    this->_callback->rdp_input_invalidate(rect);
}

void Front_Qt::send_rdp_scanCode(int keyCode, int flag) {
    Keymap2::DecodedKeys decoded_keys = this->_keymap.event(flag, keyCode, this->_ctrl_alt_delete);
    switch (decoded_keys.count)
    {
    case 2:
        if (this->_decoded_data.has_room(sizeof(uint32_t))) {
            this->_decoded_data.out_uint32_le(decoded_keys.uchars[0]);
        }
        if (this->_decoded_data.has_room(sizeof(uint32_t))) {
            this->_decoded_data.out_uint32_le(decoded_keys.uchars[1]);
        }
        break;
    case 1:
        if (this->_decoded_data.has_room(sizeof(uint32_t))) {
            this->_decoded_data.out_uint32_le(decoded_keys.uchars[0]);
        }
        break;
    default:
    case 0:
        break;
    }
    if (this->_callback != nullptr) {
        this->_callback->rdp_input_scancode(keyCode, 0, flag, this->_timer, &(this->_keymap));
    }
}

void Front_Qt::setMainScreenOnTopRelease() {
    this->_screen[0]->activateWindow();
}



////////////////////////////////////////////////////////////////////////////////////////////////////////////////////////////////////////

//---------------------------------------
//   GRAPHIC FUNCTIONS (factorization)
//---------------------------------------

void Front_Qt::draw_MemBlt(const Rect & drect, const Bitmap & bitmap, bool invert, int srcx, int srcy) {
    const int16_t mincx = bitmap.cx();
    const int16_t mincy = bitmap.cy();

    if (mincx <= 0 || mincy <= 0) {
        return;
    }

    const unsigned char * row = bitmap.data();

    QImage qbitmap(row, mincx, mincy, this->bpp_to_QFormat(bitmap.bpp(), false));

    qbitmap = qbitmap.mirrored(false, true);

    qbitmap = qbitmap.copy(srcx, srcy, drect.cx, drect.cy);

    if (invert) {
        qbitmap.invertPixels();
    }

    if (bitmap.bpp() == 24) {
        qbitmap = qbitmap.rgbSwapped();
    }

    const QRect trect(drect.x, drect.y, drect.cx, drect.cy);
    this->_screen[0]->paintCache().drawImage(trect, qbitmap);

    if (invert) {
        this->_screen[0]->paintCache().fillRect(drect.x, drect.y, drect.cx, drect.cy, Qt::red);
    }
}


void Front_Qt::draw_RDPScrBlt(int srcx, int srcy, const Rect & drect, bool invert) {
    QImage qbitmap(this->_screen[0]->getCache()->toImage().copy(srcx, srcy, drect.cx, drect.cy));
    if (invert) {
        qbitmap.invertPixels();
    }
    const QRect trect(drect.x, drect.y, drect.cx, drect.cy);
    this->_screen[0]->paintCache().drawImage(trect, qbitmap);
}


QColor Front_Qt::u32_to_qcolor(uint32_t color){
    uint8_t b(color >> 16);
    uint8_t g(color >> 8);
    uint8_t r(color);
    return {r, g, b};
}


QImage::Format Front_Qt::bpp_to_QFormat(int bpp, bool alpha) {
    QImage::Format format(QImage::Format_RGB16);

    if (alpha) {

        switch (bpp) {
            case 15: format = QImage::Format_ARGB4444_Premultiplied; break;
            case 16: format = QImage::Format_ARGB4444_Premultiplied; break;
            case 24: format = QImage::Format_ARGB8565_Premultiplied; break;
            case 32: format = QImage::Format_ARGB32_Premultiplied;   break;
            default : break;
        }
    } else {

        switch (bpp) {
            case 15: format = QImage::Format_RGB555; break;
            case 16: format = QImage::Format_RGB16;  break;
            case 24: format = QImage::Format_RGB888; break;
            case 32: format = QImage::Format_RGB32;  break;
            default : break;
        }
    }

    return format;
}



////////////////////////////////////////////////////////////////////////////////////////////////////////////////////////////////////////

//-----------------------------
//       DRAW FUNCTIONS
//-----------------------------

void Front_Qt::draw(const RDPPatBlt & cmd, const Rect & clip) {
    if (this->verbose > 10) {
        LOG(LOG_INFO, "--------- FRONT ------------------------");
        cmd.log(LOG_INFO, clip);
        LOG(LOG_INFO, "========================================\n");
    }
    //std::cout << "RDPPatBlt " << std::hex << static_cast<int>(cmd.rop) << std::endl;
    RDPPatBlt new_cmd24 = cmd;
    new_cmd24.back_color = color_decode_opaquerect(cmd.back_color, this->mod_bpp, this->mod_palette);
    new_cmd24.fore_color = color_decode_opaquerect(cmd.fore_color, this->mod_bpp, this->mod_palette);
    const Rect rect = clip.intersect(this->_info.width * this->_monitorCount, this->_info.height).intersect(cmd.rect);

    if (cmd.brush.style == 0x03 && (cmd.rop == 0xF0 || cmd.rop == 0x5A)) { // external
        enum { BackColor, ForeColor };
        QColor backColor = this->u32_to_qcolor(new_cmd24.back_color);
        QColor foreColor = this->u32_to_qcolor(new_cmd24.fore_color);

        switch (cmd.rop) {

            // +------+-------------------------------+
            // | 0x5A | ROP: 0x005A0049 (PATINVERT)   |
            // |      | RPN: DPx                      |
            // +------+-------------------------------+
            case 0x5A:
                {
                    QBrush brush(backColor, Qt::Dense4Pattern);
                    this->_screen[0]->paintCache().setBrush(brush);
                    this->_screen[0]->paintCache().setCompositionMode(QPainter::RasterOp_SourceXorDestination);
                    this->_screen[0]->paintCache().drawRect(rect.x, rect.y, rect.cx, rect.cy);
                    this->_screen[0]->paintCache().setBrush(Qt::SolidPattern);
                    this->_screen[0]->paintCache().setCompositionMode(QPainter::CompositionMode_SourceOver);
                }
                break;

            // +------+-------------------------------+
            // | 0xF0 | ROP: 0x00F00021 (PATCOPY)     |
            // |      | RPN: P                        |
            // +------+-------------------------------+
            case 0xF0:
                {   this->_screen[0]->paintCache().setPen(Qt::NoPen);
                    this->_screen[0]->paintCache().fillRect(rect.x, rect.y, rect.cx, rect.cy, backColor);
                    QBrush brush(foreColor, Qt::Dense4Pattern);
                    this->_screen[0]->paintCache().setBrush(brush);
                    this->_screen[0]->paintCache().drawRect(rect.x, rect.y, rect.cx, rect.cy);
                    this->_screen[0]->paintCache().setBrush(Qt::SolidPattern);
                }
                break;
            default:
                std::cout << "RDPPatBlt brush_style = 03 " << static_cast<int>(cmd.rop) << std::endl;
                break;
        }

    } else {
         switch (cmd.rop) {

                // +------+-------------------------------+
                // | 0x00 | ROP: 0x00000042 (BLACKNESS)   |
                // |      | RPN: 0                        |
                // +------+-------------------------------+
            case 0x00: // blackness
                this->_screen[0]->paintCache().drawRect(rect.x, rect.y, rect.cx, rect.cy);
                break;
                // +------+-------------------------------+
                // | 0x05 | ROP: 0x000500A9               |
                // |      | RPN: DPon                     |
                // +------+-------------------------------+


                // +------+-------------------------------+
                // | 0x0F | ROP: 0x000F0001               |
                // |      | RPN: Pn                       |
                // +------+-------------------------------+

                // +------+-------------------------------+
                // | 0x50 | ROP: 0x00500325               |
                // |      | RPN: PDna                     |
                // +------+-------------------------------+

                // +------+-------------------------------+
                // | 0x55 | ROP: 0x00550009 (DSTINVERT)   |
                // |      | RPN: Dn                       |
                // +------+-------------------------------+
            case 0x55: // inversion
                //this->invert_color(rect);
                break;
                // +------+-------------------------------+
                // | 0x5A | ROP: 0x005A0049 (PATINVERT)   |
                // |      | RPN: DPx                      |
                // +------+-------------------------------+
            case 0x5A:
                this->_screen[0]->paintCache().setCompositionMode(QPainter::RasterOp_SourceXorDestination);
                this->_screen[0]->paintCache().drawRect(rect.x, rect.y, rect.cx, rect.cy);
                this->_screen[0]->paintCache().setCompositionMode(QPainter::CompositionMode_SourceOver);
                break;
                // +------+-------------------------------+
                // | 0x5F | ROP: 0x005F00E9               |
                // |      | RPN: DPan                     |
                // +------+-------------------------------+

                // +------+-------------------------------+
                // | 0xA0 | ROP: 0x00A000C9               |
                // |      | RPN: DPa                      |
                // +------+-------------------------------+

                // +------+-------------------------------+
                // | 0xA5 | ROP: 0x00A50065               |
                // |      | RPN: PDxn                     |
                // +------+-------------------------------+

                // +------+-------------------------------+
                // | 0xAA | ROP: 0x00AA0029               |
                // |      | RPN: D                        |
                // +------+-------------------------------+
            case 0xAA: // change nothing
                break;
                // +------+-------------------------------+
                // | 0xAF | ROP: 0x00AF0229               |
                // |      | RPN: DPno                     |
                // +------+-------------------------------+

                // +------+-------------------------------+
                // | 0xF0 | ROP: 0x00F00021 (PATCOPY)     |
                // |      | RPN: P                        |
                // +------+-------------------------------+

                // +------+-------------------------------+
                // | 0xF5 | ROP: 0x00F50225               |
                // |      | RPN: PDno                     |
                // +------+-------------------------------+

                // +------+-------------------------------+
                // | 0xFA | ROP: 0x00FA0089               |
                // |      | RPN: DPo                      |
                // +------+-------------------------------+

                // +------+-------------------------------+
                // | 0xFF | ROP: 0x00FF0062 (WHITENESS)   |
                // |      | RPN: 1                        |
                // +------+-------------------------------+
            case 0xFF: // whiteness
                this->_screen[0]->paintCache().drawRect(rect.x, rect.y, rect.cx, rect.cy);
                break;
            default:
                std::cout << "RDPPatBlt " << static_cast<int>(cmd.rop) << std::endl;
                break;
        }
    }

}


void Front_Qt::draw(const RDPOpaqueRect & cmd, const Rect & clip) {
    if (this->verbose > 10) {
        LOG(LOG_INFO, "--------- FRONT ------------------------");
        cmd.log(LOG_INFO, clip);
        LOG(LOG_INFO, "========================================\n");
    }
    //std::cout << "RDPOpaqueRect" << std::endl;
    RDPOpaqueRect new_cmd24 = cmd;
    new_cmd24.color = color_decode_opaquerect(cmd.color, this->mod_bpp, this->mod_palette);
    Rect rect(new_cmd24.rect.intersect(clip));
    this->_screen[0]->paintCache().fillRect(rect.x, rect.y, rect.cx, rect.cy, this->u32_to_qcolor(new_cmd24.color));
}


void Front_Qt::draw(const RDPBitmapData & bitmap_data, const Bitmap & bmp) {
    if (this->verbose > 10) {
        LOG(LOG_INFO, "--------- FRONT ------------------------");
        bitmap_data.log(LOG_INFO, "FakeFront");
        LOG(LOG_INFO, "========================================\n");
    }
    //std::cout << "RDPBitmapData" << std::endl;
    if (!bmp.is_valid()){
        return;
    }

    Rect rectBmp( bitmap_data.dest_left, bitmap_data.dest_top,
                            (bitmap_data.dest_right - bitmap_data.dest_left + 1),
                            (bitmap_data.dest_bottom - bitmap_data.dest_top + 1));
    const Rect clipRect(0, 0, this->_info.width * this->_monitorCount, this->_info.height);
    const Rect drect = rectBmp.intersect(clipRect);

    const int16_t mincx = std::min<int16_t>(bmp.cx(), std::min<int16_t>(this->_info.width - drect.x, drect.cx));
    const int16_t mincy = std::min<int16_t>(bmp.cy(), std::min<int16_t>(this->_info.height - drect.y, drect.cy));;

    if (mincx <= 0 || mincy <= 0) {
        return;
    }

    int rowYCoord(drect.y + drect.cy-1);

    QImage::Format format(this->bpp_to_QFormat(bmp.bpp(), false)); //bpp
    QImage qbitmap(bmp.data(), mincx, mincy, bmp.line_size(), format);

    if (bmp.bpp() == 24) {
        qbitmap = qbitmap.rgbSwapped();
    }

    if (bmp.bpp() != this->_info.bpp) {
        qbitmap = qbitmap.convertToFormat(this->_imageFormatRGB);
    }

    for (size_t k = 0 ; k < drect.cy; k++) {

        QImage image(qbitmap.constScanLine(k), mincx, 1, qbitmap.format());

        QRect trect(drect.x, rowYCoord, mincx, 1);
        this->_screen[0]->paintCache().drawImage(trect, image);

        rowYCoord--;
    }
}


void Front_Qt::draw(const RDPLineTo & cmd, const Rect & clip) {
    if (this->verbose > 10) {
        LOG(LOG_INFO, "--------- FRONT ------------------------");
        cmd.log(LOG_INFO, clip);
        LOG(LOG_INFO, "========================================\n");
    }
    //std::cout << "RDPLineTo" << std::endl;
    RDPLineTo new_cmd24 = cmd;
    new_cmd24.back_color = color_decode_opaquerect(cmd.back_color, this->mod_bpp, this->mod_palette);
    new_cmd24.pen.color  = color_decode_opaquerect(cmd.pen.color,  this->mod_bpp, this->mod_palette);

    // TO DO clipping
    this->_screen[0]->setPenColor(this->u32_to_qcolor(new_cmd24.back_color));
    this->_screen[0]->paintCache().drawLine(new_cmd24.startx, new_cmd24.starty, new_cmd24.endx, new_cmd24.endy);
}


void Front_Qt::draw(const RDPScrBlt & cmd, const Rect & clip) {
    if (this->verbose > 10) {
        LOG(LOG_INFO, "--------- FRONT ------------------------");
        cmd.log(LOG_INFO, clip);
        LOG(LOG_INFO, "========================================\n");
    }

    //std::cout << "RDPScrBlt" << std::endl;

    const Rect drect = clip.intersect(this->_info.width * this->_monitorCount, this->_info.height).intersect(cmd.rect);
    if (drect.isempty()) {
        return;
    }

    int srcx(drect.x + cmd.srcx - cmd.rect.x);
    int srcy(drect.y + cmd.srcy - cmd.rect.y);

    switch (cmd.rop) {
            // +------+-------------------------------+
            // | 0x00 | ROP: 0x00000042 (BLACKNESS)   |
            // |      | RPN: 0                        |
            // +------+-------------------------------+
        case 0x00: this->_screen[0]->paintCache().fillRect(drect.x, drect.y, drect.cx, drect.cy, Qt::black);
            break;
            // +------+-------------------------------+
            // | 0x11 | ROP: 0x001100A6 (NOTSRCERASE) |
            // |      | RPN: DSon                     |
            // +------+-------------------------------+

            // +------+-------------------------------+
            // | 0x22 | ROP: 0x00220326               |
            // |      | RPN: DSna                     |
            // +------+-------------------------------+

            // +------+-------------------------------+
            // | 0x33 | ROP: 0x00330008 (NOTSRCCOPY)  |
            // |      | RPN: Sn                       |
            // +------+-------------------------------+

            // +------+-------------------------------+
            // | 0x44 | ROP: 0x00440328 (SRCERASE)    |
            // |      | RPN: SDna                     |
            // +------+-------------------------------+

            // +------+-------------------------------+
            // | 0x55 | ROP: 0x00550009 (DSTINVERT)   |
            // |      | RPN: Dn                       |
            // +------+-------------------------------+
        case 0x55: this->draw_RDPScrBlt(srcx, srcy, drect, true);
            break;
            // +------+-------------------------------+
            // | 0x66 | ROP: 0x00660046 (SRCINVERT)   |
            // |      | RPN: DSx                      |
            // +------+-------------------------------+

            // +------+-------------------------------+
            // | 0x77 | ROP: 0x007700E6               |
            // |      | RPN: DSan                     |
            // +------+-------------------------------+

            // +------+-------------------------------+
            // | 0x88 | ROP: 0x008800C6 (SRCAND)      |
            // |      | RPN: DSa                      |
            // +------+-------------------------------+

            // +------+-------------------------------+
            // | 0x99 | ROP: 0x00990066               |
            // |      | RPN: DSxn                     |
            // +------+-------------------------------+
;
            // +------+-------------------------------+
            // | 0xAA | ROP: 0x00AA0029               |
            // |      | RPN: D                        |
            // +------+-------------------------------+
        case 0xAA: // nothing to change
            break;
            // +------+-------------------------------+
            // | 0xBB | ROP: 0x00BB0226 (MERGEPAINT)  |
            // |      | RPN: DSno                     |
            // +------+-------------------------------+

            // +------+-------------------------------+
            // | 0xCC | ROP: 0x00CC0020 (SRCCOPY)     |
            // |      | RPN: S                        |
            // +------+-------------------------------+*/
        case 0xCC: this->draw_RDPScrBlt(srcx, srcy, drect, false);
            break;
            // +------+-------------------------------+
            // | 0xDD | ROP: 0x00DD0228               |
            // |      | RPN: SDno                     |
            // +------+-------------------------------+

            // +------+-------------------------------+
            // | 0xEE | ROP: 0x00EE0086 (SRCPAINT)    |
            // |      | RPN: DSo                      |
            // +------+-------------------------------+

            // +------+-------------------------------+
            // | 0xFF | ROP: 0x00FF0062 (WHITENESS)   |
            // |      | RPN: 1                        |
            // +------+-------------------------------+
        case 0xFF:
            this->_screen[0]->paintCache().fillRect(drect.x, drect.y, drect.cx, drect.cy, Qt::white);
            break;
        default: std::cout << "RDPScrBlt (" << std::hex << static_cast<int>(cmd.rop) << ")" << std::endl;
            break;
    }
}


void Front_Qt::draw(const RDPMemBlt & cmd, const Rect & clip, const Bitmap & bitmap) {
    if (this->verbose > 10) {
        LOG(LOG_INFO, "--------- FRONT ------------------------");
        cmd.log(LOG_INFO, clip);
        LOG(LOG_INFO, "========================================\n");
    }
    //std::cout << "RDPMemBlt (" << std::hex << static_cast<int>(cmd.rop) << ")" << std::endl;
    //Rect rectBmp();
    const Rect& drect = clip.intersect(cmd.rect);
    if (drect.isempty()){
        return ;
    }

    switch (cmd.rop) {

        case 0x00: this->_screen[0]->paintCache().fillRect(drect.x, drect.y, drect.cx, drect.cy, Qt::black);
        break;

        case 0x22:
        {
            const uint16_t mincx = std::min<int16_t>(bitmap.cx(), std::min<int16_t>(this->_info.width - drect.x, drect.cx));
            const uint16_t mincy = std::min<int16_t>(bitmap.cy(), std::min<int16_t>(this->_info.height - drect.y, drect.cy));

            if (mincx <= 0 || mincy <= 0) {
                return;
            }

            int rowYCoord(drect.y + drect.cy-1);

            QImage::Format format(this->bpp_to_QFormat(bitmap.bpp(), false)); //bpp
            QImage srcBitmap(bitmap.data(), mincx, mincy, bitmap.line_size(), format);
            QImage dstBitmap(this->_screen[0]->getCache()->toImage().copy(drect.x, drect.y, mincx, mincy));

            if (bitmap.bpp() == 24) {
                srcBitmap = srcBitmap.rgbSwapped();
            }

            if (bitmap.bpp() != this->_info.bpp) {
                srcBitmap = srcBitmap.convertToFormat(this->_imageFormatRGB);
            }
            dstBitmap = dstBitmap.convertToFormat(srcBitmap.format());

            int indice(mincy-1);
            // TODO std::unique_ptr
            uchar * data = new uchar[srcBitmap.bytesPerLine()];

            for (size_t k = 0 ; k < mincy; k++) {


                const uchar * srcData = srcBitmap.constScanLine(k);
                const uchar * dstData = dstBitmap.constScanLine(indice - k);

                if (this->_info.bpp ==  32) {
                    for (int i = 0; i < srcBitmap.bytesPerLine(); i++) {
                        if ((i+1) % 4 !=  0) {
                            data[i] = ~(srcData[i]) & dstData[i];
                        }
                    }
                } else {
                    for (int i = 0; i < srcBitmap.bytesPerLine(); i++) {
                        data[i] = ~(srcData[i]) & dstData[i];
                    }
                }

                QImage image(data, mincx, 1, srcBitmap.format());

                QRect trect(drect.x, rowYCoord, mincx, 1);
                this->_screen[0]->paintCache().drawImage(trect, image);

                rowYCoord--;
            }

            delete[] (data);
        }
        break;

        case 0x33:this->draw_MemBlt(drect, bitmap, true, cmd.srcx + (drect.x - cmd.rect.x), cmd.srcy + (drect.y - cmd.rect.y));
        break;

        case 0x55:
        {
            const uint16_t mincx = std::min<int16_t>(bitmap.cx(), std::min<int16_t>(this->_info.width - drect.x, drect.cx));
            const uint16_t mincy = std::min<int16_t>(bitmap.cy(), std::min<int16_t>(this->_info.height - drect.y, drect.cy));

            if (mincx <= 0 || mincy <= 0) {
                return;
            }

            int rowYCoord(drect.y + drect.cy-1);

            QImage dstBitmap(this->_screen[0]->getCache()->toImage().copy(drect.x, drect.y, mincx, mincy));

            int indice(mincy-1);
            // TODO std::unique_ptr
            uchar * data = new uchar[dstBitmap.bytesPerLine()];

            for (size_t k = 0 ; k < mincy; k++) {

                const uchar * dstData = dstBitmap.constScanLine(indice - k);

                for (int i = 0; i < dstBitmap.bytesPerLine(); i++) {
                    data[i] = ~(dstData[i]);
                }

                QImage image(data, mincx, 1, dstBitmap.format());

                QRect trect(drect.x, rowYCoord, mincx, 1);
                this->_screen[0]->paintCache().drawImage(trect, image);

                rowYCoord--;
            }
            delete[] (data);
        }
        break;

        case 0x66:
        {
            const uint16_t mincx = std::min<int16_t>(bitmap.cx(), std::min<int16_t>(this->_info.width - drect.x, drect.cx));
            const uint16_t mincy = std::min<int16_t>(bitmap.cy(), std::min<int16_t>(this->_info.height - drect.y, drect.cy));

            if (mincx <= 0 || mincy <= 0) {
                return;
            }

            int rowYCoord(drect.y + drect.cy-1);

            QImage::Format format(this->bpp_to_QFormat(bitmap.bpp(), false)); //bpp
            QImage srcBitmap(bitmap.data(), mincx, mincy, bitmap.line_size(), format);
            QImage dstBitmap(this->_screen[0]->getCache()->toImage().copy(drect.x, drect.y, mincx, mincy));

            if (bitmap.bpp() == 24) {
                srcBitmap = srcBitmap.rgbSwapped();
            }

            if (bitmap.bpp() != this->_info.bpp) {
                srcBitmap = srcBitmap.convertToFormat(this->_imageFormatRGB);
            }
            dstBitmap = dstBitmap.convertToFormat(srcBitmap.format());

            int indice(mincy-1);
            // TODO std::unique_ptr
            uchar * data = new uchar[srcBitmap.bytesPerLine()];

            for (size_t k = 0 ; k < mincy; k++) {

                const uchar * srcData = srcBitmap.constScanLine(k);
                const uchar * dstData = dstBitmap.constScanLine(indice - k);

                if (this->_info.bpp ==  32) {
                    for (int i = 0; i < srcBitmap.bytesPerLine(); i++) {
                        if ((i+1) % 4 !=  0) {
                            data[i] = srcData[i] ^ dstData[i];
                        }
                    }
                } else {
                    for (int i = 0; i < srcBitmap.bytesPerLine(); i++) {
                        data[i] = srcData[i] ^ dstData[i];
                    }
                }

                QImage image(data, mincx, 1, dstBitmap.format());

                QRect trect(drect.x, rowYCoord, mincx, 1);
                this->_screen[0]->paintCache().drawImage(trect, image);

                rowYCoord--;
            }
            delete[] (data);
        }
        break;

        case 0x99:  // nothing to change
        break;

        case 0xCC: this->draw_MemBlt(drect, bitmap, false, cmd.srcx + (drect.x - cmd.rect.x), cmd.srcy + (drect.y - cmd.rect.y));
        break;

        case 0xEE:
        {
            const uint16_t mincx = std::min<int16_t>(bitmap.cx(), std::min<int16_t>(this->_info.width - drect.x, drect.cx));
            const uint16_t mincy = std::min<int16_t>(bitmap.cy(), std::min<int16_t>(this->_info.height - drect.y, drect.cy));

            if (mincx <= 0 || mincy <= 0) {
                return;
            }

            int rowYCoord(drect.y + drect.cy-1);

            QImage::Format format(this->bpp_to_QFormat(bitmap.bpp(), false)); //bpp
            QImage srcBitmap(bitmap.data(), mincx, mincy, bitmap.line_size(), format);
            QImage dstBitmap(this->_screen[0]->getCache()->toImage().copy(drect.x, drect.y, mincx, mincy));

            if (bitmap.bpp() == 24) {
                srcBitmap = srcBitmap.rgbSwapped();
            }

            if (bitmap.bpp() != this->_info.bpp) {
                srcBitmap = srcBitmap.convertToFormat(this->_imageFormatRGB);
            }
            dstBitmap = dstBitmap.convertToFormat(srcBitmap.format());

            int indice(mincy-1);
            // TODO std::unique_ptr
            uchar * data = new uchar[srcBitmap.bytesPerLine()];

            for (size_t k = 0 ; k < mincy; k++) {

                const uchar * srcData = srcBitmap.constScanLine(k);
                const uchar * dstData = dstBitmap.constScanLine(indice - k);

                if (this->_info.bpp ==  32) {
                    for (int i = 0; i < srcBitmap.bytesPerLine(); i++) {
                        if ((i+1) % 4 !=  0) {
                            data[i] = srcData[i] | dstData[i];
                        }
                    }
                } else {
                    for (int i = 0; i < srcBitmap.bytesPerLine(); i++) {
                        data[i] = srcData[i] | dstData[i];
                    }
                }

                QImage image(data, mincx, 1, srcBitmap.format());

                QRect trect(drect.x, rowYCoord, mincx, 1);
                this->_screen[0]->paintCache().drawImage(trect, image);

                rowYCoord--;
            }
            delete[] (data);
        }
        break;

        case 0xFF: this->_screen[0]->paintCache().fillRect(drect.x, drect.y, drect.cx, drect.cy, Qt::white);
        break;

        default: std::cout << "RDPMemBlt (" << std::hex << static_cast<int>(cmd.rop) << ")" << std::endl;
        break;
    }
}


void Front_Qt::draw(const RDPMem3Blt & cmd, const Rect & clip, const Bitmap & bitmap) {
    if (this->verbose > 10) {
        LOG(LOG_INFO, "--------- FRONT ------------------------");
        cmd.log(LOG_INFO, clip);
        LOG(LOG_INFO, "========================================\n");
    }
    //std::cout << "RDPMem3Blt" << std::endl;
    Rect rectBmp(cmd.rect);
    const Rect& drect = clip.intersect(rectBmp);
    if (drect.isempty()){
        return ;
    }

    switch (cmd.rop) {
        case 0xB8:
            {
                QColor fore(this->u32_to_qcolor(cmd.fore_color));

                const int16_t mincx = std::min<int16_t>(bitmap.cx(), std::min<int16_t>(this->_info.width - drect.x, drect.cx));
                const int16_t mincy = 1;

                if (mincx <= 0) {
                    return;
                }

                int rowYCoord(drect.y + drect.cy);
                int rowsize(bitmap.line_size()); //Bpp

                const unsigned char * row = bitmap.data();

                QColor white(Qt::white);
                QColor trans(0, 0, 0, 0);

                QImage::Format format(this->bpp_to_QFormat(bitmap.bpp(), true)); //bpp

                for (size_t k = 0 ; k < drect.cy; k++) {

                    QImage img(row, mincx, mincy, format);
                    img = img.convertToFormat(this->_imageFormatARGB);

                    for(int x= 0; x<img.width(); x++) {
                        for(int y = 0; y<img.height(); y++) {

                            if(img.pixel(x, y) == white.rgb()) {
                                img.setPixel(x, y, trans.rgba()) ;
                            } else {
                                img.setPixel(x, y, fore.rgb()) ;
                            }
                        }
                    }

                    QRect trect(drect.x, rowYCoord, mincx, mincy);
                    this->_screen[0]->paintCache().drawImage(trect, img);

                    row += rowsize;
                    rowYCoord--;
                }
            }
            break;

        default: std::cout << "RDPMem3Blt (" << std::hex << static_cast<int>(cmd.rop) << ")" << std::endl;
            break;
    }
}

void Front_Qt::draw(const RDPDestBlt & cmd, const Rect & clip) {
    if (this->verbose > 10) {
        LOG(LOG_INFO, "--------- FRONT ------------------------");
        cmd.log(LOG_INFO, clip);
        LOG(LOG_INFO, "========================================\n");
    }

    const Rect drect = clip.intersect(this->_info.width * this->_monitorCount, this->_info.height).intersect(cmd.rect);

    switch (cmd.rop) {
        case 0x00: // blackness
            this->_screen[0]->paintCache().fillRect(drect.x, drect.y, drect.cx, drect.cy, Qt::black);
            break;
        case 0x55: // inversion
            this->draw_RDPScrBlt(drect.x, drect.y, drect, true);
            break;
        case 0xAA: // change nothing
            break;
        case 0xFF: // whiteness
            this->_screen[0]->paintCache().fillRect(drect.x, drect.y, drect.cx, drect.cy, Qt::white);
            break;
        default: std::cout << "RDPDestBlt (" << std::hex << static_cast<int>(cmd.rop) << ")" << std::endl;
            break;
    }
}

void Front_Qt::draw(const RDPMultiDstBlt & cmd, const Rect & clip) {
    if (this->verbose > 10) {
        LOG(LOG_INFO, "--------- FRONT ------------------------");
        cmd.log(LOG_INFO, clip);
        LOG(LOG_INFO, "========================================\n");
    }

    std::cout << "RDPMultiDstBlt" << std::endl;
}

void Front_Qt::draw(const RDPMultiOpaqueRect & cmd, const Rect & clip) {
    if (this->verbose > 10) {
        LOG(LOG_INFO, "--------- FRONT ------------------------");
        cmd.log(LOG_INFO, clip);
        LOG(LOG_INFO, "========================================\n");
    }

    std::cout << "RDPMultiOpaqueRect" << std::endl;
}

void Front_Qt::draw(const RDP::RDPMultiPatBlt & cmd, const Rect & clip) {
    if (this->verbose > 10) {
        LOG(LOG_INFO, "--------- FRONT ------------------------");
        cmd.log(LOG_INFO, clip);
        LOG(LOG_INFO, "========================================\n");
    }

    std::cout << "RDPMultiPatBlt" << std::endl;
}

void Front_Qt::draw(const RDP::RDPMultiScrBlt & cmd, const Rect & clip) {
    if (this->verbose > 10) {
        LOG(LOG_INFO, "--------- FRONT ------------------------");
        cmd.log(LOG_INFO, clip);
        LOG(LOG_INFO, "========================================\n");
    }

    std::cout << "RDPMultiScrBlt" << std::endl;
}

void Front_Qt::draw(const RDPGlyphIndex & cmd, const Rect & clip, const GlyphCache & gly_cache) {
    if (this->verbose > 10) {
        LOG(LOG_INFO, "--------- FRONT ------------------------");
        cmd.log(LOG_INFO, clip);
        LOG(LOG_INFO, "========================================\n");
    }

    std::cout << "RDPGlyphIndex" << gly_cache.glyphs << std::endl;

    /* RDPGlyphIndex new_cmd24 = cmd;
    new_cmd24.back_color = color_decode_opaquerect(cmd.back_color, this->mod_bpp, this->mod_palette);
    new_cmd24.fore_color = color_decode_opaquerect(cmd.fore_color, this->mod_bpp, this->mod_palette);*/
    //this->gd.draw(new_cmd24, clip, gly_cache);
}

void Front_Qt::draw(const RDPPolygonSC & cmd, const Rect & clip) {
    if (this->verbose > 10) {
        LOG(LOG_INFO, "--------- FRONT ------------------------");
        cmd.log(LOG_INFO, clip);
        LOG(LOG_INFO, "========================================\n");
    }

    std::cout << "RDPPolygonSC" << std::endl;

    /*RDPPolygonSC new_cmd24 = cmd;
    new_cmd24.BrushColor  = color_decode_opaquerect(cmd.BrushColor,  this->mod_bpp, this->mod_palette);*/
    //this->gd.draw(new_cmd24, clip);
}

void Front_Qt::draw(const RDPPolygonCB & cmd, const Rect & clip) {
    if (this->verbose > 10) {
        LOG(LOG_INFO, "--------- FRONT ------------------------");
        cmd.log(LOG_INFO, clip);
        LOG(LOG_INFO, "========================================\n");
    }

    std::cout << "RDPPolygonCB" << std::endl;

    /*RDPPolygonCB new_cmd24 = cmd;
    new_cmd24.foreColor  = color_decode_opaquerect(cmd.foreColor,  this->mod_bpp, this->mod_palette);
    new_cmd24.backColor  = color_decode_opaquerect(cmd.backColor,  this->mod_bpp, this->mod_palette);*/
    //this->gd.draw(new_cmd24, clip);
}

void Front_Qt::draw(const RDPPolyline & cmd, const Rect & clip) {
    if (this->verbose > 10) {
        LOG(LOG_INFO, "--------- FRONT ------------------------");
        cmd.log(LOG_INFO, clip);
        LOG(LOG_INFO, "========================================\n");
    }

    std::cout << "RDPPolyline" << std::endl;

    /*RDPPolyline new_cmd24 = cmd;
    new_cmd24.PenColor  = color_decode_opaquerect(cmd.PenColor,  this->mod_bpp, this->mod_palette);*/
    //this->gd.draw(new_cmd24, clip);
}

void Front_Qt::draw(const RDPEllipseSC & cmd, const Rect & clip) {
    if (this->verbose > 10) {
        LOG(LOG_INFO, "--------- FRONT ------------------------");
        cmd.log(LOG_INFO, clip);
        LOG(LOG_INFO, "========================================\n");
    }

    std::cout << "RDPEllipseSC" << std::endl;

    /*RDPEllipseSC new_cmd24 = cmd;
    new_cmd24.color = color_decode_opaquerect(cmd.color, this->mod_bpp, this->mod_palette);*/
    //this->gd.draw(new_cmd24, clip);
}

void Front_Qt::draw(const RDPEllipseCB & cmd, const Rect & clip) {
    if (this->verbose > 10) {
        LOG(LOG_INFO, "--------- FRONT ------------------------");
        cmd.log(LOG_INFO, clip);
        LOG(LOG_INFO, "========================================\n");
    }

    std::cout << "RDPEllipseCB" << std::endl;
/*
    RDPEllipseCB new_cmd24 = cmd;
    new_cmd24.fore_color = color_decode_opaquerect(cmd.fore_color, this->mod_bpp, this->mod_palette);
    new_cmd24.back_color = color_decode_opaquerect(cmd.back_color, this->mod_bpp, this->mod_palette);*/
    //this->gd.draw(new_cmd24, clip);
}

void Front_Qt::draw(const RDP::FrameMarker & order) {
    if (this->verbose > 10) {
        LOG(LOG_INFO, "--------- FRONT ------------------------");
        order.log(LOG_INFO);
        LOG(LOG_INFO, "========================================\n");
    }

    std::cout << "FrameMarker" << std::endl;
    //this->gd.draw(order);
}

void Front_Qt::draw(const RDP::RAIL::NewOrExistingWindow & order) {
    if (this->verbose > 10) {
        LOG(LOG_INFO, "--------- FRONT ------------------------");
        order.log(LOG_INFO);
        LOG(LOG_INFO, "========================================\n");
    }

    std::cout << "NewOrExistingWindow" << std::endl;
    //this->gd.draw(order);
}

void Front_Qt::draw(const RDP::RAIL::WindowIcon & order) {
    if (this->verbose > 10) {
        LOG(LOG_INFO, "--------- FRONT ------------------------");
        order.log(LOG_INFO);
        LOG(LOG_INFO, "========================================\n");
    }

    std::cout << "WindowIcon" << std::endl;
    //this->gd.draw(order);
}

void Front_Qt::draw(const RDP::RAIL::CachedIcon & order) {
    if (this->verbose > 10) {
        LOG(LOG_INFO, "--------- FRONT ------------------------");
        order.log(LOG_INFO);
        LOG(LOG_INFO, "========================================\n");
    }

        std::cout << "CachedIcon" << std::endl;

    //this->gd.draw(order);
}

void Front_Qt::draw(const RDP::RAIL::DeletedWindow & order) {
    if (this->verbose > 10) {
        LOG(LOG_INFO, "--------- FRONT ------------------------");
        order.log(LOG_INFO);
        LOG(LOG_INFO, "========================================\n");
    }

    std::cout << "DeletedWindow" << std::endl;

    //this->gd.draw(order);
}

void Front_Qt::draw(const RDPColCache   & cmd) {
    std::cout <<  "RDPColCache " << cmd.cacheIndex << std::endl;
}

void Front_Qt::draw(const RDPBrushCache & ) {
}



////////////////////////////////////////////////////////////////////////////////////////////////////////////////////////////////////////

//------------------------------
// Serveur non drawing exchange
//------------------------------

int Front_Qt::server_resize(int width, int height, int bpp) {
    if (this->verbose > 10) {
        LOG(LOG_INFO, "--------- FRONT ------------------------");
        LOG(LOG_INFO, "server_resize(width=%d, height=%d, bpp=%d", width, height, bpp);
        LOG(LOG_INFO, "========================================\n");
    }
    //std::cout << "resize serveur" << std::endl;
    this->mod_bpp = bpp;
    //this->_info.bpp = bpp;
    this->_info.width = width;
    this->_info.height = height;

    //this->_screen[0]->setUpdate();

    return 1;
}

void Front_Qt::update_pointer_position(uint16_t xPos, uint16_t yPos) {
    std::cout << "update_pointer_position " << int(xPos) << " " << int(yPos) << std::endl;
}

//void Front_Qt::server_set_pointer(const Pointer & cursor) {
//    if (this->verbose > 10) {
//        LOG(LOG_INFO, "--------- FRONT ------------------------");
//        LOG(LOG_INFO, "server_set_pointer");
//        LOG(LOG_INFO, "========================================\n");
//    }

//    //std::cout <<  cursor.pointer_type << std::endl;

//}

//void Front_Qt::flush() {
//    if (this->verbose > 10) {
//        LOG(LOG_INFO, "--------- FRONT ------------------------");
//        LOG(LOG_INFO, "flush()");
//        LOG(LOG_INFO, "========================================\n");
//    }
//}

const CHANNELS::ChannelDefArray & Front_Qt::get_channel_list(void) const {
    return this->_cl;
}

void Front_Qt::send_to_channel( const CHANNELS::ChannelDef & channel, uint8_t const * data, size_t , size_t chunk_size, int flags) {
    if (this->verbose > 10) {
        LOG(LOG_INFO, "--------- FRONT ------------------------");
        LOG(LOG_INFO, "send_to_channel");
        LOG(LOG_INFO, "========================================\n");
    }

    const CHANNELS::ChannelDef * mod_channel = this->_cl.get_by_name(channel.name);
    if (!mod_channel) {
        return;
    }

    if (!strcmp(channel.name, channel_names::cliprdr)) {
        std::unique_ptr<AsynchronousTask> out_asynchronous_task;

        std::cout << std::dec;

        InStream chunk(data, chunk_size);

        InStream chunk_series = chunk.clone();

        if (!chunk.in_check_rem(2  /*msgType(2)*/ )) {
            LOG(LOG_ERR,
                "ClipboardVirtualChannel::process_client_message: "
                    "Truncated msgType, need=2 remains=%zu",
                chunk.in_remain());
            throw Error(ERR_RDP_DATA_TRUNCATED);
        }

        const uint16_t server_message_type = chunk.in_uint16_le();


        switch (server_message_type) {
            case RDPECLIP::CB_CLIP_CAPS:
                if (this->verbose & MODRDP_LOGLEVEL_CLIPRDR) {
                    LOG(LOG_INFO,
                        "ClipboardVirtualChannel::process_client_message: "
                            "Clipboard Capabilities PDU");
                }
                std::cout << "server >> Clipboard Capabilities PDU" << std::endl;

            break;

            case RDPECLIP::CB_MONITOR_READY:
                if (this->verbose & MODRDP_LOGLEVEL_CLIPRDR) {
                    LOG(LOG_INFO,
                        "ClipboardVirtualChannel::process_server_message: "
                            "Monitor Ready PDU");
                }
                std::cout << "server >> Monitor Ready PDU" << std::endl;

                {
                    RDPECLIP::ClipboardCapabilitiesPDU clipboard_caps_pdu(1, RDPECLIP::GeneralCapabilitySet::size());
                    RDPECLIP::GeneralCapabilitySet general_cap_set(RDPECLIP::CB_CAPS_VERSION_2, RDPECLIP::CB_STREAM_FILECLIP_ENABLED | RDPECLIP::CB_USE_LONG_FORMAT_NAMES | RDPECLIP::CB_FILECLIP_NO_FILE_PATHS);
                    StaticOutStream<1024> out_stream;
                    clipboard_caps_pdu.emit(out_stream);
                    general_cap_set.emit(out_stream);

                    const uint32_t total_length = out_stream.get_offset();
                    InStream chunk(out_stream.get_data(), total_length);

                    // TODO cast is bad
                    static_cast<mod_rdp*>(this->_callback)->send_to_mod_channel(channel_names::cliprdr,
                                                                                chunk,
                                                                                total_length,
                                                                                CHANNELS::CHANNEL_FLAG_LAST | CHANNELS::CHANNEL_FLAG_FIRST |CHANNELS::CHANNEL_FLAG_SHOW_PROTOCOL
                                                                                );
                    std::cout << "client >> Clipboard Capabilities PDU" << std::endl;

                    this->_monitorCount = this->_info.cs_monitor.monitorCount;

                    std::cout << "cs_monitor count negociated. MonitorCount=" << this->_monitorCount << std::endl;

                    for (int i = this->_monitorCount - 1; i >= 1; i--) {
                        this->_screen[i] = new Screen_Qt(this, i);
                        this->_screen[i]->show();
                    }
                    this->_screen[0]->activateWindow();

                }

                {
                    RDPECLIP::FormatListPDU format_list_pdu;
                    StaticOutStream<1024> out_stream;
                    format_list_pdu.emit_long(out_stream, this->_formatIDs, this->_formatListDataShortName, this->_nbFormatIDs);;
                    const uint32_t total_length      = out_stream.get_offset();
                    InStream chunk(out_stream.get_data(), out_stream.get_offset());
                    // TODO cast is bad
                    static_cast<mod_rdp*>(this->_callback)->send_to_mod_channel(channel_names::cliprdr,
                                                                                chunk,
                                                                                total_length,
                                                                                CHANNELS::CHANNEL_FLAG_LAST | CHANNELS::CHANNEL_FLAG_FIRST |CHANNELS::CHANNEL_FLAG_SHOW_PROTOCOL
                                                                            );
                    std::cout << "client >> Format List PDU" << std::endl;
                }

            break;

            case RDPECLIP::CB_FORMAT_LIST_RESPONSE:
                if (this->verbose & MODRDP_LOGLEVEL_CLIPRDR) {
                    LOG(LOG_INFO,
                        "ClipboardVirtualChannel::process_server_message: "
                            "Format List Response PDU");
                }

                std::cout << "server >> Format List Response PDU";
                if (chunk.in_uint16_le() == RDPECLIP::CB_RESPONSE_FAIL) {
                    std::cout << " FAILED" <<  std::endl;
                } else {
                    std::cout <<  std::endl;
                }



            break;

            case RDPECLIP::CB_FORMAT_LIST:
                if (this->verbose & MODRDP_LOGLEVEL_CLIPRDR) {
                    LOG(LOG_INFO,
                        "ClipboardVirtualChannel::process_server_message: "
                            "Format List PDU");
                }

                {
                    std::cout << "server >> Format List PDU";
                    if (chunk.in_uint16_le() == RDPECLIP::CB_RESPONSE_FAIL) {
                        std::cout << " FAILED" <<  std::endl;
                    } else {
                        std::cout <<  std::endl;
                    }

                    int formatAvailable = chunk.in_uint32_le();


                    bool isSharedFormat = false;

                    while (formatAvailable > 0) {
                        uint32_t formatID = chunk.in_uint32_le();
                        formatAvailable -=  4;

                        uint16_t utf16_string[120];
                        int k(0);
                        bool isEndString = false;
                        while (!isEndString) {
                            u_int16_t bit(chunk.in_uint16_le());
                            if (bit == 0) {
                                isEndString = true;
                            }
                            utf16_string[k] = bit;
                            k++;
                            formatAvailable -=  2;
                        }
                        this->_requestedFormatName = std::string(reinterpret_cast<const char*>(utf16_string), k*2);
                        std::cout << " Format ID = " << formatID << ", name = \"" << this->_requestedFormatName << "\"";

                        // TODO range-for (array_view)
                        for (int j = 0; j < this->_nbFormatIDs && !isSharedFormat; j++) {
                            if (this->_formatIDs[j] == formatID) {
                                this->_requestedFormatId = formatID;
                                isSharedFormat = true;
                                std::cout <<  " pick!";
                                formatAvailable = 0;
                            }
                        }

                        if (this->_requestedFormatName == this->FILEGROUPDESCRIPTORW && !isSharedFormat) {
                            this->_requestedFormatId = formatID;
                            isSharedFormat = true;
                            std::cout <<  " pick!";
                            formatAvailable = 0;
                        }

                        std::cout << std::endl;
                    }

                    RDPECLIP::FormatListResponsePDU formatListResponsePDU(true);
                    StaticOutStream<256> out_stream;
                    formatListResponsePDU.emit(out_stream);
                    const uint32_t total_length_FormatListResponsePDU = out_stream.get_offset();

                    InStream chunk(out_stream.get_data(), total_length_FormatListResponsePDU);

                    // TODO cast is bad
                    static_cast<mod_rdp*>(this->_callback)->send_to_mod_channel(channel_names::cliprdr,
                                                                                chunk,
                                                                                total_length_FormatListResponsePDU,
                                                                                CHANNELS::CHANNEL_FLAG_LAST  | CHANNELS::CHANNEL_FLAG_FIRST |CHANNELS::CHANNEL_FLAG_SHOW_PROTOCOL
                                                                                );
                    std::cout << "client >> Format List Response PDU" << std::endl;


                    RDPECLIP::FormatDataRequestPDU formatDataRequestPDU(this->_requestedFormatId);
                    StaticOutStream<256> out_streamRequest;
                    formatDataRequestPDU.emit(out_streamRequest);
                    const uint32_t total_length_FormatDataRequestPDU = out_streamRequest.get_offset();

                    InStream chunkRequest(out_streamRequest.get_data(), total_length_FormatDataRequestPDU);

                    // TODO cast is bad
                    static_cast<mod_rdp*>(this->_callback)->send_to_mod_channel(channel_names::cliprdr,
                                                                                chunkRequest,
                                                                                total_length_FormatDataRequestPDU,
                                                                                CHANNELS::CHANNEL_FLAG_LAST  | CHANNELS::CHANNEL_FLAG_FIRST |CHANNELS::CHANNEL_FLAG_SHOW_PROTOCOL
                                                                                );
                    std::cout << "client >> Format Data Request PDU" << std::endl;
                }

            break;

            case RDPECLIP::CB_FORMAT_DATA_RESPONSE:
                if (this->verbose & MODRDP_LOGLEVEL_CLIPRDR) {
                    LOG(LOG_INFO,
                        "ClipboardVirtualChannel::process_server_message: "
                            "Format Data Response PDU");
                }

                if(this->_requestedFormatName == this->FILEGROUPDESCRIPTORW) {
                    this->_requestedFormatId = CF_QT_CLIENT_FILEGROUPDESCRIPTORW;
                }

                if (flags & CHANNELS::CHANNEL_FLAG_FIRST) {
                    std::cout << "server >> Format Data Response PDU";
                    if (chunk.in_uint16_le() == RDPECLIP::CB_RESPONSE_FAIL) {
                        std::cout << " FAILED" <<  std::endl;
                    } else {
                        std::cout <<  std::endl;
                    }
                }

                this->process_server_clipboard_data(flags, chunk);


            break;

            case RDPECLIP::CB_FORMAT_DATA_REQUEST:
            {

                if (this->verbose & MODRDP_LOGLEVEL_CLIPRDR) {
                    LOG(LOG_INFO,
                        "ClipboardVirtualChannel::process_server_message: "
                            "Format Data Request PDU");
                }

                std::cout << "server >> Format Data Request PDU";
                if (chunk.in_uint16_le() == RDPECLIP::CB_RESPONSE_FAIL) {
                    std::cout << " FAILED" <<  std::endl;
                } else {
                    std::cout <<  std::endl;
                }

                chunk.in_skip_bytes(4);
                int first_part_data_size(0);
                uint32_t total_length(0);
                StaticOutStream<PDU_MAX_SIZE> out_streamfirst;

                if (this->_connector->_bufferTypeID == chunk.in_uint32_le()) {

                    total_length = this->_connector->_length + PDU_HEADER_SIZE;

                    switch(this->_connector->_bufferTypeID) {

                        case RDPECLIP::CF_METAFILEPICT:
                        {
                            this->_connector->_chunk = this->_connector->_bufferImage->bits();
                            first_part_data_size = PASTE_PIC_CONTENT_SIZE;
                            total_length += RDPECLIP::METAFILE_HEADERS_SIZE;

                            RDPECLIP::FormatDataResponsePDU formatDataResponsePDU(true);
                            formatDataResponsePDU.emit_metaFilePic( out_streamfirst
                                                                  , this->_connector->_length
                                                                  , this->_connector->_bufferImage->width()
                                                                  , this->_connector->_bufferImage->height()
                                                                  , this->_connector->_bufferImage->depth()
                                                                  );
                        }
                        break;

                        case RDPECLIP::CF_TEXT:
                        case RDPECLIP::CF_UNICODETEXT:
                        {
                            first_part_data_size = PASTE_TEXT_CONTENT_SIZE;

                            RDPECLIP::FormatDataResponsePDU formatDataResponsePDU(true);
                            formatDataResponsePDU.emit_text(out_streamfirst, this->_connector->_length);
                        }
                        break;

                        case CF_QT_CLIENT_FILEGROUPDESCRIPTORW:
                        {
                            time_t  timev;
                            time(&timev);
                            first_part_data_size = 0;
                            total_length  = (RDPECLIP::FileDescriptor::size() * this->_connector->_cItems) + 4;
                            RDPECLIP::FormatDataResponsePDU formatDataResponsePDU(true);
                            formatDataResponsePDU.emit_fileList( out_streamfirst
                                                               , this->_connector->_itemsNameList
                                                               , this->_connector->_itemsSizeList
                                                               , this->_connector->_cItems
                                                               , timev
                                                               );
                            this->show_out_stream(flags, out_streamfirst);

                        }
                        break;

                        default:
                            std::cout <<  "unknow buffer format ID " << int(this->_connector->_bufferTypeID) << std::endl;
                        break;
                    }

                }

                this->cut_data_to_send(total_length, out_streamfirst, first_part_data_size);
            }

            break;

            case RDPECLIP::CB_FILECONTENTS_REQUEST:
                std::cout << "server >> File Contents Resquest PDU";
                if (chunk.in_uint16_le() == RDPECLIP::CB_RESPONSE_FAIL) {
                    std::cout << " FAILED" <<  std::endl;
                } else {
                    std::cout <<  std::endl;
                }
            break;

            case RDPECLIP::CB_FILECONTENTS_RESPONSE:
                if (flags & CHANNELS::CHANNEL_FLAG_FIRST) {
                    std::cout << "server >> File Contents Response PDU";
                    if (chunk.in_uint16_le() == RDPECLIP::CB_RESPONSE_FAIL) {
                        std::cout << " FAILED" <<  std::endl;
                    } else {
                        std::cout <<  std::endl;
                    }
                }

                if(this->_requestedFormatName == this->FILEGROUPDESCRIPTORW) {
                    this->_requestedFormatId = CF_QT_CLIENT_FILECONTENTS;
                    this->process_server_clipboard_data(flags, chunk);
                }

            break;

            default:
                this->process_server_clipboard_data(flags, chunk_series);
            break;
        }

    }
}


void Front_Qt::show_out_stream(int flags, OutStream & chunk) {
    uint8_t * data = chunk.get_data();

    std::cout <<  std::hex << flags << std::endl;
    for (int i = 0; i < 604; i++) {
        int byte(data[i]);
        if ((i % 20) == 0) {
            std::cout << "\"" << std::endl << "\"";
        }

        std::cout << "\\x";
        if (byte < 0x10) {
            std::cout << "0";
        }
        std::cout  <<  byte;
    }
    std::cout << "\"" << std::dec << std::endl;
}

void Front_Qt::show_in_stream(int flags, InStream & chunk) {
    std::cout <<  std::hex << flags << std::endl;
    for (int i = 0; i < 604; i++) {
        int byte(chunk.in_uint8());
        if ((i % 20) == 0) {
            std::cout << "\"" << std::endl << "\"";
        }

        std::cout << "\\x";
        if (byte < 0x10) {
            std::cout << "0";
        }
        std::cout  <<  byte;
    }
    std::cout << "\"" << std::dec << std::endl;
}

void Front_Qt::process_server_clipboard_data(int flags, InStream & chunk) {

    // 3.1.5.2.2 Processing of Virtual Channel PDU

    // The Virtual Channel PDU is received by both the client and the server. Its structure
    // and fields are specified in section 2.2.6.1.

    // If Enhanced RDP Security (section 5.4) is in effect, the External Security Protocol (section 5.4.5)
    // being used to secure the connection MUST be used to decrypt and verify the integrity of the entire
    // PDU prior to any processing taking place.

    // The embedded length fields within the tpktHeader ([T123] section 8) and mcsPdu ([T125] section 7, parts
    // 7 and 10) fields MUST be examined for consistency with the received data. If there is any discrepancy,
    // the connection SHOULD be dropped.

    // The mcsPdu field encapsulates either an MCS Send Data Request PDU (if the PDU is being sent from client
    // to server) or an MCS Send Data Indication PDU (if the PDU is being sent from server to client). In both
    // of these cases, the embedded channelId field MUST contain the server-assigned virtual channel ID. This
    // ID MUST be used to route the data in the virtualChannelData field to the appropriate virtual channel
    // endpoint after decryption of the PDU and any necessary decompression of the payload has been conducted.

    // The conditions mandating the presence of the securityHeader field, as well as the type of Security
    // Header structure present in this field, are explained in section 2.2.6.1. If the securityHeader field is
    // present, the embedded flags field MUST be examined for the presence of the SEC_ENCRYPT (0x0008) flag
    // (section 2.2.8.1.1.2.1), and, if it is present, the data following the securityHeader field MUST be
    // verified and decrypted using the methods and techniques specified in section 5.3.6. If the MAC signature
    // is incorrect, or the data cannot be decrypted correctly, the connection SHOULD be dropped.

    // If the data in the virtualChannelData field is compressed, then the data MUST be decompressed using
    // the techniques detailed in section 3.1.8.3 (the Virtual Channel PDU compression flags are specified
    // in section 2.2.6.1.1).

    // If the embedded flags field of the channelPduHeader field (the Channel PDU Header structure is specified
    // in section 2.2.6.1.1) does not contain the CHANNEL_FLAG_FIRST (0x00000001) flag or CHANNEL_FLAG_LAST
    // (0x00000002) flag, and the data is not part of a chunked sequence (that is, a start chunk has not been
    // received), then the data in the virtualChannelData field can be dispatched to the appropriate virtual
    // channel endpoint (no reassembly is required by the endpoint). If the CHANNEL_FLAG_SHOW_PROTOCOL
    // (0x00000010) flag is specified in the Channel PDU Header, then the channelPduHeader field MUST also
    // be dispatched to the virtual channel endpoint.

    // If the virtual channel data is part of a sequence of chunks, then the instructions in section 3.1.5.2.2.1
    //MUST be followed to reassemble the stream.

    if (flags & CHANNELS::CHANNEL_FLAG_FIRST) {
        this->_bufferRDPClipboardChannelSizeTotal = chunk.in_uint32_le();
        this->_bufferRDPClipboardChannel = new uint8_t[this->_bufferRDPClipboardChannelSizeTotal];
    }

    switch (this->_requestedFormatId) {

        case RDPECLIP::CF_UNICODETEXT:
        case RDPECLIP::CF_TEXT:
            this->send_to_clipboard_Buffer(chunk);
            if (flags & CHANNELS::CHANNEL_FLAG_LAST) {
                this->send_textBuffer_to_clipboard(false);
            }
        break;

        case RDPECLIP::CF_METAFILEPICT:

            if (flags & CHANNELS::CHANNEL_FLAG_FIRST) {

                RDPECLIP::MetaFilePicDescriptor mfpd;
                mfpd.receive(chunk);

                this->_bufferRDPCLipboardMetaFilePic_height = mfpd.height;
                this->_bufferRDPCLipboardMetaFilePic_width  = mfpd.width;
                this->_bufferRDPClipboardMetaFilePicBPP     = mfpd.bpp;
                this->_bufferRDPClipboardChannelSizeTotal   = mfpd.imageSize;
                this->_bufferRDPClipboardChannel = new uint8_t[this->_bufferRDPClipboardChannelSizeTotal];
            }

            this->send_to_clipboard_Buffer(chunk);

            if (flags & CHANNELS::CHANNEL_FLAG_LAST) {
                this->send_imageBuffer_to_clipboard();
            }
        break;

        case CF_QT_CLIENT_FILEGROUPDESCRIPTORW:

            if (flags & CHANNELS::CHANNEL_FLAG_FIRST) {
                this->_bufferRDPClipboardChannelSizeTotal -= 4;
                this->_cItems = chunk.in_uint32_le();
                this->_streamID = 0;
            }

            this->send_to_clipboard_Buffer(chunk);

            if (flags & CHANNELS::CHANNEL_FLAG_LAST) {
                InStream stream(this->_bufferRDPClipboardChannel, this->_bufferRDPClipboardChannelSizeTotal);

                RDPECLIP::FileDescriptor fd;

                for (int i = 0; i < this->_cItems; i++) {
                    fd.receive(stream);
                    this->_itemsSizeList[i] = fd.file_size();
                    this->_itemsNameList[i] = std::string(fd.fileName());
                }

                RDPECLIP::FileContentsRequestPDU fileContentsRequest(true);
                StaticOutStream<32> out_streamRequest;
                fileContentsRequest.emit(out_streamRequest,this->_streamID, RDPECLIP::FILECONTENTS_RANGE, this->_streamID, this->_itemsSizeList[this->_streamID]);
                const uint32_t total_length_FormatDataRequestPDU = out_streamRequest.get_offset();

                InStream chunkRequest(out_streamRequest.get_data(), total_length_FormatDataRequestPDU);

                // TODO cast is bad
                static_cast<mod_rdp*>(this->_callback)->send_to_mod_channel(channel_names::cliprdr,
                                                                            chunkRequest,
                                                                            total_length_FormatDataRequestPDU,
                                                                            CHANNELS::CHANNEL_FLAG_LAST  |
                                                                            CHANNELS::CHANNEL_FLAG_FIRST |
                                                                            CHANNELS::CHANNEL_FLAG_SHOW_PROTOCOL
                                                                            );

                std::cout << "client >> File Contents Resquest PDU FILECONTENTS_RANGE " << this->_streamID << std::endl;

                this->empty_buffer();

            }
        break;

        case CF_QT_CLIENT_FILECONTENTS:

            if (flags & CHANNELS::CHANNEL_FLAG_FIRST) {
                this->_bufferRDPClipboardChannelSizeTotal -= 4;
                this->_streamID = chunk.in_uint32_le();
            }

            this->send_to_clipboard_Buffer(chunk);

            if (flags & CHANNELS::CHANNEL_FLAG_LAST) {

                std::ofstream oFile(this->_itemsNameList[this->_streamID], std::ios::out | std::ios::binary);
                if(oFile.is_open()) {
                    oFile.write(reinterpret_cast<char *>(this->_bufferRDPClipboardChannel), this->_bufferRDPClipboardChannelSizeTotal);
                    oFile.close();
                }

                this->_streamID++;
                if (this->_streamID >= this->_cItems) {

                    std::string TEST_TEMP_PATH("/home/cmoroldo/Bureau/redemption/projects/QT4Client/");

                    std::string str;
                    for (int i = 0; i < this->_cItems; i++) {
                        if (i > 0) {
                            str +=  "\n";
                        }

                        str += TEST_TEMP_PATH + this->_itemsNameList[i];
                    }
                    this->_connector->_local_clipboard_stream = false;
                    this->_connector->setClipboard(str, true);
                    this->_connector->_local_clipboard_stream = true;
                    this->empty_buffer();

                } else {

                    RDPECLIP::FileContentsRequestPDU fileContentsRequest(true);
                    StaticOutStream<32> out_streamRequest;
                    fileContentsRequest.emit(out_streamRequest, this->_streamID, RDPECLIP::FILECONTENTS_RANGE, this->_streamID, this->_itemsSizeList[this->_streamID]);
                    const uint32_t total_length_FormatDataRequestPDU = out_streamRequest.get_offset();

                    InStream chunkRequest(out_streamRequest.get_data(), total_length_FormatDataRequestPDU);

                    // TODO cast is bad
                    static_cast<mod_rdp*>(this->_callback)->send_to_mod_channel(channel_names::cliprdr,
                                                                                chunkRequest,
                                                                                total_length_FormatDataRequestPDU,
                                                                                CHANNELS::CHANNEL_FLAG_LAST  |
                                                                                CHANNELS::CHANNEL_FLAG_FIRST |
                                                                                CHANNELS::CHANNEL_FLAG_SHOW_PROTOCOL
                                                                                );

                    std::cout << "client >> File Contents Resquest PDU FILECONTENTS_RANGE " << this->_streamID << std::endl;
                }
            }
        break;

        default:
            if (strcmp(this->_requestedFormatName.c_str(), RDPECLIP::get_format_short_name(RDPECLIP::SF_TEXT_HTML)) == 0) {

                this->send_to_clipboard_Buffer(chunk);

                if (flags & CHANNELS::CHANNEL_FLAG_LAST) {
                    this->send_textBuffer_to_clipboard(true);
                }

            }  else {

                std::cout << " Format not recognized (" << static_cast<int>(this->_requestedFormatId) << ")" <<  std::endl;
            }

        break;
    }
}

void Front_Qt::send_to_clipboard_Buffer(InStream & chunk) {

    // 3.1.5.2.2.1 Reassembly of Chunked Virtual Channel Data

    const size_t length_of_data_to_dump(chunk.in_remain());
    const size_t sum_buffer_and_data(this->_bufferRDPClipboardChannelSize + length_of_data_to_dump);
    const uint8_t * utf8_data = chunk.get_current();

    for (size_t i = 0; i < length_of_data_to_dump && i + this->_bufferRDPClipboardChannelSize < this->_bufferRDPClipboardChannelSizeTotal; i++) {
        this->_bufferRDPClipboardChannel[i + this->_bufferRDPClipboardChannelSize] = utf8_data[i];
    }

    this->_bufferRDPClipboardChannelSize = sum_buffer_and_data;
}

void Front_Qt::send_imageBuffer_to_clipboard() {

    QImage image(this->_bufferRDPClipboardChannel,
                 this->_bufferRDPCLipboardMetaFilePic_width,
                 this->_bufferRDPCLipboardMetaFilePic_height,
                 this->bpp_to_QFormat(this->_bufferRDPClipboardMetaFilePicBPP, false));

    QImage imageSwapped(image.rgbSwapped().mirrored(false, true));

    this->_connector->_local_clipboard_stream = false;
    this->_connector->setClipboard(imageSwapped);
    this->_connector->_local_clipboard_stream = true;

    this->empty_buffer();
}

void Front_Qt::send_textBuffer_to_clipboard(bool isTextHtml) {
    // TODO std::unique_ptr / std::string
    uint8_t * utf8_string = new uint8_t[(this->_bufferRDPClipboardChannelSizeTotal/2)+10];
    size_t length_of_utf8_string = ::UTF16toUTF8(
        this->_bufferRDPClipboardChannel, this->_bufferRDPClipboardChannelSizeTotal,
        utf8_string, (this->_bufferRDPClipboardChannelSizeTotal/2)+10);
    std::string str(reinterpret_cast<const char*>(utf8_string), length_of_utf8_string);

    if (isTextHtml) {
       str = this->HTMLtoText(str);
    }

    this->_connector->_local_clipboard_stream = false;
    this->_connector->setClipboard(str, false);
    this->_connector->_local_clipboard_stream = true;

    this->empty_buffer();
    delete[] (utf8_string);
}

void Front_Qt::empty_buffer() {
    this->_bufferRDPClipboardMetaFilePicBPP     = 0;
    this->_bufferRDPClipboardChannelSizeTotal   = 0;
    this->_bufferRDPCLipboardMetaFilePic_width  = 0;
    this->_bufferRDPCLipboardMetaFilePic_height = 0;
    this->_bufferRDPClipboardChannelSize        = 0;
    this->_streamID                             = 0;

    delete[] (this->_bufferRDPClipboardChannel);
    this->_bufferRDPClipboardChannel = nullptr;
}

// TODO array_view
std::string Front_Qt::HTMLtoText(const std::string & html) {
    // TODO char
    std::string openDelimiter(">");
    // TODO char
    std::string endDelimiter("<");
    std::string tmp(html + "<");
    std::string str;

    int pos0(0);
    int posEnd(0);
    /** TODO so complex...
     * first = html.begin();
     * last = html.end();
     * while(first != last) {
     *  auto delim1 = std::find(first, last, '<');
     *  auto delim2 = std::find(delim1, last, '>');
     *  new_str.insert(new_str.end(), first, delim1);
     *  first = delim2;
     *  if (first != last) {
     *      ++first;
     *  }
     }
     */
    while (pos0 != -1 && posEnd != -1) {
        pos0 = tmp.find(openDelimiter);
        if (pos0 != -1) {
            tmp = tmp.substr(pos0 + 1, tmp.length());
        }

        posEnd = tmp.find(endDelimiter);
        str = str + tmp.substr(0, posEnd);
        if (posEnd != -1) {
           tmp = tmp.substr(posEnd + 1, tmp.length());
        }
    }

    return str;
}

void Front_Qt::send_FormatListPDU(uint32_t const * formatIDs, std::string const * formatListDataShortName, std::size_t formatIDs_size, bool isLong) {

    RDPECLIP::FormatListPDU format_list_pdu;
    StaticOutStream<1024> out_stream;
    if (isLong) {
        format_list_pdu.emit_long(out_stream, formatIDs, formatListDataShortName, formatIDs_size);
    } else {
        format_list_pdu.emit_short(out_stream, formatIDs, formatListDataShortName, formatIDs_size);
    }
    const uint32_t total_length = out_stream.get_offset();
    InStream chunk(out_stream.get_data(), out_stream.get_offset());
    // TODO cast is bad
    static_cast<mod_rdp*>(this->_callback)->send_to_mod_channel(channel_names::cliprdr,
                                                                chunk,
                                                                total_length,
                                                                CHANNELS::CHANNEL_FLAG_LAST | CHANNELS::CHANNEL_FLAG_FIRST |CHANNELS::CHANNEL_FLAG_SHOW_PROTOCOL
                                                               );

    std::cout << "client >> Format List PDU" << std::endl;
}


void Front_Qt::cut_data_to_send(int total_length, OutStream & out_streamfirst, int first_part_data_size){

    // 3.1.5.2.2.1 Reassembly of Chunked Virtual Channel Dat

    // Virtual channel data can span multiple Virtual Channel PDUs (section 3.1.5.2.1).
    // If this is the case, the embedded length field of the channelPduHeader field
    // (the Channel PDU Header structure is specified in section 2.2.6.1.1) specifies
    // the total length of the uncompressed virtual channel data spanned across all of
    // the associated Virtual Channel PDUs. This length is referred to as totalLength.
    // For example, assume that the virtual channel chunking size specified in the Virtual
    // Channel Capability Set (section 2.2.7.1.10) is 1,000 bytes and that 2,062 bytes need
    // to be transmitted on a given virtual channel. In this example,
    // the following sequence of Virtual Channel PDUs will be sent (only relevant fields are listed):

    //    Virtual Channel PDU 1:
    //    CHANNEL_PDU_HEADER::length = 2062 bytes
    //    CHANNEL_PDU_HEADER::flags = CHANNEL_FLAG_FIRST
    //    Actual virtual channel data is 1000 bytes (the chunking size).

    //    Virtual Channel PDU 2:
    //    CHANNEL_PDU_HEADER::length = 2062 bytes
    //    CHANNEL_PDU_HEADER::flags = 0
    //    Actual virtual channel data is 1000 bytes (the chunking size).

    //    Virtual Channel PDU 3:
    //    CHANNEL_PDU_HEADER::length = 2062 bytes
    //    CHANNEL_PDU_HEADER::flags = CHANNEL_FLAG_LAST
    //    Actual virtual channel data is 62 bytes.

    // The size of the virtual channel data in the last PDU (the data in the virtualChannelData field)
    // is determined by subtracting the offset of the virtualChannelData field in the encapsulating
    // Virtual Channel PDU from the total size specified in the tpktHeader field. This length is
    // referred to as chunkLength.

    // Upon receiving each Virtual Channel PDU, the server MUST dispatch the virtual channel data to
    // the appropriate virtual channel endpoint. The sequencing of the chunk (whether it is first,
    // intermediate, or last), totalLength, chunkLength, and the virtualChannelData fields MUST
    // be dispatched to the virtual channel endpoint so that the data can be correctly reassembled.
    // If the CHANNEL_FLAG_SHOW_PROTOCOL (0x00000010) flag is specified in the Channel PDU Header,
    // then the channelPduHeader field MUST also be dispatched to the virtual channel endpoint.

    // A reassembly buffer MUST be created by the virtual channel endpoint using the size specified
    // by totalLength when the first chunk is received. After the reassembly buffer has been created
    // the first chunk MUST be copied into the front of the buffer. Subsequent chunks MUST then be
    // copied into the reassembly buffer in the order in which they are received. Upon receiving the
    // last chunk of virtual channel data, the reassembled data is processed by the virtual channel endpoint.

    if (total_length > PDU_MAX_SIZE) {

        const int cmpt_PDU_part(total_length / PDU_MAX_SIZE);
        const int remains_PDU  (total_length % PDU_MAX_SIZE);
        int data_sent(0);

        out_streamfirst.out_copy_bytes(this->_connector->_chunk, first_part_data_size);
        data_sent += first_part_data_size;

        InStream chunkFirst(out_streamfirst.get_data(), out_streamfirst.get_offset());
        // TODO cast is bad
        static_cast<mod_rdp*>(this->_callback)->send_to_mod_channel(channel_names::cliprdr,
                                                                    chunkFirst,
                                                                    total_length,
                                                                    CHANNELS::CHANNEL_FLAG_FIRST | CHANNELS::CHANNEL_FLAG_SHOW_PROTOCOL
                                                                    );
        std::cout << "client >> Format Data Response PDU  " << data_sent << " / " << this->_connector->_length << std::endl;

        for (int i = 0; i < cmpt_PDU_part - 1; i++) {
            StaticOutStream<PDU_MAX_SIZE> out_stream;

            out_stream.out_copy_bytes(this->_connector->_chunk + data_sent, PDU_MAX_SIZE);
            data_sent += PDU_MAX_SIZE;

            InStream chunk(out_stream.get_data(), out_stream.get_offset());
            // TODO cast is bad
            static_cast<mod_rdp*>(this->_callback)->send_to_mod_channel(channel_names::cliprdr,
                                                                        chunk,
                                                                        total_length,
                                                                        CHANNELS::CHANNEL_FLAG_SHOW_PROTOCOL
                                                                        );
            std::cout << "client >> Format Data Response PDU  " << data_sent << " / " << this->_connector->_length << std::endl;
        }

        StaticOutStream<PDU_MAX_SIZE> out_streamLast;

        out_streamLast.out_copy_bytes(this->_connector->_chunk + data_sent, remains_PDU);
        if (this->_connector->_bufferTypeID == RDPECLIP::CF_METAFILEPICT) {
            out_streamLast.out_uint32_le(3);
            out_streamLast.out_uint16_le(0);
        }
        data_sent += remains_PDU;

        InStream chunk(out_streamLast.get_data(), out_streamLast.get_offset());
        // TODO cast is bad
        static_cast<mod_rdp*>(this->_callback)->send_to_mod_channel(channel_names::cliprdr,
                                                                    chunk,
                                                                    total_length,
                                                                    CHANNELS::CHANNEL_FLAG_LAST | CHANNELS::CHANNEL_FLAG_SHOW_PROTOCOL
                                                                    );
        std::cout << "client >> Format Data Response PDU  " << data_sent << " / " << this->_connector->_length << std::endl;

    } else {

        out_streamfirst.out_copy_bytes(this->_connector->_chunk, this->_connector->_length);

        InStream chunk(out_streamfirst.get_data(), out_streamfirst.get_offset());
        // TODO cast is bad
        static_cast<mod_rdp*>(this->_callback)->send_to_mod_channel(channel_names::cliprdr,
                                                                    chunk,
                                                                    total_length,
                                                                    CHANNELS::CHANNEL_FLAG_LAST | CHANNELS::CHANNEL_FLAG_FIRST |CHANNELS::CHANNEL_FLAG_SHOW_PROTOCOL
                                                                    );
        std::cout << "client >> Format Data Response PDU  " << this->_connector->_length << " / " << this->_connector->_length << std::endl;
    }
}


void Front_Qt::begin_update() {
    //if (this->verbose > 10) {
    //    LOG(LOG_INFO, "--------- FRONT ------------------------");
    //    LOG(LOG_INFO, "begin_update");
    //    LOG(LOG_INFO, "========================================\n");
    //}
}

void Front_Qt::end_update() {
    //if (this->verbose > 10) {
    //    LOG(LOG_INFO, "--------- FRONT ------------------------");
    //    LOG(LOG_INFO, "end_update");
    //    LOG(LOG_INFO, "========================================\n");
    //}
}




////////////////////////////////////////////////////////////////////////////////////////////////////////////////////////////////////////

//--------------------------------
//    SOCKET EVENTS FUNCTIONS
//--------------------------------

void Front_Qt::call_Draw() {
    if (this->_callback != nullptr) {
        try {
            this->_callback->draw_event(time(nullptr), *(this));
        } catch (const Error & e) {
            this->dropScreen();
            const std::string errorMsg("Error: connexion to [" + this->_targetIP +  "] is closed.");
            std::cout << errorMsg << std::endl;
            std::string labelErrorMsg("<font color='Red'>"+errorMsg+"</font>");

            this->disconnect(labelErrorMsg);
        }
    }
}



///////////////////////////////
// APPLICATION
int main(int argc, char** argv){

    //" -name QA\\administrateur -pwd '' -ip 10.10.46.88 -p 3389";

    // sudo python ./sesman/sesmanlink/WABRDPAuthentifier

    // sudo bin/gcc-4.9.2/san/rdpproxy -nf

    //bjam -a client_rdp_Qt4 |& sed '/usr\/include\/qt4\|threading-multi\/src\/Qt4\/\|in expansion of macro .*Q_OBJECT\|Wzero/,/\^/d' && bin/gcc-4.9.2/release/threading-multi/client_rdp_Qt4 -n QA\\administrateur -pwd "$testmdp" -ip 10.10.46.88 -p 3389

    QApplication app(argc, argv);

    int verbose = 0xffffffff;                               //0x04000000 | 0x40000000;

    Front_Qt front(argv, argc, verbose);


    app.exec();

}
<|MERGE_RESOLUTION|>--- conflicted
+++ resolved
@@ -25,8 +25,6 @@
 #include <QtGui/QRgb>
 #include <QtGui/QRegion>
 #include <QtGui/QBitmap>
-
-#define LOGPRINT
 
 #include "front_widget_Qt4.hpp"
 #pragma GCC diagnostic pop
@@ -183,7 +181,6 @@
 
 bool Front_Qt::setClientInfo() {
 
-<<<<<<< HEAD
     // default config
     this->_info.keylayout = 0x040C;// 0x40C FR, 0x409 USA
     this->_info.console_session = 0;
@@ -200,11 +197,8 @@
     this->_info.cs_monitor.monitorCount = 1;
 
 
-=======
-    // TODO ios:in useless
->>>>>>> 37a4933b
     // file config
-    std::ifstream ifichier(USER_CONF_PATH, std::ios::in);
+    std::ifstream ifichier(USER_CONF_PATH);
     if(ifichier) {
         // get config from conf file
         std::string ligne;
