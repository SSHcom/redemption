/*
   This program is free software; you can redistribute it and/or modify
   it under the terms of the GNU General Public License as published by
   the Free Software Foundation; either version 2 of the License, or
   (at your option) any later version.

   This program is distributed in the hope that it will be useful,
   but WITHOUT ANY WARRANTY; without even the implied warranty of
   MERCHANTABILITY or FITNESS FOR A PARTICULAR PURPOSE. See the
   GNU General Public License for more details.

   You should have received a copy of the GNU General Public License
   along with this program; if not, write to the Free Software
   Foundation, Inc., 675 Mass Ave, Cambridge, MA 02139, USA.

   Product name: redemption, a FLOSS RDP proxy
   Copyright (C) Wallix 2010-2016
   Author(s): Clément Moroldo
*/
#pragma GCC diagnostic push
#pragma GCC diagnostic ignored "-Wfloat-equal"

#define LOGPRINT
#include "utils/log.hpp"

#include <string>
#include <unistd.h>


#include "front_widget_Qt4.hpp"
#pragma GCC diagnostic pop

#include "core/channel_list.hpp"
#include "core/channel_names.hpp"

#include "configs/autogen/enums.hpp"



Front_Qt::Front_Qt(char* argv[], int argc, uint32_t verbose)
    : Front_Qt_API(false, false, verbose)
    , snapshoter(*this)
    , mod_bpp(24)
    , mod_palette(BGRPalette::classic_332())
    , _form(nullptr)
    , _cache(nullptr)
    , _trans_cache(nullptr)
    , _graph_capture(nullptr)
    , _clipboard_qt(nullptr)
    , _timer(0)
    , _connected(false)
    , _monitorCountNegociated(false)
    , _clipboard_channel(&(this->_to_client_sender), &(this->_to_server_sender) ,*this , [](){
        ClipboardVirtualChannel::Params params;

        params.authentifier = nullptr;
        params.exchanged_data_limit = ~decltype(params.exchanged_data_limit){};
        params.verbose = 0xfffffff;

        params.clipboard_down_authorized = true;
        params.clipboard_up_authorized = true;
        params.clipboard_file_authorized = true;

        params.dont_log_data_into_syslog = true;
        params.dont_log_data_into_wrm = true;

        return params;
    }())
    , _capture(nullptr)
    , _error("error")
    , _keymap()
    , _ctrl_alt_delete(false)
    , _waiting_for_data(false)
    , _clipbrdFormatsList()
    , _cb_filesList()
    , _cb_buffers()
{
    // Windows and socket contrainer
    this->_mod_qt = new Mod_Qt(this, this->_form);
    this->_form = new Form_Qt(this);
    this->_clipboard_qt = new ClipBoard_Qt(this, this->_form);

    this->setClientInfo();

    const char * localIPtmp = "unknow_local_IP";
    this->_localIP       = localIPtmp;
    this->_nbTry         = 3;
    this->_retryDelay    = 1000;

    uint8_t commandIsValid(0);

    // TODO QCommandLineParser / program_options
    for (int i = 0; i <  argc - 1; i++) {

        std::string word(argv[i]);
        std::string arg(argv[i+1]);

        if (       word == "-n") {
            this->_userName = arg;
            commandIsValid += NAME_GOTTEN;
        } else if (word == "-pwd") {
            this->_pwd = arg;
            commandIsValid += PWD_GOTTEN;
        } else if (word == "-ip") {
            this->_targetIP = arg;
            commandIsValid += IP_GOTTEN;
        } else if (word == "-p") {
            std::string portStr(arg);
            this->_port = std::stoi(portStr);
            commandIsValid += PORT_GOTTEN;
        }
    }

    CHANNELS::ChannelDef channel_cliprdr { channel_names::cliprdr
                                        , GCC::UserData::CSNet::CHANNEL_OPTION_INITIALIZED |
                                          GCC::UserData::CSNet::CHANNEL_OPTION_COMPRESS |
                                          GCC::UserData::CSNet::CHANNEL_OPTION_SHOW_PROTOCOL
                                        , PDU_MAX_SIZE+1
                                        };
    this->_to_client_sender._channel = channel_cliprdr;
    this->_cl.push_back(channel_cliprdr);

    this->_clipbrdFormatsList.add_format( ClipbrdFormatsList::CF_QT_CLIENT_FILECONTENTS
                                        , this->_clipbrdFormatsList.FILECONTENTS
                                        );
    this->_clipbrdFormatsList.add_format( ClipbrdFormatsList::CF_QT_CLIENT_FILEGROUPDESCRIPTORW
                                        , this->_clipbrdFormatsList.FILEGROUPDESCRIPTORW
                                        );
    this->_clipbrdFormatsList.add_format( RDPECLIP::CF_UNICODETEXT
                                        , std::string("\0\0", 2)
                                        );
    this->_clipbrdFormatsList.add_format( RDPECLIP::CF_TEXT
                                        , std::string("\0\0", 2)
                                        );
    this->_clipbrdFormatsList.add_format( RDPECLIP::CF_METAFILEPICT
                                        , std::string("\0\0", 2)
                                        );

    CHANNELS::ChannelDef channel_rdpdr{ channel_names::rdpdr
                                      , GCC::UserData::CSNet::CHANNEL_OPTION_INITIALIZED |
                                        GCC::UserData::CSNet::CHANNEL_OPTION_COMPRESS
                                      , PDU_MAX_SIZE+1
                                      };
    this->_cl.push_back(channel_rdpdr);

    if (this->mod_bpp == this->_info.bpp) {
        this->mod_palette = BGRPalette::classic_332();
    }

    this->_qtRDPKeymap.setKeyboardLayout(this->_info.keylayout);
    this->_keymap.init_layout(this->_info.keylayout);

    /*std::cout << "cs_monitor count negociated. MonitorCount=" << this->_monitorCount << std::endl;
                    std::cout << "width=" <<  this->_info.width <<  " " << "height=" << this->_info.height <<  std::endl;*/

    if (commandIsValid == Front_Qt::COMMAND_VALID) {
        this->connect();

    } else {
        std::cout << "Argument(s) required to connect: ";
        if (!(commandIsValid & Front_Qt::NAME_GOTTEN)) {
            std::cout << "-n [user_name] ";
        }
        if (!(commandIsValid & Front_Qt::PWD_GOTTEN)) {
            std::cout << "-pwd [password] ";
        }
        if (!(commandIsValid & Front_Qt::IP_GOTTEN)) {
            std::cout << "-ip [ip_serveur] ";
        }
        if (!(commandIsValid & Front_Qt::PORT_GOTTEN)) {
            std::cout << "-p [port] ";
        }
        std::cout << std::endl;

        this->disconnect("");
    }
}


bool Front_Qt::setClientInfo() {

    // default config
    this->_info.keylayout = 0x040C;// 0x40C FR, 0x409 USA
    this->_info.console_session = 0;
    this->_info.brush_cache_code = 0;
    this->_info.bpp = 24;
    this->_imageFormatRGB  = this->bpp_to_QFormat(this->_info.bpp, false);
    if (this->_info.bpp ==  32) {
        this->_imageFormatARGB = this->bpp_to_QFormat(this->_info.bpp, true);
    }
    this->_width  = 800;
    this->_height = 600;
    this->_info.rdp5_performanceflags = PERF_DISABLE_WALLPAPER;
    this->_fps = 30;
    this->_info.cs_monitor.monitorCount = 1;
    //this->_info.encryptionLevel = 1;

    // file config
    std::ifstream ifichier(this->USER_CONF_DIR);
    if(ifichier) {
        // get config from conf file
        std::string ligne;
        std::string delimiter = " ";

        while(std::getline(ifichier, ligne)) {
            auto pos(ligne.find(delimiter));
            std::string tag  = ligne.substr(0, pos);
            std::string info = ligne.substr(pos + delimiter.length(), ligne.length());

            if (tag.compare(std::string("keylayout")) == 0) {
                this->_info.keylayout = std::stoi(info);
            } else
            if (tag.compare(std::string("console_session")) == 0) {
                this->_info.console_session = std::stoi(info);
            } else
            if (tag.compare(std::string("brush_cache_code")) == 0) {
                this->_info.brush_cache_code = std::stoi(info);
            } else
            if (tag.compare(std::string("bpp")) == 0) {
                this->_info.bpp = std::stoi(info);
            } else
            if (tag.compare(std::string("width")) == 0) {
                this->_width      = std::stoi(info);
            } else
            if (tag.compare(std::string("height")) == 0) {
                this->_height     = std::stoi(info);
            } else
            if (tag.compare(std::string("rdp5_performanceflags")) == 0) {
                this->_info.rdp5_performanceflags = std::stoi(info);
            } else
            if (tag.compare(std::string("fps")) == 0) {
                this->_fps = std::stoi(info);
            } else
            if (tag.compare(std::string("monitorCount")) == 0) {
                this->_info.cs_monitor.monitorCount = std::stoi(info);
                this->_monitorCount                 = std::stoi(info);
            } else
            if (tag.compare(std::string("span")) == 0) {
                if (std::stoi(info)) {
                    this->_span = true;
                }
            } else
            if (tag.compare(std::string("record")) == 0) {
                if (std::stoi(info)) {
                    this->_record = true;
                }
            } else
            if (tag.compare(std::string("tls")) == 0) {
                if (std::stoi(info)) {
                    this->_mod_qt->_modRDPParamsData.enable_tls = true;
                } else { this->_mod_qt->_modRDPParamsData.enable_tls = false; }
            } else
            if (tag.compare(std::string("nla")) == 0) {
                if (std::stoi(info)) {
                    this->_mod_qt->_modRDPParamsData.enable_nla = true;
                } else { this->_mod_qt->_modRDPParamsData.enable_nla = false; }
            } else
            if (tag.compare(std::string("delta_time")) == 0) {
                if (std::stoi(info)) {
                    this->_delta_time = std::stoi(info);
                }
            }
        }

        this->_info.width  = this->_width * this->_monitorCount;
        this->_info.height = this->_height;

        ifichier.close();

        this->_imageFormatRGB  = this->bpp_to_QFormat(this->_info.bpp, false);
        if (this->_info.bpp ==  32) {
            this->_imageFormatARGB = this->bpp_to_QFormat(this->_info.bpp, true);
        }

        return false;

    } else {

        this->_info.width  = this->_width * this->_monitorCount;
        this->_info.height = this->_height;

        return true;
    }
}

void Front_Qt::writeClientInfo() {
    std::ofstream ofichier(this->USER_CONF_DIR, std::ios::out | std::ios::trunc);
    if(ofichier) {

        ofichier << "User Info" << std::endl << std::endl;

        ofichier << "keylayout "             << this->_info.keylayout               << "\n";
        ofichier << "console_session "       << this->_info.console_session         << "\n";
        ofichier << "brush_cache_code "      << this->_info.brush_cache_code        << "\n";
        ofichier << "bpp "                   << this->_info.bpp                     << "\n";
        ofichier << "width "                 << this->_width                        << "\n";
        ofichier << "height "                << this->_height                       << "\n";
        ofichier << "rdp5_performanceflags " << this->_info.rdp5_performanceflags   << "\n";
        ofichier << "fps "                   << this->_fps                          << "\n";
        ofichier << "monitorCount "          << this->_info.cs_monitor.monitorCount << "\n";
        ofichier << "span "                  << this->_span                         << "\n";
        ofichier << "record "                << this->_record                       << "\n";
        ofichier << "tls "                   << this->_mod_qt->_modRDPParamsData.enable_tls << "\n";
        ofichier << "nla "                   << this->_mod_qt->_modRDPParamsData.enable_nla << "\n";
        ofichier << "delta_time "            << this->_delta_time << "\n";
    }
}

void Front_Qt::set_pointer(Pointer const & cursor) {

    QImage image_data(cursor.data, cursor.width, cursor.height, QImage::Format_RGB888);
    QImage image_mask(cursor.mask, cursor.width, cursor.height, QImage::Format_Mono);

    if (cursor.mask[0x48] == 0xFF &&
        cursor.mask[0x49] == 0xFF &&
        cursor.mask[0x4A] == 0xFF &&
        cursor.mask[0x4B] == 0xFF) {
        image_mask = image_data.convertToFormat(QImage::Format_ARGB32_Premultiplied);
        image_data.invertPixels();

    } else {
        image_mask.invertPixels();
    }
<<<<<<< HEAD
    image_data = image_data.mirrored(false, true).convertToFormat(QImage::Format_ARGB32_Premultiplied);
    image_mask = image_mask.mirrored(false, true).convertToFormat(QImage::Format_ARGB32_Premultiplied);

    const uchar * data_data = image_data.bits();
    const uchar * mask_data = image_mask.bits();

    uint8_t data[Pointer::DATA_SIZE*4];

    for (int i = 0; i < Pointer::DATA_SIZE; i += 4) {
        data[i  ] = data_data[i+2];
        data[i+1] = data_data[i+1];
        data[i+2] = data_data[i  ];
        data[i+3] = mask_data[i  ];
    }

    image_data = QImage(static_cast<uchar *>(data), cursor.width, cursor.height, QImage::Format_ARGB32_Premultiplied);

=======

    image_data = image_data.mirrored(false, true).convertToFormat(QImage::Format_ARGB32_Premultiplied);
    image_mask = image_mask.mirrored(false, true).convertToFormat(QImage::Format_ARGB32_Premultiplied);

    const uchar * data_data = image_data.bits();
    const uchar * mask_data = image_mask.bits();

    uint8_t data[Pointer::DATA_SIZE*4];

    for (int i = 0; i < Pointer::DATA_SIZE; i += 4) {
        data[i  ] = data_data[i+2];
        data[i+1] = data_data[i+1];
        data[i+2] = data_data[i  ];
        data[i+3] = mask_data[i  ];
    }

    image_data = QImage(static_cast<uchar *>(data), cursor.width, cursor.height, QImage::Format_ARGB32_Premultiplied);

>>>>>>> 1b2e8c29
    if (this->_replay) {
        this->_mouse_data.cursor_image = image_data;

    } else {
        QPixmap map = QPixmap::fromImage(image_data);
        QCursor qcursor(map, cursor.x, cursor.y);
        this->_screen[this->_current_screen_index]->setCursor(qcursor);

        if (this->_record) {
            this->_graph_capture->set_pointer(cursor);
            struct timeval time;
            gettimeofday(&time, nullptr);
            this->_capture->snapshot(time, this->_mouse_data.x, this->_mouse_data.y, false);
        }
    }
}

Screen_Qt * Front_Qt::getMainScreen() {
    return this->_screen[0];
}

Front_Qt::~Front_Qt() {
    this->empty_buffer();
    delete(this->_capture);
}



//////////////////////////////////////////////////////////////////////////////////////////////////////////////////////
//------------------------
//      CONTROLLERS
//------------------------

void Front_Qt::disconnexionReleased(){
    this->_replay = false;
    this->dropScreen();
    this->disconnect("");
    this->_cache = nullptr;
    this->_trans_cache = nullptr;
    delete(this->_capture);
    this->_capture = nullptr;
    this->_graph_capture = nullptr;
}

void Front_Qt::dropScreen() {
    for (auto screen : this->_screen) {
        if (screen != nullptr) {
            screen->disConnection();
            screen->close();
            screen = nullptr;
        }
    }
}

void Front_Qt::closeFromScreen(int screen_index) {
    for (auto screen : this->_screen) {
        if (screen != nullptr) {
            if (screen->_screen_index != screen_index) {
                screen->disConnection();
                screen->close();
                screen = nullptr;
            }
        }
    }

    delete(this->_capture);
    this->_capture = nullptr;
    this->_graph_capture = nullptr;

    if (this->_form != nullptr && this->_connected) {
        this->_form->close();
    }
}

void Front_Qt::setScreenDimension() {
    if (!this->_span) {
        this->_screen_dimensions[0].cx = this->_info.width;
        this->_screen_dimensions[0].cy = this->_info.height;

    } else {

        QDesktopWidget* desktop = QApplication::desktop();
        int screen_count(desktop->screenCount());
        if (this->_monitorCount > screen_count) {
            this->_monitorCount = screen_count;
        }
        this->_info.width  = 0;
        this->_info.height = 0;
        this->_info.cs_monitor.monitorCount = this->_monitorCount;

        for (int i = 0; i < this->_monitorCount; i++) {
            const QRect rect = desktop->screenGeometry(i);
            this->_screen_dimensions[i].x   = this->_info.width;
            this->_info.cs_monitor.monitorDefArray[i].left   = this->_info.width;
            this->_info.width  += rect.width();

            if (this->_info.height < rect.height()) {
                this->_info.height = rect.height();
            }
            this->_info.cs_monitor.monitorDefArray[i].top    = rect.top();
            this->_info.cs_monitor.monitorDefArray[i].right  = this->_info.width + rect.width() - 1;
            this->_info.cs_monitor.monitorDefArray[i].bottom = rect.height() - 1 - 3*BUTTON_HEIGHT;

            this->_info.cs_monitor.monitorDefArray[i].flags  = 0;

            this->_screen_dimensions[i].y   = 0;
            this->_screen_dimensions[i].cx  = rect.width();
            this->_screen_dimensions[i].cy  = rect.height() - 3*BUTTON_HEIGHT;
        }
        this->_info.cs_monitor.monitorDefArray[0].flags  = GCC::UserData::CSMonitor::TS_MONITOR_PRIMARY;
        this->_info.height -= 3*BUTTON_HEIGHT;
    }
}

bool Front_Qt::connect() {

    this->setScreenDimension();

    if (this->_mod_qt->connect()) {

        this->_cache = new QPixmap(this->_info.width, this->_info.height);
        this->_trans_cache = new QPixmap(this->_info.width, this->_info.height);
        this->_trans_cache->fill(Qt::transparent);
        this->_screen[0] = new Screen_Qt(this, this->_cache, this->_trans_cache);
        for (int i = 1; i < this->_monitorCount; i++) {
            this->_screen[i] = new Screen_Qt(this, i, this->_cache, this->_trans_cache);
            this->_screen[i]->show();
        }

        this->_replay = false;
        this->_connected = true;
        this->_form->hide();
        this->_screen[0]->show();

        if (this->_record && !this->_replay) {
            Inifile ini;
            ini.set<cfg::video::capture_flags>(CaptureFlags::wrm | CaptureFlags::png);
            ini.set<cfg::video::png_limit>(0);
            ini.set<cfg::video::disable_keyboard_log>(KeyboardLogFlags::none);
            ini.set<cfg::session_log::enable_session_log>(0);
            ini.set<cfg::session_log::keyboard_input_masking_level>(KeyboardInputMaskingLevel::unmasked);
            ini.set<cfg::context::pattern_kill>("");
            ini.set<cfg::context::pattern_notify>("");
            ini.set<cfg::debug::capture>(0xfffffff);
            ini.set<cfg::video::capture_groupid>(1);
            ini.set<cfg::video::record_tmp_path>(this->REPLAY_DIR);
            ini.set<cfg::video::record_path>(this->REPLAY_DIR);
            ini.set<cfg::video::hash_path>(this->REPLAY_DIR);
            time_t now;
            time(&now);
            std::string data(ctime(&now));
            std::string data_cut(data.c_str(), data.size()-1);
            std::string name("-Replay");
            std::string movie_name(data_cut+name);
            ini.set<cfg::globals::movie_path>(movie_name.c_str());
            ini.set<cfg::globals::trace_type>(TraceType::localfile);
            ini.set<cfg::video::wrm_compression_algorithm>(WrmCompressionAlgorithm::no_compression);
            ini.set<cfg::video::frame_interval>(std::chrono::duration<unsigned, std::ratio<1, 100>>(6));
            LCGRandom gen(0);
            CryptoContext cctx;
            bool enable_rt(true);
            auth_api * authentifier(nullptr);
            struct timeval time;
            gettimeofday(&time, nullptr);
            this->_capture = new Capture( time
                                        , this->_info.width
                                        , this->_info.height
                                        , this->_info.bpp
                                        , this->_info.bpp
                                        , enable_rt
                                        , false
                                        , authentifier
                                        , ini
                                        , cctx
                                        , gen
                                        , false
                                        , this->_delta_time
                                        );
            this->_graph_capture = this->_capture->get_graphic_api();
        }

        return this->_mod_qt->listen();
    }

    return false;
}

void Front_Qt::replay(std::string const & movie_path_) {
    if (movie_path_.empty()) {
        return;
    }
    auto const last_delimiter_it = std::find(movie_path_.rbegin(), movie_path_.rend(), '/');
    std::string const movie_path = (last_delimiter_it == movie_path_.rend())
      ? movie_path_
      : movie_path_.substr(movie_path_.size() - (last_delimiter_it - movie_path_.rbegin()));

    this->_replay = true;
    this->setScreenDimension();
    this->_cache_replay = new QPixmap(this->_info.width, this->_info.height);
    this->_trans_cache = new QPixmap(this->_info.width, this->_info.height);
    this->_trans_cache->fill(Qt::transparent);
    this->_screen[0] = new Screen_Qt(this, this->_cache_replay, movie_path, this->_trans_cache);
    for (int i = 1; i < this->_monitorCount; i++) {
        this->_screen[i] = new Screen_Qt(this, i, this->_cache_replay, this->_trans_cache);
        this->_screen[i]->show();
    }
    this->_connected = true;
    this->_form->hide();
    this->_screen[0]->show();

    this->load_replay_mod(movie_path);
}

void Front_Qt::delete_replay_mod() {
    this->_replay_mod.reset();
}

void Front_Qt::load_replay_mod(std::string const & movie_name) {
    this->_replay_mod.reset(new ReplayMod(
        *this
      , (this->REPLAY_DIR + "/").c_str()
      , movie_name.c_str()
      , 0
      , 0
      , this->_error
      , this->_font
      , true
      , 0
    ));
    this->_replay_mod->add_consumer(nullptr, &this->snapshoter, nullptr, nullptr, nullptr);
}


void Front_Qt::disconnect(std::string const & error) {

    if (this->_mod_qt != nullptr) {
        this->_mod_qt->drop_connexion();
    }
    this->_monitorCountNegociated = false;

    this->_form->set_IPField(this->_targetIP);
    this->_form->set_portField(this->_port);
    this->_form->set_PWDField(this->_pwd);
    this->_form->set_userNameField(this->_userName);
    this->_form->set_ErrorMsg(error);
    this->_form->show();

    this->_connected = false;
}

bool Front_Qt::connexionReleased(){
    this->_form->setCursor(Qt::WaitCursor);
    this->_userName = this->_form->get_userNameField();
    this->_targetIP = this->_form->get_IPField();
    this->_pwd      = this->_form->get_PWDField();
    this->_port     = this->_form->get_portField();

    bool res(false);
    if (!this->_targetIP.empty()){
        res = this->connect();
    }
    this->_form->setCursor(Qt::ArrowCursor);

    return res;
}

void Front_Qt::mousePressEvent(QMouseEvent *e, int screen_shift) {
    if (this->_callback != nullptr) {
        int flag(0);
        switch (e->button()) {
            case Qt::LeftButton:  flag = MOUSE_FLAG_BUTTON1; break;
            case Qt::RightButton: flag = MOUSE_FLAG_BUTTON2; break;
            case Qt::MidButton:   flag = MOUSE_FLAG_BUTTON4; break;
            case Qt::XButton1:
            case Qt::XButton2:
            case Qt::NoButton:
            case Qt::MouseButtonMask:

            default: break;
        }
        //std::cout << "mousePressed " << e->x() << " " <<  e->y() << std::endl;
        this->_callback->rdp_input_mouse(flag | MOUSE_FLAG_DOWN, e->x() + screen_shift, e->y(), &(this->_keymap));
    }
}

void Front_Qt::mouseReleaseEvent(QMouseEvent *e, int screen_shift) {
    if (this->_callback != nullptr) {
        int flag(0);
        switch (e->button()) {

            case Qt::LeftButton:  flag = MOUSE_FLAG_BUTTON1; break;
            case Qt::RightButton: flag = MOUSE_FLAG_BUTTON2; break;
            case Qt::MidButton:   flag = MOUSE_FLAG_BUTTON4; break;
            case Qt::XButton1:
            case Qt::XButton2:
            case Qt::NoButton:
            case Qt::MouseButtonMask:

            default: break;
        }
        //std::cout << "mouseRelease" << std::endl;
        this->_callback->rdp_input_mouse(flag, e->x() + screen_shift, e->y(), &(this->_keymap));
    }
}

void Front_Qt::keyPressEvent(QKeyEvent *e) {
    this->_qtRDPKeymap.keyEvent(0     , e);
    if (this->_qtRDPKeymap.scanCode != 0) {
        //std::cout << "keyPressed " << int(this->_qtRDPKeymap.scanCode) <<  std::endl;
        this->send_rdp_scanCode(this->_qtRDPKeymap.scanCode, this->_qtRDPKeymap.flag);

    }
}

void Front_Qt::keyReleaseEvent(QKeyEvent *e) {
    this->_qtRDPKeymap.keyEvent(KBD_FLAG_UP, e);
    if (this->_qtRDPKeymap.scanCode != 0) {
        this->send_rdp_scanCode(this->_qtRDPKeymap.scanCode, this->_qtRDPKeymap.flag);
    }
}

void Front_Qt::wheelEvent(QWheelEvent *e) {
    //std::cout << "wheel " << " delta=" << e->delta() << std::endl;
    int flag(MOUSE_FLAG_HWHEEL);
    if (e->delta() < 0) {
        flag = flag | MOUSE_FLAG_WHEEL_NEGATIVE;
    }
    if (this->_callback != nullptr) {
        //this->_callback->rdp_input_mouse(flag, e->x(), e->y(), &(this->_keymap));
    }
}

bool Front_Qt::eventFilter(QObject *, QEvent *e, int screen_shift)  {
    if (e->type() == QEvent::MouseMove)
    {
        QMouseEvent *mouseEvent = static_cast<QMouseEvent*>(e);
        //std::cout << "MouseMove " <<  mouseEvent->x() << " " <<  mouseEvent->y()<< std::endl;
        int x = mouseEvent->x() + screen_shift;
        int y = mouseEvent->y();

        if (x < 0) {
            x = 0;
        }
        if (y < 0) {
            y = 0;
        }

        if (this->_callback != nullptr) {
            this->_mouse_data.x = x;
            this->_mouse_data.y = y;
            this->_callback->rdp_input_mouse(MOUSE_FLAG_MOVE, x, y, &(this->_keymap));
            if (this->_record) {

            }
        }
    }
    return false;
}

void Front_Qt::connexionPressed() {}

void Front_Qt::RefreshPressed() {
    Rect rect(0, 0, this->_info.width * this->_monitorCount, this->_info.height);
    this->_callback->rdp_input_invalidate(rect);
}

void Front_Qt::CtrlAltDelPressed() {
    int flag = Keymap2::KBDFLAGS_EXTENDED;

    this->send_rdp_scanCode(KBD_SCANCODE_ALTGR , flag);     // ALT
    this->send_rdp_scanCode(KBD_SCANCODE_CTRL  , flag);     // CTRL
    this->send_rdp_scanCode(KBD_SCANCODE_DELETE, flag);  // DELETE
}

void Front_Qt::CtrlAltDelReleased() {
    int flag = Keymap2::KBDFLAGS_EXTENDED | KBD_FLAG_UP;

    this->send_rdp_scanCode(KBD_SCANCODE_ALTGR , flag);     // ALT
    this->send_rdp_scanCode(KBD_SCANCODE_CTRL  , flag);     // CTRL
    this->send_rdp_scanCode(KBD_SCANCODE_DELETE, flag);  // DELETE
}

void Front_Qt::disconnexionPressed() {}

void Front_Qt::send_rdp_scanCode(int keyCode, int flag) {
    Keymap2::DecodedKeys decoded_keys = this->_keymap.event(flag, keyCode, this->_ctrl_alt_delete);
    switch (decoded_keys.count)
    {
    case 2:
        if (this->_decoded_data.has_room(sizeof(uint32_t))) {
            this->_decoded_data.out_uint32_le(decoded_keys.uchars[0]);
        }
        if (this->_decoded_data.has_room(sizeof(uint32_t))) {
            this->_decoded_data.out_uint32_le(decoded_keys.uchars[1]);
        }
        break;
    case 1:
        if (this->_decoded_data.has_room(sizeof(uint32_t))) {
            this->_decoded_data.out_uint32_le(decoded_keys.uchars[0]);
        }
        break;
    default:
    case 0:
        break;
    }
    if (this->_callback != nullptr) {
        this->_callback->rdp_input_scancode(keyCode, 0, flag, this->_timer, &(this->_keymap));
    }
}

void Front_Qt::setMainScreenOnTopRelease() {
    this->_screen[0]->activateWindow();
}



//////////////////////////////////////////////////////////////////////////////////////////////////////////////////////
//---------------------------------------
//   GRAPHIC FUNCTIONS (factorization)
//---------------------------------------

template<class Op>
void Front_Qt::draw_memblt_op(const Rect & drect, const Bitmap & bitmap) {
    const uint16_t mincx = std::min<int16_t>(bitmap.cx(), std::min<int16_t>(this->_info.width - drect.x, drect.cx));
    const uint16_t mincy = std::min<int16_t>(bitmap.cy(), std::min<int16_t>(this->_info.height - drect.y, drect.cy));

    if (mincx <= 0 || mincy <= 0) {
        return;
    }

    int rowYCoord(drect.y + drect.cy-1);

    QImage::Format format(this->bpp_to_QFormat(bitmap.bpp(), false)); //bpp
    QImage srcBitmap(bitmap.data(), mincx, mincy, bitmap.line_size(), format);
    QImage dstBitmap(this->_screen[0]->getCache()->toImage().copy(drect.x, drect.y, mincx, mincy));

    if (bitmap.bpp() == 24) {
        srcBitmap = srcBitmap.rgbSwapped();
    }

    if (bitmap.bpp() != this->_info.bpp) {
        srcBitmap = srcBitmap.convertToFormat(this->_imageFormatRGB);
    }
    dstBitmap = dstBitmap.convertToFormat(srcBitmap.format());

    int indice(mincy-1);

    std::unique_ptr<uchar[]> data = std::make_unique<uchar[]>(srcBitmap.bytesPerLine());

    for (size_t k = 0 ; k < mincy; k++) {

        const uchar * srcData = srcBitmap.constScanLine(k);
        const uchar * dstData = dstBitmap.constScanLine(indice - k);

        Op op;
        for (int i = 0; i < srcBitmap.bytesPerLine(); i++) {
             data[i] = op.op(srcData[i], dstData[i]);
        }

        QImage image(data.get(), mincx, 1, srcBitmap.format());
        QRect trect(drect.x, rowYCoord, mincx, 1);
        this->_screen[0]->paintCache().drawImage(trect, image);

        rowYCoord--;
    }
}

void Front_Qt::draw_MemBlt(const Rect & drect, const Bitmap & bitmap, bool invert, int srcx, int srcy) {
    const int16_t mincx = bitmap.cx();
    const int16_t mincy = bitmap.cy();

    if (mincx <= 0 || mincy <= 0) {
        return;
    }

    const unsigned char * row = bitmap.data();

    QImage qbitmap(row, mincx, mincy, this->bpp_to_QFormat(bitmap.bpp(), false));

    qbitmap = qbitmap.mirrored(false, true);

    qbitmap = qbitmap.copy(srcx, srcy, drect.cx, drect.cy);

    if (invert) {
        qbitmap.invertPixels();
    }

    if (bitmap.bpp() == 24) {
        qbitmap = qbitmap.rgbSwapped();
    }

    const QRect trect(drect.x, drect.y, drect.cx, drect.cy);
    this->_screen[0]->paintCache().drawImage(trect, qbitmap);
}


void Front_Qt::draw_RDPScrBlt(int srcx, int srcy, const Rect & drect, bool invert) {
    QImage qbitmap(this->_screen[0]->getCache()->toImage().copy(srcx, srcy, drect.cx, drect.cy));
    if (invert) {
        qbitmap.invertPixels();
    }
    const QRect trect(drect.x, drect.y, drect.cx, drect.cy);
    this->_screen[0]->paintCache().drawImage(trect, qbitmap);
}


QColor Front_Qt::u32_to_qcolor(uint32_t color){
    uint8_t b(color >> 16);
    uint8_t g(color >> 8);
    uint8_t r(color);
    //std::cout <<  "r=" <<  int(r) <<  " g=" <<  int(g) << " b=" <<  int(b) <<  std::endl;
    return {r, g, b};
}

QColor Front_Qt::u32_to_qcolor_r(uint32_t color){
    uint8_t b(color >> 16);
    uint8_t g(color >> 8);
    uint8_t r(color);
    //std::cout <<  "r=" <<  int(r) <<  " g=" <<  int(g) << " b=" <<  int(b) <<  std::endl;
    return {b, g, r};
}


QImage::Format Front_Qt::bpp_to_QFormat(int bpp, bool alpha) {
    QImage::Format format(QImage::Format_RGB16);

    if (alpha) {

        switch (bpp) {
            case 15: format = QImage::Format_ARGB4444_Premultiplied; break;
            case 16: format = QImage::Format_ARGB4444_Premultiplied; break;
            case 24: format = QImage::Format_ARGB8565_Premultiplied; break;
            case 32: format = QImage::Format_ARGB32_Premultiplied;   break;
            default : break;
        }
    } else {

        switch (bpp) {
            case 15: format = QImage::Format_RGB555; break;
            case 16: format = QImage::Format_RGB16;  break;
            case 24: format = QImage::Format_RGB888; break;
            case 32: format = QImage::Format_RGB32;  break;
            default : break;
        }
    }

    return format;
}


void Front_Qt::draw_RDPPatBlt(const Rect & rect, const QColor color, const QPainter::CompositionMode mode, const Qt::BrushStyle style) {
    QBrush brush(color, style);
    this->_screen[0]->paintCache().setBrush(brush);
    this->_screen[0]->paintCache().setCompositionMode(mode);
    this->_screen[0]->paintCache().drawRect(rect.x, rect.y, rect.cx, rect.cy);
    this->_screen[0]->paintCache().setCompositionMode(QPainter::CompositionMode_SourceOver);
    this->_screen[0]->paintCache().setBrush(Qt::SolidPattern);
}

void Front_Qt::draw_RDPPatBlt(const Rect & rect, const QPainter::CompositionMode mode) {
    this->_screen[0]->paintCache().setCompositionMode(mode);
    this->_screen[0]->paintCache().drawRect(rect.x, rect.y, rect.cx, rect.cy);
    this->_screen[0]->paintCache().setCompositionMode(QPainter::CompositionMode_SourceOver);
}



//////////////////////////////////////////////////////////////////////////////////////////////////////////////////////
//-----------------------------
//       DRAW FUNCTIONS
//-----------------------------

void Front_Qt::draw(const RDPPatBlt & cmd, const Rect & clip) {
    if (this->verbose > 10) {
        LOG(LOG_INFO, "--------- FRONT ------------------------");
        cmd.log(LOG_INFO, clip);
        LOG(LOG_INFO, "========================================\n");
    }
    //std::cout << "RDPPatBlt " << std::hex << static_cast<int>(cmd.rop) << std::endl;
    RDPPatBlt new_cmd24 = cmd;
    new_cmd24.back_color = color_decode_opaquerect(cmd.back_color, this->mod_bpp, this->mod_palette);
    new_cmd24.fore_color = color_decode_opaquerect(cmd.fore_color, this->mod_bpp, this->mod_palette);
    const Rect rect = clip.intersect(this->_info.width * this->_monitorCount, this->_info.height).intersect(cmd.rect);

    QColor backColor = this->u32_to_qcolor(new_cmd24.back_color);
    QColor foreColor = this->u32_to_qcolor(new_cmd24.fore_color);

    if (cmd.brush.style == 0x03 && (cmd.rop == 0xF0 || cmd.rop == 0x5A)) { // external

        switch (cmd.rop) {

            // +------+-------------------------------+
            // | 0x5A | ROP: 0x005A0049 (PATINVERT)   |
            // |      | RPN: DPx                      |
            // +------+-------------------------------+
            case 0x5A:
                {
                    QBrush brush(backColor, Qt::Dense4Pattern);
                    this->_screen[0]->paintCache().setBrush(brush);
                    this->_screen[0]->paintCache().setCompositionMode(QPainter::RasterOp_SourceXorDestination);
                    this->_screen[0]->paintCache().drawRect(rect.x, rect.y, rect.cx, rect.cy);
                    this->_screen[0]->paintCache().setCompositionMode(QPainter::CompositionMode_SourceOver);
                    this->_screen[0]->paintCache().setBrush(Qt::SolidPattern);
                }
                break;

            // +------+-------------------------------+
            // | 0xF0 | ROP: 0x00F00021 (PATCOPY)     |
            // |      | RPN: P                        |
            // +------+-------------------------------+
            case 0xF0:
                {
                    QBrush brush(foreColor, Qt::Dense4Pattern);
                    this->_screen[0]->paintCache().setPen(Qt::NoPen);
                    this->_screen[0]->paintCache().fillRect(rect.x, rect.y, rect.cx, rect.cy, backColor);
                    this->_screen[0]->paintCache().setBrush(brush);
                    this->_screen[0]->paintCache().drawRect(rect.x, rect.y, rect.cx, rect.cy);
                    this->_screen[0]->paintCache().setBrush(Qt::SolidPattern);
                }
                break;
            default: LOG(LOG_INFO, "RDPPatBlt brush_style = 0x03 rop = %x", cmd.rop);
                break;
        }

    } else {
         switch (cmd.rop) {

            case 0x00: // blackness
                this->_screen[0]->paintCache().fillRect(rect.x, rect.y, rect.cx, rect.cy, Qt::black);
                break;
                // +------+-------------------------------+
                // | 0x05 | ROP: 0x000500A9               |
                // |      | RPN: DPon                     |
                // +------+-------------------------------+

                // +------+-------------------------------+
                // | 0x0F | ROP: 0x000F0001               |
                // |      | RPN: Pn                       |
                // +------+-------------------------------+
            case 0x0F:
                this->draw_RDPPatBlt(rect, QPainter::RasterOp_NotSource);
                break;
                // +------+-------------------------------+
                // | 0x50 | ROP: 0x00500325               |
                // |      | RPN: PDna                     |
                // +------+-------------------------------+
            case 0x50:
                this->draw_RDPPatBlt(rect, QPainter::RasterOp_NotSourceAndNotDestination);
                break;
                // +------+-------------------------------+
                // | 0x55 | ROP: 0x00550009 (DSTINVERT)   |
                // |      | RPN: Dn                       |
                // +------+-------------------------------+
            /*case 0x55:
                this->draw_RDPPatBlt(rect, QPainter::RasterOp_NotDestination);

                break;*/
                // +------+-------------------------------+
                // | 0x5A | ROP: 0x005A0049 (PATINVERT)   |
                // |      | RPN: DPx                      |
                // +------+-------------------------------+
            case 0x5A:
                this->draw_RDPPatBlt(rect, QPainter::RasterOp_SourceXorDestination);
                break;
                // +------+-------------------------------+
                // | 0x5F | ROP: 0x005F00E9               |
                // |      | RPN: DPan                     |
                // +------+-------------------------------+

                // +------+-------------------------------+
                // | 0xA0 | ROP: 0x00A000C9               |
                // |      | RPN: DPa                      |
                // +------+-------------------------------+
            case 0xA0:
                this->draw_RDPPatBlt(rect, QPainter::RasterOp_SourceAndDestination);
                break;
                // +------+-------------------------------+
                // | 0xA5 | ROP: 0x00A50065               |
                // |      | RPN: PDxn                     |
                // +------+-------------------------------+
            /*case 0xA5:
                // this->draw_RDPPatBlt(rect, QPainter::RasterOp_NotSourceXorNotDestination);
                break;*/
                // +------+-------------------------------+
                // | 0xAA | ROP: 0x00AA0029               |
                // |      | RPN: D                        |
                // +------+-------------------------------+
            case 0xAA: // change nothing
                break;
                // +------+-------------------------------+
                // | 0xAF | ROP: 0x00AF0229               |
                // |      | RPN: DPno                     |
                // +------+-------------------------------+
            /*case 0xAF:
                //this->draw_RDPPatBlt(rect, QPainter::RasterOp_NotSourceOrDestination);
                break;*/
                // +------+-------------------------------+
                // | 0xF0 | ROP: 0x00F00021 (PATCOPY)     |
                // |      | RPN: P                        |
                // +------+-------------------------------+
            case 0xF0:
                this->_screen[0]->paintCache().setPen(Qt::NoPen);
                this->_screen[0]->paintCache().fillRect(rect.x, rect.y, rect.cx, rect.cy, backColor);
                this->_screen[0]->paintCache().drawRect(rect.x, rect.y, rect.cx, rect.cy);
                break;
                // +------+-------------------------------+
                // | 0xF5 | ROP: 0x00F50225               |
                // |      | RPN: PDno                     |
                // +------+-------------------------------+
            //case 0xF5:
                //this->draw_RDPPatBlt(rect, QPainter::RasterOp_SourceOrNotDestination);
                //break;
                // +------+-------------------------------+
                // | 0xFA | ROP: 0x00FA0089               |
                // |      | RPN: DPo                      |
                // +------+-------------------------------+
            case 0xFA:
                this->draw_RDPPatBlt(rect, QPainter::RasterOp_SourceOrDestination);
                break;

            case 0xFF: // whiteness
                this->_screen[0]->paintCache().fillRect(rect.x, rect.y, rect.cx, rect.cy, Qt::white);
                break;
            default: LOG(LOG_INFO, "RDPPatBlt rop = %x", cmd.rop);
                break;
        }
    }

    if (this->_record && !this->_replay) {
        this->_graph_capture->draw(cmd, clip);
        struct timeval time;
        gettimeofday(&time, nullptr);
        this->_capture->snapshot(time, this->_mouse_data.x, this->_mouse_data.y, false);
    }
}


void Front_Qt::draw(const RDPOpaqueRect & cmd, const Rect & clip) {
    if (this->verbose > 10) {
        LOG(LOG_INFO, "--------- FRONT ------------------------");
        cmd.log(LOG_INFO, clip);
        LOG(LOG_INFO, "========================================\n");
    }
    //std::cout << "RDPOpaqueRect" << std::endl;
    RDPOpaqueRect new_cmd24 = cmd;
    new_cmd24.color = color_decode_opaquerect(cmd.color, this->_info.bpp, this->mod_palette);
    QColor qcolor(this->u32_to_qcolor(new_cmd24.color));
    Rect rect(new_cmd24.rect.intersect(clip));

    this->_screen[0]->paintCache().fillRect(rect.x, rect.y, rect.cx, rect.cy, qcolor);

    if (this->_record && !this->_replay) {
        this->_graph_capture->draw(cmd, clip);
        struct timeval time;
        gettimeofday(&time, nullptr);
        this->_capture->snapshot(time, this->_mouse_data.x, this->_mouse_data.y, false);
    }
}


void Front_Qt::draw(const RDPBitmapData & bitmap_data, const Bitmap & bmp) {
    if (this->verbose > 10) {
        LOG(LOG_INFO, "--------- FRONT ------------------------");
        bitmap_data.log(LOG_INFO, "FakeFront");
        LOG(LOG_INFO, "========================================\n");
    }
    //std::cout << "RDPBitmapData" << std::endl;
    if (!bmp.is_valid()){
        return;
    }

    Rect rectBmp( bitmap_data.dest_left, bitmap_data.dest_top,
                            (bitmap_data.dest_right - bitmap_data.dest_left + 1),
                            (bitmap_data.dest_bottom - bitmap_data.dest_top + 1));
    const Rect clipRect(0, 0, this->_info.width * this->_monitorCount, this->_info.height);
    const Rect drect = rectBmp.intersect(clipRect);

    const int16_t mincx = std::min<int16_t>(bmp.cx(), std::min<int16_t>(this->_info.width - drect.x, drect.cx));
    const int16_t mincy = std::min<int16_t>(bmp.cy(), std::min<int16_t>(this->_info.height - drect.y, drect.cy));;

    if (mincx <= 0 || mincy <= 0) {
        return;
    }

    int rowYCoord(drect.y + drect.cy - 1);

    QImage::Format format(this->bpp_to_QFormat(bmp.bpp(), false)); //bpp
    QImage qbitmap(bmp.data(), mincx, mincy, bmp.line_size(), format);

    if (bmp.bpp() == 24) {
        qbitmap = qbitmap.rgbSwapped();
    }

    if (bmp.bpp() != this->_info.bpp) {
        qbitmap = qbitmap.convertToFormat(this->_imageFormatRGB);
    }

    for (size_t k = 0 ; k < drect.cy; k++) {

        QImage image(qbitmap.constScanLine(k), mincx, 1, qbitmap.format());
        QRect trect(drect.x, rowYCoord, mincx, 1);
        this->_screen[0]->paintCache().drawImage(trect, image);
        rowYCoord--;
    }

    if (this->_record && !this->_replay) {
        this->_graph_capture->draw(bitmap_data, bmp);
        struct timeval time;
        gettimeofday(&time, nullptr);
        this->_capture->snapshot(time, this->_mouse_data.x, this->_mouse_data.y, false);
    }
}


void Front_Qt::draw(const RDPLineTo & cmd, const Rect & clip) {
    if (this->verbose > 10) {
        LOG(LOG_INFO, "--------- FRONT ------------------------");
        cmd.log(LOG_INFO, clip);
        LOG(LOG_INFO, "========================================\n");
    }
    //std::cout << "RDPLineTo" << std::endl;
    RDPLineTo new_cmd24 = cmd;
    new_cmd24.back_color = color_decode_opaquerect(cmd.back_color, 24, this->mod_palette);
    new_cmd24.pen.color  = color_decode_opaquerect(cmd.pen.color,  24, this->mod_palette);

    // TODO clipping
    this->_screen[0]->setPenColor(this->u32_to_qcolor(new_cmd24.back_color));

    this->_screen[0]->paintCache().drawLine(new_cmd24.startx, new_cmd24.starty, new_cmd24.endx, new_cmd24.endy);

    if (this->_record && !this->_replay) {
        this->_graph_capture->draw(cmd, clip);
        struct timeval time;
        gettimeofday(&time, nullptr);
        this->_capture->snapshot(time, this->_mouse_data.x, this->_mouse_data.y, false);
    }
}


void Front_Qt::draw(const RDPScrBlt & cmd, const Rect & clip) {
    if (this->verbose > 10) {
        LOG(LOG_INFO, "--------- FRONT ------------------------");
        cmd.log(LOG_INFO, clip);
        LOG(LOG_INFO, "========================================\n");
    }

    //std::cout << "RDPScrBlt" << std::endl;

    const Rect drect = clip.intersect(this->_info.width * this->_monitorCount, this->_info.height).intersect(cmd.rect);
    if (drect.isempty()) {
        return;
    }

    int srcx(drect.x + cmd.srcx - cmd.rect.x);
    int srcy(drect.y + cmd.srcy - cmd.rect.y);

    switch (cmd.rop) {

        case 0x00: this->_screen[0]->paintCache().fillRect(drect.x, drect.y, drect.cx, drect.cy, Qt::black);
            break;

        case 0x55: this->draw_RDPScrBlt(srcx, srcy, drect, true);
            break;

        case 0xAA: // nothing to change
            break;

        case 0xCC: this->draw_RDPScrBlt(srcx, srcy, drect, false);
            break;

        case 0xFF:
            this->_screen[0]->paintCache().fillRect(drect.x, drect.y, drect.cx, drect.cy, Qt::white);
            break;
        default: LOG(LOG_INFO, "DEFAULT: RDPScrBlt rop = %x", cmd.rop);
            break;
    }

    if (this->_record && !this->_replay) {
        this->_graph_capture->draw(cmd, clip);
        struct timeval time;
        gettimeofday(&time, nullptr);
        this->_capture->snapshot(time, this->_mouse_data.x, this->_mouse_data.y, false);
    }
}


void Front_Qt::draw(const RDPMemBlt & cmd, const Rect & clip, const Bitmap & bitmap) {
    if (this->verbose > 10) {
        LOG(LOG_INFO, "--------- FRONT ------------------------");
        cmd.log(LOG_INFO, clip);
        LOG(LOG_INFO, "========================================\n");
    }
    //std::cout << "RDPMemBlt (" << std::hex << static_cast<int>(cmd.rop) << ")" <<  std::dec <<  std::endl;
    const Rect& drect = clip.intersect(cmd.rect);
    if (drect.isempty()){
        return ;
    }

    switch (cmd.rop) {

        case 0x00: this->_screen[0]->paintCache().fillRect(drect.x, drect.y, drect.cx, drect.cy, Qt::black);
            break;

        case 0x22: this->draw_memblt_op<Op_0x22>(drect, bitmap);
            break;

        case 0x33: this->draw_MemBlt(drect, bitmap, true, cmd.srcx + (drect.x - cmd.rect.x), cmd.srcy + (drect.y - cmd.rect.y));
            break;

        case 0x55:
            this->draw_memblt_op<Op_0x55>(drect, bitmap);
            break;

        case 0x66: this->draw_memblt_op<Op_0x66>(drect, bitmap);
            break;

        case 0x99:  this->draw_memblt_op<Op_0x99>(drect, bitmap);
            break;

        case 0xAA:  // nothing to change
            break;

        case 0xBB: this->draw_memblt_op<Op_0xBB>(drect, bitmap);
            break;

        case 0xCC: this->draw_MemBlt(drect, bitmap, false, cmd.srcx + (drect.x - cmd.rect.x), cmd.srcy + (drect.y - cmd.rect.y));
            break;

        case 0xEE: this->draw_memblt_op<Op_0xEE>(drect, bitmap);
            break;

        case 0x88: this->draw_memblt_op<Op_0x88>(drect, bitmap);
            break;

        case 0xFF: this->_screen[0]->paintCache().fillRect(drect.x, drect.y, drect.cx, drect.cy, Qt::white);
            break;

        default: LOG(LOG_INFO, "DEFAULT: RDPMemBlt rop = %x", cmd.rop);
            break;
    }

    if (this->_record && !this->_replay) {
        this->_graph_capture->draw(cmd, clip, bitmap);
        struct timeval time;
        gettimeofday(&time, nullptr);
        this->_capture->snapshot(time, this->_mouse_data.x, this->_mouse_data.y, false);
    }
}


void Front_Qt::draw(const RDPMem3Blt & cmd, const Rect & clip, const Bitmap & bitmap) {
    if (this->verbose > 10) {
        LOG(LOG_INFO, "--------- FRONT ------------------------");
        cmd.log(LOG_INFO, clip);
        LOG(LOG_INFO, "========================================\n");
    }
    //std::cout << "RDPMem3Blt " << std::hex << int(cmd.rop) << std::dec <<  std::endl;
    const Rect& drect = clip.intersect(cmd.rect);
    if (drect.isempty()){
        return ;
    }

    switch (cmd.rop) {
        case 0xB8:
            {
                const uint16_t mincx = std::min<int16_t>(bitmap.cx(), std::min<int16_t>(this->_info.width  - drect.x, drect.cx));
                const uint16_t mincy = std::min<int16_t>(bitmap.cy(), std::min<int16_t>(this->_info.height - drect.y, drect.cy));

                if (mincx <= 0 || mincy <= 0) {
                    return;
                }
                uint32_t fore_color24 = color_decode_opaquerect(cmd.fore_color, this->mod_bpp, this->mod_palette);
                const QColor fore(this->u32_to_qcolor(fore_color24));
                const uint8_t r(fore.red());
                const uint8_t g(fore.green());
                const uint8_t b(fore.blue());

                int rowYCoord(drect.y + drect.cy-1);
                const QImage::Format format(this->bpp_to_QFormat(bitmap.bpp(), true));

                QImage dstBitmap(this->_screen[0]->getCache()->toImage().copy(drect.x, drect.y, mincx, mincy));
                QImage srcBitmap(bitmap.data(), mincx, mincy, bitmap.line_size(), format);
                srcBitmap = srcBitmap.convertToFormat(QImage::Format_RGB888);
                dstBitmap = dstBitmap.convertToFormat(QImage::Format_RGB888);

                const size_t rowsize(srcBitmap.bytesPerLine());
                std::unique_ptr<uchar[]> data = std::make_unique<uchar[]>(rowsize);


                for (size_t k = 1 ; k < drect.cy; k++) {

                    const uchar * srcData = srcBitmap.constScanLine(k);
                    const uchar * dstData = dstBitmap.constScanLine(mincy - k);

                    for (size_t x = 0; x < rowsize-2; x += 3) {
                        data[x  ] = ((dstData[x  ] ^ r) & srcData[x  ]) ^ r;
                        data[x+1] = ((dstData[x+1] ^ g) & srcData[x+1]) ^ g;
                        data[x+2] = ((dstData[x+2] ^ b) & srcData[x+2]) ^ b;
                    }

                    QImage image(data.get(), mincx, 1, srcBitmap.format());
                    if (image.depth() != this->_info.bpp) {
                        image = image.convertToFormat(this->_imageFormatRGB);
                    }
                    QRect trect(drect.x, rowYCoord, mincx, 1);
                    this->_screen[0]->paintCache().drawImage(trect, image);
                    rowYCoord--;
                }
            }
        break;

        default: LOG(LOG_INFO, "DEFAULT: RDPMem3Blt rop = %x", cmd.rop);
        break;
    }

    if (this->_record && !this->_replay) {
        this->_graph_capture->draw(cmd, clip, bitmap);
        struct timeval time;
        gettimeofday(&time, nullptr);
        this->_capture->snapshot(time, this->_mouse_data.x, this->_mouse_data.y, false);
    }
}


void Front_Qt::draw(const RDPDestBlt & cmd, const Rect & clip) {
    if (this->verbose > 10) {
        LOG(LOG_INFO, "--------- FRONT ------------------------");
        cmd.log(LOG_INFO, clip);
        LOG(LOG_INFO, "========================================\n");
    }

    //std::cout << "RDPDestBlt " <<  int(cmd.rop) <<  std::endl;

    const Rect drect = clip.intersect(this->_info.width * this->_monitorCount, this->_info.height).intersect(cmd.rect);

    switch (cmd.rop) {
        case 0x00: // blackness
            this->_screen[0]->paintCache().fillRect(drect.x, drect.y, drect.cx, drect.cy, Qt::black);
            break;
        case 0x55:                                         // inversion
            this->draw_RDPScrBlt(drect.x, drect.y, drect, true);
            break;
        case 0xAA: // change nothing
            break;
        case 0xFF: // whiteness
            this->_screen[0]->paintCache().fillRect(drect.x, drect.y, drect.cx, drect.cy, Qt::white);
            break;
        default: LOG(LOG_INFO, "DEFAULT: RDPDestBlt rop = %x", cmd.rop);
            break;
    }

    if (this->_record && !this->_replay) {
        this->_graph_capture->draw(cmd, clip);
        struct timeval time;
        gettimeofday(&time, nullptr);
        this->_capture->snapshot(time, this->_mouse_data.x, this->_mouse_data.y, false);
    }
}

void Front_Qt::draw(const RDPMultiDstBlt & cmd, const Rect & clip) {
    if (this->verbose > 10) {
        LOG(LOG_INFO, "--------- FRONT ------------------------");
        cmd.log(LOG_INFO, clip);
        LOG(LOG_INFO, "========================================\n");
    }

    LOG(LOG_INFO, "DEFAULT: RDPMultiDstBlt");
}

void Front_Qt::draw(const RDPMultiOpaqueRect & cmd, const Rect & clip) {
    if (this->verbose > 10) {
        LOG(LOG_INFO, "--------- FRONT ------------------------");
        cmd.log(LOG_INFO, clip);
        LOG(LOG_INFO, "========================================\n");
    }

    LOG(LOG_INFO, "DEFAULT: RDPMultiOpaqueRect");
}

void Front_Qt::draw(const RDP::RDPMultiPatBlt & cmd, const Rect & clip) {
    if (this->verbose > 10) {
        LOG(LOG_INFO, "--------- FRONT ------------------------");
        cmd.log(LOG_INFO, clip);
        LOG(LOG_INFO, "========================================\n");
    }

    LOG(LOG_INFO, "DEFAULT: RDPMultiPatBlt");
}

void Front_Qt::draw(const RDP::RDPMultiScrBlt & cmd, const Rect & clip) {
    if (this->verbose > 10) {
        LOG(LOG_INFO, "--------- FRONT ------------------------");
        cmd.log(LOG_INFO, clip);
        LOG(LOG_INFO, "========================================\n");
    }

    LOG(LOG_INFO, "DEFAULT: RDPMultiScrBlt");
}

void Front_Qt::draw(const RDPGlyphIndex & cmd, const Rect & clip, const GlyphCache & gly_cache) {
    if (this->verbose > 10) {
        LOG(LOG_INFO, "--------- FRONT ------------------------");
        cmd.log(LOG_INFO, clip);
        LOG(LOG_INFO, "========================================\n");
    }

    Rect screen_rect = clip.intersect(this->_info.width, this->_info.height);
    if (screen_rect.isempty()){
        return ;
    }

    Rect const clipped_glyph_fragment_rect = cmd.bk.intersect(screen_rect);
    if (clipped_glyph_fragment_rect.isempty()) {
        return;
    }
    //std::cout << "RDPGlyphIndex " << std::endl;

    // set a background color
    {
        /*Rect ajusted = cmd.f_op_redundant ? cmd.bk : cmd.op;
        if ((ajusted.cx > 1) && (ajusted.cy > 1)) {
            ajusted.cy--;
            ajusted.intersect(screen_rect);
            this->_screen[0]->paintCache().fillRect(ajusted.x, ajusted.y, ajusted.cx, ajusted.cy, this->u32_to_qcolor(color_decode_opaquerect(cmd.fore_color, this->_info.bpp, this->mod_palette)));
        }*/
    }

    bool has_delta_bytes = (!cmd.ui_charinc && !(cmd.fl_accel & 0x20));

    const QColor color = this->u32_to_qcolor(color_decode_opaquerect(cmd.back_color, this->_info.bpp, this->mod_palette));
    const int16_t offset_y = /*cmd.bk.cy - (*/cmd.glyph_y - cmd.bk.y/* + 1)*/;
    const int16_t offset_x = cmd.glyph_x - cmd.bk.x;

    uint16_t draw_pos = 0;

    InStream variable_bytes(cmd.data, cmd.data_len);

    //uint8_t const * fragment_begin_position = variable_bytes.get_current();

    while (variable_bytes.in_remain()) {
        uint8_t data = variable_bytes.in_uint8();

        if (data <= 0xFD) {
            FontChar const & fc = gly_cache.glyphs[cmd.cache_id][data].font_item;
            if (!fc)
            {
                LOG( LOG_INFO
                    , "RDPDrawable::draw_VariableBytes: Unknown glyph, cacheId=%u cacheIndex=%u"
                    , cmd.cache_id, data);
                REDASSERT(fc);
            }

            if (has_delta_bytes)
            {
                data = variable_bytes.in_uint8();
                if (data == 0x80)
                {
                    draw_pos += variable_bytes.in_uint16_le();
                }
                else
                {
                    draw_pos += data;
                }
            }

            if (fc)
            {
                const int16_t x = draw_pos + cmd.bk.x + offset_x;
                const int16_t y = offset_y + cmd.bk.y;
                if (Rect(0,0,0,0) != clip.intersect(Rect(x, y, fc.incby, fc.height))){

                    const uint8_t * fc_data            = fc.data.get();
                    for (int yy = 0 ; yy < fc.height; yy++)
                    {
                        uint8_t   fc_bit_mask        = 128;
                        for (int xx = 0 ; xx < fc.width; xx++)
                        {
                            if (!fc_bit_mask)
                            {
                                fc_data++;
                                fc_bit_mask = 128;
                            }
                            if (clip.contains_pt(x + fc.offset + xx, y + fc.baseline + yy)
                            && (fc_bit_mask & *fc_data))
                            {
                                this->_screen[0]->paintCache().fillRect(x + fc.offset + xx, y + fc.baseline + yy, 1, 1, color);
                            }
                            fc_bit_mask >>= 1;
                        }
                        fc_data++;
                    }
                }
            }
        } else {
            LOG(LOG_INFO, "DEFAULT: RDPGlyphIndex glyph_cache");
        }
    }
    //this->draw_VariableBytes(cmd.data, cmd.data_len, has_delta_bytes,
        //draw_pos, offset_y, color, cmd.bk.x + offset_x, cmd.bk.y,
        //clipped_glyph_fragment_rect, cmd.cache_id, gly_cache);
    if (this->_record && !this->_replay) {
        this->_graph_capture->draw(cmd, clip, gly_cache);
        struct timeval time;
        gettimeofday(&time, nullptr);
        this->_capture->snapshot(time, this->_mouse_data.x, this->_mouse_data.y, false);
    }
}

void Front_Qt::draw(const RDPPolygonSC & cmd, const Rect & clip) {
    if (this->verbose > 10) {
        LOG(LOG_INFO, "--------- FRONT ------------------------");
        cmd.log(LOG_INFO, clip);
        LOG(LOG_INFO, "========================================\n");
    }

    LOG(LOG_INFO, "DEFAULT: RDPPolygonSC");

    /*RDPPolygonSC new_cmd24 = cmd;
    new_cmd24.BrushColor  = color_decode_opaquerect(cmd.BrushColor,  this->mod_bpp, this->mod_palette);*/
    //this->gd.draw(new_cmd24, clip);
}

void Front_Qt::draw(const RDPPolygonCB & cmd, const Rect & clip) {
    if (this->verbose > 10) {
        LOG(LOG_INFO, "--------- FRONT ------------------------");
        cmd.log(LOG_INFO, clip);
        LOG(LOG_INFO, "========================================\n");
    }

    LOG(LOG_INFO, "DEFAULT: RDPPolygonCB");

    /*RDPPolygonCB new_cmd24 = cmd;
    new_cmd24.foreColor  = color_decode_opaquerect(cmd.foreColor,  this->mod_bpp, this->mod_palette);
    new_cmd24.backColor  = color_decode_opaquerect(cmd.backColor,  this->mod_bpp, this->mod_palette);*/
    //this->gd.draw(new_cmd24, clip);
}

void Front_Qt::draw(const RDPPolyline & cmd, const Rect & clip) {
    if (this->verbose > 10) {
        LOG(LOG_INFO, "--------- FRONT ------------------------");
        cmd.log(LOG_INFO, clip);
        LOG(LOG_INFO, "========================================\n");
    }

    LOG(LOG_INFO, "DEFAULT: RDPPolyline");
    /*RDPPolyline new_cmd24 = cmd;
    new_cmd24.PenColor  = color_decode_opaquerect(cmd.PenColor,  this->mod_bpp, this->mod_palette);*/
    //this->gd.draw(new_cmd24, clip);
}

void Front_Qt::draw(const RDPEllipseSC & cmd, const Rect & clip) {
    if (this->verbose > 10) {
        LOG(LOG_INFO, "--------- FRONT ------------------------");
        cmd.log(LOG_INFO, clip);
        LOG(LOG_INFO, "========================================\n");
    }

    LOG(LOG_INFO, "DEFAULT: RDPEllipseSC");

    /*RDPEllipseSC new_cmd24 = cmd;
    new_cmd24.color = color_decode_opaquerect(cmd.color, this->mod_bpp, this->mod_palette);*/
    //this->gd.draw(new_cmd24, clip);
}

void Front_Qt::draw(const RDPEllipseCB & cmd, const Rect & clip) {
    if (this->verbose > 10) {
        LOG(LOG_INFO, "--------- FRONT ------------------------");
        cmd.log(LOG_INFO, clip);
        LOG(LOG_INFO, "========================================\n");
    }

    LOG(LOG_INFO, "DEFAULT: RDPEllipseCB");
/*
    RDPEllipseCB new_cmd24 = cmd;
    new_cmd24.fore_color = color_decode_opaquerect(cmd.fore_color, this->mod_bpp, this->mod_palette);
    new_cmd24.back_color = color_decode_opaquerect(cmd.back_color, this->mod_bpp, this->mod_palette);*/
    //this->gd.draw(new_cmd24, clip);
}

void Front_Qt::draw(const RDP::FrameMarker & order) {
    if (this->verbose > 10) {
        LOG(LOG_INFO, "--------- FRONT ------------------------");
        order.log(LOG_INFO);
        LOG(LOG_INFO, "========================================\n");
    }

    if (this->_record && !this->_replay) {
        this->_graph_capture->draw(order);
        struct timeval time;
        gettimeofday(&time, nullptr);
        this->_capture->snapshot(time, this->_mouse_data.x, this->_mouse_data.y, false);
    }

    LOG(LOG_INFO, "DEFAULT: FrameMarker");
    //this->gd.draw(order);
}

void Front_Qt::draw(const RDP::RAIL::NewOrExistingWindow & order) {
    if (this->verbose > 10) {
        LOG(LOG_INFO, "--------- FRONT ------------------------");
        order.log(LOG_INFO);
        LOG(LOG_INFO, "========================================\n");
    }

    LOG(LOG_INFO, "DEFAULT: NewOrExistingWindow");
    //this->gd.draw(order);
}

void Front_Qt::draw(const RDP::RAIL::WindowIcon & order) {
    if (this->verbose > 10) {
        LOG(LOG_INFO, "--------- FRONT ------------------------");
        order.log(LOG_INFO);
        LOG(LOG_INFO, "========================================\n");
    }

    LOG(LOG_INFO, "DEFAULT: WindowIcon");
    //this->gd.draw(order);
}

void Front_Qt::draw(const RDP::RAIL::CachedIcon & order) {
    if (this->verbose > 10) {
        LOG(LOG_INFO, "--------- FRONT ------------------------");
        order.log(LOG_INFO);
        LOG(LOG_INFO, "========================================\n");
    }

    LOG(LOG_INFO, "DEFAULT: CachedIcon");
    //this->gd.draw(order);
}

void Front_Qt::draw(const RDP::RAIL::DeletedWindow & order) {
    if (this->verbose > 10) {
        LOG(LOG_INFO, "--------- FRONT ------------------------");
        order.log(LOG_INFO);
        LOG(LOG_INFO, "========================================\n");
    }

    LOG(LOG_INFO, "DEFAULT: DeletedWindow");

    //this->gd.draw(order);
}

void Front_Qt::draw(const RDP::RAIL::NewOrExistingNotificationIcons & order) {
    if (this->verbose > 10) {
        LOG(LOG_INFO, "--------- FRONT ------------------------");
        order.log(LOG_INFO);
        LOG(LOG_INFO, "========================================\n");
    }

    LOG(LOG_INFO, "DEFAULT: NewOrExistingNotificationIcons");
    //this->gd.draw(order);
}

void Front_Qt::draw(const RDP::RAIL::DeletedNotificationIcons & order) {
    if (this->verbose > 10) {
        LOG(LOG_INFO, "--------- FRONT ------------------------");
        order.log(LOG_INFO);
        LOG(LOG_INFO, "========================================\n");
    }

    LOG(LOG_INFO, "DEFAULT: DeletedNotificationIcons");
    //this->gd.draw(order);
}

void Front_Qt::draw(const RDP::RAIL::ActivelyMonitoredDesktop & order) {
    if (this->verbose > 10) {
        LOG(LOG_INFO, "--------- FRONT ------------------------");
        order.log(LOG_INFO);
        LOG(LOG_INFO, "========================================\n");
    }

    LOG(LOG_INFO, "DEFAULT: ActivelyMonitoredDesktop");
    //this->gd.draw(order);
}

void Front_Qt::draw(const RDP::RAIL::NonMonitoredDesktop & order) {
    if (this->verbose > 10) {
        LOG(LOG_INFO, "--------- FRONT ------------------------");
        order.log(LOG_INFO);
        LOG(LOG_INFO, "========================================\n");
    }

    LOG(LOG_INFO, "DEFAULT: NonMonitoredDesktop");
    //this->gd.draw(order);
}

void Front_Qt::draw(const RDPColCache   & cmd) {
    LOG(LOG_INFO, "DEFAULT: RDPColCache cacheIndex = %d", cmd.cacheIndex);
}

void Front_Qt::draw(const RDPBrushCache & brush) {
    LOG(LOG_INFO, "DEFAULT: RDPBrushCache cacheIndex = %d", brush.cacheIndex);
}



////////////////////////////////////////////////////////////////////////////////////////////////////////////////
//------------------------------
// Serveur non drawing exchange
//------------------------------

int Front_Qt::server_resize(int width, int height, int bpp) {
    if (this->verbose > 10) {
        LOG(LOG_INFO, "--------- FRONT ------------------------");
        LOG(LOG_INFO, "server_resize(width=%d, height=%d, bpp=%d", width, height, bpp);
        LOG(LOG_INFO, "========================================\n");
    }
    //std::cout << "resize serveur" << std::endl;
    this->mod_bpp = bpp;
    this->_info.bpp = bpp;
    this->_info.width = width;
    this->_info.height = height;

    return 1;
}

void Front_Qt::update_pointer_position(uint16_t xPos, uint16_t yPos) {
    //std::cout << "update_pointer_position " << int(xPos) << " " << int(yPos) << std::endl;

    if (this->_replay) {
        this->_trans_cache->fill(Qt::transparent);
        QRect nrect(xPos, yPos, this->_mouse_data.cursor_image.width(), this->_mouse_data.cursor_image.height());

        this->_screen[0]->paintTransCache().drawImage(nrect, this->_mouse_data.cursor_image);
    }
}

const CHANNELS::ChannelDefArray & Front_Qt::get_channel_list(void) const {
    return this->_cl;
}

void Front_Qt::send_to_channel( const CHANNELS::ChannelDef & channel, uint8_t const * data, size_t , size_t chunk_size, int flags) {
    if (this->verbose > 10) {
        LOG(LOG_INFO, "--------- FRONT ------------------------");
        LOG(LOG_INFO, "send_to_channel");
        LOG(LOG_INFO, "========================================\n");
    }

    const CHANNELS::ChannelDef * mod_channel = this->_cl.get_by_name(channel.name);
    if (!mod_channel) {
        return;
    }

    InStream chunk(data, chunk_size);

    InStream chunk_series = chunk.clone();

    if (!strcmp(channel.name, channel_names::cliprdr)) {
        //std::unique_ptr<AsynchronousTask> out_asynchronous_task;

        if (!chunk.in_check_rem(2  /*msgType(2)*/ )) {
            LOG(LOG_ERR,
                "ClipboardVirtualChannel::process_client_message: "
                    "Truncated msgType, need=2 remains=%zu",
                chunk.in_remain());
            throw Error(ERR_RDP_DATA_TRUNCATED);
        }

        const uint16_t server_message_type = chunk.in_uint16_le();

       if (!this->_waiting_for_data) {
            switch (server_message_type) {
                case RDPECLIP::CB_CLIP_CAPS:
                    if (this->verbose & MODRDP_LOGLEVEL_CLIPRDR) {
                        LOG(LOG_INFO,
                            "ClipboardVirtualChannel::process_client_message: "
                                "Clipboard Capabilities PDU");
                    }
                    LOG(LOG_INFO, "SERVER >> CB Channel: Clipboard Capabilities PDU");
                break;

                case RDPECLIP::CB_MONITOR_READY:
                    if (this->verbose & MODRDP_LOGLEVEL_CLIPRDR) {
                        LOG(LOG_INFO,
                            "ClipboardVirtualChannel::process_server_message: "
                                "Monitor Ready PDU");
                    }
                    LOG(LOG_INFO, "SERVER >> CB Channel: Monitor Ready PDU");

                    {
                        RDPECLIP::ClipboardCapabilitiesPDU clipboard_caps_pdu(1, RDPECLIP::GeneralCapabilitySet::size());
                        RDPECLIP::GeneralCapabilitySet general_cap_set(RDPECLIP::CB_CAPS_VERSION_2, RDPECLIP::CB_STREAM_FILECLIP_ENABLED | RDPECLIP::CB_USE_LONG_FORMAT_NAMES | RDPECLIP::CB_FILECLIP_NO_FILE_PATHS);
                        StaticOutStream<1024> out_stream;
                        clipboard_caps_pdu.emit(out_stream);
                        general_cap_set.emit(out_stream);

                        const uint32_t total_length = out_stream.get_offset();
                        InStream chunk(out_stream.get_data(), total_length);

                        this->_callback->send_to_mod_channel( channel_names::cliprdr
                                                            , chunk
                                                            , total_length
                                                            , CHANNELS::CHANNEL_FLAG_LAST | CHANNELS::CHANNEL_FLAG_FIRST
                                                              |CHANNELS::CHANNEL_FLAG_SHOW_PROTOCOL
                                                            );
                        LOG(LOG_INFO, "CLIENT >> CB Channel: Clipboard Capabilities PDU");

                        this->_monitorCount = this->_info.cs_monitor.monitorCount;

                        /*std::cout << "cs_monitor count negociated. MonitorCount=" << this->_monitorCount << std::endl;
                        std::cout << "width=" <<  this->_info.width <<  " " << "height=" << this->_info.height <<  std::endl;*/

                        //this->_info.width  = (this->_width * this->_monitorCount);

                        /*if (!this->_monitorCountNegociated) {
                            for (int i = this->_monitorCount - 1; i >= 1; i--) {
                                this->_screen[i] = new Screen_Qt(this, i);
                                this->_screen[i]->show();
                            }
                            this->_screen[0]->activateWindow();
                            this->_monitorCountNegociated = true;

                        }*/
                        this->_monitorCountNegociated = true;
                    }
                    {
                        this->send_FormatListPDU(this->_clipbrdFormatsList.IDs, this->_clipbrdFormatsList.names, ClipbrdFormatsList::CLIPBRD_FORMAT_COUNT);

                    }

                break;

                case RDPECLIP::CB_FORMAT_LIST_RESPONSE:
                    if (this->verbose & MODRDP_LOGLEVEL_CLIPRDR) {
                        LOG(LOG_INFO,
                            "ClipboardVirtualChannel::process_server_message: "
                                "Format List Response PDU");
                    }

                    if (chunk.in_uint16_le() == RDPECLIP::CB_RESPONSE_FAIL) {
                        LOG(LOG_INFO, "SERVER >> CB Channel: Format List Response PDU FAILED");
                    } else {
                        LOG(LOG_INFO, "SERVER >> CB Channel: Format List Response PDU");
                    }

                break;

                case RDPECLIP::CB_FORMAT_LIST:
                    if (this->verbose & MODRDP_LOGLEVEL_CLIPRDR) {
                        LOG(LOG_INFO,
                            "ClipboardVirtualChannel::process_server_message: "
                                "Format List PDU");
                    }

                    {

                        if (chunk.in_uint16_le() == RDPECLIP::CB_RESPONSE_FAIL) {
                            LOG(LOG_INFO, "SERVER >> CB Channel: Format List PDU FAILED");
                        } else {
                            LOG(LOG_INFO, "SERVER >> CB Channel: Format List PDU");

                            int formatAvailable = chunk.in_uint32_le();

                            bool isSharedFormat = false;

                            while (formatAvailable > 0) {
                                uint32_t formatID = chunk.in_uint32_le();
                                formatAvailable -=  4;

                                uint16_t utf16_string[120];
                                int k(0);
                                bool isEndString = false;
                                while (!isEndString) {
                                    u_int16_t bit(chunk.in_uint16_le());
                                    if (bit == 0) {
                                        isEndString = true;
                                    }
                                    utf16_string[k] = bit;
                                    k++;
                                    formatAvailable -=  2;
                                }
                                this->_requestedFormatName = std::string(reinterpret_cast<const char*>(utf16_string), k*2);

                                for (int j = 0; j < ClipbrdFormatsList::CLIPBRD_FORMAT_COUNT && !isSharedFormat; j++) {
                                    if (this->_clipbrdFormatsList.IDs[j] == formatID) {
                                        this->_requestedFormatId = formatID;
                                        isSharedFormat = true;
                                        formatAvailable = 0;
                                    }
                                }

                                if (this->_requestedFormatName == this->_clipbrdFormatsList.FILEGROUPDESCRIPTORW && !isSharedFormat) {
                                    this->_requestedFormatId = formatID;
                                    isSharedFormat = true;
                                    formatAvailable = 0;
                                }
                            }

                            RDPECLIP::FormatListResponsePDU formatListResponsePDU(true);
                            StaticOutStream<256> out_stream;
                            formatListResponsePDU.emit(out_stream);
                            InStream chunk(out_stream.get_data(), out_stream.get_offset());

                            this->_callback->send_to_mod_channel( channel_names::cliprdr
                                                                , chunk
                                                                , out_stream.get_offset()
                                                                , CHANNELS::CHANNEL_FLAG_LAST  |
                                                                  CHANNELS::CHANNEL_FLAG_FIRST |CHANNELS::CHANNEL_FLAG_SHOW_PROTOCOL
                                                                );
                            LOG(LOG_INFO, "CLIENT >> CB Channel: Format List Response PDU");


                            RDPECLIP::LockClipboardDataPDU lockClipboardDataPDU(0);
                            StaticOutStream<32> out_stream_lock;
                            lockClipboardDataPDU.emit(out_stream_lock);
                            InStream chunk_lock(out_stream_lock.get_data(), out_stream_lock.get_offset());

                            this->_callback->send_to_mod_channel( channel_names::cliprdr
                                                                , chunk_lock
                                                                , out_stream_lock.get_offset()
                                                                , CHANNELS::CHANNEL_FLAG_LAST  |
                                                                  CHANNELS::CHANNEL_FLAG_FIRST |CHANNELS::CHANNEL_FLAG_SHOW_PROTOCOL
                                                                );
                            LOG(LOG_INFO, "CLIENT >> CB Channel: Lock Clipboard Data PDU");


                            RDPECLIP::FormatDataRequestPDU formatDataRequestPDU(this->_requestedFormatId);
                            StaticOutStream<256> out_streamRequest;
                            formatDataRequestPDU.emit(out_streamRequest);
                            InStream chunkRequest(out_streamRequest.get_data(), out_streamRequest.get_offset());

                            this->_callback->send_to_mod_channel( channel_names::cliprdr
                                                                , chunkRequest
                                                                , out_streamRequest.get_offset()
                                                                , CHANNELS::CHANNEL_FLAG_LAST  |
                                                                  CHANNELS::CHANNEL_FLAG_FIRST | CHANNELS::CHANNEL_FLAG_SHOW_PROTOCOL
                                                                );
                            LOG(LOG_INFO, "CLIENT >> CB Channel: Format Data Request PDU");
                        }
                    }
                break;

                case RDPECLIP::CB_LOCK_CLIPDATA:
                    LOG(LOG_INFO, "SERVER >> CB Channel: Lock Clipboard Data PDU");
                break;

                case RDPECLIP::CB_UNLOCK_CLIPDATA:
                    LOG(LOG_INFO, "SERVER >> CB Channel: Unlock Clipboard Data PDU");
                break;

                case RDPECLIP::CB_FORMAT_DATA_RESPONSE:
                    if (this->verbose & MODRDP_LOGLEVEL_CLIPRDR) {
                        LOG(LOG_INFO,
                            "ClipboardVirtualChannel::process_server_message: "
                                "Format Data Response PDU");
                    }

                    if(this->_requestedFormatName == this->_clipbrdFormatsList.FILEGROUPDESCRIPTORW) {
                        this->_requestedFormatId = ClipbrdFormatsList::CF_QT_CLIENT_FILEGROUPDESCRIPTORW;
                    }

                    if (flags & CHANNELS::CHANNEL_FLAG_FIRST) {

                        if (chunk.in_uint16_le() == RDPECLIP::CB_RESPONSE_FAIL) {
                            LOG(LOG_INFO, "SERVER >> CB Channel: Format Data Response PDU FAILED");
                        } else {
                            LOG(LOG_INFO, "SERVER >> CB Channel: Format Data Response PDU");
                            this->process_server_clipboard_indata(flags, chunk, this->_cb_buffers, this->_cb_filesList, this->_clipboard_qt);
                        }
                    }
                break;

                case RDPECLIP::CB_FORMAT_DATA_REQUEST:
                {

                    if (this->verbose & MODRDP_LOGLEVEL_CLIPRDR) {
                        LOG(LOG_INFO,
                            "ClipboardVirtualChannel::process_server_message: "
                                "Format Data Request PDU");
                    }

                    if (chunk.in_uint16_le() == RDPECLIP::CB_RESPONSE_FAIL) {
                        LOG(LOG_INFO, "SERVER >> CB Channel: Format Data Request PDU FAILED");
                    } else {
                        LOG(LOG_INFO, "SERVER >> CB Channel: Format Data Request PDU");

                        chunk.in_skip_bytes(4);
                        int first_part_data_size(0);
                        uint32_t total_length(this->_clipboard_qt->_cliboard_data_length + PDU_HEADER_SIZE);
                        StaticOutStream<PDU_MAX_SIZE> out_stream_first_part;

                        if (this->_clipboard_qt->_bufferTypeID == chunk.in_uint32_le()) {

                            LOG(LOG_INFO, "CLIENT >> CB Channel: Format Data Response PDU");

                            switch(this->_clipboard_qt->_bufferTypeID) {

                                case RDPECLIP::CF_METAFILEPICT:
                                {
                                    first_part_data_size = this->_clipboard_qt->_cliboard_data_length;
                                    if (first_part_data_size > PASTE_PIC_CONTENT_SIZE) {
                                        first_part_data_size = PASTE_PIC_CONTENT_SIZE;
                                    }
                                    total_length += RDPECLIP::METAFILE_HEADERS_SIZE;
                                    RDPECLIP::FormatDataResponsePDU_MetaFilePic fdr( this->_clipboard_qt->_cliboard_data_length
                                                                                   , this->_clipboard_qt->_bufferImage->width()
                                                                                   , this->_clipboard_qt->_bufferImage->height()
                                                                                   , this->_clipboard_qt->_bufferImage->depth()
                                                                                   , this->_clipbrdFormatsList.ARBITRARY_SCALE
                                                                                   );
                                    fdr.emit(out_stream_first_part);

                                    this->process_client_clipboard_out_data( total_length
                                                                           , out_stream_first_part
                                                                           , first_part_data_size
                                                                           , this->_clipboard_qt->_chunk.get()
                                                                           , total_length + RDPECLIP::FormatDataResponsePDU_MetaFilePic::Ender::SIZE
                                                                           );
                                }
                                break;

                                case RDPECLIP::CF_TEXT:
                                case RDPECLIP::CF_UNICODETEXT:
                                {
                                    first_part_data_size = this->_clipboard_qt->_cliboard_data_length;
                                    if (first_part_data_size > PASTE_TEXT_CONTENT_SIZE ) {
                                        first_part_data_size = PASTE_TEXT_CONTENT_SIZE;
                                    }

                                    RDPECLIP::FormatDataResponsePDU_Text fdr(this->_clipboard_qt->_cliboard_data_length);

                                    fdr.emit(out_stream_first_part);



                                    this->process_client_clipboard_out_data( total_length
                                                                           , out_stream_first_part
                                                                           , first_part_data_size
                                                                           , this->_clipboard_qt->_chunk.get()
                                                                           , this->_clipboard_qt->_cliboard_data_length
                                                                           );
                                }
                                break;

                                case ClipbrdFormatsList::CF_QT_CLIENT_FILEGROUPDESCRIPTORW:
                                {
                                    int data_sent(0);
                                    first_part_data_size = PDU_HEADER_SIZE + 4;
                                    total_length = (RDPECLIP::FileDescriptor::size() * this->_clipboard_qt->_cItems) + 8 + PDU_HEADER_SIZE;
                                    int flag_first(CHANNELS::CHANNEL_FLAG_FIRST |CHANNELS::CHANNEL_FLAG_SHOW_PROTOCOL);
                                    ClipBoard_Qt::CB_out_File * file = this->_clipboard_qt->_items_list[0];
                                    RDPECLIP::FormatDataResponsePDU_FileList fdr( this->_clipboard_qt->_cItems
                                                                                , file->name
                                                                                , file->size
                                                                                );
                                    fdr.emit(out_stream_first_part);

                                    if (this->_clipboard_qt->_cItems == 1) {
                                        flag_first = flag_first | CHANNELS::CHANNEL_FLAG_LAST;
                                        out_stream_first_part.out_uint32_le(0);
                                        data_sent += 4;
                                    }
                                    InStream chunk_first_part( out_stream_first_part.get_data()
                                                             , out_stream_first_part.get_offset()
                                                             );

                                    this->_callback->send_to_mod_channel( channel_names::cliprdr
                                                                        , chunk_first_part
                                                                        , total_length
                                                                        , flag_first
                                                                        );
                                    data_sent += first_part_data_size + RDPECLIP::FileDescriptor::size();

                                    LOG(LOG_INFO, "CLIENT >> CB Channel: Data PDU %d/%d", data_sent, total_length);

                                    RDPECLIP::FileDescriptor fd;
                                    for (int i = 1; i < this->_clipboard_qt->_cItems; i++) {

                                        StaticOutStream<PDU_MAX_SIZE> out_stream_next_part;
                                        file = this->_clipboard_qt->_items_list[i];
                                        int flag_next(CHANNELS::CHANNEL_FLAG_SHOW_PROTOCOL);

                                        fd.flags          = RDPECLIP::FD_SHOWPROGRESSUI |
                                                            RDPECLIP::FD_FILESIZE       |
                                                            RDPECLIP::FD_WRITESTIME     |
                                                            RDPECLIP::FD_ATTRIBUTES;
                                        fd.fileAttributes = RDPECLIP::FILE_ATTRIBUTES_ARCHIVE;
                                        fd.lastWriteTime  = RDPECLIP::TIME64_FILE_LIST;
                                        fd.fileSizeHigh   = file->size >> 32;
                                        fd.fileSizeLow    = file->size;

                                        fd.file_name      = file->nameUTF8;
                                        fd.emit(out_stream_next_part);

                                        if (i == this->_clipboard_qt->_cItems - 1) {
                                            flag_next = flag_next | CHANNELS::CHANNEL_FLAG_LAST;
                                            out_stream_next_part.out_uint32_le(0);
                                            data_sent += 4;
                                        }

                                        InStream chunk_next_part( out_stream_next_part.get_data()
                                                                , out_stream_next_part.get_offset()
                                                                );

                                        this->_callback->send_to_mod_channel( channel_names::cliprdr
                                                                            , chunk_next_part
                                                                            , total_length
                                                                            , flag_next
                                                                            );
                                        data_sent += RDPECLIP::FileDescriptor::size();
                                        LOG(LOG_INFO, "CLIENT >> CB Channel: Data PDU %d/%d", data_sent, total_length);
                                    }
                                }
                                break;

                                default: LOG(LOG_INFO, "SERVER >> CB Channel: unknow CB format ID %x", this->_clipboard_qt->_bufferTypeID);
                                break;
                            }
                        }
                    }
                }
                break;

                case RDPECLIP::CB_FILECONTENTS_REQUEST:
                    if (chunk.in_uint16_le() == RDPECLIP::CB_RESPONSE_FAIL) {
                        LOG(LOG_INFO, "SERVER >> CB Channel: File Contents Resquest PDU FAIL");
                    } else {
                        LOG(LOG_INFO, "SERVER >> CB Channel: File Contents Resquest PDU");

                        chunk.in_skip_bytes(4);                 // data_len
                        int streamID(chunk.in_uint32_le());
                        int lindex(chunk.in_uint32_le());

                        switch (chunk.in_uint32_le()) {         // flag

                            case RDPECLIP::FILECONTENTS_SIZE :
                            {
                                StaticOutStream<32> out_stream;
                                RDPECLIP::FileContentsResponse_Size fileSize( streamID
                                                                            , this->_clipboard_qt->_items_list[lindex]->size);
                                fileSize.emit(out_stream);

                                InStream chunk_to_send(out_stream.get_data(), out_stream.get_offset());
                                this->_callback->send_to_mod_channel(channel_names::cliprdr
                                                                    , chunk_to_send
                                                                    , out_stream.get_offset()
                                                                    , CHANNELS::CHANNEL_FLAG_LAST |
                                                                      CHANNELS::CHANNEL_FLAG_FIRST |  CHANNELS::CHANNEL_FLAG_SHOW_PROTOCOL
                                                                    );

                                LOG(LOG_INFO, "CLIENT >> CB Channel: File Contents Response PDU SIZE");
                            }
                            break;

                            case RDPECLIP::FILECONTENTS_RANGE :
                            {
                                StaticOutStream<PDU_MAX_SIZE> out_stream_first_part;
                                RDPECLIP::FileContentsResponse_Range fileRange( streamID
                                                                              , this->_clipboard_qt->_items_list[lindex]->size);
                                this->_clipboard_qt->_cliboard_data_length = this->_clipboard_qt->_items_list[lindex]->size;
                                int total_length(this->_clipboard_qt->_items_list[lindex]->size + 12);
                                int first_part_data_size(this->_clipboard_qt->_items_list[lindex]->size);
                                first_part_data_size = this->_clipboard_qt->_items_list[lindex]->size;
                                if (first_part_data_size > PDU_MAX_SIZE - 12) {
                                    first_part_data_size = PDU_MAX_SIZE - 12;
                                }
                                fileRange.emit(out_stream_first_part);

                                LOG(LOG_INFO, "CLIENT >> CB Channel: File Contents Response PDU RANGE");

                                this->process_client_clipboard_out_data( total_length
                                                                      , out_stream_first_part
                                                                      , first_part_data_size
                                                                      , reinterpret_cast<uint8_t *>(
                                                                        this->_clipboard_qt->_items_list[lindex]->chunk)
                                                                      , total_length
                                                                      );
                            }
                            break;
                        }
                    }
                break;

                case RDPECLIP::CB_FILECONTENTS_RESPONSE:
                    if (flags & CHANNELS::CHANNEL_FLAG_FIRST) {
                        if (chunk.in_uint16_le() == RDPECLIP::CB_RESPONSE_FAIL) {
                            LOG(LOG_INFO, "SERVER >> CB Channel: File Contents Response PDU FAILED");
                        } else {
                            LOG(LOG_INFO, "SERVER >> CB Channel: File Contents Response PDU");

                            if(this->_requestedFormatName == this->_clipbrdFormatsList.FILEGROUPDESCRIPTORW) {
                                this->_requestedFormatId = ClipbrdFormatsList::CF_QT_CLIENT_FILECONTENTS;
                                this->process_server_clipboard_indata(flags, chunk, this->_cb_buffers, this->_cb_filesList, this->_clipboard_qt);
                            }
                        }
                    }
                break;

                default:
                    LOG(LOG_INFO, "Process sever next part PDU data");
                    this->process_server_clipboard_indata(flags, chunk_series, this->_cb_buffers, this->_cb_filesList, this->_clipboard_qt);
                break;
            }

        } else {
            LOG(LOG_INFO, "Process sever next part PDU data");
            this->process_server_clipboard_indata(flags, chunk_series, this->_cb_buffers, this->_cb_filesList, this->_clipboard_qt);
        }


    } else if (!strcmp(channel.name, channel_names::rdpdr)) {

        uint16_t component = chunk.in_uint16_le();
        uint16_t packetId  = chunk.in_uint16_le();

        switch (component) {
            case rdpdr::Component::RDPDR_CTYP_CORE:

                //std::cout <<  "server >> RDPDR_CTYP_CORE" <<  std::endl;

                switch (packetId) {
                    case rdpdr::PacketId::PAKID_CORE_SERVER_ANNOUNCE:
                    {
                        {
                        LOG(LOG_INFO, "SERVER >> RDPDR Channel: PAKID_CORE_SERVER_ANNOUNCE");

                        uint16_t versionMajor(chunk.in_uint16_le()); // 0x0001
                        uint16_t versionMinor(0x0006);            // chunk.in_uint16_le()
                        uint32_t clientId(chunk.in_uint32_le());

                        StaticOutStream<32> stream;

                        rdpdr::SharedHeader sharedHeader( rdpdr::Component::RDPDR_CTYP_CORE
                                                        , rdpdr::PacketId::PAKID_CORE_CLIENTID_CONFIRM);
                        sharedHeader.emit(stream);

                        rdpdr::ClientAnnounceReply clientAnnounceReply(versionMajor, versionMinor, clientId);
                        clientAnnounceReply.emit(stream);

                        int total_length(stream.get_offset());
                        InStream chunk_to_send(stream.get_data(), stream.get_offset());

                        this->_callback->send_to_mod_channel( channel_names::rdpdr
                                                            , chunk_to_send
                                                            , total_length
                                                            , CHANNELS::CHANNEL_FLAG_LAST  |
                                                              CHANNELS::CHANNEL_FLAG_FIRST
                                                            );

                        LOG(LOG_INFO, "CLIENT >> RDPDR Channel: PAKID_CORE_CLIENTID_CONFIRM");
                        }

                        {
                        StaticOutStream<32> stream;

                        rdpdr::SharedHeader sharedHeader( rdpdr::Component::RDPDR_CTYP_CORE
                                                        , rdpdr::PacketId::PAKID_CORE_CLIENT_NAME);
                        sharedHeader.emit(stream);
                        char username[LOGIN_NAME_MAX];
                        gethostname(username, LOGIN_NAME_MAX);
                        std::string str_username(username);

                        rdpdr::ClientNameRequest clientNameRequest(username, 0x00000001);
                        clientNameRequest.emit(stream);

                        int total_length(stream.get_offset());
                        InStream chunk_to_send(stream.get_data(), stream.get_offset());

                        this->_callback->send_to_mod_channel( channel_names::rdpdr
                                                            , chunk_to_send
                                                            , total_length
                                                            , CHANNELS::CHANNEL_FLAG_LAST  |
                                                              CHANNELS::CHANNEL_FLAG_FIRST
                                                            );

                        LOG(LOG_INFO, "CLIENT >> RDPDR Channel: PAKID_CORE_CLIENT_NAME");
                        }
                    }
                    break;

                    case rdpdr::PacketId::PAKID_CORE_SERVER_CAPABILITY:
                        LOG(LOG_INFO, "SERVER >> RDPDR Channel: PAKID_CORE_SERVER_CAPABILITY");


                        break;

                    case rdpdr::PacketId::PAKID_CORE_CLIENTID_CONFIRM:
                        LOG(LOG_INFO, "SERVER >> RDPDR Channel: PAKID_CORE_CLIENTID_CONFIRM");
                        break;

                    default: LOG(LOG_INFO, "SERVER >> RDPDR Channel: DEFAULT RDPDR_CTYP_CORE unknow packetId = %x", packetId);
                        break;
                }

            break;

            case rdpdr::Component::RDPDR_CTYP_PRT:
                LOG(LOG_INFO, "SERVER >> RDPDR: RDPDR_CTYP_PRT");
                break;

            default: LOG(LOG_INFO, "SERVER >> RDPDR: DEFAULT RDPDR unknow component = %x", component);
                break;
        }


    }
}


void Front_Qt::show_out_stream(int flags, OutStream & chunk, size_t length) {
    uint8_t * data = chunk.get_data();

    std::cout <<  std::hex << "                      flag=0x" << flags << " total_length=" << std::dec << int(length) <<  std::hex <<  std::endl;
    std::cout << "                      \"";
    for (size_t i = 0; i < length; i++) {
        int byte(data[i]);
        if ((i % 16) == 0 && i != 0) {
            std::cout << "\"" << std::endl << "                      \"";
        }

        std::cout << "\\x";
        if (byte < 0x10) {
            std::cout << "0";
        }
        std::cout  <<  byte;
    }
    std::cout << "\"" << std::dec << std::endl;
}

void Front_Qt::show_in_stream(int flags, InStream & chunk, size_t length) {
    std::cout <<  std::hex << "                    flag=0x" << flags << " total_length=" << std::dec << int(length) <<  std::hex <<  std::endl;
    std::cout << "                        \"";
    for (size_t i = 0; i < length; i++) {
        int byte(chunk.in_uint8());
        if ((i % 16) == 0 && i != 0) {
            std::cout << "\"" << std::endl << "                      \"";
        }

        std::cout << "\\x";
        if (byte < 0x10) {
            std::cout << "0";
        }
        std::cout  <<  byte;
    }
    std::cout << "\"" << std::dec << std::endl;
}

void Front_Qt::process_server_clipboard_indata(int flags, InStream & chunk, CB_Buffers & cb_buffers, CB_FilesList & cb_filesList, ClipBoard_Qt * clipboard_qt) {

    // 3.1.5.2.2 Processing of Virtual Channel PDU

    // The Virtual Channel PDU is received by both the client and the server. Its structure
    // and fields are specified in section 2.2.6.1.

    // If Enhanced RDP Security (section 5.4) is in effect, the External Security Protocol (section 5.4.5)
    // being used to secure the connection MUST be used to decrypt and verify the integrity of the entire
    // PDU prior to any processing taking place.

    // The embedded length fields within the tpktHeader ([T123] section 8) and mcsPdu ([T125] section 7, parts
    // 7 and 10) fields MUST be examined for consistency with the received data. If there is any discrepancy,
    // the connection SHOULD be dropped.

    // The mcsPdu field encapsulates either an MCS Send Data Request PDU (if the PDU is being sent from client
    // to server) or an MCS Send Data Indication PDU (if the PDU is being sent from server to client). In both
    // of these cases, the embedded channelId field MUST contain the server-assigned virtual channel ID. This
    // ID MUST be used to route the data in the virtualChannelData field to the appropriate virtual channel
    // endpoint after decryption of the PDU and any necessary decompression of the payload has been conducted.

    // The conditions mandating the presence of the securityHeader field, as well as the type of Security
    // Header structure present in this field, are explained in section 2.2.6.1. If the securityHeader field is
    // present, the embedded flags field MUST be examined for the presence of the SEC_ENCRYPT (0x0008) flag
    // (section 2.2.8.1.1.2.1), and, if it is present, the data following the securityHeader field MUST be
    // verified and decrypted using the methods and techniques specified in section 5.3.6. If the MAC signature
    // is incorrect, or the data cannot be decrypted correctly, the connection SHOULD be dropped.

    // If the data in the virtualChannelData field is compressed, then the data MUST be decompressed using
    // the techniques detailed in section 3.1.8.3 (the Virtual Channel PDU compression flags are specified
    // in section 2.2.6.1.1).

    // If the embedded flags field of the channelPduHeader field (the Channel PDU Header structure is specified
    // in section 2.2.6.1.1) does not contain the CHANNEL_FLAG_FIRST (0x00000001) flag or CHANNEL_FLAG_LAST
    // (0x00000002) flag, and the data is not part of a chunked sequence (that is, a start chunk has not been
    // received), then the data in the virtualChannelData field can be dispatched to the appropriate virtual
    // channel endpoint (no reassembly is required by the endpoint). If the CHANNEL_FLAG_SHOW_PROTOCOL
    // (0x00000010) flag is specified in the Channel PDU Header, then the channelPduHeader field MUST also
    // be dispatched to the virtual channel endpoint.

    // If the virtual channel data is part of a sequence of chunks, then the instructions in section 3.1.5.2.2.1
    //MUST be followed to reassemble the stream.

    if (flags & CHANNELS::CHANNEL_FLAG_FIRST) {
        this->_waiting_for_data = true;
        cb_buffers.sizeTotal = chunk.in_uint32_le();
        cb_buffers.data = std::make_unique<uint8_t[]>(cb_buffers.sizeTotal);
    }

    switch (this->_requestedFormatId) {

        case RDPECLIP::CF_UNICODETEXT:
        case RDPECLIP::CF_TEXT:
            this->send_to_clipboard_Buffer(chunk);
            if (flags & CHANNELS::CHANNEL_FLAG_LAST) {
                this->send_textBuffer_to_clipboard();
            }
        break;

        case RDPECLIP::CF_METAFILEPICT:

            if (flags & CHANNELS::CHANNEL_FLAG_FIRST) {

                RDPECLIP::MetaFilePicDescriptor mfpd;
                mfpd.receive(chunk);

                cb_buffers.pic_height = mfpd.height;
                cb_buffers.pic_width  = mfpd.width;
                cb_buffers.pic_bpp    = mfpd.bpp;
                cb_buffers.sizeTotal  = mfpd.imageSize;
                cb_buffers.data       = std::make_unique<uint8_t[]>(cb_buffers.sizeTotal);
            }

            this->send_to_clipboard_Buffer(chunk);

            if (flags & CHANNELS::CHANNEL_FLAG_LAST) {
                this->send_imageBuffer_to_clipboard();
            }
        break;

        case ClipbrdFormatsList::CF_QT_CLIENT_FILEGROUPDESCRIPTORW:

            if (flags & CHANNELS::CHANNEL_FLAG_FIRST) {
                cb_buffers.sizeTotal -= 4;
                cb_filesList.cItems= chunk.in_uint32_le();
                cb_filesList.lindexToRequest= 0;
                clipboard_qt->emptyBuffer();
                cb_filesList.itemslist.clear();
            }

            this->send_to_clipboard_Buffer(chunk);

            if (flags & CHANNELS::CHANNEL_FLAG_LAST) {
                InStream stream(cb_buffers.data.get(), cb_buffers.sizeTotal);

                RDPECLIP::FileDescriptor fd;

                for (int i = 0; i < cb_filesList.cItems; i++) {
                    fd.receive(stream);
                    CB_FilesList::CB_in_Files file;
                    file.size = fd.file_size();
                    file.name = fd.fileName();
                    cb_filesList.itemslist.push_back(file);
                }

                RDPECLIP::FileContentsRequestPDU fileContentsRequest( cb_filesList.streamIDToRequest
                                                                    , RDPECLIP::FILECONTENTS_RANGE
                                                                    , cb_filesList.lindexToRequest
                                                                    , cb_filesList.itemslist[cb_filesList.lindexToRequest].size);
                StaticOutStream<32> out_streamRequest;
                fileContentsRequest.emit(out_streamRequest);
                const uint32_t total_length_FormatDataRequestPDU = out_streamRequest.get_offset();

                InStream chunkRequest(out_streamRequest.get_data(), total_length_FormatDataRequestPDU);

                this->_callback->send_to_mod_channel( channel_names::cliprdr
                                                    , chunkRequest
                                                    , total_length_FormatDataRequestPDU
                                                    , CHANNELS::CHANNEL_FLAG_LAST  |
                                                      CHANNELS::CHANNEL_FLAG_FIRST |
                                                      CHANNELS::CHANNEL_FLAG_SHOW_PROTOCOL
                                                    );

                LOG(LOG_INFO, "CLIENT >> CB channel: File Contents Resquest PDU FILECONTENTS_RANGE");

                this->empty_buffer();
            }
        break;

        case ClipbrdFormatsList::CF_QT_CLIENT_FILECONTENTS:

            if (flags & CHANNELS::CHANNEL_FLAG_FIRST) {
                cb_buffers.sizeTotal = cb_filesList.itemslist[cb_filesList.lindexToRequest].size;
                cb_filesList.streamIDToRequest = chunk.in_uint32_le();
                cb_buffers.data = std::make_unique<uint8_t[]>(cb_filesList.itemslist[cb_filesList.lindexToRequest].size);
            }

            this->send_to_clipboard_Buffer(chunk);

            if (flags & CHANNELS::CHANNEL_FLAG_LAST) {
                this->_waiting_for_data = false;

                 clipboard_qt->write_clipboard_temp_file( cb_filesList.itemslist[cb_filesList.lindexToRequest].name
                                                        , cb_buffers.data.get()
                                                        , cb_filesList.itemslist[cb_filesList.lindexToRequest].size
                                                        );
                cb_filesList.lindexToRequest++;

                if (cb_filesList.lindexToRequest>= cb_filesList.cItems) {

                    clipboard_qt->_local_clipboard_stream = false;
                    clipboard_qt->setClipboard_files(cb_filesList.itemslist);
                    clipboard_qt->_local_clipboard_stream = true;

                    RDPECLIP::UnlockClipboardDataPDU unlockClipboardDataPDU(0);
                    StaticOutStream<32> out_stream_unlock;
                    unlockClipboardDataPDU.emit(out_stream_unlock);
                    InStream chunk_unlock(out_stream_unlock.get_data(), out_stream_unlock.get_offset());



                    this->_callback->send_to_mod_channel( channel_names::cliprdr
                                                        , chunk_unlock
                                                        , out_stream_unlock.get_offset()
                                                        , CHANNELS::CHANNEL_FLAG_LAST  | CHANNELS::CHANNEL_FLAG_FIRST |
                                                          CHANNELS::CHANNEL_FLAG_SHOW_PROTOCOL
                                                        );
                    LOG(LOG_INFO, "CLIENT >> CB channel: Unlock Clipboard Data PDU");

                } else {
                    cb_filesList.streamIDToRequest++;
                    RDPECLIP::FileContentsRequestPDU fileContentsRequest( cb_filesList.streamIDToRequest
                                                                        , RDPECLIP::FILECONTENTS_RANGE
                                                                        , cb_filesList.lindexToRequest
                                                                        ,   cb_filesList.itemslist[cb_filesList.lindexToRequest].size);
                    StaticOutStream<32> out_streamRequest;
                    fileContentsRequest.emit(out_streamRequest);
                    const uint32_t total_length_FormatDataRequestPDU = out_streamRequest.get_offset();

                    InStream chunkRequest(out_streamRequest.get_data(), total_length_FormatDataRequestPDU);



                    this->_callback->send_to_mod_channel( channel_names::cliprdr
                                                        , chunkRequest
                                                        , total_length_FormatDataRequestPDU
                                                        , CHANNELS::CHANNEL_FLAG_LAST  |
                                                          CHANNELS::CHANNEL_FLAG_FIRST |
                                                          CHANNELS::CHANNEL_FLAG_SHOW_PROTOCOL
                                                        );

                    LOG(LOG_INFO, "CLIENT >> CB channel: File Contents Resquest PDU FILECONTENTS_RANGE");
                }

                this->empty_buffer();
            }
        break;

        default:
            if (strcmp(this->_requestedFormatName.c_str(), RDPECLIP::get_format_short_name(RDPECLIP::SF_TEXT_HTML)) == 0) {
                this->send_to_clipboard_Buffer(chunk);

                if (flags & CHANNELS::CHANNEL_FLAG_LAST) {
                    this->send_textBuffer_to_clipboard();
                }

            }  else {
                LOG(LOG_INFO, "SERVER >> CB channel: unknow CB Format = %x", this->_requestedFormatId);
            }

        break;
    }
}

void Front_Qt::send_to_clipboard_Buffer(InStream & chunk) {

    // 3.1.5.2.2.1 Reassembly of Chunked Virtual Channel Data

    const size_t length_of_data_to_dump(chunk.in_remain());
    const size_t sum_buffer_and_data(this->_cb_buffers.size + length_of_data_to_dump);
    const uint8_t * utf8_data = chunk.get_current();

    for (size_t i = 0; i < length_of_data_to_dump && i + this->_cb_buffers.size < this->_cb_buffers.sizeTotal; i++) {
        this->_cb_buffers.data[i + this->_cb_buffers.size] = utf8_data[i];
    }

    this->_cb_buffers.size = sum_buffer_and_data;
}

void Front_Qt::send_imageBuffer_to_clipboard() {

    QImage image(this->_cb_buffers.data.get(),
                 this->_cb_buffers.pic_width,
                 this->_cb_buffers.pic_height,
                 this->bpp_to_QFormat(this->_cb_buffers.pic_bpp, false));

    QImage imageSwapped(image.rgbSwapped().mirrored(false, true));

    this->_clipboard_qt->_local_clipboard_stream = false;
    this->_clipboard_qt->setClipboard_image(imageSwapped);
    this->_clipboard_qt->_local_clipboard_stream = true;

    this->empty_buffer();
}

void Front_Qt::send_textBuffer_to_clipboard() {
    std::unique_ptr<uint8_t[]> utf8_string = std::make_unique<uint8_t[]>(this->_cb_buffers.sizeTotal);
    size_t length_of_utf8_string = ::UTF16toUTF8(
        this->_cb_buffers.data.get(), this->_cb_buffers.sizeTotal,
        utf8_string.get(), this->_cb_buffers.sizeTotal);
    std::string str(reinterpret_cast<const char*>(utf8_string.get()), length_of_utf8_string);

    this->_clipboard_qt->_local_clipboard_stream = false;
    this->_clipboard_qt->setClipboard_text(str);
    this->_clipboard_qt->_local_clipboard_stream = true;

    this->empty_buffer();
}

void Front_Qt::empty_buffer() {
    this->_cb_buffers.pic_bpp    = 0;
    this->_cb_buffers.sizeTotal  = 0;
    this->_cb_buffers.pic_width  = 0;
    this->_cb_buffers.pic_height = 0;
    this->_cb_buffers.size       = 0;
    this->_waiting_for_data = false;
}

void Front_Qt::emptyLocalBuffer() {
    this->_clipboard_qt->emptyBuffer();
}

void Front_Qt::send_FormatListPDU(uint32_t const * formatIDs, std::string const * formatListDataShortName, std::size_t formatIDs_size) {

    StaticOutStream<1024> out_stream;
    RDPECLIP::FormatListPDU_LongName format_list_pdu_long(formatIDs, formatListDataShortName, formatIDs_size);
    format_list_pdu_long.emit(out_stream);
    const uint32_t total_length = out_stream.get_offset();
    InStream chunk(out_stream.get_data(), out_stream.get_offset());

    this->_callback->send_to_mod_channel( channel_names::cliprdr
                                        , chunk
                                        , total_length
                                        , CHANNELS::CHANNEL_FLAG_LAST | CHANNELS::CHANNEL_FLAG_FIRST |
                                          CHANNELS::CHANNEL_FLAG_SHOW_PROTOCOL
                                        );

    LOG(LOG_INFO, "CLIENT >> CB channel: Format List PDU");
}


void Front_Qt::process_client_clipboard_out_data(const uint64_t total_length, OutStream & out_stream_first_part, const size_t first_part_data_size,  uint8_t const * data, const size_t data_len){

    // 3.1.5.2.2.1 Reassembly of Chunked Virtual Channel Dat

    // Virtual channel data can span multiple Virtual Channel PDUs (section 3.1.5.2.1).
    // If this is the case, the embedded length field of the channelPduHeader field
    // (the Channel PDU Header structure is specified in section 2.2.6.1.1) specifies
    // the total length of the uncompressed virtual channel data spanned across all of
    // the associated Virtual Channel PDUs. This length is referred to as totalLength.
    // For example, assume that the virtual channel chunking size specified in the Virtual
    // Channel Capability Set (section 2.2.7.1.10) is 1,000 bytes and that 2,062 bytes need
    // to be transmitted on a given virtual channel. In this example,
    // the following sequence of Virtual Channel PDUs will be sent (only relevant fields are listed):

    //    Virtual Channel PDU 1:
    //    CHANNEL_PDU_HEADER::length = 2062 bytes
    //    CHANNEL_PDU_HEADER::flags = CHANNEL_FLAG_FIRST
    //    Actual virtual channel data is 1000 bytes (the chunking size).

    //    Virtual Channel PDU 2:
    //    CHANNEL_PDU_HEADER::length = 2062 bytes
    //    CHANNEL_PDU_HEADER::flags = 0
    //    Actual virtual channel data is 1000 bytes (the chunking size).

    //    Virtual Channel PDU 3:
    //    CHANNEL_PDU_HEADER::length = 2062 bytes
    //    CHANNEL_PDU_HEADER::flags = CHANNEL_FLAG_LAST
    //    Actual virtual channel data is 62 bytes.

//     // The size of the virtual channel data in the last PDU (the data in the virtualChannelData field)
    // is determined by subtracting the offset of the virtualChannelData field in the encapsulating
    // Virtual Channel PDU from the total size specified in the tpktHeader field. This length is
    // referred to as chunkLength.

    // Upon receiving each Virtual Channel PDU, the server MUST dispatch the virtual channel data to
    // the appropriate virtual channel endpoint. The sequencing of the chunk (whether it is first,
    // intermediate, or last), totalLength, chunkLength, and the virtualChannelData fields MUST
    // be dispatched to the virtual channel endpoint so that the data can be correctly reassembled.
    // If the CHANNEL_FLAG_SHOW_PROTOCOL (0x00000010) flag is specified in the Channel PDU Header,
    // then the channelPduHeader field MUST also be dispatched to the virtual channel endpoint.

    // A reassembly buffer MUST be created by the virtual channel endpoint using the size specified
    // by totalLength when the first chunk is received. After the reassembly buffer has been created
    // the first chunk MUST be copied into the front of the buffer. Subsequent chunks MUST then be
    // copied into the reassembly buffer in the order in which they are received. Upon receiving the
    // last chunk of virtual channel data, the reassembled data is processed by the virtual channel endpoint.

    if (data_len > first_part_data_size ) {

        const int cmpt_PDU_part(data_len / PDU_MAX_SIZE);
        const int remains_PDU  (data_len % PDU_MAX_SIZE);
        int data_sent(0);

        // First Part
            out_stream_first_part.out_copy_bytes(data, first_part_data_size);
            data_sent += first_part_data_size;
            InStream chunk_first(out_stream_first_part.get_data(), out_stream_first_part.get_offset());

            this->_callback->send_to_mod_channel( channel_names::cliprdr
                                                , chunk_first
                                                , total_length
                                                , CHANNELS::CHANNEL_FLAG_FIRST | CHANNELS::CHANNEL_FLAG_SHOW_PROTOCOL
                                                );


        for (int i = 0; i < cmpt_PDU_part - 1; i++) {

        // Next Part
            StaticOutStream<PDU_MAX_SIZE> out_stream_next_part;
            out_stream_next_part.out_copy_bytes(data + data_sent, PDU_MAX_SIZE);
            data_sent += PDU_MAX_SIZE;
            InStream chunk_next(out_stream_next_part.get_data(), out_stream_next_part.get_offset());


            this->_callback->send_to_mod_channel( channel_names::cliprdr
                                                , chunk_next
                                                , total_length
                                                , CHANNELS::CHANNEL_FLAG_SHOW_PROTOCOL
                                                );
        }

        // Last part
            StaticOutStream<PDU_MAX_SIZE> out_stream_last_part;
            out_stream_last_part.out_copy_bytes(data + data_sent, remains_PDU);

            data_sent += remains_PDU;
            InStream chunk_last(out_stream_last_part.get_data(), out_stream_last_part.get_offset());

            this->_callback->send_to_mod_channel( channel_names::cliprdr
                                                , chunk_last
                                                , total_length
                                                , CHANNELS::CHANNEL_FLAG_LAST | CHANNELS::CHANNEL_FLAG_SHOW_PROTOCOL
                                                );

    } else {

        out_stream_first_part.out_copy_bytes(data, data_len);
        InStream chunk(out_stream_first_part.get_data(), out_stream_first_part.get_offset());

        this->_callback->send_to_mod_channel( channel_names::cliprdr
                                            , chunk
                                            , total_length
                                            , CHANNELS::CHANNEL_FLAG_LAST | CHANNELS::CHANNEL_FLAG_FIRST |
                                              CHANNELS::CHANNEL_FLAG_SHOW_PROTOCOL
                                            );
    }
}

void Front_Qt::begin_update() {
    //if (this->verbose > 10) {
    //    LOG(LOG_INFO, "--------- FRONT ------------------------");
    //    LOG(LOG_INFO, "begin_update");
    //    LOG(LOG_INFO, "========================================\n");
    //}
}

void Front_Qt::end_update() {
    for (size_t i = 0; i < this->_info.cs_monitor.monitorCount; i++) {
        this->_screen[i]->update_view();
    }
    //if (this->verbose > 10) {
    //    LOG(LOG_INFO, "--------- FRONT ------------------------");
    //    LOG(LOG_INFO, "end_update");
    //    LOG(LOG_INFO, "========================================\n");
    //}
    if (this->_record && !this->_replay) {
        this->_graph_capture->end_update();
        struct timeval time;
        gettimeofday(&time, nullptr);
        this->_capture->snapshot(time, this->_mouse_data.x, this->_mouse_data.y, false);
    }
}



///////////////////////////////////////////////////////////////////////////////////////////////////////////////
//--------------------------------
//    SOCKET EVENTS FUNCTIONS
//--------------------------------

void Front_Qt::call_Draw() {
    if (this->_callback != nullptr && this->_cache != nullptr) {
        try {
            this->_callback->draw_event(time(nullptr), *(this));
        } catch (const Error &) {
            this->dropScreen();
            const std::string errorMsg("Error: connexion to [" + this->_targetIP +  "] is closed.");
            std::cout << errorMsg <<  std::endl;
            std::string labelErrorMsg("<font color='Red'>"+errorMsg+"</font>");

            this->disconnect(labelErrorMsg);
        }
    }
}



///////////////////////////////
// APPLICATION
int main(int argc, char** argv){

    //" -name QA\\administrateur -pwd '' -ip 10.10.46.88 -p 3389";

    // sudo python ./sesman/sesmanlink/WABRDPAuthentifier

    // sudo nano /etc/rdpproxy/rdpproxy.ini

    // sudo bin/gcc-4.9.2/san/rdpproxy -nf

    //bjam debug client_rdp_Qt4 &&  bin/gcc-4.9.2/debug/threading-multi/client_rdp_Qt4 -n admin -pwd $mdp -ip 10.10.40.22 -p 3389

    // sed '/usr\/include\/qt4\|threading-multi\/src\/Qt4\/\|in expansion of macro .*Q_OBJECT\|Wzero/,/\^/d' &&

    QApplication app(argc, argv);

    //0x04000000 | 0x40000000;
    int verbose = 0;                                        //MODRDP_LOGLEVEL_CLIPRDR | MODRDP_LOGLEVEL_CLIPRDR_DUMP;

    Front_Qt front(argv, argc, verbose);


    app.exec();

    //  xfreerdp /u:x /p: /port:3389 /v:10.10.43.46 /multimon /monitors:2
}
<|MERGE_RESOLUTION|>--- conflicted
+++ resolved
@@ -321,7 +321,7 @@
     } else {
         image_mask.invertPixels();
     }
-<<<<<<< HEAD
+
     image_data = image_data.mirrored(false, true).convertToFormat(QImage::Format_ARGB32_Premultiplied);
     image_mask = image_mask.mirrored(false, true).convertToFormat(QImage::Format_ARGB32_Premultiplied);
 
@@ -339,26 +339,6 @@
 
     image_data = QImage(static_cast<uchar *>(data), cursor.width, cursor.height, QImage::Format_ARGB32_Premultiplied);
 
-=======
-
-    image_data = image_data.mirrored(false, true).convertToFormat(QImage::Format_ARGB32_Premultiplied);
-    image_mask = image_mask.mirrored(false, true).convertToFormat(QImage::Format_ARGB32_Premultiplied);
-
-    const uchar * data_data = image_data.bits();
-    const uchar * mask_data = image_mask.bits();
-
-    uint8_t data[Pointer::DATA_SIZE*4];
-
-    for (int i = 0; i < Pointer::DATA_SIZE; i += 4) {
-        data[i  ] = data_data[i+2];
-        data[i+1] = data_data[i+1];
-        data[i+2] = data_data[i  ];
-        data[i+3] = mask_data[i  ];
-    }
-
-    image_data = QImage(static_cast<uchar *>(data), cursor.width, cursor.height, QImage::Format_ARGB32_Premultiplied);
-
->>>>>>> 1b2e8c29
     if (this->_replay) {
         this->_mouse_data.cursor_image = image_data;
 
