--- conflicted
+++ resolved
@@ -283,12 +283,7 @@
     };
 
     enum : int {
-<<<<<<< HEAD
-        PASTE_TEXT_ENDER_SIZE   = 2
-      , PASTE_TEXT_CONTENT_SIZE = PDU_MAX_SIZE - PDU_HEADER_SIZE - PASTE_TEXT_ENDER_SIZE
-=======
         PASTE_TEXT_CONTENT_SIZE = PDU_MAX_SIZE
->>>>>>> 1b2e8c29
       , PASTE_PIC_CONTENT_SIZE  = PDU_MAX_SIZE - RDPECLIP::METAFILE_HEADERS_SIZE - PDU_HEADER_SIZE
     };
 
