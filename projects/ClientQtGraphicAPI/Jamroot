JAM_INCLUDE_PATH ?= ../../jam ;

REDEMPTION_PUBLIC_PATH ?= ../.. ;
REDEMPTION_INCLUDE_PATH ?= $(REDEMPTION_PUBLIC_PATH)/include ;
REDEMPTION_MODULES_SRC_PATH ?= $(REDEMPTION_PUBLIC_PATH)/modules ;

include $(JAM_INCLUDE_PATH)/redemption-config.jam ;
include $(JAM_INCLUDE_PATH)/cxxflags.jam ;
include $(JAM_INCLUDE_PATH)/defines.jam ;
include $(JAM_INCLUDE_PATH)/includes.jam ;


# select best Qt version
## @{
import os ;
local qtversion = [ os.environ qtversion ] ;
if ! $(qtversion)
{
    qtversion = [ os.environ qt ] ;
}

if ! $(qtversion)
{
    qtversion = [ os.environ KDE_SESSION_VERSION ] ;
    if $(qtversion)
    {
        echo "KDE_SESSION_VERSION=$(qtversion) found. Use Qt$(qtversion)." ;
    }
}

if $(qtversion) != 0 && $(qtversion) != 4 && $(qtversion) != 5 && $(qtversion) != 6
{
    echo "Unknown Qt$(qtversion)." ;
    qtversion = ;
}

if ! $(qtversion)
{
    exit "Please set a valid Qt version (4 or 5) with `bjam -s qt=4`." ;
}
## @}


if $(qtversion) = 4
{
    # TODO search include qt4 directory
    constant QT4_INCLUDE : [ setvar QT4_INCLUDE : /usr/include/qt4 ] ;

    constant QT_INCLUDES : $(QT4_INCLUDE) ;
}
else
{
    # Need packages qttools5-dev libphonon4qt5-dev
    # TODO search include qt5 directory
    constant QT5_INCLUDE : [ setvar QT5_INCLUDE : /usr/include/x86_64-linux-gnu/qt$(qtversion) ] ;
    # TODO search include phonon directory
    constant QT5_PHONON_INCLUDE : [ setvar QT5_PHONON_INCLUDE : /usr/include/phonon4qt$(qtversion)/phonon ] ;

    constant QT_INCLUDES : $(QT5_INCLUDE) $(QT5_PHONON_INCLUDE) ;
}

lib gssglue : : <name>gssglue <link>shared ;

constant SHELL_PWD : [ SHELL "echo -n $PWD" ] ; # rule location

constant MAIN_PATH : [ setvar MAIN_PATH : $(SHELL_PWD) ] ;

rule disable-buggy-warn ( properties * )
{
    local ps = [ property-set.create $(properties) ] ;
    local toolset = [ $(ps).get <toolset> ] ;
    # TODO is not the real version. For toolset=gcc-5, version is 5
    # gcc -dumpversion
    # clang -dumpversion = llvm version ?
    local version = [ $(ps).get <toolset-$(toolset):version> ] ;

    local flags ;

    if $(toolset) = gcc && ! ( $(version) <= 05.00 )
    {
        flags += <cxxflags>-Wzero-as-null-pointer-constant&&-Wno-zero-as-null-pointer-constant ;
    }

    return $(flags) ;
}

project redemption_qt4_client
    : requirements

    <conditional>@includes
    <conditional>@flags
    <conditional>@disable-buggy-warn

    <cxxflags>-std=c++14

    $(CXXFLAGS)

    # <cxxflags>-fPIC
    <variant>debug:<cxxflags>-frtti
  
    <define>_FILE_OFFSET_BITS=64
    <define>_LARGEFILE64_SOURCE
    <define>__STDC_FORMAT_MACROS

    <define>QT_NO_KEYWORDS

    <cxxflags>-isystem$(QT_INCLUDES)

    <toolset>gcc:<cxxflags>-Wno-missing-include-dirs

   : default-build release
;

include $(JAM_INCLUDE_PATH)/ocr.jam ;
include $(JAM_INCLUDE_PATH)/libs.jam ;

explicit install instexe install-bin ;

alias instexe : install-bin ;
alias install : install-bin ;

install install-bin
    : client_rdp_Qt4
    : <install-type>EXE <install-dependencies>on
    : <location>$(INSTALLDIR)/usr/local/bin
    ;

obj config.o : ../redemption_configs/redemption_src/configs/config.cpp ;

obj hexdump.o : $(REDEMPTION_SRC_PATH)/utils/hexdump.cpp : ;




local obj_list_VNC ;
rule add_src_VNC ( src : requirements * )
{
    obj $(src).o : $(REDEMPTION_SRC_PATH)/$(src) : $(requirements) ;
    obj_list_VNC += $(src).o ;
}
add_src_VNC mod/internal/widget/flat_vnc_authentification.cpp ;
add_src_VNC mod/internal/widget/edit_valid.cpp ;
add_src_VNC mod/internal/widget/image.cpp ;
add_src_VNC mod/internal/widget/password.cpp ;
add_src_VNC mod/internal/widget/edit.cpp ;



local obj_list ;
rule add_src ( src : requirements * )
{
    obj $(src).o : $(REDEMPTION_SRC_PATH)/$(src) : $(requirements) ;
    obj_list += $(src).o ;
}
add_src core/app_path.cpp :
    <conditional>@defines
    <define>SHARE_PATH='\"$(FIXTURES_PATH)\"'
    <define>CFG_PATH='\"$(REDEMPTION_SYS_PATH)$(MAIN_PATH)\"'
    ;
add_src capture/capture.cpp ;
add_src capture/file_to_graphic.cpp ;
add_src capture/rdp_ppocr/get_ocr_constants.cpp ;
add_src capture/utils/match_finder.cpp ;
add_src capture/video_capture.cpp ;
add_src capture/video_recorder.cpp ;
add_src core/RDP/mppc.cpp ;
add_src core/RDP/nego.cpp ;
add_src core/font.cpp ;
add_src gdi/clip_from_cmd.cpp ;
add_src gdi/graphic_api.cpp ;
add_src gdi/protected_graphics.cpp ;
add_src keyboard/keymap2.cpp ;
add_src keyboard/keymapSym.cpp ;
add_src mod/internal/client_execute.cpp ;
add_src mod/internal/internal_mod.cpp ;
add_src mod/internal/locally_integrable_mod.cpp ;
add_src mod/internal/rail_module_host_mod.cpp ;
add_src mod/internal/replay_mod.cpp ;
add_src mod/internal/widget/composite.cpp ;
add_src mod/internal/widget/flat_button.cpp ;
add_src mod/internal/widget/label.cpp ;
add_src mod/internal/widget/module_host.cpp ;
add_src mod/internal/widget/multiline.cpp ;
add_src mod/internal/widget/rail_module_host.cpp ;
add_src mod/internal/widget/screen.cpp ;
add_src mod/internal/widget/scroll.cpp ;
add_src mod/internal/widget/tooltip.cpp ;
add_src transport/crypto_transport.cpp ;
add_src transport/mwrm_reader.cpp ;
add_src transport/socket_transport.cpp ;
add_src utils/authorization_channels.cpp ;
add_src utils/bitmap.cpp ;
add_src utils/bitmap_from_file.cpp ;
add_src utils/cfgloader.cpp ;
add_src utils/confdescriptor.cpp ;
add_src utils/d3des.cpp ;
add_src utils/fileutils.cpp ;
add_src utils/log_as_logprint.cpp ;
add_src utils/netutils.cpp ;
add_src utils/pattutils.cpp ;
add_src utils/png.cpp ;
add_src utils/rle.cpp ;



constant lib_list :
    krb5
    openssl
    crypto
    png
    ocr
    gssglue
    ffmpeg
    dl
    snappy
;


constant EXE_DEPENDENCIES :
    <define>MAIN_PATH='\"$(MAIN_PATH)\"'
    <define>REDEMPTION_QT_VERSION=$(qtversion)
;

if $(qtversion) = 4
{
    using qt : /usr ;
    alias libqtclient : /qt//QtGui ;
    alias libphonon : /qt//phonon ;
}
else
{
    using qt5
        : /usr/lib/x86_64-linux-gnu/qt5
        : 5.3
        :
        :
        :
        :
        : $(QT5_INCLUDE)
        : /usr/lib/x86_64-linux-gnu
        ;

    alias libqtclient :
        /qt5//QtGui
        /qt5//QtNetwork
        /qt5//QtWidgets
    ;

    lib libphonon : : <name>phonon4qt5 <link>shared ;
}

<<<<<<< HEAD

=======
>>>>>>> ca9ec255
obj front_Qt$(qtversion)_rdp.o : src/main_qt_client_redemption.cpp :
    <define>REDEMPTION_DECL_LOG_TEST
    $(EXE_DEPENDENCIES)
;

exe client_rdp_Qt$(qtversion) :
    src/qt_input_output_api/qt_output_sound.hpp
    src/qt_input_output_api/qt_input_output_clipboard.hpp
    src/qt_input_output_api/qt_input_socket.hpp
    src/qt_input_output_api/qt_graphics_components/qt_progress_bar_window.hpp
    src/qt_input_output_api/qt_graphics_components/qt_options_window.hpp
    src/qt_input_output_api/qt_graphics_components/qt_screen_window.hpp
    src/qt_input_output_api/qt_graphics_components/qt_form_window.hpp
    #front_Qt$(qtversion)_rdp.o
    $(obj_list)
    $(lib_list)
    $(obj_list_VNC)
    config.o
    hexdump.o
    libqtclient
    libphonon
:
    $(EXE_DEPENDENCIES)
    <toolset>gcc:<cxxflags>-Wuseless-cast&&-Wno-useless-cast
;

alias client_rdp_Qt : client_rdp_Qt$(qtversion) ;<|MERGE_RESOLUTION|>--- conflicted
+++ resolved
@@ -249,10 +249,7 @@
     lib libphonon : : <name>phonon4qt5 <link>shared ;
 }
 
-<<<<<<< HEAD
-
-=======
->>>>>>> ca9ec255
+
 obj front_Qt$(qtversion)_rdp.o : src/main_qt_client_redemption.cpp :
     <define>REDEMPTION_DECL_LOG_TEST
     $(EXE_DEPENDENCIES)
@@ -266,7 +263,7 @@
     src/qt_input_output_api/qt_graphics_components/qt_options_window.hpp
     src/qt_input_output_api/qt_graphics_components/qt_screen_window.hpp
     src/qt_input_output_api/qt_graphics_components/qt_form_window.hpp
-    #front_Qt$(qtversion)_rdp.o
+    front_Qt$(qtversion)_rdp.o
     $(obj_list)
     $(lib_list)
     $(obj_list_VNC)
