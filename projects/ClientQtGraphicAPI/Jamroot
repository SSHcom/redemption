--- conflicted
+++ resolved
@@ -69,98 +69,11 @@
     : <location>$(INSTALLDIR)/usr/local/bin
     ;
 
-<<<<<<< HEAD
-obj bitmap : $(REDEMPTION_SRC_PATH)/utils/bitmap.cpp :
-    <cxxflags>-std=c++14 ;
-
-obj d3des : $(REDEMPTION_SRC_PATH)/utils/d3des.cpp ;
-
-obj config.o : $(REDEMPTION_CONFIG_PATH)/redemption_src/configs/config.cpp :
+obj config.o : ../redemption_configs/redemption_src/configs/config.cpp :
     $(EXE_DEPENDENCIES) ;
 
-obj keymap2.o : $(REDEMPTION_SRC_PATH)/keyboard/keymap2.cpp :
-    $(EXE_DEPENDENCIES) ;
-
-obj capture.o : $(REDEMPTION_SRC_PATH)/capture/capture.cpp :
-    $(EXE_DEPENDENCIES) ;
-
-obj video_capture.o : $(REDEMPTION_SRC_PATH)/capture/video_capture.cpp :
-    $(EXE_DEPENDENCIES) ;
-
-obj png.o : $(REDEMPTION_SRC_PATH)/utils/png.cpp :
-    $(EXE_DEPENDENCIES) ;
-
-obj bitmap_from_file.o : $(REDEMPTION_SRC_PATH)/utils/bitmap_from_file.cpp :
-    $(EXE_DEPENDENCIES)
-    <cxxflags>-std=c++14 ;
-
-obj fileutils.o : $(REDEMPTION_SRC_PATH)/utils/fileutils.cpp : ;
-
-obj gdapi.o : $(REDEMPTION_SRC_PATH)/gdi/graphic_api.cpp : ;
-
-obj log.o : $(REDEMPTION_SRC_PATH)/utils/log_as_logprint.cpp ;
-
-obj netutils.o : $(REDEMPTION_SRC_PATH)/utils/netutils.cpp ;
-
-obj nego.o : $(REDEMPTION_SRC_PATH)/core/RDP/nego.cpp ;
-
-obj video_recorder.o : $(REDEMPTION_SRC_PATH)/capture/video_recorder.cpp : ;
-
-obj authorization_channels.o : $(REDEMPTION_SRC_PATH)/utils/authorization_channels.cpp : ;
-
-obj confdescriptor.o : $(REDEMPTION_SRC_PATH)/utils/confdescriptor.cpp : ;
-
-obj crypto_transport.o : $(REDEMPTION_SRC_PATH)/transport/crypto_transport.cpp : ;
-
-obj socket_transport.o : $(REDEMPTION_SRC_PATH)/transport/socket_transport.cpp : 
-    $(EXE_DEPENDENCIES) ;
-
-obj keymap_sym.o : $(REDEMPTION_SRC_PATH)/keyboard/KeymapSym.cpp : ;
-
-obj client_execute.o : $(REDEMPTION_SRC_PATH)/mod/internal/client_execute.cpp : 
-    $(EXE_DEPENDENCIES) ;
-
-obj cfgloader.o : $(REDEMPTION_SRC_PATH)/utils/cfgloader.cpp : ;
-
-obj mwrm_reader.o : $(REDEMPTION_SRC_PATH)/transport/mwrm_reader.cpp : ;
-
-obj app_path.o : $(REDEMPTION_SRC_PATH)/core/app_path.cpp : 
-    $(EXE_DEPENDENCIES) ;
-
-obj flat_button.o : $(REDEMPTION_SRC_PATH)/mod/internal/widget/flat_button.cpp : ;
-
-obj replay_mod.o : $(REDEMPTION_SRC_PATH)/mod/internal/replay_mod.cpp : ;
-
-obj internal_mod.o : $(REDEMPTION_SRC_PATH)/mod/internal/internal_mod.cpp : ;
-
-obj screen.o : $(REDEMPTION_SRC_PATH)/mod/internal/widget/screen.cpp : ;
-
-obj composite.o : $(REDEMPTION_SRC_PATH)/mod/internal/widget/composite.cpp : ;
-
-obj label.o : $(REDEMPTION_SRC_PATH)/mod/internal/widget/label.cpp : ;
-
-obj tooltip.o : $(REDEMPTION_SRC_PATH)/mod/internal/widget/tooltip.cpp : ;
-
-obj multiline.o : $(REDEMPTION_SRC_PATH)/mod/internal/widget/multiline.cpp : ;
-
-obj mppc.o : $(REDEMPTION_SRC_PATH)/core/RDP/mppc.cpp : ;
-
-obj file_to_graphic.o : $(REDEMPTION_SRC_PATH)/capture/file_to_graphic.cpp : ;
-
-obj get_ocr_constants.o : $(REDEMPTION_SRC_PATH)/capture/rdp_ppocr/get_ocr_constants.cpp : ;
-
-obj clip_from_cmd.o : $(REDEMPTION_SRC_PATH)/gdi/clip_from_cmd.cpp : ;
-
-obj pattutils.o : $(REDEMPTION_SRC_PATH)/utils/pattutils.cpp : ;
-
-obj protected_graphics.o : $(REDEMPTION_SRC_PATH)/gdi/protected_graphics.cpp : ;
-
 obj hexdump.o : $(REDEMPTION_SRC_PATH)/utils/hexdump.cpp : ;
 
-
-
-=======
->>>>>>> 9216be2e
 
 local obj_list ;
 rule add_src ( src : requirements * )
@@ -180,7 +93,7 @@
 add_src gdi/clip_from_cmd.cpp ;
 add_src gdi/graphic_api.cpp ;
 add_src gdi/protected_graphics.cpp ;
-add_src keyboard/KeymapSym.cpp ;
+add_src keyboard/keymapSym.cpp ;
 add_src keyboard/keymap2.cpp ;
 add_src mod/internal/client_execute.cpp ;
 add_src mod/internal/internal_mod.cpp ;
@@ -191,7 +104,6 @@
 add_src mod/internal/widget/multiline.cpp ;
 add_src mod/internal/widget/screen.cpp ;
 add_src mod/internal/widget/tooltip.cpp ;
-add_src redemption_src/configs/config.cpp ;
 add_src transport/crypto_transport.cpp ;
 add_src transport/mwrm_reader.cpp ;
 add_src transport/socket_transport.cpp ;
@@ -207,6 +119,8 @@
 add_src utils/pattutils.cpp ;
 add_src utils/png.cpp ;
 
+
+
 constant lib_list :
     krb5
     openssl
@@ -232,42 +146,10 @@
     src/rdp_client_graphic_api/front_qt_rdp_graphic_api.hpp
     src/rdp_client_graphic_api/keymaps/qt_scancode_keymap.hpp
     front_Qt4_Demo.o
-<<<<<<< HEAD
-    config.o
-    keymap2.o
-    video_capture.o
-    capture.o
-    png.o
-    bitmap_from_file.o
-    fileutils.o
-    gdapi.o
-    log.o
-    nego.o
-    netutils.o
-    authorization_channels.o
-    video_recorder.o
-    confdescriptor.o
-    crypto_transport.o
-    socket_transport.o
-    client_execute.o
-    cfgloader.o
-    mwrm_reader.o
-    app_path.o
-    flat_button.o
-    replay_mod.o
-    internal_mod.o
-    composite.o
-    label.o
-    tooltip.o
-    screen.o
-    multiline.o
-    mppc.o
-    get_ocr_constants.o
-    hexdump.o
-=======
     $(obj_list)
     $(lib_list)
->>>>>>> 9216be2e
+    config.o
+    hexdump.o
     /qt//QtGui       #4
 :
     $(EXE_DEPENDENCIES)
@@ -287,46 +169,10 @@
     src/rdp_client_graphic_api/keymaps/qt_scancode_keymap.hpp
     src/rdp_client_qt_widget.hpp
     front_Qt4_rdp.o
-<<<<<<< HEAD
-    config.o
-    keymap2.o
-    capture.o
-    video_capture.o
-    png.o
-    bitmap_from_file.o
-    fileutils.o
-    gdapi.o
-    log.o
-    nego.o
-    netutils.o
-    authorization_channels.o
-    video_recorder.o
-    confdescriptor.o
-    crypto_transport.o
-    socket_transport.o
-    client_execute.o
-    cfgloader.o
-    mwrm_reader.o
-    app_path.o
-    flat_button.o
-    replay_mod.o
-    internal_mod.o
-    composite.o
-    label.o
-    tooltip.o
-    screen.o
-    multiline.o
-    mppc.o
-    file_to_graphic.o
-    clip_from_cmd.o
-    pattutils.o
-    protected_graphics.o
-    get_ocr_constants.o
-    hexdump.o
-=======
     $(obj_list)
     $(lib_list)
->>>>>>> 9216be2e
+    config.o
+    hexdump.o
     /qt//QtGui       #4
     /qt//phonon
 :
@@ -358,42 +204,10 @@
     src/rdp_client_graphic_api/keymaps/qt_scancode_keymap.hpp
     src/rdp_client_qt_widget.hpp
     front_Qt5.o
-<<<<<<< HEAD
-    config.o
-    keymap2.o
-    capture.o
-    video_capture.o
-    png.o
-    bitmap_from_file.o
-    fileutils.o
-    gdapi.o
-    log.o
-    nego.o
-    netutils.o
-    authorization_channels.o
-    video_recorder.o
-    confdescriptor.o
-    crypto_transport.o
-    socket_transport.o
-    client_execute.o
-    cfgloader.o
-    mwrm_reader.o
-    app_path.o
-    flat_button.o
-    replay_mod.o
-    internal_mod.o
-    composite.o
-    label.o
-    tooltip.o
-    screen.o
-    multiline.o
-    mppc.o
-    get_ocr_constants.o
-    hexdump.o
-=======
     $(obj_list)
     $(lib_list)
->>>>>>> 9216be2e
+    config.o
+    hexdump.o
     /qt5//QtGui
     /qt5//QtNetwork
     /qt5//QtWidgets
