--- conflicted
+++ resolved
@@ -36,10 +36,10 @@
     exit "Please set a valid Qt version (4 or 5) with `bjam -s qt=4`." ;
 }
 
-## if ! $(qtversion)
-## {
-##     exit "Please set a valid Qt version (4 or 5) with `bjam -s qt=4`." ;
-## }
+if ! $(qtversion)
+{
+    exit "No valid Qt version found" ;
+}
 ## @}
 
 
@@ -259,17 +259,14 @@
     lib libphonon : : <name>phonon4qt5 <link>shared ;
 }
 
-echo "!!!!!!!!!!!!!!!!!!!!!!!!!!!!!!!!!!!!!!!!!!!!!!!!!!!!!!!!!!!!" ;
 
 if $(qtversion) {
-   echo $(qtversion) ;
 
    obj front_Qt$(qtversion)_rdp.o : src/main_qt_client_redemption.cpp :
         <define>REDEMPTION_DECL_LOG_TEST
         $(EXE_DEPENDENCIES)
     ;
 
-<<<<<<< HEAD
     exe client_rdp :
         src/qt_input_output_api/qt_output_sound.hpp
         src/qt_input_output_api/qt_input_output_clipboard.hpp
@@ -285,40 +282,15 @@
         config.o
         hexdump.o
         libqtclient
+        # TODO: disable phonon requirement when compiling with -D_NO_SOUND
         libphonon
     :
         $(EXE_DEPENDENCIES)
         <toolset>gcc:<cxxflags>-Wuseless-cast&&-Wno-useless-cast
     ;
-=======
-exe client_rdp_Qt$(qtversion) :
-    src/qt_input_output_api/qt_output_sound.hpp
-    src/qt_input_output_api/qt_input_output_clipboard.hpp
-    src/qt_input_output_api/qt_input_socket.hpp
-    src/qt_input_output_api/qt_graphics_components/qt_progress_bar_window.hpp
-    src/qt_input_output_api/qt_graphics_components/qt_options_window.hpp
-    src/qt_input_output_api/qt_graphics_components/qt_screen_window.hpp
-    src/qt_input_output_api/qt_graphics_components/qt_form_window.hpp
-    front_Qt$(qtversion)_rdp.o
-    $(obj_list)
-    $(lib_list)
-    $(obj_list_VNC)
-    config.o
-    hexdump.o
-    libqtclient
-    # TODO: disable phonon requirement when compiling with -D_NO_SOUND
-    libphonon
-:
-    $(EXE_DEPENDENCIES)
-    <toolset>gcc:<cxxflags>-Wuseless-cast&&-Wno-useless-cast
-;
->>>>>>> 71effd4c
-
-    #alias client_rdp : client_rdp$(version_name) ;
+
 
 } else {
-
-    echo "no Qt" ;
 
     obj front_rdp.o : src/main_client_redemption.cpp :
         <define>REDEMPTION_DECL_LOG_TEST
