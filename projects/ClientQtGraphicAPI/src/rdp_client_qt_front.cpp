--- conflicted
+++ resolved
@@ -141,6 +141,7 @@
 
     std::unique_ptr<mod_rdp> rdp_mod;
     std::unique_ptr<mod_api> rail_mod;
+    mod_api * mod_rail_hosted;
 
     void options() override {
         new DialogOptions_Qt(this, this->form);
@@ -605,6 +606,10 @@
                 this->mod = this->rail_mod.get();
 
 
+                RailModuleHostMod * mod_rail = reinterpret_cast<RailModuleHostMod *>(this->mod);
+                this->mod_rail_hosted = &(mod_rail->get_module_host()->get_managed_mod());
+
+
             } else {
 
                 this->mod = this->rdp_mod.get();
@@ -949,27 +954,6 @@
             case TS_RAIL_ORDER_HANDSHAKE:
                 LOG(LOG_INFO, "SERVER >> RAIL CHANNEL TS_RAIL_ORDER_HANDSHAKE");
                 {
-<<<<<<< HEAD
-
-//                 HandshakePDU hspdu;
-//                 hspdu.receive(stream);
-//
-//                 StaticOutStream<32> out_stream;
-//
-//                 out_stream.out_uint16_le(header.orderType());
-//                 out_stream.out_uint16_le(header.orderLength());
-//                 out_stream.out_uint32_le(hspdu.buildNumber());
-//
-//                 InStream chunk_to_send(out_stream.get_data(), out_stream.get_offset());
-//
-//                 this->mod->send_to_mod_channel( channel_names::rail
-//                                               , chunk_to_send
-//                                               , out_stream.get_offset()
-//                                               , CHANNELS::CHANNEL_FLAG_LAST |
-//                                                 CHANNELS::CHANNEL_FLAG_FIRST
-//                                               );
-//                 LOG(LOG_INFO, "CLIENT >> RAIL CHANNEL TS_RAIL_ORDER_HANDSHAKE");
-=======
 
                 HandshakePDU hspdu;
                 hspdu.receive(stream);
@@ -989,7 +973,6 @@
                                                 CHANNELS::CHANNEL_FLAG_FIRST |CHANNELS::CHANNEL_FLAG_SHOW_PROTOCOL
                                               );
                 LOG(LOG_INFO, "CLIENT >> RAIL CHANNEL TS_RAIL_ORDER_HANDSHAKE");
->>>>>>> 356186bd
                 }
                 break;
 
@@ -1316,8 +1299,7 @@
                 InStream chunk_to_send(out_stream.get_data(), out_stream.get_offset());
 
 
-                RailModuleHostMod * mod_rail = reinterpret_cast<RailModuleHostMod *>(this->mod);
-                mod_rail->rail_module_host.get_managed_mod().send_to_mod_channel( channel_names::rail
+                this->mod_rail_hosted->send_to_mod_channel( channel_names::rail
                                             , chunk_to_send
                                             , out_stream.get_offset()
                                             , CHANNELS::CHANNEL_FLAG_LAST |
