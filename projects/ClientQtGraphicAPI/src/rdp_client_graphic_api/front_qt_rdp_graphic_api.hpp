/*
   This program is free software; you can redistribute it and/or modify
   it under the terms of the GNU General Public License as published by
   the Free Software Foundation; either version 2 of the License, or
   (at your option) any later version.

   This program is distributed in the hope that it will be useful,
   but WITHOUT ANY WARRANTY; without even the implied warranty of
   MERCHANTABILITY or FITNESS FOR A PARTICULAR PURPOSE. See the
   GNU General Public License for more details.

   You should have received a copy of the GNU General Public License
   along with this program; if not, write to the Free Software
   Foundation, Inc., 675 Mass Ave, Cambridge, MA 02139, USA.

   Product name: redemption, a FLOSS RDP proxy
   Copyright (C) Wallix 2010-2013
   Author(s): Christophe Grosjean, Clément Moroldo
*/



#pragma once

#include "utils/log.hpp"

#ifndef Q_MOC_RUN
#include <stdio.h>
#include <openssl/ssl.h>
#include <iostream>
#include <stdint.h>
#include <unistd.h>
#include <limits.h>
#include <dirent.h>
#include <algorithm>
#include <fstream>
#include <sstream>
#include <string>

#include <boost/algorithm/string.hpp>

#include "core/report_message_api.hpp"
#include "acl/auth_api.hpp"
#include "utils/genfstat.hpp"
#include "core/front_api.hpp"
#include "mod/mod_api.hpp"
#include "mod/rdp/rdp_log.hpp"
#include "transport/socket_transport.hpp"
#include "keymaps/qt_scancode_keymap.hpp"
#include "core/client_info.hpp"
#include "mod/internal/replay_mod.hpp"
#include "configs/config.hpp"
#include "utils/bitmap.hpp"
#include "core/RDP/bitmapupdate.hpp"
#include "utils/netutils.hpp"
#include "utils/genrandom.hpp"
#include "keyboard/keymap2.hpp"
#include "transport/crypto_transport.hpp"

#include "capture/full_video_params.hpp"
#include "capture/video_params.hpp"
#include "capture/capture.hpp"
#include "core/RDP/MonitorLayoutPDU.hpp"
#include "core/channel_list.hpp"


#include "core/RDP/RDPDrawable.hpp"

#include <QtCore/QList>
#include <QtCore/QTimer>
#include <QtCore/QStringList>
#include <QtCore/QMimeData>
#include <QtCore/QSocketNotifier>
#include <QtGui/QBitmap>
#include <QtGui/QClipboard>
#include <QtGui/QColor>
#include <QtGui/QImage>
#include <QtGui/QMouseEvent>
#include <QtGui/QPainter>
#include <QtGui/QRgb>
#include <QtGui/QWheelEvent>

#if REDEMPTION_QT_VERSION == 4
#   include <QtCore/QByteArray>
#   include <QtCore/QUrl>
#   include <QtCore/QtGlobal>
#   include <phonon/AudioOutput>
#   include <phonon/MediaObject>
#   define REDEMPTION_QT_INCLUDE_WIDGET(name) <QtGui/name>
#else
#   define REDEMPTION_QT_INCLUDE_WIDGET(name) <QtWidgets/name>
#   include <Phonon/AudioOutput>
#   include <Phonon/MediaObject>
#endif

#include REDEMPTION_QT_INCLUDE_WIDGET(QApplication)
#include REDEMPTION_QT_INCLUDE_WIDGET(QCheckBox)
#include REDEMPTION_QT_INCLUDE_WIDGET(QComboBox)
#include REDEMPTION_QT_INCLUDE_WIDGET(QDesktopWidget)
#include REDEMPTION_QT_INCLUDE_WIDGET(QDialog)
#include REDEMPTION_QT_INCLUDE_WIDGET(QFileDialog)
#include REDEMPTION_QT_INCLUDE_WIDGET(QFormLayout)
#include REDEMPTION_QT_INCLUDE_WIDGET(QGridLayout)
#include REDEMPTION_QT_INCLUDE_WIDGET(QLabel)
#include REDEMPTION_QT_INCLUDE_WIDGET(QLineEdit)
#include REDEMPTION_QT_INCLUDE_WIDGET(QProgressBar)
#include REDEMPTION_QT_INCLUDE_WIDGET(QPushButton)
#include REDEMPTION_QT_INCLUDE_WIDGET(QTabWidget)
#include REDEMPTION_QT_INCLUDE_WIDGET(QTableWidget)
#include REDEMPTION_QT_INCLUDE_WIDGET(QToolTip)
#include REDEMPTION_QT_INCLUDE_WIDGET(QWidget)

#undef REDEMPTION_QT_INCLUDE_WIDGET


#endif

#define REPLAY_PATH "/replay"
#define LOGINS_PATH "/config/login.config"
#define WINODW_CONF_PATH "/config/windows_config.config"

#ifndef MAIN_PATH
# error "undefined MAIN_PATH macro"
# define MAIN_PATH ""
#endif



class ProgressBarWindow;


class Front_Qt_API : public FrontAPI
{

public:
    RDPVerbose        verbose;
    ClientInfo        info;
    CryptoContext     cctx;
    std::string       user_name;
    std::string       user_password;
    std::string       target_IP;
    int               port;
    std::string       local_IP;
    int               fps = 0;


    int                        nbTry;
    int                        retryDelay;
    int                        delta_time;
    mod_api                  * mod;
    std::unique_ptr<ReplayMod> replay_mod;
    bool                 is_recording;
    bool                 is_replaying;
    bool                 connected;


    QImage::Format       imageFormatRGB;
    QImage::Format       imageFormatARGB;
    Qt_ScanCode_KeyMap   qtRDPKeymap;
    ProgressBarWindow  * bar;
    QPixmap            * cache;
    QPixmap            * cache_replay;
    SocketTransport    * socket;
    TimeSystem           timeSystem;
    NullAuthentifier    authentifier;
    NullReportMessage  reportMessage;
    bool                 is_spanning;
    Fstat fstat;


    const std::string    MAIN_DIR;
    const std::string    REPLAY_DIR;
    const std::string    USER_CONF_LOG;
    const std::string    WINDOWS_CONF;

    std::string _movie_name;
    std::string _movie_dir;

    bool wab_diag_question;
    int asked_color;



    struct WindowsData {
        int form_x = 0;
        int form_y = 0;
        int screen_x = 0;
        int screen_y = 0;

        bool no_data = true;

        Front_Qt_API * front;

        WindowsData(Front_Qt_API * front)
          : front(front)
        {}

        void open() {
            std::ifstream ifile(this->front->WINDOWS_CONF, std::ios::in);
            if (ifile) {
                this->no_data = false;

                std::string line;
                std::string delimiter = " ";

                while(std::getline(ifile, line)) {
                    auto pos(line.find(delimiter));
                    std::string tag  = line.substr(0, pos);
                    std::string info = line.substr(pos + delimiter.length(), line.length());

                    if (tag.compare(std::string("form_x")) == 0) {
                        this->form_x = std::stoi(info);
                    } else
                      if (tag.compare(std::string("form_y")) == 0) {
                        this->form_y = std::stoi(info);
                    } else
                    if (tag.compare(std::string("screen_x")) == 0) {
                        this->screen_x = std::stoi(info);
                    } else
                    if (tag.compare(std::string("screen_y")) == 0) {
                        this->screen_y = std::stoi(info);
                    }
                }

                ifile.close();
            }
        }

        void write() {
            std::ofstream ofile(this->front->WINDOWS_CONF, std::ios::out | std::ios::trunc);
            if (ofile) {

                ofile  << "form_x " << this->form_x <<  "\n";
                ofile  << "form_y " << this->form_y <<  "\n";
                ofile  << "screen_x " << this->screen_x <<  "\n";
                ofile  << "screen_y " << this->screen_y <<  "\n";

                ofile.close();
            }
        }

    } windowsData;


    Front_Qt_API( RDPVerbose verbose)
    : verbose(verbose)
    , info()
    , cctx()
    , port(0)
    , local_IP("unknow_local_IP")
    , nbTry(3)
    , retryDelay(1000)
    , delta_time(1000000)
    , mod(nullptr)
    , replay_mod(nullptr)
    , is_recording(false)
    , is_replaying(false)
    , connected(false)
    , qtRDPKeymap()
    , bar(nullptr)
    , cache(nullptr)
    , cache_replay(nullptr)
    , socket(nullptr)
    , is_spanning(false)
    , MAIN_DIR(MAIN_PATH)
    , REPLAY_DIR(MAIN_PATH REPLAY_PATH)
    , USER_CONF_LOG(MAIN_PATH LOGINS_PATH)
    , WINDOWS_CONF(MAIN_PATH WINODW_CONF_PATH)
    , wab_diag_question(false)
    , asked_color(0)
    , windowsData(this)
    {
        this->windowsData.open();
        std::fill(std::begin(this->info.order_caps.orderSupport), std::end(this->info.order_caps.orderSupport), 1);
        this->info.glyph_cache_caps.GlyphSupportLevel = GlyphCacheCaps::GLYPH_SUPPORT_FULL;
    }

    void send_to_channel( const CHANNELS::ChannelDef & , uint8_t const *
                        , std::size_t , std::size_t , int ) override {}

    // CONTROLLER
    virtual void connexionReleased() = 0;
    virtual void closeFromScreen() = 0;
    virtual void RefreshPressed() = 0;
    virtual void CtrlAltDelPressed() = 0;
    virtual void CtrlAltDelReleased() = 0;
    virtual void disconnexionReleased() = 0;
    virtual void setMainScreenOnTopRelease() = 0;
    virtual void mousePressEvent(QMouseEvent *e, int screen_index) = 0;
    virtual void mouseReleaseEvent(QMouseEvent *e, int screen_index) = 0;
    virtual void keyPressEvent(QKeyEvent *e) = 0;
    virtual void keyReleaseEvent(QKeyEvent *e) = 0;
    virtual void wheelEvent(QWheelEvent *e) = 0;
    virtual bool eventFilter(QObject *obj, QEvent *e, int screen_index) = 0;
    virtual void disconnect(std::string const & txt) = 0;
    virtual void dropScreen() = 0;
    virtual bool is_no_win_data() = 0;
    virtual void writeWindowsConf() = 0;

    virtual void replay(std::string const & movie_dir, std::string const & movie_path) = 0;
    virtual bool load_replay_mod(std::string const & movie_dir, std::string const & movie_name, timeval begin_read, timeval end_read) = 0;
    virtual void delete_replay_mod() = 0;
    virtual void callback() = 0;

    bool can_be_start_capture() override { return true; }

    virtual void options() {
        LOG(LOG_WARNING, "No options window implemented yet. Virtual function \"void options()\" must be override.");
    }

    virtual mod_api * init_mod() = 0;

};


class ProgressBarWindow : public QWidget {

Q_OBJECT

public:
    QProgressBar load_bar;
    Front_Qt_API * front;

    ProgressBarWindow(int maxVal, Front_Qt_API * front)
        : QWidget()
        , load_bar(this)
        , front(front)
    {
        this->setWindowTitle("Loading Movie");
        this->setAttribute(Qt::WA_DeleteOnClose);

        QRect rect(QPoint(0,0),QSize(600, 50));
        this->load_bar.setGeometry(rect);
        this->load_bar.setRange(0, maxVal);

        uint32_t centerW = 0;
        uint32_t centerH = 0;
        QDesktopWidget* desktop = QApplication::desktop();
        centerW = (desktop->width()/2)  - 300;
        centerH = (desktop->height()/2) - 25;
        this->move(centerW, centerH);

        this->show();
    }

    ~ProgressBarWindow() {}



    void setValue(int val) {
        this->load_bar.setValue(val);
        if (val >= this->load_bar.maximum()) {
            this->close();
        }
    }
};


class Mod_Qt : public QObject
{

Q_OBJECT

public:
    Front_Qt_API              * _front;
    QSocketNotifier           * _sckRead;
    mod_api                   * _callback;
    SocketTransport           * _sck;
    int                         _client_sck;
    std::string error_message;

    QTimer timer;


    Mod_Qt(Front_Qt_API * front, QWidget * parent)
        : QObject(parent)
        , _front(front)
        , _sckRead(nullptr)
        , _callback(nullptr)
        , _sck(nullptr)
        , _client_sck(0)
        , timer(this)
    {}

    ~Mod_Qt() {
        this->disconnect(true);
    }


    void disconnect(bool is_pipe_ok) {

        if (this->_sckRead != nullptr) {
            delete (this->_sckRead);
            this->_sckRead = nullptr;
        }

        if (this->_callback != nullptr) {
            TimeSystem timeobj;
            if (is_pipe_ok) {
                this->_callback->disconnect(timeobj.get_time().tv_sec);
            }
//             delete (this->_callback);
            this->_callback = nullptr;
            this->_front->mod = nullptr;
        }

        if (this->_sck != nullptr) {
            delete (this->_sck);
            this->_sck = nullptr;
            LOG(LOG_INFO, "Disconnected from [%s].", this->_front->target_IP.c_str());
        }
    }

    bool connect() {
        const char * name(this->_front->user_name.c_str());
        const char * targetIP(this->_front->target_IP.c_str());
        const std::string errorMsg("Cannot connect to [" + this->_front->target_IP +  "].");

        unique_fd client_sck = ip_connect(targetIP, this->_front->port, this->_front->nbTry, this->_front->retryDelay);
        this->_client_sck = client_sck.fd();

        if (this->_client_sck > 0) {
            try {

                this->_sck = new SocketTransport( name
                                                , std::move(client_sck)
                                                , targetIP
                                                , this->_front->port
                                                , std::chrono::milliseconds(1000)
                                                , to_verbose_flags(0)
                                                //, SocketTransport::Verbose::dump
                                                , &this->error_message
                                                );

                this->_front->socket = this->_sck;
                LOG(LOG_INFO, "Connected to [%s].", targetIP);

            } catch (const std::exception &) {
                std::string windowErrorMsg(errorMsg+" Socket error.");
                LOG(LOG_WARNING, "%s", windowErrorMsg.c_str());
                this->_front->disconnect("<font color='Red'>"+windowErrorMsg+"</font>");
                return false;
            }

        } else {
            std::string windowErrorMsg(errorMsg+" Invalid ip or port.");
            LOG(LOG_WARNING, "%s", windowErrorMsg.c_str());
            this->_front->disconnect("<font color='Red'>"+windowErrorMsg+"</font>");
            return false;
        }

        return true;
    }

    bool listen() {

        this->_callback = this->_front->init_mod();

        if (this->_callback !=  nullptr) {
            this->_sckRead = new QSocketNotifier(this->_client_sck, QSocketNotifier::Read, this);
            this->QObject::connect(this->_sckRead,   SIGNAL(activated(int)), this,  SLOT(call_draw_event_data()));
            this->QObject::connect(&(this->timer),   SIGNAL(timeout()), this,  SLOT(call_draw_event_timer()));
            if (this->_callback) {
                if (this->_callback->get_event().is_trigger_time_set()) {
                    struct timeval now = tvtime();
                    int time_to_wake = (this->_callback->get_event().get_trigger_time().tv_usec - now.tv_usec) / 1000
                    + (this->_callback->get_event().get_trigger_time().tv_sec - now.tv_sec) * 1000;
//                     this->_callback->get_event().reset_trigger_time();

                    if (time_to_wake < 0) {
                        this->timer.stop();
                    } else {

                        this->timer.start( time_to_wake );
                    }
                }
            } else {
                const std::string errorMsg("Error: Mod Initialization failed.");
                std::string labelErrorMsg("<font color='Red'>"+errorMsg+"</font>");
                this->_front->dropScreen();
                this->_front->disconnect(labelErrorMsg);
                return false;
            }

        } else {
            const std::string errorMsg("Error: Mod Initialization failed.");
            std::string labelErrorMsg("<font color='Red'>"+errorMsg+"</font>");
            this->_front->dropScreen();
            this->_front->disconnect(labelErrorMsg);
            return false;
        }
        return true;
    }



public Q_SLOTS:
    void call_draw_event_data() {
        this->_callback->get_event().set_waked_up_by_time(false);
        this->call_draw_event();
    }

    void call_draw_event_timer() {
        this->_callback->get_event().set_waked_up_by_time(true);
        this->call_draw_event();
    }

    void call_draw_event() {
        if (this->_front->mod) {

            this->_front->callback();

            if (this->_callback) {
                if (this->_callback->get_event().is_trigger_time_set()) {
                    struct timeval now = tvtime();
                    int time_to_wake = ((this->_callback->get_event().get_trigger_time().tv_usec - now.tv_usec) / 1000)
                    + ((this->_callback->get_event().get_trigger_time().tv_sec - now.tv_sec) * 1000);

                    this->_callback->get_event().reset_trigger_time();

                    if (time_to_wake < 0) {
                        this->timer.stop();
//                         LOG(LOG_INFO, "time_to_wake = %d", time_to_wake);
//                         this->timer.start( 40 );
                    } else {
                        this->timer.start( time_to_wake );
                    }
                } else {
                    this->timer.stop();
                }
            }
        }
    }


};



class Form_Qt : public QWidget
{

Q_OBJECT

public:
    enum : int {
        MAX_ACCOUNT_DATA = 15
    };

    Front_Qt_API       * _front;
    const int            _width;
    const int            _height;
    QFormLayout          _formLayout;
    QComboBox            _IPCombobox;
    int                  _accountNB;
    QLineEdit            _IPField;
    QLineEdit            _userNameField;
    QLineEdit            _PWDField;
    QLineEdit            _portField;
    QLabel               _IPLabel;
    QLabel               _userNameLabel;
    QLabel               _PWDLabel;
    QLabel               _portLabel;
    QLabel               _errorLabel;
    QCheckBox            _pwdCheckBox;
    QPushButton          _buttonConnexion;
    QPushButton          _buttonOptions;
    QPushButton          _buttonReplay;
    //QCompleter         * _completer;
    struct AccountData {
        std::string title;
        std::string IP;
        std::string name;
        std::string pwd;
        int port;
    }                    _accountData[MAX_ACCOUNT_DATA];
    bool                 _pwdCheckBoxChecked;
    int                  _lastTargetIndex;


    Form_Qt(Front_Qt_API * front)
        : QWidget()
        , _front(front)
        , _width(400)
        , _height(300)
        , _formLayout(this)
        , _IPCombobox(this)
        , _accountNB(0)
        , _IPField("", this)
        , _userNameField("", this)
        , _PWDField("", this)
        , _portField("", this)
        , _IPLabel(      QString("IP server :"), this)
        , _userNameLabel(QString("User name : "), this)
        , _PWDLabel(     QString("Password :  "), this)
        , _portLabel(    QString("Port :      "), this)
        , _errorLabel(   QString(""            ), this)
        , _pwdCheckBox(QString("Save password."), this)
        , _buttonConnexion("Connection", this)
        , _buttonOptions("Options", this)
        , _buttonReplay("Replay", this)
        , _pwdCheckBoxChecked(false)
        , _lastTargetIndex(0)
    {
        this->setWindowTitle("Remote Desktop Player");
        this->setAttribute(Qt::WA_DeleteOnClose);
        this->setFixedSize(this->_width, this->_height);

        this->setAccountData();

        if (this->_pwdCheckBoxChecked) {
            this->_pwdCheckBox.setCheckState(Qt::Checked);
        }
        //this->_IPField.setCompleter(this->_completer);
        this->_IPCombobox.setLineEdit(&(this->_IPField));
        //this->_IPCombobox.setCompleter(this->_completer);
        this->QObject::connect(&(this->_IPCombobox), SIGNAL(currentIndexChanged(int)) , this, SLOT(targetPicked(int)));

        this->_PWDField.setEchoMode(QLineEdit::Password);
        this->_PWDField.setInputMethodHints(Qt::ImhHiddenText | Qt::ImhNoPredictiveText | Qt::ImhNoAutoUppercase);
        this->_formLayout.addRow(&(this->_IPLabel)      , &(this->_IPCombobox));
        this->_formLayout.addRow(&(this->_userNameLabel), &(this->_userNameField));
        this->_formLayout.addRow(&(this->_PWDLabel)     , &(this->_PWDField));
        this->_formLayout.addRow(&(this->_portLabel)    , &(this->_portField));
        this->_formLayout.addRow(&(this->_pwdCheckBox));
        this->_formLayout.addRow(&(this->_errorLabel));
        this->setLayout(&(this->_formLayout));

        QRect rectReplay(QPoint(10, 226), QSize(110, 24));
        this->_buttonReplay.setToolTip(this->_buttonReplay.text());
        this->_buttonReplay.setGeometry(rectReplay);
        this->_buttonReplay.setCursor(Qt::PointingHandCursor);
        this->QObject::connect(&(this->_buttonReplay)   , SIGNAL (pressed()),  this, SLOT (replayPressed()));
        this->_buttonReplay.setFocusPolicy(Qt::StrongFocus);
        this->_buttonReplay.setAutoDefault(true);

        QRect rectConnexion(QPoint(280, 256), QSize(110, 24));
        this->_buttonConnexion.setToolTip(this->_buttonConnexion.text());
        this->_buttonConnexion.setGeometry(rectConnexion);
        this->_buttonConnexion.setCursor(Qt::PointingHandCursor);
        //this->QObject::connect(&(this->_buttonConnexion)   , SIGNAL (pressed()),  this, SLOT (connexionPressed()));
        this->QObject::connect(&(this->_buttonConnexion)   , SIGNAL (released()), this, SLOT (connexionReleased()));
        this->_buttonConnexion.setFocusPolicy(Qt::StrongFocus);
        this->_buttonConnexion.setAutoDefault(true);

        QRect rectOptions(QPoint(10, 256), QSize(110, 24));
        this->_buttonOptions.setToolTip(this->_buttonOptions.text());
        this->_buttonOptions.setGeometry(rectOptions);
        this->_buttonOptions.setCursor(Qt::PointingHandCursor);
        this->QObject::connect(&(this->_buttonOptions)     , SIGNAL (pressed()),  this, SLOT (optionsPressed()));
        this->QObject::connect(&(this->_buttonOptions)     , SIGNAL (released()), this, SLOT (optionsReleased()));
        this->_buttonOptions.setFocusPolicy(Qt::StrongFocus);


        if (this->_front->is_no_win_data()) {
            QDesktopWidget* desktop = QApplication::desktop();
            this->_front->windowsData.form_x = (desktop->width()/2)  - (this->_width/2);
            this->_front->windowsData.form_y = (desktop->height()/2) - (this->_height/2);

        }
        this->move(this->_front->windowsData.form_x, this->_front->windowsData.form_y);
    }

    ~Form_Qt() {
        QPoint points = this->mapToGlobal({0, 0});
        this->_front->windowsData.form_x = points.x()-1;
        this->_front->windowsData.form_y = points.y()-39;
        this->_front->writeWindowsConf();
    }

    void setAccountData() {
        this->_accountNB = 0;
        std::ifstream ifichier(this->_front->USER_CONF_LOG, std::ios::in);

        if (ifichier) {
            int accountNB(0);
            std::string ligne;
            const std::string delimiter = " ";

            while(std::getline(ifichier, ligne)) {

                auto pos(ligne.find(delimiter));
                std::string tag  = ligne.substr(0, pos);
                std::string info = ligne.substr(pos + delimiter.length(), ligne.length());

                if (tag.compare(std::string("save_pwd")) == 0) {
                    if (info.compare(std::string("true")) == 0) {
                        this->_pwdCheckBoxChecked = true;
                    } else {
                        this->_pwdCheckBoxChecked = false;
                    }
                } else
                if (tag.compare(std::string("last_target")) == 0) {
                    this->_lastTargetIndex = std::stoi(info);
                } else
                if (tag.compare(std::string("title")) == 0) {
                    this->_accountData[accountNB].title = info;
                } else
                if (tag.compare(std::string("IP")) == 0) {
                    this->_accountData[accountNB].IP = info;
                } else
                if (tag.compare(std::string("name")) == 0) {
                    this->_accountData[accountNB].name = info;
                } else
                if (tag.compare(std::string("pwd")) == 0) {
                    this->_accountData[accountNB].pwd = info;
                } else
                if (tag.compare(std::string("port")) == 0) {
                    this->_accountData[accountNB].port = std::stoi(info);
                    accountNB++;
                    if (accountNB == MAX_ACCOUNT_DATA) {
                        this->_accountNB = MAX_ACCOUNT_DATA;
                        accountNB = 0;
                    }
                }
            }

            if (this->_accountNB < MAX_ACCOUNT_DATA) {
                this->_accountNB = accountNB;
            }

            this->_IPCombobox.clear();
            this->_IPCombobox.addItem(QString(""), 0);
            QStringList stringList;
            for (int i = 0; i < this->_accountNB; i++) {
                std::string title(this->_accountData[i].IP + std::string(" - ")+ this->_accountData[i].name);
                this->_IPCombobox.addItem(QString(title.c_str()), i+1);
                stringList << title.c_str();
            }
            //this->_completer = new QCompleter(stringList, this);
        }
     }

    void set_ErrorMsg(std::string str) {
        this->_errorLabel.clear();
        this->_errorLabel.setText(QString(str.c_str()));
    }

    void set_IPField(std::string str) {
        this->_IPField.clear();
        this->_IPField.insert(QString(str.c_str()));
    }

    void set_userNameField(std::string str) {
        this->_userNameField.clear();
        this->_userNameField.insert(QString(str.c_str()));
    }

    void set_PWDField(std::string str) {
        this->_PWDField.clear();
        this->_PWDField.insert(QString(str.c_str()));
    }

    void set_portField(int str) {
        this->_portField.clear();
        if (str == 0) {
            this->_portField.insert(QString(""));
        } else {
            this->_portField.insert(QString(std::to_string(str).c_str()));
        }
    }

    std::string get_IPField() {
        std::string delimiter(" - ");
        std::string ip_field_content = this->_IPField.text().toStdString();
        auto pos(ip_field_content.find(delimiter));
        std::string IP  = ip_field_content.substr(0, pos);
        return IP;
    }

    std::string get_userNameField() {
        if (this->_userNameField.text().toStdString() !=  std::string(""))
            return this->_userNameField.text().toStdString();

        return std::string(" ");
    }

    std::string get_PWDField() {
        if (this->_PWDField.text().toStdString() !=  std::string(""))
            return this->_PWDField.text().toStdString();

        return std::string(" ");
    }

    int get_portField() {
        return this->_portField.text().toInt();
    }

    void keyPressEvent(QKeyEvent *e) override {
        if (e->key() == Qt::Key_Enter) {
            this->connexionReleased();
        }
    }


private Q_SLOTS:
    void targetPicked(int index) {
        if (index >=  16) {
             this->connexionReleased();
             return;
        }
        if (index == 0) {
            this->_IPField.clear();
            this->_userNameField.clear();
            this->_PWDField.clear();
            this->_portField.clear();

        } else {
            index--;
            this->set_IPField(this->_accountData[index].IP);
            this->set_userNameField(this->_accountData[index].name);
            this->set_PWDField(this->_accountData[index].pwd);
            this->set_portField(this->_accountData[index].port);
        }

        this->_buttonConnexion.setFocus();
    }

    void replayPressed() {
        QString filePath("");
        filePath = QFileDialog::getOpenFileName(this, tr("Open a Movie"),
                                                this->_front->REPLAY_DIR.c_str(),
                                                tr("Movie Files(*.mwrm)"));
        std::string str_movie_path(filePath.toStdString());

        auto const last_delimiter_it = std::find(str_movie_path.rbegin(), str_movie_path.rend(), '/');
        int pos = str_movie_path.size() - (last_delimiter_it - str_movie_path.rbegin());

        std::string const movie_name = (last_delimiter_it == str_movie_path.rend())
        ? str_movie_path
        : str_movie_path.substr(str_movie_path.size() - (last_delimiter_it - str_movie_path.rbegin()));

        std::string const movie_dir = str_movie_path.substr(0, pos);

        this->_front->_movie_name = movie_name;
        this->_front->_movie_dir = movie_dir;
        this->_front->replay(movie_dir, movie_name);
    }

    void connexionReleased() {

        this->_front->connexionReleased();
        if (this->_front->connected && this->_front->mod !=  nullptr) {
            bool alreadySet = false;
            this->_pwdCheckBoxChecked = this->_pwdCheckBox.isChecked();

            std::string title(this->get_IPField() + std::string(" - ")+ this->get_userNameField());

            for (int i = 0; i < this->_accountNB; i++) {

                if (this->_accountData[i].title.compare(title) == 0) {
                    alreadySet = true;
                    this->_lastTargetIndex = i;
                    this->_accountData[i].pwd  = this->get_PWDField();
                    this->_accountData[i].port = this->get_portField();
                }
            }
            if (!alreadySet && (this->_accountNB < MAX_ACCOUNT_DATA)) {
                this->_accountData[this->_accountNB].title = title;
                this->_accountData[this->_accountNB].IP    = this->get_IPField();
                this->_accountData[this->_accountNB].name  = this->get_userNameField();
                this->_accountData[this->_accountNB].pwd   = this->get_PWDField();
                this->_accountData[this->_accountNB].port  = this->get_portField();
                this->_accountNB++;

                if (this->_accountNB > MAX_ACCOUNT_DATA) {
                    this->_accountNB = MAX_ACCOUNT_DATA;
                }
                this->_lastTargetIndex = this->_accountNB;
            }

            std::ofstream ofichier(this->_front->USER_CONF_LOG, std::ios::out | std::ios::trunc);
            if(ofichier) {

                if (this->_pwdCheckBoxChecked) {
                    ofichier << "save_pwd true" << "\n";
                } else {
                    ofichier << "save_pwd false" << "\n";
                }
                ofichier << "last_target " <<  this->_lastTargetIndex << "\n";

                ofichier << "\n";

                for (int i = 0; i < this->_accountNB; i++) {
                    ofichier << "title " << this->_accountData[i].title << "\n";
                    ofichier << "IP "    << this->_accountData[i].IP    << "\n";
                    ofichier << "name "  << this->_accountData[i].name  << "\n";
                    if (this->_pwdCheckBoxChecked) {
                        ofichier << "pwd " << this->_accountData[i].pwd << "\n";
                    } else {
                        ofichier << "pwd " << "\n";
                    }
                    ofichier << "port " << this->_accountData[i].port << "\n";
                    ofichier << "\n";
                }
            }
        }
    }

    void optionsPressed() {}

    void optionsReleased() {
        this->_front->options();
    }
};




class Screen_Qt : public QWidget
{

Q_OBJECT

public:
    Front_Qt_API  * _front;
    QPushButton     _buttonCtrlAltDel;
    QPushButton     _buttonRefresh;
    QPushButton     _buttonDisconnexion;
    QColor          _penColor;
    QPixmap      * _cache;
    QPainter       _cache_painter;
    QPixmap      * _trans_cache;
    QPainter       _trans_cache_painter;
    const int      _width;
    const int      _height;
    QPixmap        _match_pixmap;
    bool           _connexionLasted;
    QTimer         _timer;
    QTimer         _timer_replay;
    uint8_t        _screen_index;

    bool           _running;
    std::string    _movie_name;
    std::string    _movie_dir;

    enum : int {
        BUTTON_HEIGHT = 20,
        READING_PANEL = 40,
        READING_BAR_H = 12,
        BALISED_FRAME = 30
    };

    uchar cursor_data[Pointer::DATA_SIZE*4];
    int cursorHotx;
    int cursorHoty;
    bool mouse_out;

    timeval movie_time_start;
    timeval movie_time_pause;
    bool is_paused;
    time_t movie_time;

    QLabel movie_status;
    QLabel movie_timer_label;
    QLabel video_timer_label;

    int begin;
    const int reading_bar_len;
    QPixmap readding_bar;
    time_t current_time_movie;
    time_t real_time_record;

    std::vector<QPixmap*> balises;

private:
    static time_t get_movie_time_length(char const * mwrm_filename)
    {
        // TODO RZ: Support encrypted recorded file.
        CryptoContext cctx;
        Fstat fsats;
        InCryptoTransport trans(cctx, InCryptoTransport::EncryptionMode::NotEncrypted, fsats);
        MwrmReader mwrm_reader(trans);
        MetaLine meta_line;

        time_t start_time = 0;
        time_t stop_time = 0;

        trans.open(mwrm_filename);
        mwrm_reader.read_meta_headers();

        Transport::Read read_stat = mwrm_reader.read_meta_line(meta_line);
        if (read_stat == Transport::Read::Ok) {
            start_time = meta_line.start_time;
            stop_time = meta_line.stop_time;
            while (read_stat == Transport::Read::Ok) {
                stop_time = meta_line.stop_time;
                read_stat = mwrm_reader.read_meta_line(meta_line);
            }
        }

        return stop_time - start_time;
    }

public:
    Screen_Qt (Front_Qt_API * front, QPixmap * cache, std::string const & movie_dir, std::string const & movie_name, QPixmap * trans_cache)
        : QWidget()
        , _front(front)
        , _buttonCtrlAltDel("Play", this)
        , _buttonRefresh("Stop", this)
        , _buttonDisconnexion("Close", this)
        , _penColor(Qt::black)
        , _cache(cache)
        , _cache_painter(this->_cache)
        , _trans_cache(trans_cache)
        , _trans_cache_painter(this->_trans_cache)
        , _width(this->_front->info.width)
        , _height(this->_front->info.height)
        , _match_pixmap(this->_width+2, this->_height+2)
        , _connexionLasted(false)
        , _timer_replay(this)
        , _screen_index(0)
        , _running(false)
        , _movie_name(movie_name)
        , _movie_dir(movie_dir)
        , cursorHotx(0)
        , cursorHoty(0)
        , mouse_out(false)
        , is_paused(false)
        , movie_time(get_movie_time_length(this->_front->replay_mod->get_mwrm_path().c_str()))
        , movie_status( QString("  Stop"), this)
        , movie_timer_label(" ", this)
        , video_timer_label(" ", this)
        , begin(0)
        , reading_bar_len(this->_width - 60)
        , readding_bar(this->reading_bar_len+10, READING_BAR_H)
        , current_time_movie(0)
        , real_time_record(this->_front->replay_mod->get_real_time_movie_begin())
    {
        std::string title = "Remote Desktop Player " + this->_movie_name;
        this->setWindowTitle(QString(title.c_str()));
        this->setAttribute(Qt::WA_DeleteOnClose);
        this->paintCache().fillRect(0, 0, this->_width, this->_height, {0, 0, 0});

        if (this->_front->is_spanning) {
            this->setWindowState(Qt::WindowFullScreen);
        } else {
            this->setFixedSize(this->_width+2, this->_height + BUTTON_HEIGHT+READING_PANEL);
        }

        QPainter painter(&(this->readding_bar));
        painter.fillRect(0, 0, this->reading_bar_len+12, READING_BAR_H, this->palette().color(QWidget::backgroundRole()));

        QRect rectCtrlAltDel(QPoint(0, this->_height+READING_PANEL+1),QSize(this->_width/3, BUTTON_HEIGHT));
        this->_buttonCtrlAltDel.setToolTip(this->_buttonCtrlAltDel.text());
        this->_buttonCtrlAltDel.setGeometry(rectCtrlAltDel);
        this->_buttonCtrlAltDel.setCursor(Qt::PointingHandCursor);
        this->QObject::connect(&(this->_buttonCtrlAltDel)     , SIGNAL (pressed()),  this, SLOT (playPressed()));
        this->_buttonCtrlAltDel.setFocusPolicy(Qt::NoFocus);

        QRect rectRefresh(QPoint(this->_width/3, this->_height+READING_PANEL+1),QSize(this->_width/3, BUTTON_HEIGHT));
        this->_buttonRefresh.setToolTip(this->_buttonRefresh.text());
        this->_buttonRefresh.setGeometry(rectRefresh);
        this->_buttonRefresh.setCursor(Qt::PointingHandCursor);
        this->QObject::connect(&(this->_buttonRefresh), SIGNAL (pressed()), this, SLOT (stopRelease()));
        this->_buttonRefresh.setFocusPolicy(Qt::NoFocus);

        QRect rectDisconnexion(QPoint(((this->_width/3)*2), this->_height+READING_PANEL+1),QSize(this->_width-((this->_width/3)*2), BUTTON_HEIGHT));
        this->_buttonDisconnexion.setToolTip(this->_buttonDisconnexion.text());
        this->_buttonDisconnexion.setGeometry(rectDisconnexion);
        this->_buttonDisconnexion.setCursor(Qt::PointingHandCursor);
        this->QObject::connect(&(this->_buttonDisconnexion), SIGNAL (released()), this, SLOT (closeReplay()));
        this->_buttonDisconnexion.setFocusPolicy(Qt::NoFocus);

        QRect rectMovieStatus(QPoint(0, this->_height+1),QSize(44, BUTTON_HEIGHT));
        this->movie_status.setGeometry(rectMovieStatus);
        this->movie_status.setFocusPolicy(Qt::NoFocus);

        QRect rectMovieTimer(QPoint(0, this->_height+21),QSize(280, BUTTON_HEIGHT));
        this->movie_timer_label.setGeometry(rectMovieTimer);
        this->movie_timer_label.setFocusPolicy(Qt::NoFocus);

        QRect rectVideoTimer(QPoint(this->_width-306, this->_height+21),QSize(300, BUTTON_HEIGHT));
        this->video_timer_label.setGeometry(rectVideoTimer);
        this->video_timer_label.setFocusPolicy(Qt::NoFocus);
        this->video_timer_label.setAlignment(Qt::AlignRight);

        std::string data(ctime(&(this->real_time_record)));
        QString movie_real_time = QString("  ") + QString(data.c_str());
        this->movie_timer_label.setText(movie_real_time);

        this->show_video_real_time_hms();

        QPen pen(Qt::black, 1);
        painter.setPen(pen);
        painter.setRenderHint(QPainter::Antialiasing);

        QPainterPath path;
        path.addRoundedRect(QRectF(6, 0, this->reading_bar_len, READING_BAR_H), 6, 6);

        painter.fillPath(path, QColor(Qt::black));
        painter.drawPath(path);
        this->slotRepaint();

        if (this->_front->is_spanning) {
            this->move(0, 0);
        } else {
            if (this->_front->is_no_win_data()) {
                QDesktopWidget* desktop = QApplication::desktop();
                this->_front->windowsData.screen_x = (desktop->width()/2)  - (this->_width/2);
                this->_front->windowsData.screen_y = (desktop->height()/2) - (this->_height/2);
            }
            this->move(this->_front->windowsData.screen_x, this->_front->windowsData.screen_y);
        }

        this->QObject::connect(&(this->_timer_replay), SIGNAL (timeout()),  this, SLOT (playReplay()));

        this->setFocusPolicy(Qt::StrongFocus);

    }


    void pre_load_movie() {

        long int movie_length = this->movie_time;
        long int endin_frame = 0;
        int i = 0;

        while (endin_frame < movie_length) {
            //timeval end_fram_time = {long int(endin_frame), 0};
            this->_front->replay_mod->instant_play_client(std::chrono::microseconds(endin_frame*1000000));

            this->balises.push_back(nullptr);
            this->balises[i] = new QPixmap(*(this->_cache));
            endin_frame += BALISED_FRAME;
            i++;
            if (this->_front->bar) {
                this->_front->bar->setValue(endin_frame);
            }
        }

        this->_front->load_replay_mod(this->_movie_dir, this->_movie_name, {this->begin, 0}, {0, 0});
    }



    Screen_Qt (Front_Qt_API * front, QPixmap * cache, QPixmap * trans_cache)
        : QWidget()
        , _front(front)
        , _buttonCtrlAltDel("CTRL + ALT + DELETE", this)
        , _buttonRefresh("Refresh", this)
        , _buttonDisconnexion("Disconnection", this)
        , _penColor(Qt::black)
        , _cache(cache)
        , _cache_painter(this->_cache)
        , _trans_cache(trans_cache)
        , _width(this->_front->info.width)
        , _height(this->_front->info.height)
        , _match_pixmap(this->_width, this->_height)
        , _connexionLasted(false)
        , _screen_index(0)
        , _running(false)
        , cursorHotx(0)
        , cursorHoty(0)
        , mouse_out(false)
        , is_paused(false)
        , movie_time(0)
        , begin(0)
        , reading_bar_len(this->_width - 60)
        , readding_bar(this->reading_bar_len+12, READING_BAR_H)
        , current_time_movie(0)
        , real_time_record(0)
    {
        this->setMouseTracking(true);
        this->installEventFilter(this);
        this->setAttribute(Qt::WA_DeleteOnClose);
        std::string title = "Remote Desktop Player connected to [" + this->_front->target_IP +  "].";
        this->setWindowTitle(QString(title.c_str()));

        if (this->_front->is_spanning) {
            this->setWindowState(Qt::WindowFullScreen);
        } else {
            this->setFixedSize(this->_width, this->_height + BUTTON_HEIGHT);
        }

        QPainter painter(&(this->readding_bar));
        painter.fillRect(0, 0, this->reading_bar_len+12, READING_BAR_H, this->palette().color(QWidget::backgroundRole()));

        QRect rectCtrlAltDel(QPoint(0, this->_height+1),QSize(this->_width/3, BUTTON_HEIGHT));
        this->_buttonCtrlAltDel.setToolTip(this->_buttonCtrlAltDel.text());
        this->_buttonCtrlAltDel.setGeometry(rectCtrlAltDel);
        this->_buttonCtrlAltDel.setCursor(Qt::PointingHandCursor);
        this->QObject::connect(&(this->_buttonCtrlAltDel)  , SIGNAL (pressed()),  this, SLOT (CtrlAltDelPressed()));
        this->QObject::connect(&(this->_buttonCtrlAltDel)  , SIGNAL (released()), this, SLOT (CtrlAltDelReleased()));;
        this->_buttonCtrlAltDel.setFocusPolicy(Qt::NoFocus);

        QRect rectRefresh(QPoint(this->_width/3, this->_height+1),QSize(this->_width/3, BUTTON_HEIGHT));
        this->_buttonRefresh.setToolTip(this->_buttonRefresh.text());
        this->_buttonRefresh.setGeometry(rectRefresh);
        this->_buttonRefresh.setCursor(Qt::PointingHandCursor);
        this->QObject::connect(&(this->_buttonRefresh)     , SIGNAL (pressed()),  this, SLOT (RefreshPressed()));
        this->_buttonRefresh.setFocusPolicy(Qt::NoFocus);

        QRect rectDisconnexion(QPoint(((this->_width/3)*2), this->_height+1),QSize(this->_width-((this->_width/3)*2), BUTTON_HEIGHT));
        this->_buttonDisconnexion.setToolTip(this->_buttonDisconnexion.text());
        this->_buttonDisconnexion.setGeometry(rectDisconnexion);
        this->_buttonDisconnexion.setCursor(Qt::PointingHandCursor);
        this->QObject::connect(&(this->_buttonDisconnexion), SIGNAL (released()), this, SLOT (disconnexionRelease()));
        this->_buttonDisconnexion.setFocusPolicy(Qt::NoFocus);

        if (this->_front->is_spanning) {
            this->move(0, 0);
        } else {
            if (this->_front->is_no_win_data()) {
                QDesktopWidget* desktop = QApplication::desktop();
                this->_front->windowsData.screen_x = (desktop->width()/2)  - (this->_width/2);
                this->_front->windowsData.screen_y = (desktop->height()/2) - (this->_height/2);
            }
            this->move(this->_front->windowsData.screen_x, this->_front->windowsData.screen_y);
        }

        this->setFocusPolicy(Qt::StrongFocus);
    }

    ~Screen_Qt() {
        QPoint points = this->mapToGlobal({0, 0});
        this->_front->windowsData.screen_x = points.x()-1;
        this->_front->windowsData.screen_y = points.y()-39;
        this->_front->writeWindowsConf();
        if (!this->_connexionLasted) {
            this->_front->closeFromScreen();
        }
        this->balises.clear();
    }

    void show_video_real_time() {

        struct timeval now = tvtime();
        time_t movie_time_tmp = this->current_time_movie;
        this->current_time_movie = now.tv_sec - this->movie_time_start.tv_sec + this->begin;

        if (this->current_time_movie > movie_time_tmp) {

            time_t current_real_time_record = real_time_record + this->current_time_movie;
            std::string data(ctime(&current_real_time_record));
            QString movie_real_time = QString("  ") + QString(data.c_str());
            this->movie_timer_label.setText(movie_real_time);

            this->show_video_real_time_hms();

            this->barRepaint(this->current_time_movie, QColor(Qt::green));
        }
    }

    QString toQStringData(time_t time) {
        int s = time;
        int h = s/3600;
        s = s % 3600;
        int m = s/60;
        s = s % 60;
        QString date_str;
        if (h) {
            date_str += QString(std::to_string(h).c_str()) + QString(":");
        }
        if (m < 10) {
            date_str += QString("0");
        }
        date_str += QString(std::to_string(m).c_str()) + QString(":");
        if (s < 10) {
            date_str += QString("0");
        }
        date_str += QString(std::to_string(s).c_str());

        return date_str;
    }

    void show_video_real_time_hms() {
        this->video_timer_label.setText( this->toQStringData(this->current_time_movie) + QString(" / ") + this->toQStringData(this->movie_time));
    }

    void set_mem_cursor(const uchar * data, int x, int y) {
        this->cursorHotx = x;
        this->cursorHoty = y;
        for (int i = 0; i < Pointer::DATA_SIZE*4; i++) {
            this->cursor_data[i] = data[i];
        }
        this->update_current_cursor();
    }

    void update_current_cursor() {
        QImage image(this->cursor_data, 32, 32, QImage::Format_ARGB32_Premultiplied);
        QPixmap map = QPixmap::fromImage(image);
        QCursor qcursor(map, this->cursorHotx, this->cursorHoty);

        this->setCursor(qcursor);
    }

    void update_view() {
        this->slotRepaint();
    }

    void disconnection() {
        this->_connexionLasted = true;
    }

    QPainter & paintCache() {
        return this->_cache_painter;
    }

    QPainter & paintTransCache() {
        return this->_trans_cache_painter;
    }

    void paintEvent(QPaintEvent * event) override {
        Q_UNUSED(event);

        QPen                 pen;
        QPainter             painter;
        painter.begin(this);
        painter.setRenderHint(QPainter::Antialiasing);
        pen.setWidth(1);
        pen.setBrush(this->_penColor);
        painter.setPen(pen);
        painter.drawPixmap(QPoint(0, 0), this->_match_pixmap, QRect(0, 0, this->_width, this->_height));
        painter.drawPixmap(QPoint(52, this->_height+4), this->readding_bar, QRect(0, 0, this->reading_bar_len+10, READING_BAR_H));
        painter.end();
    }

    void barRepaint(int len, QColor color) {

        double read_len_tmp = (len * this->reading_bar_len) / this->movie_time;
        int read_len = int(read_len_tmp);
        if (read_len > this->reading_bar_len) {
            read_len = this->reading_bar_len;
        }

        QPainter painter(&(this->readding_bar));
        QPen pen(Qt::black, 1);
        painter.setPen(pen);
        painter.setRenderHint(QPainter::Antialiasing);

        QPainterPath path;
        path.addRoundedRect(QRectF(6, 0, read_len, READING_BAR_H), 6, 6);

        painter.fillPath(path, color);
        painter.drawPath(path);

        this->slotRepaint();
    }

    QPixmap * getCache() {
        return this->_cache;
    }

    void setPenColor(QColor color) {
        this->_penColor = color;
    }

    bool event(QEvent *event) override {
        if (this->_front->is_replaying) {
            QHelpEvent *helpEvent = static_cast<QHelpEvent*>( event );
            QRect bar_zone(44, this->_height+4, this->reading_bar_len, READING_BAR_H);
            int x = helpEvent->pos().x();
            int y = helpEvent->pos().y();
            if (x > 44 && x < this->reading_bar_len  && y >  this->_height+2 && y < this->_height + 14) {
                int bar_len = this->reading_bar_len;
                int bar_pos = x - 44;
                double read_len_tmp = (bar_pos * this->movie_time) / bar_len;

                this->setToolTip(this->toQStringData(int(read_len_tmp)));
            } else {
                QToolTip::hideText();
            }
        }

        return QWidget::event( event );
    }


private:
    void mousePressEvent(QMouseEvent *e) override {
        int x = e->x();
        int y = e->y();
        if (this->_front->is_replaying) {
            if (x > 44 && x < this->_width - 4  && y > this->_height+2 && y < this->_height + 14) {

                this->_timer_replay.stop();

                timeval now_stop = tvtime();

                int bar_click = x - 44;
                double read_len_tmp = (bar_click * this->movie_time) / this->reading_bar_len;
                this->begin = int(read_len_tmp);

                this->current_time_movie = this->begin;
                this->_running = true;
                this->is_paused = false;

                this->_cache_painter.fillRect(0, 0, this->_width, this->_height, Qt::black);
                this->_buttonCtrlAltDel.setText("Pause");
                this->movie_status.setText("  Play ");
                this->barRepaint(this->reading_bar_len, QColor(Qt::black));
                time_t current_real_time_record = real_time_record + this->current_time_movie;
                std::string data(ctime(&current_real_time_record));
                QString movie_real_time = QString("  ") + QString(data.c_str());
                this->movie_timer_label.setText(movie_real_time);
                this->show_video_real_time_hms();
                this->barRepaint(this->current_time_movie, QColor(Qt::green));
                this->slotRepainMatch();

                switch (this->_front->replay_mod->get_wrm_version()) {

                    case WrmVersion::v1:
                        if (this->_front->load_replay_mod(this->_movie_dir, this->_movie_name, {0, 0}, {0, 0})) {
                            this->_front->replay_mod->instant_play_client(std::chrono::microseconds(this->begin*1000000));
                            this->movie_time_start = tvtime();
                        }
                        break;

                    case WrmVersion::v2:
                    {
                        int last_balised = (this->begin/ BALISED_FRAME);
                        if (this->_front->load_replay_mod(this->_movie_dir, this->_movie_name, {last_balised * BALISED_FRAME, 0}, {0, 0})) {
                            this->_cache_painter.drawPixmap(QPoint(0, 0), *(this->balises[last_balised]), QRect(0, 0, this->_width, this->_height));
                            this->_front->replay_mod->instant_play_client(std::chrono::microseconds(this->begin*1000000));
                            this->slotRepainMatch();

                            this->movie_time_start = tvtime();
                            timeval waited_for_load = {this->movie_time_start.tv_sec - now_stop.tv_sec, this->movie_time_start.tv_usec - now_stop.tv_usec};
                            timeval wait_duration = {this->movie_time_start.tv_sec - this->begin - waited_for_load.tv_sec, this->movie_time_start.tv_usec - waited_for_load.tv_usec};
                            this->_front->replay_mod->set_wait_after_load_client(wait_duration);
                        }
                    }
                        break;

                }

                this->_timer_replay.start(4);
            }
        } else {

            this->_front->mousePressEvent(e, 0);
        }
    }

    void mouseReleaseEvent(QMouseEvent *e) override {
        this->_front->mouseReleaseEvent(e, 0);
    }

    void keyPressEvent(QKeyEvent *e) override {
        this->_front->keyPressEvent(e);
    }

    void keyReleaseEvent(QKeyEvent *e) override {
        this->_front->keyReleaseEvent(e);
    }

    void wheelEvent(QWheelEvent *e) override {
        this->_front->wheelEvent(e);
    }

    void enterEvent(QEvent *event) override {
        Q_UNUSED(event);
        //this->update_current_cursor();
        //this->_front->_current_screen_index =  this->_screen_index;
    }

    bool eventFilter(QObject *obj, QEvent *e) override {
        this->_front->eventFilter(obj, e, 0);
        return false;
    }


public Q_SLOTS:
    void playPressed() {
        if (this->_running) {
            this->movie_time_pause = tvtime();
            this->_running = false;
            this->is_paused = true;
            this->_buttonCtrlAltDel.setText("Play");
            this->movie_status.setText(" Pause");
            this->_timer_replay.stop();
        } else {
            this->_running = true;
            if (this->is_paused) {
                timeval pause_duration = tvtime();
                pause_duration = {pause_duration.tv_sec - this->movie_time_pause.tv_sec, pause_duration.tv_usec - this->movie_time_pause.tv_usec};
                this->movie_time_start.tv_sec += pause_duration.tv_sec;
                this->_front->replay_mod->set_pause(pause_duration);

                this->is_paused = false;
            } else {
                this->begin = 0;
                this->barRepaint(this->reading_bar_len, QColor(Qt::black));
                this->movie_time_start = tvtime();
                this->_front->replay_mod->set_sync();
            }
            this->_buttonCtrlAltDel.setText("Pause");
            this->movie_status.setText("  Play ");

            this->_timer_replay.start(1);
        }
    }

    void playReplay() {

        this->show_video_real_time();

        if (!this->_front->replay_mod->get_break_privplay_client()) {
            if (!this->_front->replay_mod->play_client()) {
                this->slotRepainMatch();
            }
        }

        if (this->current_time_movie >= this->movie_time) {

            this->show_video_real_time();
            this->_timer_replay.stop();
            this->begin = 0;
            this->movie_time_start = {0, 0};
            this->movie_time_pause = {0, 0};
            this->current_time_movie = 0;
            this->_buttonCtrlAltDel.setText("Replay");
            this->movie_status.setText("  Stop ");
            this->_running = false;
            this->is_paused = false;
            this->_front->load_replay_mod(this->_movie_dir, this->_movie_name, {0, 0}, {0, 0});
        }
    }

    void closeReplay() {
        this->_front->delete_replay_mod();
        this->_front->disconnexionReleased();
    }

    void slotRepaint() {
        QPainter match_painter(&(this->_match_pixmap));
        match_painter.drawPixmap(QPoint(0, 0), *(this->_cache), QRect(0, 0, this->_width, this->_height));
        //match_painter.drawPixmap(QPoint(0, 0), *(this->_trans_cache), QRect(0, 0, this->_width, this->_height));
        this->repaint();
    }

    void slotRepainMatch() {
        QPainter match_painter(&(this->_match_pixmap));
        match_painter.drawPixmap(QPoint(0, 0), *(this->_cache), QRect(0, 0, this->_width, this->_height));
        match_painter.drawPixmap(QPoint(0, 0), *(this->_trans_cache), QRect(0, 0, this->_width, this->_height));
        this->repaint();
    }

    void RefreshPressed() {
        this->_front->RefreshPressed();
    }

    void CtrlAltDelPressed() {
        this->_front->CtrlAltDelPressed();
    }

    void CtrlAltDelReleased() {
        this->_front->CtrlAltDelReleased();
    }

    void stopRelease() {
        this->_timer_replay.stop();

        this->movie_time_start = {0, 0};
        this->movie_time_pause = {0, 0};
        this->begin = 0;
        this->_running = false;
        this->is_paused = false;

        this->_buttonCtrlAltDel.setText("Replay");
        this->movie_status.setText("  Stop ");
        this->barRepaint(this->reading_bar_len, QColor(Qt::black));
        this->current_time_movie = 0;
        this->show_video_real_time_hms();

        if (this->_front->load_replay_mod(this->_movie_dir, this->_movie_name, {0, 0}, {0, 0})) {
            this->_cache_painter.fillRect(0, 0, this->_width, this->_height, Qt::black);
            this->slotRepainMatch();
        }
    }

    void disconnexionRelease(){
        this->_front->disconnexionReleased();
    }

    void setMainScreenOnTopRelease() {
        this->_front->setMainScreenOnTopRelease();
    }
};



class FrontQtRDPGraphicAPI : public Front_Qt_API
{
    struct Snapshoter : gdi::CaptureApi
    {
        FrontQtRDPGraphicAPI & front;

        Snapshoter(FrontQtRDPGraphicAPI & front) : front(front) {}

        Microseconds periodic_snapshot(
            const timeval& /*now*/, int cursor_x, int cursor_y, bool /*ignore_frame_in_timeval*/
        ) override {
            this->front.update_pointer_position(cursor_x, cursor_y);
            std::chrono::microseconds res(1);
            return res;
        }
    };
    Snapshoter snapshoter;

public:

    // Graphic members
    int                  mod_bpp;
    BGRPalette           mod_palette;
    Form_Qt            * form;
    Screen_Qt          * screen;
    Mod_Qt             * mod_qt;
    QPixmap            * cache;
    QPixmap            * trans_cache;
    gdi::GraphicApi    * graph_capture;

    struct MouseData {
        QImage cursor_image;
        uint16_t x = 0;
        uint16_t y = 0;
    } mouse_data;

    // Connexion socket members
    int                  _timer;
     std::unique_ptr<Capture>  capture;
    Font                 _font;
    std::string          _error;

    // Keyboard Controllers members
    Keymap2              keymap;
    bool                 ctrl_alt_delete; // currently not used and always false
    StaticOutStream<256> decoded_data;    // currently not initialised
    uint8_t              keyboardMods;

    CHANNELS::ChannelDefArray   cl;

    bool is_pipe_ok;

    bool remoteapp;


    ////////////////////////////////////////////////////////////////////////////////////////////////////////////////////
    //------------------------
    //      CONSTRUCTOR
    //------------------------

    FrontQtRDPGraphicAPI( RDPVerbose verbose)
      : Front_Qt_API(verbose)
      , snapshoter(*this)
      , mod_bpp(24)
      , mod_palette(BGRPalette::classic_332())
      , form(nullptr)
      , screen(nullptr)
      , mod_qt(nullptr)
      , cache(nullptr)
      , trans_cache(nullptr)
      , graph_capture(nullptr)
      , _timer(0)
      , _error("error")
      , keymap()
      , ctrl_alt_delete(false)
      , is_pipe_ok(true)
      , remoteapp(true)
    {
        SSL_load_error_strings();
        SSL_library_init();

        // Windows and socket contrainer
        this->form = new Form_Qt(this);
        this->mod_qt = new Mod_Qt(this, this->form);

        this->info.width  = 800;
        this->info.height = 600;
        this->info.keylayout = 0x040C;// 0x40C FR, 0x409 USA
        this->info.console_session = 0;
        this->info.brush_cache_code = 0;
        this->info.bpp = 24;
        this->imageFormatRGB  = this->bpp_to_QFormat(this->info.bpp, false);
        if (this->info.bpp ==  32) {
            this->imageFormatARGB = this->bpp_to_QFormat(this->info.bpp, true);
        }
        this->info.rdp5_performanceflags = PERF_DISABLE_WALLPAPER;
        this->info.cs_monitor.monitorCount = 1;

        this->qtRDPKeymap.setKeyboardLayout(this->info.keylayout);
        this->keymap.init_layout(this->info.keylayout);

        this->disconnect("");
    }

    bool must_be_stop_capture() override {
//         this->is_pipe_ok = false;
//         if (this->capture) {
//             this->capture.reset(nullptr);
//             this->graph_capture = nullptr;
//             this->is_recording = false;
//
//             return true;
//         }
        return false;
    }

    void begin_update() override {

        if (bool(this->verbose & RDPVerbose::graphics)) {
           LOG(LOG_INFO, "--------- FRONT ------------------------");
           LOG(LOG_INFO, "begin_update");
           LOG(LOG_INFO, "========================================\n");
        }

        if ((this->connected || this->is_replaying) && this->screen != nullptr) {
            if (this->is_recording && !this->is_replaying && this->screen != nullptr) {
                this->graph_capture->begin_update();
                struct timeval time;
                gettimeofday(&time, nullptr);
                this->capture.get()->periodic_snapshot(time, this->mouse_data.x, this->mouse_data.y, false);
            }
        }
    }

    void end_update() override {
        if (bool(this->verbose & RDPVerbose::graphics)) {
           LOG(LOG_INFO, "--------- FRONT ------------------------");
           LOG(LOG_INFO, "end_update");
           LOG(LOG_INFO, "========================================\n");
        }

        if ((this->connected || this->is_replaying) && this->screen != nullptr) {
            this->screen->update_view();

            if (this->is_recording && !this->is_replaying && this->screen != nullptr) {
                this->graph_capture->end_update();
                struct timeval time;
                gettimeofday(&time, nullptr);
                this->capture.get()->periodic_snapshot(time, this->mouse_data.x, this->mouse_data.y, false);
            }
        }
    }

    void update_pointer_position(uint16_t xPos, uint16_t yPos) override {

        if (this->is_replaying) {
            this->trans_cache->fill(Qt::transparent);
            QRect nrect(xPos, yPos, this->mouse_data.cursor_image.width(), this->mouse_data.cursor_image.height());

            this->screen->paintTransCache().drawImage(nrect, this->mouse_data.cursor_image);
        }
    }

    ResizeResult server_resize(int width, int height, int bpp) override {
        if (bool(this->verbose & RDPVerbose::graphics)) {
            LOG(LOG_INFO, "--------- FRONT ------------------------");
            LOG(LOG_INFO, "server_resize(width=%d, height=%d, bpp=%d)", width, height, bpp);
            LOG(LOG_INFO, "========================================\n");
        }

        if (this->remoteapp) {
            return ResizeResult::remoteapp;
        }

        if (width == 0 || height == 0) {
            return ResizeResult::fail;
        }

        if ((this->connected || this->is_replaying) && this->screen != nullptr) {
            this->info.bpp = bpp;
            this->imageFormatRGB  = this->bpp_to_QFormat(this->info.bpp, false);

            if (this->info.width != width || this->info.height != height) {
                this->info.width = width;
                this->info.height = height;
                if (this->screen) {
                    this->screen->disconnection();
                    this->dropScreen();
                }
                this->cache = new QPixmap(this->info.width, this->info.height);

                if (this->is_replaying) {
                    this->screen = new Screen_Qt(this, this->cache, this->_movie_dir, this->_movie_name, this->trans_cache);

                } else {
                    this->trans_cache = new QPixmap(this->info.width, this->info.height);
                    this->trans_cache->fill(Qt::transparent);
                    this->screen = new Screen_Qt(this, this->cache, this->trans_cache);
                }

                this->screen->show();
            }
        }


        return ResizeResult::instant_done;
    }

    void set_pointer(Pointer const & cursor) override {

        QImage image_data(cursor.data, cursor.width, cursor.height, this->bpp_to_QFormat(24, false));
        QImage image_mask(cursor.mask, cursor.width, cursor.height, QImage::Format_Mono);

//         if (cursor.mask[0x48] == 0xFF &&
//             cursor.mask[0x49] == 0xFF &&
//             cursor.mask[0x4A] == 0xFF &&
//             cursor.mask[0x4B] == 0xFF) {
//
//             image_mask = image_data.convertToFormat(QImage::Format_ARGB32_Premultiplied);
//             image_data.invertPixels();
//
//         } else {
        image_mask.invertPixels();
//         }

        image_data = image_data.mirrored(false, true).convertToFormat(QImage::Format_ARGB32_Premultiplied);
        image_mask = image_mask.mirrored(false, true).convertToFormat(QImage::Format_ARGB32_Premultiplied);

        const uchar * data_data = image_data.bits();
        const uchar * mask_data = image_mask.bits();

        uint8_t data[Pointer::DATA_SIZE*4];

        for (int i = 0; i < Pointer::DATA_SIZE; i += 4) {
            data[i  ] = data_data[i+2];
            data[i+1] = data_data[i+1];
            data[i+2] = data_data[i  ];
            data[i+3] = mask_data[i+0];
        }

        if (this->is_replaying) {
            this->mouse_data.cursor_image = QImage(static_cast<uchar *>(data), cursor.x, cursor.y, QImage::Format_ARGB32_Premultiplied);

        } else {
            this->screen->set_mem_cursor(static_cast<uchar *>(data), cursor.x, cursor.y);

            if (this->is_recording && !this->is_replaying) {
                this->graph_capture->set_pointer(cursor);
                struct timeval time;
                gettimeofday(&time, nullptr);
                this->capture.get()->periodic_snapshot(time, this->mouse_data.x, this->mouse_data.y, false);
            }
        }
    }

    bool load_replay_mod(std::string const & movie_dir, std::string const & movie_name, timeval begin_read, timeval end_read) override {
         try {
            this->replay_mod.reset(new ReplayMod( *this
                                                , movie_dir.c_str() //(this->REPLAY_DIR + "/").c_str()
                                                , movie_name.c_str()
                                                , 0             //this->info.width
                                                , 0             //this->info.height
                                                , this->_error
                                                , this->_font
                                                , true
                                                , begin_read
                                                , end_read
                                                , Screen_Qt::BALISED_FRAME
                                                //, FileToGraphic::Verbose::rdp_orders
                                                , to_verbose_flags(0)
                                                ));

            //this->replay_mod->add_consumer(nullptr, &this->snapshoter, nullptr, nullptr, nullptr);

            return true;

        } catch (const Error & err) {
            LOG(LOG_ERR, "new ReplayMod error %s", err.errmsg());
        }

        if (this->replay_mod == nullptr) {
            this->dropScreen();
            this->readError(movie_name);
            this->form->show();
        }
        return false;
    }

    void delete_replay_mod() override {
        this->replay_mod.reset();
    }

    bool is_no_win_data() override {
        return this->windowsData.no_data;
    }

    void writeWindowsConf() override {
        this->windowsData.write();
    }

    void answer_question(int color) {
        QImage image = this->cache->toImage();

        QRgb asked(color);

        QRgb top_left  = image.pixel(0, 0);
        QRgb top_right = image.pixel(this->info.width-1, 0);
        QRgb bot_left  = image.pixel(0, this->info.height-1);
        QRgb bot_right = image.pixel(this->info.width-1, this->info.height-1);

        //LOG(LOG_INFO, "         top_left = 0x%04x top_right = 0x%04x bot_left = 0x%04x bot_right = 0x%04x asked_color = 0x%04x, top_left, top_right, bot_left, bot_right, asked);

        if        (top_left == asked) {
            this->mod->rdp_input_mouse(MOUSE_FLAG_BUTTON1 | MOUSE_FLAG_DOWN, 0, 0, &(this->keymap));
            this->mod->rdp_input_mouse(MOUSE_FLAG_BUTTON1, 0, 0, &(this->keymap));
            this->wab_diag_question = false;
//             LOG(LOG_INFO, "CLIENT >> answer_question top_left");

        } else if (top_right == asked) {
            this->mod->rdp_input_mouse(MOUSE_FLAG_BUTTON1 | MOUSE_FLAG_DOWN, this->info.width-1, 0, &(this->keymap));
            this->mod->rdp_input_mouse(MOUSE_FLAG_BUTTON1, this->info.width-1, 0, &(this->keymap));
            this->wab_diag_question = false;
//             LOG(LOG_INFO, "CLIENT >> answer_question top_right");

        } else if (bot_left == asked) {
            this->mod->rdp_input_mouse(MOUSE_FLAG_BUTTON1 | MOUSE_FLAG_DOWN, 0, this->info.height-1, &(this->keymap));
            this->mod->rdp_input_mouse(MOUSE_FLAG_BUTTON1, 0, this->info.height-1, &(this->keymap));
            this->wab_diag_question = false;
//             LOG(LOG_INFO, "CLIENT >> answer_question bot_left");

        } else if (bot_right == asked) {
            this->mod->rdp_input_mouse(MOUSE_FLAG_BUTTON1 | MOUSE_FLAG_DOWN, this->info.width-1, this->info.height-1, &(this->keymap));
            this->mod->rdp_input_mouse(MOUSE_FLAG_BUTTON1, this->info.width-1, this->info.height-1, &(this->keymap));
            this->wab_diag_question = false;
//             LOG(LOG_INFO, "CLIENT >> answer_question bot_right");

        }
    }


    ////////////////////////////////////////////////////////////////////////////////////////////////////////////////////
    //-----------------------
    //   GRAPHIC FUNCTIONS
    //-----------------------

    struct Op_0x11 {
        uchar op(const uchar src, const uchar dst) const { // +------+-------------------------------+
             return ~(src | dst);                          // | 0x11 | ROP: 0x001100A6 (NOTSRCERASE) |
        }                                                  // |      | RPN: DSon                     |
    };                                                     // +------+-------------------------------+

    struct Op_0x22 {
        uchar op(const uchar src, const uchar dst) const { // +------+-------------------------------+
             return (~src & dst);                          // | 0x22 | ROP: 0x00220326               |
        }                                                  // |      | RPN: DSna                     |
    };                                                     // +------+-------------------------------+

    struct Op_0x33 {
        uchar op(const uchar src, const uchar) const {     // +------+-------------------------------+
             return (~src);                                // | 0x33 | ROP: 0x00330008 (NOTSRCCOPY)  |
        }                                                  // |      | RPN: Sn                       |
    };                                                     // +------+-------------------------------+

    struct Op_0x44 {
        uchar op(const uchar src, const uchar dst) const { // +------+-------------------------------+
            return (src & ~dst);                           // | 0x44 | ROP: 0x00440328 (SRCERASE)    |
        }                                                  // |      | RPN: SDna                     |
    };                                                     // +------+-------------------------------+

    struct Op_0x55 {
        uchar op(const uchar, const uchar dst) const {     // +------+-------------------------------+
             return (~dst);                                // | 0x55 | ROP: 0x00550009 (DSTINVERT)   |
        }                                                  // |      | RPN: Dn                       |
    };                                                     // +------+-------------------------------+

    struct Op_0x66 {
        uchar op(const uchar src, const uchar dst) const { // +------+-------------------------------+
            return (src ^ dst);                            // | 0x66 | ROP: 0x00660046 (SRCINVERT)   |
        }                                                  // |      | RPN: DSx                      |
    };                                                     // +------+-------------------------------+

    struct Op_0x77 {
        uchar op(const uchar src, const uchar dst) const { // +------+-------------------------------+
             return ~(src & dst);                          // | 0x77 | ROP: 0x007700E6               |
        }                                                  // |      | RPN: DSan                     |
    };                                                     // +------+-------------------------------+

    struct Op_0x88 {
        uchar op(const uchar src, const uchar dst) const { // +------+-------------------------------+
            return (src & dst);                            // | 0x88 | ROP: 0x008800C6 (SRCAND)      |
        }                                                  // |      | RPN: DSa                      |
    };                                                     // +------+-------------------------------+

    struct Op_0x99 {
        uchar op(const uchar src, const uchar dst) const { // +------+-------------------------------+
            return ~(src ^ dst);                           // | 0x99 | ROP: 0x00990066               |
        }                                                  // |      | RPN: DSxn                     |
    };                                                     // +------+-------------------------------+

    struct Op_0xBB {
        uchar op(const uchar src, const uchar dst) const { // +------+-------------------------------+
            return (~src | dst);                           // | 0xBB | ROP: 0x00BB0226 (MERGEPAINT)  |
        }                                                  // |      | RPN: DSno                     |
    };                                                     // +------+-------------------------------+

    struct Op_0xDD {
        uchar op(const uchar src, const uchar dst) const { // +------+-------------------------------+
            return (src | ~dst);                           // | 0xDD | ROP: 0x00DD0228               |
        }                                                  // |      | RPN: SDno                     |
    };                                                     // +------+-------------------------------+

    struct Op_0xEE {
        uchar op(const uchar src, const uchar dst) const { // +------+-------------------------------+
            return (src | dst);                            // | 0xEE | ROP: 0x00EE0086 (SRCPAINT)    |
        }                                                  // |      | RPN: DSo                      |
    };                                                     // +------+-------------------------------+


    QColor u32_to_qcolor(RDPColor color, gdi::ColorCtx color_ctx) {

        if (uint8_t(this->info.bpp) != color_ctx.depth().to_bpp()) {
            BGRColor d = color_decode(color, color_ctx);
            color      = color_encode(d, uint8_t(this->info.bpp));
        }

        BGRColor bgr = color_decode(color, this->info.bpp, this->mod_palette);

        return {bgr.red(), bgr.green(), bgr.blue()};
    }

    template<class Op>
    void draw_memblt_op(const Rect & drect, const Bitmap & bitmap) {
        const uint16_t mincx = std::min<int16_t>(bitmap.cx(), std::min<int16_t>(this->info.width - drect.x, drect.cx));
        const uint16_t mincy = std::min<int16_t>(bitmap.cy(), std::min<int16_t>(this->info.height - drect.y, drect.cy));

        if (mincx <= 0 || mincy <= 0) {
            return;
        }

        QImage::Format format(this->bpp_to_QFormat(bitmap.bpp(), false)); //bpp
        QImage srcBitmap(bitmap.data(), mincx, mincy, bitmap.line_size(), format);
        QImage dstBitmap(this->screen->getCache()->toImage().copy(drect.x, drect.y, mincx, mincy));

        if (bitmap.bpp() == 24) {
            srcBitmap = srcBitmap.rgbSwapped();
        }

        if (bitmap.bpp() != this->info.bpp) {
            srcBitmap = srcBitmap.convertToFormat(this->imageFormatRGB);
        }
        dstBitmap = dstBitmap.convertToFormat(srcBitmap.format());

        QImage srcBitmapMirrored = srcBitmap.mirrored(false, true);

        uchar data[1600*900*3];

        const uchar * srcData = srcBitmapMirrored.constBits();
        const uchar * dstData = dstBitmap.constBits();

        int data_len = bitmap.line_size() * mincy;
        Op op;
        for (int i = 0; i < data_len; i++) {
            data[i] = op.op(srcData[i], dstData[i]);
        }

        QImage image(data, mincx, mincy, srcBitmapMirrored.format());
        QRect trect(drect.x, drect.y, mincx, mincy);

        if (this->connected || this->is_replaying) {
             this->screen->paintCache().drawImage(trect, image);
        }
    }

    void draw_MemBlt(const Rect & drect, const Bitmap & bitmap, bool invert, int srcx, int srcy) {
        const int16_t mincx = bitmap.cx();
        const int16_t mincy = bitmap.cy();

        if (mincx <= 0 || mincy <= 0) {
            return;
        }

        const unsigned char * row = bitmap.data();

        QImage qbitmap(row, mincx, mincy, this->bpp_to_QFormat(bitmap.bpp(), false));

        qbitmap = qbitmap.mirrored(false, true);

        qbitmap = qbitmap.copy(srcx, srcy, drect.cx, drect.cy);

        if (invert) {
            qbitmap.invertPixels();
        }

        if (bitmap.bpp() == 24) {
            qbitmap = qbitmap.rgbSwapped();
        }

        const QRect trect(drect.x, drect.y, drect.cx, drect.cy);
        if (this->connected || this->is_replaying) {
             this->screen->paintCache().drawImage(trect, qbitmap);
        }
    }


    void draw_RDPScrBlt(int srcx, int srcy, const Rect & drect, bool invert) {
        QImage qbitmap(this->screen->getCache()->toImage().copy(srcx, srcy, drect.cx, drect.cy));
        if (invert) {
            qbitmap.invertPixels();
        }
        const QRect trect(drect.x, drect.y, drect.cx, drect.cy);
        if (this->screen) {
            this->screen->paintCache().drawImage(trect, qbitmap);
        }
    }

//     QColor u32_to_qcolor_r(RDPColor color) {
//         BGRColor_ bgr = color_decode(color, this->info.bpp, this->mod_palette);
//         return {bgr.blue(), bgr.green(), bgr.red()};
//     }


    QImage::Format bpp_to_QFormat(int bpp, bool alpha) {
        QImage::Format format(QImage::Format_RGB16);

        if (alpha) {

            switch (bpp) {
                case 15: format = QImage::Format_ARGB4444_Premultiplied; break;
                case 16: format = QImage::Format_ARGB4444_Premultiplied; break;
                case 24: format = QImage::Format_ARGB8565_Premultiplied; break;
                case 32: format = QImage::Format_ARGB32_Premultiplied;   break;
                default : break;
            }
        } else {

            switch (bpp) {
                case 15: format = QImage::Format_RGB555; break;
                case 16: format = QImage::Format_RGB16;  break;
                case 24: format = QImage::Format_RGB888; break;
                case 32: format = QImage::Format_RGB32;  break;
                default : break;
            }
        }

        return format;
    }

    void draw_RDPPatBlt(const Rect & rect, const QColor color, const QPainter::CompositionMode mode, const Qt::BrushStyle style) {
        QBrush brush(color, style);
        if (this->connected || this->is_replaying) {
            this->screen->paintCache().setBrush(brush);
            this->screen->paintCache().setCompositionMode(mode);
            this->screen->paintCache().drawRect(rect.x, rect.y, rect.cx, rect.cy);
            this->screen->paintCache().setCompositionMode(QPainter::CompositionMode_SourceOver);
            this->screen->paintCache().setBrush(Qt::SolidPattern);
        }
    }

    void draw_RDPPatBlt(const Rect & rect, const QPainter::CompositionMode mode) {
        if (this->connected || this->is_replaying) {
            this->screen->paintCache().setCompositionMode(mode);
            this->screen->paintCache().drawRect(rect.x, rect.y, rect.cx, rect.cy);
            this->screen->paintCache().setCompositionMode(QPainter::CompositionMode_SourceOver);
        }
    }



    ////////////////////////////////////////////////////////////////////////////////////////////////////////////////////
    //-----------------------------
    //       DRAW FUNCTIONS
    //-----------------------------

    using Front_Qt_API::draw;

    void draw(const RDPPatBlt & cmd, Rect clip, gdi::ColorCtx color_ctx) override {
        if (bool(this->verbose & RDPVerbose::graphics)) {
            LOG(LOG_INFO, "--------- FRONT ------------------------");
            cmd.log(LOG_INFO, clip);
            LOG(LOG_INFO, "========================================\n");
        }

        const Rect rect = clip.intersect(this->info.width, this->info.height).intersect(cmd.rect);

        QColor backColor = this->u32_to_qcolor(cmd.back_color, color_ctx);
        QColor foreColor = this->u32_to_qcolor(cmd.fore_color, color_ctx);

        if (cmd.brush.style == 0x03 && (cmd.rop == 0xF0 || cmd.rop == 0x5A)) { // external

            switch (cmd.rop) {

                // +------+-------------------------------+
                // | 0x5A | ROP: 0x005A0049 (PATINVERT)   |
                // |      | RPN: DPx                      |
                // +------+-------------------------------+
                case 0x5A:
                    {
                        QBrush brush(backColor, Qt::Dense4Pattern);
                        if (this->connected || this->is_replaying) {
                            this->screen->paintCache().setBrush(brush);
                            this->screen->paintCache().setCompositionMode(QPainter::RasterOp_SourceXorDestination);
                            this->screen->paintCache().drawRect(rect.x, rect.y, rect.cx, rect.cy);
                            this->screen->paintCache().setCompositionMode(QPainter::CompositionMode_SourceOver);
                            this->screen->paintCache().setBrush(Qt::SolidPattern);
                        }
                    }
                    break;

                // +------+-------------------------------+
                // | 0xF0 | ROP: 0x00F00021 (PATCOPY)     |
                // |      | RPN: P                        |
                // +------+-------------------------------+
                case 0xF0:
                    {
                        if (this->connected || this->is_replaying) {
                            QBrush brush(foreColor, Qt::Dense4Pattern);
                            this->screen->paintCache().setPen(Qt::NoPen);
                            this->screen->paintCache().fillRect(rect.x, rect.y, rect.cx, rect.cy, backColor);
                            this->screen->paintCache().setBrush(brush);
                            this->screen->paintCache().drawRect(rect.x, rect.y, rect.cx, rect.cy);
                            this->screen->paintCache().setBrush(Qt::SolidPattern);
                        }
                    }
                    break;
                default: LOG(LOG_WARNING, "RDPPatBlt brush_style = 0x03 rop = %x", cmd.rop);
                    break;
            }

        } else {
            switch (cmd.rop) {

                case 0x00: // blackness
                    if (this->connected || this->is_replaying) {
                        this->screen->paintCache().fillRect(rect.x, rect.y, rect.cx, rect.cy, Qt::black);
                    }
                    break;
                    // +------+-------------------------------+
                    // | 0x05 | ROP: 0x000500A9               |
                    // |      | RPN: DPon                     |
                    // +------+-------------------------------+

                    // +------+-------------------------------+
                    // | 0x0F | ROP: 0x000F0001               |
                    // |      | RPN: Pn                       |
                    // +------+-------------------------------+
                case 0x0F:
                    this->draw_RDPPatBlt(rect, QPainter::RasterOp_NotSource);
                    break;
                    // +------+-------------------------------+
                    // | 0x50 | ROP: 0x00500325               |
                    // |      | RPN: PDna                     |
                    // +------+-------------------------------+
                case 0x50:
                    this->draw_RDPPatBlt(rect, QPainter::RasterOp_NotSourceAndNotDestination);
                    break;
                    // +------+-------------------------------+
                    // | 0x55 | ROP: 0x00550009 (DSTINVERT)   |
                    // |      | RPN: Dn                       |
                    // +------+-------------------------------+
                /*case 0x55:
                    this->draw_RDPPatBlt(rect, QPainter::RasterOp_NotDestination);

                    break;*/
                    // +------+-------------------------------+
                    // | 0x5A | ROP: 0x005A0049 (PATINVERT)   |
                    // |      | RPN: DPx                      |
                    // +------+-------------------------------+
                case 0x5A:
                    this->draw_RDPPatBlt(rect, QPainter::RasterOp_SourceXorDestination);
                    break;
                    // +------+-------------------------------+
                    // | 0x5F | ROP: 0x005F00E9               |
                    // |      | RPN: DPan                     |
                    // +------+-------------------------------+

                    // +------+-------------------------------+
                    // | 0xA0 | ROP: 0x00A000C9               |
                    // |      | RPN: DPa                      |
                    // +------+-------------------------------+
                case 0xA0:
                    this->draw_RDPPatBlt(rect, QPainter::RasterOp_SourceAndDestination);
                    break;
                    // +------+-------------------------------+
                    // | 0xA5 | ROP: 0x00A50065               |
                    // |      | RPN: PDxn                     |
                    // +------+-------------------------------+
                /*case 0xA5:
                    // this->draw_RDPPatBlt(rect, QPainter::RasterOp_NotSourceXorNotDestination);
                    break;*/
                    // +------+-------------------------------+
                    // | 0xAA | ROP: 0x00AA0029               |
                    // |      | RPN: D                        |
                    // +------+-------------------------------+
                case 0xAA: // change nothing
                    break;
                    // +------+-------------------------------+
                    // | 0xAF | ROP: 0x00AF0229               |
                    // |      | RPN: DPno                     |
                    // +------+-------------------------------+
                /*case 0xAF:
                    //this->draw_RDPPatBlt(rect, QPainter::RasterOp_NotSourceOrDestination);
                    break;*/
                    // +------+-------------------------------+
                    // | 0xF0 | ROP: 0x00F00021 (PATCOPY)     |
                    // |      | RPN: P                        |
                    // +------+-------------------------------+
                case 0xF0:
                    if (this->connected || this->is_replaying) {
                        this->screen->paintCache().setPen(Qt::NoPen);
                        this->screen->paintCache().fillRect(rect.x, rect.y, rect.cx, rect.cy, backColor);
                        this->screen->paintCache().drawRect(rect.x, rect.y, rect.cx, rect.cy);
                    }
                    break;
                    // +------+-------------------------------+
                    // | 0xF5 | ROP: 0x00F50225               |
                    // |      | RPN: PDno                     |
                    // +------+-------------------------------+
                //case 0xF5:
                    //this->draw_RDPPatBlt(rect, QPainter::RasterOp_SourceOrNotDestination);
                    //break;
                    // +------+-------------------------------+
                    // | 0xFA | ROP: 0x00FA0089               |
                    // |      | RPN: DPo                      |
                    // +------+-------------------------------+
                case 0xFA:
                    this->draw_RDPPatBlt(rect, QPainter::RasterOp_SourceOrDestination);
                    break;

                case 0xFF: // whiteness
                    if (this->connected || this->is_replaying) {
                        this->screen->paintCache().fillRect(rect.x, rect.y, rect.cx, rect.cy, Qt::white);
                    }
                    break;
                default: LOG(LOG_WARNING, "RDPPatBlt rop = %x", cmd.rop);
                    break;
            }
        }

        if (this->is_recording && !this->is_replaying) {
            this->graph_capture->draw(cmd, clip, gdi::ColorCtx(gdi::Depth::from_bpp(this->info.bpp), &this->mod_palette));
            struct timeval time;
            gettimeofday(&time, nullptr);
            this->capture.get()->periodic_snapshot(time, this->mouse_data.x, this->mouse_data.y, false);
        }

        if (this->wab_diag_question) {
            this->answer_question(this->asked_color);
        }
    }


    void draw(const RDPOpaqueRect & cmd, Rect clip, gdi::ColorCtx color_ctx) override {
        if (bool(this->verbose & RDPVerbose::graphics)) {
            LOG(LOG_INFO, "--------- FRONT ------------------------");
            cmd.log(LOG_INFO, clip);
            LOG(LOG_INFO, "========================================\n");
        }

        if ((this->connected || this->is_replaying) && this->screen != nullptr) {
            QColor qcolor(this->u32_to_qcolor(cmd.color, color_ctx));
            Rect rect(cmd.rect.intersect(clip));

            this->screen->paintCache().fillRect(rect.x, rect.y, rect.cx, rect.cy, qcolor);

            if (this->is_recording && !this->is_replaying) {
                this->graph_capture->draw(cmd, clip, gdi::ColorCtx(gdi::Depth::from_bpp(this->info.bpp), &this->mod_palette));
                struct timeval time;
                gettimeofday(&time, nullptr);
                this->capture.get()->periodic_snapshot(time, this->mouse_data.x, this->mouse_data.y, false);
            }

            if (this->wab_diag_question) {
                this->answer_question(this->asked_color);
            }
        } else {
            if (this->connected || this->is_replaying) {
                LOG(LOG_INFO, "opaquerect is else and connected");
            } else {
                LOG(LOG_INFO, "opaquerect is else");
            }
        }
    }


    void draw(const RDPBitmapData & bitmap_data, const Bitmap & bmp) override {
        if (bool(this->verbose & RDPVerbose::graphics)) {
            LOG(LOG_INFO, "--------- FRONT ------------------------");
            //bitmap_data.log(LOG_INFO, "RDPBitmapData");
            LOG(LOG_INFO, "RDPBitmapData");
            LOG(LOG_INFO, "========================================\n");
        }
        //std::cout << "RDPBitmapData" << std::endl;
        if (!bmp.is_valid()){
            return;
        }

        Rect rectBmp( bitmap_data.dest_left, bitmap_data.dest_top,
                                (bitmap_data.dest_right - bitmap_data.dest_left + 1),
                                (bitmap_data.dest_bottom - bitmap_data.dest_top + 1));
        const Rect clipRect(0, 0, this->info.width, this->info.height);
        const Rect drect = rectBmp.intersect(clipRect);

        const int16_t mincx = std::min<int16_t>(bmp.cx(), std::min<int16_t>(this->info.width - drect.x, drect.cx));
        const int16_t mincy = std::min<int16_t>(bmp.cy(), std::min<int16_t>(this->info.height - drect.y, drect.cy));;

        if (mincx <= 0 || mincy <= 0) {
            return;
        }

        QImage::Format format(this->bpp_to_QFormat(bmp.bpp(), false)); //bpp
        QImage qbitmap(bmp.data(), mincx, mincy, bmp.line_size(), format);

        if (bmp.bpp() == 24) {
            qbitmap = qbitmap.rgbSwapped();
        }

        if (bmp.bpp() != this->info.bpp) {
            qbitmap = qbitmap.convertToFormat(this->imageFormatRGB);
            LOG(LOG_INFO, "RDPBitmapData convertToFormat");
        }

        qbitmap = qbitmap.mirrored(false, true);
        QRect trect(drect.x, drect.y, mincx, mincy);
        if (this->connected || this->is_replaying) {
            this->screen->paintCache().drawImage(trect, qbitmap);
        }

        if (this->is_recording && !this->is_replaying) {
            this->graph_capture->draw(bitmap_data, bmp);
            struct timeval time;
            gettimeofday(&time, nullptr);
            this->capture.get()->periodic_snapshot(time, this->mouse_data.x, this->mouse_data.y, false);
        }

        if (this->wab_diag_question) {
            this->answer_question(this->asked_color);
        }
    }


    void draw(const RDPLineTo & cmd, Rect clip, gdi::ColorCtx color_ctx) override {
        if (bool(this->verbose & RDPVerbose::graphics)) {
            LOG(LOG_INFO, "--------- FRONT ------------------------");
            cmd.log(LOG_INFO, clip);
            LOG(LOG_INFO, "========================================\n");
        }

        // TODO clipping
        if (this->connected || this->is_replaying) {
            this->screen->setPenColor(this->u32_to_qcolor(cmd.back_color, color_ctx));

            this->screen->paintCache().drawLine(cmd.startx, cmd.starty, cmd.endx, cmd.endy);
        }

        if (this->is_recording && !this->is_replaying) {
            this->graph_capture->draw(cmd, clip, gdi::ColorCtx(gdi::Depth::from_bpp(this->info.bpp), &this->mod_palette));
            struct timeval time;
            gettimeofday(&time, nullptr);
            this->capture.get()->periodic_snapshot(time, this->mouse_data.x, this->mouse_data.y, false);
        }

        if (this->wab_diag_question) {
            this->answer_question(this->asked_color);
        }
    }


    void draw(const RDPScrBlt & cmd, Rect clip) override {
        if (bool(this->verbose & RDPVerbose::graphics)) {
            LOG(LOG_INFO, "--------- FRONT ------------------------");
            cmd.log(LOG_INFO, clip);
            LOG(LOG_INFO, "========================================\n");
        }

        //std::cout << "RDPScrBlt" << std::endl;

        const Rect drect = clip.intersect(this->info.width, this->info.height).intersect(cmd.rect);
        if (drect.isempty()) {
            return;
        }

        int srcx(drect.x + cmd.srcx - cmd.rect.x);
        int srcy(drect.y + cmd.srcy - cmd.rect.y);

        switch (cmd.rop) {

            case 0x00:
                if (this->connected || this->is_replaying) {
                    this->screen->paintCache().fillRect(drect.x, drect.y, drect.cx, drect.cy, Qt::black);
                }
                break;

            case 0x55: this->draw_RDPScrBlt(srcx, srcy, drect, true);
                break;

            case 0xAA: // nothing to change
                break;

            case 0xCC: this->draw_RDPScrBlt(srcx, srcy, drect, false);
                break;

            case 0xFF:
                if (this->connected || this->is_replaying) {
                    this->screen->paintCache().fillRect(drect.x, drect.y, drect.cx, drect.cy, Qt::white);
                }
                break;
            default: LOG(LOG_WARNING, "DEFAULT: RDPScrBlt rop = %x", cmd.rop);
                break;
        }

        if (this->is_recording && !this->is_replaying) {
            this->graph_capture->draw(cmd, clip);
            struct timeval time;
            gettimeofday(&time, nullptr);
            this->capture.get()->periodic_snapshot(time, this->mouse_data.x, this->mouse_data.y, false);
        }

        if (this->wab_diag_question) {
            this->answer_question(this->asked_color);
        }
    }


    void draw(const RDPMemBlt & cmd, Rect clip, const Bitmap & bitmap) override {
         if (bool(this->verbose & RDPVerbose::graphics)) {
            LOG(LOG_INFO, "--------- FRONT ------------------------");
            cmd.log(LOG_INFO, clip);
            LOG(LOG_INFO, "========================================\n");
         }
        //std::cout << "RDPMemBlt (" << std::hex << static_cast<int>(cmd.rop) << ")" <<  std::dec <<  std::endl;
        const Rect drect = clip.intersect(cmd.rect);
        if (drect.isempty()){
            return ;
        }

        switch (cmd.rop) {

            case 0x00:
                if (this->connected || this->is_replaying) {
                    this->screen->paintCache().fillRect(drect.x, drect.y, drect.cx, drect.cy, Qt::black);
                }
                break;

            case 0x22: this->draw_memblt_op<Op_0x22>(drect, bitmap);
                break;

            case 0x33: this->draw_MemBlt(drect, bitmap, true, cmd.srcx + (drect.x - cmd.rect.x), cmd.srcy + (drect.y - cmd.rect.y));
                break;

            case 0x55:
                this->draw_memblt_op<Op_0x55>(drect, bitmap);
                break;

            case 0x66: this->draw_memblt_op<Op_0x66>(drect, bitmap);
                break;

            case 0x99:  this->draw_memblt_op<Op_0x99>(drect, bitmap);
                break;

            case 0xAA:  // nothing to change
                break;

            case 0xBB: this->draw_memblt_op<Op_0xBB>(drect, bitmap);
                break;

            case 0xCC: this->draw_MemBlt(drect, bitmap, false, cmd.srcx + (drect.x - cmd.rect.x), cmd.srcy + (drect.y - cmd.rect.y));
                break;

            case 0xEE: this->draw_memblt_op<Op_0xEE>(drect, bitmap);
                break;

            case 0x88: this->draw_memblt_op<Op_0x88>(drect, bitmap);
                break;

            case 0xFF:
                if (this->connected || this->is_replaying) {
                    this->screen->paintCache().fillRect(drect.x, drect.y, drect.cx, drect.cy, Qt::white);
                }
                break;

            default: LOG(LOG_WARNING, "DEFAULT: RDPMemBlt rop = %x", cmd.rop);
                break;
        }

        if (this->is_recording && !this->is_replaying) {
            this->graph_capture->draw(cmd, clip, bitmap);
            struct timeval time;
            gettimeofday(&time, nullptr);
            this->capture.get()->periodic_snapshot(time, this->mouse_data.x, this->mouse_data.y, false);
        }

        if (this->wab_diag_question) {
            this->answer_question(this->asked_color);
        }
    }


    void draw(const RDPMem3Blt & cmd, Rect clip, gdi::ColorCtx color_ctx, const Bitmap & bitmap) override {
        if (bool(this->verbose & RDPVerbose::graphics)) {
            LOG(LOG_INFO, "--------- FRONT ------------------------");
            cmd.log(LOG_INFO, clip);
            LOG(LOG_INFO, "========================================\n");
        }

        const Rect drect = clip.intersect(cmd.rect);
        if (drect.isempty()){
            return ;
        }

        switch (cmd.rop) {
            case 0xB8:
            {
                const uint16_t mincx = std::min<int16_t>(bitmap.cx(), std::min<int16_t>(this->info.width  - drect.x, drect.cx));
                const uint16_t mincy = std::min<int16_t>(bitmap.cy(), std::min<int16_t>(this->info.height - drect.y, drect.cy));

                if (mincx <= 0 || mincy <= 0) {
                    return;
                }

                const QColor fore(this->u32_to_qcolor(cmd.fore_color, color_ctx));
                const uint8_t r(fore.red());
                const uint8_t g(fore.green());
                const uint8_t b(fore.blue());

                int rowYCoord(drect.y + drect.cy-1);
                const QImage::Format format(this->bpp_to_QFormat(bitmap.bpp(), true));

                QImage dstBitmap(this->screen->getCache()->toImage().copy(drect.x, drect.y, mincx, mincy));
                QImage srcBitmap(bitmap.data(), mincx, mincy, bitmap.line_size(), format);
                srcBitmap = srcBitmap.convertToFormat(QImage::Format_RGB888);
                dstBitmap = dstBitmap.convertToFormat(QImage::Format_RGB888);

                const size_t rowsize(srcBitmap.bytesPerLine());
                std::unique_ptr<uchar[]> data = std::make_unique<uchar[]>(rowsize);

                for (size_t k = 1 ; k < drect.cy; k++) {

                    const uchar * srcData = srcBitmap.constScanLine(k);
                    const uchar * dstData = dstBitmap.constScanLine(mincy - k);

                    for (size_t x = 0; x < rowsize-2; x += 3) {
                        data[x  ] = ((dstData[x  ] ^ r) & srcData[x  ]) ^ r;
                        data[x+1] = ((dstData[x+1] ^ g) & srcData[x+1]) ^ g;
                        data[x+2] = ((dstData[x+2] ^ b) & srcData[x+2]) ^ b;
                    }

                    QImage image(data.get(), mincx, 1, srcBitmap.format());
                    if (image.depth() != this->info.bpp) {
                        image = image.convertToFormat(this->imageFormatRGB);
                    }
                    QRect trect(drect.x, rowYCoord, mincx, 1);
                    if (this->connected || this->is_replaying) {
                        this->screen->paintCache().drawImage(trect, image);
                    }
                    rowYCoord--;
                }
            }
            break;

            default: LOG(LOG_WARNING, "DEFAULT: RDPMem3Blt rop = %x", cmd.rop);
            break;
        }

        if (this->is_recording && !this->is_replaying) {
            this->graph_capture->draw(cmd, clip, gdi::ColorCtx(gdi::Depth::from_bpp(this->info.bpp), &this->mod_palette), bitmap);
            struct timeval time;
            gettimeofday(&time, nullptr);
            this->capture.get()->periodic_snapshot(time, this->mouse_data.x, this->mouse_data.y, false);
        }

        if (this->wab_diag_question) {
            this->answer_question(this->asked_color);
        }
    }


    void draw(const RDPDestBlt & cmd, Rect clip) override {
        if (bool(this->verbose & RDPVerbose::graphics)) {
            LOG(LOG_INFO, "--------- FRONT ------------------------");
            cmd.log(LOG_INFO, clip);
            LOG(LOG_INFO, "========================================\n");
        }

        const Rect drect = clip.intersect(this->info.width, this->info.height).intersect(cmd.rect);

        switch (cmd.rop) {
            case 0x00: // blackness
                if (this->connected || this->is_replaying) {
                    this->screen->paintCache().fillRect(drect.x, drect.y, drect.cx, drect.cy, Qt::black);
                }
                break;
            case 0x55:                                         // inversion
                this->draw_RDPScrBlt(drect.x, drect.y, drect, true);
                break;
            case 0xAA: // change nothing
                break;
            case 0xFF: // whiteness
                if (this->connected || this->is_replaying) {
                    this->screen->paintCache().fillRect(drect.x, drect.y, drect.cx, drect.cy, Qt::white);
                }
                break;
            default: LOG(LOG_WARNING, "DEFAULT: RDPDestBlt rop = %x", cmd.rop);
                break;
        }

        if (this->is_recording && !this->is_replaying) {
            this->graph_capture->draw(cmd, clip);
            struct timeval time;
            gettimeofday(&time, nullptr);
            this->capture.get()->periodic_snapshot(time, this->mouse_data.x, this->mouse_data.y, false);
        }

        if (this->wab_diag_question) {
            this->answer_question(this->asked_color);
        }
    }

    void draw(const RDPMultiDstBlt & cmd, Rect clip) override {
        if (bool(this->verbose & RDPVerbose::graphics)) {
            LOG(LOG_INFO, "--------- FRONT ------------------------");
            cmd.log(LOG_INFO, clip);
            LOG(LOG_INFO, "========================================\n");
        }

        LOG(LOG_WARNING, "DEFAULT: RDPMultiDstBlt");
    }

    void draw(const RDPMultiOpaqueRect & cmd, Rect clip, gdi::ColorCtx color_ctx) override {
        if (bool(this->verbose & RDPVerbose::graphics)) {
            LOG(LOG_INFO, "--------- FRONT ------------------------");
            cmd.log(LOG_INFO, clip);
            LOG(LOG_INFO, "========================================\n");
        }


        (void) color_ctx;
        LOG(LOG_WARNING, "DEFAULT: RDPMultiOpaqueRect");
    }

    void draw(const RDP::RDPMultiPatBlt & cmd, Rect clip, gdi::ColorCtx color_ctx) override {
        if (bool(this->verbose & RDPVerbose::graphics)) {
            LOG(LOG_INFO, "--------- FRONT ------------------------");
            cmd.log(LOG_INFO, clip);
            LOG(LOG_INFO, "========================================\n");
        }
        (void) color_ctx;
        LOG(LOG_WARNING, "DEFAULT: RDPMultiPatBlt");
    }

    void draw(const RDP::RDPMultiScrBlt & cmd, Rect clip) override {
        if (bool(this->verbose & RDPVerbose::graphics)) {
            LOG(LOG_INFO, "--------- FRONT ------------------------");
            cmd.log(LOG_INFO, clip);
            LOG(LOG_INFO, "========================================\n");
        }

        LOG(LOG_WARNING, "DEFAULT: RDPMultiScrBlt");
    }

    void draw(const RDPGlyphIndex & cmd, Rect clip, gdi::ColorCtx color_ctx, const GlyphCache & gly_cache) override {
         if (bool(this->verbose & RDPVerbose::graphics)) {
            LOG(LOG_INFO, "--------- FRONT ------------------------");
            cmd.log(LOG_INFO, clip);
            LOG(LOG_INFO, "========================================\n");
         }

        Rect screen_rect = clip.intersect(this->info.width, this->info.height);
        if (screen_rect.isempty()){
            return ;
        }

        Rect const clipped_glyph_fragment_rect = cmd.bk.intersect(screen_rect);
        if (clipped_glyph_fragment_rect.isempty()) {
            return;
        }
        //std::cout << "RDPGlyphIndex " << std::endl;

        // set a background color
        {
            Rect ajusted = cmd.f_op_redundant ? cmd.bk : cmd.op;
            if ((ajusted.cx > 1) && (ajusted.cy > 1)) {
                ajusted.cy--;
                ajusted = ajusted.intersect(screen_rect);
                this->screen->paintCache().fillRect(ajusted.x, ajusted.y, ajusted.cx, ajusted.cy, this->u32_to_qcolor(cmd.fore_color, color_ctx));
            }
        }

        bool has_delta_bytes = (!cmd.ui_charinc && !(cmd.fl_accel & 0x20));

        const QColor color = this->u32_to_qcolor(cmd.back_color, color_ctx);
        const int16_t offset_y = /*cmd.bk.cy - (*/cmd.glyph_y - cmd.bk.y/* + 1)*/;
        const int16_t offset_x = cmd.glyph_x - cmd.bk.x;

        uint16_t draw_pos = 0;

        InStream variable_bytes(cmd.data, cmd.data_len);

        //uint8_t const * fragment_begin_position = variable_bytes.get_current();

        while (variable_bytes.in_remain()) {
            uint8_t data = variable_bytes.in_uint8();

            if (data <= 0xFD) {
                FontChar const & fc = gly_cache.glyphs[cmd.cache_id][data].font_item;
                if (!fc)
                {
                    LOG( LOG_INFO
                        , "RDPDrawable::draw_VariableBytes: Unknown glyph, cacheId=%u cacheIndex=%u"
                        , cmd.cache_id, data);
                    assert(fc);
                }

                if (has_delta_bytes)
                {
                    data = variable_bytes.in_uint8();
                    if (data == 0x80)
                    {
                        draw_pos += variable_bytes.in_uint16_le();
                    }
                    else
                    {
                        draw_pos += data;
                    }
                }

                if (fc)
                {
                    const int16_t x = draw_pos + cmd.bk.x + offset_x;
                    const int16_t y = offset_y + cmd.bk.y;
                    if (Rect(0,0,0,0) != clip.intersect(Rect(x, y, fc.incby, fc.height))){

                        const uint8_t * fc_data            = fc.data.get();
                        for (int yy = 0 ; yy < fc.height; yy++)
                        {
                            uint8_t   fc_bit_mask        = 128;
                            for (int xx = 0 ; xx < fc.width; xx++)
                            {
                                if (!fc_bit_mask)
                                {
                                    fc_data++;
                                    fc_bit_mask = 128;
                                }
                                if (clip.contains_pt(x + fc.offset + xx, y + fc.baseline + yy)
                                && (fc_bit_mask & *fc_data))
                                {
                                    if (this->connected || this->is_replaying) {
                                        this->screen->paintCache().fillRect(x + fc.offset + xx, y + fc.baseline + yy, 1, 1, color);
                                    }
                                }
                                fc_bit_mask >>= 1;
                            }
                            fc_data++;
                        }
                    }
                } else {
                    LOG(LOG_WARNING, "DEFAULT: RDPGlyphIndex glyph_cache unknow FontChar");
                }

                if (cmd.ui_charinc) {
                    draw_pos += cmd.ui_charinc;
                }

            } else {
                LOG(LOG_WARNING, "DEFAULT: RDPGlyphIndex glyph_cache 0xFD");
            }


        }
        //this->draw_VariableBytes(cmd.data, cmd.data_len, has_delta_bytes,
            //draw_pos, offset_y, color, cmd.bk.x + offset_x, cmd.bk.y,
            //clipped_glyph_fragment_rect, cmd.cache_id, gly_cache);
        if (this->is_recording && !this->is_replaying) {
            this->graph_capture->draw(cmd, clip, gdi::ColorCtx(gdi::Depth::from_bpp(this->info.bpp), &this->mod_palette), gly_cache);
            struct timeval time;
            gettimeofday(&time, nullptr);
            this->capture.get()->periodic_snapshot(time, this->mouse_data.x, this->mouse_data.y, false);
        }
    }

    void draw(const RDPPolygonSC & cmd, Rect clip, gdi::ColorCtx color_ctx) override {
        if (bool(this->verbose & RDPVerbose::graphics)) {
            LOG(LOG_INFO, "--------- FRONT ------------------------");
            //cmd.log(LOG_INFO, clip);
            LOG(LOG_INFO, "========================================\n");
        }
        (void) cmd;
        (void) clip;
        (void) color_ctx;
        LOG(LOG_WARNING, "DEFAULT: RDPPolygonSC");

        /*RDPPolygonSC new_cmd24 = cmd;
        new_cmd24.BrushColor  = color_decode_opaquerect(cmd.BrushColor,  this->mod_bpp, this->mod_palette);*/
        //this->gd.draw(new_cmd24, clip);
    }

    void draw(const RDPPolygonCB & cmd, Rect clip, gdi::ColorCtx color_ctx) override {
        if (bool(this->verbose & RDPVerbose::graphics)) {
            LOG(LOG_INFO, "--------- FRONT ------------------------");
            //cmd.log(LOG_INFO, clip);
            LOG(LOG_INFO, "========================================\n");
        }
        (void) cmd;
        (void) clip;
        (void) color_ctx;
        LOG(LOG_WARNING, "DEFAULT: RDPPolygonCB");

        /*RDPPolygonCB new_cmd24 = cmd;
        new_cmd24.foreColor  = color_decode_opaquerect(cmd.foreColor,  this->mod_bpp, this->mod_palette);
        new_cmd24.backColor  = color_decode_opaquerect(cmd.backColor,  this->mod_bpp, this->mod_palette);*/
        //this->gd.draw(new_cmd24, clip);
    }

    void draw(const RDPPolyline & cmd, Rect clip, gdi::ColorCtx color_ctx) override {
        if (bool(this->verbose & RDPVerbose::graphics)) {
            LOG(LOG_INFO, "--------- FRONT ------------------------");
            cmd.log(LOG_INFO, clip);
            LOG(LOG_INFO, "========================================\n");
        }
        (void) color_ctx;
        LOG(LOG_WARNING, "DEFAULT: RDPPolyline");
        /*RDPPolyline new_cmd24 = cmd;
        new_cmd24.PenColor  = color_decode_opaquerect(cmd.PenColor,  this->mod_bpp, this->mod_palette);*/
        //this->gd.draw(new_cmd24, clip);
    }

    void draw(const RDPEllipseSC & cmd, Rect clip, gdi::ColorCtx color_ctx) override {
        if (bool(this->verbose & RDPVerbose::graphics)) {
            LOG(LOG_INFO, "--------- FRONT ------------------------");
            cmd.log(LOG_INFO, clip);
            LOG(LOG_INFO, "========================================\n");
        }
        (void) cmd;
        (void) clip;
        (void) color_ctx;
        LOG(LOG_WARNING, "DEFAULT: RDPEllipseSC");

        /*RDPEllipseSC new_cmd24 = cmd;
        new_cmd24.color = color_decode_opaquerect(cmd.color, this->mod_bpp, this->mod_palette);*/
        //this->gd.draw(new_cmd24, clip);
    }

    void draw(const RDPEllipseCB & cmd, Rect clip, gdi::ColorCtx color_ctx) override {
        if (bool(this->verbose & RDPVerbose::graphics)) {
            LOG(LOG_INFO, "--------- FRONT ------------------------");
            //cmd.log(LOG_INFO, clip);
            LOG(LOG_INFO, "========================================\n");
        }
        (void) cmd;
        (void) clip;
        (void) color_ctx;
        LOG(LOG_WARNING, "DEFAULT: RDPEllipseCB");
    /*
        RDPEllipseCB new_cmd24 = cmd;
        new_cmd24.fore_color = color_decode_opaquerect(cmd.fore_color, this->mod_bpp, this->mod_palette);
        new_cmd24.back_color = color_decode_opaquerect(cmd.back_color, this->mod_bpp, this->mod_palette);*/
        //this->gd.draw(new_cmd24, clip);
    }

    void draw(const RDP::FrameMarker & order) override {
        if (bool(this->verbose & RDPVerbose::graphics)) {
            LOG(LOG_INFO, "--------- FRONT ------------------------");
            //order.log(LOG_INFO);
            LOG(LOG_INFO, "========================================\n");
        }

        if (this->is_recording && !this->is_replaying) {
            this->graph_capture->draw(order);
            struct timeval time;
            gettimeofday(&time, nullptr);
            this->capture.get()->periodic_snapshot(time, this->mouse_data.x, this->mouse_data.y, false);
        }
        LOG(LOG_INFO, "DEFAULT: FrameMarker");
    }

    void draw(RDPNineGrid const & /*cmd*/, Rect /*clip*/, gdi::ColorCtx /*color_ctx*/, Bitmap const & /*bmp*/) override {
        LOG(LOG_INFO, "DEFAULT: RDPNineGrid");
    }



    ////////////////////////////////////////////////////////////////////////////////////////////////////////////////////
    //------------------------
    //      CONTROLLERS
    //------------------------

    void mousePressEvent(QMouseEvent *e, int screen_shift) override {
        if (this->mod != nullptr) {
            int flag(0);
            switch (e->button()) {
                case Qt::LeftButton:  flag = MOUSE_FLAG_BUTTON1; break;
                case Qt::RightButton: flag = MOUSE_FLAG_BUTTON2; break;
                case Qt::MidButton:   flag = MOUSE_FLAG_BUTTON4; break;
                case Qt::XButton1:
                case Qt::XButton2:
                case Qt::NoButton:
                case Qt::MouseButtonMask:

                default: break;
            }

            this->mod->rdp_input_mouse(flag | MOUSE_FLAG_DOWN, e->x() + screen_shift, e->y(), &(this->keymap));
        }
    }

    void mouseReleaseEvent(QMouseEvent *e, int screen_shift) override {
        if (this->mod != nullptr) {
            int flag(0);
            switch (e->button()) {

                case Qt::LeftButton:  flag = MOUSE_FLAG_BUTTON1; break;
                case Qt::RightButton: flag = MOUSE_FLAG_BUTTON2; break;
                case Qt::MidButton:   flag = MOUSE_FLAG_BUTTON4; break;
                case Qt::XButton1:
                case Qt::XButton2:
                case Qt::NoButton:
                case Qt::MouseButtonMask:

                default: break;
            }

            this->mod->rdp_input_mouse(flag, e->x() + screen_shift, e->y(), &(this->keymap));
        }
    }

    void keyPressEvent(QKeyEvent *e) override {
        this->qtRDPKeymap.keyEvent(0     , e);
        if (this->qtRDPKeymap.scanCode != 0) {
            this->send_rdp_scanCode(this->qtRDPKeymap.scanCode, this->qtRDPKeymap.flag);
        }
    }

    void keyReleaseEvent(QKeyEvent *e) override {
        this->qtRDPKeymap.keyEvent(KBD_FLAG_UP, e);
        if (this->qtRDPKeymap.scanCode != 0) {
            this->send_rdp_scanCode(this->qtRDPKeymap.scanCode, this->qtRDPKeymap.flag);
        }
    }

    void wheelEvent(QWheelEvent *e) override {
        int flag(MOUSE_FLAG_HWHEEL);
        if (e->delta() < 0) {
            flag = flag | MOUSE_FLAG_WHEEL_NEGATIVE;
        }
        if (this->mod != nullptr) {
            //this->mod->rdp_input_mouse(flag, e->x(), e->y(), &(this->keymap));
        }
    }

    bool eventFilter(QObject *, QEvent *e, int screen_shift) override {
        if (e->type() == QEvent::MouseMove)
        {
            QMouseEvent *mouseEvent = static_cast<QMouseEvent*>(e);
            int const x = std::max(0, mouseEvent->x() + screen_shift);
            int const y = std::max(0, mouseEvent->y());

//             if (y > this->info.height) {
//                 LOG(LOG_INFO, "eventFilter out");
//                 this->screen->mouse_out = true;
//             } else if (this->screen->mouse_out) {
//                 this->screen->update_current_cursor();
//                 this->screen->mouse_out = false;
//             }

            if (this->mod != nullptr && y < this->info.height) {
                this->mouse_data.x = x;
                this->mouse_data.y = y;
                this->mod->rdp_input_mouse(MOUSE_FLAG_MOVE, x, y, &(this->keymap));
            }
        }
        return false;
    }

    void connexionReleased() override {
        this->form->setCursor(Qt::WaitCursor);
        this->user_name     = this->form->get_userNameField();
        this->target_IP     = this->form->get_IPField();
        this->user_password = this->form->get_PWDField();
        this->port          = this->form->get_portField();

        //bool res(false);
        if (!this->target_IP.empty()){
            this->connect();
        }
        this->form->setCursor(Qt::ArrowCursor);
        //return res;
    }

    void RefreshPressed() override {
        Rect rect(0, 0, this->info.width, this->info.height);
        this->mod->rdp_input_invalidate(rect);
    }

    void CtrlAltDelPressed() override {
        int flag = Keymap2::KBDFLAGS_EXTENDED;

        this->send_rdp_scanCode(KBD_SCANCODE_ALTGR , flag);
        this->send_rdp_scanCode(KBD_SCANCODE_CTRL  , flag);
        this->send_rdp_scanCode(KBD_SCANCODE_DELETE, flag);
    }

    void CtrlAltDelReleased() override {
        int flag = Keymap2::KBDFLAGS_EXTENDED | KBD_FLAG_UP;

        this->send_rdp_scanCode(KBD_SCANCODE_ALTGR , flag);
        this->send_rdp_scanCode(KBD_SCANCODE_CTRL  , flag);
        this->send_rdp_scanCode(KBD_SCANCODE_DELETE, flag);
    }

    void disconnexionReleased() override{
        this->is_replaying = false;
        this->dropScreen();
        this->disconnect("");
        this->cache = nullptr;
        this->trans_cache = nullptr;
        this->capture = nullptr;
        this->graph_capture = nullptr;
    }

    void setMainScreenOnTopRelease() override {
        if (this->connected || this->is_replaying) {
            this->screen->activateWindow();
        }
    }

    void send_rdp_scanCode(int keyCode, int flag) {
        Keymap2::DecodedKeys decoded_keys = this->keymap.event(flag, keyCode, this->ctrl_alt_delete);
        switch (decoded_keys.count)
        {
        case 2:
            if (this->decoded_data.has_room(sizeof(uint32_t))) {
                this->decoded_data.out_uint32_le(decoded_keys.uchars[0]);
            }
            if (this->decoded_data.has_room(sizeof(uint32_t))) {
                this->decoded_data.out_uint32_le(decoded_keys.uchars[1]);
            }
            break;
        case 1:
            if (this->decoded_data.has_room(sizeof(uint32_t))) {
                this->decoded_data.out_uint32_le(decoded_keys.uchars[0]);
            }
            break;
        default:
        case 0:
            break;
        }
        if (this->mod != nullptr) {
            this->mod->rdp_input_scancode(keyCode, 0, flag, this->_timer, &(this->keymap));
        }
    }

    void closeFromScreen() override {

        if (this->screen != nullptr) {
            this->screen->disconnection();
            this->screen->close();
            this->screen = nullptr;
        }

        this->capture = nullptr;
        this->graph_capture = nullptr;

        if (this->form != nullptr && this->connected) {
            this->form->close();
        }
    }

    void dropScreen() override {
        if (this->screen != nullptr) {
            this->screen->disconnection();
            this->screen->close();
            this->screen = nullptr;
        }
    }

    void replay(std::string const & movie_dir_, std::string const & movie_path_) override {
        if (movie_path_.empty()) {
//             this->readError(movie_path_);
            return;
        }

        this->is_replaying = true;
        //this->setScreenDimension();
        if (this->load_replay_mod(movie_dir_, movie_path_, {0, 0}, {0, 0})) {
            this->info.width = this->replay_mod->get_dim().w;
            this->info.height = this->replay_mod->get_dim().h;
            this->cache_replay = new QPixmap(this->info.width, this->info.height);
            this->trans_cache = new QPixmap(this->info.width, this->info.height);
            this->trans_cache->fill(Qt::transparent);
            this->screen = new Screen_Qt(this, this->cache_replay, movie_dir_, movie_path_, this->trans_cache);
            //this->connected = true;
            this->form->hide();
            if (this->replay_mod->get_wrm_version() == WrmVersion::v2) {
                this->bar = new ProgressBarWindow(this->screen->movie_time, this);
                this->screen->pre_load_movie();
            }
            this->screen->show();
        }
    }

    void readError(std::string const & movie_path) {
        const std::string errorMsg("Cannot read movie \""+movie_path+ "\".");
        LOG(LOG_INFO, "%s", errorMsg.c_str());
        std::string labelErrorMsg("<font color='Red'>"+errorMsg+"</font>");

        this->form->set_ErrorMsg(labelErrorMsg);
    }


//     void start_capture() {
//         Inifile ini;
//             ini.set<cfg::video::capture_flags>(CaptureFlags::wrm | CaptureFlags::png);
//             ini.set<cfg::video::png_limit>(0);
//             ini.set<cfg::video::disable_keyboard_log>(KeyboardLogFlags::none);
//             ini.set<cfg::session_log::enable_session_log>(0);
//             ini.set<cfg::session_log::keyboard_input_masking_level>(KeyboardInputMaskingLevel::unmasked);
//             ini.set<cfg::context::pattern_kill>("");
//             ini.set<cfg::context::pattern_notify>("");
//             ini.set<cfg::debug::capture>(0xfffffff);
//             ini.set<cfg::video::capture_groupid>(1);
//             ini.set<cfg::video::record_tmp_path>(this->REPLAY_DIR);
//             ini.set<cfg::video::record_path>(this->REPLAY_DIR);
//             ini.set<cfg::video::hash_path>(this->REPLAY_DIR+std::string("/signatures"));
//             time_t now;
//             time(&now);
//             std::string data(ctime(&now));
//             std::string data_cut(data.c_str(), data.size()-1);
//             std::string name("-Replay");
//             std::string movie_name(data_cut+name);
//             ini.set<cfg::globals::movie_path>(movie_name.c_str());
//             ini.set<cfg::globals::trace_type>(TraceType::localfile);
//             ini.set<cfg::video::wrm_compression_algorithm>(WrmCompressionAlgorithm::no_compression);
//             ini.set<cfg::video::frame_interval>(std::chrono::duration<unsigned, std::ratio<1, 100>>(1));
//             ini.set<cfg::video::break_interval>(std::chrono::seconds(600));
//
//         UdevRandom gen;
//         CryptoContext cctx;
//         NullReportMessage * reportMessage  = nullptr;
//         struct timeval time;
//         gettimeofday(&time, nullptr);
//         PngParams png_params = {0, 0, std::chrono::milliseconds{60}, 100, 0, true, reportMessage, ini.get<cfg::video::record_tmp_path>().c_str(), "", 1};
//         FlvParams flv_params = flv_params_from_ini(this->info.width, this->info.height, ini);
//         OcrParams ocr_params = { ini.get<cfg::ocr::version>(),
//                                     static_cast<ocr::locale::LocaleId::type_id>(ini.get<cfg::ocr::locale>()),
//                                     ini.get<cfg::ocr::on_title_bar_only>(),
//                                     ini.get<cfg::ocr::max_unrecog_char_rate>(),
//                                     ini.get<cfg::ocr::interval>(),
//                                     0
//                                 };
//
//
//         std::string record_path = this->REPLAY_DIR.c_str() + std::string("/");
//
//
//
//         WrmParams wrmParams(
//                 this->info.bpp
// //                     , TraceType::localfile
//             , cctx
//             , gen
//             , this->fstat
//             , record_path.c_str()
//             , ini.get<cfg::video::hash_path>().c_str()
//             , movie_name.c_str()
//             , ini.get<cfg::video::capture_groupid>()
//             , std::chrono::duration<unsigned int, std::ratio<1l, 100l> >{60}
//             , ini.get<cfg::video::break_interval>()
//             , WrmCompressionAlgorithm::no_compression
//             , 0
//         );
//
//         PatternCheckerParams patternCheckerParams;
//         SequencedVideoParams sequenced_video_params;
//         FullVideoParams full_video_params;
//         MetaParams meta_params;
//         KbdLogParams kbd_log_params;
//
//         this->capture = std::make_unique<Capture>(true, wrmParams
//                                         , false, png_params
//                                         , false, patternCheckerParams
//                                         , false, ocr_params
//                                         , false, sequenced_video_params
//                                         , false, full_video_params
//                                         , false, meta_params
//                                         , false, kbd_log_params
//                                         , ""
//                                         , time
//                                         , this->info.width
//                                         , this->info.height
//                                         , ini.get<cfg::video::record_tmp_path>().c_str()
//                                         , ini.get<cfg::video::record_tmp_path>().c_str()
//                                         , 1
//                                         , flv_params
//                                         , false
//                                         , &(this->reportMessage)
//                                         , nullptr
//                                         , ""
//                                         , ""
//                                         , 0xfffffff
//                                         , false
//                                         , std::chrono::duration<long int>{60}
//                                         , false
//                                         , false
//                                         , false
//                                         , false
//                                         , false
//                                         , false
//                                         );
//
//         this->graph_capture = this->capture.get()->get_graphic_api();
//     }

    virtual void connect() {
        this->is_pipe_ok = true;
        if (this->mod_qt->connect()) {
            this->qtRDPKeymap.setKeyboardLayout(this->info.keylayout);
            this->cache = new QPixmap(this->info.width, this->info.height);
            this->trans_cache = new QPixmap(this->info.width, this->info.height);
            this->trans_cache->fill(Qt::transparent);

            this->screen = new Screen_Qt(this, this->cache, this->trans_cache);

            this->is_replaying = false;
            if (this->is_recording && !this->is_replaying) {

//                 this->start_capture();

                   Inifile ini;
                    ini.set<cfg::video::capture_flags>(CaptureFlags::wrm | CaptureFlags::png);
                    ini.set<cfg::video::png_limit>(0);
                    ini.set<cfg::video::disable_keyboard_log>(KeyboardLogFlags::none);
                    ini.set<cfg::session_log::enable_session_log>(0);
                    ini.set<cfg::session_log::keyboard_input_masking_level>(KeyboardInputMaskingLevel::unmasked);
                    ini.set<cfg::context::pattern_kill>("");
                    ini.set<cfg::context::pattern_notify>("");
                    ini.set<cfg::debug::capture>(0xfffffff);
                    ini.set<cfg::video::capture_groupid>(1);
                    ini.set<cfg::video::record_tmp_path>(this->REPLAY_DIR);
                    ini.set<cfg::video::record_path>(this->REPLAY_DIR);
                    ini.set<cfg::video::hash_path>(this->REPLAY_DIR+std::string("/signatures"));
                    time_t now;
                    time(&now);
                    std::string data(ctime(&now));
                    std::string data_cut(data.c_str(), data.size()-1);
                    std::string name("-Replay");
                    std::string movie_name(data_cut+name);
                    ini.set<cfg::globals::movie_path>(movie_name.c_str());
                    ini.set<cfg::globals::trace_type>(TraceType::localfile);
                    ini.set<cfg::video::wrm_compression_algorithm>(WrmCompressionAlgorithm::no_compression);
                    ini.set<cfg::video::frame_interval>(std::chrono::duration<unsigned, std::ratio<1, 100>>(1));
                    ini.set<cfg::video::break_interval>(std::chrono::seconds(600));

                UdevRandom gen;

                //NullReportMessage * reportMessage  = nullptr;
                struct timeval time;
                gettimeofday(&time, nullptr);
                PngParams png_params = {0, 0, ini.get<cfg::video::png_interval>(), 100, 0, true, this->info.remote_program, ini.get<cfg::video::rt_display>()};
                VideoParams videoParams = {Level::high, this->info.width, this->info.height, 0, 0, 0, std::string(""), true, true, false, ini.get<cfg::video::break_interval>(), 0};
                OcrParams ocr_params = { ini.get<cfg::ocr::version>(),
                                            static_cast<ocr::locale::LocaleId::type_id>(ini.get<cfg::ocr::locale>()),
                                            ini.get<cfg::ocr::on_title_bar_only>(),
                                            ini.get<cfg::ocr::max_unrecog_char_rate>(),
                                            ini.get<cfg::ocr::interval>(),
                                            0
                                        };

                std::string record_path = this->REPLAY_DIR.c_str() + std::string("/");



                WrmParams wrmParams(
                      this->info.bpp
                    , this->cctx
                    , gen
                    , this->fstat
                    , ini.get<cfg::video::hash_path>().c_str()
                    , std::chrono::duration<unsigned int, std::ratio<1l, 100l> >{60}
                    , ini.get<cfg::video::break_interval>()
                    , WrmCompressionAlgorithm::no_compression
                    , 0
                );

                PatternParams patternCheckerParams {};
                SequencedVideoParams sequenced_video_params {};
                FullVideoParams full_video_params = { false };
                MetaParams meta_params {};
                KbdLogParams kbd_log_params {};

                CaptureParams captureParams;
                captureParams.now = tvtime();
                captureParams.basename = movie_name.c_str();
                captureParams.record_tmp_path = record_path.c_str();
                captureParams.record_path = record_path.c_str();
                captureParams.groupid = 0;
                captureParams.report_message = nullptr;

                DrawableParams drawableParams;
                drawableParams.width  = this->info.width;
                drawableParams.height = this->info.height;
                drawableParams.rdp_drawable = nullptr;

                this->capture = std::make_unique<Capture>(captureParams
                                                , drawableParams
                                                , true, wrmParams
                                                , false, png_params
                                                , false, patternCheckerParams
                                                , false, ocr_params
                                                , false, sequenced_video_params
                                                , false, full_video_params
                                                , false, meta_params
                                                , false, kbd_log_params
                                                , videoParams
                                                , nullptr
                                                , Rect(0, 0, 0, 0)
                                                );

                this->capture.get()->gd_drawable->width();

                this->graph_capture = this->capture.get()->get_graphic_api();
            }

            if (this->mod_qt->listen()) {
                this->form->hide();
                this->screen->show();
                this->connected = true;

            } else {
                this->connected = false;
            }
        }
    }

    void disconnect(std::string const & error) override {
<<<<<<< HEAD
        this->mod_qt->disconnect(true);
        
=======

        if (this->mod_qt) {
            this->mod_qt->disconnect(true);
        }

>>>>>>> 356186bd
        //this->must_be_stop_capture();
        this->form->set_IPField(this->target_IP);
        this->form->set_portField(this->port);
        this->form->set_PWDField(this->user_password);
        this->form->set_userNameField(this->user_name);
        this->form->set_ErrorMsg(error);
        this->form->show();

        this->connected = false;
    }

    const CHANNELS::ChannelDefArray & get_channel_list(void) const override {
        return this->cl;
    }



    ////////////////////////////////////////////////////////////////////////////////////////////////////////////////////
    //--------------------------------
    //    SOCKET EVENTS FUNCTIONS
    //--------------------------------

    void callback() override {

        if (this->mod != nullptr) {
            try {
                this->mod->draw_event(time(nullptr), *(this));
                if (!this->is_pipe_ok) {
                    this->dropScreen();
                    const std::string errorMsg("Error: Connection to [" + this->target_IP +  "] is closed. Broken pipe.");
                    LOG(LOG_INFO, "%s", errorMsg.c_str());
                    std::string labelErrorMsg("<font color='Red'>"+errorMsg+"</font>");

                    this->mod_qt->disconnect(false);
                    this->disconnect(labelErrorMsg);
                }
            } catch (const Error & e) {
                this->dropScreen();
                const std::string errorMsg("Error: Connection to [" + this->target_IP +  "] is closed. Error "+ e.errmsg());
                LOG(LOG_INFO, "%s", errorMsg.c_str());
                std::string labelErrorMsg("<font color='Red'>"+errorMsg+"</font>");

                this->disconnect(labelErrorMsg);
            }
        }

    }


};
<|MERGE_RESOLUTION|>--- conflicted
+++ resolved
@@ -1657,7 +1657,7 @@
       , keymap()
       , ctrl_alt_delete(false)
       , is_pipe_ok(true)
-      , remoteapp(true)
+      , remoteapp(false)
     {
         SSL_load_error_strings();
         SSL_library_init();
@@ -3414,16 +3414,11 @@
     }
 
     void disconnect(std::string const & error) override {
-<<<<<<< HEAD
-        this->mod_qt->disconnect(true);
-        
-=======
 
         if (this->mod_qt) {
             this->mod_qt->disconnect(true);
         }
 
->>>>>>> 356186bd
         //this->must_be_stop_capture();
         this->form->set_IPField(this->target_IP);
         this->form->set_portField(this->port);
