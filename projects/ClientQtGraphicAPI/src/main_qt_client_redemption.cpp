--- conflicted
+++ resolved
@@ -52,12 +52,8 @@
         TopFdContainer& fd_events,
         TimerContainer & timer_events,
         ClientRedemptionConfig & config)
-<<<<<<< HEAD
     : ClientRedemption(
         time_base, fd_events, timer_events, config)
-=======
-    : ClientRedemption(time_base, fd_events, timer_events, config)
->>>>>>> 2f919092
     , qt_graphic(&this->_callback, &this->config)
     , qt_sound(this->config.SOUND_TEMP_DIR, this->qt_graphic.get_static_qwidget())
     , qt_socket_listener(time_base, fd_events, timer_events,
@@ -65,21 +61,19 @@
     , qt_clipboard(&this->clientCLIPRDRChannel, this->config.CB_TEMP_DIR,
         this->qt_graphic.get_static_qwidget())
     {
-<<<<<<< HEAD
-        this->qt_sound = new QtOutputSound(
-            this->config.SOUND_TEMP_DIR, this->qt_graphic.get_static_qwidget());
-        this->qt_socket_listener = new QtInputSocket(
-            time_base, fd_events, timer_events, this, this->qt_graphic.get_static_qwidget());
-        this->qt_clipboard = new QtInputOutputClipboard(
-            &this->clientCLIPRDRChannel, this->config.CB_TEMP_DIR,
-            this->qt_graphic.get_static_qwidget());
-
-        this->clientRDPSNDChannel.set_api(this->qt_sound);
-        this->clientCLIPRDRChannel.set_api(this->qt_clipboard);
-=======
+//<<<<<<< HEAD
+//        this->qt_sound = new QtOutputSound(
+//            this->config.SOUND_TEMP_DIR, this->qt_graphic.get_static_qwidget());
+//        this->qt_socket_listener = new QtInputSocket(
+//            time_base, fd_events, timer_events, this, this->qt_graphic.get_static_qwidget());
+//        this->qt_clipboard = new QtInputOutputClipboard(
+//            &this->clientCLIPRDRChannel, this->config.CB_TEMP_DIR,
+//            this->qt_graphic.get_static_qwidget());
+
+//        this->clientRDPSNDChannel.set_api(this->qt_sound);
+//        this->clientCLIPRDRChannel.set_api(this->qt_clipboard);
         this->clientRDPSNDChannel.set_api(&this->qt_sound);
         this->clientCLIPRDRChannel.set_api(&this->qt_clipboard);
->>>>>>> 2f919092
         this->clientRDPDRChannel.set_api(&this->ioDisk);
         this->clientRemoteAppChannel.set_api(&this->qt_graphic);
 
@@ -355,11 +349,7 @@
     set_exception_handler_pretty_message();
 
     Inifile ini;
-<<<<<<< HEAD
     TimeBase time_base({0,0});
-=======
-    TimeBase time_base{{0, 0}};
->>>>>>> 2f919092
     TopFdContainer fd_events;
     TimerContainer timer_events;
 
