--- conflicted
+++ resolved
@@ -79,12 +79,6 @@
             if (this->_callback) {
                 if (this->_callback->get_event().is_trigger_time_set()) {
                     struct timeval now = tvtime();
-<<<<<<< HEAD
-                    wait_obj const& event = this->_callback->get_event();
-                    if (event.is_trigger_time_set()) {
-                        int time_to_wake = (event.get_trigger_time().tv_usec - now.tv_usec) / 1000 + (event.get_trigger_time().tv_sec - now.tv_sec) * 1000;
-                        this->timer.start(std::max(0, time_to_wake));
-=======
                     int time_to_wake = (this->_callback->get_event().get_trigger_time().tv_usec - now.tv_usec) / 1000
                     + (this->_callback->get_event().get_trigger_time().tv_sec - now.tv_sec) * 1000;
 
@@ -94,7 +88,6 @@
                     } else {
 
                         this->timer.start( time_to_wake );
->>>>>>> d0fd3db9
                     }
                 }
             } else {
