--- conflicted
+++ resolved
@@ -301,56 +301,51 @@
 //         }
 //     }
 
-<<<<<<< HEAD
-    void setClip(int x, int y, int w, int h) {
-
-        if (this->screen) {
-
-            if (this->screen->clip.x() == -1) {
-                this->screen->clip.setX(x);
-                this->screen->clip.setY(y);
-                this->screen->clip.setWidth(w);
-                this->screen->clip.setHeight(h);
-            } else {
-                const int ori_x = this->screen->clip.x();
-                const int ori_y = this->screen->clip.y();
-
-                if (x <= ori_x) {
-                    this->screen->clip.setX(x);
-                }
-
-                if (y <= ori_y) {
-                    this->screen->clip.setY(y);
-                }
-
-                if ( (x+w) > (ori_x + this->screen->clip.width()) ) {
-                    this->screen->clip.setWidth(x+w-this->screen->clip.x());
-                }
-
-                if ( (y+h) > (ori_y + this->screen->clip.height()) ) {
-                    this->screen->clip.setHeight(y+h-this->screen->clip.y());
-                }
-            }
-        }
-    }
+//     void setClip(int x, int y, int w, int h) {
+//
+//         if (this->screen) {
+//
+//             if (this->screen->clip.x() == -1) {
+//                 this->screen->clip.setX(x);
+//                 this->screen->clip.setY(y);
+//                 this->screen->clip.setWidth(w);
+//                 this->screen->clip.setHeight(h);
+//             } else {
+//                 const int ori_x = this->screen->clip.x();
+//                 const int ori_y = this->screen->clip.y();
+//
+//                 if (x <= ori_x) {
+//                     this->screen->clip.setX(x);
+//                 }
+//
+//                 if (y <= ori_y) {
+//                     this->screen->clip.setY(y);
+//                 }
+//
+//                 if ( (x+w) > (ori_x + this->screen->clip.width()) ) {
+//                     this->screen->clip.setWidth(x+w-this->screen->clip.x());
+//                 }
+//
+//                 if ( (y+h) > (ori_y + this->screen->clip.height()) ) {
+//                     this->screen->clip.setHeight(y+h-this->screen->clip.y());
+//                 }
+//             }
+//         }
+//     }
 
     void begin_update() override {
-        if (this->screen) {
-            this->screen->clip.setX(-1);
-            this->screen->clip.setY(-1);
-            this->screen->clip.setWidth(0);
-            this->screen->clip.setHeight(0);
-            LOG(LOG_INFO, "begin_update  !!!!!!!!!!!!!!!!!!!!!!!!!!!!!!!!!!!!!!!!!!!!!!!!!!!!!!!!");
-        }
-=======
+
+        this->update_counter++;
+//         if (this->screen) {
+//             this->screen->clip.setX(-1);
+//             this->screen->clip.setY(-1);
+//             this->screen->clip.setWidth(0);
+//             this->screen->clip.setHeight(0);
+//         }
+    }
+
 private:
     size_t update_counter = 0;
->>>>>>> 63cba8cd
-
-public:
-    void begin_update() override {
-        this->update_counter++;
-    }
 
     void end_update() override {
         assert(this->update_counter);
@@ -434,7 +429,7 @@
 
         const uchar * data_data = image_data.bits();
         const uchar * mask_data = image_mask.bits();
-        
+
         uint8_t data[Pointer::DATA_SIZE*4];
 
         for (int i = 0; i < std::min<int>(Pointer::DATA_SIZE * 4, cursor.width * cursor.height * 4); i += 4) {
