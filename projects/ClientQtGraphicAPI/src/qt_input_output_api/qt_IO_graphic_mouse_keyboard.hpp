/*
   This program is free software; you can redistribute it and/or modify
   it under the terms of the GNU General Public License as published by
   the Free Software Foundation; either version 2 of the License, or
   (at your option) any later version.

   This program is distributed in the hope that it will be useful,
   but WITHOUT ANY WARRANTY; without even the implied warranty of
   MERCHANTABILITY or FITNESS FOR A PARTICULAR PURPOSE. See the
   GNU General Public License for more details.

   You should have received a copy of the GNU General Public License
   along with this program; if not, write to the Free Software
   Foundation, Inc., 675 Mass Ave, Cambridge, MA 02139, USA.

   Product name: redemption, a FLOSS RDP proxy
   Copyright (C) Wallix 2010-2013
   Author(s): Clément Moroldo, Jonathan Poelen, Christophe Grosjean, David Fort
*/



#pragma once

#include "utils/log.hpp"



#include "client_redemption/client_input_output_api.hpp"
#include "keymaps/qt_scancode_keymap.hpp"
#include "qt_graphics_components/qt_progress_bar_window.hpp"
#include "qt_graphics_components/qt_options_window.hpp"
#include "qt_graphics_components/qt_screen_window.hpp"
#include "qt_graphics_components/qt_form_window.hpp"



#include <QtGui/QBitmap>
#include <QtGui/QColor>
#include <QtGui/QImage>
#include <QtGui/QMouseEvent>
#include <QtGui/QPainter>
#include <QtGui/QRgb>
#include <QtGui/QWheelEvent>
// #include <QtGui/QWindowsCEStyle>

#if REDEMPTION_QT_VERSION == 4
#   include <QtCore/QUrl>
#   define REDEMPTION_QT_INCLUDE_WIDGET(name) <QtGui/name>
#else
#   define REDEMPTION_QT_INCLUDE_WIDGET(name) <QtWidgets/name>
#endif

#include REDEMPTION_QT_INCLUDE_WIDGET(QApplication)
#include REDEMPTION_QT_INCLUDE_WIDGET(QDesktopWidget)

#undef REDEMPTION_QT_INCLUDE_WIDGET




class QtIOGraphicMouseKeyboard : public ClientOutputGraphicAPI, public ClientInputMouseKeyboardAPI
{

public:
    int                  mod_bpp;
    QtForm            * form;
    QtScreen           * screen;
    QPixmap              cache;
    ProgressBarWindow  * bar;
    QPainter             painter;
    QImage cursor_image;
    std::map<uint32_t, RemoteAppQtScreen *> remote_app_screen_map;
    //     QPixmap            * trans_cache;
    Qt_ScanCode_KeyMap   qtRDPKeymap;

    std::vector<QPixmap> balises;

    bool is_pre_loading;



    ////////////////////////////////////////////////////////////////////////////////////////////////////////
    //------------------------
    //      CONSTRUCTOR
    //------------------------

    QtIOGraphicMouseKeyboard()
      : ClientOutputGraphicAPI(QApplication::desktop()->width(), QApplication::desktop()->height())
      , ClientInputMouseKeyboardAPI()
      , mod_bpp(24)
      , form(nullptr)
      , screen(nullptr)
     // , cache(nullptr)
      , bar(nullptr)
//       , trans_cache(nullptr)
      , qtRDPKeymap()
      , is_pre_loading(false)
    {}



    ////////////////////////////////////////////////////////////////////////////////////////////////////////
    //-----------------------------
    // MAIN WINDOW MANAGEMENT FUNCTIONS
    //-----------------------------

    virtual void set_drawn_client(ClientRedemptionIOAPI * client) override {
        this->drawn_client = client;
        //this->qtRDPKeymap._verbose = (this->drawn_client->verbose == RDPVerbose::input) ? 1 : 0;
        this->qtRDPKeymap.setKeyboardLayout(this->drawn_client->info.keylayout);

        this->qtRDPKeymap.clearCustomKeyCode();
        for (size_t i = 0; i < this->drawn_client->keyCustomDefinitions.size(); i++) {
            ClientRedemptionIOAPI::KeyCustomDefinition & key = this->drawn_client->keyCustomDefinitions[i];
            this->qtRDPKeymap.setCustomKeyCode(key.qtKeyID, key.scanCode, key.ASCII8, key.extended);
        }

        this->form = new QtForm(this, this->client);
    }

    virtual void show_screen() override {
        if (this->form) {
            this->form->hide();
            if (this->screen) {
                this->screen->show();
            }
        }
    }

    virtual void set_screen_size(int x, int y) override {
        if (this->screen) {
            this->screen->setFixedSize(x, y);
        }
    }

    virtual void update_screen() override {
        if (this->screen) {
            this->screen->slotRepainMatch();
        }
    }

    virtual void reset_cache(const int w,  const int h) override {

        if (w == 0 || h == 0) {
            return;
        }
        if (this->painter.isActive()) {
            this->painter.end();
        }
<<<<<<< HEAD

=======
        LOG(LOG_INFO, "!!!!!!!!!!!!!!!! w=%d h=%d", w, h);
>>>>>>> 5b376146
        this->cache = QPixmap(w, h);

        if (!(this->cache.isNull())) {
            this->painter.begin(&(this->cache));
        }

        this->painter.fillRect(0, 0, w, h, Qt::black);

    }

    virtual void create_screen() override {
        QPixmap * map = &(this->cache);
        this->screen = new RDPQtScreen(this->drawn_client, this, map);
    }

    virtual void create_screen(std::string const & movie_dir, std::string const & movie_path) override {
        QPixmap * map = &(this->cache);
        this->screen = new ReplayQtScreen(this->drawn_client, this, movie_dir, movie_path, map, this->client->get_movie_time_length(this->client->get_mwrm_filename()), 0);
    }

    QWidget * get_static_qwidget() {
        return this->form;
    }

    virtual void open_options() override {
//         new DialogOptions_Qt(this->drawn_client, this->form);
        if (this->form) {
            this->form->options();
        }
    }

    void dropScreen() override {
        if (this->screen != nullptr) {
            this->screen->disconnection();
            this->screen = nullptr;
        }
    }

    virtual void update_keylayout() override {
        this->qtRDPKeymap.setKeyboardLayout(this->client->info.keylayout);
    }

    void readError(std::string const & movie_path) {
        const std::string errorMsg("Cannot read movie \""+movie_path+ "\".");
        LOG(LOG_INFO, "%s", errorMsg.c_str());
        std::string labelErrorMsg("<font color='Red'>"+errorMsg+"</font>");

        if (this->form) {
            this->form->set_ErrorMsg(labelErrorMsg);
        }
    }

    virtual void set_ErrorMsg(std::string const & error_msg) override {
        if (this->form) {
            this->form->set_ErrorMsg(error_msg);
        }
    }

    virtual void init_form() override {
        if (this->form) {
            if (this->client->mod_state != ClientRedemptionIOAPI::MOD_RDP_REPLAY) {
                this->form->init_form();
                this->form->set_IPField(this->client->target_IP);
                this->form->set_portField(this->client->port);
                this->form->set_PWDField(this->client->user_password);
                this->form->set_userNameField(this->client->user_name);
            }
            this->form->show();
        }
    }



    /////////////////////////////////////////////////////////////////////////////////////////////////
    //  REMOTE APP FUNCTIONS
    //////////////////////////

    virtual void create_remote_app_screen(uint32_t id, int w, int h, int x, int y) override {
        this->remote_app_screen_map.insert(std::pair<uint32_t, RemoteAppQtScreen *>(id, nullptr));
        this->remote_app_screen_map[id] = new RemoteAppQtScreen(this->drawn_client, this, w, h, x, y, &(this->cache));
    }

    virtual void show_screen(uint32_t id) override {
        if (this->form) {
            this->form->hide();
            if (this->remote_app_screen_map[id]) {
                this->remote_app_screen_map[id]->show();
            }
        }
    }

    virtual void move_screen(uint32_t id, int x, int y) override {
        if (this->remote_app_screen_map[id]) {
            this->remote_app_screen_map[id]->move(x, y);
        }
    }

    virtual void set_screen_size(uint32_t id, int x, int y) override {
        if (this->remote_app_screen_map[id]) {
            this->remote_app_screen_map[id]->setFixedSize(x, y);
        }
    }

    virtual void set_pixmap_shift(uint32_t id, int x, int y) override {
        if (this->remote_app_screen_map[id]) {
            this->remote_app_screen_map[id]->x_pixmap_shift = x;
            this->remote_app_screen_map[id]->y_pixmap_shift = y;
        }
    }

    virtual int get_visible_width(uint32_t id) override {
        return this->remote_app_screen_map[id]->width();
    }

    virtual int get_visible_height(uint32_t id) override {
        return this->remote_app_screen_map[id]->height();
    }

    virtual int get_mem_width(uint32_t id) override {
        return this->remote_app_screen_map[id]->_width;
    }

    virtual int get_mem_height(uint32_t id) override {
        return this->remote_app_screen_map[id]->_height;
    }

    virtual void set_mem_size(uint32_t id, int w, int h) override {
        this->remote_app_screen_map[id]->_width = w;
        this->remote_app_screen_map[id]->_height = h;
    }

    void dropScreen(uint32_t id) override {
        if (this->remote_app_screen_map[id] != nullptr) {
            this->remote_app_screen_map[id]->disconnection();
            this->remote_app_screen_map[id] = nullptr;
        }

        std::map<uint32_t, RemoteAppQtScreen *>::iterator it = remote_app_screen_map.find(id);
        remote_app_screen_map.erase (it);
    }

    virtual void clear_remote_app_screen() override {
        for (std::map<uint32_t, RemoteAppQtScreen *>::iterator it=this->remote_app_screen_map.begin(); it!=this->remote_app_screen_map.end(); ++it) {
            if (it->second) {
                it->second->disconnection();
                it->second = nullptr;
            }
        }
        this->remote_app_screen_map.clear();

        if (this->form) {
            this->form->show();
        }
    }



//      void setScreenDimension() {
//         if (!this->is_spanning) {
//             this->_screen_dimensions[0].cx = this->client->info.width;
//             this->_screen_dimensions[0].cy = this->client->info.height;
//
//         } else {
//
//             QDesktopWidget* desktop = QApplication::desktop();
//             int screen_count(desktop->screenCount());
//             if (this->_monitorCount > screen_count) {
//                 this->_monitorCount = screen_count;
//             }
//             this->client->info.width  = 0;
//             this->client->info.height = 0;
//             this->client->info.cs_monitor.monitorCount = this->_monitorCount;
//
//             for (int i = 0; i < this->_monitorCount; i++) {
//                 const QRect rect = desktop->screenGeometry(i);
//                 this->_screen_dimensions[i].x   = this->client->info.width;
//                 this->client->info.cs_monitor.monitorDefArray[i].left   = this->client->info.width;
//                 this->client->info.width  += rect.width();
//
//                 if (this->client->info.height < rect.height()) {
//                     this->client->info.height = rect.height();
//                 }
//                 this->client->info.cs_monitor.monitorDefArray[i].top    = rect.top();
//                 this->client->info.cs_monitor.monitorDefArray[i].right  = this->client->info.width + rect.width() - 1;
//                 this->client->info.cs_monitor.monitorDefArray[i].bottom = rect.height() - 1 - 3*Screen_Qt::BUTTON_HEIGHT;
//
//                 this->client->info.cs_monitor.monitorDefArray[i].flags  = 0;
//
//                 this->_screen_dimensions[i].y   = 0;
//                 this->_screen_dimensions[i].cx  = rect.width();
//                 this->_screen_dimensions[i].cy  = rect.height() - 3*Screen_Qt::BUTTON_HEIGHT;
//             }
//             this->client->info.cs_monitor.monitorDefArray[0].flags  = GCC::UserData::CSMonitor::TS_MONITOR_PRIMARY;
//             this->client->info.height -= 3*Screen_Qt::BUTTON_HEIGHT;
//         }
//     }

//      void setClip(int x, int y, int w, int h) {
//
//          if (this->screen) {
//
//              if (this->screen->clip.x() == -1) {
//                  this->screen->clip.setX(x);
//                  this->screen->clip.setY(y);
//                  this->screen->clip.setWidth(w);
//                  this->screen->clip.setHeight(h);
//              } else {
//                  const int ori_x = this->screen->clip.x();
//                  const int ori_y = this->screen->clip.y();
//
//                  if (x <= ori_x) {
//                      this->screen->clip.setX(x);
//                  }
//
//                  if (y <= ori_y) {
//                      this->screen->clip.setY(y);
//                  }
//
//                  if ( (x+w) > (ori_x + this->screen->clip.width()) ) {
//                      this->screen->clip.setWidth(x+w-this->screen->clip.x());
//                  }
//
//                  if ( (y+h) > (ori_y + this->screen->clip.height()) ) {
//                      this->screen->clip.setHeight(y+h-this->screen->clip.y());
//                  }
//              }
//          }
//     }

    void begin_update() override {

        this->update_counter++;
    }

private:
    size_t update_counter = 0;

    void end_update() override {
        assert(this->update_counter);
        this->update_counter--;
        if (this->update_counter != 0){
            return;
        }

        if (this->drawn_client->mod_state == ClientRedemptionIOAPI::MOD_RDP_REMOTE_APP) {
            for (std::map<uint32_t, RemoteAppQtScreen *>::iterator it=this->remote_app_screen_map.begin(); it!=this->remote_app_screen_map.end(); ++it) {
                if (it->second) {
                    it->second->update_view();
                }
            }
        } else {
            if (this->screen != nullptr) {
                this->screen->update_view();
            }
        }
    }

    FrontAPI::ResizeResult server_resize(const int width, const int height, const int bpp) override {

        if (width == 0 || height == 0) {
            return FrontAPI::ResizeResult::fail;
        }

        switch (this->client->mod_state) {

            case ClientRedemptionIOAPI::MOD_RDP:
                if (this->client->info.width == width && this->client->info.height == height) {
                    return FrontAPI::ResizeResult::instant_done;
                }
                this->dropScreen();
                this->reset_cache(width, height);
                this->screen = new RDPQtScreen(this->drawn_client, this, &(this->cache));
                this->screen->show();
                    break;

            case ClientRedemptionIOAPI::MOD_VNC:
                if (this->client->vnc_conf.width == width && this->client->vnc_conf.height == height) {
                    return FrontAPI::ResizeResult::instant_done;
                }
                this->client->vnc_conf.width = width;
                this->client->vnc_conf.height = height;
                this->dropScreen();
                this->reset_cache(width, height);
                this->screen = new RDPQtScreen(this->drawn_client, this, &(this->cache));
                this->screen->show();
                    break;

            case ClientRedemptionIOAPI::MOD_RDP_REMOTE_APP:
                return FrontAPI::ResizeResult::remoteapp;
                    break;

            case ClientRedemptionIOAPI::MOD_RDP_REPLAY:
                //if (!this->client->is_loading_replay_mod) {
                    time_t current_time_movie = 0;

<<<<<<< HEAD
//                     if (!this->is_pre_loading) {
=======
                    if (!this->is_pre_loading && !this->client->is_loading_replay_mod) {
>>>>>>> 5b376146
                        if (this->screen) {
                            current_time_movie = this->screen->get_current_time_movie();
                        }
                        this->dropScreen();
<<<<<<< HEAD
//                     }
                    LOG(LOG_INFO, "!!!!!!!!!!!!!!!! width=%d  height=%d", width, height);
                    this->reset_cache(width, height);

//                     if (!this->is_pre_loading) {
                        this->screen = new ReplayQtScreen(this->drawn_client, this, this->client->_movie_dir, this->client->_movie_name, &(this->cache), this->client->get_movie_time_length(this->client->get_mwrm_filename()), current_time_movie);

                        this->screen->show();
//                     }
                }
=======
                    }
                    LOG(LOG_INFO, "!!!!!!!!!!!!!!!! width=%d  height=%d", width, height);
                    this->reset_cache(width, height);

                    if (!this->is_pre_loading && !this->client->is_loading_replay_mod) {
                        this->screen = new ReplayQtScreen(this->drawn_client, this, this->client->_movie_dir, this->client->_movie_name, &(this->cache), this->client->get_movie_time_length(this->client->get_mwrm_filename()), current_time_movie);

                        this->screen->show();
                    }
                //}
>>>>>>> 5b376146
                return FrontAPI::ResizeResult::instant_done;
                    break;
        }

        this->client->info.bpp = bpp;

        return FrontAPI::ResizeResult::instant_done;
    }

    virtual void set_pointer(Pointer const & cursor) override {

        auto dimensions = cursor.get_dimensions();
        auto hotspot = cursor.get_hotspot();

        ARGB32Pointer vnccursor(cursor);
        const auto av_alpha_q = vnccursor.get_alpha_q();

        // this->cursor_image is used when client is replaying
        this->cursor_image = QImage(av_alpha_q.data(), dimensions.width, dimensions.height, dimensions.width * 4, QImage::Format_ARGB32_Premultiplied);

         ;
        if (this->drawn_client->mod_state == ClientRedemptionIOAPI::MOD_RDP_REMOTE_APP) {
            for (std::map<uint32_t, RemoteAppQtScreen *>::iterator it=this->remote_app_screen_map.begin(); it!=this->remote_app_screen_map.end(); ++it) {
                if (it->second) {
                    it->second->setCursor(QCursor(QPixmap::fromImage(this->cursor_image), hotspot.x, hotspot.x));
                }
            }
        } else if (this->screen) {
            this->screen->setCursor(QCursor(QPixmap::fromImage(this->cursor_image), hotspot.x, hotspot.x));
        }
    }


    void pre_load_movie() override {

        this->balises.clear();

        long int movie_length = this->client->get_movie_time_length(this->client->get_mwrm_filename());
        this->form->hide();
        this->bar = new ProgressBarWindow(movie_length);
        long int endin_frame = 0;

        this->is_pre_loading = true;

        if (movie_length > ClientRedemptionIOAPI::BALISED_FRAME) {

            while (endin_frame < movie_length) {

                this->client->instant_play_client(std::chrono::microseconds(endin_frame*1000000));

                this->balises.push_back(this->cache);
                endin_frame += ClientRedemptionIOAPI::BALISED_FRAME;
                if (this->bar) {
                    this->bar->setValue(endin_frame);
                }
            }
        }

        this->is_pre_loading = false;

        if (this->screen) {
            this->screen->stopRelease();
        }
    }

//     void answer_question(int color) {
//         QImage image = this->cache.toImage();
//
//         QRgb asked(color);
//
//         QRgb top_left  = image.pixel(0, 0);
//         QRgb top_right = image.pixel(this->client->info.width-1, 0);
//         QRgb bot_left  = image.pixel(0, this->client->info.height-1);
//         QRgb bot_right = image.pixel(this->client->info.width-1, this->client->info.height-1);
//
//         //LOG(LOG_INFO, "         top_left = 0x%04x top_right = 0x%04x bot_left = 0x%04x bot_right = 0x%04x asked_color = 0x%04x, top_left, top_right, bot_left, bot_right, asked);
//
//         if        (top_left == asked) {
//             this->mod->rdp_input_mouse(MOUSE_FLAG_BUTTON1 | MOUSE_FLAG_DOWN, 0, 0, &(this->keymap));
//             this->mod->rdp_input_mouse(MOUSE_FLAG_BUTTON1, 0, 0, &(this->keymap));
//             this->wab_diag_question = false;
// //             LOG(LOG_INFO, "CLIENT >> answer_question top_left");
//
//         } else if (top_right == asked) {
//             this->mod->rdp_input_mouse(MOUSE_FLAG_BUTTON1 | MOUSE_FLAG_DOWN, this->client->info.width-1, 0, &(this->keymap));
//             this->mod->rdp_input_mouse(MOUSE_FLAG_BUTTON1, this->client->info.width-1, 0, &(this->keymap));
//             this->wab_diag_question = false;
// //             LOG(LOG_INFO, "CLIENT >> answer_question top_right");
//
//         } else if (bot_left == asked) {
//             this->mod->rdp_input_mouse(MOUSE_FLAG_BUTTON1 | MOUSE_FLAG_DOWN, 0, this->client->info.height-1, &(this->keymap));
//             this->mod->rdp_input_mouse(MOUSE_FLAG_BUTTON1, 0, this->client->info.height-1, &(this->keymap));
//             this->wab_diag_question = false;
// //             LOG(LOG_INFO, "CLIENT >> answer_question bot_left");
//
//         } else if (bot_right == asked) {
//             this->mod->rdp_input_mouse(MOUSE_FLAG_BUTTON1 | MOUSE_FLAG_DOWN, this->client->info.width-1, this->client->info.height-1, &(this->keymap));
//             this->mod->rdp_input_mouse(MOUSE_FLAG_BUTTON1, this->client->info.width-1, this->client->info.height-1, &(this->keymap));
//             this->wab_diag_question = false;
// //             LOG(LOG_INFO, "CLIENT >> answer_question bot_right");
//
//         }
//     }


    ////////////////////////////////////////////////////////////////////////////////////////////////////////////////////
    //-----------------------
    //   GRAPHIC FUNCTIONS
    //-----------------------

    struct Op_0x11 {
        uchar op(const uchar src, const uchar dst) const { // +------+-------------------------------+
             return ~(src | dst);                          // | 0x11 | ROP: 0x001100A6 (NOTSRCERASE) |
        }                                                  // |      | RPN: DSon                     |
    };                                                     // +------+-------------------------------+

    struct Op_0x22 {
        uchar op(const uchar src, const uchar dst) const { // +------+-------------------------------+
             return (~src & dst);                          // | 0x22 | ROP: 0x00220326               |
        }                                                  // |      | RPN: DSna                     |
    };                                                     // +------+-------------------------------+

    struct Op_0x33 {
        uchar op(const uchar src, const uchar) const {     // +------+-------------------------------+
             return (~src);                                // | 0x33 | ROP: 0x00330008 (NOTSRCCOPY)  |
        }                                                  // |      | RPN: Sn                       |
    };                                                     // +------+-------------------------------+

    struct Op_0x44 {
        uchar op(const uchar src, const uchar dst) const { // +------+-------------------------------+
            return (src & ~dst);                           // | 0x44 | ROP: 0x00440328 (SRCERASE)    |
        }                                                  // |      | RPN: SDna                     |
    };                                                     // +------+-------------------------------+

    struct Op_0x55 {
        uchar op(const uchar, const uchar dst) const {     // +------+-------------------------------+
             return (~dst);                                // | 0x55 | ROP: 0x00550009 (DSTINVERT)   |
        }                                                  // |      | RPN: Dn                       |
    };                                                     // +------+-------------------------------+

    struct Op_0x66 {
        uchar op(const uchar src, const uchar dst) const { // +------+-------------------------------+
            return (src ^ dst);                            // | 0x66 | ROP: 0x00660046 (SRCINVERT)   |
        }                                                  // |      | RPN: DSx                      |
    };                                                     // +------+-------------------------------+

    struct Op_0x77 {
        uchar op(const uchar src, const uchar dst) const { // +------+-------------------------------+
             return ~(src & dst);                          // | 0x77 | ROP: 0x007700E6               |
        }                                                  // |      | RPN: DSan                     |
    };                                                     // +------+-------------------------------+

    struct Op_0x88 {
        uchar op(const uchar src, const uchar dst) const { // +------+-------------------------------+
            return (src & dst);                            // | 0x88 | ROP: 0x008800C6 (SRCAND)      |
        }                                                  // |      | RPN: DSa                      |
    };                                                     // +------+-------------------------------+

    struct Op_0x99 {
        uchar op(const uchar src, const uchar dst) const { // +------+-------------------------------+
            return ~(src ^ dst);                           // | 0x99 | ROP: 0x00990066               |
        }                                                  // |      | RPN: DSxn                     |
    };                                                     // +------+-------------------------------+

    struct Op_0xBB {
        uchar op(const uchar src, const uchar dst) const { // +------+-------------------------------+
            return (~src | dst);                           // | 0xBB | ROP: 0x00BB0226 (MERGEPAINT)  |
        }                                                  // |      | RPN: DSno                     |
    };                                                     // +------+-------------------------------+

    struct Op_0xDD {
        uchar op(const uchar src, const uchar dst) const { // +------+-------------------------------+
            return (src | ~dst);                           // | 0xDD | ROP: 0x00DD0228               |
        }                                                  // |      | RPN: SDno                     |
    };                                                     // +------+-------------------------------+

    struct Op_0xEE {
        uchar op(const uchar src, const uchar dst) const { // +------+-------------------------------+
            return (src | dst);                            // | 0xEE | ROP: 0x00EE0086 (SRCPAINT)    |
        }                                                  // |      | RPN: DSo                      |
    };                                                     // +------+-------------------------------+


    QColor u32_to_qcolor(RDPColor color, gdi::ColorCtx color_ctx) {

        if (uint8_t(this->client->info.bpp) != color_ctx.depth().to_bpp()) {
            BGRColor d = color_decode(color, color_ctx);
            color      = color_encode(d, uint8_t(this->client->info.bpp));
        }

        BGRColor bgr = color_decode(color, this->client->info.bpp, this->client->mod_palette);

        return {bgr.red(), bgr.green(), bgr.blue()};
    }

    template<class Op>
    void draw_memblt_op(const Rect & drect, const Bitmap & bitmap) {
        const uint16_t mincx = std::min<int16_t>(bitmap.cx(), std::min<int16_t>(this->cache.width() - drect.x, drect.cx));
        const uint16_t mincy = std::min<int16_t>(bitmap.cy(), std::min<int16_t>(this->cache.height() - drect.y, drect.cy));

        if (mincx <= 0 || mincy <= 0) {
            return;
        }
        if (this->screen) {
            QImage::Format format(this->bpp_to_QFormat(bitmap.bpp(), false)); //bpp
            QImage srcBitmap(bitmap.data(), mincx, mincy, bitmap.line_size(), format);
            QImage dstBitmap(this->cache.toImage().copy(drect.x, drect.y, mincx, mincy));

            if (bitmap.bpp() == 24) {
                srcBitmap = srcBitmap.rgbSwapped();
            }

            if (bitmap.bpp() != this->client->info.bpp) {
                srcBitmap = srcBitmap.convertToFormat(this->bpp_to_QFormat(this->client->info.bpp, false));
            }
            dstBitmap = dstBitmap.convertToFormat(srcBitmap.format());

            QImage srcBitmapMirrored = srcBitmap.mirrored(false, true);
            const uchar * srcData = srcBitmapMirrored.constBits();
            const uchar * dstData = dstBitmap.constBits();

            int data_len = bitmap.line_size() * mincy;
            if (data_len <= 0) {
                return;
            }
            std::unique_ptr<uchar[]> data = std::make_unique<uchar[]>(data_len);

            Op op;
            for (int i = 0; i < data_len; i++) {
                data[i] = op.op(srcData[i], dstData[i]);
            }

            QImage image(data.get(), mincx, mincy, srcBitmapMirrored.format());
            QRect trect(drect.x, drect.y, mincx, mincy);
            if (this->client->connected || this->client->is_replaying) {
                this->painter.drawImage(trect, image);
            }
        }
    }

    void draw_MemBlt(const Rect & drect, const Bitmap & bitmap, bool invert, int srcx, int srcy) {
        const int16_t mincx = bitmap.cx();
        const int16_t mincy = bitmap.cy();

        if (mincx <= 0 || mincy <= 0) {
            return;
        }

        const unsigned char * row = bitmap.data();

        QImage qbitmap(row, mincx, mincy, this->bpp_to_QFormat(bitmap.bpp(), false));
        qbitmap = qbitmap.mirrored(false, true);
        qbitmap = qbitmap.copy(srcx, srcy, drect.cx, drect.cy);

        if (invert) {
            qbitmap.invertPixels();
        }

        if (bitmap.bpp() == 24) {
            qbitmap = qbitmap.rgbSwapped();
        }

        const QRect trect(drect.x, drect.y, drect.cx, drect.cy);
        if (this->client->connected || this->client->is_replaying) {

             this->painter.drawImage(trect, qbitmap);
        }
    }


    void draw_RDPScrBlt(int srcx, int srcy, const Rect & drect, bool invert) {
        QImage qbitmap(this->cache.toImage().copy(srcx, srcy, drect.cx, drect.cy));
        if (invert) {
            qbitmap.invertPixels();
        }
        const QRect trect(drect.x, drect.y, drect.cx, drect.cy);
        if (this->client->connected || this->client->is_replaying) {
            this->painter.drawImage(trect, qbitmap);
        }
    }


    QImage::Format bpp_to_QFormat(int bpp, bool alpha) {
        QImage::Format format(QImage::Format_RGB16);

        if (alpha) {

            switch (bpp) {
                case 15: format = QImage::Format_ARGB4444_Premultiplied; break;
                case 16: format = QImage::Format_ARGB4444_Premultiplied; break;
                case 24: format = QImage::Format_ARGB8565_Premultiplied; break;
                case 32: format = QImage::Format_ARGB32_Premultiplied;   break;
                default : break;
            }
        } else {

            switch (bpp) {
                case 15: format = QImage::Format_RGB555; break;
                case 16: format = QImage::Format_RGB16;  break;
                case 24: format = QImage::Format_RGB888; break;
                case 32: format = QImage::Format_RGB32;  break;
                default : break;
            }
        }

        return format;
    }

    void draw_RDPPatBlt(const Rect & rect, const QColor color, const QPainter::CompositionMode mode, const Qt::BrushStyle style) {
        QBrush brush(color, style);
        if (this->client->connected || this->client->is_replaying) {
            this->painter.setBrush(brush);
            this->painter.setCompositionMode(mode);
            this->painter.drawRect(rect.x, rect.y, rect.cx, rect.cy);
            this->painter.setCompositionMode(QPainter::CompositionMode_SourceOver);
            this->painter.setBrush(Qt::SolidPattern);
        }
    }

    void draw_RDPPatBlt(const Rect & rect, const QPainter::CompositionMode mode) {
        if (this->client->connected || this->client->is_replaying) {
            this->painter.setCompositionMode(mode);
            this->painter.drawRect(rect.x, rect.y, rect.cx, rect.cy);
            this->painter.setCompositionMode(QPainter::CompositionMode_SourceOver);
        }
    }

    void draw_frame(int frame_index) override {
        if (this->client->is_replaying) {
            this->painter.drawPixmap(QPoint(0, 0), this->balises[frame_index], QRect(0, 0, this->cache.width(), this->cache.height()));
        }
    }



    ////////////////////////////////////////////////////////////////////////////////////////////////////////////////////
    //-----------------------------
    //       DRAW FUNCTIONS
    //-----------------------------

    //using ClientRedemptionIOAPI::draw;

    void draw(const RDPPatBlt & cmd, Rect clip, gdi::ColorCtx color_ctx) override {

        const Rect rect = clip.intersect(this->cache.width(), this->cache.height()).intersect(cmd.rect);
        // this->setClip(rect.x, rect.y, rect.cx, rect.cy);

        QColor backColor = this->u32_to_qcolor(cmd.back_color, color_ctx);
        QColor foreColor = this->u32_to_qcolor(cmd.fore_color, color_ctx);

        if (cmd.brush.style == 0x03 && (cmd.rop == 0xF0 || cmd.rop == 0x5A)) { // external

            switch (cmd.rop) {

                // +------+-------------------------------+
                // | 0x5A | ROP: 0x005A0049 (PATINVERT)   |
                // |      | RPN: DPx                      |
                // +------+-------------------------------+
                case 0x5A:
                    {
                        QBrush brush(backColor, Qt::Dense4Pattern);
                        if (this->client->connected || this->client->is_replaying) {
                            this->painter.setBrush(brush);
                            this->painter.setCompositionMode(QPainter::RasterOp_SourceXorDestination);
                            this->painter.drawRect(rect.x, rect.y, rect.cx, rect.cy);
                            this->painter.setCompositionMode(QPainter::CompositionMode_SourceOver);
                            this->painter.setBrush(Qt::SolidPattern);
                        }
                    }
                    break;

                // +------+-------------------------------+
                // | 0xF0 | ROP: 0x00F00021 (PATCOPY)     |
                // |      | RPN: P                        |
                // +------+-------------------------------+
                case 0xF0:
                    {
                        if (this->client->connected || this->client->is_replaying) {
                            QBrush brush(foreColor, Qt::Dense4Pattern);
                            this->painter.setPen(Qt::NoPen);
                            this->painter.fillRect(rect.x, rect.y, rect.cx, rect.cy, backColor);
                            this->painter.setBrush(brush);
                            this->painter.drawRect(rect.x, rect.y, rect.cx, rect.cy);
                            this->painter.setBrush(Qt::SolidPattern);
                        }
                    }
                    break;
                default: LOG(LOG_WARNING, "RDPPatBlt brush_style = 0x03 rop = %x", cmd.rop);
                    break;
            }

        } else {
            switch (cmd.rop) {

                case 0x00: // blackness
                    if (this->client->connected || this->client->is_replaying) {
                        this->painter.fillRect(rect.x, rect.y, rect.cx, rect.cy, Qt::black);
                    }
                    break;
                    // +------+-------------------------------+
                    // | 0x05 | ROP: 0x000500A9               |
                    // |      | RPN: DPon                     |
                    // +------+-------------------------------+

                    // +------+-------------------------------+
                    // | 0x0F | ROP: 0x000F0001               |
                    // |      | RPN: Pn                       |
                    // +------+-------------------------------+
                case 0x0F:
                    this->draw_RDPPatBlt(rect, QPainter::RasterOp_NotSource);
                    break;
                    // +------+-------------------------------+
                    // | 0x50 | ROP: 0x00500325               |
                    // |      | RPN: PDna                     |
                    // +------+-------------------------------+
                case 0x50:
                    this->draw_RDPPatBlt(rect, QPainter::RasterOp_NotSourceAndNotDestination);
                    break;
                    // +------+-------------------------------+
                    // | 0x55 | ROP: 0x00550009 (DSTINVERT)   |
                    // |      | RPN: Dn                       |
                    // +------+-------------------------------+
                /*case 0x55:
                    this->draw_RDPPatBlt(rect, QPainter::RasterOp_NotDestination);

                    break;*/
                    // +------+-------------------------------+
                    // | 0x5A | ROP: 0x005A0049 (PATINVERT)   |
                    // |      | RPN: DPx                      |
                    // +------+-------------------------------+
                case 0x5A:
                    this->draw_RDPPatBlt(rect, QPainter::RasterOp_SourceXorDestination);
                    break;
                    // +------+-------------------------------+
                    // | 0x5F | ROP: 0x005F00E9               |
                    // |      | RPN: DPan                     |
                    // +------+-------------------------------+

                    // +------+-------------------------------+
                    // | 0xA0 | ROP: 0x00A000C9               |
                    // |      | RPN: DPa                      |
                    // +------+-------------------------------+
                case 0xA0:
                    this->draw_RDPPatBlt(rect, QPainter::RasterOp_SourceAndDestination);
                    break;
                    // +------+-------------------------------+
                    // | 0xA5 | ROP: 0x00A50065               |
                    // |      | RPN: PDxn                     |
                    // +------+-------------------------------+
                /*case 0xA5:
                    // this->draw_RDPPatBlt(rect, QPainter::RasterOp_NotSourceXorNotDestination);
                    break;*/
                    // +------+-------------------------------+
                    // | 0xAA | ROP: 0x00AA0029               |
                    // |      | RPN: D                        |
                    // +------+-------------------------------+
                case 0xAA: // change nothing
                    break;
                    // +------+-------------------------------+
                    // | 0xAF | ROP: 0x00AF0229               |
                    // |      | RPN: DPno                     |
                    // +------+-------------------------------+
                /*case 0xAF:
                    //this->draw_RDPPatBlt(rect, QPainter::RasterOp_NotSourceOrDestination);
                    break;*/
                    // +------+-------------------------------+
                    // | 0xF0 | ROP: 0x00F00021 (PATCOPY)     |
                    // |      | RPN: P                        |
                    // +------+-------------------------------+
                case 0xF0:
                    if (this->client->connected || this->client->is_replaying) {
                        this->painter.setPen(Qt::NoPen);
                        this->painter.fillRect(rect.x, rect.y, rect.cx, rect.cy, backColor);
                        this->painter.drawRect(rect.x, rect.y, rect.cx, rect.cy);
                    }
                    break;
                    // +------+-------------------------------+
                    // | 0xF5 | ROP: 0x00F50225               |
                    // |      | RPN: PDno                     |
                    // +------+-------------------------------+
                //case 0xF5:
                    //this->draw_RDPPatBlt(rect, QPainter::RasterOp_SourceOrNotDestination);
                    //break;
                    // +------+-------------------------------+
                    // | 0xFA | ROP: 0x00FA0089               |
                    // |      | RPN: DPo                      |
                    // +------+-------------------------------+
                case 0xFA:
                    this->draw_RDPPatBlt(rect, QPainter::RasterOp_SourceOrDestination);
                    break;

                case 0xFF: // whiteness
                    if (this->client->connected || this->client->is_replaying) {
                        this->painter.fillRect(rect.x, rect.y, rect.cx, rect.cy, Qt::white);
                    }
                    break;
                default: LOG(LOG_WARNING, "RDPPatBlt rop = %x", cmd.rop);
                    break;
            }
        }
    }


    void draw(const RDPOpaqueRect & cmd, Rect clip, gdi::ColorCtx color_ctx) override {

        if (this->client->connected || this->client->is_replaying) {
            QColor qcolor(this->u32_to_qcolor(cmd.color, color_ctx));
            Rect rect(cmd.rect.intersect(clip));
            // this->setClip(rect.x, rect.y, rect.cx, rect.cy);

            this->painter.fillRect(rect.x, rect.y, rect.cx, rect.cy, qcolor);
        }
    }


    void draw(const RDPBitmapData & bitmap_data, const Bitmap & bmp) override {
        if (!bmp.is_valid()){
            return;
        }

        Rect rectBmp( bitmap_data.dest_left, bitmap_data.dest_top,
                                (bitmap_data.dest_right - bitmap_data.dest_left + 1),
                                (bitmap_data.dest_bottom - bitmap_data.dest_top + 1));
        const Rect clipRect(0, 0, this->cache.width(), this->cache.height());
        const Rect drect = rectBmp.intersect(clipRect);

        const int16_t mincx = std::min<int16_t>(bmp.cx(), std::min<int16_t>(this->cache.width() - drect.x, drect.cx));
        const int16_t mincy = std::min<int16_t>(bmp.cy(), std::min<int16_t>(this->cache.height() - drect.y, drect.cy));;

        if (mincx <= 0 || mincy <= 0) {
            return;
        }

        QImage::Format format(this->bpp_to_QFormat(bmp.bpp(), false)); //bpp
        QImage qbitmap(bmp.data(), mincx, mincy, bmp.line_size(), format);

        if (bmp.bpp() == 24) {
            qbitmap = qbitmap.rgbSwapped();
        }

        if (bmp.bpp() != this->client->info.bpp) {
            qbitmap = qbitmap.convertToFormat(this->bpp_to_QFormat(this->client->info.bpp, false));
            //LOG(LOG_INFO, "RDPBitmapData convertToFormat");
        }

        qbitmap = qbitmap.mirrored(false, true);
        QRect trect(drect.x, drect.y, mincx, mincy);
        if (this->client->connected || this->client->is_replaying) {
            // this->setClip(trect.x(), trect.y(), trect.width(), trect.height());
            this->painter.drawImage(trect, qbitmap);
        }

    }


    void draw(const RDPLineTo & cmd, Rect clip, gdi::ColorCtx color_ctx) override {
        (void) clip;

        // TODO clipping
        if (this->client->connected || this->client->is_replaying) {
            this->screen->setPenColor(this->u32_to_qcolor(cmd.back_color, color_ctx));
            // this->setClip(clip.x, clip.y, clip.cx, clip.cy);
            this->painter.drawLine(cmd.startx, cmd.starty, cmd.endx, cmd.endy);
        }

    }


    void draw(const RDPScrBlt & cmd, Rect clip) override {

        //std::cout << "RDPScrBlt" << std::endl;

        const Rect drect = clip.intersect(this->cache.width(), this->cache.height()).intersect(cmd.rect);
        if (drect.isempty()) {
            return;
        }
        // // this->setClip(drect.x, drect.y, drect.cx, drect.cy);

        int srcx(drect.x + cmd.srcx - cmd.rect.x);
        int srcy(drect.y + cmd.srcy - cmd.rect.y);

        switch (cmd.rop) {

            case 0x00:
                if (this->client->connected || this->client->is_replaying) {
                    this->painter.fillRect(drect.x, drect.y, drect.cx, drect.cy, Qt::black);
                }
                break;

            case 0x55: this->draw_RDPScrBlt(srcx, srcy, drect, true);
                break;

            case 0xAA: // nothing to change
                break;

            case 0xCC: this->draw_RDPScrBlt(srcx, srcy, drect, false);
                break;

            case 0xFF:
                if (this->client->connected || this->client->is_replaying) {
                    this->painter.fillRect(drect.x, drect.y, drect.cx, drect.cy, Qt::white);
                }
                break;
            default: LOG(LOG_WARNING, "DEFAULT: RDPScrBlt rop = %x", cmd.rop);
                break;
        }

    }


    void draw(const RDPMemBlt & cmd, Rect clip, const Bitmap & bitmap) override {
        //std::cout << "RDPMemBlt (" << std::hex << static_cast<int>(cmd.rop) << ")" <<  std::dec <<  std::endl;
        const Rect drect = clip.intersect(cmd.rect);
        if (drect.isempty()){
            return ;
        }

        // // this->setClip(drect.x, drect.y, drect.cx, drect.cy);

        switch (cmd.rop) {

            case 0x00:
                if (this->client->connected || this->client->is_replaying) {
                    this->painter.fillRect(drect.x, drect.y, drect.cx, drect.cy, Qt::black);
                }
                break;

            case 0x22: this->draw_memblt_op<Op_0x22>(drect, bitmap);
                break;

            case 0x33: this->draw_MemBlt(drect, bitmap, true, cmd.srcx + (drect.x - cmd.rect.x), cmd.srcy + (drect.y - cmd.rect.y));
                break;

            case 0x55:
                this->draw_memblt_op<Op_0x55>(drect, bitmap);
                break;

            case 0x66: this->draw_memblt_op<Op_0x66>(drect, bitmap);
                break;

            case 0x99:  this->draw_memblt_op<Op_0x99>(drect, bitmap);
                break;

            case 0xAA:  // nothing to change
                break;

            case 0xBB: this->draw_memblt_op<Op_0xBB>(drect, bitmap);
                break;

            case 0xCC: this->draw_MemBlt(drect, bitmap, false, cmd.srcx + (drect.x - cmd.rect.x), cmd.srcy + (drect.y - cmd.rect.y));
                break;

            case 0xEE: this->draw_memblt_op<Op_0xEE>(drect, bitmap);
                break;

            case 0x88: this->draw_memblt_op<Op_0x88>(drect, bitmap);
                break;

            case 0xFF:
                if (this->client->connected || this->client->is_replaying) {
                    this->painter.fillRect(drect.x, drect.y, drect.cx, drect.cy, Qt::white);
                }
                break;

            default: LOG(LOG_WARNING, "DEFAULT: RDPMemBlt rop = %x", cmd.rop);
                break;
        }

    }


    void draw(const RDPMem3Blt & cmd, Rect clip, gdi::ColorCtx color_ctx, const Bitmap & bitmap) override {
        //LOG(LOG_INFO, "RDPMem3Blt    !!!!!!!!!!!!!!!!!");
        const Rect drect = clip.intersect(cmd.rect);
        if (drect.isempty()){
            return ;
        }

        // // this->setClip(drect.x, drect.y, drect.cx, drect.cy);

        switch (cmd.rop) {
            case 0xB8:
            {
                const uint16_t mincx = std::min<int16_t>(bitmap.cx(), std::min<int16_t>(this->client->info.width  - drect.x, drect.cx));
                const uint16_t mincy = std::min<int16_t>(bitmap.cy(), std::min<int16_t>(this->client->info.height - drect.y, drect.cy));

                if (mincx <= 0 || mincy <= 0) {
                    return;
                }

                const QColor fore(this->u32_to_qcolor(cmd.fore_color, color_ctx));
                const uint8_t r(fore.red());
                const uint8_t g(fore.green());
                const uint8_t b(fore.blue());

                //int rowYCoord(drect.y + drect.cy-1);
                const QImage::Format format(this->bpp_to_QFormat(bitmap.bpp(), true));

                if (this->client->connected || this->client->is_replaying) {


                    QImage srcBitmap(bitmap.data(), mincx, mincy, bitmap.line_size(), format);
                    srcBitmap = srcBitmap.convertToFormat(QImage::Format_RGB888);
                    srcBitmap = srcBitmap.mirrored(false, true);
                    if (bitmap.bpp() == 24) {
                        srcBitmap = srcBitmap.rgbSwapped();
                    }

                    QImage dstBitmap(this->cache.toImage().copy(drect.x, drect.y, mincx, mincy));
                    dstBitmap = dstBitmap.convertToFormat(QImage::Format_RGB888);

                    const uchar * srcData = srcBitmap.bits();
                    const uchar * dstData = dstBitmap.bits();
<<<<<<< HEAD
=======

                    const size_t rowsize(srcBitmap.byteCount() *3);
                    if (rowsize < 3) {
                        return;
                    }
                    std::unique_ptr<uchar[]> data = std::make_unique<uchar[]>(static_cast<int> (rowsize));
>>>>>>> 5b376146

                    const size_t rowsize(srcBitmap.byteCount() *3);
                    if (rowsize < 3) {
                        return;
                    }
                    std::unique_ptr<uchar[]> data = std::make_unique<uchar[]>(static_cast<int> (rowsize));

<<<<<<< HEAD
                    for (size_t k = 1 ; k < drect.cy; k++) {

//                         const uchar * srcData = srcBitmap.constScanLine(k);
//                         const uchar * dstData = dstBitmap.constScanLine(mincy - k);

//                         for (size_t x = 0; x < rowsize-2; x += 3) {
//                             data[x  ] = ((dstData[x  ] ^ r) & srcData[x  ]) ^ r;
//                             data[x+1] = ((dstData[x+1] ^ g) & srcData[x+1]) ^ g;
//                             data[x+2] = ((dstData[x+2] ^ b) & srcData[x+2]) ^ b;
//                         }

//                         QImage image(data.get(), mincx, 1, srcBitmap.format());
//                         if (image.depth() != this->client->info.bpp) {
//                             image = image.convertToFormat(this->bpp_to_QFormat(this->client->info.bpp, false));
//                         }
//                         QRect trect(drect.x, rowYCoord, mincx, 1);
//
//                         this->painter.drawImage(trect, image);
//
//                         rowYCoord--;
                    }
=======
//                         const uchar * srcData = srcBitmap.constScanLine(k);
//                         const uchar * dstData = dstBitmap.constScanLine(mincy - k);

                        for (size_t x = 0; x < rowsize-2; x += 3) {
                            data[x  ] = ((dstData[x  ] ^ r) & srcData[x  ]) ^ r;
                            data[x+1] = ((dstData[x+1] ^ g) & srcData[x+1]) ^ g;
                            data[x+2] = ((dstData[x+2] ^ b) & srcData[x+2]) ^ b;
                        }

//                         QImage image(data.get(), mincx, 1, srcBitmap.format());
//                         if (image.depth() != this->client->info.bpp) {
//                             image = image.convertToFormat(this->bpp_to_QFormat(this->client->info.bpp, false));
//                         }
//                         QRect trect(drect.x, rowYCoord, mincx, 1);
//
//                         this->painter.drawImage(trect, image);
//
//                         rowYCoord--;
                    }

                        QImage image(data.get(), mincx, mincy, srcBitmap.format());
//                         if (image.depth() != this->client->info.bpp) {
//                             image = image.convertToFormat(this->bpp_to_QFormat(this->client->info.bpp, false));
//                         }
                        QRect trect(drect.x, drect.y, mincx, mincy);
>>>>>>> 5b376146

//                         QImage image(data.get(), mincx, mincy, srcBitmap.format());
// //                         if (image.depth() != this->client->info.bpp) {
// //                             image = image.convertToFormat(this->bpp_to_QFormat(this->client->info.bpp, false));
// //                         }
//                         QRect trect(drect.x, drect.y, mincx, mincy);
//
//                         this->painter.drawImage(trect, image);

                        //rowYCoord--;
                }
            }
            break;

            default: LOG(LOG_WARNING, "DEFAULT: RDPMem3Blt rop = %x", cmd.rop);
            break;
        }

    }


    void draw(const RDPDestBlt & cmd, Rect clip) override {

        const Rect drect = clip.intersect(this->cache.width(), this->cache.height()).intersect(cmd.rect);
        // // this->setClip(drect.x, drect.y, drect.cx, drect.cy);

        switch (cmd.rop) {
            case 0x00: // blackness
                if (this->client->connected || this->client->is_replaying) {
                    this->painter.fillRect(drect.x, drect.y, drect.cx, drect.cy, Qt::black);
                }
                break;
            case 0x55:                                         // inversion
                this->draw_RDPScrBlt(drect.x, drect.y, drect, true);
                break;
            case 0xAA: // change nothing
                break;
            case 0xFF: // whiteness
                if (this->client->connected || this->client->is_replaying) {
                    this->painter.fillRect(drect.x, drect.y, drect.cx, drect.cy, Qt::white);

                }
                break;
            default: LOG(LOG_WARNING, "DEFAULT: RDPDestBlt rop = %x", cmd.rop);
                break;
        }

    }

    void draw(const RDPMultiDstBlt & cmd, Rect clip) override {
        (void) cmd;
        (void) clip;

        LOG(LOG_WARNING, "DEFAULT: RDPMultiDstBlt");
    }

    void draw(const RDPMultiOpaqueRect & cmd, Rect clip, gdi::ColorCtx color_ctx) override {
        (void) cmd;
        (void) clip;
        (void) color_ctx;

        LOG(LOG_WARNING, "DEFAULT: RDPMultiOpaqueRect");
    }

    void draw(const RDP::RDPMultiPatBlt & cmd, Rect clip, gdi::ColorCtx color_ctx) override {
        (void) color_ctx;
        (void) cmd;
        (void) clip;
        LOG(LOG_WARNING, "DEFAULT: RDPMultiPatBlt");
    }

    void draw(const RDP::RDPMultiScrBlt & cmd, Rect clip) override {
        (void) cmd;
        (void) clip;

        LOG(LOG_WARNING, "DEFAULT: RDPMultiScrBlt");
    }

    void draw(const RDPGlyphIndex & cmd, Rect clip, gdi::ColorCtx color_ctx, const GlyphCache & gly_cache) override {

        Rect screen_rect = clip.intersect(this->cache.width(), this->cache.height());
        if (screen_rect.isempty()){
            return ;
        }
        // this->setClip(screen_rect.x, screen_rect.y, screen_rect.cx, screen_rect.cy);

        Rect const clipped_glyph_fragment_rect = cmd.bk.intersect(screen_rect);
        if (clipped_glyph_fragment_rect.isempty()) {
            return;
        }

        // set a background color
        {
            Rect ajusted = cmd.f_op_redundant ? cmd.bk : cmd.op;
            if ((ajusted.cx > 1) && (ajusted.cy > 1)) {
                ajusted.cy--;
                ajusted = ajusted.intersect(screen_rect);
                 if (this->client->connected || this->client->is_replaying) {
                    this->painter.fillRect(ajusted.x, ajusted.y, ajusted.cx, ajusted.cy, this->u32_to_qcolor(cmd.fore_color, color_ctx));
                 }
            }
        }

        bool has_delta_bytes = (!cmd.ui_charinc && !(cmd.fl_accel & 0x20));

        const QColor color = this->u32_to_qcolor(cmd.back_color, color_ctx);
        const int16_t offset_y = /*cmd.bk.cy - (*/cmd.glyph_y - cmd.bk.y/* + 1)*/;
        const int16_t offset_x = cmd.glyph_x - cmd.bk.x;

        uint16_t draw_pos = 0;

        InStream variable_bytes(cmd.data, cmd.data_len);

        //uint8_t const * fragment_begin_position = variable_bytes.get_current();

        while (variable_bytes.in_remain()) {
            uint8_t data = variable_bytes.in_uint8();

            if (data <= 0xFD) {
                FontChar const & fc = gly_cache.glyphs[cmd.cache_id][data].font_item;
                if (!fc)
                {
                    LOG( LOG_INFO
                        , "RDPDrawable::draw_VariableBytes: Unknown glyph, cacheId=%u cacheIndex=%u"
                        , cmd.cache_id, data);
                    assert(fc);
                }

                if (has_delta_bytes)
                {
                    data = variable_bytes.in_uint8();
                    if (data == 0x80)
                    {
                        draw_pos += variable_bytes.in_uint16_le();
                    }
                    else
                    {
                        draw_pos += data;
                    }
                }

                if (fc)
                {
                    const int16_t x = draw_pos + cmd.bk.x + offset_x;
                    const int16_t y = offset_y + cmd.bk.y;
                    if (Rect(0,0,0,0) != clip.intersect(Rect(x, y, fc.incby, fc.height))){

                        const uint8_t * fc_data            = fc.data.get();
                        for (int yy = 0 ; yy < fc.height; yy++)
                        {
                            uint8_t   fc_bit_mask        = 128;
                            for (int xx = 0 ; xx < fc.width; xx++)
                            {
                                if (!fc_bit_mask)
                                {
                                    fc_data++;
                                    fc_bit_mask = 128;
                                }
                                if (clip.contains_pt(x + fc.offset + xx, y + fc.baseline + yy)
                                && (fc_bit_mask & *fc_data))
                                {
                                    if (this->client->connected || this->client->is_replaying) {
                                        this->painter.fillRect(x + fc.offset + xx, y + fc.baseline + yy, 1, 1, color);
                                    }
                                }
                                fc_bit_mask >>= 1;
                            }
                            fc_data++;
                        }
                    }
                } else {
                    LOG(LOG_WARNING, "DEFAULT: RDPGlyphIndex glyph_cache unknow FontChar");
                }

                if (cmd.ui_charinc) {
                    draw_pos += cmd.ui_charinc;
                }

            } else {
                LOG(LOG_WARNING, "DEFAULT: RDPGlyphIndex glyph_cache 0xFD");
            }


        }
        //this->draw_VariableBytes(cmd.data, cmd.data_len, has_delta_bytes,
            //draw_pos, offset_y, color, cmd.bk.x + offset_x, cmd.bk.y,
            //clipped_glyph_fragment_rect, cmd.cache_id, gly_cache);
    }

    void draw(const RDPPolygonSC & cmd, Rect clip, gdi::ColorCtx color_ctx) override {
        (void) cmd;
        (void) clip;
        (void) color_ctx;
        LOG(LOG_WARNING, "DEFAULT: RDPPolygonSC");

        /*RDPPolygonSC new_cmd24 = cmd;
        new_cmd24.BrushColor  = color_decode_opaquerect(cmd.BrushColor,  this->mod_bpp, this->mod_palette);*/
        //this->gd.draw(new_cmd24, clip);
    }

    void draw(const RDPPolygonCB & cmd, Rect clip, gdi::ColorCtx color_ctx) override {

        (void) cmd;
        (void) clip;
        (void) color_ctx;
        LOG(LOG_WARNING, "DEFAULT: RDPPolygonCB");

        /*RDPPolygonCB new_cmd24 = cmd;
        new_cmd24.foreColor  = color_decode_opaquerect(cmd.foreColor,  this->mod_bpp, this->mod_palette);
        new_cmd24.backColor  = color_decode_opaquerect(cmd.backColor,  this->mod_bpp, this->mod_palette);*/
        //this->gd.draw(new_cmd24, clip);
    }

    void draw(const RDPPolyline & cmd, Rect clip, gdi::ColorCtx color_ctx) override {
        (void) clip;
        (void) cmd;
        (void) color_ctx;
        LOG(LOG_WARNING, "DEFAULT: RDPPolyline");
        /*RDPPolyline new_cmd24 = cmd;
        new_cmd24.PenColor  = color_decode_opaquerect(cmd.PenColor,  this->mod_bpp, this->mod_palette);*/
        //this->gd.draw(new_cmd24, clip);
    }

    void draw(const RDPEllipseSC & cmd, Rect clip, gdi::ColorCtx color_ctx) override {

        (void) cmd;
        (void) clip;
        (void) color_ctx;
        LOG(LOG_WARNING, "DEFAULT: RDPEllipseSC");

        /*RDPEllipseSC new_cmd24 = cmd;
        new_cmd24.color = color_decode_opaquerect(cmd.color, this->mod_bpp, this->mod_palette);*/
        //this->gd.draw(new_cmd24, clip);
    }

    void draw(const RDPEllipseCB & cmd, Rect clip, gdi::ColorCtx color_ctx) override {

        (void) cmd;
        (void) clip;
        (void) color_ctx;
        LOG(LOG_WARNING, "DEFAULT: RDPEllipseCB");
    /*
        RDPEllipseCB new_cmd24 = cmd;
        new_cmd24.fore_color = color_decode_opaquerect(cmd.fore_color, this->mod_bpp, this->mod_palette);
        new_cmd24.back_color = color_decode_opaquerect(cmd.back_color, this->mod_bpp, this->mod_palette);*/
        //this->gd.draw(new_cmd24, clip);
    }

    void draw(const RDP::FrameMarker & order) override {
        (void) order;
        LOG(LOG_INFO, "DEFAULT: FrameMarker");
    }

    virtual void draw(RDPNineGrid const & /*cmd*/, Rect /*clip*/, gdi::ColorCtx /*color_ctx*/, Bitmap const & /*bmp*/) override {
        LOG(LOG_INFO, "DEFAULT: RDPNineGrid");
    }



    ////////////////////////////////////////////////////////////////////////////////////////////////////////////////////
    //------------------------
    //      CONTROLLERS
    //------------------------

    void keyPressEvent(const int key, std::string const& text) override {
//         if (this->client->mod_state ==  ClientRedemptionIOAPI::MOD_VNC) {
//             this->client->send_rdp_unicode(text, 0);
//         } else {
            this->qtRDPKeymap.keyEvent(0, key, text);
            if (this->qtRDPKeymap.scanCode != 0) {
                this->client->send_rdp_scanCode(this->qtRDPKeymap.scanCode, this->qtRDPKeymap.flag);
            }
//         }
    }

    void keyReleaseEvent(const int key, std::string const& text) override {
//          if (this->client->mod_state ==  ClientRedemptionIOAPI::MOD_VNC) {
//             this->client->send_rdp_unicode(text, KBD_FLAG_UP);
//         } else {
            this->qtRDPKeymap.keyEvent(KBD_FLAG_UP, key, text);
            if (this->qtRDPKeymap.scanCode != 0) {
                this->client->send_rdp_scanCode(this->qtRDPKeymap.scanCode, this->qtRDPKeymap.flag);
            }
//         }
    }

    void connexionReleased() override {
        if (this->form) {
            this->form->setCursor(Qt::WaitCursor);
            this->client->user_name     = this->form->get_userNameField();
            this->client->target_IP     = this->form->get_IPField();
            this->client->user_password = this->form->get_PWDField();
            this->client->port          = this->form->get_portField();

            this->client->is_full_capturing = true;
            this->client->full_capture_file_name = "/tmp/capture.dump";

            if (!this->client->target_IP.empty()){
                this->client->connect();
            }
            this->form->setCursor(Qt::ArrowCursor);
        }
    }

    void closeFromScreen() override {

        this->disconnexionReleased();

        if (this->form != nullptr && this->client->connected) {
            this->form->close();
        }
    }

    ClientRedemptionIOAPI::KeyCustomDefinition get_key_info(int key, std::string const& text) override {
        this->qtRDPKeymap.keyEvent(0, key, text);
        ClientRedemptionIOAPI::KeyCustomDefinition key_info(
            this->qtRDPKeymap.qKeyCode,
            this->qtRDPKeymap.scanCode,
            this->qtRDPKeymap.ascii,
            this->qtRDPKeymap.flag &0x0100 ? 0x0100: 0,
            this->qtRDPKeymap.qKeyName
          );

       // key_info.name = this->qtRDPKeymap.name;

        return key_info;
    }

};
<|MERGE_RESOLUTION|>--- conflicted
+++ resolved
@@ -148,11 +148,7 @@
         if (this->painter.isActive()) {
             this->painter.end();
         }
-<<<<<<< HEAD
-
-=======
-        LOG(LOG_INFO, "!!!!!!!!!!!!!!!! w=%d h=%d", w, h);
->>>>>>> 5b376146
+
         this->cache = QPixmap(w, h);
 
         if (!(this->cache.isNull())) {
@@ -448,16 +444,11 @@
                 //if (!this->client->is_loading_replay_mod) {
                     time_t current_time_movie = 0;
 
-<<<<<<< HEAD
 //                     if (!this->is_pre_loading) {
-=======
-                    if (!this->is_pre_loading && !this->client->is_loading_replay_mod) {
->>>>>>> 5b376146
                         if (this->screen) {
                             current_time_movie = this->screen->get_current_time_movie();
                         }
                         this->dropScreen();
-<<<<<<< HEAD
 //                     }
                     LOG(LOG_INFO, "!!!!!!!!!!!!!!!! width=%d  height=%d", width, height);
                     this->reset_cache(width, height);
@@ -468,18 +459,6 @@
                         this->screen->show();
 //                     }
                 }
-=======
-                    }
-                    LOG(LOG_INFO, "!!!!!!!!!!!!!!!! width=%d  height=%d", width, height);
-                    this->reset_cache(width, height);
-
-                    if (!this->is_pre_loading && !this->client->is_loading_replay_mod) {
-                        this->screen = new ReplayQtScreen(this->drawn_client, this, this->client->_movie_dir, this->client->_movie_name, &(this->cache), this->client->get_movie_time_length(this->client->get_mwrm_filename()), current_time_movie);
-
-                        this->screen->show();
-                    }
-                //}
->>>>>>> 5b376146
                 return FrontAPI::ResizeResult::instant_done;
                     break;
         }
@@ -1193,23 +1172,13 @@
 
                     const uchar * srcData = srcBitmap.bits();
                     const uchar * dstData = dstBitmap.bits();
-<<<<<<< HEAD
-=======
 
                     const size_t rowsize(srcBitmap.byteCount() *3);
                     if (rowsize < 3) {
                         return;
                     }
                     std::unique_ptr<uchar[]> data = std::make_unique<uchar[]>(static_cast<int> (rowsize));
->>>>>>> 5b376146
-
-                    const size_t rowsize(srcBitmap.byteCount() *3);
-                    if (rowsize < 3) {
-                        return;
-                    }
-                    std::unique_ptr<uchar[]> data = std::make_unique<uchar[]>(static_cast<int> (rowsize));
-
-<<<<<<< HEAD
+
                     for (size_t k = 1 ; k < drect.cy; k++) {
 
 //                         const uchar * srcData = srcBitmap.constScanLine(k);
@@ -1231,33 +1200,6 @@
 //
 //                         rowYCoord--;
                     }
-=======
-//                         const uchar * srcData = srcBitmap.constScanLine(k);
-//                         const uchar * dstData = dstBitmap.constScanLine(mincy - k);
-
-                        for (size_t x = 0; x < rowsize-2; x += 3) {
-                            data[x  ] = ((dstData[x  ] ^ r) & srcData[x  ]) ^ r;
-                            data[x+1] = ((dstData[x+1] ^ g) & srcData[x+1]) ^ g;
-                            data[x+2] = ((dstData[x+2] ^ b) & srcData[x+2]) ^ b;
-                        }
-
-//                         QImage image(data.get(), mincx, 1, srcBitmap.format());
-//                         if (image.depth() != this->client->info.bpp) {
-//                             image = image.convertToFormat(this->bpp_to_QFormat(this->client->info.bpp, false));
-//                         }
-//                         QRect trect(drect.x, rowYCoord, mincx, 1);
-//
-//                         this->painter.drawImage(trect, image);
-//
-//                         rowYCoord--;
-                    }
-
-                        QImage image(data.get(), mincx, mincy, srcBitmap.format());
-//                         if (image.depth() != this->client->info.bpp) {
-//                             image = image.convertToFormat(this->bpp_to_QFormat(this->client->info.bpp, false));
-//                         }
-                        QRect trect(drect.x, drect.y, mincx, mincy);
->>>>>>> 5b376146
 
 //                         QImage image(data.get(), mincx, mincy, srcBitmap.format());
 // //                         if (image.depth() != this->client->info.bpp) {
