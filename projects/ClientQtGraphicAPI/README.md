--- conflicted
+++ resolved
@@ -49,9 +49,7 @@
 des boutons `[Play]`, `[Stop]` et `[Pause]`.
 
 
-<<<<<<< HEAD
-Prerequies
-----------
+## Prerequies
 	
 Installer les lib Qt4 ou Qt5.
 
@@ -64,8 +62,7 @@
 - libpng12-dev
 - libffmpeg-dev (see below)
 - g++ >= 4.9 or clang++ >= 3.5 or other C++14 compiler
-=======
->>>>>>> 40fefc0d
+
 
 ## Compilation du client Qt RDP
 
