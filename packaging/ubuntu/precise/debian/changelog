--- conflicted
+++ resolved
@@ -1,15 +1,4 @@
-<<<<<<< HEAD
-redemption (0.9.287-precise) unstable; urgency=low
-
-  * Avoid data duplication when building network packets
-  
- -- cgrosjean <cgrosjean at wallix.com>  Thu, 27 Jun 2013 10:12:26 +0200
-
-
-redemption (0.9.285+precise) unstable; urgency=low
-=======
 redemption (0.9.289+precise) unstable; urgency=low
->>>>>>> 20534fa2
 
   * Fixed Numlock initial state bug
   * Use only one RDPDrawable
@@ -17,6 +6,8 @@
   * Fixed disconnection message from mstsc bug
   * Compressed bitmaps in cache are now memoized
   * Fixed path_conf returns invalid value for mount point  
+
+  * Avoid data duplication when building network packets
 
  -- cgrosjean <cgrosjean at wallix.com>  Wed, 26 Jun 2013 10:12:26 +0200
 
