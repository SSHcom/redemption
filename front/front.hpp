/*
    This program is free software; you can redistribute it and/or modify it
     under the terms of the GNU General Public License as published by the
     Free Software Foundation; either version 2 of the License, or (at your
     option) any later version.

    This program is distributed in the hope that it will be useful, but
     WITHOUT ANY WARRANTY; without even the implied warranty of
     MERCHANTABILITY or FITNESS FOR A PARTICULAR PURPOSE. See the GNU General
     Public License for more details.

    You should have received a copy of the GNU General Public License along
     with this program; if not, write to the Free Software Foundation, Inc.,
     675 Mass Ave, Cambridge, MA 02139, USA.

    Product name: redemption, a FLOSS RDP proxy
    Copyright (C) Wallix 2013
    Author(s): Christophe Grosjean, Javier Caverni, Xavier Dunat,
               Dominique Lafages, Raphael Zhou, Meng Tan
    Based on xrdp Copyright (C) Jay Sorg 2004-2010

    Front object (server), used to communicate with RDP client
*/

#ifndef _REDEMPTION_FRONT_FRONT_HPP_
#define _REDEMPTION_FRONT_FRONT_HPP_

#include "log.hpp"

#include <stdlib.h>
#include <stdint.h>
#include <string.h>
#include "stream.hpp"
#include "transport.hpp"
#include "RDP/x224.hpp"
#include "RDP/nego.hpp"
#include "RDP/mcs.hpp"
#include "RDP/lic.hpp"
#include "RDP/logon.hpp"
#include "channel_list.hpp"
#include "RDP/gcc.hpp"
#include "RDP/sec.hpp"
#include "colors.hpp"
#include "RDP/capabilities.hpp"
#include "RDP/fastpath.hpp"
#include "RDP/slowpath.hpp"

#include "ssl_calls.hpp"
#include "bitfu.hpp"
#include "rect.hpp"
#include "region.hpp"
#include "capture.hpp"
#include "font.hpp"
#include "bitmap.hpp"
#include "RDP/caches/bmpcache.hpp"
#include "RDP/caches/bmpcachepersister.hpp"
#include "RDP/caches/fontcache.hpp"
#include "RDP/caches/pointercache.hpp"
#include "RDP/caches/brushcache.hpp"
#include "client_info.hpp"
#include "config.hpp"
#include "error.hpp"
#include "callback.hpp"
#include "colors.hpp"
#include "bitfu.hpp"
#include "confdescriptor.hpp"
#include "in_file_transport.hpp"
#include "out_file_transport.hpp"

#include "RDP/GraphicUpdatePDU.hpp"
#include "RDP/capabilities.hpp"
#include "RDP/SaveSessionInfoPDU.hpp"
#include "RDP/PersistentKeyListPDU.hpp"

#include "front_api.hpp"
#include "activity_checker.hpp"
#include "genrandom.hpp"

#include "auth_api.hpp"

#include "authorization_channels.hpp"
#include "text_metrics.hpp"
#include "splitter.hpp"

enum {
    FRONT_DISCONNECTED,
    FRONT_CONNECTING,
    FRONT_RUNNING
};

class Front : public FrontAPI, public ActivityChecker{
    using FrontAPI::draw;

<<<<<<< HEAD
    class DisableChannelId {
        unsigned channel_id_[AuthorizationChannels::max_authorization_channels];
        size_t size_ = 0;

    public:
        void push_back(unsigned i) {
            this->channel_id_[this->size_] = i;
            ++this->size_;
        }

        unsigned const * begin() const {
            return this->channel_id_;
        }

        unsigned const * end() const {
            return this->begin() + this->size_;
        }

        size_t size() const {
            return this->size_;
        }
    };
    DisableChannelId disable_channel_id_sorted;
    AuthorizationChannels authorization_channels;
=======
    bool has_activity = true;
    time_t last_activity_time;
    time_t inactivity_timeout;
>>>>>>> 8ba29627

public:
    enum CaptureState {
          CAPTURE_STATE_UNKNOWN
        , CAPTURE_STATE_STARTED
        , CAPTURE_STATE_PAUSED
        , CAPTURE_STATE_STOPED
    } capture_state;
    Capture * capture;

    BmpCache          * bmp_cache;
    BmpCachePersister * bmp_cache_persister;

    GraphicsUpdatePDU * orders;
    Keymap2 keymap;
    CHANNELS::ChannelDefArray channel_list;
    int up_and_running;
    int share_id;
    ClientInfo client_info;
    uint32_t packet_number;
    Transport * trans;
    uint16_t userid;
    uint8_t pub_mod[512];
    uint8_t pri_exp[512];
    uint8_t server_random[32];
    CryptContext encrypt, decrypt;

    int order_level;
    Inifile * ini;
    uint32_t verbose;

    Font font;
    BrushCache brush_cache;
    PointerCache pointer_cache;
    GlyphCache glyph_cache;

    bool palette_sent;
    bool palette_memblt_sent[6];

private:
    BGRPalette palette332_rgb;

public:
    BGRPalette mod_palette_rgb;
    uint8_t mod_bpp;

private:
    uint8_t capture_bpp;

public:
    enum {
        CONNECTION_INITIATION,
        WAITING_FOR_LOGON_INFO,
        WAITING_FOR_ANSWER_TO_LICENCE,
        ACTIVATE_AND_PROCESS_DATA
    } state;

    Random * gen;

    bool fastpath_support;                    // choice of programmer
    bool client_fastpath_input_event_support; // = choice of programmer
    bool server_fastpath_update_support;      // choice of programmer + capability of client
    bool tls_client_active;
    bool mem3blt_support;
    int clientRequestedProtocols;

    uint32_t bitmap_update_count;

    GeneralCaps        client_general_caps;
    BitmapCaps         client_bitmap_caps;
    OrderCaps          client_order_caps;
    BmpCacheCaps       client_bmpcache_caps;
    OffScreenCacheCaps client_offscreencache_caps;
    BmpCache2Caps      client_bmpcache2_caps;
    bool               use_bitmapcache_rev2;

    redemption::string   server_capabilities_filename;
    Transport          * persistent_key_list_transport;

    rdp_mppc_enc              * mppc_enc;
    rdp_mppc_enc_match_finder * mppc_enc_match_finder;

    auth_api * authentifier;
    bool       auth_info_sent;

    Front ( Transport * trans
          , const char * default_font_name // SHARE_PATH "/" DEFAULT_FONT_NAME
          , Random * gen
          , Inifile * ini
          , bool fp_support // If true, fast-path must be supported
          , bool mem3blt_support
          , const char * server_capabilities_filename = ""
          , Transport * persistent_key_list_transport = NULL
          )
        : FrontAPI(ini->globals.notimestamp, ini->globals.nomouse)
        , capture_state(CAPTURE_STATE_UNKNOWN)
        , capture(NULL)
        , bmp_cache(NULL)
        , bmp_cache_persister(NULL)
        , orders(NULL)
        , up_and_running(0)
        , share_id(65538)
        , client_info(ini->globals.encryptionLevel, ini->client.bitmap_compression, ini->globals.bitmap_cache)
        , packet_number(1)
        , trans(trans)
        , userid(0)
        , order_level(0)
        , ini(ini)
        , verbose(this->ini->debug.front)
        , font(default_font_name)
        , brush_cache()
        , pointer_cache()
        , glyph_cache()
        , mod_bpp(0)
        , capture_bpp(0)
        , state(CONNECTION_INITIATION)
        , gen(gen)
        , fastpath_support(fp_support)
        , client_fastpath_input_event_support(fp_support)
        , server_fastpath_update_support(false)
        , tls_client_active(true)
        , mem3blt_support(mem3blt_support)
        , clientRequestedProtocols(X224::PROTOCOL_RDP)
        , bitmap_update_count(0)
        , use_bitmapcache_rev2(false)
        , server_capabilities_filename(server_capabilities_filename)
        , persistent_key_list_transport(persistent_key_list_transport)
        , mppc_enc(NULL)
        , mppc_enc_match_finder(NULL)
        , authentifier(NULL)
        , auth_info_sent(false)
    {
        initalize_authorization_channels(
            this->authorization_channels,
            this->ini->client.allow_channels,
            this->ini->client.deny_channels
        );

        // init TLS
        // --------------------------------------------------------


        // -------- Start of system wide SSL_Ctx option ------------------------------

        // ERR_load_crypto_strings() registers the error strings for all libcrypto
        // functions. SSL_load_error_strings() does the same, but also registers the
        // libssl error strings.

        // One of these functions should be called before generating textual error
        // messages. However, this is not required when memory usage is an issue.

        // ERR_free_strings() frees all previously loaded error strings.

        SSL_load_error_strings();

        // SSL_library_init() registers the available SSL/TLS ciphers and digests.
        // OpenSSL_add_ssl_algorithms() and SSLeay_add_ssl_algorithms() are synonyms
        // for SSL_library_init().

        // - SSL_library_init() must be called before any other action takes place.
        // - SSL_library_init() is not reentrant.
        // - SSL_library_init() always returns "1", so it is safe to discard the return
        // value.

        // Note: OpenSSL 0.9.8o and 1.0.0a and later added SHA2 algorithms to
        // SSL_library_init(). Applications which need to use SHA2 in earlier versions
        // of OpenSSL should call OpenSSL_add_all_algorithms() as well.

        SSL_library_init();

        // --------------------------------------------------------

        {
            BGRPalette palette_local;
            init_palette332(palette_local);
            for (unsigned i = 0; i < 256 ; i++){
                this->palette332_rgb[i] = RGBtoBGR(palette_local[i]);
            }
        }

        this->palette_sent = false;
        for (size_t i = 0; i < 6 ; i++){
            this->palette_memblt_sent[i] = false;
        }

        // from server_sec
        // CGR: see if init has influence for the 3 following fields
        memset(this->server_random, 0, 32);

        // shared
        memset(this->decrypt.key, 0, 16);
        memset(this->encrypt.key, 0, 16);
        memset(this->decrypt.update_key, 0, 16);
        memset(this->encrypt.update_key, 0, 16);

        switch (this->client_info.encryptionLevel) {
        case 1:
        case 2:
            this->decrypt.encryptionMethod = 1; /* 40 bits */
            this->encrypt.encryptionMethod = 1; /* 40 bits */
        break;
        default:
        case 3:
            this->decrypt.encryptionMethod = 2; /* 128 bits */
            this->encrypt.encryptionMethod = 2; /* 128 bits */
        break;
        }
    }

    ~Front(){
        ERR_free_strings();
        if (this->mppc_enc) {
            delete this->mppc_enc;
        }
        if (this->mppc_enc_match_finder) {
            delete this->mppc_enc_match_finder;
        }

        delete this->bmp_cache_persister;

        if (this->bmp_cache) {
            this->save_persistent_disk_bitmap_cache();
            delete this->bmp_cache;
        }

        if (this->orders) {
            delete this->orders;
        }

        if (this->capture){
            delete this->capture;
        }
    }

    bool authorized_channel(const char * channel_name) {
        return this->authorization_channels.authorized(channel_name);
    }

    int server_resize(int width, int height, int bpp)
    {
        uint32_t res = 0;

        this->mod_bpp = bpp;
        if (bpp == 8){
            this->palette_sent = false;
            for (size_t i = 0; i < 6 ; i++){
                this->palette_memblt_sent[i] = false;
            }
        }

        if (this->client_info.width != width
        || this->client_info.height != height) {
            /* older client can't resize */
            if (client_info.build <= 419) {
                LOG(LOG_WARNING, "Resizing is not available on older RDP clients");
                // resizing needed but not available
                res = -1;
            }
            else {
                LOG(LOG_INFO, "Resizing client to : %d x %d x %d", width, height, this->client_info.bpp);

                if (this->capture)
                {
                    CaptureState original_capture_state = this->capture_state;

                    auth_api * authentifier = this->authentifier;
                    this->stop_capture();
                    this->start_capture(width, height, *this->ini, authentifier);

                    this->capture_state = original_capture_state;
                }

                this->client_info.width = width;
                this->client_info.height = height;

                TODO("Why are we not calling this->flush() instead ? Looks dubious.")
                // send buffered orders
                this->orders->flush();

                // clear all pending orders, caches data, and so on and
                // start a send_deactive, send_deman_active process with
                // the new resolution setting
                /* shut down the rdp client */
                this->up_and_running = 0;
                this->send_deactive();
                /* this should do the actual resizing */
                this->send_demand_active();

                LOG(LOG_INFO, "Front::server_resize::ACTIVATED (resize)");
                state = ACTIVATE_AND_PROCESS_DATA;
                res = 1;
            }
        }

        // resizing not necessary
        return res;
    }

    void server_set_pointer(const Pointer & cursor)
    {
        int cache_idx = 0;
        switch (this->pointer_cache.add_pointer(cursor, cache_idx)) {
        case POINTER_TO_SEND:
            this->send_pointer(cache_idx, cursor);
        break;
        default:
        case POINTER_ALLREADY_SENT:
            this->set_pointer(cache_idx);
        break;
        }
    }

    virtual void text_metrics(const char * text, int & width, int & height)
    {
        ::text_metrics(this->font, text, width, height,
                       [](uint32_t charnum) {
                           LOG(LOG_WARNING, "Front::text_metrics() - character not defined >0x%02x<", charnum);
                       }
        );
    }

    TODO(" implementation of the server_draw_text function below is a small subset of possibilities text can be packed (detecting duplicated strings). See MS-RDPEGDI 2.2.2.2.1.1.2.13 GlyphIndex (GLYPHINDEX_ORDER)")
    virtual void server_draw_text(int16_t x, int16_t y, const char * text, uint32_t fgcolor, uint32_t bgcolor, const Rect & clip)
    {
        this->send_global_palette();

        // add text to glyph cache
        //int len = strlen(text);
        //TODO("we should put some loop here for text to be splitted between chunks of UTF8 characters and loop on them")
        //if (len > 120) {
        //    len = 120;
        //}

        UTF8toUnicodeIterator unicode_iter(text);
        while (*unicode_iter){
            int total_width = 0;
            int total_height = 0;
            uint8_t data[256];
            auto data_begin = std::begin(data);
            const auto data_end = std::end(data)-2;

            const int f = 7;
            int distance_from_previous_fragment = 0;
            while (data_begin != data_end) {
                const uint32_t charnum = *unicode_iter;
                if (!charnum) {
                    break ;
                }
                ++unicode_iter;

                int c = 0;
                FontChar & font_item = this->font.glyph_defined(charnum) && this->font.font_items[charnum]
                ? this->font.font_items[charnum]
                : [&]() {
                    LOG(LOG_WARNING, "Front::text_metrics() - character not defined >0x%02x<", charnum);
                    return std::ref(this->font.font_items[static_cast<unsigned>('?')]);
                }().get();
                TODO(" avoid passing parameters by reference to get results")
                switch (this->glyph_cache.add_glyph(font_item, f, c))
                {
                    case GlyphCache::GLYPH_ADDED_TO_CACHE:
                    {
                        RDPGlyphCache cmd(f, 1, c,
                            font_item.offset,
                            font_item.baseline,
                            font_item.width,
                            font_item.height,
                            font_item.data.get());

                        this->orders->draw(cmd);

                        if (  this->capture
                           && (this->capture_state == CAPTURE_STATE_STARTED)) {
                            this->capture->draw(cmd);
                        }
                    }
                    break;
                    default:
                    break;
                }
                *data_begin = c;
                ++data_begin;
                *data_begin = distance_from_previous_fragment;
                ++data_begin;
                distance_from_previous_fragment = font_item.incby;
                total_width += font_item.incby;
                total_height = std::max(total_height, font_item.height);
            }

            const Rect bk(x, y, total_width + 1, total_height + 1);

            RDPGlyphIndex glyphindex(
                f, // cache_id
                0x03, // fl_accel
                0x0, // ui_charinc
                1, // f_op_redundant,
                fgcolor, // BackColor (text color)
                bgcolor, // ForeColor (color of the opaque rectangle)
                bk, // bk
                bk, // op
                // brush
                RDPBrush(0, 0, 3, 0xaa,
                    (const uint8_t *)"\xaa\x55\xaa\x55\xaa\x55\xaa\x55"),
                x,  // glyph_x
                y + total_height, // glyph_y
                data_begin - data, // data_len in bytes
                data // data
            );

            x += total_width;

            this->draw(glyphindex, clip, NULL);
        }
    }

    // ===========================================================================
    void start_capture(int width, int height, Inifile & ini, auth_api * authentifier)
    {
        // Recording or pattern dectection is enabled.
        if (!ini.globals.movie.get() && ini.context.pattern_kill.is_empty() && ini.context.pattern_notify.is_empty()) {
            return;
        }

        if (this->capture) {
            LOG(LOG_INFO, "Front::start_capture: session capture is already started");

            return;
        }

        if (!ini.globals.movie.get()) {
            ini.video.capture_flags = 8;
            ini.video.capture_wrm   = false;
            ini.video.capture_flv   = false;
            ini.video.capture_ocr   = true;
            ini.video.capture_png   = false;
            ini.video.png_limit     = 0;
        }

        LOG(LOG_INFO, "---<>  Front::start_capture  <>---");
        struct timeval now = tvtime();

        if (this->verbose & 1) {
            LOG(LOG_INFO, "movie_path    = %s\n", ini.globals.movie_path.get_cstr());
            LOG(LOG_INFO, "codec_id      = %s\n", ini.globals.codec_id.get_cstr());
            LOG(LOG_INFO, "video_quality = %s\n", ini.globals.video_quality.get_cstr());
            LOG(LOG_INFO, "auth_user     = %s\n", ini.globals.auth_user.get_cstr());
            LOG(LOG_INFO, "host          = %s\n", ini.globals.host.get_cstr());
            LOG(LOG_INFO, "target_device = %s\n", ini.globals.target_device.get().c_str());
            LOG(LOG_INFO, "target_user   = %s\n", ini.globals.target_user.get_cstr());
        }

        char path[1024];
        char basename[1024];
        char extension[128];
        strcpy(path, WRM_PATH "/");     // default value, actual one should come from movie_path
        strcpy(basename, "redemption"); // default value actual one should come from movie_path
        strcpy(extension, "");          // extension is currently ignored
        const bool res = canonical_path(ini.globals.movie_path.get_cstr(), path,
                                        sizeof(path), basename, sizeof(basename), extension,
                                        sizeof(extension));
        if (!res) {
            LOG(LOG_ERR, "Buffer Overflowed: Path too long");
            throw Error(ERR_RECORDER_FAILED_TO_FOUND_PATH);
        }
        this->capture_bpp = ((ini.video.wrm_color_depth_selection_strategy == 1) ? 16 : 24);
        this->capture = new Capture( now, width, height, this->mod_bpp, this->capture_bpp
                                   , ini.video.record_path
                                   , ini.video.record_tmp_path
                                   , ini.video.hash_path, basename
                                   , true
                                   , false
                                   , authentifier
                                   , ini
                                   );
        if (this->nomouse) {
            this->capture->set_pointer_display();
        }
        this->capture->capture_event.set();
        this->capture_state = CAPTURE_STATE_STARTED;

        this->authentifier = authentifier;
    }

    void pause_capture() {
        LOG(LOG_INFO, "---<>  Front::pause_capture  <>---");
        if (this->capture_state != CAPTURE_STATE_STARTED) {
            return;
        }

        this->capture->pause();
        this->capture->capture_event.reset();
        this->capture_state = CAPTURE_STATE_PAUSED;
    }

    void resume_capture() {
        LOG(LOG_INFO, "---<>  Front::resume_capture <>---");
        if (this->capture_state != CAPTURE_STATE_PAUSED) {
            return;
        }

        this->capture->resume();
        this->capture->capture_event.set();
        this->capture_state = CAPTURE_STATE_STARTED;
    }

    void stop_capture()
    {
        if (this->capture){
            LOG(LOG_INFO, "---<>   Front::stop_capture  <>---");
            this->authentifier = NULL;
            delete this->capture;
            this->capture = 0;

            this->capture_state = CAPTURE_STATE_STOPED;
        }
    }

    void update_config(Inifile & ini){
        if (  this->capture
           && (this->capture_state == CAPTURE_STATE_STARTED)){
            this->capture->update_config(ini);
        }
    }

    void periodic_snapshot()
    {
        if (  this->capture
           && (this->capture_state == CAPTURE_STATE_STARTED)){
            struct timeval now = tvtime();
            this->capture->snapshot( now, this->mouse_x, this->mouse_y
                                   , false  // ignore frame in time interval
                                   );
        }
    }
    // ===========================================================================

    static int get_appropriate_compression_type(int client_supported_type, int front_supported_type)
    {
        if (((client_supported_type < PACKET_COMPR_TYPE_8K) || (client_supported_type > PACKET_COMPR_TYPE_RDP61)) ||
            ((front_supported_type  < PACKET_COMPR_TYPE_8K) || (front_supported_type  > PACKET_COMPR_TYPE_RDP61)))
            return -1;

        static int compress_type_selector[4][4] = {
            { PACKET_COMPR_TYPE_8K, PACKET_COMPR_TYPE_8K,  PACKET_COMPR_TYPE_8K,   PACKET_COMPR_TYPE_8K    },
            { PACKET_COMPR_TYPE_8K, PACKET_COMPR_TYPE_64K, PACKET_COMPR_TYPE_64K,  PACKET_COMPR_TYPE_64K   },
            { PACKET_COMPR_TYPE_8K, PACKET_COMPR_TYPE_64K, PACKET_COMPR_TYPE_RDP6, PACKET_COMPR_TYPE_RDP6  },
            { PACKET_COMPR_TYPE_8K, PACKET_COMPR_TYPE_64K, PACKET_COMPR_TYPE_RDP6, PACKET_COMPR_TYPE_RDP61 }
        };

        return compress_type_selector[client_supported_type][front_supported_type];
    }

    void save_persistent_disk_bitmap_cache() const {
        if (!this->ini->client.persistent_disk_bitmap_cache || !this->ini->client.persist_bitmap_cache_on_disk)
            return;

        const char * persistent_path = PERSISTENT_PATH "/client";

        // Ensures that the directory exists.
        if (::recursive_create_directory(persistent_path, S_IRWXU | S_IRWXG, 0) != 0) {
            LOG( LOG_ERR
               , "front::save_persistent_disk_bitmap_cache: failed to create directory \"%s\"."
               , persistent_path);
            throw Error(ERR_BITMAP_CACHE_PERSISTENT, 0);
        }

        // Generates the name of file.
        char filename[2048];
        ::snprintf(filename, sizeof(filename) - 1, "%s/PDBC-%s-%d",
            persistent_path, this->ini->globals.host.get_cstr(), this->bmp_cache->bpp);
        filename[sizeof(filename) - 1] = '\0';

        char filename_temporary[2048];
        ::snprintf(filename_temporary, sizeof(filename_temporary) - 1, "%s/PDBC-%s-%d-XXXXXX.tmp",
            persistent_path, this->ini->globals.host.get_cstr(), this->bmp_cache->bpp);
        filename_temporary[sizeof(filename_temporary) - 1] = '\0';

        int fd = ::mkostemps(filename_temporary, 4, O_CREAT | O_WRONLY);
        if (fd == -1) {
            LOG( LOG_ERR
               , "front::save_persistent_disk_bitmap_cache: "
                 "failed to open (temporary) file for writing. filename=\"%s\""
               , filename_temporary);
            throw Error(ERR_PDBC_SAVE);
        }

        try {
            OutFileTransport oft(fd);

            BmpCachePersister::save_all_to_disk(*this->bmp_cache, oft, this->verbose);

            ::close(fd);

            if (::rename(filename_temporary, filename) == -1) {
                LOG( LOG_WARNING
                   , "front::save_persistent_disk_bitmap_cache: failed to rename the (temporary) file. "
                     "old_filename=\"%s\" new_filename=\"%s\""
                   , filename_temporary, filename);
                ::unlink(filename_temporary);
            }
        }
        catch (...) {
            ::close(fd);
            ::unlink(filename_temporary);
        }
    }

private:
    virtual void reset(){
        if (this->verbose & 1){
            LOG(LOG_INFO, "Front::reset::use_bitmap_comp=%u", this->client_info.use_bitmap_comp);
            LOG(LOG_INFO, "Front::reset::use_compact_packets=%u", this->client_info.use_compact_packets);
            LOG(LOG_INFO, "Front::reset::bitmap_cache_version=%u", this->client_info.bitmap_cache_version);
        }

        if (this->mppc_enc) {
            delete this->mppc_enc;
            this->mppc_enc = NULL;
        }
        if (this->mppc_enc_match_finder) {
            delete this->mppc_enc_match_finder;
            this->mppc_enc_match_finder = NULL;
        }

        switch (Front::get_appropriate_compression_type(this->client_info.rdp_compression_type, this->ini->client.rdp_compression - 1))
        {
        case PACKET_COMPR_TYPE_RDP61:
            if (this->verbose & 1) {
                LOG(LOG_INFO, "Front: Use RDP 6.1 Bulk compression");
            }
            this->mppc_enc_match_finder = new rdp_mppc_61_enc_hash_based_match_finder();
            //this->mppc_enc_match_finder = new rdp_mppc_61_enc_sequential_search_match_finder();
            this->mppc_enc = new rdp_mppc_61_enc(this->mppc_enc_match_finder, this->ini->debug.compression);
            break;
        case PACKET_COMPR_TYPE_RDP6:
            if (this->verbose & 1) {
                LOG(LOG_INFO, "Front: Use RDP 6.0 Bulk compression");
            }
            this->mppc_enc = new rdp_mppc_60_enc(this->ini->debug.compression);
            break;
        case PACKET_COMPR_TYPE_64K:
            if (this->verbose & 1) {
                LOG(LOG_INFO, "Front: Use RDP 5.0 Bulk compression");
            }
            this->mppc_enc = new rdp_mppc_50_enc(this->ini->debug.compression);
            break;
        case PACKET_COMPR_TYPE_8K:
            if (this->verbose & 1) {
                LOG(LOG_INFO, "Front: Use RDP 4.0 Bulk compression");
            }
            this->mppc_enc = new rdp_mppc_40_enc(this->ini->debug.compression);
            break;
        }

        // reset outgoing orders and reset caches
        delete this->bmp_cache_persister;
        this->bmp_cache_persister = NULL;
        if (this->bmp_cache) {
            this->save_persistent_disk_bitmap_cache();
            delete this->bmp_cache;
        }
        this->bmp_cache = new BmpCache(
                        BmpCache::Front,
                        this->client_info.bpp,
                        this->client_info.number_of_cache,
                        ((this->client_info.cache_flags & ALLOW_CACHE_WAITING_LIST_FLAG) &&
                             this->ini->client.cache_waiting_list),
                        BmpCache::CacheOption(this->client_info.cache1_entries,
                                              this->client_info.cache1_size,
                                              this->client_info.cache1_persistent),
                        BmpCache::CacheOption(this->client_info.cache2_entries,
                                              this->client_info.cache2_size,
                                              this->client_info.cache2_persistent),
                        BmpCache::CacheOption(this->client_info.cache3_entries,
                                              this->client_info.cache3_size,
                                              this->client_info.cache3_persistent),
                        BmpCache::CacheOption(this->client_info.cache4_entries,
                                              this->client_info.cache4_size,
                                              this->client_info.cache4_persistent),
                        BmpCache::CacheOption(this->client_info.cache5_entries,
                                              this->client_info.cache5_size,
                                              this->client_info.cache5_persistent),
                        this->ini->debug.cache);

        if (this->ini->client.persistent_disk_bitmap_cache &&
            this->ini->client.persist_bitmap_cache_on_disk &&
            this->bmp_cache->has_cache_persistent()) {
            // Generates the name of file.
            char cache_filename[2048];
            ::snprintf(cache_filename, sizeof(cache_filename) - 1, "%s/PDBC-%s-%d",
                PERSISTENT_PATH "/client", this->ini->globals.host.get_cstr(), this->bmp_cache->bpp);
            cache_filename[sizeof(cache_filename) - 1] = '\0';

            int fd = ::open(cache_filename, O_RDONLY);
            if (fd != -1) {
                try {
                    InFileTransport ift(fd);

                    this->bmp_cache_persister = new BmpCachePersister( *this->bmp_cache, ift, cache_filename
                                                                     , this->verbose);
                }
                catch (const Error & e) {
                    ::close(fd);
                    if (e.id != ERR_PDBC_LOAD) {
                        throw;
                    }
                }
            }
        }

        delete this->orders;
        this->orders = new GraphicsUpdatePDU(
              trans
            , this->userid
            , this->share_id
            , this->client_info.encryptionLevel
            , this->encrypt
            , *this->ini
            , this->client_info.bpp
            , *this->bmp_cache
            , this->client_info.bitmap_cache_version
            , this->client_info.use_bitmap_comp
            , this->client_info.use_compact_packets
            , this->server_fastpath_update_support
            , this->mppc_enc
            , this->ini->client.rdp_compression ? this->client_info.rdp_compression : 0
            , this->ini->client.rdp_compression ? this->client_info.rdp_compression_type : 0
            );

        this->pointer_cache.reset(this->client_info);
        this->brush_cache.reset(this->client_info);
        this->glyph_cache.reset(this->client_info);
    }

public:
    void init_pointers()
    {
        Pointer pointer0(Pointer::POINTER_CURSOR0);
        this->pointer_cache.add_pointer_static(pointer0, 0);
        this->send_pointer(0, pointer0);

        Pointer pointer1(Pointer::POINTER_CURSOR1);
        this->pointer_cache.add_pointer_static(pointer1, 1);
        this->send_pointer(1, pointer1);
    }

    virtual void begin_update()
    {
        if (this->verbose & 64){
            LOG(LOG_INFO, "Front::begin_update()");
        }
        this->order_level++;
    }

    virtual void end_update()
    {
        if (this->verbose & 64) {
            LOG(LOG_INFO, "Front::end_update()");
        }
        this->order_level--;
        if (!this->up_and_running) {
            LOG(LOG_ERR, "Front is not up and running.");
            throw Error(ERR_RDP_EXPECTING_CONFIRMACTIVEPDU);
        }
        if (this->order_level == 0) {
            this->flush();
        }
    }

    void disconnect() throw (Error)
    {
        if (this->verbose & 1){
            LOG(LOG_INFO, "Front::disconnect()");
        }

        BStream x224_header(256);
        HStream mcs_data(256, 512);
        MCS::DisconnectProviderUltimatum_Send(mcs_data, 3, MCS::PER_ENCODING);
        X224::DT_TPDU_Send(x224_header,  mcs_data.size());

        this->trans->send(x224_header, mcs_data);
    }

    virtual const CHANNELS::ChannelDefArray & get_channel_list(void) const
    {
        return this->channel_list;
    }

    virtual void send_to_channel( const CHANNELS::ChannelDef & channel
                                , uint8_t * chunk
                                , size_t length
                                , size_t chunk_size
                                , int flags) {
        if (this->verbose & 16) {
            LOG( LOG_INFO
               , "Front::send_to_channel(channel, data=%p, length=%u, chunk_size=%u, flags=%x)"
               , chunk, length, chunk_size, flags);
        }

        if (channel.flags & GCC::UserData::CSNet::CHANNEL_OPTION_SHOW_PROTOCOL) {
            flags |= CHANNELS::CHANNEL_FLAG_SHOW_PROTOCOL;
        }

        CHANNELS::VirtualChannelPDU virtual_channel_pdu(this->verbose);

        virtual_channel_pdu.send_to_client( *this->trans, this->encrypt
                                          , this->client_info.encryptionLevel, userid, channel.chanid
                                          , length, flags, chunk, chunk_size);
    }

    // Global palette cf [MS-RDPCGR] 2.2.9.1.1.3.1.1.1 Palette Update Data
    // -------------------------------------------------------------------

    // updateType (2 bytes): A 16-bit, unsigned integer. The graphics update type.
    // This field MUST be set to UPDATETYPE_PALETTE (0x0002).

    // pad2Octets (2 bytes): A 16-bit, unsigned integer. Padding.
    // Values in this field are ignored.

    // numberColors (4 bytes): A 32-bit, unsigned integer.
    // The number of RGB triplets in the paletteData field.
    // This field MUST be set to NUM_8BPP_PAL_ENTRIES (256).

    void GeneratePaletteUpdateData(Stream & stream) {
        const BGRPalette & palette = (this->mod_bpp == 8)?this->mod_palette_rgb:this->palette332_rgb;

        // Payload
        stream.out_uint16_le(RDP_UPDATE_PALETTE);
        stream.out_uint16_le(0);

        stream.out_uint32_le(256); /* # of colors */
        for (int i = 0; i < 256; i++) {
            int color = palette[i];
            // Palette entries is in BGR triplet format.
            uint8_t r = color >> 16;
            uint8_t g = color >> 8;
            uint8_t b = color;
            stream.out_uint8(r);
            stream.out_uint8(g);
            stream.out_uint8(b);
        }
        stream.mark_end();
    }

/*
    void SendLogonInfo(const uint8_t * user_name)
    {
        BStream stream(65536);
        ShareData sdata_out(stream);
        sdata_out.emit_begin(PDUTYPE2_SAVE_SESSION_INFO, this->share_id,
            RDP::STREAM_MED);

        RDP::SaveSessionInfoPDUData_Send ssipdu(stream, RDP::INFOTYPE_LOGON);
        RDP::LogonInfoVersion1_Send      liv1(stream,
                                              reinterpret_cast<const uint8_t *>(""),
                                              user_name, getpid());

        stream.mark_end();

        // Packet trailer
        sdata_out.emit_end();

        BStream sctrl_header(256);
        ShareControl_Send(sctrl_header, PDUTYPE_DATAPDU,
            this->userid + GCC::MCS_USERCHANNEL_BASE, stream.size());

        HStream target_stream(1024, 65536);
        target_stream.out_copy_bytes(sctrl_header);
        target_stream.out_copy_bytes(stream);
        target_stream.mark_end();

        if ((this->verbose & (128|8)) == (128|8)){
            LOG(LOG_INFO, "Sec clear payload to send:");
            hexdump_d(target_stream.get_data(), target_stream.size());
        }

        this->send_data_indication_ex(GCC::MCS_GLOBAL_CHANNEL, target_stream);
    }
*/

    void send_global_palette() throw (Error)
    {
        if (!this->palette_sent && (this->client_info.bpp == 8)){
            if (this->verbose & 4){
                LOG(LOG_INFO, "Front::send_global_palette()");
            }

            this->flush();

            if (this->server_fastpath_update_support == false) {
                BStream stream(65536);

                ShareData sdata(stream);
                sdata.emit_begin(PDUTYPE2_UPDATE, this->share_id, RDP::STREAM_MED);

                GeneratePaletteUpdateData(stream);

                // Packet trailer
                sdata.emit_end();

                BStream sctrl_header(256);
                ShareControl_Send(sctrl_header, PDUTYPE_DATAPDU, this->userid + GCC::MCS_USERCHANNEL_BASE, stream.size());

                HStream target_stream(1024, 65536);
                target_stream.out_copy_bytes(sctrl_header);
                target_stream.out_copy_bytes(stream);
                target_stream.mark_end();

                if (this->verbose & 128) {
                    LOG(LOG_INFO, "Sec clear payload to send:");
                    hexdump_d(target_stream.get_data(), target_stream.size());
                }

                this->send_data_indication_ex(GCC::MCS_GLOBAL_CHANNEL, target_stream);
            }
            else {
                HStream stream(1024, 65536);

                if (this->verbose & 4){
                    LOG(LOG_INFO, "Front::send_global_palette: fast-path");
                }

                size_t header_size = FastPath::Update_Send::GetSize(0);

                stream.out_clear_bytes(header_size); // Fast-Path Update (TS_FP_UPDATE structure) size

                GeneratePaletteUpdateData(stream);

                SubStream Upd_s(stream, 0, header_size);

                FastPath::Update_Send Upd( Upd_s
                                         , stream.size() - header_size
                                         , FastPath::FASTPATH_UPDATETYPE_PALETTE
                                         , FastPath::FASTPATH_FRAGMENT_SINGLE
                                         , /*FastPath:: FASTPATH_OUTPUT_COMPRESSION_USED*/0
                                         , 0
                                         );

                BStream SvrUpdPDU_s(256);

                FastPath::ServerUpdatePDU_Send SvrUpdPDU(
                      SvrUpdPDU_s
                    , stream
                    , ((this->client_info.encryptionLevel > 1) ? FastPath::FASTPATH_OUTPUT_ENCRYPTED : 0)
                    , this->encrypt
                    );
                // Server Fast-Path Update PDU (TS_FP_UPDATE_PDU)
                // Fast-Path Update (TS_FP_UPDATE)
                this->trans->send(SvrUpdPDU_s, stream);
            }

            this->palette_sent = true;
        }
    }

//    2.2.9.1.1.4     Server Pointer Update PDU (TS_POINTER_PDU)
//    ----------------------------------------------------------
//    The Pointer Update PDU is sent from server to client and is used to convey
//    pointer information, including pointers' bitmap images, use of system or
//    hidden pointers, use of cached cursors and position updates.

//    tpktHeader (4 bytes): A TPKT Header, as specified in [T123] section 8.

//    x224Data (3 bytes): An X.224 Class 0 Data TPDU, as specified in [X224]
//      section 13.7.

//    mcsSDin (variable): Variable-length PER-encoded MCS Domain PDU which
//      encapsulates an MCS Send Data Indication structure, as specified in
//      [T125] (the ASN.1 structure definitions are given in [T125] section 7,
//      parts 7 and 10). The userData field of the MCS Send Data Indication
//      contains a Security Header and the Pointer Update PDU data.

//    securityHeader (variable): Optional security header. If the Encryption
//      Level (sections 5.3.2 and 2.2.1.4.3) selected by the server is greater
//      than ENCRYPTION_LEVEL_NONE (0) and the Encryption Method
//      (sections 5.3.2 and 2.2.1.4.3) selected by the server is greater than
//      ENCRYPTION_METHOD_NONE (0) then this field will contain one of the
//      following headers:

//      - Basic Security Header (section 2.2.8.1.1.2.1) if the Encryption Level
//        selected by the server (see sections 5.3.2 and 2.2.1.4.3) is
//        ENCRYPTION_LEVEL_LOW (1).

//      - Non-FIPS Security Header (section 2.2.8.1.1.2.2) if the Encryption
//        Level selected by the server (see sections 5.3.2 and 2.2.1.4.3) is
//        ENCRYPTION_LEVEL_CLIENT_COMPATIBLE (2) or ENCRYPTION_LEVEL_HIGH (3).

//      - FIPS Security Header (section 2.2.8.1.1.2.3) if the Encryption Level
//        selected by the server (see sections 5.3.2 and 2.2.1.4.3) is
//        ENCRYPTION_LEVEL_FIPS (4).

//      If the Encryption Level (sections 5.3.2 and 2.2.1.4.3) selected by the
//      server is ENCRYPTION_LEVEL_NONE (0) and the Encryption Method (sections
//      5.3.2 and 2.2.1.4.3) selected by the server is ENCRYPTION_METHOD_NONE
//      (0), then this header is not include " in the PDU.

//    shareDataHeader (18 bytes): Share Data Header (section 2.2.8.1.1.1.2)
//      containing information about the packet. The type subfield of the
//      pduType field of the Share Control Header (section 2.2.8.1.1.1.1) MUST
//      be set to PDUTYPE_DATAPDU (7). The pduType2 field of the Share Data
//      Header MUST be set to PDUTYPE2_POINTER (27).

//    messageType (2 bytes): A 16-bit, unsigned integer. Type of pointer update.

//    +--------------------------------+---------------------------------------+
//    | 0x0001 TS_PTRMSGTYPE_SYSTEM    | Indicates a System Pointer Update     |
//    |                                | (section 2.2.9.1.1.4.3).              |
//    +--------------------------------+---------------------------------------+
//    | 0x0003 TS_PTRMSGTYPE_POSITION  | Indicates a Pointer Position Update   |
//    |                                | (section 2.2.9.1.1.4.2).              |
//    +--------------------------------+---------------------------------------+
//    | 0x0006 TS_PTRMSGTYPE_COLOR     | Indicates a Color Pointer Update      |
//    |                                | (section 2.2.9.1.1.4.4).              |
//    +--------------------------------+---------------------------------------+
//    | 0x0007 TS_PTRMSGTYPE_CACHED    | Indicates a Cached Pointer Update     |
//    |                                | (section 2.2.9.1.1.4.6).              |
//    +--------------------------------+---------------------------------------+
//    | 0x0008 TS_PTRMSGTYPE_POINTER   | Indicates a New Pointer Update        |
//    |                                | (section 2.2.9.1.1.4.5).              |
//    +--------------------------------+---------------------------------------+


//    2.2.9.1.1.4.2     Pointer Position Update (TS_POINTERPOSATTRIBUTE)
//    -------------------------------------------------------------------
//    The TS_POINTERPOSATTRIBUTE structure is used to indicate that the client
//    pointer should be moved to the specified position relative to the top-left
//    corner of the server's desktop (see [T128] section 8.14.4).

//    position (4 bytes): Point (section 2.2.9.1.1.4.1) structure containing
//     the new x-coordinates and y-coordinates of the pointer.
//            2.2.9.1.1.4.1  Point (TS_POINT16)
//            ---------------------------------
//            The TS_POINT16 structure specifies a point relative to the
//            top-left corner of the server's desktop.

//            xPos (2 bytes): A 16-bit, unsigned integer. The x-coordinate
//              relative to the top-left corner of the server's desktop.

//            yPos (2 bytes): A 16-bit, unsigned integer. The y-coordinate
//              relative to the top-left corner of the server's desktop.



//    2.2.9.1.1.4.3     System Pointer Update (TS_SYSTEMPOINTERATTRIBUTE)
//    -------------------------------------------------------------------
//    The TS_SYSTEMPOINTERATTRIBUTE structure is used to hide the pointer or to
//    set its shape to that of the operating system default (see [T128] section
//    8.14.1).

//    systemPointerType (4 bytes): A 32-bit, unsigned integer.
//    The type of system pointer.
//    +---------------------------|------------------------------+
//    | 0x00000000 SYSPTR_NULL    | The hidden pointer.          |
//    +---------------------------|------------------------------+
//    | 0x00007F00 SYSPTR_DEFAULT | The default system pointer.  |
//    +---------------------------|------------------------------+


//    2.2.9.1.1.4.4     Color Pointer Update (TS_COLORPOINTERATTRIBUTE)
//    -----------------------------------------------------------------
//    The TS_COLORPOINTERATTRIBUTE structure represents a regular T.128 24 bpp
//    color pointer, as specified in [T128] section 8.14.3. This pointer update
//    is used for both monochrome and color pointers in RDP.

    void GenerateColorPointerUpdateData(Stream & stream, int cache_idx, const Pointer & cursor)
    {
//    cacheIndex (2 bytes): A 16-bit, unsigned integer. The zero-based cache
//      entry in the pointer cache in which to store the pointer image. The
//      number of cache entries is negotiated using the Pointer Capability Set
//      (section 2.2.7.1.5).

        stream.out_uint16_le(cache_idx);

//    hotSpot (4 bytes): Point (section 2.2.9.1.1.4.1) structure containing the
//      x-coordinates and y-coordinates of the pointer hotspot.
//            2.2.9.1.1.4.1  Point (TS_POINT16)
//            ---------------------------------
//            The TS_POINT16 structure specifies a point relative to the
//            top-left corner of the server's desktop.

//            xPos (2 bytes): A 16-bit, unsigned integer. The x-coordinate
//              relative to the top-left corner of the server's desktop.

        stream.out_uint16_le(cursor.x);

//            yPos (2 bytes): A 16-bit, unsigned integer. The y-coordinate
//              relative to the top-left corner of the server's desktop.

        stream.out_uint16_le(cursor.y);

//    width (2 bytes): A 16-bit, unsigned integer. The width of the pointer in
//      pixels (the maximum allowed pointer width is 32 pixels).

        stream.out_uint16_le(cursor.width);

//    height (2 bytes): A 16-bit, unsigned integer. The height of the pointer
//      in pixels (the maximum allowed pointer height is 32 pixels).

        stream.out_uint16_le(cursor.height);

//    lengthAndMask (2 bytes): A 16-bit, unsigned integer. The size in bytes of
//      the andMaskData field.

        stream.out_uint16_le(cursor.mask_size());

//    lengthXorMask (2 bytes): A 16-bit, unsigned integer. The size in bytes of
//      the xorMaskData field.

        stream.out_uint16_le(cursor.data_size());

//    xorMaskData (variable): Variable number of bytes: Contains the 24-bpp,
//      bottom-up XOR mask scan-line data. The XOR mask is padded to a 2-byte
//      boundary for each encoded scan-line. For example, if a 3x3 pixel cursor
//      is being sent, then each scan-line will consume 10 bytes (3 pixels per
//      scan-line multiplied by 3 bpp, rounded up to the next even number of
//      bytes).
        stream.out_copy_bytes(cursor.data, cursor.data_size());

//    andMaskData (variable): Variable number of bytes: Contains the 1-bpp,
//      bottom-up AND mask scan-line data. The AND mask is padded to a 2-byte
//      boundary for each encoded scan-line. For example, if a 7x7 pixel cursor
//      is being sent, then each scan-line will consume 2 bytes (7 pixels per
//      scan-line multiplied by 1 bpp, rounded up to the next even number of
//      bytes).
        stream.out_copy_bytes(cursor.mask, cursor.mask_size()); /* mask */

//    colorPointerData (1 byte): Single byte representing unused padding.
//      The contents of this byte should be ignored.
        stream.mark_end();
    }

    virtual void send_pointer(int cache_idx, const Pointer & cursor) throw(Error) {
        if (this->verbose & 4) {
            LOG(LOG_INFO, "Front::send_pointer(cache_idx=%u x=%u y=%u)",
                cache_idx, cursor.x, cursor.y);
        }

        if (this->server_fastpath_update_support == false) {
            BStream stream(65536);

            ShareData sdata(stream);
            sdata.emit_begin(PDUTYPE2_POINTER, this->share_id, RDP::STREAM_MED);

            // Payload
            stream.out_uint16_le(RDP_POINTER_COLOR);
            stream.out_uint16_le(0); /* pad */

            GenerateColorPointerUpdateData(stream, cache_idx, cursor);

            // Packet trailer
            sdata.emit_end();

            BStream sctrl_header(256);
            ShareControl_Send(sctrl_header, PDUTYPE_DATAPDU,
                this->userid + GCC::MCS_USERCHANNEL_BASE, stream.size());

            HStream target_stream(1024, 65536);
            target_stream.out_copy_bytes(sctrl_header);
            target_stream.out_copy_bytes(stream);
            target_stream.mark_end();

            if (this->verbose & 4) {
                LOG(LOG_INFO, "Sec clear payload to send:");
                hexdump_d(target_stream.get_data(), target_stream.size());
            }

            this->send_data_indication_ex(GCC::MCS_GLOBAL_CHANNEL,
                target_stream);
        }
        else {
            HStream stream(1024, 65536);

            if (this->verbose & 4) {
                LOG(LOG_INFO, "Front::send_pointer: fast-path");
            }

            size_t header_size = FastPath::Update_Send::GetSize(0);

            stream.out_clear_bytes(header_size);    // Fast-Path Update (TS_FP_UPDATE structure) size

            GenerateColorPointerUpdateData(stream, cache_idx, cursor);

            SubStream Upd_s(stream, 0, header_size);

            FastPath::Update_Send Upd(Upd_s,
                                      stream.size() - header_size,
                                      FastPath::FASTPATH_UPDATETYPE_COLOR,
                                      FastPath::FASTPATH_FRAGMENT_SINGLE,
                                      /*FastPath:: FASTPATH_OUTPUT_COMPRESSION_USED*/0,
                                      0);

            BStream fastpath_header(256);

            FastPath::ServerUpdatePDU_Send SvrUpdPDU(
                fastpath_header,
                stream,
                ((this->client_info.encryptionLevel > 1) ?
                 FastPath::FASTPATH_OUTPUT_ENCRYPTED : 0),
                this->encrypt);
            this->trans->send(fastpath_header, stream);
        }

        if (this->capture &&
            (this->capture_state == CAPTURE_STATE_STARTED)) {
            this->capture->send_pointer(cache_idx, cursor);
        }

        if (this->verbose & 4) {
            LOG(LOG_INFO, "Front::send_pointer done");
        }
    }   // void send_pointer(int cache_idx, const Pointer & cursor)

//    2.2.9.1.1.4.5    New Pointer Update (TS_POINTERATTRIBUTE)
//    ---------------------------------------------------------
//    The TS_POINTERATTRIBUTE structure is used to send pointer data at an
//    arbitrary color depth. Support for the New Pointer Update is advertised
//    in the Pointer Capability Set (section 2.2.7.1.5).

//    xorBpp (2 bytes): A 16-bit, unsigned integer. The color depth in
//      bits-per-pixel of the XOR mask contained in the colorPtrAttr field.

//    colorPtrAttr (variable): Encapsulated Color Pointer Update (section
//      2.2.9.1.1.4.4) structure which contains information about the pointer.
//      The Color Pointer Update fields are all used, as specified in section
//      2.2.9.1.1.4.4; however, the XOR mask data alignment packing is slightly
//      different. For monochrome (1 bpp) pointers the XOR data is always padded
//      to a 4-byte boundary per scan line, while color pointer XOR data is
//      still packed on a 2-byte boundary. Color XOR data is presented in the
///     color depth described in the xorBpp field (for 8 bpp, each byte contains
//      one palette index; for 4 bpp, there are two palette indices per byte).

//    2.2.9.1.1.4.6    Cached Pointer Update (TS_CACHEDPOINTERATTRIBUTE)
//    ------------------------------------------------------------------
//    The TS_CACHEDPOINTERATTRIBUTE structure is used to instruct the client to
//    change the current pointer shape to one already present in the pointer
//    cache.

//    cacheIndex (2 bytes): A 16-bit, unsigned integer. A zero-based cache entry
//      containing the cache index of the cached pointer to which the client's
//      pointer should be changed. The pointer data should have already been
//      cached using either the Color Pointer Update (section 2.2.9.1.1.4.4) or
//      New Pointer Update (section 2.2.9.1.1.4.5).

    virtual void set_pointer(int cache_idx) {
        if (this->verbose & 4) {
            LOG(LOG_INFO, "Front::set_pointer(cache_idx=%u)", cache_idx);
        }

        if (this->server_fastpath_update_support == false) {
            BStream stream(65536);

            ShareData sdata(stream);
            sdata.emit_begin(PDUTYPE2_POINTER, this->share_id,
                RDP::STREAM_MED);

            // Payload
            stream.out_uint16_le(RDP_POINTER_CACHED);
            stream.out_uint16_le(0); /* pad */
            stream.out_uint16_le(cache_idx);
            stream.mark_end();

            // Packet trailer
            sdata.emit_end();

            BStream sctrl_header(256);
            ShareControl_Send(sctrl_header, PDUTYPE_DATAPDU,
                this->userid + GCC::MCS_USERCHANNEL_BASE, stream.size());

            HStream target_stream(1024, 65536);
            target_stream.out_copy_bytes(sctrl_header);
            target_stream.out_copy_bytes(stream);
            target_stream.mark_end();

            if (this->verbose & (128 | 4)) {
                LOG(LOG_INFO, "Sec clear payload to send:");
                hexdump_d(target_stream.get_data(), target_stream.size());
            }

            this->send_data_indication_ex(GCC::MCS_GLOBAL_CHANNEL,
                target_stream);
        }
        else {
            HStream stream(1024, 65536);

            if (this->verbose & 4) {
                LOG(LOG_INFO, "Front::set_pointer: fast-path");
            }

            size_t header_size = FastPath::Update_Send::GetSize(0);

            stream.out_clear_bytes(header_size);    // Fast-Path Update (TS_FP_UPDATE structure) size

            // Payload
            stream.out_uint16_le(cache_idx);
            stream.mark_end();

            SubStream Upd_s(stream, 0, header_size);

            FastPath::Update_Send Upd(Upd_s,
                                      stream.size() - header_size,
                                      FastPath::FASTPATH_UPDATETYPE_CACHED,
                                      FastPath::FASTPATH_FRAGMENT_SINGLE,
                                      /*FastPath:: FASTPATH_OUTPUT_COMPRESSION_USED*/0,
                                      0);

            BStream fastpath_header(256);

             // Server Fast-Path Update PDU (TS_FP_UPDATE_PDU)
            FastPath::ServerUpdatePDU_Send SvrUpdPDU(
                fastpath_header,
                stream,
                ((this->client_info.encryptionLevel > 1) ?
                 FastPath::FASTPATH_OUTPUT_ENCRYPTED : 0),
                this->encrypt);
            this->trans->send(fastpath_header, stream);
        }

        if (this->capture &&
            (this->capture_state == CAPTURE_STATE_STARTED)) {
            this->capture->set_pointer(cache_idx);
        }

        if (this->verbose & 4) {
            LOG(LOG_INFO, "Front::set_pointer done");
        }
    }   // void set_pointer(int cache_idx)

    void incoming(Callback & cb) throw(Error)
    {
        unsigned expected;

        if (this->verbose & 4){
            LOG(LOG_INFO, "Front::incoming()");
        }

        switch (this->state){
        case CONNECTION_INITIATION:
        {
            // Connection Initiation
            // ---------------------
            LOG(LOG_INFO, "Front::incoming:CONNECTION_INITIATION");

            // The client initiates the connection by sending the server an X.224 Connection
            //  Request PDU (class 0). The server responds with an X.224 Connection Confirm
            // PDU (class 0). From this point, all subsequent data sent between client and
            // server is wrapped in an X.224 Data Protocol Data Unit (PDU).

            // Client                                                     Server
            //    |------------X224 Connection Request PDU----------------> |
            //    | <----------X224 Connection Confirm PDU----------------- |

            if (this->verbose & 1){
                LOG(LOG_INFO, "Front::incoming::receiving x224 request PDU");
            }

            {
                Array array(65536);
                uint8_t * end = array.get_data();
                X224::RecvFactory fx224(*this->trans, &end, array.size());
                InStream stream(array, 0, 0, end - array.get_data());

                X224::CR_TPDU_Recv x224(stream, this->ini->client.bogus_neg_request);
                if (x224._header_size != (size_t)(stream.size())){
                    LOG(LOG_ERR, "Front::incoming::connection request : all data should have been consumed,"
                                 " %d bytes remains", stream.size() - x224._header_size);
                }
                this->clientRequestedProtocols = x224.rdp_neg_requestedProtocols;

                if (// Proxy doesnt supports TLS or RDP client doesn't support TLS
                    (!this->ini->client.tls_support || 0 == (this->clientRequestedProtocols & X224::PROTOCOL_TLS))
                    // Fallback to legacy security protocol (RDP) is allowed.
                    && this->ini->client.tls_fallback_legacy) {
                    LOG(LOG_INFO, "Fallback to legacy security protocol");
                    this->tls_client_active = false;
                }
            }

            if (this->verbose & 1){
                LOG(LOG_INFO, "Front::incoming::sending x224 connection confirm PDU");
            }
            {
                BStream stream(256);
                uint8_t rdp_neg_type = 0;
                uint8_t rdp_neg_flags = /*0*/RdpNego::EXTENDED_CLIENT_DATA_SUPPORTED;
                uint32_t rdp_neg_code = 0;
                if (this->tls_client_active){
                    LOG(LOG_INFO, "-----------------> Front::TLS Support Enabled");
                    if (this->clientRequestedProtocols & X224::PROTOCOL_TLS) {
                        rdp_neg_type = X224::RDP_NEG_RSP;
                        rdp_neg_code = X224::PROTOCOL_TLS;
                        this->client_info.encryptionLevel = 0;
                    }
                    else {
                        rdp_neg_type = X224::RDP_NEG_FAILURE;
                        rdp_neg_code = X224::SSL_REQUIRED_BY_SERVER;
                    }
                }
                else {
                    LOG(LOG_INFO, "-----------------> Front::TLS Support not Enabled");
                }

                X224::CC_TPDU_Send x224(stream, rdp_neg_type, rdp_neg_flags, rdp_neg_code);
                this->trans->send(stream);

                if (this->tls_client_active){
                    this->trans->enable_server_tls(this->ini->globals.certificate_password);

            // 2.2.10.2 Early User Authorization Result PDU
            // ============================================

            // The Early User Authorization Result PDU is sent from server to client and is used
            // to convey authorization information to the client. This PDU is only sent by the server
            // if the client advertised support for it by specifying the PROTOCOL_HYBRID_EX (0x00000008)
            // flag in the requestedProtocols field of the RDP Negotiation Request (section 2.2.1.1.1)
            // structure and it MUST be sent immediately after the CredSSP handshake (section 5.4.5.2) has completed.

            // authorizationResult (4 bytes): A 32-bit unsigned integer. Specifies the authorization result.

            // +---------------------------------+--------------------------------------------------------+
            // | AUTHZ_SUCCESS 0x00000000        | The user has permission to access the server.          |
            // +---------------------------------+--------------------------------------------------------+
            // | AUTHZ _ACCESS_DENIED 0x0000052E | The user does not have permission to access the server.|
            // +---------------------------------+--------------------------------------------------------+

                }
            }
            // Basic Settings Exchange
            // -----------------------

            // Basic Settings Exchange: Basic settings are exchanged between the client and
            // server by using the MCS Connect Initial and MCS Connect Response PDUs. The
            // Connect Initial PDU contains a GCC Conference Create Request, while the
            // Connect Response PDU contains a GCC Conference Create Response.

            // These two Generic Conference Control (GCC) packets contain concatenated
            // blocks of settings data (such as core data, security data and network data)
            // which are read by client and server

            // Client                                                     Server
            //    |--------------MCS Connect Initial PDU with-------------> |
            //                   GCC Conference Create Request
            //    | <------------MCS Connect Response PDU with------------- |
            //                   GCC conference Create Response

            if (this->verbose & 1){
                LOG(LOG_INFO, "Front::incoming::Basic Settings Exchange");
            }


            Array array(65536);
            uint8_t * end = array.get_data();
            X224::RecvFactory fx224(*this->trans, &end, array.size());
            InStream x224_data(array, 0, 0, end - array.get_data());

            X224::DT_TPDU_Recv x224(x224_data);
            MCS::CONNECT_INITIAL_PDU_Recv mcs_ci(x224.payload, MCS::BER_ENCODING);

            // GCC User Data
            // -------------
            SubStream & gcc_data = mcs_ci.payload;
            GCC::Create_Request_Recv gcc_cr(gcc_data);
            TODO("ensure gcc_data substream is fully consumed")

            while (gcc_cr.payload.in_check_rem(4)) {
                GCC::UserData::RecvFactory f(gcc_cr.payload);
                switch (f.tag){
                    case CS_CORE:
                    {
                        GCC::UserData::CSCore cs_core;
                        cs_core.recv(f.payload);
                        if (this->verbose & 1) {
                            cs_core.log("Received from Client");
                        }

                        this->client_info.width     = cs_core.desktopWidth;
                        this->client_info.height    = cs_core.desktopHeight;
                        this->client_info.keylayout = cs_core.keyboardLayout;
                        this->client_info.build     = cs_core.clientBuild;
                        for (size_t i = 0; i < 16 ; i++){
                            this->client_info.hostname[i] = cs_core.clientName[i];
                        }
                        this->client_info.bpp = 8;
                        switch (cs_core.postBeta2ColorDepth){
                        case 0xca01:
                            /*
                            this->client_info.bpp =
                                (cs_core.highColorDepth <= 24)?cs_core.highColorDepth:24;
                            */
                            this->client_info.bpp = (
                                      (cs_core.earlyCapabilityFlags & GCC::UserData::RNS_UD_CS_WANT_32BPP_SESSION)
                                    ? 32
                                    : cs_core.highColorDepth
                                );
                        break;
                        case 0xca02:
                            this->client_info.bpp = 15;
                        break;
                        case 0xca03:
                            this->client_info.bpp = 16;
                        break;
                        case 0xca04:
                            this->client_info.bpp = 24;
                        break;
                        default:
                        break;
                        }
                        if (this->ini->client.max_color_depth) {
                            this->client_info.bpp = std::min<int>(
                                this->client_info.bpp, this->ini->client.max_color_depth);
                        }
                    }
                    break;
                    case CS_SECURITY:
                    {
                        GCC::UserData::CSSecurity cs_sec;
                        cs_sec.recv(f.payload);
                        if (this->verbose & 1) {
                            cs_sec.log("Received from Client");
                        }
                    }
                    break;
                    case CS_NET:
                    {
                        GCC::UserData::CSNet cs_net;
                        cs_net.recv(f.payload);
                        for (uint32_t index = 0; index < cs_net.channelCount; index++) {
                            const auto & channel_def = cs_net.channelDefArray[index];
                            if (this->authorization_channels.authorized(channel_def.name)) {
                                CHANNELS::ChannelDef channel_item;
                                memcpy(channel_item.name, channel_def.name, 8);
                                channel_item.flags = channel_def.options;
                                channel_item.chanid = GCC::MCS_GLOBAL_CHANNEL + (index + 1);
                                this->channel_list.push_back(channel_item);
                            }
                            else {
                                this->disable_channel_id_sorted.push_back(index);
                            }
                        }
                        if (this->verbose & 1) {
                            cs_net.log("Received from Client");
                        }
                    }
                    break;
                    case CS_CLUSTER:
                    {
                        GCC::UserData::CSCluster cs_cluster;
                        cs_cluster.recv(f.payload);
                        this->client_info.console_session =
                            (0 != (cs_cluster.flags & GCC::UserData::CSCluster::REDIRECTED_SESSIONID_FIELD_VALID));
                        if (this->verbose & 1) {
                            cs_cluster.log("Receiving from Client");
                        }
                    }
                    break;
                    case CS_MONITOR:
                    {
                        GCC::UserData::CSMonitor cs_monitor;
                        cs_monitor.recv(f.payload);
                        if (this->verbose & 1) {
                            cs_monitor.log("Receiving from Client");
                        }
                    }
                    break;
                    default:
                        LOG(LOG_WARNING, "Unexpected data block tag %x\n", f.tag);
                    break;
                }
            }
            if (gcc_cr.payload.in_check_rem(1)) {
                LOG(LOG_ERR, "recv connect request parsing gcc data : short header");
                throw Error(ERR_MCS_DATA_SHORT_HEADER);
            }

            // ------------------------------------------------------------------
            HStream stream(1024, 65536);
            // ------------------------------------------------------------------
//            GCC::UserData::ServerToClient_Send(stream, this->clientRequestedProtocols, this->channel_list.size());

            GCC::UserData::SCCore sc_core;
            sc_core.version = 0x00080004;
            if (this->tls_client_active){
                sc_core.length = 12;
                sc_core.clientRequestedProtocols = this->clientRequestedProtocols;
            }
            if (this->verbose & 1) {
                sc_core.log("Sending to client");
            }
            sc_core.emit(stream);
            // ------------------------------------------------------------------
            GCC::UserData::SCNet sc_net;
            const uint8_t num_channels = this->channel_list.size();
            sc_net.MCSChannelId = GCC::MCS_GLOBAL_CHANNEL;
            sc_net.channelCount = num_channels;
            for (int index = 0; index < num_channels; index++) {
                sc_net.channelDefArray[index].id = GCC::MCS_GLOBAL_CHANNEL + index + 1;
            }
            if (this->verbose & 1) {
                sc_net.log("Sending to client");
            }
            sc_net.emit(stream);
            // ------------------------------------------------------------------
            if (this->tls_client_active){
                GCC::UserData::SCSecurity sc_sec1;
                sc_sec1.encryptionMethod = 0;
                sc_sec1.encryptionLevel = 0;
                sc_sec1.length = 12;
                sc_sec1.serverRandomLen = 0;
                sc_sec1.serverCertLen = 0;
                if (this->verbose & 1) {
                    sc_sec1.log("Sending to client");
                }
                sc_sec1.emit(stream);
            }
            else {
                GCC::UserData::SCSecurity sc_sec1;
                /*
                   For now rsa_keys are not in a configuration file any more, but as we were not changing keys
                   the values have been embedded in code and the key generator file removed from source code.

                   It will be put back at some later time using a clean parser/writer module and sll calls
                   coherent with the remaining of ReDemPtion code. For reference to historical key generator code
                   look for utils/keygen.cpp in old repository code.

                   references for RSA Keys: http://www.securiteam.com/windowsntfocus/5EP010KG0G.html
                */
                uint8_t rsa_keys_pub_mod[64] = {
                    0x67, 0xab, 0x0e, 0x6a, 0x9f, 0xd6, 0x2b, 0xa3, 0x32, 0x2f, 0x41, 0xd1, 0xce, 0xee, 0x61, 0xc3,
                    0x76, 0x0b, 0x26, 0x11, 0x70, 0x48, 0x8a, 0x8d, 0x23, 0x81, 0x95, 0xa0, 0x39, 0xf7, 0x5b, 0xaa,
                    0x3e, 0xf1, 0xed, 0xb8, 0xc4, 0xee, 0xce, 0x5f, 0x6a, 0xf5, 0x43, 0xce, 0x5f, 0x60, 0xca, 0x6c,
                    0x06, 0x75, 0xae, 0xc0, 0xd6, 0xa4, 0x0c, 0x92, 0xa4, 0xc6, 0x75, 0xea, 0x64, 0xb2, 0x50, 0x5b
                };
                memcpy(this->pub_mod, rsa_keys_pub_mod, 64);

                uint8_t rsa_keys_pri_exp[64] = {
                    0x41, 0x93, 0x05, 0xB1, 0xF4, 0x38, 0xFC, 0x47, 0x88, 0xC4, 0x7F, 0x83, 0x8C, 0xEC, 0x90, 0xDA,
                    0x0C, 0x8A, 0xB5, 0xAE, 0x61, 0x32, 0x72, 0xF5, 0x2B, 0xD1, 0x7B, 0x5F, 0x44, 0xC0, 0x7C, 0xBD,
                    0x8A, 0x35, 0xFA, 0xAE, 0x30, 0xF6, 0xC4, 0x6B, 0x55, 0xA7, 0x65, 0xEF, 0xF4, 0xB2, 0xAB, 0x18,
                    0x4E, 0xAA, 0xE6, 0xDC, 0x71, 0x17, 0x3B, 0x4C, 0xC2, 0x15, 0x4C, 0xF7, 0x81, 0xBB, 0xF0, 0x03
                };
                memcpy(sc_sec1.pri_exp, rsa_keys_pri_exp, 64);
                memcpy(this->pri_exp, sc_sec1.pri_exp, 64);

                uint8_t rsa_keys_pub_sig[64] = {
                    0x6a, 0x41, 0xb1, 0x43, 0xcf, 0x47, 0x6f, 0xf1, 0xe6, 0xcc, 0xa1, 0x72, 0x97, 0xd9, 0xe1, 0x85,
                    0x15, 0xb3, 0xc2, 0x39, 0xa0, 0xa6, 0x26, 0x1a, 0xb6, 0x49, 0x01, 0xfa, 0xa6, 0xda, 0x60, 0xd7,
                    0x45, 0xf7, 0x2c, 0xee, 0xe4, 0x8e, 0x64, 0x2e, 0x37, 0x49, 0xf0, 0x4c, 0x94, 0x6f, 0x08, 0xf5,
                    0x63, 0x4c, 0x56, 0x29, 0x55, 0x5a, 0x63, 0x41, 0x2c, 0x20, 0x65, 0x95, 0x99, 0xb1, 0x15, 0x7c
                };

                uint8_t rsa_keys_pub_exp[4] = { 0x01, 0x00, 0x01, 0x00 };

                sc_sec1.encryptionMethod = this->encrypt.encryptionMethod;
                sc_sec1.encryptionLevel = this->client_info.encryptionLevel;
                sc_sec1.serverRandomLen = 32;
                this->gen->random(this->server_random, 32);
                memcpy(sc_sec1.serverRandom, this->server_random, 32);
                sc_sec1.dwVersion = GCC::UserData::SCSecurity::CERT_CHAIN_VERSION_1;
                sc_sec1.temporary = false;
                memcpy(sc_sec1.proprietaryCertificate.RSAPK.pubExp, rsa_keys_pub_exp, SEC_EXPONENT_SIZE);
                memcpy(sc_sec1.proprietaryCertificate.RSAPK.modulus, this->pub_mod, 64);
                memcpy(sc_sec1.proprietaryCertificate.RSAPK.modulus + 64,
                    "\x00\x00\x00\x00\x00\x00\x00\x00", SEC_PADDING_SIZE);
                memcpy(sc_sec1.proprietaryCertificate.wSignatureBlob, rsa_keys_pub_sig, 64);
                memcpy(sc_sec1.proprietaryCertificate.wSignatureBlob + 64,
                    "\x00\x00\x00\x00\x00\x00\x00\x00", SEC_PADDING_SIZE);

                if (this->verbose & 1) {
                    sc_sec1.log("Sending to client");
                }
                sc_sec1.emit(stream);
            }
            stream.mark_end();

            // ------------------------------------------------------------------
            BStream gcc_header(256);
            BStream mcs_header(256);
            BStream x224_header(256);

            GCC::Create_Response_Send(gcc_header, stream.size());
            MCS::CONNECT_RESPONSE_Send mcs_cr(mcs_header, gcc_header.size() + stream.size(), MCS::BER_ENCODING);
            X224::DT_TPDU_Send(x224_header, mcs_header.size() + gcc_header.size() + stream.size());
            this->trans->send(x224_header, mcs_header, gcc_header, stream);

            // Channel Connection
            // ------------------

            // Channel Connection: The client sends an MCS Erect Domain Request PDU,
            // followed by an MCS Attach User Request PDU to attach the primary user
            // identity to the MCS domain.

            // The server responds with an MCS Attach User Response PDU containing the user
            // channel ID.

            // The client then proceeds to join the :
            // - user channel,
            // - the input/output (I/O) channel
            // - and all of the static virtual channels

            // (the I/O and static virtual channel IDs are obtained from the data embedded
            //  in the GCC packets) by using multiple MCS Channel Join Request PDUs.

            // The server confirms each channel with an MCS Channel Join Confirm PDU.
            // (The client only sends a Channel Join Request after it has received the
            // Channel Join Confirm for the previously sent request.)

            // From this point, all subsequent data sent from the client to the server is
            // wrapped in an MCS Send Data Request PDU, while data sent from the server to
            //  the client is wrapped in an MCS Send Data Indication PDU. This is in
            // addition to the data being wrapped by an X.224 Data PDU.

            // Client                                                     Server
            //    |-------MCS Erect Domain Request PDU--------------------> |
            //    |-------MCS Attach User Request PDU---------------------> |

            //    | <-----MCS Attach User Confirm PDU---------------------- |

            //    |-------MCS Channel Join Request PDU--------------------> |
            //    | <-----MCS Channel Join Confirm PDU--------------------- |

            if (this->verbose & 16){
                LOG(LOG_INFO, "Front::incoming::Channel Connection");
            }

            if (this->verbose){
                LOG(LOG_INFO, "Front::incoming::Recv MCS::ErectDomainRequest");
            }
            {
                Array array(256);
                uint8_t * end = array.get_data();
                X224::RecvFactory fx224(*this->trans, &end, array.size());
                InStream x224_data(array, 0, 0, end - array.get_data());

                X224::DT_TPDU_Recv x224(x224_data);
                MCS::ErectDomainRequest_Recv mcs(x224.payload, MCS::PER_ENCODING);
            }
            if (this->verbose){
                LOG(LOG_INFO, "Front::incoming::Recv MCS::AttachUserRequest");
            }
            {
                Array array(256);
                uint8_t * end = array.get_data();
                X224::RecvFactory fx224(*this->trans, &end, array.size());
                InStream x224_data(array, 0, 0, end - array.get_data());
                X224::DT_TPDU_Recv x224(x224_data);
                MCS::AttachUserRequest_Recv mcs(x224.payload, MCS::PER_ENCODING);
            }
            if (this->verbose){
                LOG(LOG_INFO, "Front::incoming::Send MCS::AttachUserConfirm", this->userid);
            }
            {
                BStream x224_header(256);
                HStream mcs_data(256, 512);
                MCS::AttachUserConfirm_Send(mcs_data, MCS::RT_SUCCESSFUL, true, this->userid, MCS::PER_ENCODING);
                X224::DT_TPDU_Send(x224_header, mcs_data.size());
                this->trans->send(x224_header, mcs_data);
            }

            {
                // read tpktHeader (4 bytes = 3 0 len)
                // TPDU class 0    (3 bytes = LI F0 PDU_DT)
                Array array(256);
                uint8_t * end = array.get_data();
                X224::RecvFactory fx224(*this->trans, &end, array.size());
                InStream x224_data(array, 0, 0, end - array.get_data());
                X224::DT_TPDU_Recv x224(x224_data);
                MCS::ChannelJoinRequest_Recv mcs(x224.payload, MCS::PER_ENCODING);
                this->userid = mcs.initiator;

                BStream x224_header(256);
                HStream mcs_cjcf_data(256, 512);

                MCS::ChannelJoinConfirm_Send(mcs_cjcf_data, MCS::RT_SUCCESSFUL,
                                             mcs.initiator,
                                             mcs.channelId,
                                             true, mcs.channelId,
                                             MCS::PER_ENCODING);
                X224::DT_TPDU_Send(x224_header, mcs_cjcf_data.size());
                this->trans->send(x224_header, mcs_cjcf_data);
            }

            {
                Array array(256);
                uint8_t * end = array.get_data();
                X224::RecvFactory fx224(*this->trans, &end, array.size());
                InStream x224_data(array, 0, 0, end - array.get_data());
                X224::DT_TPDU_Recv x224(x224_data);
                MCS::ChannelJoinRequest_Recv mcs(x224.payload, MCS::PER_ENCODING);
                if (mcs.initiator != this->userid){
                    LOG(LOG_ERR, "MCS error bad userid, expecting %u got %u", this->userid, mcs.initiator);
                    throw Error(ERR_MCS_BAD_USERID);
                }

                BStream x224_header(256);
                HStream mcs_cjcf_data(256, 512);

                MCS::ChannelJoinConfirm_Send(mcs_cjcf_data, MCS::RT_SUCCESSFUL,
                                             mcs.initiator,
                                             mcs.channelId,
                                             true, mcs.channelId,
                                             MCS::PER_ENCODING);
                X224::DT_TPDU_Send(x224_header, mcs_cjcf_data.size());
                this->trans->send(x224_header, mcs_cjcf_data);
            }

            const unsigned * beg_disable_channel_id = this->disable_channel_id_sorted.begin();
            const unsigned * end_disable_channel_id = this->disable_channel_id_sorted.end();
            for (size_t i = 0 ; i < this->channel_list.size() + this->disable_channel_id_sorted.size(); i++){
                Array array(256);
                uint8_t * end = array.get_data();
                X224::RecvFactory fx224(*this->trans, &end, array.size());
                InStream x224_data(array, 0, 0, end - array.get_data());
                X224::DT_TPDU_Recv x224(x224_data);
                MCS::ChannelJoinRequest_Recv mcs(x224.payload, MCS::PER_ENCODING);

                if (this->verbose & 16){
                    LOG(LOG_INFO, "cjrq[%u] = %u -> cjcf", i, mcs.channelId);
                }

                if (mcs.initiator != this->userid){
                    LOG(LOG_ERR, "MCS error bad userid, expecting %u got %u", this->userid, mcs.initiator);
                    throw Error(ERR_MCS_BAD_USERID);
                }

                BStream x224_header(256);
                HStream mcs_cjcf_data(256, 512);

                MCS::ChannelJoinConfirm_Send(mcs_cjcf_data, MCS::RT_SUCCESSFUL,
                                             mcs.initiator,
                                             mcs.channelId,
                                             true, mcs.channelId,
                                             MCS::PER_ENCODING);
                X224::DT_TPDU_Send(x224_header, mcs_cjcf_data.size());
                this->trans->send(x224_header, mcs_cjcf_data);

                if (beg_disable_channel_id != end_disable_channel_id && *beg_disable_channel_id == i) {
                    ++beg_disable_channel_id;
                }
                else {
                    const size_t real_index = i - (beg_disable_channel_id - this->disable_channel_id_sorted.begin());
                    this->channel_list.set_chanid(real_index, mcs.channelId);
                }
            }

            if (this->verbose & 1){
                LOG(LOG_INFO, "Front::incoming::RDP Security Commencement");
            }

            // RDP Security Commencement
            // -------------------------

            // RDP Security Commencement: If standard RDP security methods are being
            // employed and encryption is in force (this is determined by examining the data
            // embedded in the GCC Conference Create Response packet) then the client sends
            // a Security Exchange PDU containing an encrypted 32-byte random number to the
            // server. This random number is encrypted with the public key of the server
            // (the server's public key, as well as a 32-byte server-generated random
            // number, are both obtained from the data embedded in the GCC Conference Create
            //  Response packet).

            // The client and server then utilize the two 32-byte random numbers to generate
            // session keys which are used to encrypt and validate the integrity of
            // subsequent RDP traffic.

            // From this point, all subsequent RDP traffic can be encrypted and a security
            // header is include " with the data if encryption is in force (the Client Info
            // and licensing PDUs are an exception in that they always have a security
            // header). The Security Header follows the X.224 and MCS Headers and indicates
            // whether the attached data is encrypted.

            // Even if encryption is in force server-to-client traffic may not always be
            // encrypted, while client-to-server traffic will always be encrypted by
            // Microsoft RDP implementations (encryption of licensing PDUs is optional,
            // however).

            // Client                                                     Server
            //    |------Security Exchange PDU ---------------------------> |
            if (this->tls_client_active){
                LOG(LOG_INFO, "TLS mode: exchange packet disabled");
            }
            else
            {
                LOG(LOG_INFO, "Legacy RDP mode: expecting exchange packet");
                Array array(256);
                uint8_t * end = array.get_data();
                X224::RecvFactory fx224(*this->trans, &end, array.size());
                InStream pdu(array, 0, 0, end - array.get_data());
                X224::DT_TPDU_Recv x224(pdu);

                int mcs_type = MCS::peekPerEncodedMCSType(x224.payload);
                if (mcs_type == MCS::MCSPDU_DisconnectProviderUltimatum){
                    LOG(LOG_INFO, "Front::incoming::DisconnectProviderUltimatum received");
                    MCS::DisconnectProviderUltimatum_Recv mcs(x224.payload, MCS::PER_ENCODING);
                    const char * reason = MCS::get_reason(mcs.reason);
                    LOG(LOG_INFO, "Front DisconnectProviderUltimatum: reason=%s [%d]", reason, mcs.reason);
                    throw Error(ERR_MCS);
                }

                MCS::SendDataRequest_Recv mcs(x224.payload, MCS::PER_ENCODING);
                SEC::SecExchangePacket_Recv sec(mcs.payload);

                TODO("see possible factorisation with ssl_calls.hpp/ssllib::rsa_encrypt")
                uint8_t client_random[64];
                memset(client_random, 0, 64);
                {
                    uint8_t l_out[64]; memset(l_out, 0, 64);
                    uint8_t l_in[64];  rmemcpy(l_in, sec.payload.get_data(), 64);
                    uint8_t l_mod[64]; rmemcpy(l_mod, this->pub_mod, 64);
                    uint8_t l_exp[64]; rmemcpy(l_exp, this->pri_exp, 64);

                    BN_CTX* ctx = BN_CTX_new();
                    BIGNUM lmod; BN_init(&lmod); BN_bin2bn(l_mod, 64, &lmod);
                    BIGNUM lexp; BN_init(&lexp); BN_bin2bn(l_exp, 64, &lexp);
                    BIGNUM lin; BN_init(&lin);  BN_bin2bn(l_in, 64, &lin);
                    BIGNUM lout; BN_init(&lout); BN_mod_exp(&lout, &lin, &lexp, &lmod, ctx);

                    int rv = BN_bn2bin(&lout, l_out);
                    if (rv <= 64) {
                        reverseit(l_out, rv);
                        memcpy(client_random, l_out, 64);
                    }
                    BN_free(&lin);
                    BN_free(&lout);
                    BN_free(&lexp);
                    BN_free(&lmod);
                    BN_CTX_free(ctx);
                }

                // beware order of parameters for key generation (decrypt/encrypt) is inversed between server and client
                SEC::KeyBlock key_block(client_random, this->server_random);
                memcpy(this->encrypt.sign_key, key_block.blob0, 16);
                ssllib ssl;
                if (this->encrypt.encryptionMethod == 1){
                    ssl.sec_make_40bit(this->encrypt.sign_key);
                }

                this->encrypt.generate_key(key_block.key1, this->encrypt.encryptionMethod);
                this->decrypt.generate_key(key_block.key2, this->encrypt.encryptionMethod);
            }
            this->state = WAITING_FOR_LOGON_INFO;
        }
        break;

        case WAITING_FOR_LOGON_INFO:
        // Secure Settings Exchange
        // ------------------------

        // Secure Settings Exchange: Secure client data (such as the username,
        // password and auto-reconnect cookie) is sent to the server using the Client
        // Info PDU.

        // Client                                                     Server
        //    |------ Client Info PDU      ---------------------------> |
        {
            LOG(LOG_INFO, "Front::incoming::Secure Settings Exchange");

            Array array(65536);
            uint8_t * end = array.get_data();
            X224::RecvFactory fx224(*this->trans, &end, array.size());
            InStream stream(array, 0, 0, end - array.get_data());
            X224::DT_TPDU_Recv x224(stream);

            int mcs_type = MCS::peekPerEncodedMCSType(x224.payload);
            if (mcs_type == MCS::MCSPDU_DisconnectProviderUltimatum){
                LOG(LOG_INFO, "Front::incoming::DisconnectProviderUltimatum received");
                MCS::DisconnectProviderUltimatum_Recv mcs(x224.payload, MCS::PER_ENCODING);
                const char * reason = MCS::get_reason(mcs.reason);
                LOG(LOG_INFO, "Front DisconnectProviderUltimatum: reason=%s [%d]", reason, mcs.reason);
                throw Error(ERR_MCS);
            }

            MCS::SendDataRequest_Recv mcs(x224.payload, MCS::PER_ENCODING);
            SEC::SecSpecialPacket_Recv sec(mcs.payload, this->decrypt, this->client_info.encryptionLevel);
            if (this->verbose & 128){
                LOG(LOG_INFO, "sec decrypted payload:");
                hexdump_d(sec.payload.get_data(), sec.payload.size());
            }

            if (!(sec.flags & SEC::SEC_INFO_PKT)) {
                throw Error(ERR_SEC_EXPECTED_LOGON_INFO);
            }

            /* this is the first test that the decrypt is working */
            this->client_info.process_logon_info( sec.payload
                                                , ini->client.ignore_logon_password
                                                , ini->client.performance_flags_default
                                                , ini->client.performance_flags_force_present
                                                , ini->client.performance_flags_force_not_present
                                                , ini->debug.password
                                                , (this->verbose & 128)
                                                );

            if (sec.payload.in_remain()){
                LOG(LOG_ERR, "Front::incoming::process_logon all data should have been consumed %u bytes trailing",
                    (unsigned)sec.payload.in_remain());
            }

            this->keymap.init_layout(this->client_info.keylayout);
            LOG(LOG_INFO, "Front Keyboard Layout = 0x%x", this->client_info.keylayout);
            this->ini->client.keyboard_layout.set(this->client_info.keylayout);
            if (this->client_info.is_mce) {
                if (this->verbose & 2){
                    LOG(LOG_INFO, "Front::incoming::licencing client_info.is_mce");
                    LOG(LOG_INFO, "Front::incoming::licencing send_media_lic_response");
                }

                {
                    HStream stream(1024, 65535);

                    /* mce */
                    /* some compilers need unsigned char to avoid warnings */
                    static uint8_t lic3[16] = { 0xff, 0x03, 0x10, 0x00,
                                             0x07, 0x00, 0x00, 0x00, 0x02, 0x00, 0x00, 0x00,
                                             0xf3, 0x99, 0x00, 0x00
                                             };

                    stream.out_copy_bytes((char*)lic3, 16);
                    stream.mark_end();

                    BStream sec_header(65536);

                    if ((this->verbose & (128|2)) == (128|2)){
                        LOG(LOG_INFO, "Sec clear payload to send:");
                        hexdump_d(stream.get_data(), stream.size());
                    }

                    SEC::Sec_Send sec(sec_header, stream, SEC::SEC_LICENSE_PKT | 0x00100200, this->encrypt, 0);
                    stream.copy_to_head(sec_header.get_data(), sec_header.size());

                    this->send_data_indication(GCC::MCS_GLOBAL_CHANNEL, stream);
                }
                // proceed with capabilities exchange

                // Capabilities Exchange
                // ---------------------

                // Capabilities Negotiation: The server sends the set of capabilities it
                // supports to the client in a Demand Active PDU. The client responds with its
                // capabilities by sending a Confirm Active PDU.

                // Client                                                     Server
                //    | <------- Demand Active PDU ---------------------------- |
                //    |--------- Confirm Active PDU --------------------------> |

                if (this->verbose & 1){
                    LOG(LOG_INFO, "Front::incoming::send_demand_active");
                }
                this->send_demand_active();

                LOG(LOG_INFO, "Front::incoming::ACTIVATED (mce)");
                this->state = ACTIVATE_AND_PROCESS_DATA;
            }
            else {
                if (this->verbose & 16){
                    LOG(LOG_INFO, "Front::incoming::licencing not client_info.is_mce");
                    LOG(LOG_INFO, "Front::incoming::licencing send_lic_initial");
                }

                HStream stream(1024, 65535);

                stream.out_uint8(LIC::LICENSE_REQUEST);
                stream.out_uint8(2); // preamble flags : PREAMBLE_VERSION_2_0 (RDP 4.0)
                stream.out_uint16_le(318); // wMsgSize = 318 including preamble

                /* some compilers need unsigned char to avoid warnings */
                static uint8_t lic1[314] = {
                    // SEC_RANDOM ?
                    0x7b, 0x3c, 0x31, 0xa6, 0xae, 0xe8, 0x74, 0xf6,
                    0xb4, 0xa5, 0x03, 0x90, 0xe7, 0xc2, 0xc7, 0x39,
                    0xba, 0x53, 0x1c, 0x30, 0x54, 0x6e, 0x90, 0x05,
                    0xd0, 0x05, 0xce, 0x44, 0x18, 0x91, 0x83, 0x81,
                    //
                    0x00, 0x00, 0x04, 0x00, 0x2c, 0x00, 0x00, 0x00,
                    0x4d, 0x00, 0x69, 0x00, 0x63, 0x00, 0x72, 0x00,
                    0x6f, 0x00, 0x73, 0x00, 0x6f, 0x00, 0x66, 0x00,
                    0x74, 0x00, 0x20, 0x00, 0x43, 0x00, 0x6f, 0x00,
                    0x72, 0x00, 0x70, 0x00, 0x6f, 0x00, 0x72, 0x00,
                    0x61, 0x00, 0x74, 0x00, 0x69, 0x00, 0x6f, 0x00,
                    0x6e, 0x00, 0x00, 0x00, 0x08, 0x00, 0x00, 0x00,
                    0x32, 0x00, 0x33, 0x00, 0x36, 0x00, 0x00, 0x00,
                    0x0d, 0x00, 0x04, 0x00, 0x01, 0x00, 0x00, 0x00,
                    0x03, 0x00, 0xb8, 0x00, 0x01, 0x00, 0x00, 0x00,
                    0x01, 0x00, 0x00, 0x00, 0x01, 0x00, 0x00, 0x00,
                    0x06, 0x00, 0x5c, 0x00, 0x52, 0x53, 0x41, 0x31,
                    0x48, 0x00, 0x00, 0x00, 0x00, 0x02, 0x00, 0x00,
                    0x3f, 0x00, 0x00, 0x00, 0x01, 0x00, 0x01, 0x00,
                    0x01, 0xc7, 0xc9, 0xf7, 0x8e, 0x5a, 0x38, 0xe4,
                    0x29, 0xc3, 0x00, 0x95, 0x2d, 0xdd, 0x4c, 0x3e,
                    0x50, 0x45, 0x0b, 0x0d, 0x9e, 0x2a, 0x5d, 0x18,
                    0x63, 0x64, 0xc4, 0x2c, 0xf7, 0x8f, 0x29, 0xd5,
                    0x3f, 0xc5, 0x35, 0x22, 0x34, 0xff, 0xad, 0x3a,
                    0xe6, 0xe3, 0x95, 0x06, 0xae, 0x55, 0x82, 0xe3,
                    0xc8, 0xc7, 0xb4, 0xa8, 0x47, 0xc8, 0x50, 0x71,
                    0x74, 0x29, 0x53, 0x89, 0x6d, 0x9c, 0xed, 0x70,
                    0x00, 0x00, 0x00, 0x00, 0x00, 0x00, 0x00, 0x00,
                    0x08, 0x00, 0x48, 0x00, 0xa8, 0xf4, 0x31, 0xb9,
                    0xab, 0x4b, 0xe6, 0xb4, 0xf4, 0x39, 0x89, 0xd6,
                    0xb1, 0xda, 0xf6, 0x1e, 0xec, 0xb1, 0xf0, 0x54,
                    0x3b, 0x5e, 0x3e, 0x6a, 0x71, 0xb4, 0xf7, 0x75,
                    0xc8, 0x16, 0x2f, 0x24, 0x00, 0xde, 0xe9, 0x82,
                    0x99, 0x5f, 0x33, 0x0b, 0xa9, 0xa6, 0x94, 0xaf,
                    0xcb, 0x11, 0xc3, 0xf2, 0xdb, 0x09, 0x42, 0x68,
                    0x29, 0x56, 0x58, 0x01, 0x56, 0xdb, 0x59, 0x03,
                    0x69, 0xdb, 0x7d, 0x37, 0x00, 0x00, 0x00, 0x00,
                    0x00, 0x00, 0x00, 0x00, 0x01, 0x00, 0x00, 0x00,
                    0x0e, 0x00, 0x0e, 0x00, 0x6d, 0x69, 0x63, 0x72,
                    0x6f, 0x73, 0x6f, 0x66, 0x74, 0x2e, 0x63, 0x6f,
                    0x6d, 0x00
                };

                stream.out_copy_bytes((char*)lic1, 314);
                stream.mark_end();

                BStream sec_header(65536);

                if ((this->verbose & (128|2)) == (128|2)){
                    LOG(LOG_INFO, "Sec clear payload to send:");
                    hexdump_d(stream.get_data(), stream.size());
                }

                SEC::Sec_Send sec(sec_header, stream, SEC::SEC_LICENSE_PKT,
                    this->encrypt, 0);
                stream.copy_to_head(sec_header.get_data(), sec_header.size());

                this->send_data_indication(GCC::MCS_GLOBAL_CHANNEL, stream);

                if (this->verbose & 2){
                    LOG(LOG_INFO, "Front::incoming::waiting for answer to lic_initial");
                }
                this->state = WAITING_FOR_ANSWER_TO_LICENCE;
            }
        }
        break;

        case WAITING_FOR_ANSWER_TO_LICENCE:
        {
            if (this->verbose & 2){
                LOG(LOG_INFO, "Front::incoming::WAITING_FOR_ANSWER_TO_LICENCE");
            }
            Array array(65536);
            uint8_t * end = array.get_data();
            X224::RecvFactory fx224(*this->trans, &end, array.size());
            InStream stream(array, 0, 0, end - array.get_data());
            X224::DT_TPDU_Recv x224(stream);

            int mcs_type = MCS::peekPerEncodedMCSType(x224.payload);

            if (mcs_type == MCS::MCSPDU_DisconnectProviderUltimatum){
                MCS::DisconnectProviderUltimatum_Recv mcs(x224.payload, MCS::PER_ENCODING);
                const char * reason = MCS::get_reason(mcs.reason);
                LOG(LOG_INFO, "Front DisconnectProviderUltimatum: reason=%s [%d]", reason, mcs.reason);
                throw Error(ERR_MCS);
            }

            MCS::SendDataRequest_Recv mcs(x224.payload, MCS::PER_ENCODING);
            SEC::SecSpecialPacket_Recv sec(mcs.payload, this->decrypt, this->client_info.encryptionLevel);
            if ((this->verbose & (128|2)) == (128|2)){
                LOG(LOG_INFO, "sec decrypted payload:");
                hexdump_d(sec.payload.get_data(), sec.payload.size());
            }

            // Licensing
            // ---------

            // Licensing: The goal of the licensing exchange is to transfer a
            // license from the server to the client.

            // The client should store this license and on subsequent
            // connections send the license to the server for validation.
            // However, in some situations the client may not be issued a
            // license to store. In effect, the packets exchanged during this
            // phase of the protocol depend on the licensing mechanisms
            // employed by the server. Within the context of this document
            // we will assume that the client will not be issued a license to
            // store. For details regarding more advanced licensing scenarios
            // that take place during the Licensing Phase, see [MS-RDPELE].

            // Client                                                     Server
            //    | <------ Licence Error PDU Valid Client ---------------- |

            if (sec.flags & SEC::SEC_LICENSE_PKT) {
                LIC::RecvFactory flic(sec.payload);
                switch (flic.tag) {
                case LIC::ERROR_ALERT:
                {
                    if (this->verbose & 2){
                        LOG(LOG_INFO, "Front::ERROR_ALERT");
                    }
                    TODO("We should check what is actually returned by this message, as it may be an error")
                    LIC::ErrorAlert_Recv lic(sec.payload);
                    LOG(LOG_ERR, "Front::License Alert: error=%u transition=%u",
                        lic.validClientMessage.dwErrorCode, lic.validClientMessage.dwStateTransition);

                }
                break;
                case LIC::NEW_LICENSE_REQUEST:
                {
                    if (this->verbose & 2){
                        LOG(LOG_INFO, "Front::NEW_LICENSE_REQUEST");
                    }
                    LIC::NewLicenseRequest_Recv lic(sec.payload);
                    TODO("Instead of returning a license we return a message saying that no license is OK")
                    this->send_valid_client_license_data();
/*
                    HStream stream(1024, 65535);
                    // Valid Client License Data (LICENSE_VALID_CLIENT_DATA)

                    // some compilers need unsigned char to avoid warnings
                    static uint8_t lic2[16] = {
                        0xff,       // bMsgType : ERROR_ALERT
                        0x02,       // NOT EXTENDED_ERROR_MSG_SUPPORTED, PREAMBLE_VERSION_2_0
                        0x10, 0x00, // wMsgSize: 16 bytes including preamble
                        0x07, 0x00, 0x00, 0x00, // dwErrorCode : STATUS_VALID_CLIENT
                        0x02, 0x00, 0x00, 0x00, // dwStateTransition ST_NO_TRANSITION
                        0x28, 0x14, // wBlobType : ignored because wBlobLen is 0
                        0x00, 0x00  // wBlobLen  : 0
                    };
                    stream.out_copy_bytes((char*)lic2, 16);
                    stream.mark_end();

                    BStream sec_header(256);

                    if ((this->verbose & (128|2)) == (128|2)){
                        LOG(LOG_INFO, "Sec clear payload to send:");
                        hexdump_d(stream.get_data(), stream.size());
                    }

                    SEC::Sec_Send sec(sec_header, stream, SEC::SEC_LICENSE_PKT | 0x00100000, this->encrypt, 0);
                    stream.copy_to_head(sec_header.get_data(), sec_header.size());

                    this->send_data_indication(GCC::MCS_GLOBAL_CHANNEL, stream);
*/
                }
                break;
                case LIC::PLATFORM_CHALLENGE_RESPONSE:
                    TODO("As we never send a platform challenge, it is unlikely we ever receive a PLATFORM_CHALLENGE_RESPONSE")
                    if (this->verbose & 2){
                        LOG(LOG_INFO, "Front::PLATFORM_CHALLENGE_RESPONSE");
                    }
                    break;
                case LIC::LICENSE_INFO:
                    TODO("As we never send a server license request, it is unlikely we ever receive a LICENSE_INFO")
                    if (this->verbose & 2){
                        LOG(LOG_INFO, "Front::LICENSE_INFO");
                    }
                    TODO("Instead of returning a license we return a message saying that no license is OK")
                    this->send_valid_client_license_data();
                    break;
                default:
                    if (this->verbose & 2){
                        LOG(LOG_INFO, "Front::LICENCE_TAG %u unknown or unsupported by server", flic.tag);
                    }
                    break;
                }
                // licence received, proceed with capabilities exchange

                // Capabilities Exchange
                // ---------------------

                // Capabilities Negotiation: The server sends the set of capabilities it
                // supports to the client in a Demand Active PDU. The client responds with its
                // capabilities by sending a Confirm Active PDU.

                // Client                                                     Server
                //    | <------- Demand Active PDU ---------------------------- |
                //    |--------- Confirm Active PDU --------------------------> |

                if (this->verbose & 1){
                    LOG(LOG_INFO, "Front::incoming::send_demand_active");
                }
                this->send_demand_active();

                LOG(LOG_INFO, "Front::incoming::ACTIVATED (new license request)");
                this->state = ACTIVATE_AND_PROCESS_DATA;
            }
            else {
                if (this->verbose & 2){
                    LOG(LOG_INFO, "non licence packet: still waiting for licence");
                }
                ShareControl_Recv sctrl(sec.payload);

                switch (sctrl.pduType) {
                case PDUTYPE_DEMANDACTIVEPDU: /* 1 */
                    if (this->verbose & 2){
                        LOG(LOG_INFO, "unexpected DEMANDACTIVE PDU while in licence negociation");
                    }
                    break;
                case PDUTYPE_CONFIRMACTIVEPDU:
                    if (this->verbose & 2){
                        LOG(LOG_INFO, "Unexpected CONFIRMACTIVE PDU");
                    }
                    {
                        expected = 6; /* shareId(4) + originatorId(2) */
                        if (!sctrl.payload.in_check_rem(expected)){
                            LOG(LOG_ERR, "Truncated CONFIRMACTIVE PDU, need=%u remains=%u",
                                expected, sctrl.payload.in_remain());
                            throw Error(ERR_MCS_PDU_TRUNCATED);
                        }
                        uint32_t share_id = sctrl.payload.in_uint32_le();
                        uint16_t originatorId = sctrl.payload.in_uint16_le();
                        this->process_confirm_active(sctrl.payload);
                        (void)share_id;
                        (void)originatorId;
                    }
                    if (!sctrl.payload.check_end()){
                        LOG(LOG_ERR, "Trailing data after CONFIRMACTIVE PDU remains=%u",
                            sctrl.payload.in_remain());
                        throw Error(ERR_MCS_PDU_TRAILINGDATA);
                    }
                    break;
                case PDUTYPE_DATAPDU: /* 7 */
                    if (this->verbose & 2){
                        LOG(LOG_INFO, "unexpected DATA PDU while in licence negociation");
                    }
                    // at this point licence negociation is still ongoing
                    // most data packets should not be received
                    // actually even input is dubious,
                    // but rdesktop actually sends input data
                    // also processing this is a problem because input data packets are broken
//                    this->process_data(sctrl.payload, cb);

                    TODO("check all payload data is consumed")
                    break;
                case PDUTYPE_DEACTIVATEALLPDU:
                    if (this->verbose & 2){
                        LOG(LOG_INFO, "unexpected DEACTIVATEALL PDU while in licence negociation");
                    }
                    TODO("check all payload data is consumed")
                    break;
                case PDUTYPE_SERVER_REDIR_PKT:
                    if (this->verbose & 2){
                        LOG(LOG_INFO, "unsupported SERVER_REDIR_PKT while in licence negociation");
                    }
                    TODO("check all payload data is consumed")
                    break;
                default:
                    LOG(LOG_WARNING, "unknown PDU type received while in licence negociation (%d)\n", sctrl.pduType);
                    break;
                }
                TODO("Check why this is necessary when using loop connection ?")
            }
            sec.payload.p = sec.payload.end;
        }
        break;

        case ACTIVATE_AND_PROCESS_DATA:
        if (this->verbose & 8){
            LOG(LOG_INFO, "Front::incoming::ACTIVATE_AND_PROCESS_DATA");
        }
        // Connection Finalization
        // -----------------------

        // Connection Finalization: The client and server send PDUs to finalize the
        // connection details. The client-to-server and server-to-client PDUs exchanged
        // during this phase may be sent concurrently as long as the sequencing in
        // either direction is maintained (there are no cross-dependencies between any
        // of the client-to-server and server-to-client PDUs). After the client receives
        // the Font Map PDU it can start sending mouse and keyboard input to the server,
        // and upon receipt of the Font List PDU the server can start sending graphics
        // output to the client.

        // Client                                                     Server
        //    |----------Synchronize PDU------------------------------> |
        //    |----------Control PDU Cooperate------------------------> |
        //    |----------Control PDU Request Control------------------> |
        //    |----------Persistent Key List PDU(s)-------------------> |
        //    |----------Font List PDU--------------------------------> |

        //    | <--------Synchronize PDU------------------------------- |
        //    | <--------Control PDU Cooperate------------------------- |
        //    | <--------Control PDU Granted Control------------------- |
        //    | <--------Font Map PDU---------------------------------- |

        // All PDU's in the client-to-server direction must be sent in the specified
        // order and all PDU's in the server to client direction must be sent in the
        // specified order. However, there is no requirement that client to server PDU's
        // be sent before server-to-client PDU's. PDU's may be sent concurrently as long
        // as the sequencing in either direction is maintained.


        // Besides input and graphics data, other data that can be exchanged between
        // client and server after the connection has been finalized include "
        // connection management information and virtual channel messages (exchanged
        // between client-side plug-ins and server-side applications).
        {
            Array array(65536);
            uint8_t * end = array.get_data();
            X224::RecvFactory fx224(*this->trans, &end, array.size(), true);
            InStream stream(array, 0, 0, end - array.get_data());

            if (fx224.fast_path){
                FastPath::ClientInputEventPDU_Recv cfpie(stream, this->decrypt);

                for (uint8_t i = 0; i < cfpie.numEvents; i++){
                    if (!cfpie.payload.in_check_rem(1)){
                        LOG(LOG_ERR, "Truncated Fast-Path input event PDU, need=1 remains=%u",
                            cfpie.payload.in_remain());
                        throw Error(ERR_RDP_DATA_TRUNCATED);
                    }

                    uint8_t byte = cfpie.payload.in_uint8();
                    uint8_t eventCode  = (byte & 0xE0) >> 5;

                    switch (eventCode){
                        case FastPath::FASTPATH_INPUT_EVENT_SCANCODE:
                        {
                            FastPath::KeyboardEvent_Recv ke(cfpie.payload, byte);

                            if (this->verbose & 4){
                                LOG(LOG_INFO,
                                    "Front::Received fast-path PUD, scancode keyboardFlags=0x%X, keyCode=0x%X",
                                    ke.spKeyboardFlags, ke.keyCode);
                            }

                            BStream decoded_data(256);
                            bool    tsk_switch_shortcuts;

                            this->keymap.event(ke.spKeyboardFlags, ke.keyCode, decoded_data, tsk_switch_shortcuts);
                            decoded_data.mark_end();

                            if (  this->capture
                               && (this->capture_state == CAPTURE_STATE_STARTED)
                               && decoded_data.size()) {
                                struct timeval now = tvtime();

                                this->capture->input(now, decoded_data);
                            }

                            if (this->up_and_running) {
                                if (tsk_switch_shortcuts && this->ini->client.disable_tsk_switch_shortcuts.get()) {
                                    LOG(LOG_INFO, "Ctrl+Alt+Del and Ctrl+Shift+Esc keyboard sequences ignored.");
                                }
                                else {
                                    cb.rdp_input_scancode(ke.keyCode, 0, ke.spKeyboardFlags, 0, &this->keymap);
                                    this->has_activity = true;
                                }
                            }
                        }
                        break;

                        case FastPath::FASTPATH_INPUT_EVENT_MOUSE:
                        {
                            FastPath::MouseEvent_Recv me(cfpie.payload, byte);

                            if (this->verbose & 4){
                                LOG(LOG_INFO,
                                    "Front::Received fast-path PUD, mouse pointerFlags=0x%X, xPos=0x%X, yPos=0x%X",
                                    me.pointerFlags, me.xPos, me.yPos);
                            }

                            this->mouse_x = me.xPos;
                            this->mouse_y = me.yPos;
                            if (this->up_and_running) {
                                cb.rdp_input_mouse(me.pointerFlags, me.xPos, me.yPos, &this->keymap);
                                this->has_activity = true;
                            }
                        }
                        break;

/*
                        case FastPath::FASTPATH_INPUT_EVENT_MOUSEX:
                        break;
*/

                        case FastPath::FASTPATH_INPUT_EVENT_SYNC:
                        {
                            FastPath::SynchronizeEvent_Recv se(cfpie.payload, byte);

                            if (this->verbose & 4){
                                LOG(LOG_INFO, "Front::Received fast-path PUD, sync eventFlags=0x%X",
                                    se.eventFlags);
                            }

                            this->keymap.synchronize(se.eventFlags & 0xFFFF);
                            if (this->up_and_running) {
                                cb.rdp_input_synchronize(0, 0, se.eventFlags & 0xFFFF, 0);
                                this->has_activity = true;
                            }
                        }
                        break;

/*
                        case FastPath::FASTPATH_INPUT_EVENT_UNICODE:
                        break;
*/

                        default:
                            LOG(LOG_INFO,
                                "Front::Received unexpected fast-path PUD, eventCode = %u",
                                eventCode);
                            throw Error(ERR_RDP_FASTPATH);
                    }
                    if (this->verbose & 4){
                        LOG(LOG_INFO, "Front::Received fast-path PUD done");
                    }
                }

                if (cfpie.payload.in_remain() != 0) {
                    LOG(LOG_WARNING, "Front::Received fast-path PUD, remains=%u",
                        cfpie.payload.in_remain());
                }
                break;
            }
            else {
//                X224::RecvFactory fx224(*this->trans, stream);
                TODO("We shall put a specific case when we get Disconnect Request")
                if (fx224.type == X224::DR_TPDU){
                    TODO("What is the clean way to actually disconnect ?")
                    X224::DR_TPDU_Recv x224(stream);
                    LOG(LOG_INFO, "Front::Received Disconnect Request from RDP client");
                    throw Error(ERR_X224_EXPECTED_DATA_PDU);
                }
                else if (fx224.type != X224::DT_TPDU){
                    LOG(LOG_ERR, "Front::Unexpected non data PDU (got %u)", fx224.type);
                    throw Error(ERR_X224_EXPECTED_DATA_PDU);
                }

                X224::DT_TPDU_Recv x224(stream);

                int mcs_type = MCS::peekPerEncodedMCSType(x224.payload);
                if (mcs_type == MCS::MCSPDU_DisconnectProviderUltimatum){
                    LOG(LOG_INFO, "Front::incoming::DisconnectProviderUltimatum received");
                    MCS::DisconnectProviderUltimatum_Recv mcs(x224.payload, MCS::PER_ENCODING);
                    const char * reason = MCS::get_reason(mcs.reason);
                    LOG(LOG_INFO, "Front DisconnectProviderUltimatum: reason=%s [%d]", reason, mcs.reason);
                    throw Error(ERR_MCS);
                }

                MCS::SendDataRequest_Recv mcs(x224.payload, MCS::PER_ENCODING);
                SEC::Sec_Recv sec(mcs.payload, this->decrypt, this->client_info.encryptionLevel);
                if (this->verbose & 128){
                    LOG(LOG_INFO, "sec decrypted payload:");
                    hexdump_d(sec.payload.get_data(), sec.payload.size());
                }

                if (this->verbose & 8){
                    LOG(LOG_INFO, "Front::incoming::sec_flags=%x", sec.flags);
                }

                if (mcs.channelId != GCC::MCS_GLOBAL_CHANNEL) {
                    size_t num_channel_src = this->channel_list.size();
                    for (size_t index = 0; index < this->channel_list.size(); index++){
                        if (this->channel_list[index].chanid == mcs.channelId){
                            num_channel_src = index;
                            break;
                        }
                    }

                    if (this->verbose & 16){
                        LOG(LOG_INFO, "Front::incoming::channel_data channelId=%u", mcs.channelId);
                    }

                    if (num_channel_src >= this->channel_list.size()) {
                        LOG(LOG_ERR, "Front::incoming::Unknown Channel");
                        throw Error(ERR_CHANNEL_UNKNOWN_CHANNEL);
                    }

                    const CHANNELS::ChannelDef & channel = this->channel_list[num_channel_src];
                    if (this->verbose & 16){
                        channel.log(mcs.channelId);
                    }

                    expected = 8; /* length(4) + flags(4) */
                    if (!sec.payload.in_check_rem(expected)){
                        LOG(LOG_ERR, "Front::incoming::data truncated, need=%u remains=%u",
                            expected, sec.payload.in_remain());
                        throw Error(ERR_MCS);
                    }

                    int length = sec.payload.in_uint32_le();
                    int flags  = sec.payload.in_uint32_le();

                    size_t chunk_size = sec.payload.in_remain();

                    if (this->up_and_running){
                        if (!this->ini->client.device_redirection.get()
                           && !strncmp(this->channel_list[num_channel_src].name, "rdpdr", 8)
                           ) {
                            LOG(LOG_INFO, "Front::incoming::rdpdr channel disabled");
                        }
                        else {
                            if (this->verbose & 16){
                                LOG(LOG_INFO, "Front::send_to_mod_channel");
                            }
                            SubStream chunk(sec.payload, sec.payload.get_offset(), chunk_size);

                            cb.send_to_mod_channel(channel.name, chunk, length, flags);
                        }
                    }
                    else {
                        if (this->verbose & 16){
                            LOG(LOG_INFO, "Front::not up_and_running send_to_mod_channel dropped");
                        }
                    }
                    sec.payload.p += chunk_size;
                }
                else {
                    while (sec.payload.p < sec.payload.end) {
                        ShareControl_Recv sctrl(sec.payload);

                        switch (sctrl.pduType) {
                        case PDUTYPE_DEMANDACTIVEPDU:
                            if (this->verbose & 1){
                                LOG(LOG_INFO, "Front received DEMANDACTIVEPDU (unsupported)");
                            }
                            break;
                        case PDUTYPE_CONFIRMACTIVEPDU:
                            if (this->verbose & 1){
                                LOG(LOG_INFO, "Front received CONFIRMACTIVEPDU");
                            }
                            {
                                expected = 6;   /* shareId(4) + originatorId(2) */
                                if (!sctrl.payload.in_check_rem(expected)){
                                    LOG(LOG_ERR,
                                        "Truncated Confirm active PDU data, need=%u remains=%u",
                                        expected, sctrl.payload.in_remain());
                                    throw Error(ERR_RDP_DATA_TRUNCATED);
                                }

                                uint32_t share_id = sctrl.payload.in_uint32_le();
                                uint16_t originatorId = sctrl.payload.in_uint16_le();
                                this->process_confirm_active(sctrl.payload);
                                (void)share_id;
                                (void)originatorId;
                            }
                            // reset caches, etc.
                            this->reset();
                            // resizing done
                            {
                                BGRPalette palette_local;
                                init_palette332(palette_local);
                                RDPColCache cmd(0, palette_local);
                                this->orders->draw(cmd);
                            }
                            this->init_pointers();
                            if (this->verbose & 1){
                                LOG(LOG_INFO, "Front received CONFIRMACTIVEPDU done");
                            }

                            break;
                        case PDUTYPE_DATAPDU: /* 7 */
                            if (this->verbose & 8){
                                LOG(LOG_INFO, "Front received DATAPDU");
                            }
                            // this is rdp_process_data that will set up_and_running to 1
                            // when fonts have been received
                            // we will not exit this loop until we are in this state.
                            //LOG(LOG_INFO, "sctrl.payload.len= %u sctrl.len = %u", sctrl.payload.size(), sctrl.len);
                            this->process_data(sctrl.payload, cb);
                            if (this->verbose & 8){
                                LOG(LOG_INFO, "Front received DATAPDU done");
                            }

                            if (!sctrl.payload.check_end())
                            {
                                LOG(LOG_ERR,
                                    "Trailing data after DATAPDU: remains=%u",
                                    sctrl.payload.in_remain());
                                throw Error(ERR_MCS_PDU_TRAILINGDATA);
                            }
                            break;
                        case PDUTYPE_DEACTIVATEALLPDU:
                            if (this->verbose & 1){
                                LOG(LOG_INFO, "Front received DEACTIVATEALLPDU (unsupported)");
                            }
                            break;
                        case PDUTYPE_SERVER_REDIR_PKT:
                            if (this->verbose & 1){
                                LOG(LOG_INFO, "Front received SERVER_REDIR_PKT (unsupported)");
                            }
                            break;
                        default:
                            LOG(LOG_WARNING, "Front received unknown PDU type in session_data (%d)\n", sctrl.pduType);
                            break;
                        }

                        TODO("check all sctrl.payload data is consumed")
                        sec.payload.p = sctrl.payload.p;
                    }
                }

                if (!sec.payload.check_end())
                {
                    LOG(LOG_ERR,
                        "Trailing data after SEC: remains=%u",
                        sec.payload.in_remain());
                    throw Error(ERR_SEC_TRAILINGDATA);
                }
            }
        }
        break;
        }
    }

    void send_valid_client_license_data() {
        HStream stream(1024, 65535);

        // Valid Client License Data (LICENSE_VALID_CLIENT_DATA)

        /* some compilers need unsigned char to avoid warnings */
        static uint8_t lic2[16] = {
            0xff,                   // bMsgType : ERROR_ALERT
            0x02,                   // NOT EXTENDED_ERROR_MSG_SUPPORTED, PREAMBLE_VERSION_2_0
            0x10, 0x00,             // wMsgSize: 16 bytes including preamble
            0x07, 0x00, 0x00, 0x00, // dwErrorCode : STATUS_VALID_CLIENT
            0x02, 0x00, 0x00, 0x00, // dwStateTransition ST_NO_TRANSITION
            0x28, 0x14,             // wBlobType : ignored because wBlobLen is 0
            0x00, 0x00              // wBlobLen  : 0
        };
        stream.out_copy_bytes((char *)lic2, 16);
        stream.mark_end();

        BStream sec_header(256);

        if ((this->verbose & (128 | 2)) == (128 | 2)) {
            LOG(LOG_INFO, "Sec clear payload to send:");
            hexdump_d(stream.get_data(), stream.size());
        }

        SEC::Sec_Send sec(sec_header, stream, SEC::SEC_LICENSE_PKT | 0x00100000, this->encrypt, 0);
        stream.copy_to_head(sec_header.get_data(), sec_header.size());

        this->send_data_indication(GCC::MCS_GLOBAL_CHANNEL, stream);
    }

    void send_data_indication(uint16_t channelId, HStream & stream)
    {
        BStream x224_header(256);
        OutPerBStream mcs_header(256);

        MCS::SendDataIndication_Send mcs(mcs_header, this->userid, channelId,
                                         1, 3, stream.size(),
                                         MCS::PER_ENCODING);

        X224::DT_TPDU_Send(x224_header, stream.size() + mcs_header.size());
        this->trans->send(x224_header, mcs_header, stream);
    }

    void send_data_indication_ex(uint16_t channelId, HStream & stream)
    {
        BStream x224_header(256);
        OutPerBStream mcs_header(256);
        BStream sec_header(256);

        SEC::Sec_Send sec(sec_header, stream, 0, this->encrypt, this->client_info.encryptionLevel);
        stream.copy_to_head(sec_header.get_data(), sec_header.size());

        MCS::SendDataIndication_Send mcs(mcs_header, this->userid, channelId,
                                         1, 3, stream.size(),
                                         MCS::PER_ENCODING);

        X224::DT_TPDU_Send(x224_header, stream.size() + mcs_header.size());

        this->trans->send(x224_header, mcs_header, stream);
    }

/*
    void send_server_update(HStream & data) {
        BStream fastpath_header(256);

        FastPath::ServerUpdatePDU_Send SvrUpdPDU(
              fastpath_header
            , data
            , ((this->client_info.encryptionLevel > 1) ? FastPath::FASTPATH_OUTPUT_ENCRYPTED : 0)
            , this->encrypt
            );
        this->trans->send(fastpath_header, data);
    }
*/
    virtual void send_fastpath_data(InStream & data) {
        HStream stream(1024, 1024 + 65536);

        stream.out_copy_bytes(data.get_data(), data.size());
        stream.mark_end();

        if (this->verbose & 4) {
            LOG(LOG_INFO, "Front::send_data: fast-path");
        }

        BStream fastpath_header(256);

        FastPath::ServerUpdatePDU_Send SvrUpdPDU(
            fastpath_header,
            stream,
            ((this->client_info.encryptionLevel > 1) ?
             FastPath::FASTPATH_OUTPUT_ENCRYPTED : 0),
            this->encrypt);
        this->trans->send(fastpath_header, stream);
    }

    virtual bool retrieve_client_capability_set(Capability & caps) {
        switch (caps.capabilityType) {
            case CAPSTYPE_GENERAL:
                ::memcpy(&caps, &this->client_general_caps, sizeof(this->client_general_caps));
            break;

            case CAPSTYPE_BITMAP:
                ::memcpy(&caps, &this->client_bitmap_caps, sizeof(this->client_bitmap_caps));
            break;

            case CAPSTYPE_ORDER:
                ::memcpy(&caps, &this->client_order_caps, sizeof(this->client_order_caps));
            break;

            case CAPSTYPE_BITMAPCACHE:
                if (use_bitmapcache_rev2) {
                    return false;
                }
                ::memcpy(&caps, &this->client_bmpcache_caps, sizeof(this->client_bmpcache_caps));
            break;

            case CAPSTYPE_OFFSCREENCACHE:
                ::memcpy(&caps, &this->client_offscreencache_caps, sizeof(this->client_offscreencache_caps));
            break;

            case CAPSTYPE_BITMAPCACHE_REV2:
                if (!use_bitmapcache_rev2) {
                    return false;
                }
                ::memcpy(&caps, &this->client_bmpcache2_caps, sizeof(this->client_bmpcache2_caps));
            break;
        }
        return true;
    }

    /*****************************************************************************/
    void send_data_update_sync() throw (Error)
    {
        if (this->verbose & 1){
            LOG(LOG_INFO, "Front::send_data_update_sync");
        }

        if (this->server_fastpath_update_support == false) {
            BStream stream(65536);

            ShareData sdata(stream);
            sdata.emit_begin(PDUTYPE2_UPDATE, this->share_id, RDP::STREAM_MED);

            // Payload
            stream.out_uint16_le(RDP_UPDATE_SYNCHRONIZE);
            stream.out_clear_bytes(2);
            stream.mark_end();

            // Packet trailer
            sdata.emit_end();

            BStream sctrl_header(256);
            ShareControl_Send(sctrl_header, PDUTYPE_DATAPDU,
                this->userid + GCC::MCS_USERCHANNEL_BASE, stream.size());

            HStream target_stream(1024, 65536);
            target_stream.out_copy_bytes(sctrl_header);
            target_stream.out_copy_bytes(stream);
            target_stream.mark_end();

            if ((this->verbose & (128|1)) == (128|1)){
                LOG(LOG_INFO, "Sec clear payload to send:");
                hexdump_d(target_stream.get_data(), target_stream.size());
            }

            this->send_data_indication_ex(GCC::MCS_GLOBAL_CHANNEL, target_stream);
        }
        else {
            if (this->verbose & 4){
                LOG(LOG_INFO, "Front::send_data_update_sync: fast-path");
            }
            HStream stream(256, 65536);

            size_t header_size = FastPath::Update_Send::GetSize(0);

            stream.out_clear_bytes(header_size); // Fast-Path Update (TS_FP_UPDATE structure) size
            stream.mark_end();

            SubStream Upd_s(stream, 0, header_size);

            FastPath::Update_Send Upd( Upd_s
                                     , stream.size() - header_size
                                     , FastPath::FASTPATH_UPDATETYPE_SYNCHRONIZE
                                     , FastPath::FASTPATH_FRAGMENT_SINGLE
                                     , /*FastPath:: FASTPATH_OUTPUT_COMPRESSION_USED*/0
                                     , 0
                                     );

            BStream fastpath_header(256);

            FastPath::ServerUpdatePDU_Send SvrUpdPDU(
                  fastpath_header
                , stream
                , ((this->client_info.encryptionLevel > 1) ? FastPath::FASTPATH_OUTPUT_ENCRYPTED : 0)
                , this->encrypt
                );
            this->trans->send(fastpath_header, stream);
        }
    }

    /*****************************************************************************/
    void send_demand_active() throw (Error)
    {
        if (this->verbose & 1){
            LOG(LOG_INFO, "Front::send_demand_active");
        }

        BStream stream(65536);

        // Payload
        size_t caps_count = 0;
        stream.out_uint32_le(this->share_id);
        stream.out_uint16_le(4); /* 4 chars for RDP\0 */

        /* 2 bytes size after num caps, set later */
        uint32_t caps_size_offset = stream.get_offset();
        stream.out_clear_bytes(2);

        stream.out_copy_bytes("RDP", 4);

        /* 4 byte num caps, set later */
        uint32_t caps_count_offset = stream.get_offset();
        stream.out_clear_bytes(4);

        GeneralCaps general_caps;

        if (this->fastpath_support) {
            general_caps.extraflags |= FASTPATH_OUTPUT_SUPPORTED;
        }
        if (!this->server_capabilities_filename.is_empty()) {
            GeneralCapsLoader generalcaps_loader(general_caps);

            ConfigurationLoader cfg_loader(generalcaps_loader, this->server_capabilities_filename.c_str());
        }
        if (this->verbose) {
            general_caps.log("Sending to client");
        }
        general_caps.emit(stream);
        caps_count++;

        BitmapCaps bitmap_caps;
        bitmap_caps.preferredBitsPerPixel = this->client_info.bpp;
        bitmap_caps.desktopWidth = this->client_info.width;
        bitmap_caps.desktopHeight = this->client_info.height;
        bitmap_caps.drawingFlags = DRAW_ALLOW_SKIP_ALPHA;
        if (!this->server_capabilities_filename.is_empty()) {
            BitmapCapsLoader bitmapcaps_loader(bitmap_caps);

            ConfigurationLoader cfg_loader(bitmapcaps_loader, this->server_capabilities_filename.c_str());
        }
        if (this->verbose) {
            bitmap_caps.log("Sending to client");
        }
        bitmap_caps.emit(stream);
        caps_count++;

        FontCaps font_caps;
        if (this->verbose) {
            font_caps.log("Sending to client");
        }
        font_caps.emit(stream);
        caps_count++;

        OrderCaps order_caps;
        order_caps.pad4octetsA = 0x40420f00;
        order_caps.numberFonts = 0x2f;
        order_caps.orderFlags = 0x22;
        order_caps.orderSupport[TS_NEG_DSTBLT_INDEX]             = 1;
        order_caps.orderSupport[TS_NEG_PATBLT_INDEX]             = 1;
        order_caps.orderSupport[TS_NEG_SCRBLT_INDEX]             = 1;
        order_caps.orderSupport[TS_NEG_MEMBLT_INDEX]             = 1;
        order_caps.orderSupport[TS_NEG_MEM3BLT_INDEX]            = (this->mem3blt_support ? 1 : 0);
        order_caps.orderSupport[TS_NEG_LINETO_INDEX]             = 1;
        order_caps.orderSupport[TS_NEG_MULTI_DRAWNINEGRID_INDEX] = 1;
        order_caps.orderSupport[TS_NEG_POLYLINE_INDEX]           = 1;
        order_caps.orderSupport[TS_NEG_ELLIPSE_SC_INDEX]         = 1;
        order_caps.orderSupport[TS_NEG_INDEX_INDEX]              = 1;
        order_caps.orderSupport[UnusedIndex3] = 1;
        order_caps.textFlags = 0x06a1;
        order_caps.pad4octetsB = 0x0f4240;
        order_caps.desktopSaveSize = 0x0f4240;
        order_caps.pad2octetsC = 1;
        if (!this->server_capabilities_filename.is_empty()) {
            OrderCapsLoader ordercaps_loader(order_caps);

            ConfigurationLoader cfg_loader(ordercaps_loader, this->server_capabilities_filename.c_str());
        }
        if (this->verbose) {
            order_caps.log("Sending to client");
        }
        order_caps.emit(stream);
        caps_count++;

        if (this->ini->client.persistent_disk_bitmap_cache) {
            BitmapCacheHostSupportCaps bitmap_cache_host_support_caps;
            if (this->verbose) {
                bitmap_cache_host_support_caps.log("Sending to client");
            }
            bitmap_cache_host_support_caps.emit(stream);
            caps_count++;
        }

        ColorCacheCaps colorcache_caps;
        if (this->verbose) {
            colorcache_caps.log("Sending to client");
        }
        colorcache_caps.emit(stream);
        caps_count++;

        PointerCaps pointer_caps;
        pointer_caps.colorPointerCacheSize = 0x19;
        pointer_caps.pointerCacheSize = 0x19;
        if (this->verbose) {
            pointer_caps.log("Sending to client");
        }
        pointer_caps.emit(stream);
        caps_count++;

        ShareCaps share_caps;
        share_caps.nodeId = this->userid + GCC::MCS_USERCHANNEL_BASE;
        share_caps.pad2octets = 0xb5e2; /* 0x73e1 */
        if (this->verbose) {
            share_caps.log("Sending to client");
        }
        share_caps.emit(stream);
        caps_count++;

        InputCaps input_caps;
// Slow/Fast-path
        if (this->client_fastpath_input_event_support == false) {
            input_caps.inputFlags = INPUT_FLAG_SCANCODES;
        }
        else {
            input_caps.inputFlags = INPUT_FLAG_SCANCODES | INPUT_FLAG_FASTPATH_INPUT | INPUT_FLAG_FASTPATH_INPUT2;
        }
        input_caps.keyboardLayout = 0;
        input_caps.keyboardType = 0;
        input_caps.keyboardSubType = 0;
        input_caps.keyboardFunctionKey = 0;
        if (this->verbose) {
            input_caps.log("Sending to client");
        }
        input_caps.emit(stream);
        caps_count++;

        size_t caps_size = stream.get_offset() - caps_count_offset;
        stream.set_out_uint16_le(caps_size, caps_size_offset);
        stream.set_out_uint32_le(caps_count, caps_count_offset);

        stream.out_clear_bytes(4); /* sessionId(4). This field is ignored by the client. */
        stream.mark_end();

        BStream sctrl_header(256);
        ShareControl_Send(sctrl_header, PDUTYPE_DEMANDACTIVEPDU, this->userid + GCC::MCS_USERCHANNEL_BASE, stream.size());

        HStream target_stream(1024, 65536);
        target_stream.out_copy_bytes(sctrl_header);
        target_stream.out_copy_bytes(stream);
        target_stream.mark_end();

        if ((this->verbose & (128|1)) == (128|1)){
            LOG(LOG_INFO, "Sec clear payload to send:");
            hexdump_d(target_stream.get_data(), target_stream.size());
        }

        this->send_data_indication_ex(GCC::MCS_GLOBAL_CHANNEL, target_stream);
    }

    void process_confirm_active(Stream & stream)
    {
        if (this->verbose & 1){
            LOG(LOG_INFO, "process_confirm_active");
        }
        TODO("We should separate the parts relevant to caps processing and the part relevant to actual confirm active")
        TODO("Server Caps management should go to RDP layer and be unified between client (mod/rdp.hpp and server code front.hpp)")

        unsigned expected = 4; /* lengthSourceDescriptor(2) + lengthCombinedCapabilities(2) */
        if (!stream.in_check_rem(expected)){
            LOG(LOG_ERR, "Truncated CONFIRMACTIVE PDU, need=%u remains=%u",
                expected, stream.in_remain());
            throw Error(ERR_MCS_PDU_TRUNCATED);
        }

        uint16_t lengthSourceDescriptor = stream.in_uint16_le(); /* sizeof RDP_SOURCE */
        uint16_t lengthCombinedCapabilities = stream.in_uint16_le();

        if (!stream.in_check_rem(lengthSourceDescriptor)){
            LOG(LOG_ERR, "Truncated CONFIRMACTIVE PDU lengthSourceDescriptor, need=%u remains=%u",
                lengthSourceDescriptor, stream.in_remain());
            throw Error(ERR_MCS_PDU_TRUNCATED);
        }

        stream.in_skip_bytes(lengthSourceDescriptor);

        if (this->verbose & 1){
            LOG(LOG_INFO, "lengthSourceDescriptor = %u", lengthSourceDescriptor);
            LOG(LOG_INFO, "lengthCombinedCapabilities = %u", lengthCombinedCapabilities);
        }

        uint8_t * start = stream.p;
        uint8_t* theoricCapabilitiesEnd = start + lengthCombinedCapabilities;
        uint8_t* actualCapabilitiesEnd = stream.end;

        expected = 4; /* numberCapabilities(2) + pad(2) */
        if (!stream.in_check_rem(expected)){
            LOG(LOG_ERR, "Truncated CONFIRMACTIVE PDU numberCapabilities, need=%u remains=%u",
                expected, stream.in_remain());
            throw Error(ERR_MCS_PDU_TRUNCATED);
        }

        int numberCapabilities = stream.in_uint16_le();
        stream.in_skip_bytes(2); /* pad */

        for (int n = 0; n < numberCapabilities; n++) {
            if (this->verbose & 32){
                LOG(LOG_INFO, "Front::capability %u / %u", n, numberCapabilities );
            }
            if (stream.p + 4 > theoricCapabilitiesEnd) {
                LOG(LOG_ERR, "Incomplete capabilities received (bad length): expected length=%d need=%d available=%d",
                    lengthCombinedCapabilities,
                    stream.p-start,
                    stream.in_remain());
            }
            if (stream.p + 4 > actualCapabilitiesEnd) {
                LOG(LOG_ERR, "Incomplete capabilities received (need more data): expected length=%d need=%d available=%d",
                    lengthCombinedCapabilities,
                    stream.p-start,
                    stream.in_remain());
                return;
            }

            uint16_t capset_type = stream.in_uint16_le();
            uint16_t capset_length = stream.in_uint16_le();
            uint8_t * next = (stream.p + capset_length) - 4;

            switch (capset_type) {
            case CAPSTYPE_GENERAL: {
                    this->client_general_caps.recv(stream, capset_length);
                    if (this->verbose) {
                        this->client_general_caps.log("Receiving from client");
                    }
                    this->client_info.use_compact_packets =
                        (this->client_general_caps.extraflags & NO_BITMAP_COMPRESSION_HDR) ?
                        1 : 0;

                    this->server_fastpath_update_support =
                        (   this->fastpath_support
                         && ((this->client_general_caps.extraflags & FASTPATH_OUTPUT_SUPPORTED) != 0)
                        );
                }
                break;
            case CAPSTYPE_BITMAP: {
                    this->client_bitmap_caps.recv(stream, capset_length);
                    if (this->verbose) {
                        this->client_bitmap_caps.log("Receiving from client");
                    }
/*
                    this->client_info.bpp    =
                          (this->client_bitmap_caps.preferredBitsPerPixel >= 24)
                        ? 24 : this->client_bitmap_caps.preferredBitsPerPixel;
*/
                    // Fixed bug in rdesktop
                    // Desktop size in Client Core Data != Desktop size in Bitmap Capability Set
                    if (!this->client_info.width || !this->client_info.height)
                    {
                        this->client_info.width  = this->client_bitmap_caps.desktopWidth;
                        this->client_info.height = this->client_bitmap_caps.desktopHeight;
                    }
                }
                break;
            case CAPSTYPE_ORDER: { /* 3 */
                    this->client_order_caps.recv(stream, capset_length);
                    if (this->verbose) {
                        this->client_order_caps.log("Receiving from client");
                    }
                }
                break;
            case CAPSTYPE_BITMAPCACHE: {
                    this->client_bmpcache_caps.recv(stream, capset_length);
                    if (this->verbose) {
                        this->client_bmpcache_caps.log("Receiving from client");
                    }
                    this->client_info.number_of_cache      = 3;
                    this->client_info.cache1_entries       = this->client_bmpcache_caps.cache0Entries;
                    this->client_info.cache1_persistent    = false;
                    this->client_info.cache1_size          = this->client_bmpcache_caps.cache0MaximumCellSize;
                    this->client_info.cache2_entries       = this->client_bmpcache_caps.cache1Entries;
                    this->client_info.cache2_persistent    = false;
                    this->client_info.cache2_size          = this->client_bmpcache_caps.cache1MaximumCellSize;
                    this->client_info.cache3_entries       = this->client_bmpcache_caps.cache2Entries;
                    this->client_info.cache3_persistent    = false;
                    this->client_info.cache3_size          = this->client_bmpcache_caps.cache2MaximumCellSize;
                    this->client_info.cache4_entries       = 0;
                    this->client_info.cache5_entries       = 0;
                    this->client_info.cache_flags          = 0;
                    this->client_info.bitmap_cache_version = 0;
                }
                break;
            case CAPSTYPE_CONTROL: /* 5 */
                if (this->verbose) {
                    LOG(LOG_INFO, "Receiving from client CAPSTYPE_CONTROL");
                }
                break;
            case CAPSTYPE_ACTIVATION: /* 7 */
                if (this->verbose) {
                    LOG(LOG_INFO, "Receiving from client CAPSTYPE_ACTIVATION");
                }
                break;
            case CAPSTYPE_POINTER: {  /* 8 */
                    if (this->verbose) {
                        LOG(LOG_INFO, "Receiving from client CAPSTYPE_POINTER");
                    }

                    expected = 4; /* color pointer(2) + pointer_cache_entries(2) */
                    if (!stream.in_check_rem(expected)){
                        LOG(LOG_ERR, "Truncated CAPSTYPE_POINTER, need=%u remains=%u",
                            expected, stream.in_remain());
                        throw Error(ERR_MCS_PDU_TRUNCATED);
                    }

                    stream.in_skip_bytes(2); /* color pointer */
                    int i = stream.in_uint16_le();
                    this->client_info.pointer_cache_entries = std::min(i, 32);
                }
                break;
            case CAPSTYPE_SHARE: /* 9 */
                if (this->verbose) {
                    LOG(LOG_INFO, "Receiving from client CAPSTYPE_SHARE");
                }
                break;
            case CAPSTYPE_COLORCACHE: /* 10 */
                if (this->verbose) {
                    LOG(LOG_INFO, "Receiving from client CAPSTYPE_COLORCACHE");
                }
                break;
            case CAPSTYPE_SOUND:
                if (this->verbose) {
                    LOG(LOG_INFO, "Receiving from client CAPSTYPE_SOUND");
                }
                break;
            case CAPSTYPE_INPUT: /* 13 */
                if (this->verbose) {
                    LOG(LOG_INFO, "Receiving from client CAPSTYPE_INPUT");
                }
                break;
            case CAPSTYPE_FONT: /* 14 */
                break;
            case CAPSTYPE_BRUSH: { /* 15 */
                    if (this->verbose) {
                        LOG(LOG_INFO, "Receiving from client CAPSTYPE_BRUSH");
                    }
                    BrushCacheCaps brushcache_caps;
                    brushcache_caps.recv(stream, capset_length);
                    if (this->verbose) {
                        brushcache_caps.log("Receiving from client");
                    }
                    this->client_info.brush_cache_code = brushcache_caps.brushSupportLevel;
                }
                break;
            case CAPSTYPE_GLYPHCACHE: /* 16 */
                if (this->verbose) {
                    LOG(LOG_INFO, "Receiving from client CAPSTYPE_GLYPHCACHE");
                }
                break;
            case CAPSTYPE_OFFSCREENCACHE: /* 17 */
                if (this->verbose) {
                    LOG(LOG_INFO, "Receiving from client CAPSTYPE_OFFSCREENCACHE");
                }
                this->client_offscreencache_caps.recv(stream, capset_length);
                if (this->verbose) {
                    this->client_offscreencache_caps.log("Receiving from client");
                }
                break;
            case CAPSTYPE_BITMAPCACHE_HOSTSUPPORT: /* 18 */
                if (this->verbose) {
                    LOG(LOG_INFO, "Receiving from client CAPSTYPE_BITMAPCACHE_HOSTSUPPORT");
                }
                break;
            case CAPSTYPE_BITMAPCACHE_REV2: {
                    this->use_bitmapcache_rev2 = true;

                    this->client_bmpcache2_caps.recv(stream, capset_length);
                    if (this->verbose) {
                        this->client_bmpcache2_caps.log("Receiving from client");
                    }

                    TODO("We only use the first 3 caches (those existing in Rev1), we should have 2 more caches for rev2")
                    this->client_info.number_of_cache = this->client_bmpcache2_caps.numCellCaches;
                    int Bpp = nbbytes(this->client_info.bpp);
                    if (this->client_bmpcache2_caps.numCellCaches > 0) {
                        this->client_info.cache1_entries    = (this->client_bmpcache2_caps.bitmapCache0CellInfo & 0x7fffffff);
                        this->client_info.cache1_persistent = (this->client_bmpcache2_caps.bitmapCache0CellInfo & 0x80000000);
                        this->client_info.cache1_size       = 256 * Bpp;
                    }
                    else {
                        this->client_info.cache1_entries = 0;
                    }
                    if (this->client_bmpcache2_caps.numCellCaches > 1) {
                        this->client_info.cache2_entries    = (this->client_bmpcache2_caps.bitmapCache1CellInfo & 0x7fffffff);
                        this->client_info.cache2_persistent = (this->client_bmpcache2_caps.bitmapCache1CellInfo & 0x80000000);
                        this->client_info.cache2_size       = 1024 * Bpp;
                    }
                    else {
                        this->client_info.cache2_entries = 0;
                    }
                    if (this->client_bmpcache2_caps.numCellCaches > 2) {
                        this->client_info.cache3_entries    = (this->client_bmpcache2_caps.bitmapCache2CellInfo & 0x7fffffff);
                        this->client_info.cache3_persistent = (this->client_bmpcache2_caps.bitmapCache2CellInfo & 0x80000000);
                        this->client_info.cache3_size       = 4096 * Bpp;
                    }
                    else {
                        this->client_info.cache3_entries = 0;
                    }
                    if (this->client_bmpcache2_caps.numCellCaches > 3) {
                        this->client_info.cache4_entries    = (this->client_bmpcache2_caps.bitmapCache3CellInfo & 0x7fffffff);
                        this->client_info.cache4_persistent = (this->client_bmpcache2_caps.bitmapCache3CellInfo & 0x80000000);
                        this->client_info.cache4_size       = 6144 * Bpp;
                    }
                    else {
                        this->client_info.cache4_entries = 0;
                    }
                    if (this->client_bmpcache2_caps.numCellCaches > 4) {
                        this->client_info.cache5_entries    = (this->client_bmpcache2_caps.bitmapCache4CellInfo & 0x7fffffff);
                        this->client_info.cache5_persistent = (this->client_bmpcache2_caps.bitmapCache4CellInfo & 0x80000000);
                        this->client_info.cache5_size       = 8192 * Bpp;
                    }
                    else {
                        this->client_info.cache5_entries = 0;
                    }
                    this->client_info.cache_flags          = this->client_bmpcache2_caps.cacheFlags;
                    this->client_info.bitmap_cache_version = 2;
                }
                break;
            case CAPSTYPE_VIRTUALCHANNEL: /* 20 */
                if (this->verbose) {
                    LOG(LOG_INFO, "Receiving from client CAPSTYPE_VIRTUALCHANNEL");
                }
                break;
            case CAPSTYPE_DRAWNINEGRIDCACHE: /* 21 */
                if (this->verbose) {
                    LOG(LOG_INFO, "Receiving from client CAPSTYPE_DRAWNINEGRIDCACHE");
                }
                break;
            case CAPSTYPE_DRAWGDIPLUS: /* 22 */
                if (this->verbose) {
                    LOG(LOG_INFO, "Receiving from client CAPSTYPE_DRAWGDIPLUS");
                }
                break;
            case CAPSTYPE_RAIL: /* 23 */
                if (this->verbose) {
                    LOG(LOG_INFO, "Receiving from client CAPSTYPE_RAIL");
                }
                break;
            case CAPSTYPE_WINDOW: /* 24 */
                if (this->verbose) {
                    LOG(LOG_INFO, "Receiving from client CAPSTYPE_WINDOW");
                }
                break;
            case CAPSETTYPE_COMPDESK: { /* 25 */
                    CompDeskCaps cap;
                    cap.recv(stream, capset_length);
                    if (this->verbose) {
                        cap.log("Receiving from client");
                    }
                }
                break;
            case CAPSETTYPE_MULTIFRAGMENTUPDATE: { /* 26 */
                    MultiFragmentUpdateCaps cap;
                    cap.recv(stream, capset_length);
                    if (this->verbose) {
                        cap.log("Receiving from client");
                    }
                }
                break;
            case CAPSETTYPE_LARGE_POINTER: /* 27 */
                if (this->verbose) {
                    LOG(LOG_INFO, "Receiving from client CAPSETTYPE_LARGE_POINTER");
                }
                break;
            case CAPSETTYPE_SURFACE_COMMANDS: /* 28 */
                if (this->verbose) {
                    LOG(LOG_INFO, "Receiving from client CAPSETTYPE_SURFACE_COMMANDS");
                }
                break;
            case CAPSETTYPE_BITMAP_CODECS: /* 29 */
                if (this->verbose) {
                    LOG(LOG_INFO, "Receiving from client CAPSETTYPE_BITMAP_CODECS");
                }
                break;
            case CAPSETTYPE_FRAME_ACKNOWLEDGE: /* 30 */
                if (this->verbose) {
                    LOG(LOG_INFO, "Receiving from client CAPSETTYPE_FRAME_ACKNOWLEDGE");
                }
                break;
            default:
                if (this->verbose) {
                    LOG(LOG_INFO, "Receiving from client unknown caps %u", capset_type);
                }
                break;
            }
            if (stream.p > next){
                LOG(LOG_ERR, "read out of bound detected");
                throw Error(ERR_MCS);
            }
            stream.p = next;
        }
        // After Capabilities read optional SessionId
        if (stream.in_remain() >= 4){
            // From the documentation SessionId is ignored by client.
            stream.in_skip_bytes(4); /* Session Id */
        }
        if (this->verbose & 1){
            LOG(LOG_INFO, "process_confirm_active done p=%p end=%p", stream.p, stream.end);
        }
    }

// 2.2.1.19 Server Synchronize PDU
// ===============================

// The Server Synchronize PDU is an RDP Connection Sequence PDU sent from server
// to client during the Connection Finalization phase (see section 1.3.1.1). It
// is sent after receiving the Confirm Active PDU (section 2.2.1.13.2).

// tpktHeader (4 bytes): A TPKT Header, as specified in [T123] section 8.

// x224Data (3 bytes): An X.224 Class 0 Data TPDU, as specified in [X224] section 13.7.

// mcsSDin (variable): Variable-length PER-encoded MCS Domain PDU which
//   encapsulates an MCS Send Data Indication structure, as specified in [T125]
//   (the ASN.1 structure definitions are given in section 7, parts 7 and 10 of
//   [T125]). The userData field of the MCS Send Data Indication contains a
//   Security Header and the Synchronize PDU Data (section 2.2.1.14.1).

// securityHeader (variable): Optional security header. If the Encryption Level
//   (sections 5.3.2 and 2.2.1.4.3) selected by the server is greater than
//   ENCRYPTION_LEVEL_NONE (0) and the Encryption Method (sections 5.3.2 and
//   2.2.1.4.3) selected by the server is greater than ENCRYPTION_METHOD_NONE
//   (0) then this field will contain one of the following headers:

//   - Basic Security Header (section 2.2.8.1.1.2.1) if the Encryption Level
//     selected by the server (see sections 5.3.2 and 2.2.1.4.3) is
//     ENCRYPTION_LEVEL_LOW (1).

//  - Non-FIPS Security Header (section 2.2.8.1.1.2.2) if the Encryption Level
//    selected by the server (see sections 5.3.2 and 2.2.1.4.3) is
//    ENCRYPTION_LEVEL_CLIENT_COMPATIBLE (2), or ENCRYPTION_LEVEL_HIGH (3).

//  - FIPS Security Header (section 2.2.8.1.1.2.3) if the Encryption Level
//    selected by the server (see sections 5.3.2 and 2.2.1.4.3) is
//    ENCRYPTION_LEVEL_FIPS (4).

// If the Encryption Level (sections 5.3.2 and 2.2.1.4.3) selected by the server
// is ENCRYPTION_LEVEL_NONE (0) and the Encryption Method (sections 5.3.2 and
// 2.2.1.4.3) selected by the server is ENCRYPTION_METHOD_NONE (0), then this
// header is not include " in the PDU.

// synchronizePduData (22 bytes): The contents of the Synchronize PDU as
// described in section 2.2.1.14.1.

// 2.2.1.14.1 Synchronize PDU Data (TS_SYNCHRONIZE_PDU)
// ====================================================
// The TS_SYNCHRONIZE_PDU structure is a standard T.128 Synchronize PDU (see
// [T128] section 8.6.1).

// shareDataHeader (18 bytes): Share Control Header (section 2.2.8.1.1.1.1)
//   containing information about the packet. The type subfield of the pduType
//   field of the Share Control Header MUST be set to PDUTYPE_DATAPDU (7). The
//   pduType2 field of the Share Data Header MUST be set to PDUTYPE2_SYNCHRONIZE
//   (31).

// messageType (2 bytes): A 16-bit, unsigned integer. The message type. This
//   field MUST be set to SYNCMSGTYPE_SYNC (1).

// targetUser (2 bytes): A 16-bit, unsigned integer. The MCS channel ID of the
//   target user.

    TODO(" duplicated code in mod/rdp")
    void send_synchronize()
    {
        if (this->verbose & 1){
            LOG(LOG_INFO, "send_synchronize");
        }

        BStream stream(65536);
        ShareData sdata(stream);
        sdata.emit_begin(PDUTYPE2_SYNCHRONIZE, this->share_id, RDP::STREAM_MED);

        // Payload
        stream.out_uint16_le(1);    // messageType
        stream.out_uint16_le(1002); // control id
        stream.mark_end();

        // Packet trailer
        sdata.emit_end();

        BStream sctrl_header(256);
        ShareControl_Send(sctrl_header, PDUTYPE_DATAPDU, this->userid + GCC::MCS_USERCHANNEL_BASE, stream.size());

        HStream target_stream(1024, 65536);
        target_stream.out_copy_bytes(sctrl_header);
        target_stream.out_copy_bytes(stream);
        target_stream.mark_end();

        if ((this->verbose & (128|1)) == (128|1)){
            LOG(LOG_INFO, "Sec clear payload to send:");
            hexdump_d(target_stream.get_data(), target_stream.size());
        }

        this->send_data_indication_ex(GCC::MCS_GLOBAL_CHANNEL, target_stream);

        if (this->verbose & 1){
            LOG(LOG_INFO, "send_synchronize done");
        }
    }


// 2.2.1.15.1 Control PDU Data (TS_CONTROL_PDU)
// ============================================

// The TS_CONTROL_PDU structure is a standard T.128 Synchronize PDU (see [T128]
// section 8.12).

// shareDataHeader (18 bytes): Share Data Header (section 2.2.8.1.1.1.2)
//   containing information about the packet. The type subfield of the pduType
//   field of the Share Control Header (section 2.2.8.1.1.1.1) MUST be set to
//   PDUTYPE_DATAPDU (7). The pduType2 field of the Share Data Header MUST be set
//   to PDUTYPE2_CONTROL (20).

// action (2 bytes): A 16-bit, unsigned integer. The action code.
// 0x0001 CTRLACTION_REQUEST_CONTROL Request control
// 0x0002 CTRLACTION_GRANTED_CONTROL Granted control
// 0x0003 CTRLACTION_DETACH Detach
// 0x0004 CTRLACTION_COOPERATE Cooperate

// grantId (2 bytes): A 16-bit, unsigned integer. The grant identifier.

// controlId (4 bytes): A 32-bit, unsigned integer. The control identifier.

    void send_control(int action)
    {
        if (this->verbose & 1){
            LOG(LOG_INFO, "send_control action=%u", action);
        }

        BStream stream(65536);
        ShareData sdata(stream);
        sdata.emit_begin(PDUTYPE2_CONTROL, this->share_id, RDP::STREAM_MED);

        // Payload
        stream.out_uint16_le(action);
        stream.out_uint16_le(0); /* userid */
        stream.out_uint32_le(1002); /* control id */
        stream.mark_end();

        // Packet trailer
        sdata.emit_end();

        BStream sctrl_header(256);
        ShareControl_Send(sctrl_header, PDUTYPE_DATAPDU, this->userid + GCC::MCS_USERCHANNEL_BASE, stream.size());

        HStream target_stream(1024, 65536);
        target_stream.out_copy_bytes(sctrl_header);
        target_stream.out_copy_bytes(stream);
        target_stream.mark_end();

        if ((this->verbose & (128|1)) == (128|1)){
            LOG(LOG_INFO, "Sec clear payload to send:");
            hexdump_d(target_stream.get_data(), target_stream.size());
        }

        this->send_data_indication_ex(GCC::MCS_GLOBAL_CHANNEL, target_stream);

        if (this->verbose & 1){
            LOG(LOG_INFO, "send_control done. action=%u", action);
        }
    }

    /*****************************************************************************/
    void send_fontmap() throw (Error)
    {
        if (this->verbose & 1){
            LOG(LOG_INFO, "send_fontmap");
        }

    static uint8_t g_fontmap[172] = { 0xff, 0x02, 0xb6, 0x00, 0x28, 0x00, 0x00, 0x00,
                                0x27, 0x00, 0x27, 0x00, 0x03, 0x00, 0x04, 0x00,
                                0x00, 0x00, 0x26, 0x00, 0x01, 0x00, 0x1e, 0x00,
                                0x02, 0x00, 0x1f, 0x00, 0x03, 0x00, 0x1d, 0x00,
                                0x04, 0x00, 0x27, 0x00, 0x05, 0x00, 0x0b, 0x00,
                                0x06, 0x00, 0x28, 0x00, 0x08, 0x00, 0x21, 0x00,
                                0x09, 0x00, 0x20, 0x00, 0x0a, 0x00, 0x22, 0x00,
                                0x0b, 0x00, 0x25, 0x00, 0x0c, 0x00, 0x24, 0x00,
                                0x0d, 0x00, 0x23, 0x00, 0x0e, 0x00, 0x19, 0x00,
                                0x0f, 0x00, 0x16, 0x00, 0x10, 0x00, 0x15, 0x00,
                                0x11, 0x00, 0x1c, 0x00, 0x12, 0x00, 0x1b, 0x00,
                                0x13, 0x00, 0x1a, 0x00, 0x14, 0x00, 0x17, 0x00,
                                0x15, 0x00, 0x18, 0x00, 0x16, 0x00, 0x0e, 0x00,
                                0x18, 0x00, 0x0c, 0x00, 0x19, 0x00, 0x0d, 0x00,
                                0x1a, 0x00, 0x12, 0x00, 0x1b, 0x00, 0x14, 0x00,
                                0x1f, 0x00, 0x13, 0x00, 0x20, 0x00, 0x00, 0x00,
                                0x21, 0x00, 0x0a, 0x00, 0x22, 0x00, 0x06, 0x00,
                                0x23, 0x00, 0x07, 0x00, 0x24, 0x00, 0x08, 0x00,
                                0x25, 0x00, 0x09, 0x00, 0x26, 0x00, 0x04, 0x00,
                                0x27, 0x00, 0x03, 0x00, 0x28, 0x00, 0x02, 0x00,
                                0x29, 0x00, 0x01, 0x00, 0x2a, 0x00, 0x05, 0x00,
                                0x2b, 0x00, 0x2a, 0x00
                              };

        BStream stream(65536);
        ShareData sdata(stream);
        sdata.emit_begin(PDUTYPE2_FONTMAP, this->share_id, RDP::STREAM_MED);

        // Payload
        stream.out_copy_bytes((char*)g_fontmap, 172);
        stream.mark_end();

        // Packet trailer
        sdata.emit_end();

        BStream sctrl_header(256);
        ShareControl_Send sctrl(sctrl_header, PDUTYPE_DATAPDU, this->userid + GCC::MCS_USERCHANNEL_BASE, stream.size());

        HStream target_stream(1024, 65535);
        target_stream.out_copy_bytes(sctrl_header);
        target_stream.out_copy_bytes(stream);
        target_stream.mark_end();

        if ((this->verbose & (128|1)) == (128|1)){
            LOG(LOG_INFO, "Sec clear payload to send:");
            hexdump_d(target_stream.get_data(), target_stream.size());
        }

        this->send_data_indication_ex(GCC::MCS_GLOBAL_CHANNEL, target_stream);

        if (this->verbose & 1){
            LOG(LOG_INFO, "send_fontmap done");
        }
    }

    /* PDUTYPE_DATAPDU */
    void process_data(Stream & stream, Callback & cb) throw (Error)
    {
        unsigned expected;
        if (this->verbose & 8){
            LOG(LOG_INFO, "Front::process_data(...)");
        }
        ShareData_Recv sdata_in(stream, 0);
        if (this->verbose & 8){
            LOG(LOG_INFO, "sdata_in.pdutype2=%u"
                          " sdata_in.len=%u"
                          " sdata_in.compressedLen=%u"
                          " remains=%u"
                          " payload_len=%u",
                (unsigned)sdata_in.pdutype2,
                (unsigned)sdata_in.len,
                (unsigned)sdata_in.compressedLen,
                (unsigned)(stream.in_remain()),
                (unsigned)(sdata_in.payload.size())
            );
        }

        switch (sdata_in.pdutype2) {
        case PDUTYPE2_UPDATE:  // Update PDU (section 2.2.9.1.1.3)
            if (this->verbose & 8){
                LOG(LOG_INFO, "PDUTYPE2_UPDATE");
            }
            TODO("this quickfix prevents a tech crash, but consuming the data should be a better behaviour")
            sdata_in.payload.p = sdata_in.payload.end;
        break;
        case PDUTYPE2_CONTROL: // 20(0x14) Control PDU (section 2.2.1.15.1)
            if (this->verbose & 8){
                LOG(LOG_INFO, "PDUTYPE2_CONTROL");
            }
            {
                expected = 8;   /* action(2) + grantId(2) + controlId(4) */
                if (!sdata_in.payload.in_check_rem(expected)){
                    LOG(LOG_ERR, "Truncated Control PDU data, need=%u remains=%u",
                        expected, sdata_in.payload.in_remain());
                    throw Error(ERR_RDP_DATA_TRUNCATED);
                }

                int action = sdata_in.payload.in_uint16_le();
                sdata_in.payload.in_skip_bytes(2); /* user id */
                sdata_in.payload.in_skip_bytes(4); /* control id */
                switch (action){
                    case RDP_CTL_REQUEST_CONTROL:
                        this->send_control(RDP_CTL_GRANT_CONTROL);
                    break;
                    case RDP_CTL_COOPERATE:
                        this->send_control(RDP_CTL_COOPERATE);
                    break;
                    default:
                        LOG(LOG_WARNING, "process DATA_PDU_CONTROL unknown action (%d)\n", action);
                }
            }
            break;
        case PDUTYPE2_POINTER: // Pointer Update PDU (section 2.2.9.1.1.4)
            if (this->verbose & 4){
                LOG(LOG_INFO, "PDUTYPE2_POINTER");
            }
            TODO("this quickfix prevents a tech crash, but consuming the data should be a better behaviour")
            sdata_in.payload.p = sdata_in.payload.end;
        break;
        case PDUTYPE2_INPUT:   // 28(0x1c) Input PDU (section 2.2.8.1.1.3)
            {
                SlowPath::ClientInputEventPDU_Recv cie(sdata_in.payload);

                if (this->verbose & 4){
                    LOG(LOG_INFO, "PDUTYPE2_INPUT num_events=%u", cie.numEvents);
                }

                for (int index = 0; index < cie.numEvents; index++) {
                    SlowPath::InputEvent_Recv ie(cie.payload);

                    TODO(" we should always call send_input with original data  if the other side is rdp it will merely transmit it to the other end without change. If the other side is some internal module it will be it's own responsibility to decode it")
                    TODO(" with the scheme above  any kind of keymap management is only necessary for internal modules or if we convert mapping. But only the back-end module really knows what the target mapping should be.")
                    switch (ie.messageType) {
                        case SlowPath::INPUT_EVENT_SYNC:
                        {
                            SlowPath::SynchronizeEvent_Recv se(ie.payload);

                            if (this->verbose & 4){
                                LOG(LOG_INFO, "SlowPath INPUT_EVENT_SYNC eventTime=%u toggleFlags=0x%04X",
                                    ie.eventTime, se.toggleFlags);
                            }
                            // happens when client gets focus and sends key modifier info
                            this->keymap.synchronize(se.toggleFlags & 0xFFFF);
                            if (this->up_and_running){
                                cb.rdp_input_synchronize(ie.eventTime, 0, se.toggleFlags & 0xFFFF, (se.toggleFlags & 0xFFFF0000) >> 16);
                                this->has_activity = true;
                            }
                        }
                        break;

                        case SlowPath::INPUT_EVENT_MOUSE:
                        {
                            SlowPath::MouseEvent_Recv me(ie.payload);

                            if (this->verbose & 4){
                                LOG(LOG_INFO, "Slow-path INPUT_EVENT_MOUSE eventTime=%u pointerFlags=0x%04X, xPos=%u, yPos=%u)",
                                    ie.eventTime, me.pointerFlags, me.xPos, me.yPos);
                            }
                            this->mouse_x = me.xPos;
                            this->mouse_y = me.yPos;
                            if (this->up_and_running){
                                cb.rdp_input_mouse(me.pointerFlags, me.xPos, me.yPos, &this->keymap);
                                this->has_activity = true;
                            }
                        }
                        break;

                        case SlowPath::INPUT_EVENT_SCANCODE:
                        {
                            SlowPath::KeyboardEvent_Recv ke(ie.payload);

                            if (this->verbose & 4){
                                LOG(LOG_INFO, "Slow-path INPUT_EVENT_SYNC eventTime=%u keyboardFlags=0x%04X keyCode=0x%04X",
                                    ie.eventTime, ke.keyboardFlags, ke.keyCode);
                            }

                            BStream decoded_data(256);
                            bool    tsk_switch_shortcuts;

                            this->keymap.event(ke.keyboardFlags, ke.keyCode, decoded_data, tsk_switch_shortcuts);
                            decoded_data.mark_end();

                            if (  this->capture
                               && (this->capture_state == CAPTURE_STATE_STARTED)
                               && decoded_data.size()) {
                                struct timeval now = tvtime();

                                this->capture->input(now, decoded_data);
                            }

                            if (this->up_and_running) {
                                if (tsk_switch_shortcuts && this->ini->client.disable_tsk_switch_shortcuts.get()) {
                                    LOG(LOG_INFO, "Ctrl+Alt+Del and Ctrl+Shift+Esc keyboard sequences ignored.");
                                }
                                else {
                                    cb.rdp_input_scancode(ke.keyCode, 0, ke.keyboardFlags, ie.eventTime, &this->keymap);
                                    this->has_activity = true;
                                }
                            }
                        }
                        break;

                        default:
                            LOG(LOG_WARNING, "unsupported PDUTYPE2_INPUT message type %u", ie.messageType);
                        break;
                    }
                }
                if (this->verbose & 4){
                    LOG(LOG_INFO, "PDUTYPE2_INPUT done");
                }
            }
        break;
        case PDUTYPE2_SYNCHRONIZE:  // Synchronize PDU (section 2.2.1.14.1)
            if (this->verbose & 8){
                LOG(LOG_INFO, "PDUTYPE2_SYNCHRONIZE");
            }
            {
                expected = 4;   /* messageType(2) + targetUser(4) */
                if (!sdata_in.payload.in_check_rem(expected)){
                    LOG(LOG_ERR, "Truncated Synchronize PDU data, need=%u remains=%u",
                        expected, sdata_in.payload.in_remain());
                    throw Error(ERR_RDP_DATA_TRUNCATED);
                }

                uint16_t messageType = sdata_in.payload.in_uint16_le();
                uint16_t controlId = sdata_in.payload.in_uint16_le();
                if (this->verbose & 8){
                    LOG(LOG_INFO, "PDUTYPE2_SYNCHRONIZE"
                                  " messageType=%u controlId=%u",
                                  (unsigned)messageType,
                                  static_cast<unsigned>(controlId));
                }
                this->send_synchronize();
            }
        break;
        case PDUTYPE2_REFRESH_RECT: // Refresh Rect PDU (section 2.2.11.2.1)
            if (this->verbose & 8){
                LOG(LOG_INFO, "PDUTYPE2_REFRESH_RECT");
            }
            // numberOfAreas (1 byte): An 8-bit, unsigned integer. The number of Inclusive Rectangle
            // (section 2.2.11.1) structures in the areasToRefresh field.

            // pad3Octects (3 bytes): A 3-element array of 8-bit, unsigned integer values. Padding.
            // Values in this field MUST be ignored.

            // areasToRefresh (variable): An array of TS_RECTANGLE16 structures (variable number of
            // bytes). Array of screen area Inclusive Rectangles to redraw. The number of rectangles
            // is given by the numberOfAreas field.

            // 2.2.11.1 Inclusive Rectangle (TS_RECTANGLE16)
            // =============================================
            // The TS_RECTANGLE16 structure describes a rectangle expressed in inclusive coordinates
            // (the right and bottom coordinates are include " in the rectangle bounds).
            // left (2 bytes): A 16-bit, unsigned integer. The leftmost bound of the rectangle.
            // top (2 bytes): A 16-bit, unsigned integer. The upper bound of the rectangle.
            // right (2 bytes): A 16-bit, unsigned integer. The rightmost bound of the rectangle.
            // bottom (2 bytes): A 16-bit, unsigned integer. The lower bound of the rectangle.

            {
                expected = 4;   /* numberOfAreas(1) + pad3Octects(3) */
                if (!sdata_in.payload.in_check_rem(expected)){
                    LOG(LOG_ERR, "Truncated Refresh rect PDU data, need=%u remains=%u",
                        expected, sdata_in.payload.in_remain());
                    throw Error(ERR_RDP_DATA_TRUNCATED);
                }

                size_t numberOfAreas = sdata_in.payload.in_uint8();
                sdata_in.payload.in_skip_bytes(3);

                expected = numberOfAreas * 8;   /* numberOfAreas * (left(2) + top(2) + right(2) + bottom(2)) */
                if (!sdata_in.payload.in_check_rem(expected)){
                    LOG(LOG_ERR, "Truncated Refresh rect PDU data, need=%u remains=%u",
                        expected, sdata_in.payload.in_remain());
                    throw Error(ERR_RDP_DATA_TRUNCATED);
                }

                DArray<Rect> rects(numberOfAreas);
                for (size_t i = 0; i < numberOfAreas ; i++){

                    int left = sdata_in.payload.in_uint16_le();
                    int top = sdata_in.payload.in_uint16_le();
                    int right = sdata_in.payload.in_uint16_le();
                    int bottom = sdata_in.payload.in_uint16_le();
                    Rect rect(left, top, (right - left) + 1, (bottom - top) + 1);
                    rects[i] = rect;
                    if (this->verbose & (64|4)){
                        LOG(LOG_INFO, "PDUTYPE2_REFRESH_RECT"
                            " left=%u top=%u right=%u bottom=%u cx=%u cy=%u",
                            left, top, right, bottom, rect.x, rect.cy);
                    }
                    // TODO("we should consider adding to API some function to refresh several rects at once")
                    // if (this->up_and_running){
                    //     cb.rdp_input_invalidate(rect);
                    // }
                }
                cb.rdp_input_invalidate2(rects);
            }
        break;
        case PDUTYPE2_PLAY_SOUND:   // Play Sound PDU (section 2.2.9.1.1.5.1):w
            if (this->verbose & 8){
                LOG(LOG_INFO, "PDUTYPE2_PLAY_SOUND");
            }
            TODO("this quickfix prevents a tech crash, but consuming the data should be a better behaviour")
            sdata_in.payload.p = sdata_in.payload.end;
        break;
        case PDUTYPE2_SUPPRESS_OUTPUT:  // Suppress Output PDU (section 2.2.11.3.1)
            if (this->verbose & 8){
                LOG(LOG_INFO, "PDUTYPE2_SUPPRESS_OUTPUT");
            }
            TODO("this quickfix prevents a tech crash, but consuming the data should be a better behaviour")
            sdata_in.payload.p = sdata_in.payload.end;

            // PDUTYPE2_SUPPRESS_OUTPUT comes when minimizing a full screen
            // mstsc.exe 2600. I think this is saying the client no longer wants
            // screen updates and it will issue a PDUTYPE2_REFRESH_RECT above
            // to catch up so minimized apps don't take bandwidth
            break;

        break;
        case PDUTYPE2_SHUTDOWN_REQUEST: // Shutdown Request PDU (section 2.2.2.2.1)
            if (this->verbose & 8){
                LOG(LOG_INFO, "PDUTYPE2_SHUTDOWN_REQUEST");
            }
            {
                // when this message comes, send a PDUTYPE2_SHUTDOWN_DENIED back
                // so the client is sure the connection is alive and it can ask
                // if user really wants to disconnect */

                BStream stream(65536);
                ShareData sdata_out(stream);
                sdata_out.emit_begin(PDUTYPE2_SHUTDOWN_DENIED, this->share_id, RDP::STREAM_MED);
                stream.mark_end();

                // Packet trailer
                sdata_out.emit_end();

                BStream sctrl_header(256);
                ShareControl_Send(sctrl_header, PDUTYPE_DATAPDU, this->userid + GCC::MCS_USERCHANNEL_BASE, stream.size());

                HStream target_stream(1024, 65536);
                target_stream.out_copy_bytes(sctrl_header);
                target_stream.out_copy_bytes(stream);
                target_stream.mark_end();

                if ((this->verbose & (128|8)) == (128|8)){
                    LOG(LOG_INFO, "Sec clear payload to send:");
                    hexdump_d(target_stream.get_data(), target_stream.size());
                }

                this->send_data_indication_ex(GCC::MCS_GLOBAL_CHANNEL, target_stream);
            }
        break;
        case PDUTYPE2_SHUTDOWN_DENIED:  // Shutdown Request Denied PDU (section 2.2.2.3.1)
            if (this->verbose & 8){
                LOG(LOG_INFO, "PDUTYPE2_SHUTDOWN_DENIED");
            }
            TODO("this quickfix prevents a tech crash, but consuming the data should be a better behaviour")
            sdata_in.payload.p = sdata_in.payload.end;
        break;
        case PDUTYPE2_SAVE_SESSION_INFO: // Save Session Info PDU (section 2.2.10.1.1)
            if (this->verbose & 8){
                LOG(LOG_INFO, "PDUTYPE2_SAVE_SESSION_INFO");
            }
            TODO("this quickfix prevents a tech crash, but consuming the data should be a better behaviour")
            sdata_in.payload.p = sdata_in.payload.end;
        break;
        case PDUTYPE2_FONTLIST: // 39(0x27) Font List PDU (section 2.2.1.18.1)
        {
            if (this->verbose & 8){
                LOG(LOG_INFO, "PDUTYPE2_FONTLIST");
            }
        // 2.2.1.18.1 Font List PDU Data (TS_FONT_LIST_PDU)
        // ================================================
        // The TS_FONT_LIST_PDU structure contains the contents of the Font
        // List PDU, which is a Share Data Header (section 2.2.8.1.1.1.2) and
        // four fields.

        // shareDataHeader (18 bytes): Share Data Header (section 2.2.8.1.1.1.2)
        // containing information about the packet. The type subfield of the
        // pduType field of the Share Control Header (section 2.2.8.1.1.1.1)
        // MUST be set to PDUTYPE_DATAPDU (7). The pduType2 field of the Share
        // Data Header MUST be set to PDUTYPE2_FONTLIST (39).

        // numberFonts (2 bytes): A 16-bit, unsigned integer. The number of
        // fonts. This field SHOULD be set to 0.

        // totalNumFonts (2 bytes): A 16-bit, unsigned integer. The total number
        // of fonts. This field SHOULD be set to 0.

        // listFlags (2 bytes): A 16-bit, unsigned integer. The sequence flags.
        // This field SHOULD be set to 0x0003, which is the logical OR'ed value
        // of FONTLIST_FIRST (0x0001) and FONTLIST_LAST (0x0002).

        // entrySize (2 bytes): A 16-bit, unsigned integer. The entry size. This
        // field SHOULD be set to 0x0032 (50 bytes).

            expected = 8;   /* numberFonts(2) + totalNumFonts(2) + listFlags(2) + entrySize(2) */
            if (!sdata_in.payload.in_check_rem(expected)){
                LOG(LOG_ERR, "Truncated Font list PDU data, need=%u remains=%u",
                    expected, sdata_in.payload.in_remain());
                throw Error(ERR_RDP_DATA_TRUNCATED);
            }

            sdata_in.payload.in_uint16_le(); /* numberFont -> 0*/
            sdata_in.payload.in_uint16_le(); /* totalNumFonts -> 0 */
            int seq = sdata_in.payload.in_uint16_le();
            sdata_in.payload.in_uint16_le(); /* entrySize -> 50 */

            /* 419 client sends Seq 1, then 2 */
            /* 2600 clients sends only Seq 3 */
            /* after second font message, we are up and running */
            if (seq == 2 || seq == 3)
            {
                this->send_fontmap();
                this->send_data_update_sync();

                if (this->client_info.bpp == 8){
                    BGRPalette palette_local;
                    init_palette332(palette_local);
                    RDPColCache cmd(0, palette_local);
                    this->orders->draw(cmd);
                }
                this->init_pointers();

                if (this->verbose & (8|1)){
                    LOG(LOG_INFO, "--------------> UP AND RUNNING <----------------");
                }
                cb.rdp_input_up_and_running();
                this->up_and_running = 1;
                cb.on_front_up_and_running();
                TODO("we should use accessors to set that, also not sure it's the right place to set it")
                this->ini->context.opt_width.set(this->client_info.width);
                this->ini->context.opt_height.set(this->client_info.height);
                this->ini->context.opt_bpp.set(this->client_info.bpp);

                if (!this->auth_info_sent) {
                    char         username_a_domain[512];
                    const char * username;
                    if (this->client_info.domain[0] &&
                        !strchr(this->client_info.username, '@') &&
                        !strchr(this->client_info.username, '\\')) {
                        snprintf(username_a_domain, sizeof(username_a_domain), "%s@%s", this->client_info.username, this->client_info.domain);
                        username = username_a_domain;
                    }
                    else {
                        username = this->client_info.username;
                    }
                    this->ini->parse_username(username);
                    if (this->client_info.password[0]) {
                        this->ini->context_set_value(AUTHID_PASSWORD, this->client_info.password);
                    }

                    this->auth_info_sent = true;
                }
            }
        }
        break;
        case PDUTYPE2_FONTMAP:  // Font Map PDU (section 2.2.1.22.1)
            if (this->verbose & (8|1)){
                LOG(LOG_INFO, "PDUTYPE2_FONTMAP");
            }
            TODO("this quickfix prevents a tech crash, but consuming the data should be a better behaviour")
            sdata_in.payload.p = sdata_in.payload.end;
        break;
        case PDUTYPE2_SET_KEYBOARD_INDICATORS: // Set Keyboard Indicators PDU (section 2.2.8.2.1.1)
            if (this->verbose & (4|8)){
                LOG(LOG_INFO, "PDUTYPE2_SET_KEYBOARD_INDICATORS");
            }
            TODO("this quickfix prevents a tech crash, but consuming the data should be a better behaviour")
            sdata_in.payload.p = sdata_in.payload.end;
        break;
        case PDUTYPE2_BITMAPCACHE_PERSISTENT_LIST: // Persistent Key List PDU (section 2.2.1.17.1)
            if (this->verbose & 8){
                LOG(LOG_INFO, "PDUTYPE2_BITMAPCACHE_PERSISTENT_LIST");
            }

            if (this->ini->client.persistent_disk_bitmap_cache &&
                this->bmp_cache_persister) {
                RDP::PersistentKeyListPDUData pklpdud;

                pklpdud.receive(sdata_in.payload);
                if (this->verbose & 8) {
                    pklpdud.log(LOG_INFO, "Receiving from client");
                }

                static uint16_t cache_entry_index[BmpCache::MAXIMUM_NUMBER_OF_CACHES] = { 0, 0, 0, 0, 0 };

                RDP::BitmapCachePersistentListEntry * entries = pklpdud.entries;

                if (pklpdud.numEntriesCache0) {
                    this->bmp_cache_persister->process_key_list( 0, entries, pklpdud.numEntriesCache0
                                                               , cache_entry_index[0]);
                    entries              += pklpdud.numEntriesCache0;
                    cache_entry_index[0] += pklpdud.numEntriesCache0;
                }
                if (pklpdud.numEntriesCache1) {
                    this->bmp_cache_persister->process_key_list( 1, entries, pklpdud.numEntriesCache1
                                                               , cache_entry_index[1]);
                    entries              += pklpdud.numEntriesCache1;
                    cache_entry_index[1] += pklpdud.numEntriesCache1;
                }
                if (pklpdud.numEntriesCache2) {
                    this->bmp_cache_persister->process_key_list( 2, entries, pklpdud.numEntriesCache2
                                                               , cache_entry_index[2]);
                    entries              += pklpdud.numEntriesCache2;
                    cache_entry_index[2] += pklpdud.numEntriesCache2;
                }
                if (pklpdud.numEntriesCache3) {
                    this->bmp_cache_persister->process_key_list( 3, entries, pklpdud.numEntriesCache3
                                                               , cache_entry_index[3]);
                    entries              += pklpdud.numEntriesCache3;
                    cache_entry_index[3] += pklpdud.numEntriesCache3;
                }
                if (pklpdud.numEntriesCache4) {
                    this->bmp_cache_persister->process_key_list( 4, entries, pklpdud.numEntriesCache4
                                                               , cache_entry_index[4]);
                    entries              += pklpdud.numEntriesCache4;
                    cache_entry_index[4] += pklpdud.numEntriesCache4;
                }

                if (this->persistent_key_list_transport) {
                    BStream persistent_key_list_stream(65535);

                    uint16_t pdu_size_offset = persistent_key_list_stream.get_offset();
                    persistent_key_list_stream.out_clear_bytes(2);  // Size of Persistent Key List PDU.

                    pklpdud.emit(persistent_key_list_stream);
                    persistent_key_list_stream.mark_end();

                    persistent_key_list_stream.set_out_uint16_le(
                          persistent_key_list_stream.size() - 2 /* Size of Persistent Key List PDU(2) */
                        , pdu_size_offset);

                    this->persistent_key_list_transport->send(persistent_key_list_stream);
                }

                if (pklpdud.bBitMask & RDP::PERSIST_LAST_PDU) {
                    delete this->bmp_cache_persister;
                    this->bmp_cache_persister = NULL;
                }
            }

            TODO("this quickfix prevents a tech crash, but consuming the data should be a better behaviour")
            sdata_in.payload.p = sdata_in.payload.end;
        break;
        case PDUTYPE2_BITMAPCACHE_ERROR_PDU: // Bitmap Cache Error PDU (see [MS-RDPEGDI] section 2.2.2.3.1)
            if (this->verbose & 8){
                LOG(LOG_INFO, "PDUTYPE2_BITMAPCACHE_ERROR_PDU");
            }
            TODO("this quickfix prevents a tech crash, but consuming the data should be a better behaviour")
            sdata_in.payload.p = sdata_in.payload.end;
        break;
        case PDUTYPE2_SET_KEYBOARD_IME_STATUS: // Set Keyboard IME Status PDU (section 2.2.8.2.2.1)
            if (this->verbose & 8){
                LOG(LOG_INFO, "PDUTYPE2_SET_KEYBOARD_IME_STATUS");
            }
            TODO("this quickfix prevents a tech crash, but consuming the data should be a better behaviour")
            sdata_in.payload.p = sdata_in.payload.end;
        break;
        case PDUTYPE2_OFFSCRCACHE_ERROR_PDU: // Offscreen Bitmap Cache Error PDU (see [MS-RDPEGDI] section 2.2.2.3.2)
            if (this->verbose & 8){
                LOG(LOG_INFO, "PDUTYPE2_OFFSCRCACHE_ERROR_PDU");
            }
            TODO("this quickfix prevents a tech crash, but consuming the data should be a better behaviour")
            sdata_in.payload.p = sdata_in.payload.end;
        break;
        case PDUTYPE2_SET_ERROR_INFO_PDU: // Set Error Info PDU (section 2.2.5.1.1)
            if (this->verbose & 8){
                LOG(LOG_INFO, "PDUTYPE2_SET_ERROR_INFO_PDU");
            }
            TODO("this quickfix prevents a tech crash, but consuming the data should be a better behaviour")
            sdata_in.payload.p = sdata_in.payload.end;
        break;
        case PDUTYPE2_DRAWNINEGRID_ERROR_PDU: // DrawNineGrid Cache Error PDU (see [MS-RDPEGDI] section 2.2.2.3.3)
            if (this->verbose & 8){
                LOG(LOG_INFO, "PDUTYPE2_DRAWNINEGRID_ERROR_PDU");
            }
            TODO("this quickfix prevents a tech crash, but consuming the data should be a better behaviour")
            sdata_in.payload.p = sdata_in.payload.end;
        break;
        case PDUTYPE2_DRAWGDIPLUS_ERROR_PDU: // GDI+ Error PDU (see [MS-RDPEGDI] section 2.2.2.3.4)
            if (this->verbose & 8){
                LOG(LOG_INFO, "PDUTYPE2_DRAWGDIPLUS_ERROR_PDU");
            }
            TODO("this quickfix prevents a tech crash, but consuming the data should be a better behaviour")
            sdata_in.payload.p = sdata_in.payload.end;
        break;
        case PDUTYPE2_ARC_STATUS_PDU: // Auto-Reconnect Status PDU (section 2.2.4.1.1)
            if (this->verbose & 8){
                LOG(LOG_INFO, "PDUTYPE2_ARC_STATUS_PDU");
            }
            TODO("this quickfix prevents a tech crash, but consuming the data should be a better behaviour")
            sdata_in.payload.p = sdata_in.payload.end;
        break;

        default:
            LOG(LOG_WARNING, "unsupported PDUTYPE in process_data %d\n", sdata_in.pdutype2);
            break;
        }

        stream.p = sdata_in.payload.p;

        if (this->verbose & (4|8)){
            LOG(LOG_INFO, "process_data done");
        }
    }

    void send_deactive() throw (Error)
    {
        if (this->verbose & 1){
            LOG(LOG_INFO, "send_deactive");
        }

        HStream stream(1024, 1024 + 256);
        ShareControl_Send(stream, PDUTYPE_DEACTIVATEALLPDU, this->userid + GCC::MCS_USERCHANNEL_BASE, 0);

        if ((this->verbose & (128|1)) == (128|1)){
            LOG(LOG_INFO, "Sec clear payload to send:");
            hexdump_d(stream.get_data(), stream.size());
        }

        this->send_data_indication_ex(GCC::MCS_GLOBAL_CHANNEL, stream);

        if (this->verbose & 1){
            LOG(LOG_INFO, "send_deactive done");
        }
    }

    void draw(const RDPOpaqueRect & cmd, const Rect & clip) {
        if (!clip.isempty() && !clip.intersect(cmd.rect).isempty()) {
            this->send_global_palette();

            if (this->client_info.bpp != this->mod_bpp) {
                RDPOpaqueRect new_cmd = cmd;

                const BGRColor color24 = color_decode_opaquerect(cmd.color, this->mod_bpp, this->mod_palette_rgb);
                new_cmd.color = color_encode(color24, this->client_info.bpp);

                this->orders->draw(new_cmd, clip);
            }
            else {
                this->orders->draw(cmd, clip);
            }

            if (  this->capture
               && (this->capture_state == CAPTURE_STATE_STARTED)) {
                if (this->capture_bpp != this->mod_bpp) {
                    RDPOpaqueRect capture_cmd = cmd;

                    const BGRColor color24 = color_decode_opaquerect(cmd.color, this->mod_bpp, this->mod_palette_rgb);
                    capture_cmd.color = color_encode(color24, this->capture_bpp);

                    this->capture->draw(capture_cmd, clip);
                }
                else {
                    this->capture->draw(cmd, clip);
                }
            }
        }
    }

    void draw(const RDPScrBlt & cmd, const Rect & clip)
    {
        if (!clip.isempty() && !clip.intersect(cmd.rect).isempty()){
            this->orders->draw(cmd, clip);

            if (  this->capture
               && (this->capture_state == CAPTURE_STATE_STARTED)){
                this->capture->draw(cmd, clip);
            }
        }
    }

    void draw(const RDPDestBlt & cmd, const Rect & clip)
    {
        if (!clip.isempty() && !clip.intersect(cmd.rect).isempty()){
            this->orders->draw(cmd, clip);
            if (  this->capture
               && (this->capture_state == CAPTURE_STATE_STARTED)){
                this->capture->draw(cmd, clip);
            }
        }
    }

    void draw(const RDPMultiDstBlt & cmd, const Rect & clip) {
        if (!clip.isempty() &&
            !clip.intersect(Rect(cmd.nLeftRect, cmd.nTopRect, cmd.nWidth, cmd.nHeight)).isempty()) {
            this->orders->draw(cmd, clip);
            if (  this->capture
               && (this->capture_state == CAPTURE_STATE_STARTED)) {
                this->capture->draw(cmd, clip);
            }
        }
    }

    void draw(const RDPMultiOpaqueRect & cmd, const Rect & clip) {
        if (!clip.isempty() &&
            !clip.intersect(Rect(cmd.nLeftRect, cmd.nTopRect, cmd.nWidth, cmd.nHeight)).isempty()) {
            this->send_global_palette();

            if (this->client_info.bpp != this->mod_bpp) {
                RDPMultiOpaqueRect new_cmd = cmd;

                const BGRColor color24 = color_decode_opaquerect(cmd._Color, this->mod_bpp, this->mod_palette_rgb);
                new_cmd._Color = color_encode(color24, this->client_info.bpp);

                this->orders->draw(new_cmd, clip);
            }
            else {
                this->orders->draw(cmd, clip);
            }

            if (  this->capture
               && (this->capture_state == CAPTURE_STATE_STARTED)) {
                if (this->capture_bpp != this->mod_bpp) {
                    RDPMultiOpaqueRect capture_cmd = cmd;

                    const BGRColor color24 = color_decode_opaquerect(cmd._Color, this->mod_bpp, this->mod_palette_rgb);
                    capture_cmd._Color = color_encode(color24, this->capture_bpp);

                    this->capture->draw(capture_cmd, clip);
                }
                else {
                    this->capture->draw(cmd, clip);
                }
            }
        }
    }

    void draw(const RDP::RDPMultiPatBlt & cmd, const Rect & clip) {
        if (!clip.isempty() && !clip.intersect(cmd.rect).isempty()) {
            this->send_global_palette();

            RDP::RDPMultiPatBlt new_cmd = cmd;
            if (this->client_info.bpp != this->mod_bpp) {
                const BGRColor back_color24 = color_decode_opaquerect(cmd.BackColor, this->mod_bpp, this->mod_palette_rgb);
                const BGRColor fore_color24 = color_decode_opaquerect(cmd.ForeColor, this->mod_bpp, this->mod_palette_rgb);

                new_cmd.BackColor = color_encode(back_color24, this->client_info.bpp);
                new_cmd.ForeColor = color_encode(fore_color24, this->client_info.bpp);
                // this may change the brush add send it to to remote cache
            }
            this->cache_brush(new_cmd.brush);
            this->orders->draw(new_cmd, clip);

            if (  this->capture
               && (this->capture_state == CAPTURE_STATE_STARTED)) {
                if (this->capture_bpp != this->mod_bpp) {
                    RDP::RDPMultiPatBlt capture_cmd = cmd;

                    const BGRColor back_color24 = color_decode_opaquerect(cmd.BackColor, this->mod_bpp, this->mod_palette_rgb);
                    const BGRColor fore_color24 = color_decode_opaquerect(cmd.ForeColor, this->mod_bpp, this->mod_palette_rgb);

                    capture_cmd.BackColor = color_encode(back_color24, this->capture_bpp);
                    capture_cmd.ForeColor = color_encode(fore_color24, this->capture_bpp);

                    this->capture->draw(capture_cmd, clip);
                }
                else {
                    this->capture->draw(cmd, clip);
                }
            }
        }
    }

    void draw(const RDP::RDPMultiScrBlt & cmd, const Rect & clip) {
        if (!clip.isempty() && !clip.intersect(cmd.rect).isempty()){
            this->orders->draw(cmd, clip);

            if (  this->capture
               && (this->capture_state == CAPTURE_STATE_STARTED)){
                this->capture->draw(cmd, clip);
            }
        }
    }

    void draw(const RDPPatBlt & cmd, const Rect & clip) {
        if (!clip.isempty() && !clip.intersect(cmd.rect).isempty()) {
            this->send_global_palette();

            RDPPatBlt new_cmd = cmd;
            if (this->client_info.bpp != this->mod_bpp) {
                const BGRColor back_color24 = color_decode_opaquerect(cmd.back_color, this->mod_bpp, this->mod_palette_rgb);
                const BGRColor fore_color24 = color_decode_opaquerect(cmd.fore_color, this->mod_bpp, this->mod_palette_rgb);

                new_cmd.back_color = color_encode(back_color24, this->client_info.bpp);
                new_cmd.fore_color = color_encode(fore_color24, this->client_info.bpp);
                // this may change the brush add send it to to remote cache
            }
            this->cache_brush(new_cmd.brush);
            this->orders->draw(new_cmd, clip);

            if (  this->capture
               && (this->capture_state == CAPTURE_STATE_STARTED)) {
                if (this->capture_bpp != this->mod_bpp) {
                    RDPPatBlt capture_cmd = cmd;

                    const BGRColor back_color24 = color_decode_opaquerect(cmd.back_color, this->mod_bpp, this->mod_palette_rgb);
                    const BGRColor fore_color24 = color_decode_opaquerect(cmd.fore_color, this->mod_bpp, this->mod_palette_rgb);

                    capture_cmd.back_color = color_encode(back_color24, this->capture_bpp);
                    capture_cmd.fore_color = color_encode(fore_color24, this->capture_bpp);

                    this->capture->draw(capture_cmd, clip);
                }
                else {
                    this->capture->draw(cmd, clip);
                }
            }
        }
    }

    void draw_tile(const Rect & dst_tile, const Rect & src_tile, const RDPMemBlt & cmd, const Bitmap & bitmap, const Rect & clip)
    {
        if (this->verbose & 64) {
            LOG(LOG_INFO, "front::draw:draw_tile((%u, %u, %u, %u) (%u, %u, %u, %u))",
                 dst_tile.x, dst_tile.y, dst_tile.cx, dst_tile.cy,
                 src_tile.x, src_tile.y, src_tile.cx, src_tile.cy);
        }

        const Bitmap tiled_bmp(bitmap, src_tile);
        const RDPMemBlt cmd2(0, dst_tile, cmd.rop, 0, 0, 0);
        this->orders->draw(cmd2, clip, tiled_bmp);
        if (  this->capture
            && (this->capture_state == CAPTURE_STATE_STARTED)) {
            this->capture->draw(cmd2, clip, tiled_bmp);
        }
    }

private:
    void priv_draw_tile(const Rect & dst_tile, const Rect & src_tile, const RDPMemBlt & cmd, const Bitmap & bitmap, const Rect & clip)
    {
        this->draw_tile(dst_tile, src_tile, cmd, bitmap, clip);
    }

    void priv_draw_tile(const Rect & dst_tile, const Rect & src_tile, const RDPMem3Blt & cmd, const Bitmap & bitmap, const Rect & clip)
    {
        this->draw_tile3(dst_tile, src_tile, cmd, bitmap, clip);
    }

    template<class MemBlt>
    void priv_draw_memblt(const MemBlt & cmd, const Rect & clip, const Bitmap & bitmap)
    {
        if (bitmap.cx() < cmd.srcx || bitmap.cy() < cmd.srcy){
            return;
        }

        this->send_global_palette();

        const uint8_t palette_id = 0;
        if (this->client_info.bpp == 8){
            if (!this->palette_memblt_sent[palette_id]) {
                RDPColCache cmd(palette_id, bitmap.palette());
                this->orders->draw(cmd);
                this->palette_memblt_sent[palette_id] = true;
            }
        }

        const uint16_t dst_x = cmd.rect.x;
        const uint16_t dst_y = cmd.rect.y;
        // clip dst as it can be larger than source bitmap
        const uint16_t dst_cx = std::min<uint16_t>(bitmap.cx() - cmd.srcx, cmd.rect.cx);
        const uint16_t dst_cy = std::min<uint16_t>(bitmap.cy() - cmd.srcy, cmd.rect.cy);

        // check if target bitmap can be fully stored inside one front cache entry
        // if so no need to tile it.
        uint32_t front_bitmap_size = ::nbbytes(this->client_info.bpp) * align4(dst_cx) * dst_cy;
        // even if cache seems to be large enough, cache entries cant be used
        // for values whose width is larger or equal to 256 after alignment
        // hence, we check for this case. There does not seem to exist any
        // similar restriction on cy actual reason of this is unclear
        // (I don't even know if it's related to redemption code or client code).
//        LOG(LOG_INFO, "cache1=%u cache2=%u cache3=%u bmp_size==%u",
//            this->client_info.cache1_size,
//            this->client_info.cache2_size,
//            this->client_info.cache3_size,
//            front_bitmap_size);
        if (front_bitmap_size <= this->client_info.cache3_size
            && align4(dst_cx) < 128 && dst_cy < 128){
            // clip dst as it can be larger than source bitmap
            const Rect dst_tile(dst_x, dst_y, dst_cx, dst_cy);
            const Rect src_tile(cmd.srcx, cmd.srcy, dst_cx, dst_cy);
            this->priv_draw_tile(dst_tile, src_tile, cmd, bitmap, clip);
        }
        else {
            // if not we have to split it
            const uint16_t TILE_CX = ((::nbbytes(this->client_info.bpp) * 64 * 64 < RDPSerializer::MAX_ORDERS_SIZE) ? 64 : 32);
            const uint16_t TILE_CY = TILE_CX;

            for (int y = 0; y < dst_cy ; y += TILE_CY) {
                int cy = std::min(TILE_CY, (uint16_t)(dst_cy - y));

                for (int x = 0; x < dst_cx ; x += TILE_CX) {
                    int cx = std::min(TILE_CX, (uint16_t)(dst_cx - x));

                    const Rect dst_tile(dst_x + x, dst_y + y, cx, cy);
                    const Rect src_tile(cmd.srcx + x, cmd.srcy + y, cx, cy);
                    this->priv_draw_tile(dst_tile, src_tile, cmd, bitmap, clip);
                }
            }
        }
    }

public:
    void draw(const RDPMemBlt & cmd, const Rect & clip, const Bitmap & bitmap)
    {
        this->priv_draw_memblt(cmd, clip, bitmap);
    }

    void draw_tile3(const Rect & dst_tile, const Rect & src_tile, const RDPMem3Blt & cmd, const Bitmap & bitmap, const Rect & clip)
    {
        if (this->verbose & 64){
            LOG(LOG_INFO, "front::draw:draw_tile3((%u, %u, %u, %u) (%u, %u, %u, %u)",
                 dst_tile.x, dst_tile.y, dst_tile.cx, dst_tile.cy,
                 src_tile.x, src_tile.y, src_tile.cx, src_tile.cy);
        }

        const Bitmap tiled_bmp(bitmap, src_tile);
        RDPMem3Blt cmd2(0, dst_tile, cmd.rop, 0, 0, cmd.back_color, cmd.fore_color, cmd.brush, 0);

        if (this->client_info.bpp != this->mod_bpp){
            const BGRColor back_color24 = color_decode_opaquerect(cmd.back_color, this->mod_bpp, this->mod_palette_rgb);
            const BGRColor fore_color24 = color_decode_opaquerect(cmd.fore_color, this->mod_bpp, this->mod_palette_rgb);

            cmd2.back_color= color_encode(back_color24, this->client_info.bpp);
            cmd2.fore_color= color_encode(fore_color24, this->client_info.bpp);
            // this may change the brush add send it to to remote cache
        }
        this->orders->draw(cmd2, clip, tiled_bmp);

        if (  this->capture
            && (this->capture_state == CAPTURE_STATE_STARTED)){
            if (this->capture_bpp != this->mod_bpp){
                const BGRColor back_color24 = color_decode_opaquerect(cmd.back_color, this->mod_bpp, this->mod_palette_rgb);
                const BGRColor fore_color24 = color_decode_opaquerect(cmd.fore_color, this->mod_bpp, this->mod_palette_rgb);

                cmd2.back_color= color_encode(back_color24, this->capture_bpp);
                cmd2.fore_color= color_encode(fore_color24, this->capture_bpp);
                // this may change the brush add send it to to remote cache
            }
            else {
                cmd2.back_color= cmd.back_color;
                cmd2.fore_color= cmd.fore_color;
            }
            this->capture->draw(cmd2, clip, tiled_bmp);
        }
    }

    void draw(const RDPMem3Blt & cmd, const Rect & clip, const Bitmap & bitmap)
    {
        this->priv_draw_memblt(cmd, clip, bitmap);
    }

    void draw(const RDPLineTo & cmd, const Rect & clip) {
        const uint16_t minx = std::min(cmd.startx, cmd.endx);
        const uint16_t miny = std::min(cmd.starty, cmd.endy);
        const Rect rect(minx, miny,
                        std::max(cmd.startx, cmd.endx) - minx + 1,
                        std::max(cmd.starty, cmd.endy) - miny + 1);

        if (!clip.isempty() && !clip.intersect(rect).isempty()) {
            if (this->client_info.bpp != this->mod_bpp) {
                RDPLineTo new_cmd = cmd;

                const BGRColor back_color24 = color_decode_opaquerect(cmd.back_color, this->mod_bpp, this->mod_palette_rgb);
                const BGRColor pen_color24  = color_decode_opaquerect(cmd.pen.color,  this->mod_bpp, this->mod_palette_rgb);

                new_cmd.back_color = color_encode(back_color24, this->client_info.bpp);
                new_cmd.pen.color  = color_encode(pen_color24,  this->client_info.bpp);

                this->orders->draw(new_cmd, clip);
            }
            else {
                this->orders->draw(cmd, clip);
            }


            if (  this->capture
               && (this->capture_state == CAPTURE_STATE_STARTED)){
                if (this->capture_bpp != this->mod_bpp){
                    RDPLineTo capture_cmd = cmd;

                    const BGRColor back_color24 = color_decode_opaquerect(cmd.back_color, this->mod_bpp, this->mod_palette_rgb);
                    const BGRColor pen_color24 = color_decode_opaquerect(cmd.pen.color, this->mod_bpp, this->mod_palette_rgb);

                    capture_cmd.back_color = color_encode(back_color24, this->capture_bpp);
                    capture_cmd.pen.color = color_encode(pen_color24, this->capture_bpp);

                    this->orders->draw(capture_cmd, clip);
                }
                else {
                    this->capture->draw(cmd, clip);
                }
            }
        }
    }

    void draw(const RDPGlyphIndex & cmd, const Rect & clip, const GlyphCache * gly_cache)
    {
        if (!clip.isempty() && !clip.intersect(cmd.bk).isempty()){
            this->send_global_palette();

            RDPGlyphIndex new_cmd = cmd;
            if (this->client_info.bpp != this->mod_bpp){
                const BGRColor back_color24 = color_decode_opaquerect(cmd.back_color, this->mod_bpp, this->mod_palette_rgb);
                const BGRColor fore_color24 = color_decode_opaquerect(cmd.fore_color, this->mod_bpp, this->mod_palette_rgb);
                new_cmd.back_color = color_encode(back_color24, this->client_info.bpp);
                new_cmd.fore_color = color_encode(fore_color24, this->client_info.bpp);
            }

            if (gly_cache)
            {
                bool has_delta_byte = (!new_cmd.ui_charinc && !(new_cmd.fl_accel & 0x20/*SO_CHAR_INC_EQUAL_BM_BASE*/));
                for (uint8_t i = 0; i < new_cmd.data_len;)
                {
                    if (new_cmd.data[i] <= 0xFD)
                    {
                        //LOG(LOG_INFO, "Index in the fragment cache=%u", new_cmd.data[i]);
                        FontChar & fc = const_cast<FontChar&>(gly_cache->char_items[new_cmd.cache_id][new_cmd.data[i]].font_item);
                        REDASSERT(fc);
                        int g_idx = this->glyph_cache.find_glyph(fc, new_cmd.cache_id);
                        REDASSERT(g_idx >= 0);
                        new_cmd.data[i] = static_cast<uint8_t>(g_idx);
                        if (has_delta_byte)
                        {
                            if (new_cmd.data[++i] == 0x80)
                            {
                                i += 3;
                            }
                            else
                            {
                                i++;
                            }
                        }
                    }
                    else if (new_cmd.data[i] == 0xFE)
                    {
                        LOG(LOG_INFO, "Front::draw(RDPGlyphIndex, ...): Unsupported data");
                        throw Error(ERR_RDP_UNSUPPORTED);
                    }
                    else if (new_cmd.data[i] == 0xFF)
                    {
                        i += 3;
                        REDASSERT(i == new_cmd.data_len);
                    }
                }
            }

            // this may change the brush and send it to to remote cache
            this->cache_brush(new_cmd.brush);

            this->orders->draw(new_cmd, clip, gly_cache);

            if (  this->capture
               && (this->capture_state == CAPTURE_STATE_STARTED)){
                if (this->capture_bpp != this->mod_bpp){
                    const BGRColor back_color24 = color_decode_opaquerect(cmd.back_color, this->mod_bpp, this->mod_palette_rgb);
                    const BGRColor fore_color24 = color_decode_opaquerect(cmd.fore_color, this->mod_bpp, this->mod_palette_rgb);
                    new_cmd.back_color = color_encode(back_color24, this->capture_bpp);
                    new_cmd.fore_color = color_encode(fore_color24, this->client_info.bpp);
                }
                else {
                    new_cmd.back_color = cmd.back_color;
                    new_cmd.fore_color = cmd.fore_color;
                }
                this->capture->draw(new_cmd, clip, gly_cache);
            }
        }
    }

    void draw(const RDPGlyphCache & cmd)
    {
        FontChar font_item(cmd.glyphData_x, cmd.glyphData_y,
            cmd.glyphData_cx, cmd.glyphData_cy, -1);
        memcpy(font_item.data.get(), cmd.glyphData_aj, font_item.datasize());

        int cacheidx = 0;

        if (this->glyph_cache.add_glyph(std::move(font_item), cmd.cacheId, cacheidx) ==
            GlyphCache::GLYPH_ADDED_TO_CACHE)
        {
            RDPGlyphCache cmd2(cmd.cacheId, 1, cacheidx,
                            cmd.glyphData_x,
                            cmd.glyphData_y,
                            cmd.glyphData_cx,
                            cmd.glyphData_cy,
                            cmd.glyphData_aj);

            this->orders->draw(cmd2);

            if (  this->capture
               && (this->capture_state == CAPTURE_STATE_STARTED)) {
                this->capture->draw(cmd2);
            }
        }
    }

    void draw(const RDPPolygonSC & cmd, const Rect & clip) {
        int16_t minx, miny, maxx, maxy, previousx, previousy;

        minx = maxx = previousx = cmd.xStart;
        miny = maxy = previousy = cmd.yStart;

        for (uint8_t i = 0; i < cmd.NumDeltaEntries; i++) {
            previousx += cmd.deltaPoints[i].xDelta;
            previousy += cmd.deltaPoints[i].yDelta;

            minx = std::min(minx, previousx);
            miny = std::min(miny, previousy);

            maxx = std::max(maxx, previousx);
            maxy = std::max(maxy, previousy);
        }
        const Rect rect(minx, miny, maxx-minx+1, maxy-miny+1);

        if (!clip.isempty() && !clip.intersect(rect).isempty()) {
            RDPPolygonSC new_cmd = cmd;
            if (this->client_info.bpp != this->mod_bpp) {
                const BGRColor pen_color24 = color_decode_opaquerect(cmd.BrushColor, this->mod_bpp, this->mod_palette_rgb);
                new_cmd.BrushColor = color_encode(pen_color24, this->client_info.bpp);
            }

            this->orders->draw(new_cmd, clip);

            if (  this->capture
               && (this->capture_state == CAPTURE_STATE_STARTED)) {
                if (this->capture_bpp != this->mod_bpp) {
                    RDPPolygonSC capture_cmd = cmd;
                    const BGRColor pen_color24 = color_decode_opaquerect(cmd.BrushColor, this->mod_bpp, this->mod_palette_rgb);
                    capture_cmd.BrushColor = color_encode(pen_color24, this->capture_bpp);
                    this->capture->draw(capture_cmd, clip);
                }
                else {
                    this->capture->draw(cmd, clip);
                }
            }
        }
    }

    void draw(const RDPPolygonCB & cmd, const Rect & clip) {
        int16_t minx, miny, maxx, maxy, previousx, previousy;

        minx = maxx = previousx = cmd.xStart;
        miny = maxy = previousy = cmd.yStart;

        for (uint8_t i = 0; i < cmd.NumDeltaEntries; i++) {
            previousx += cmd.deltaPoints[i].xDelta;
            previousy += cmd.deltaPoints[i].yDelta;

            minx = std::min(minx, previousx);
            miny = std::min(miny, previousy);

            maxx = std::max(maxx, previousx);
            maxy = std::max(maxy, previousy);
        }
        const Rect rect(minx, miny, maxx-minx+1, maxy-miny+1);

        if (!clip.isempty() && !clip.intersect(rect).isempty()) {
            if (this->client_info.bpp != this->mod_bpp) {
                RDPPolygonCB new_cmd = cmd;

                const BGRColor fore_pen_color24 = color_decode_opaquerect(cmd.foreColor, this->mod_bpp, this->mod_palette_rgb);
                const BGRColor back_pen_color24 = color_decode_opaquerect(cmd.backColor, this->mod_bpp, this->mod_palette_rgb);

                new_cmd.foreColor = color_encode(fore_pen_color24, this->client_info.bpp);
                new_cmd.backColor = color_encode(back_pen_color24, this->client_info.bpp);

                this->orders->draw(new_cmd, clip);
            }
            else {
                this->orders->draw(cmd, clip);
            }

            if (  this->capture
               && (this->capture_state == CAPTURE_STATE_STARTED)) {
                if (this->capture_bpp != this->mod_bpp) {
                    RDPPolygonCB capture_cmd = cmd;

                    const BGRColor fore_pen_color24 = color_decode_opaquerect(cmd.foreColor, this->mod_bpp, this->mod_palette_rgb);
                    const BGRColor back_pen_color24 = color_decode_opaquerect(cmd.backColor, this->mod_bpp, this->mod_palette_rgb);

                    capture_cmd.foreColor = color_encode(fore_pen_color24, this->capture_bpp);
                    capture_cmd.backColor = color_encode(back_pen_color24, this->capture_bpp);

                    this->orders->draw(capture_cmd, clip);
                }
                else {
                    this->capture->draw(cmd, clip);
                }
            }
        }
    }

    void draw(const RDPPolyline & cmd, const Rect & clip) {
        int16_t minx, miny, maxx, maxy, previousx, previousy;

        minx = maxx = previousx = cmd.xStart;
        miny = maxy = previousy = cmd.yStart;

        for (uint8_t i = 0; i < cmd.NumDeltaEntries; i++) {
            previousx += cmd.deltaEncodedPoints[i].xDelta;
            previousy += cmd.deltaEncodedPoints[i].yDelta;

            minx = std::min(minx, previousx);
            miny = std::min(miny, previousy);

            maxx = std::max(maxx, previousx);
            maxy = std::max(maxy, previousy);
        }
        const Rect rect(minx, miny, maxx-minx+1, maxy-miny+1);

        if (!clip.isempty() && !clip.intersect(rect).isempty()) {
            if (this->client_info.bpp != this->mod_bpp) {
                RDPPolyline new_cmd = cmd;

                const BGRColor pen_color24 = color_decode_opaquerect(cmd.PenColor, this->mod_bpp, this->mod_palette_rgb);
                new_cmd.PenColor = color_encode(pen_color24, this->client_info.bpp);

                this->orders->draw(new_cmd, clip);
            }
            else {
                this->orders->draw(cmd, clip);
            }

            if (  this->capture
               && (this->capture_state == CAPTURE_STATE_STARTED)) {
                if (this->capture_bpp != this->mod_bpp) {
                    RDPPolyline capture_cmd = cmd;

                    const BGRColor pen_color24 = color_decode_opaquerect(cmd.PenColor, this->mod_bpp, this->mod_palette_rgb);
                    capture_cmd.PenColor = color_encode(pen_color24, this->capture_bpp);

                    this->orders->draw(capture_cmd, clip);
                }
                else {
                    this->capture->draw(cmd, clip);
                }
            }
        }
    }

    void draw(const RDPEllipseSC & cmd, const Rect & clip)
    {
        if (!clip.isempty() && !clip.intersect(cmd.el.get_rect()).isempty()){
            this->send_global_palette();

            if (this->client_info.bpp != this->mod_bpp){
                RDPEllipseSC new_cmd = cmd;
                const BGRColor color24 = color_decode_opaquerect(cmd.color, this->mod_bpp, this->mod_palette_rgb);
                new_cmd.color = color_encode(color24, this->client_info.bpp);
                this->orders->draw(new_cmd, clip);
            }
            else {
                this->orders->draw(cmd, clip);
            }

            if (  this->capture
               && (this->capture_state == CAPTURE_STATE_STARTED)){
                if (this->capture_bpp != this->mod_bpp){
                    RDPEllipseSC capture_cmd = cmd;

                    const BGRColor color24 = color_decode_opaquerect(cmd.color, this->mod_bpp, this->mod_palette_rgb);
                    capture_cmd.color = color_encode(color24, this->capture_bpp);

                    this->orders->draw(capture_cmd, clip);
                }
                else {
                    this->capture->draw(cmd, clip);
                }
            }
        }
    }

    void draw(const RDPEllipseCB & cmd, const Rect & clip)
    {
        if (!clip.isempty() && !clip.intersect(cmd.el.get_rect()).isempty()){
            this->send_global_palette();

            if (this->client_info.bpp != this->mod_bpp){
                RDPEllipseCB new_cmd = cmd;
                const BGRColor back_color24 = color_decode_opaquerect(cmd.back_color, this->mod_bpp, this->mod_palette_rgb);
                const BGRColor fore_color24 = color_decode_opaquerect(cmd.fore_color, this->mod_bpp, this->mod_palette_rgb);

                new_cmd.fore_color = color_encode(fore_color24, this->client_info.bpp);
                new_cmd.back_color = color_encode(back_color24, this->client_info.bpp);

                this->orders->draw(new_cmd, clip);
            }
            else {
                this->orders->draw(cmd, clip);
            }

            if (  this->capture
               && (this->capture_state == CAPTURE_STATE_STARTED)){
                if (this->capture_bpp != this->mod_bpp){
                    RDPEllipseCB capture_cmd = cmd;

                    const BGRColor back_color24 = color_decode_opaquerect(cmd.back_color, this->mod_bpp, this->mod_palette_rgb);
                    const BGRColor fore_color24 = color_decode_opaquerect(cmd.fore_color, this->mod_bpp, this->mod_palette_rgb);

                    capture_cmd.back_color = color_encode(back_color24, this->capture_bpp);
                    capture_cmd.fore_color = color_encode(fore_color24, this->capture_bpp);

                    this->orders->draw(capture_cmd, clip);
                }
                else {
                    this->capture->draw(cmd, clip);
                }
            }
        }
    }

    virtual void flush() {
        this->orders->flush();
        if (  this->capture
           && (this->capture_state == CAPTURE_STATE_STARTED)) {
            this->capture->flush();
        }
    }

    void cache_brush(RDPBrush & brush)
    {
        if ((brush.style == 3) && (this->client_info.brush_cache_code == 1)) {
            uint8_t pattern[8];
            pattern[0] = brush.hatch;
            memcpy(pattern+1, brush.extra, 7);
            int cache_idx = 0;
            if (BRUSH_TO_SEND == this->brush_cache.add_brush(pattern, cache_idx)){
                RDPBrushCache cmd(cache_idx, 1, 8, 8, 0x81,
                    sizeof(this->brush_cache.brush_items[cache_idx].pattern),
                    this->brush_cache.brush_items[cache_idx].pattern);
                this->orders->draw(cmd);
            }
            brush.hatch = cache_idx;
            brush.style = 0x81;
        }
    }

    virtual void draw(const RDPColCache & cmd)
    {
        this->orders->draw(cmd);
    }

    void set_mod_palette(const BGRPalette & palette)
    {
        for (unsigned i = 0; i < 256 ; i++){
            this->mod_palette_rgb[i] = palette[i];
        }
        this->palette_sent = false;

        if (  this->capture
           && (this->capture_state == CAPTURE_STATE_STARTED)) {
            this->capture->set_mod_palette(palette);
        }
    }

    virtual void draw(const RDP::FrameMarker & order) {
        if (this->client_order_caps.orderSupportExFlags & ORDERFLAGS_EX_ALTSEC_FRAME_MARKER_SUPPORT) {
            this->orders->draw(order);
        }
        if (  this->capture
           && (this->capture_state == CAPTURE_STATE_STARTED)) {
            this->capture->draw(order);
        }
    }

    virtual void intersect_order_caps(int idx, uint8_t * proxy_order_caps) const {
        proxy_order_caps[idx] &= this->client_order_caps.orderSupport[idx];
    }

    virtual void intersect_order_caps_ex(OrderCaps & order_caps) const {
        order_caps.orderSupportExFlags &= this->client_order_caps.orderSupportExFlags;
    }

    virtual void draw(const RDPBitmapData & bitmap_data, const uint8_t * data
                     , size_t size, const Bitmap & bmp) {
        //LOG(LOG_INFO, "Front::draw(BitmapUpdate)");
        this->orders->draw(bitmap_data, data, size, bmp);
        //bitmap_data.log(LOG_INFO, "Front");
        //hexdump_d(data, size);
        if (  this->capture
           && (this->capture_state == CAPTURE_STATE_STARTED)) {
            if ((bmp.bpp() > this->capture_bpp) || (bmp.bpp() == 8)) {
                Bitmap capture_bmp(this->capture_bpp, bmp);

                ::compress_and_draw_bitmap_update(bitmap_data, capture_bmp, this->capture_bpp, *this->capture);
            }
            else {
                if (!(bitmap_data.flags & BITMAP_COMPRESSION)) {
                    ::compress_and_draw_bitmap_update(bitmap_data, bmp, this->capture_bpp, *this->capture);
                }
                else {
                    this->capture->draw(bitmap_data, data, size, bmp);
                }
            }
        }
    }

    virtual bool check_and_reset_activity()
    {
        const bool res = this->has_activity;
        this->has_activity = false;
        return res;
    }
};

#endif<|MERGE_RESOLUTION|>--- conflicted
+++ resolved
@@ -91,7 +91,6 @@
 class Front : public FrontAPI, public ActivityChecker{
     using FrontAPI::draw;
 
-<<<<<<< HEAD
     class DisableChannelId {
         unsigned channel_id_[AuthorizationChannels::max_authorization_channels];
         size_t size_ = 0;
@@ -116,11 +115,8 @@
     };
     DisableChannelId disable_channel_id_sorted;
     AuthorizationChannels authorization_channels;
-=======
+
     bool has_activity = true;
-    time_t last_activity_time;
-    time_t inactivity_timeout;
->>>>>>> 8ba29627
 
 public:
     enum CaptureState {
