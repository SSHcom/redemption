--- conflicted
+++ resolved
@@ -188,32 +188,16 @@
 
     void init(){
         this->stream.init(4096);
-<<<<<<< HEAD
-// -------------------------
-//        McsOut pdu(stream);
-=======
->>>>>>> 7f184c7d
         this->tpdu = new X224Out(X224Packet::DT_TPDU, this->stream);
 
         stream.mcs_hdr = stream.p;
         stream.p += 8;
-<<<<<<< HEAD
-// -------------------------
-
-        if (this->rdp_layer.sec_layer.client_info->crypt_level > 1) {
-            stream.sec_hdr = stream.p;
-            stream.p += 4 + 8;
-        }
-        else {
-            stream.sec_hdr = stream.p;
-=======
 
         stream.sec_hdr = stream.p;
         if (this->rdp_layer.client_info.crypt_level > 1) {
             stream.p += 4 + 8;
         }
         else {
->>>>>>> 7f184c7d
             stream.p += 4;
         }
 
@@ -238,15 +222,6 @@
 //            LOG(LOG_ERR, "GraphicsUpdatePDU::flush: order_count=%d", this->order_count);
             this->stream.set_out_uint16_le(this->order_count, this->offset_order_count);
             this->order_count = 0;
-<<<<<<< HEAD
-
-            stream.mark_end();
-            this->rdp_layer.send_rdp_packet(this->stream, PDUTYPE_DATAPDU, PDUTYPE2_UPDATE, this->offset_header);
-//            LOG(LOG_INFO, "server_sec_send front");
-            this->rdp_layer.sec_layer.server_sec_send(stream, MCS_GLOBAL_CHANNEL);
-            tpdu->end();
-            tpdu->send(this->rdp_layer.sec_layer.trans);
-=======
             this->out_data->end();
             this->out_control->end();
             stream.mark_end();
@@ -298,7 +273,6 @@
             }
             tpdu->end();
             tpdu->send(this->rdp_layer.trans);
->>>>>>> 7f184c7d
             this->init();
         }
     }
