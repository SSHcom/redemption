/*
    This program is free software; you can redistribute it and/or modify it
     under the terms of the GNU General Public License as published by the
     Free Software Foundation; either version 2 of the License, or (at your
     option) any later version.

    This program is distributed in the hope that it will be useful, but
     WITHOUT ANY WARRANTY; without even the implied warranty of
     MERCHANTABILITY or FITNESS FOR A PARTICULAR PURPOSE. See the GNU General
     Public License for more details.

    You should have received a copy of the GNU General Public License along
     with this program; if not, write to the Free Software Foundation, Inc.,
     675 Mass Ave, Cambridge, MA 02139, USA.

    Product name: redemption, a FLOSS RDP proxy
    Copyright (C) Wallix 2013
    Author(s): Christophe Grosjean, Javier Caverni, Xavier Dunat,
               Dominique Lafages, Raphael Zhou, Meng Tan
    Based on xrdp Copyright (C) Jay Sorg 2004-2010

    Front object (server), used to communicate with RDP client
*/

#ifndef _REDEMPTION_FRONT_FRONT_HPP_
#define _REDEMPTION_FRONT_FRONT_HPP_

#include "log.hpp"

#include <stdlib.h>
#include <stdint.h>
#include <string.h>
#include "stream.hpp"
#include "transport.hpp"
#include "RDP/x224.hpp"
#include "RDP/nego.hpp"
#include "RDP/mcs.hpp"
#include "RDP/lic.hpp"
#include "RDP/logon.hpp"
#include "channel_list.hpp"
#include "RDP/gcc.hpp"
#include "RDP/sec.hpp"
#include "colors.hpp"
#include "RDP/capabilities.hpp"
#include "RDP/fastpath.hpp"
#include "RDP/slowpath.hpp"

#include "ssl_calls.hpp"
#include "bitfu.hpp"
#include "rect.hpp"
#include "region.hpp"
#include "capture.hpp"
#include "font.hpp"
#include "bitmap.hpp"
#include "RDP/caches/bmpcache.hpp"
#include "RDP/caches/bmpcachepersister.hpp"
#include "RDP/caches/fontcache.hpp"
#include "RDP/caches/pointercache.hpp"
#include "RDP/caches/brushcache.hpp"
#include "client_info.hpp"
#include "config.hpp"
#include "error.hpp"
#include "callback.hpp"
#include "colors.hpp"
#include "bitfu.hpp"
#include "confdescriptor.hpp"
#include "in_file_transport.hpp"
#include "out_file_transport.hpp"

#include "RDP/GraphicUpdatePDU.hpp"
#include "RDP/capabilities.hpp"
#include "RDP/SaveSessionInfoPDU.hpp"
#include "RDP/PersistentKeyListPDU.hpp"

#include "front_api.hpp"
#include "genrandom.hpp"

#include "auth_api.hpp"

#include "filtering_channel.hpp"

enum {
    FRONT_DISCONNECTED,
    FRONT_CONNECTING,
    FRONT_RUNNING
};

class Front : public FrontAPI {
    using FrontAPI::draw;

    class DisableChannelId {
        unsigned channel_id_[32];
        size_t size_ = 0;

    public:
        void push_back(unsigned i) {
            this->channel_id_[this->size_] = i;
            ++this->size_;
        }

        unsigned const * begin() const {
            return this->channel_id_;
        }

        unsigned const * end() const {
            return this->begin() + this->size_;
        }

        size_t size() const {
            return this->size_;
        }
    };
    DisableChannelId disable_channel_id_sorted;
    FilteringChannel filtering_channel;

public:
    enum CaptureState {
          CAPTURE_STATE_UNKNOWN
        , CAPTURE_STATE_STARTED
        , CAPTURE_STATE_PAUSED
        , CAPTURE_STATE_STOPED
    } capture_state;
    Capture * capture;

    BmpCache          * bmp_cache;
    BmpCachePersister * bmp_cache_persister;

    GraphicsUpdatePDU * orders;
    Keymap2 keymap;
    CHANNELS::ChannelDefArray channel_list;
    int up_and_running;
    int share_id;
    struct ClientInfo client_info;
    uint32_t packet_number;
    Transport * trans;
    uint16_t userid;
    uint8_t pub_mod[512];
    uint8_t pri_exp[512];
    uint8_t server_random[32];
    CryptContext encrypt, decrypt;

    int order_level;
    Inifile * ini;
    uint32_t verbose;

    struct Font font;
    BrushCache brush_cache;
    PointerCache pointer_cache;
    GlyphCache glyph_cache;

    bool palette_sent;
    bool palette_memblt_sent[6];

private:
    BGRPalette palette332_rgb;

public:
    BGRPalette mod_palette_rgb;
    uint8_t mod_bpp;

private:
    uint8_t capture_bpp;

public:
    enum {
        CONNECTION_INITIATION,
        WAITING_FOR_LOGON_INFO,
        WAITING_FOR_ANSWER_TO_LICENCE,
        ACTIVATE_AND_PROCESS_DATA
    } state;

    Random * gen;

    bool fastpath_support;                    // choice of programmer
    bool client_fastpath_input_event_support; // = choice of programmer
    bool server_fastpath_update_support;      // choice of programmer + capability of client
    bool tls_client_active;
    bool mem3blt_support;
    int clientRequestedProtocols;

    uint32_t bitmap_update_count;

    GeneralCaps        client_general_caps;
    BitmapCaps         client_bitmap_caps;
    OrderCaps          client_order_caps;
    BmpCacheCaps       client_bmpcache_caps;
    OffScreenCacheCaps client_offscreencache_caps;
    BmpCache2Caps      client_bmpcache2_caps;
    bool               use_bitmapcache_rev2;

    redemption::string   server_capabilities_filename;
    Transport          * persistent_key_list_transport;

    rdp_mppc_enc              * mppc_enc;
    rdp_mppc_enc_match_finder * mppc_enc_match_finder;

    auth_api * authentifier;
    bool       auth_info_sent;

    Front ( Transport * trans
          , const char * default_font_name // SHARE_PATH "/" DEFAULT_FONT_NAME
          , Random * gen
          , Inifile * ini
          , bool fp_support // If true, fast-path must be supported
          , bool mem3blt_support
          , const char * server_capabilities_filename = ""
          , Transport * persistent_key_list_transport = NULL
          )
        : FrontAPI(ini->globals.notimestamp, ini->globals.nomouse)
        , capture_state(CAPTURE_STATE_UNKNOWN)
        , capture(NULL)
        , bmp_cache(NULL)
        , bmp_cache_persister(NULL)
        , orders(NULL)
        , up_and_running(0)
        , share_id(65538)
        , client_info(ini->globals.encryptionLevel, ini->client.bitmap_compression, ini->globals.bitmap_cache)
        , packet_number(1)
        , trans(trans)
        , userid(0)
        , order_level(0)
        , ini(ini)
        , verbose(this->ini->debug.front)
        , font(default_font_name)
        , brush_cache()
        , pointer_cache()
        , glyph_cache()
        , mod_bpp(0)
        , capture_bpp(0)
        , state(CONNECTION_INITIATION)
        , gen(gen)
        , fastpath_support(fp_support)
        , client_fastpath_input_event_support(fp_support)
        , server_fastpath_update_support(false)
        , tls_client_active(true)
        , mem3blt_support(mem3blt_support)
        , clientRequestedProtocols(X224::PROTOCOL_RDP)
        , bitmap_update_count(0)
        , use_bitmapcache_rev2(false)
        , server_capabilities_filename(server_capabilities_filename)
        , persistent_key_list_transport(persistent_key_list_transport)
        , mppc_enc(NULL)
        , mppc_enc_match_finder(NULL)
        , authentifier(NULL)
        , auth_info_sent(false)
    {
        // init TLS
        // --------------------------------------------------------


        // -------- Start of system wide SSL_Ctx option ------------------------------

        // ERR_load_crypto_strings() registers the error strings for all libcrypto
        // functions. SSL_load_error_strings() does the same, but also registers the
        // libssl error strings.

        // One of these functions should be called before generating textual error
        // messages. However, this is not required when memory usage is an issue.

        // ERR_free_strings() frees all previously loaded error strings.

        SSL_load_error_strings();

        // SSL_library_init() registers the available SSL/TLS ciphers and digests.
        // OpenSSL_add_ssl_algorithms() and SSLeay_add_ssl_algorithms() are synonyms
        // for SSL_library_init().

        // - SSL_library_init() must be called before any other action takes place.
        // - SSL_library_init() is not reentrant.
        // - SSL_library_init() always returns "1", so it is safe to discard the return
        // value.

        // Note: OpenSSL 0.9.8o and 1.0.0a and later added SHA2 algorithms to
        // SSL_library_init(). Applications which need to use SHA2 in earlier versions
        // of OpenSSL should call OpenSSL_add_all_algorithms() as well.

        SSL_library_init();

        // --------------------------------------------------------

        {
            BGRPalette palette_local;
            init_palette332(palette_local);
            for (unsigned i = 0; i < 256 ; i++){
                this->palette332_rgb[i] = RGBtoBGR(palette_local[i]);
            }
        }

        this->palette_sent = false;
        for (size_t i = 0; i < 6 ; i++){
            this->palette_memblt_sent[i] = false;
        }

        // from server_sec
        // CGR: see if init has influence for the 3 following fields
        memset(this->server_random, 0, 32);

        // shared
        memset(this->decrypt.key, 0, 16);
        memset(this->encrypt.key, 0, 16);
        memset(this->decrypt.update_key, 0, 16);
        memset(this->encrypt.update_key, 0, 16);

        switch (this->client_info.encryptionLevel) {
        case 1:
        case 2:
            this->decrypt.encryptionMethod = 1; /* 40 bits */
            this->encrypt.encryptionMethod = 1; /* 40 bits */
        break;
        default:
        case 3:
            this->decrypt.encryptionMethod = 2; /* 128 bits */
            this->encrypt.encryptionMethod = 2; /* 128 bits */
        break;
        }
    }

    ~Front(){
        ERR_free_strings();
        if (this->mppc_enc) {
            delete this->mppc_enc;
        }
        if (this->mppc_enc_match_finder) {
            delete this->mppc_enc_match_finder;
        }

        delete this->bmp_cache_persister;

        if (this->bmp_cache) {
            this->save_persistent_disk_bitmap_cache();
            delete this->bmp_cache;
        }

        if (this->orders) {
            delete this->orders;
        }

        if (this->capture){
            delete this->capture;
        }
    }

    int server_resize(int width, int height, int bpp)
    {
        uint32_t res = 0;

        this->mod_bpp = bpp;
        if (bpp == 8){
            this->palette_sent = false;
            for (size_t i = 0; i < 6 ; i++){
                this->palette_memblt_sent[i] = false;
            }
        }

        if (this->client_info.width != width
        || this->client_info.height != height) {
            /* older client can't resize */
            if (client_info.build <= 419) {
                LOG(LOG_WARNING, "Resizing is not available on older RDP clients");
                // resizing needed but not available
                res = -1;
            }
            else {
                LOG(LOG_INFO, "Resizing client to : %d x %d x %d", width, height, this->client_info.bpp);

                if (this->capture)
                {
                    CaptureState original_capture_state = this->capture_state;

                    auth_api * authentifier = this->authentifier;
                    this->stop_capture();
                    this->start_capture(width, height, *this->ini, authentifier);

                    this->capture_state = original_capture_state;
                }

                this->client_info.width = width;
                this->client_info.height = height;

                TODO("Why are we not calling this->flush() instead ? Looks dubious.")
                // send buffered orders
                this->orders->flush();

                // clear all pending orders, caches data, and so on and
                // start a send_deactive, send_deman_active process with
                // the new resolution setting
                /* shut down the rdp client */
                this->up_and_running = 0;
                this->send_deactive();
                /* this should do the actual resizing */
                this->send_demand_active();

                LOG(LOG_INFO, "Front::server_resize::ACTIVATED (resize)");
                state = ACTIVATE_AND_PROCESS_DATA;
                res = 1;
            }
        }

        // resizing not necessary
        return res;
    }

    void server_set_pointer(const Pointer & cursor)
    {
        int cache_idx = 0;
        switch (this->pointer_cache.add_pointer(cursor, cache_idx)) {
        case POINTER_TO_SEND:
            this->send_pointer(cache_idx, cursor);
        break;
        default:
        case POINTER_ALLREADY_SENT:
            this->set_pointer(cache_idx);
        break;
        }
    }

    virtual void text_metrics(const char * text, int & width, int & height){
        height = 0;
        width = 0;
        uint32_t uni[256];
        size_t len_uni = UTF8toUnicode(reinterpret_cast<const uint8_t *>(text), uni, sizeof(uni)/sizeof(uni[0]));
        if (len_uni){
            for (size_t index = 0; index < len_uni; index++) {
                uint32_t charnum = uni[index]; //
                FontChar *font_item = this->font.glyph_defined(charnum)?&this->font.font_items[charnum]:nullptr;
                if (!font_item) {
                    LOG(LOG_WARNING, "Front::text_metrics() - character not defined >0x%02x<", charnum);
                    font_item = &this->font.font_items[static_cast<unsigned>('?')];
                }
                width += font_item->incby;
                height = std::max(height, font_item->height);
            }
        }
    }

    TODO(" implementation of the server_draw_text function below is a small subset of possibilities text can be packed (detecting duplicated strings). See MS-RDPEGDI 2.2.2.2.1.1.2.13 GlyphIndex (GLYPHINDEX_ORDER)")
    virtual void server_draw_text(int16_t x, int16_t y, const char * text, uint32_t fgcolor, uint32_t bgcolor, const Rect & clip)
    {
        this->send_global_palette();

        // add text to glyph cache
        int len = strlen(text);
        TODO("we should put some loop here for text to be splitted between chunks of UTF8 characters and loop on them")
        if (len > 120) {
            len = 120;
        }

        if (len > 0){
            uint32_t uni[128];
            size_t part_len = UTF8toUnicode(reinterpret_cast<const uint8_t *>(text), uni, sizeof(uni)/sizeof(uni[0]));
            int total_width = 0;
            int total_height = 0;
            uint8_t data[256];
            int f = 7;
            int distance_from_previous_fragment = 0;
            for (size_t index = 0; index < part_len; index++) {
                int c = 0;
                uint32_t charnum = uni[index];
                FontChar & font_item = this->font.glyph_defined(charnum) && this->font.font_items[charnum]
                ? this->font.font_items[charnum]
                : [&]() {
                    LOG(LOG_WARNING, "Front::text_metrics() - character not defined >0x%02x<", charnum);
                    return std::ref(this->font.font_items[static_cast<unsigned>('?')]);
                }().get();
                TODO(" avoid passing parameters by reference to get results")
                switch (this->glyph_cache.add_glyph(font_item, f, c))
                {
                    case GlyphCache::GLYPH_ADDED_TO_CACHE:
                    {
                        RDPGlyphCache cmd(f, 1, c,
                            font_item.offset,
                            font_item.baseline,
                            font_item.width,
                            font_item.height,
                            font_item.data.get());

                        this->orders->draw(cmd);

                        if (  this->capture
                           && (this->capture_state == CAPTURE_STATE_STARTED)) {
                            this->capture->draw(cmd);
                        }
                    }
                    break;
                    default:
                    break;
                }
                data[index * 2] = c;
                data[index * 2 + 1] = distance_from_previous_fragment;
                distance_from_previous_fragment = font_item.incby;
                total_width += font_item.incby;
                total_height = std::max(total_height, font_item.height);
            }

            const Rect bk(x, y, total_width + 1, total_height + 1);

             RDPGlyphIndex glyphindex(
                f, // cache_id
                0x03, // fl_accel
                0x0, // ui_charinc
                1, // f_op_redundant,
                fgcolor, // BackColor (text color)
                bgcolor, // ForeColor (color of the opaque rectangle)
                bk, // bk
                bk, // op
                // brush
                RDPBrush(0, 0, 3, 0xaa,
                    (const uint8_t *)"\xaa\x55\xaa\x55\xaa\x55\xaa\x55"),
                x,  // glyph_x
                y + total_height, // glyph_y
                part_len * 2, // data_len in bytes
                data // data
            );

            this->draw(glyphindex, clip, NULL);
        }
    }

    // ===========================================================================
    void start_capture(int width, int height, Inifile & ini, auth_api * authentifier)
    {
        // Recording or pattern dectection is enabled.
        if (!ini.globals.movie.get() && ini.context.pattern_kill.is_empty() && ini.context.pattern_notify.is_empty()) {
            return;
        }

        if (this->capture) {
            LOG(LOG_INFO, "Front::start_capture: session capture is already started");

            return;
        }

        if (!ini.globals.movie.get()) {
            ini.video.capture_flags = 8;
            ini.video.capture_wrm   = false;
            ini.video.capture_flv   = false;
            ini.video.capture_ocr   = true;
            ini.video.capture_png   = false;
            ini.video.png_limit     = 0;
        }

        LOG(LOG_INFO, "---<>  Front::start_capture  <>---");
        struct timeval now = tvtime();

        if (this->verbose & 1) {
            LOG(LOG_INFO, "movie_path    = %s\n", ini.globals.movie_path.get_cstr());
            LOG(LOG_INFO, "codec_id      = %s\n", ini.globals.codec_id.get_cstr());
            LOG(LOG_INFO, "video_quality = %s\n", ini.globals.video_quality.get_cstr());
            LOG(LOG_INFO, "auth_user     = %s\n", ini.globals.auth_user.get_cstr());
            LOG(LOG_INFO, "host          = %s\n", ini.globals.host.get_cstr());
            LOG(LOG_INFO, "target_device = %s\n", ini.globals.target_device.get().c_str());
            LOG(LOG_INFO, "target_user   = %s\n", ini.globals.target_user.get_cstr());
        }

        char path[1024];
        char basename[1024];
        char extension[128];
        strcpy(path, WRM_PATH "/");     // default value, actual one should come from movie_path
        strcpy(basename, "redemption"); // default value actual one should come from movie_path
        strcpy(extension, "");          // extension is currently ignored
        bool res = true;
        res = canonical_path(ini.globals.movie_path.get_cstr(), path,
                             sizeof(path), basename, sizeof(basename), extension,
                             sizeof(extension));
        if (!res) {
            LOG(LOG_ERR, "Buffer Overflowed: Path too long");
            throw Error(ERR_RECORDER_FAILED_TO_FOUND_PATH);
        }
        this->capture_bpp = ((ini.video.wrm_color_depth_selection_strategy == 1) ? 16 : 24);
        this->capture = new Capture( now, width, height, this->mod_bpp, this->capture_bpp
                                   , ini.video.record_path
                                   , ini.video.record_tmp_path
                                   , ini.video.hash_path, basename
                                   , true
                                   , false
                                   , authentifier
                                   , ini
                                   );
        if (this->nomouse) {
            this->capture->set_pointer_display();
        }
        this->capture->capture_event.set();
        this->capture_state = CAPTURE_STATE_STARTED;

        this->authentifier = authentifier;
    }

    void pause_capture() {
        LOG(LOG_INFO, "---<>  Front::pause_capture  <>---");
        if (this->capture_state != CAPTURE_STATE_STARTED) {
            return;
        }

        this->capture->pause();
        this->capture->capture_event.reset();
        this->capture_state = CAPTURE_STATE_PAUSED;
    }

    void resume_capture() {
        LOG(LOG_INFO, "---<>  Front::resume_capture <>---");
        if (this->capture_state != CAPTURE_STATE_PAUSED) {
            return;
        }

        this->capture->resume();
        this->capture->capture_event.set();
        this->capture_state = CAPTURE_STATE_STARTED;
    }

    void stop_capture()
    {
        if (this->capture){
            LOG(LOG_INFO, "---<>   Front::stop_capture  <>---");
            this->authentifier = NULL;
            delete this->capture;
            this->capture = 0;

            this->capture_state = CAPTURE_STATE_STOPED;
        }
    }

    void update_config(Inifile & ini){
        if (  this->capture
           && (this->capture_state == CAPTURE_STATE_STARTED)){
            this->capture->update_config(ini);
        }
    }

    void periodic_snapshot()
    {
        if (  this->capture
           && (this->capture_state == CAPTURE_STATE_STARTED)){
            struct timeval now = tvtime();
            this->capture->snapshot( now, this->mouse_x, this->mouse_y
                                   , false  // ignore frame in time interval
                                   );
        }
    }
    // ===========================================================================

    static int get_appropriate_compression_type(int client_supported_type, int front_supported_type)
    {
        if (((client_supported_type < PACKET_COMPR_TYPE_8K) || (client_supported_type > PACKET_COMPR_TYPE_RDP61)) ||
            ((front_supported_type  < PACKET_COMPR_TYPE_8K) || (front_supported_type  > PACKET_COMPR_TYPE_RDP61)))
            return -1;

        static int compress_type_selector[4][4] = {
            { PACKET_COMPR_TYPE_8K, PACKET_COMPR_TYPE_8K,  PACKET_COMPR_TYPE_8K,   PACKET_COMPR_TYPE_8K    },
            { PACKET_COMPR_TYPE_8K, PACKET_COMPR_TYPE_64K, PACKET_COMPR_TYPE_64K,  PACKET_COMPR_TYPE_64K   },
            { PACKET_COMPR_TYPE_8K, PACKET_COMPR_TYPE_64K, PACKET_COMPR_TYPE_RDP6, PACKET_COMPR_TYPE_RDP6  },
            { PACKET_COMPR_TYPE_8K, PACKET_COMPR_TYPE_64K, PACKET_COMPR_TYPE_RDP6, PACKET_COMPR_TYPE_RDP61 }
        };

        return compress_type_selector[client_supported_type][front_supported_type];
    }

    void save_persistent_disk_bitmap_cache() const {
        if (!this->ini->client.persistent_disk_bitmap_cache)
            return;

        const char * persistent_path = PERSISTENT_PATH "/client";

        // Ensures that the directory exists.
        if (::recursive_create_directory(persistent_path, S_IRWXU | S_IRWXG, 0) != 0) {
            LOG( LOG_ERR
               , "front::save_persistent_disk_bitmap_cache: failed to create directory \"%s\"."
               , persistent_path);
            throw Error(ERR_BITMAP_CACHE_PERSISTENT, 0);
        }

        // Generates the name of file.
        char filename[2048];
        ::snprintf(filename, sizeof(filename) - 1, "%s/PDBC-%s-%d",
            persistent_path, this->ini->globals.host.get_cstr(), this->bmp_cache->bpp);
        filename[sizeof(filename) - 1] = '\0';

        char filename_temporary[2048];
        ::snprintf(filename_temporary, sizeof(filename_temporary) - 1, "%s/PDBC-%s-%d-XXXXXX.tmp",
            persistent_path, this->ini->globals.host.get_cstr(), this->bmp_cache->bpp);
        filename_temporary[sizeof(filename_temporary) - 1] = '\0';

        int fd = ::mkostemps(filename_temporary, 4, O_CREAT | O_WRONLY);
        if (fd == -1) {
            LOG( LOG_ERR
               , "front::save_persistent_disk_bitmap_cache: "
                 "failed to open (temporary) file for writing. filename=\"%s\""
               , filename_temporary);
            throw Error(ERR_PDBC_SAVE);
        }

        try {
            OutFileTransport oft(fd);

            BmpCachePersister::save_all_to_disk(*this->bmp_cache, oft, this->verbose);

            ::close(fd);

            if (::rename(filename_temporary, filename) == -1) {
                LOG( LOG_WARNING
                   , "front::save_persistent_disk_bitmap_cache: failed to rename the (temporary) file. "
                     "old_filename=\"%s\" new_filename=\"%s\""
                   , filename_temporary, filename);
                ::unlink(filename_temporary);
            }
        }
        catch (...) {
            ::close(fd);
            ::unlink(filename_temporary);
        }
    }

private:
    virtual void reset(){
        if (this->verbose & 1){
            LOG(LOG_INFO, "Front::reset::use_bitmap_comp=%u", this->client_info.use_bitmap_comp);
            LOG(LOG_INFO, "Front::reset::use_compact_packets=%u", this->client_info.use_compact_packets);
            LOG(LOG_INFO, "Front::reset::bitmap_cache_version=%u", this->client_info.bitmap_cache_version);
        }

        if (this->mppc_enc) {
            delete this->mppc_enc;
            this->mppc_enc = NULL;
        }
        if (this->mppc_enc_match_finder) {
            delete this->mppc_enc_match_finder;
            this->mppc_enc_match_finder = NULL;
        }

        switch (Front::get_appropriate_compression_type(this->client_info.rdp_compression_type, this->ini->client.rdp_compression - 1))
        {
        case PACKET_COMPR_TYPE_RDP61:
            if (this->verbose & 1) {
                LOG(LOG_INFO, "Front: Use RDP 6.1 Bulk compression");
            }
            this->mppc_enc_match_finder = new rdp_mppc_61_enc_hash_based_match_finder();
            //this->mppc_enc_match_finder = new rdp_mppc_61_enc_sequential_search_match_finder();
            this->mppc_enc = new rdp_mppc_61_enc(this->mppc_enc_match_finder, this->ini->debug.compression);
            break;
        case PACKET_COMPR_TYPE_RDP6:
            if (this->verbose & 1) {
                LOG(LOG_INFO, "Front: Use RDP 6.0 Bulk compression");
            }
            this->mppc_enc = new rdp_mppc_60_enc(this->ini->debug.compression);
            break;
        case PACKET_COMPR_TYPE_64K:
            if (this->verbose & 1) {
                LOG(LOG_INFO, "Front: Use RDP 5.0 Bulk compression");
            }
            this->mppc_enc = new rdp_mppc_50_enc(this->ini->debug.compression);
            break;
        case PACKET_COMPR_TYPE_8K:
            if (this->verbose & 1) {
                LOG(LOG_INFO, "Front: Use RDP 4.0 Bulk compression");
            }
            this->mppc_enc = new rdp_mppc_40_enc(this->ini->debug.compression);
            break;
        }

        // reset outgoing orders and reset caches
        delete this->bmp_cache_persister;
        this->bmp_cache_persister = NULL;
        if (this->bmp_cache) {
            this->save_persistent_disk_bitmap_cache();
            delete this->bmp_cache;
        }
        this->bmp_cache = new BmpCache(
                        BmpCache::Front,
                        this->client_info.bpp,
                        this->client_info.number_of_cache,
                        ((this->client_info.cache_flags & ALLOW_CACHE_WAITING_LIST_FLAG) &&
                             this->ini->client.cache_waiting_list),
                        BmpCache::CacheOption(this->client_info.cache1_entries,
                                              this->client_info.cache1_size,
                                              this->client_info.cache1_persistent),
                        BmpCache::CacheOption(this->client_info.cache2_entries,
                                              this->client_info.cache2_size,
                                              this->client_info.cache2_persistent),
                        BmpCache::CacheOption(this->client_info.cache3_entries,
                                              this->client_info.cache3_size,
                                              this->client_info.cache3_persistent),
                        BmpCache::CacheOption(this->client_info.cache4_entries,
                                              this->client_info.cache4_size,
                                              this->client_info.cache4_persistent),
                        BmpCache::CacheOption(this->client_info.cache5_entries,
                                              this->client_info.cache5_size,
                                              this->client_info.cache5_persistent),
                        this->ini->debug.cache);

        if (this->ini->client.persistent_disk_bitmap_cache && this->bmp_cache->has_cache_persistent()) {
            // Generates the name of file.
            char cache_filename[2048];
            ::snprintf(cache_filename, sizeof(cache_filename) - 1, "%s/PDBC-%s-%d",
                PERSISTENT_PATH "/client", this->ini->globals.host.get_cstr(), this->bmp_cache->bpp);
            cache_filename[sizeof(cache_filename) - 1] = '\0';

            int fd = ::open(cache_filename, O_RDONLY);
            if (fd != -1) {
                try {
                    InFileTransport ift(fd);

                    this->bmp_cache_persister = new BmpCachePersister( *this->bmp_cache, ift, cache_filename
                                                                     , this->verbose);
                }
                catch (const Error & e) {
                    ::close(fd);
                    if (e.id != ERR_PDBC_LOAD) {
                        throw;
                    }
                }
            }
        }

        delete this->orders;
        this->orders = new GraphicsUpdatePDU(
              trans
            , this->userid
            , this->share_id
            , this->client_info.encryptionLevel
            , this->encrypt
            , *this->ini
            , this->client_info.bpp
            , *this->bmp_cache
            , this->client_info.bitmap_cache_version
            , this->client_info.use_bitmap_comp
            , this->client_info.use_compact_packets
            , this->server_fastpath_update_support
            , this->mppc_enc
            , this->ini->client.rdp_compression ? this->client_info.rdp_compression : 0
            , this->ini->client.rdp_compression ? this->client_info.rdp_compression_type : 0
            );

        this->pointer_cache.reset(this->client_info);
        this->brush_cache.reset(this->client_info);
        this->glyph_cache.reset(this->client_info);
    }

public:
    void init_pointers()
    {
        Pointer pointer0(Pointer::POINTER_CURSOR0);
        this->pointer_cache.add_pointer_static(pointer0, 0);
        this->send_pointer(0, pointer0);

        Pointer pointer1(Pointer::POINTER_CURSOR1);
        this->pointer_cache.add_pointer_static(pointer1, 1);
        this->send_pointer(1, pointer1);
    }

    virtual void begin_update()
    {
        if (this->verbose & 64){
            LOG(LOG_INFO, "Front::begin_update()");
        }
        this->order_level++;
    }

    virtual void end_update()
    {
        if (this->verbose & 64) {
            LOG(LOG_INFO, "Front::end_update()");
        }
        this->order_level--;
        if (!this->up_and_running) {
            LOG(LOG_ERR, "Front is not up and running.");
            throw Error(ERR_RDP_EXPECTING_CONFIRMACTIVEPDU);
        }
        if (this->order_level == 0) {
            this->flush();
        }
    }

    void disconnect() throw (Error)
    {
        if (this->verbose & 1){
            LOG(LOG_INFO, "Front::disconnect()");
        }

        BStream x224_header(256);
        HStream mcs_data(256, 512);
        MCS::DisconnectProviderUltimatum_Send(mcs_data, 3, MCS::PER_ENCODING);
        X224::DT_TPDU_Send(x224_header,  mcs_data.size());

        this->trans->send(x224_header, mcs_data);
    }

    virtual const CHANNELS::ChannelDefArray & get_channel_list(void) const
    {
        return this->channel_list;
    }

    virtual void send_to_channel( const CHANNELS::ChannelDef & channel
                                , uint8_t * chunk
                                , size_t length
                                , size_t chunk_size
                                , int flags) {
        if (this->verbose & 16) {
            LOG( LOG_INFO
               , "Front::send_to_channel(channel, data=%p, length=%u, chunk_size=%u, flags=%x)"
               , chunk, length, chunk_size, flags);
        }

        if (channel.flags & GCC::UserData::CSNet::CHANNEL_OPTION_SHOW_PROTOCOL) {
            flags |= CHANNELS::CHANNEL_FLAG_SHOW_PROTOCOL;
        }

        CHANNELS::VirtualChannelPDU virtual_channel_pdu(this->verbose);

        virtual_channel_pdu.send_to_client( *this->trans, this->encrypt
                                          , this->client_info.encryptionLevel, userid, channel.chanid
                                          , length, flags, chunk, chunk_size);
    }

    // Global palette cf [MS-RDPCGR] 2.2.9.1.1.3.1.1.1 Palette Update Data
    // -------------------------------------------------------------------

    // updateType (2 bytes): A 16-bit, unsigned integer. The graphics update type.
    // This field MUST be set to UPDATETYPE_PALETTE (0x0002).

    // pad2Octets (2 bytes): A 16-bit, unsigned integer. Padding.
    // Values in this field are ignored.

    // numberColors (4 bytes): A 32-bit, unsigned integer.
    // The number of RGB triplets in the paletteData field.
    // This field MUST be set to NUM_8BPP_PAL_ENTRIES (256).

    void GeneratePaletteUpdateData(Stream & stream) {
        const BGRPalette & palette = (this->mod_bpp == 8)?this->mod_palette_rgb:this->palette332_rgb;

        // Payload
        stream.out_uint16_le(RDP_UPDATE_PALETTE);
        stream.out_uint16_le(0);

        stream.out_uint32_le(256); /* # of colors */
        for (int i = 0; i < 256; i++) {
            int color = palette[i];
            // Palette entries is in BGR triplet format.
            uint8_t r = color >> 16;
            uint8_t g = color >> 8;
            uint8_t b = color;
            stream.out_uint8(r);
            stream.out_uint8(g);
            stream.out_uint8(b);
        }
        stream.mark_end();
    }

/*
    void SendLogonInfo(const uint8_t * user_name)
    {
        BStream stream(65536);
        ShareData sdata_out(stream);
        sdata_out.emit_begin(PDUTYPE2_SAVE_SESSION_INFO, this->share_id,
            RDP::STREAM_MED);

        RDP::SaveSessionInfoPDUData_Send ssipdu(stream, RDP::INFOTYPE_LOGON);
        RDP::LogonInfoVersion1_Send      liv1(stream,
                                              reinterpret_cast<const uint8_t *>(""),
                                              user_name, getpid());

        stream.mark_end();

        // Packet trailer
        sdata_out.emit_end();

        BStream sctrl_header(256);
        ShareControl_Send(sctrl_header, PDUTYPE_DATAPDU,
            this->userid + GCC::MCS_USERCHANNEL_BASE, stream.size());

        HStream target_stream(1024, 65536);
        target_stream.out_copy_bytes(sctrl_header);
        target_stream.out_copy_bytes(stream);
        target_stream.mark_end();

        if ((this->verbose & (128|8)) == (128|8)){
            LOG(LOG_INFO, "Sec clear payload to send:");
            hexdump_d(target_stream.get_data(), target_stream.size());
        }

        this->send_data_indication_ex(GCC::MCS_GLOBAL_CHANNEL, target_stream);
    }
*/

    void send_global_palette() throw (Error)
    {
        if (!this->palette_sent && (this->client_info.bpp == 8)){
            if (this->verbose & 4){
                LOG(LOG_INFO, "Front::send_global_palette()");
            }

            this->flush();

            if (this->server_fastpath_update_support == false) {
                BStream stream(65536);

                ShareData sdata(stream);
                sdata.emit_begin(PDUTYPE2_UPDATE, this->share_id, RDP::STREAM_MED);

                GeneratePaletteUpdateData(stream);

                // Packet trailer
                sdata.emit_end();

                BStream sctrl_header(256);
                ShareControl_Send(sctrl_header, PDUTYPE_DATAPDU, this->userid + GCC::MCS_USERCHANNEL_BASE, stream.size());

                HStream target_stream(1024, 65536);
                target_stream.out_copy_bytes(sctrl_header);
                target_stream.out_copy_bytes(stream);
                target_stream.mark_end();

                if (this->verbose & 128) {
                    LOG(LOG_INFO, "Sec clear payload to send:");
                    hexdump_d(target_stream.get_data(), target_stream.size());
                }

                this->send_data_indication_ex(GCC::MCS_GLOBAL_CHANNEL, target_stream);
            }
            else {
                HStream stream(1024, 65536);

                if (this->verbose & 4){
                    LOG(LOG_INFO, "Front::send_global_palette: fast-path");
                }

                size_t header_size = FastPath::Update_Send::GetSize(0);

                stream.out_clear_bytes(header_size); // Fast-Path Update (TS_FP_UPDATE structure) size

                GeneratePaletteUpdateData(stream);

                SubStream Upd_s(stream, 0, header_size);

                FastPath::Update_Send Upd( Upd_s
                                         , stream.size() - header_size
                                         , FastPath::FASTPATH_UPDATETYPE_PALETTE
                                         , FastPath::FASTPATH_FRAGMENT_SINGLE
                                         , /*FastPath:: FASTPATH_OUTPUT_COMPRESSION_USED*/0
                                         , 0
                                         );

                BStream SvrUpdPDU_s(256);

                FastPath::ServerUpdatePDU_Send SvrUpdPDU(
                      SvrUpdPDU_s
                    , stream
                    , ((this->client_info.encryptionLevel > 1) ? FastPath::FASTPATH_OUTPUT_ENCRYPTED : 0)
                    , this->encrypt
                    );
                // Server Fast-Path Update PDU (TS_FP_UPDATE_PDU)
                // Fast-Path Update (TS_FP_UPDATE)
                this->trans->send(SvrUpdPDU_s, stream);
            }

            this->palette_sent = true;
        }
    }

//    2.2.9.1.1.4     Server Pointer Update PDU (TS_POINTER_PDU)
//    ----------------------------------------------------------
//    The Pointer Update PDU is sent from server to client and is used to convey
//    pointer information, including pointers' bitmap images, use of system or
//    hidden pointers, use of cached cursors and position updates.

//    tpktHeader (4 bytes): A TPKT Header, as specified in [T123] section 8.

//    x224Data (3 bytes): An X.224 Class 0 Data TPDU, as specified in [X224]
//      section 13.7.

//    mcsSDin (variable): Variable-length PER-encoded MCS Domain PDU which
//      encapsulates an MCS Send Data Indication structure, as specified in
//      [T125] (the ASN.1 structure definitions are given in [T125] section 7,
//      parts 7 and 10). The userData field of the MCS Send Data Indication
//      contains a Security Header and the Pointer Update PDU data.

//    securityHeader (variable): Optional security header. If the Encryption
//      Level (sections 5.3.2 and 2.2.1.4.3) selected by the server is greater
//      than ENCRYPTION_LEVEL_NONE (0) and the Encryption Method
//      (sections 5.3.2 and 2.2.1.4.3) selected by the server is greater than
//      ENCRYPTION_METHOD_NONE (0) then this field will contain one of the
//      following headers:

//      - Basic Security Header (section 2.2.8.1.1.2.1) if the Encryption Level
//        selected by the server (see sections 5.3.2 and 2.2.1.4.3) is
//        ENCRYPTION_LEVEL_LOW (1).

//      - Non-FIPS Security Header (section 2.2.8.1.1.2.2) if the Encryption
//        Level selected by the server (see sections 5.3.2 and 2.2.1.4.3) is
//        ENCRYPTION_LEVEL_CLIENT_COMPATIBLE (2) or ENCRYPTION_LEVEL_HIGH (3).

//      - FIPS Security Header (section 2.2.8.1.1.2.3) if the Encryption Level
//        selected by the server (see sections 5.3.2 and 2.2.1.4.3) is
//        ENCRYPTION_LEVEL_FIPS (4).

//      If the Encryption Level (sections 5.3.2 and 2.2.1.4.3) selected by the
//      server is ENCRYPTION_LEVEL_NONE (0) and the Encryption Method (sections
//      5.3.2 and 2.2.1.4.3) selected by the server is ENCRYPTION_METHOD_NONE
//      (0), then this header is not include " in the PDU.

//    shareDataHeader (18 bytes): Share Data Header (section 2.2.8.1.1.1.2)
//      containing information about the packet. The type subfield of the
//      pduType field of the Share Control Header (section 2.2.8.1.1.1.1) MUST
//      be set to PDUTYPE_DATAPDU (7). The pduType2 field of the Share Data
//      Header MUST be set to PDUTYPE2_POINTER (27).

//    messageType (2 bytes): A 16-bit, unsigned integer. Type of pointer update.

//    +--------------------------------+---------------------------------------+
//    | 0x0001 TS_PTRMSGTYPE_SYSTEM    | Indicates a System Pointer Update     |
//    |                                | (section 2.2.9.1.1.4.3).              |
//    +--------------------------------+---------------------------------------+
//    | 0x0003 TS_PTRMSGTYPE_POSITION  | Indicates a Pointer Position Update   |
//    |                                | (section 2.2.9.1.1.4.2).              |
//    +--------------------------------+---------------------------------------+
//    | 0x0006 TS_PTRMSGTYPE_COLOR     | Indicates a Color Pointer Update      |
//    |                                | (section 2.2.9.1.1.4.4).              |
//    +--------------------------------+---------------------------------------+
//    | 0x0007 TS_PTRMSGTYPE_CACHED    | Indicates a Cached Pointer Update     |
//    |                                | (section 2.2.9.1.1.4.6).              |
//    +--------------------------------+---------------------------------------+
//    | 0x0008 TS_PTRMSGTYPE_POINTER   | Indicates a New Pointer Update        |
//    |                                | (section 2.2.9.1.1.4.5).              |
//    +--------------------------------+---------------------------------------+


//    2.2.9.1.1.4.2     Pointer Position Update (TS_POINTERPOSATTRIBUTE)
//    -------------------------------------------------------------------
//    The TS_POINTERPOSATTRIBUTE structure is used to indicate that the client
//    pointer should be moved to the specified position relative to the top-left
//    corner of the server's desktop (see [T128] section 8.14.4).

//    position (4 bytes): Point (section 2.2.9.1.1.4.1) structure containing
//     the new x-coordinates and y-coordinates of the pointer.
//            2.2.9.1.1.4.1  Point (TS_POINT16)
//            ---------------------------------
//            The TS_POINT16 structure specifies a point relative to the
//            top-left corner of the server's desktop.

//            xPos (2 bytes): A 16-bit, unsigned integer. The x-coordinate
//              relative to the top-left corner of the server's desktop.

//            yPos (2 bytes): A 16-bit, unsigned integer. The y-coordinate
//              relative to the top-left corner of the server's desktop.



//    2.2.9.1.1.4.3     System Pointer Update (TS_SYSTEMPOINTERATTRIBUTE)
//    -------------------------------------------------------------------
//    The TS_SYSTEMPOINTERATTRIBUTE structure is used to hide the pointer or to
//    set its shape to that of the operating system default (see [T128] section
//    8.14.1).

//    systemPointerType (4 bytes): A 32-bit, unsigned integer.
//    The type of system pointer.
//    +---------------------------|------------------------------+
//    | 0x00000000 SYSPTR_NULL    | The hidden pointer.          |
//    +---------------------------|------------------------------+
//    | 0x00007F00 SYSPTR_DEFAULT | The default system pointer.  |
//    +---------------------------|------------------------------+


//    2.2.9.1.1.4.4     Color Pointer Update (TS_COLORPOINTERATTRIBUTE)
//    -----------------------------------------------------------------
//    The TS_COLORPOINTERATTRIBUTE structure represents a regular T.128 24 bpp
//    color pointer, as specified in [T128] section 8.14.3. This pointer update
//    is used for both monochrome and color pointers in RDP.

    void GenerateColorPointerUpdateData(Stream & stream, int cache_idx, const Pointer & cursor)
    {
//    cacheIndex (2 bytes): A 16-bit, unsigned integer. The zero-based cache
//      entry in the pointer cache in which to store the pointer image. The
//      number of cache entries is negotiated using the Pointer Capability Set
//      (section 2.2.7.1.5).

        stream.out_uint16_le(cache_idx);

//    hotSpot (4 bytes): Point (section 2.2.9.1.1.4.1) structure containing the
//      x-coordinates and y-coordinates of the pointer hotspot.
//            2.2.9.1.1.4.1  Point (TS_POINT16)
//            ---------------------------------
//            The TS_POINT16 structure specifies a point relative to the
//            top-left corner of the server's desktop.

//            xPos (2 bytes): A 16-bit, unsigned integer. The x-coordinate
//              relative to the top-left corner of the server's desktop.

        stream.out_uint16_le(cursor.x);

//            yPos (2 bytes): A 16-bit, unsigned integer. The y-coordinate
//              relative to the top-left corner of the server's desktop.

        stream.out_uint16_le(cursor.y);

//    width (2 bytes): A 16-bit, unsigned integer. The width of the pointer in
//      pixels (the maximum allowed pointer width is 32 pixels).

        stream.out_uint16_le(cursor.width);

//    height (2 bytes): A 16-bit, unsigned integer. The height of the pointer
//      in pixels (the maximum allowed pointer height is 32 pixels).

        stream.out_uint16_le(cursor.height);

//    lengthAndMask (2 bytes): A 16-bit, unsigned integer. The size in bytes of
//      the andMaskData field.

        stream.out_uint16_le(cursor.mask_size());

//    lengthXorMask (2 bytes): A 16-bit, unsigned integer. The size in bytes of
//      the xorMaskData field.

        stream.out_uint16_le(cursor.data_size());

//    xorMaskData (variable): Variable number of bytes: Contains the 24-bpp,
//      bottom-up XOR mask scan-line data. The XOR mask is padded to a 2-byte
//      boundary for each encoded scan-line. For example, if a 3x3 pixel cursor
//      is being sent, then each scan-line will consume 10 bytes (3 pixels per
//      scan-line multiplied by 3 bpp, rounded up to the next even number of
//      bytes).
        stream.out_copy_bytes(cursor.data, cursor.data_size());

//    andMaskData (variable): Variable number of bytes: Contains the 1-bpp,
//      bottom-up AND mask scan-line data. The AND mask is padded to a 2-byte
//      boundary for each encoded scan-line. For example, if a 7x7 pixel cursor
//      is being sent, then each scan-line will consume 2 bytes (7 pixels per
//      scan-line multiplied by 1 bpp, rounded up to the next even number of
//      bytes).
        stream.out_copy_bytes(cursor.mask, cursor.mask_size()); /* mask */

//    colorPointerData (1 byte): Single byte representing unused padding.
//      The contents of this byte should be ignored.
        stream.mark_end();
    }

    virtual void send_pointer(int cache_idx, const Pointer & cursor) throw(Error) {
        if (this->verbose & 4) {
            LOG(LOG_INFO, "Front::send_pointer(cache_idx=%u x=%u y=%u)",
                cache_idx, cursor.x, cursor.y);
        }

        if (this->server_fastpath_update_support == false) {
            BStream stream(65536);

            ShareData sdata(stream);
            sdata.emit_begin(PDUTYPE2_POINTER, this->share_id, RDP::STREAM_MED);

            // Payload
            stream.out_uint16_le(RDP_POINTER_COLOR);
            stream.out_uint16_le(0); /* pad */

            GenerateColorPointerUpdateData(stream, cache_idx, cursor);

            // Packet trailer
            sdata.emit_end();

            BStream sctrl_header(256);
            ShareControl_Send(sctrl_header, PDUTYPE_DATAPDU,
                this->userid + GCC::MCS_USERCHANNEL_BASE, stream.size());

            HStream target_stream(1024, 65536);
            target_stream.out_copy_bytes(sctrl_header);
            target_stream.out_copy_bytes(stream);
            target_stream.mark_end();

            if (this->verbose & 4) {
                LOG(LOG_INFO, "Sec clear payload to send:");
                hexdump_d(target_stream.get_data(), target_stream.size());
            }

            this->send_data_indication_ex(GCC::MCS_GLOBAL_CHANNEL,
                target_stream);
        }
        else {
            HStream stream(1024, 65536);

            if (this->verbose & 4) {
                LOG(LOG_INFO, "Front::send_pointer: fast-path");
            }

            size_t header_size = FastPath::Update_Send::GetSize(0);

            stream.out_clear_bytes(header_size);    // Fast-Path Update (TS_FP_UPDATE structure) size

            GenerateColorPointerUpdateData(stream, cache_idx, cursor);

            SubStream Upd_s(stream, 0, header_size);

            FastPath::Update_Send Upd(Upd_s,
                                      stream.size() - header_size,
                                      FastPath::FASTPATH_UPDATETYPE_COLOR,
                                      FastPath::FASTPATH_FRAGMENT_SINGLE,
                                      /*FastPath:: FASTPATH_OUTPUT_COMPRESSION_USED*/0,
                                      0);

            BStream fastpath_header(256);

            FastPath::ServerUpdatePDU_Send SvrUpdPDU(
                fastpath_header,
                stream,
                ((this->client_info.encryptionLevel > 1) ?
                 FastPath::FASTPATH_OUTPUT_ENCRYPTED : 0),
                this->encrypt);
            this->trans->send(fastpath_header, stream);
        }

        if (this->capture &&
            (this->capture_state == CAPTURE_STATE_STARTED)) {
            this->capture->send_pointer(cache_idx, cursor);
        }

        if (this->verbose & 4) {
            LOG(LOG_INFO, "Front::send_pointer done");
        }
    }   // void send_pointer(int cache_idx, const Pointer & cursor)

//    2.2.9.1.1.4.5    New Pointer Update (TS_POINTERATTRIBUTE)
//    ---------------------------------------------------------
//    The TS_POINTERATTRIBUTE structure is used to send pointer data at an
//    arbitrary color depth. Support for the New Pointer Update is advertised
//    in the Pointer Capability Set (section 2.2.7.1.5).

//    xorBpp (2 bytes): A 16-bit, unsigned integer. The color depth in
//      bits-per-pixel of the XOR mask contained in the colorPtrAttr field.

//    colorPtrAttr (variable): Encapsulated Color Pointer Update (section
//      2.2.9.1.1.4.4) structure which contains information about the pointer.
//      The Color Pointer Update fields are all used, as specified in section
//      2.2.9.1.1.4.4; however, the XOR mask data alignment packing is slightly
//      different. For monochrome (1 bpp) pointers the XOR data is always padded
//      to a 4-byte boundary per scan line, while color pointer XOR data is
//      still packed on a 2-byte boundary. Color XOR data is presented in the
///     color depth described in the xorBpp field (for 8 bpp, each byte contains
//      one palette index; for 4 bpp, there are two palette indices per byte).

//    2.2.9.1.1.4.6    Cached Pointer Update (TS_CACHEDPOINTERATTRIBUTE)
//    ------------------------------------------------------------------
//    The TS_CACHEDPOINTERATTRIBUTE structure is used to instruct the client to
//    change the current pointer shape to one already present in the pointer
//    cache.

//    cacheIndex (2 bytes): A 16-bit, unsigned integer. A zero-based cache entry
//      containing the cache index of the cached pointer to which the client's
//      pointer should be changed. The pointer data should have already been
//      cached using either the Color Pointer Update (section 2.2.9.1.1.4.4) or
//      New Pointer Update (section 2.2.9.1.1.4.5).

    virtual void set_pointer(int cache_idx) {
        if (this->verbose & 4) {
            LOG(LOG_INFO, "Front::set_pointer(cache_idx=%u)", cache_idx);
        }

        if (this->server_fastpath_update_support == false) {
            BStream stream(65536);

            ShareData sdata(stream);
            sdata.emit_begin(PDUTYPE2_POINTER, this->share_id,
                RDP::STREAM_MED);

            // Payload
            stream.out_uint16_le(RDP_POINTER_CACHED);
            stream.out_uint16_le(0); /* pad */
            stream.out_uint16_le(cache_idx);
            stream.mark_end();

            // Packet trailer
            sdata.emit_end();

            BStream sctrl_header(256);
            ShareControl_Send(sctrl_header, PDUTYPE_DATAPDU,
                this->userid + GCC::MCS_USERCHANNEL_BASE, stream.size());

            HStream target_stream(1024, 65536);
            target_stream.out_copy_bytes(sctrl_header);
            target_stream.out_copy_bytes(stream);
            target_stream.mark_end();

            if (this->verbose & (128 | 4)) {
                LOG(LOG_INFO, "Sec clear payload to send:");
                hexdump_d(target_stream.get_data(), target_stream.size());
            }

            this->send_data_indication_ex(GCC::MCS_GLOBAL_CHANNEL,
                target_stream);
        }
        else {
            HStream stream(1024, 65536);

            if (this->verbose & 4) {
                LOG(LOG_INFO, "Front::set_pointer: fast-path");
            }

            size_t header_size = FastPath::Update_Send::GetSize(0);

            stream.out_clear_bytes(header_size);    // Fast-Path Update (TS_FP_UPDATE structure) size

            // Payload
            stream.out_uint16_le(cache_idx);
            stream.mark_end();

            SubStream Upd_s(stream, 0, header_size);

            FastPath::Update_Send Upd(Upd_s,
                                      stream.size() - header_size,
                                      FastPath::FASTPATH_UPDATETYPE_CACHED,
                                      FastPath::FASTPATH_FRAGMENT_SINGLE,
                                      /*FastPath:: FASTPATH_OUTPUT_COMPRESSION_USED*/0,
                                      0);

            BStream fastpath_header(256);

             // Server Fast-Path Update PDU (TS_FP_UPDATE_PDU)
            FastPath::ServerUpdatePDU_Send SvrUpdPDU(
                fastpath_header,
                stream,
                ((this->client_info.encryptionLevel > 1) ?
                 FastPath::FASTPATH_OUTPUT_ENCRYPTED : 0),
                this->encrypt);
            this->trans->send(fastpath_header, stream);
        }

        if (this->capture &&
            (this->capture_state == CAPTURE_STATE_STARTED)) {
            this->capture->set_pointer(cache_idx);
        }

        if (this->verbose & 4) {
            LOG(LOG_INFO, "Front::set_pointer done");
        }
    }   // void set_pointer(int cache_idx)

    void incoming(Callback & cb) throw(Error)
    {
        unsigned expected;

        if (this->verbose & 4){
            LOG(LOG_INFO, "Front::incoming()");
        }

        switch (this->state){
        case CONNECTION_INITIATION:
        {
            // Connection Initiation
            // ---------------------
            LOG(LOG_INFO, "Front::incoming:CONNECTION_INITIATION");

            // The client initiates the connection by sending the server an X.224 Connection
            //  Request PDU (class 0). The server responds with an X.224 Connection Confirm
            // PDU (class 0). From this point, all subsequent data sent between client and
            // server is wrapped in an X.224 Data Protocol Data Unit (PDU).

            // Client                                                     Server
            //    |------------X224 Connection Request PDU----------------> |
            //    | <----------X224 Connection Confirm PDU----------------- |

            if (this->verbose & 1){
                LOG(LOG_INFO, "Front::incoming::receiving x224 request PDU");
            }

            {
                BStream stream(65536);
                X224::RecvFactory fac_x224(*this->trans, stream);
                X224::CR_TPDU_Recv x224(stream, this->ini->client.bogus_neg_request);
                if (x224._header_size != (size_t)(stream.size())){
                    LOG(LOG_ERR, "Front::incoming::connection request : all data should have been consumed,"
                                 " %d bytes remains", stream.size() - x224._header_size);
                }
                this->clientRequestedProtocols = x224.rdp_neg_requestedProtocols;

                if (// Proxy doesnt supports TLS or RDP client doesn't support TLS
                    (!this->ini->client.tls_support || 0 == (this->clientRequestedProtocols & X224::PROTOCOL_TLS))
                    // Fallback to legacy security protocol (RDP) is allowed.
                    && this->ini->client.tls_fallback_legacy) {
                    LOG(LOG_INFO, "Fallback to legacy security protocol");
                    this->tls_client_active = false;
                }
            }

            if (this->verbose & 1){
                LOG(LOG_INFO, "Front::incoming::sending x224 connection confirm PDU");
            }
            {
                BStream stream(256);
                uint8_t rdp_neg_type = 0;
                uint8_t rdp_neg_flags = /*0*/RdpNego::EXTENDED_CLIENT_DATA_SUPPORTED;
                uint32_t rdp_neg_code = 0;
                if (this->tls_client_active){
                    LOG(LOG_INFO, "-----------------> Front::TLS Support Enabled");
                    if (this->clientRequestedProtocols & X224::PROTOCOL_TLS) {
                        rdp_neg_type = X224::RDP_NEG_RSP;
                        rdp_neg_code = X224::PROTOCOL_TLS;
                        this->client_info.encryptionLevel = 0;
                    }
                    else {
                        rdp_neg_type = X224::RDP_NEG_FAILURE;
                        rdp_neg_code = X224::SSL_REQUIRED_BY_SERVER;
                    }
                }
                else {
                    LOG(LOG_INFO, "-----------------> Front::TLS Support not Enabled");
                }

                X224::CC_TPDU_Send x224(stream, rdp_neg_type, rdp_neg_flags, rdp_neg_code);
                this->trans->send(stream);

                if (this->tls_client_active){
                    this->trans->enable_server_tls(this->ini->globals.certificate_password);

            // 2.2.10.2 Early User Authorization Result PDU
            // ============================================

            // The Early User Authorization Result PDU is sent from server to client and is used
            // to convey authorization information to the client. This PDU is only sent by the server
            // if the client advertised support for it by specifying the PROTOCOL_HYBRID_EX (0x00000008)
            // flag in the requestedProtocols field of the RDP Negotiation Request (section 2.2.1.1.1)
            // structure and it MUST be sent immediately after the CredSSP handshake (section 5.4.5.2) has completed.

            // authorizationResult (4 bytes): A 32-bit unsigned integer. Specifies the authorization result.

            // +---------------------------------+--------------------------------------------------------+
            // | AUTHZ_SUCCESS 0x00000000        | The user has permission to access the server.          |
            // +---------------------------------+--------------------------------------------------------+
            // | AUTHZ _ACCESS_DENIED 0x0000052E | The user does not have permission to access the server.|
            // +---------------------------------+--------------------------------------------------------+

                }
            }
            // Basic Settings Exchange
            // -----------------------

            // Basic Settings Exchange: Basic settings are exchanged between the client and
            // server by using the MCS Connect Initial and MCS Connect Response PDUs. The
            // Connect Initial PDU contains a GCC Conference Create Request, while the
            // Connect Response PDU contains a GCC Conference Create Response.

            // These two Generic Conference Control (GCC) packets contain concatenated
            // blocks of settings data (such as core data, security data and network data)
            // which are read by client and server

            // Client                                                     Server
            //    |--------------MCS Connect Initial PDU with-------------> |
            //                   GCC Conference Create Request
            //    | <------------MCS Connect Response PDU with------------- |
            //                   GCC conference Create Response

            if (this->verbose & 1){
                LOG(LOG_INFO, "Front::incoming::Basic Settings Exchange");
            }

            BStream x224_data(65536);
            X224::RecvFactory f(*this->trans, x224_data);
            X224::DT_TPDU_Recv x224(x224_data);
            MCS::CONNECT_INITIAL_PDU_Recv mcs_ci(x224.payload, MCS::BER_ENCODING);

            // GCC User Data
            // -------------
            SubStream & gcc_data = mcs_ci.payload;
            GCC::Create_Request_Recv gcc_cr(gcc_data);
            TODO("ensure gcc_data substream is fully consumed")

            while (gcc_cr.payload.in_check_rem(4)) {
                GCC::UserData::RecvFactory f(gcc_cr.payload);
                switch (f.tag){
                    case CS_CORE:
                    {
                        GCC::UserData::CSCore cs_core;
                        cs_core.recv(f.payload);
                        if (this->verbose & 1) {
                            cs_core.log("Received from Client");
                        }

                        this->client_info.width     = cs_core.desktopWidth;
                        this->client_info.height    = cs_core.desktopHeight;
                        this->client_info.keylayout = cs_core.keyboardLayout;
                        this->client_info.build     = cs_core.clientBuild;
                        for (size_t i = 0; i < 16 ; i++){
                            this->client_info.hostname[i] = cs_core.clientName[i];
                        }
                        this->client_info.bpp = 8;
                        switch (cs_core.postBeta2ColorDepth){
                        case 0xca01:
                            /*
                            this->client_info.bpp =
                                (cs_core.highColorDepth <= 24)?cs_core.highColorDepth:24;
                            */
                            this->client_info.bpp = (
                                      (cs_core.earlyCapabilityFlags & GCC::UserData::RNS_UD_CS_WANT_32BPP_SESSION)
                                    ? 32
                                    : cs_core.highColorDepth
                                );
                        break;
                        case 0xca02:
                            this->client_info.bpp = 15;
                        break;
                        case 0xca03:
                            this->client_info.bpp = 16;
                        break;
                        case 0xca04:
                            this->client_info.bpp = 24;
                        break;
                        default:
                        break;
                        }
                        if (this->ini->client.max_color_depth) {
                            this->client_info.bpp = std::min<int>(
                                this->client_info.bpp, this->ini->client.max_color_depth);
                        }
                    }
                    break;
                    case CS_SECURITY:
                    {
                        GCC::UserData::CSSecurity cs_sec;
                        cs_sec.recv(f.payload);
                        if (this->verbose & 1) {
                            cs_sec.log("Received from Client");
                        }
                    }
                    break;
                    case CS_NET:
                    {
                        GCC::UserData::CSNet cs_net;
                        cs_net.recv(f.payload);
                        for (uint32_t index = 0; index < cs_net.channelCount; index++) {
                            const auto & channel_def = cs_net.channelDefArray[index];
                            if (!this->filtering_channel.contains(channel_def.name)) {
                                CHANNELS::ChannelDef channel_item;
                                memcpy(channel_item.name, channel_def.name, 8);
                                channel_item.flags = channel_def.options;
                                channel_item.chanid = GCC::MCS_GLOBAL_CHANNEL + (index + 1);
                                this->channel_list.push_back(channel_item);
                            }
                            else {
                                this->disable_channel_id_sorted.push_back(index);
                            }
                        }
                        if (this->verbose & 1) {
                            cs_net.log("Received from Client");
                        }
                    }
                    break;
                    case CS_CLUSTER:
                    {
                        GCC::UserData::CSCluster cs_cluster;
                        cs_cluster.recv(f.payload);
                        this->client_info.console_session =
                            (0 != (cs_cluster.flags & GCC::UserData::CSCluster::REDIRECTED_SESSIONID_FIELD_VALID));
                        if (this->verbose & 1) {
                            cs_cluster.log("Receiving from Client");
                        }
                    }
                    break;
                    case CS_MONITOR:
                    {
                        GCC::UserData::CSMonitor cs_monitor;
                        cs_monitor.recv(f.payload);
                        if (this->verbose & 1) {
                            cs_monitor.log("Receiving from Client");
                        }
                    }
                    break;
                    default:
                        LOG(LOG_WARNING, "Unexpected data block tag %x\n", f.tag);
                    break;
                }
            }
            if (gcc_cr.payload.in_check_rem(1)) {
                LOG(LOG_ERR, "recv connect request parsing gcc data : short header");
                throw Error(ERR_MCS_DATA_SHORT_HEADER);
            }

            // ------------------------------------------------------------------
            HStream stream(1024, 65536);
            // ------------------------------------------------------------------
//            GCC::UserData::ServerToClient_Send(stream, this->clientRequestedProtocols, this->channel_list.size());

            GCC::UserData::SCCore sc_core;
            sc_core.version = 0x00080004;
            if (this->tls_client_active){
                sc_core.length = 12;
                sc_core.clientRequestedProtocols = this->clientRequestedProtocols;
            }
            if (this->verbose & 1) {
                sc_core.log("Sending to client");
            }
            sc_core.emit(stream);
            // ------------------------------------------------------------------
            GCC::UserData::SCNet sc_net;
            const uint8_t num_channels = this->channel_list.size();
            sc_net.MCSChannelId = GCC::MCS_GLOBAL_CHANNEL;
            sc_net.channelCount = num_channels;
            for (int index = 0; index < num_channels; index++) {
                sc_net.channelDefArray[index].id = GCC::MCS_GLOBAL_CHANNEL + index + 1;
            }
            if (this->verbose & 1) {
                sc_net.log("Sending to client");
            }
            sc_net.emit(stream);
            // ------------------------------------------------------------------
            if (this->tls_client_active){
                GCC::UserData::SCSecurity sc_sec1;
                sc_sec1.encryptionMethod = 0;
                sc_sec1.encryptionLevel = 0;
                sc_sec1.length = 12;
                sc_sec1.serverRandomLen = 0;
                sc_sec1.serverCertLen = 0;
                if (this->verbose & 1) {
                    sc_sec1.log("Sending to client");
                }
                sc_sec1.emit(stream);
            }
            else {
                GCC::UserData::SCSecurity sc_sec1;
                /*
                   For now rsa_keys are not in a configuration file any more, but as we were not changing keys
                   the values have been embedded in code and the key generator file removed from source code.

                   It will be put back at some later time using a clean parser/writer module and sll calls
                   coherent with the remaining of ReDemPtion code. For reference to historical key generator code
                   look for utils/keygen.cpp in old repository code.

                   references for RSA Keys: http://www.securiteam.com/windowsntfocus/5EP010KG0G.html
                */
                uint8_t rsa_keys_pub_mod[64] = {
                    0x67, 0xab, 0x0e, 0x6a, 0x9f, 0xd6, 0x2b, 0xa3, 0x32, 0x2f, 0x41, 0xd1, 0xce, 0xee, 0x61, 0xc3,
                    0x76, 0x0b, 0x26, 0x11, 0x70, 0x48, 0x8a, 0x8d, 0x23, 0x81, 0x95, 0xa0, 0x39, 0xf7, 0x5b, 0xaa,
                    0x3e, 0xf1, 0xed, 0xb8, 0xc4, 0xee, 0xce, 0x5f, 0x6a, 0xf5, 0x43, 0xce, 0x5f, 0x60, 0xca, 0x6c,
                    0x06, 0x75, 0xae, 0xc0, 0xd6, 0xa4, 0x0c, 0x92, 0xa4, 0xc6, 0x75, 0xea, 0x64, 0xb2, 0x50, 0x5b
                };
                memcpy(this->pub_mod, rsa_keys_pub_mod, 64);

                uint8_t rsa_keys_pri_exp[64] = {
                    0x41, 0x93, 0x05, 0xB1, 0xF4, 0x38, 0xFC, 0x47, 0x88, 0xC4, 0x7F, 0x83, 0x8C, 0xEC, 0x90, 0xDA,
                    0x0C, 0x8A, 0xB5, 0xAE, 0x61, 0x32, 0x72, 0xF5, 0x2B, 0xD1, 0x7B, 0x5F, 0x44, 0xC0, 0x7C, 0xBD,
                    0x8A, 0x35, 0xFA, 0xAE, 0x30, 0xF6, 0xC4, 0x6B, 0x55, 0xA7, 0x65, 0xEF, 0xF4, 0xB2, 0xAB, 0x18,
                    0x4E, 0xAA, 0xE6, 0xDC, 0x71, 0x17, 0x3B, 0x4C, 0xC2, 0x15, 0x4C, 0xF7, 0x81, 0xBB, 0xF0, 0x03
                };
                memcpy(sc_sec1.pri_exp, rsa_keys_pri_exp, 64);
                memcpy(this->pri_exp, sc_sec1.pri_exp, 64);

                uint8_t rsa_keys_pub_sig[64] = {
                    0x6a, 0x41, 0xb1, 0x43, 0xcf, 0x47, 0x6f, 0xf1, 0xe6, 0xcc, 0xa1, 0x72, 0x97, 0xd9, 0xe1, 0x85,
                    0x15, 0xb3, 0xc2, 0x39, 0xa0, 0xa6, 0x26, 0x1a, 0xb6, 0x49, 0x01, 0xfa, 0xa6, 0xda, 0x60, 0xd7,
                    0x45, 0xf7, 0x2c, 0xee, 0xe4, 0x8e, 0x64, 0x2e, 0x37, 0x49, 0xf0, 0x4c, 0x94, 0x6f, 0x08, 0xf5,
                    0x63, 0x4c, 0x56, 0x29, 0x55, 0x5a, 0x63, 0x41, 0x2c, 0x20, 0x65, 0x95, 0x99, 0xb1, 0x15, 0x7c
                };

                uint8_t rsa_keys_pub_exp[4] = { 0x01, 0x00, 0x01, 0x00 };

                sc_sec1.encryptionMethod = this->encrypt.encryptionMethod;
                sc_sec1.encryptionLevel = this->client_info.encryptionLevel;
                sc_sec1.serverRandomLen = 32;
                this->gen->random(this->server_random, 32);
                memcpy(sc_sec1.serverRandom, this->server_random, 32);
                sc_sec1.dwVersion = GCC::UserData::SCSecurity::CERT_CHAIN_VERSION_1;
                sc_sec1.temporary = false;
                memcpy(sc_sec1.proprietaryCertificate.RSAPK.pubExp, rsa_keys_pub_exp, SEC_EXPONENT_SIZE);
                memcpy(sc_sec1.proprietaryCertificate.RSAPK.modulus, this->pub_mod, 64);
                memcpy(sc_sec1.proprietaryCertificate.RSAPK.modulus + 64,
                    "\x00\x00\x00\x00\x00\x00\x00\x00", SEC_PADDING_SIZE);
                memcpy(sc_sec1.proprietaryCertificate.wSignatureBlob, rsa_keys_pub_sig, 64);
                memcpy(sc_sec1.proprietaryCertificate.wSignatureBlob + 64,
                    "\x00\x00\x00\x00\x00\x00\x00\x00", SEC_PADDING_SIZE);

                if (this->verbose & 1) {
                    sc_sec1.log("Sending to client");
                }
                sc_sec1.emit(stream);
            }
            stream.mark_end();

            // ------------------------------------------------------------------
            BStream gcc_header(256);
            BStream mcs_header(256);
            BStream x224_header(256);

            GCC::Create_Response_Send(gcc_header, stream.size());
            MCS::CONNECT_RESPONSE_Send mcs_cr(mcs_header, gcc_header.size() + stream.size(), MCS::BER_ENCODING);
            X224::DT_TPDU_Send(x224_header, mcs_header.size() + gcc_header.size() + stream.size());
            this->trans->send(x224_header, mcs_header, gcc_header, stream);

            // Channel Connection
            // ------------------

            // Channel Connection: The client sends an MCS Erect Domain Request PDU,
            // followed by an MCS Attach User Request PDU to attach the primary user
            // identity to the MCS domain.

            // The server responds with an MCS Attach User Response PDU containing the user
            // channel ID.

            // The client then proceeds to join the :
            // - user channel,
            // - the input/output (I/O) channel
            // - and all of the static virtual channels

            // (the I/O and static virtual channel IDs are obtained from the data embedded
            //  in the GCC packets) by using multiple MCS Channel Join Request PDUs.

            // The server confirms each channel with an MCS Channel Join Confirm PDU.
            // (The client only sends a Channel Join Request after it has received the
            // Channel Join Confirm for the previously sent request.)

            // From this point, all subsequent data sent from the client to the server is
            // wrapped in an MCS Send Data Request PDU, while data sent from the server to
            //  the client is wrapped in an MCS Send Data Indication PDU. This is in
            // addition to the data being wrapped by an X.224 Data PDU.

            // Client                                                     Server
            //    |-------MCS Erect Domain Request PDU--------------------> |
            //    |-------MCS Attach User Request PDU---------------------> |

            //    | <-----MCS Attach User Confirm PDU---------------------- |

            //    |-------MCS Channel Join Request PDU--------------------> |
            //    | <-----MCS Channel Join Confirm PDU--------------------- |

            if (this->verbose & 16){
                LOG(LOG_INFO, "Front::incoming::Channel Connection");
            }

            if (this->verbose){
                LOG(LOG_INFO, "Front::incoming::Recv MCS::ErectDomainRequest");
            }
            {
                BStream x224_data(256);
                X224::RecvFactory f(*this->trans, x224_data);
                X224::DT_TPDU_Recv x224(x224_data);
                MCS::ErectDomainRequest_Recv mcs(x224.payload, MCS::PER_ENCODING);
            }
            if (this->verbose){
                LOG(LOG_INFO, "Front::incoming::Recv MCS::AttachUserRequest");
            }
            {
                BStream x224_data(256);
                X224::RecvFactory f(*this->trans, x224_data);
                X224::DT_TPDU_Recv x224(x224_data);
                MCS::AttachUserRequest_Recv mcs(x224.payload, MCS::PER_ENCODING);
            }
            if (this->verbose){
                LOG(LOG_INFO, "Front::incoming::Send MCS::AttachUserConfirm", this->userid);
            }
            {
                BStream x224_header(256);
                HStream mcs_data(256, 512);
                MCS::AttachUserConfirm_Send(mcs_data, MCS::RT_SUCCESSFUL, true, this->userid, MCS::PER_ENCODING);
                X224::DT_TPDU_Send(x224_header, mcs_data.size());
                this->trans->send(x224_header, mcs_data);
            }

            {
                // read tpktHeader (4 bytes = 3 0 len)
                // TPDU class 0    (3 bytes = LI F0 PDU_DT)
                BStream x224_data(256);
                X224::RecvFactory f(*this->trans, x224_data);
                X224::DT_TPDU_Recv x224(x224_data);
                MCS::ChannelJoinRequest_Recv mcs(x224.payload, MCS::PER_ENCODING);
                this->userid = mcs.initiator;

                BStream x224_header(256);
                HStream mcs_cjcf_data(256, 512);

                MCS::ChannelJoinConfirm_Send(mcs_cjcf_data, MCS::RT_SUCCESSFUL,
                                             mcs.initiator,
                                             mcs.channelId,
                                             true, mcs.channelId,
                                             MCS::PER_ENCODING);
                X224::DT_TPDU_Send(x224_header, mcs_cjcf_data.size());
                this->trans->send(x224_header, mcs_cjcf_data);
            }

            {
                BStream x224_data(256);
                X224::RecvFactory f(*this->trans, x224_data);
                X224::DT_TPDU_Recv x224(x224_data);
                MCS::ChannelJoinRequest_Recv mcs(x224.payload, MCS::PER_ENCODING);
                if (mcs.initiator != this->userid){
                    LOG(LOG_ERR, "MCS error bad userid, expecting %u got %u", this->userid, mcs.initiator);
                    throw Error(ERR_MCS_BAD_USERID);
                }

                BStream x224_header(256);
                HStream mcs_cjcf_data(256, 512);

                MCS::ChannelJoinConfirm_Send(mcs_cjcf_data, MCS::RT_SUCCESSFUL,
                                             mcs.initiator,
                                             mcs.channelId,
                                             true, mcs.channelId,
                                             MCS::PER_ENCODING);
                X224::DT_TPDU_Send(x224_header, mcs_cjcf_data.size());
                this->trans->send(x224_header, mcs_cjcf_data);
            }

            const unsigned * beg_disable_channel_id = this->disable_channel_id_sorted.begin();
            const unsigned * end_disable_channel_id = this->disable_channel_id_sorted.end();
            for (size_t i = 0 ; i < this->channel_list.size() + this->disable_channel_id_sorted.size(); i++){
                BStream x224_data(256);
                X224::RecvFactory f(*this->trans, x224_data);
                X224::DT_TPDU_Recv x224(x224_data);
                MCS::ChannelJoinRequest_Recv mcs(x224.payload, MCS::PER_ENCODING);

                if (this->verbose & 16){
                    LOG(LOG_INFO, "cjrq[%u] = %u -> cjcf", i, mcs.channelId);
                }

                if (mcs.initiator != this->userid){
                    LOG(LOG_ERR, "MCS error bad userid, expecting %u got %u", this->userid, mcs.initiator);
                    throw Error(ERR_MCS_BAD_USERID);
                }

                BStream x224_header(256);
                HStream mcs_cjcf_data(256, 512);

                MCS::ChannelJoinConfirm_Send(mcs_cjcf_data, MCS::RT_SUCCESSFUL,
                                             mcs.initiator,
                                             mcs.channelId,
                                             true, mcs.channelId,
                                             MCS::PER_ENCODING);
                X224::DT_TPDU_Send(x224_header, mcs_cjcf_data.size());
                this->trans->send(x224_header, mcs_cjcf_data);

                if (beg_disable_channel_id != end_disable_channel_id && *beg_disable_channel_id == i) {
                    ++beg_disable_channel_id;
                }
                else {
                    const size_t real_index = i - (beg_disable_channel_id - this->disable_channel_id_sorted.begin());
                    this->channel_list.set_chanid(real_index, mcs.channelId);
                }
            }

            if (this->verbose & 1){
                LOG(LOG_INFO, "Front::incoming::RDP Security Commencement");
            }

            // RDP Security Commencement
            // -------------------------

            // RDP Security Commencement: If standard RDP security methods are being
            // employed and encryption is in force (this is determined by examining the data
            // embedded in the GCC Conference Create Response packet) then the client sends
            // a Security Exchange PDU containing an encrypted 32-byte random number to the
            // server. This random number is encrypted with the public key of the server
            // (the server's public key, as well as a 32-byte server-generated random
            // number, are both obtained from the data embedded in the GCC Conference Create
            //  Response packet).

            // The client and server then utilize the two 32-byte random numbers to generate
            // session keys which are used to encrypt and validate the integrity of
            // subsequent RDP traffic.

            // From this point, all subsequent RDP traffic can be encrypted and a security
            // header is include " with the data if encryption is in force (the Client Info
            // and licensing PDUs are an exception in that they always have a security
            // header). The Security Header follows the X.224 and MCS Headers and indicates
            // whether the attached data is encrypted.

            // Even if encryption is in force server-to-client traffic may not always be
            // encrypted, while client-to-server traffic will always be encrypted by
            // Microsoft RDP implementations (encryption of licensing PDUs is optional,
            // however).

            // Client                                                     Server
            //    |------Security Exchange PDU ---------------------------> |
            if (this->tls_client_active){
                LOG(LOG_INFO, "TLS mode: exchange packet disabled");
            }
            else
            {
                LOG(LOG_INFO, "Legacy RDP mode: expecting exchange packet");
                BStream pdu(65536);
                X224::RecvFactory f(*this->trans, pdu);
                X224::DT_TPDU_Recv x224(pdu);

                int mcs_type = MCS::peekPerEncodedMCSType(x224.payload);
                if (mcs_type == MCS::MCSPDU_DisconnectProviderUltimatum){
                    LOG(LOG_INFO, "Front::incoming::DisconnectProviderUltimatum received");
                    MCS::DisconnectProviderUltimatum_Recv mcs(x224.payload, MCS::PER_ENCODING);
                    const char * reason = MCS::get_reason(mcs.reason);
                    LOG(LOG_INFO, "Front DisconnectProviderUltimatum: reason=%s [%d]", reason, mcs.reason);
                    throw Error(ERR_MCS);
                }

                MCS::SendDataRequest_Recv mcs(x224.payload, MCS::PER_ENCODING);
                SEC::SecExchangePacket_Recv sec(mcs.payload);

                TODO("see possible factorisation with ssl_calls.hpp/ssllib::rsa_encrypt")
                uint8_t client_random[64];
                memset(client_random, 0, 64);
                {
                    uint8_t l_out[64]; memset(l_out, 0, 64);
                    uint8_t l_in[64];  rmemcpy(l_in, sec.payload.get_data(), 64);
                    uint8_t l_mod[64]; rmemcpy(l_mod, this->pub_mod, 64);
                    uint8_t l_exp[64]; rmemcpy(l_exp, this->pri_exp, 64);

                    BN_CTX* ctx = BN_CTX_new();
                    BIGNUM lmod; BN_init(&lmod); BN_bin2bn(l_mod, 64, &lmod);
                    BIGNUM lexp; BN_init(&lexp); BN_bin2bn(l_exp, 64, &lexp);
                    BIGNUM lin; BN_init(&lin);  BN_bin2bn(l_in, 64, &lin);
                    BIGNUM lout; BN_init(&lout); BN_mod_exp(&lout, &lin, &lexp, &lmod, ctx);

                    int rv = BN_bn2bin(&lout, l_out);
                    if (rv <= 64) {
                        reverseit(l_out, rv);
                        memcpy(client_random, l_out, 64);
                    }
                    BN_free(&lin);
                    BN_free(&lout);
                    BN_free(&lexp);
                    BN_free(&lmod);
                    BN_CTX_free(ctx);
                }

                // beware order of parameters for key generation (decrypt/encrypt) is inversed between server and client
                SEC::KeyBlock key_block(client_random, this->server_random);
                memcpy(this->encrypt.sign_key, key_block.blob0, 16);
                ssllib ssl;
                if (this->encrypt.encryptionMethod == 1){
                    ssl.sec_make_40bit(this->encrypt.sign_key);
                }

                this->encrypt.generate_key(key_block.key1, this->encrypt.encryptionMethod);
                this->decrypt.generate_key(key_block.key2, this->encrypt.encryptionMethod);
            }
            this->state = WAITING_FOR_LOGON_INFO;
        }
        break;

        case WAITING_FOR_LOGON_INFO:
        // Secure Settings Exchange
        // ------------------------

        // Secure Settings Exchange: Secure client data (such as the username,
        // password and auto-reconnect cookie) is sent to the server using the Client
        // Info PDU.

        // Client                                                     Server
        //    |------ Client Info PDU      ---------------------------> |
        {
            LOG(LOG_INFO, "Front::incoming::Secure Settings Exchange");

            BStream stream(65536);
            X224::RecvFactory fx224(*this->trans, stream);
            X224::DT_TPDU_Recv x224(stream);

            int mcs_type = MCS::peekPerEncodedMCSType(x224.payload);
            if (mcs_type == MCS::MCSPDU_DisconnectProviderUltimatum){
                LOG(LOG_INFO, "Front::incoming::DisconnectProviderUltimatum received");
                MCS::DisconnectProviderUltimatum_Recv mcs(x224.payload, MCS::PER_ENCODING);
                const char * reason = MCS::get_reason(mcs.reason);
                LOG(LOG_INFO, "Front DisconnectProviderUltimatum: reason=%s [%d]", reason, mcs.reason);
                throw Error(ERR_MCS);
            }

            MCS::SendDataRequest_Recv mcs(x224.payload, MCS::PER_ENCODING);
            SEC::SecSpecialPacket_Recv sec(mcs.payload, this->decrypt, this->client_info.encryptionLevel);
            if (this->verbose & 128){
                LOG(LOG_INFO, "sec decrypted payload:");
                hexdump_d(sec.payload.get_data(), sec.payload.size());
            }

            if (!sec.flags & SEC::SEC_INFO_PKT) {
                throw Error(ERR_SEC_EXPECTED_LOGON_INFO);
            }

            /* this is the first test that the decrypt is working */
            this->client_info.process_logon_info( sec.payload
                                                , ini->client.ignore_logon_password
                                                , ini->client.performance_flags_default
                                                , ini->client.performance_flags_force_present
                                                , ini->client.performance_flags_force_not_present
                                                , ini->debug.password
                                                , (this->verbose & 128)
                                                );

            if (sec.payload.in_remain()){
                LOG(LOG_ERR, "Front::incoming::process_logon all data should have been consumed %u bytes trailing",
                    (unsigned)sec.payload.in_remain());
            }

            this->keymap.init_layout(this->client_info.keylayout);
            LOG(LOG_INFO, "Front Keyboard Layout = 0x%x", this->client_info.keylayout);
            this->ini->client.keyboard_layout.set(this->client_info.keylayout);
            if (this->client_info.is_mce) {
                if (this->verbose & 2){
                    LOG(LOG_INFO, "Front::incoming::licencing client_info.is_mce");
                    LOG(LOG_INFO, "Front::incoming::licencing send_media_lic_response");
                }

                {
                    HStream stream(1024, 65535);

                    /* mce */
                    /* some compilers need unsigned char to avoid warnings */
                    static uint8_t lic3[16] = { 0xff, 0x03, 0x10, 0x00,
                                             0x07, 0x00, 0x00, 0x00, 0x02, 0x00, 0x00, 0x00,
                                             0xf3, 0x99, 0x00, 0x00
                                             };

                    stream.out_copy_bytes((char*)lic3, 16);
                    stream.mark_end();

                    BStream sec_header(256);

                    if ((this->verbose & (128|2)) == (128|2)){
                        LOG(LOG_INFO, "Sec clear payload to send:");
                        hexdump_d(stream.get_data(), stream.size());
                    }

                    SEC::Sec_Send sec(sec_header, stream, SEC::SEC_LICENSE_PKT | 0x00100200, this->encrypt, 0);
                    stream.copy_to_head(sec_header.get_data(), sec_header.size());

                    this->send_data_indication(GCC::MCS_GLOBAL_CHANNEL, stream);
                }
                // proceed with capabilities exchange

                // Capabilities Exchange
                // ---------------------

                // Capabilities Negotiation: The server sends the set of capabilities it
                // supports to the client in a Demand Active PDU. The client responds with its
                // capabilities by sending a Confirm Active PDU.

                // Client                                                     Server
                //    | <------- Demand Active PDU ---------------------------- |
                //    |--------- Confirm Active PDU --------------------------> |

                if (this->verbose & 1){
                    LOG(LOG_INFO, "Front::incoming::send_demand_active");
                }
                this->send_demand_active();

                LOG(LOG_INFO, "Front::incoming::ACTIVATED (mce)");
                this->state = ACTIVATE_AND_PROCESS_DATA;
            }
            else {
                if (this->verbose & 16){
                    LOG(LOG_INFO, "Front::incoming::licencing not client_info.is_mce");
                    LOG(LOG_INFO, "Front::incoming::licencing send_lic_initial");
                }

                HStream stream(1024, 65535);

                stream.out_uint8(LIC::LICENSE_REQUEST);
                stream.out_uint8(2); // preamble flags : PREAMBLE_VERSION_2_0 (RDP 4.0)
                stream.out_uint16_le(318); // wMsgSize = 318 including preamble

                /* some compilers need unsigned char to avoid warnings */
                static uint8_t lic1[314] = {
                    // SEC_RANDOM ?
                    0x7b, 0x3c, 0x31, 0xa6, 0xae, 0xe8, 0x74, 0xf6,
                    0xb4, 0xa5, 0x03, 0x90, 0xe7, 0xc2, 0xc7, 0x39,
                    0xba, 0x53, 0x1c, 0x30, 0x54, 0x6e, 0x90, 0x05,
                    0xd0, 0x05, 0xce, 0x44, 0x18, 0x91, 0x83, 0x81,
                    //
                    0x00, 0x00, 0x04, 0x00, 0x2c, 0x00, 0x00, 0x00,
                    0x4d, 0x00, 0x69, 0x00, 0x63, 0x00, 0x72, 0x00,
                    0x6f, 0x00, 0x73, 0x00, 0x6f, 0x00, 0x66, 0x00,
                    0x74, 0x00, 0x20, 0x00, 0x43, 0x00, 0x6f, 0x00,
                    0x72, 0x00, 0x70, 0x00, 0x6f, 0x00, 0x72, 0x00,
                    0x61, 0x00, 0x74, 0x00, 0x69, 0x00, 0x6f, 0x00,
                    0x6e, 0x00, 0x00, 0x00, 0x08, 0x00, 0x00, 0x00,
                    0x32, 0x00, 0x33, 0x00, 0x36, 0x00, 0x00, 0x00,
                    0x0d, 0x00, 0x04, 0x00, 0x01, 0x00, 0x00, 0x00,
                    0x03, 0x00, 0xb8, 0x00, 0x01, 0x00, 0x00, 0x00,
                    0x01, 0x00, 0x00, 0x00, 0x01, 0x00, 0x00, 0x00,
                    0x06, 0x00, 0x5c, 0x00, 0x52, 0x53, 0x41, 0x31,
                    0x48, 0x00, 0x00, 0x00, 0x00, 0x02, 0x00, 0x00,
                    0x3f, 0x00, 0x00, 0x00, 0x01, 0x00, 0x01, 0x00,
                    0x01, 0xc7, 0xc9, 0xf7, 0x8e, 0x5a, 0x38, 0xe4,
                    0x29, 0xc3, 0x00, 0x95, 0x2d, 0xdd, 0x4c, 0x3e,
                    0x50, 0x45, 0x0b, 0x0d, 0x9e, 0x2a, 0x5d, 0x18,
                    0x63, 0x64, 0xc4, 0x2c, 0xf7, 0x8f, 0x29, 0xd5,
                    0x3f, 0xc5, 0x35, 0x22, 0x34, 0xff, 0xad, 0x3a,
                    0xe6, 0xe3, 0x95, 0x06, 0xae, 0x55, 0x82, 0xe3,
                    0xc8, 0xc7, 0xb4, 0xa8, 0x47, 0xc8, 0x50, 0x71,
                    0x74, 0x29, 0x53, 0x89, 0x6d, 0x9c, 0xed, 0x70,
                    0x00, 0x00, 0x00, 0x00, 0x00, 0x00, 0x00, 0x00,
                    0x08, 0x00, 0x48, 0x00, 0xa8, 0xf4, 0x31, 0xb9,
                    0xab, 0x4b, 0xe6, 0xb4, 0xf4, 0x39, 0x89, 0xd6,
                    0xb1, 0xda, 0xf6, 0x1e, 0xec, 0xb1, 0xf0, 0x54,
                    0x3b, 0x5e, 0x3e, 0x6a, 0x71, 0xb4, 0xf7, 0x75,
                    0xc8, 0x16, 0x2f, 0x24, 0x00, 0xde, 0xe9, 0x82,
                    0x99, 0x5f, 0x33, 0x0b, 0xa9, 0xa6, 0x94, 0xaf,
                    0xcb, 0x11, 0xc3, 0xf2, 0xdb, 0x09, 0x42, 0x68,
                    0x29, 0x56, 0x58, 0x01, 0x56, 0xdb, 0x59, 0x03,
                    0x69, 0xdb, 0x7d, 0x37, 0x00, 0x00, 0x00, 0x00,
                    0x00, 0x00, 0x00, 0x00, 0x01, 0x00, 0x00, 0x00,
                    0x0e, 0x00, 0x0e, 0x00, 0x6d, 0x69, 0x63, 0x72,
                    0x6f, 0x73, 0x6f, 0x66, 0x74, 0x2e, 0x63, 0x6f,
                    0x6d, 0x00
                };

                stream.out_copy_bytes((char*)lic1, 314);
                stream.mark_end();

                BStream sec_header(256);

                if ((this->verbose & (128|2)) == (128|2)){
                    LOG(LOG_INFO, "Sec clear payload to send:");
                    hexdump_d(stream.get_data(), stream.size());
                }

                SEC::Sec_Send sec(sec_header, stream, SEC::SEC_LICENSE_PKT,
                    this->encrypt, 0);
                stream.copy_to_head(sec_header.get_data(), sec_header.size());

                this->send_data_indication(GCC::MCS_GLOBAL_CHANNEL, stream);

                if (this->verbose & 2){
                    LOG(LOG_INFO, "Front::incoming::waiting for answer to lic_initial");
                }
                this->state = WAITING_FOR_ANSWER_TO_LICENCE;
            }
        }
        break;

        case WAITING_FOR_ANSWER_TO_LICENCE:
        {
            if (this->verbose & 2){
                LOG(LOG_INFO, "Front::incoming::WAITING_FOR_ANSWER_TO_LICENCE");
            }
            BStream stream(65536);
            X224::RecvFactory fx224(*this->trans, stream);
            X224::DT_TPDU_Recv x224(stream);

            int mcs_type = MCS::peekPerEncodedMCSType(x224.payload);
            
            if (mcs_type == MCS::MCSPDU_DisconnectProviderUltimatum){
                MCS::DisconnectProviderUltimatum_Recv mcs(x224.payload, MCS::PER_ENCODING);
                const char * reason = MCS::get_reason(mcs.reason);
                LOG(LOG_INFO, "Front DisconnectProviderUltimatum: reason=%s [%d]", reason, mcs.reason);
                throw Error(ERR_MCS);
            }

            MCS::SendDataRequest_Recv mcs(x224.payload, MCS::PER_ENCODING);
            SEC::SecSpecialPacket_Recv sec(mcs.payload, this->decrypt, this->client_info.encryptionLevel);
            if ((this->verbose & (128|2)) == (128|2)){
                LOG(LOG_INFO, "sec decrypted payload:");
                hexdump_d(sec.payload.get_data(), sec.payload.size());
            }

            // Licensing
            // ---------

            // Licensing: The goal of the licensing exchange is to transfer a
            // license from the server to the client.

            // The client should store this license and on subsequent
            // connections send the license to the server for validation.
            // However, in some situations the client may not be issued a
            // license to store. In effect, the packets exchanged during this
            // phase of the protocol depend on the licensing mechanisms
            // employed by the server. Within the context of this document
            // we will assume that the client will not be issued a license to
            // store. For details regarding more advanced licensing scenarios
            // that take place during the Licensing Phase, see [MS-RDPELE].

            // Client                                                     Server
            //    | <------ Licence Error PDU Valid Client ---------------- |

            if (sec.flags & SEC::SEC_LICENSE_PKT) {
                LIC::RecvFactory flic(sec.payload);
                switch (flic.tag) {
                case LIC::ERROR_ALERT:
                {
                    if (this->verbose & 2){
                        LOG(LOG_INFO, "Front::ERROR_ALERT");
                    }
                    TODO("We should check what is actually returned by this message, as it may be an error")
                    LIC::ErrorAlert_Recv lic(sec.payload);
                    LOG(LOG_ERR, "Front::License Alert: error=%u transition=%u",
                        lic.validClientMessage.dwErrorCode, lic.validClientMessage.dwStateTransition);

                }
                break;
                case LIC::NEW_LICENSE_REQUEST:
                {
                    if (this->verbose & 2){
                        LOG(LOG_INFO, "Front::NEW_LICENSE_REQUEST");
                    }
                    LIC::NewLicenseRequest_Recv lic(sec.payload);
                    TODO("Instead of returning a license we return a message saying that no license is OK")
                    this->send_valid_client_license_data();
/*
                    HStream stream(1024, 65535);
                    // Valid Client License Data (LICENSE_VALID_CLIENT_DATA)

                    // some compilers need unsigned char to avoid warnings
                    static uint8_t lic2[16] = {
                        0xff,       // bMsgType : ERROR_ALERT
                        0x02,       // NOT EXTENDED_ERROR_MSG_SUPPORTED, PREAMBLE_VERSION_2_0
                        0x10, 0x00, // wMsgSize: 16 bytes including preamble
                        0x07, 0x00, 0x00, 0x00, // dwErrorCode : STATUS_VALID_CLIENT
                        0x02, 0x00, 0x00, 0x00, // dwStateTransition ST_NO_TRANSITION
                        0x28, 0x14, // wBlobType : ignored because wBlobLen is 0
                        0x00, 0x00  // wBlobLen  : 0
                    };
                    stream.out_copy_bytes((char*)lic2, 16);
                    stream.mark_end();

                    BStream sec_header(256);

                    if ((this->verbose & (128|2)) == (128|2)){
                        LOG(LOG_INFO, "Sec clear payload to send:");
                        hexdump_d(stream.get_data(), stream.size());
                    }

                    SEC::Sec_Send sec(sec_header, stream, SEC::SEC_LICENSE_PKT | 0x00100000, this->encrypt, 0);
                    stream.copy_to_head(sec_header.get_data(), sec_header.size());

                    this->send_data_indication(GCC::MCS_GLOBAL_CHANNEL, stream);
*/
                }
                break;
                case LIC::PLATFORM_CHALLENGE_RESPONSE:
                    TODO("As we never send a platform challenge, it is unlikely we ever receive a PLATFORM_CHALLENGE_RESPONSE")
                    if (this->verbose & 2){
                        LOG(LOG_INFO, "Front::PLATFORM_CHALLENGE_RESPONSE");
                    }
                    break;
                case LIC::LICENSE_INFO:
                    TODO("As we never send a server license request, it is unlikely we ever receive a LICENSE_INFO")
                    if (this->verbose & 2){
                        LOG(LOG_INFO, "Front::LICENSE_INFO");
                    }
                    TODO("Instead of returning a license we return a message saying that no license is OK")
                    this->send_valid_client_license_data();
                    break;
                default:
                    if (this->verbose & 2){
                        LOG(LOG_INFO, "Front::LICENCE_TAG %u unknown or unsupported by server", flic.tag);
                    }
                    break;
                }
                // licence received, proceed with capabilities exchange

                // Capabilities Exchange
                // ---------------------

                // Capabilities Negotiation: The server sends the set of capabilities it
                // supports to the client in a Demand Active PDU. The client responds with its
                // capabilities by sending a Confirm Active PDU.

                // Client                                                     Server
                //    | <------- Demand Active PDU ---------------------------- |
                //    |--------- Confirm Active PDU --------------------------> |

                if (this->verbose & 1){
                    LOG(LOG_INFO, "Front::incoming::send_demand_active");
                }
                this->send_demand_active();

                LOG(LOG_INFO, "Front::incoming::ACTIVATED (new license request)");
                this->state = ACTIVATE_AND_PROCESS_DATA;
            }
            else {
                if (this->verbose & 2){
                    LOG(LOG_INFO, "non licence packet: still waiting for licence");
                }
                ShareControl_Recv sctrl(sec.payload);

                switch (sctrl.pdu_type1) {
                case PDUTYPE_DEMANDACTIVEPDU: /* 1 */
                    if (this->verbose & 2){
                        LOG(LOG_INFO, "unexpected DEMANDACTIVE PDU while in licence negociation");
                    }
                    break;
                case PDUTYPE_CONFIRMACTIVEPDU:
                    if (this->verbose & 2){
                        LOG(LOG_INFO, "Unexpected CONFIRMACTIVE PDU");
                    }
                    {
                        expected = 6; /* shareId(4) + originatorId(2) */
                        if (!sctrl.payload.in_check_rem(expected)){
                            LOG(LOG_ERR, "Truncated CONFIRMACTIVE PDU, need=%u remains=%u",
                                expected, sctrl.payload.in_remain());
                            throw Error(ERR_MCS_PDU_TRUNCATED);
                        }
                        uint32_t share_id = sctrl.payload.in_uint32_le();
                        uint16_t originatorId = sctrl.payload.in_uint16_le();
                        this->process_confirm_active(sctrl.payload);
                        (void)share_id;
                        (void)originatorId;
                    }
                    if (!sctrl.payload.check_end()){
                        LOG(LOG_ERR, "Trailing data after CONFIRMACTIVE PDU remains=%u",
                            sctrl.payload.in_remain());
                        throw Error(ERR_MCS_PDU_TRAILINGDATA);
                    }
                    break;
                case PDUTYPE_DATAPDU: /* 7 */
                    if (this->verbose & 2){
                        LOG(LOG_INFO, "unexpected DATA PDU while in licence negociation");
                    }
                    // at this point licence negociation is still ongoing
                    // most data packets should not be received
                    // actually even input is dubious,
                    // but rdesktop actually sends input data
                    // also processing this is a problem because input data packets are broken
//                    this->process_data(sctrl.payload, cb);

                    TODO("check all payload data is consumed")
                    break;
                case PDUTYPE_DEACTIVATEALLPDU:
                    if (this->verbose & 2){
                        LOG(LOG_INFO, "unexpected DEACTIVATEALL PDU while in licence negociation");
                    }
                    TODO("check all payload data is consumed")
                    break;
                case PDUTYPE_SERVER_REDIR_PKT:
                    if (this->verbose & 2){
                        LOG(LOG_INFO, "unsupported SERVER_REDIR_PKT while in licence negociation");
                    }
                    TODO("check all payload data is consumed")
                    break;
                default:
                    LOG(LOG_WARNING, "unknown PDU type received while in licence negociation (%d)\n", sctrl.pdu_type1);
                    break;
                }
                TODO("Check why this is necessary when using loop connection ?")
            }
            sec.payload.p = sec.payload.end;
        }
        break;

        case ACTIVATE_AND_PROCESS_DATA:
        if (this->verbose & 8){
            LOG(LOG_INFO, "Front::incoming::ACTIVATE_AND_PROCESS_DATA");
        }
        // Connection Finalization
        // -----------------------

        // Connection Finalization: The client and server send PDUs to finalize the
        // connection details. The client-to-server and server-to-client PDUs exchanged
        // during this phase may be sent concurrently as long as the sequencing in
        // either direction is maintained (there are no cross-dependencies between any
        // of the client-to-server and server-to-client PDUs). After the client receives
        // the Font Map PDU it can start sending mouse and keyboard input to the server,
        // and upon receipt of the Font List PDU the server can start sending graphics
        // output to the client.

        // Client                                                     Server
        //    |----------Synchronize PDU------------------------------> |
        //    |----------Control PDU Cooperate------------------------> |
        //    |----------Control PDU Request Control------------------> |
        //    |----------Persistent Key List PDU(s)-------------------> |
        //    |----------Font List PDU--------------------------------> |

        //    | <--------Synchronize PDU------------------------------- |
        //    | <--------Control PDU Cooperate------------------------- |
        //    | <--------Control PDU Granted Control------------------- |
        //    | <--------Font Map PDU---------------------------------- |

        // All PDU's in the client-to-server direction must be sent in the specified
        // order and all PDU's in the server to client direction must be sent in the
        // specified order. However, there is no requirement that client to server PDU's
        // be sent before server-to-client PDU's. PDU's may be sent concurrently as long
        // as the sequencing in either direction is maintained.


        // Besides input and graphics data, other data that can be exchanged between
        // client and server after the connection has been finalized include "
        // connection management information and virtual channel messages (exchanged
        // between client-side plug-ins and server-side applications).
        {
            BStream stream(65536);

<<<<<<< HEAD
=======
            // LOG(LOG_ERR, "X224::RecvFactory FP");
>>>>>>> 4b1e6cdb
            X224::RecvFactory fx224(*this->trans, stream, true);

            if (fx224.fast_path){
<<<<<<< HEAD
=======
                // LOG(LOG_ERR, "X224 is FP");
                // LOG(LOG_ERR, "client event PDU Recv");
>>>>>>> 4b1e6cdb
                FastPath::ClientInputEventPDU_Recv cfpie(stream, this->decrypt);

                for (uint8_t i = 0; i < cfpie.numEvents; i++){
                    if (!cfpie.payload.in_check_rem(1)){
                        LOG(LOG_ERR, "Truncated Fast-Path input event PDU, need=1 remains=%u",
                            cfpie.payload.in_remain());
                        throw Error(ERR_RDP_DATA_TRUNCATED);
                    }

                    uint8_t byte = cfpie.payload.in_uint8();
                    uint8_t eventCode  = (byte & 0xE0) >> 5;

                    switch (eventCode){
                        case FastPath::FASTPATH_INPUT_EVENT_SCANCODE:
                        {
                            FastPath::KeyboardEvent_Recv ke(cfpie.payload, byte);

                            if (this->verbose & 4){
                                LOG(LOG_INFO,
                                    "Front::Received fast-path PUD, scancode keyboardFlags=0x%X, keyCode=0x%X",
                                    ke.spKeyboardFlags, ke.keyCode);
                            }

                            BStream decoded_data(256);
                            bool    tsk_switch_shortcuts;

                            this->keymap.event(ke.spKeyboardFlags, ke.keyCode, decoded_data, tsk_switch_shortcuts);
                            decoded_data.mark_end();

                            if (  this->capture
                               && (this->capture_state == CAPTURE_STATE_STARTED)
                               && decoded_data.size()) {
                                struct timeval now = tvtime();

                                this->capture->input(now, decoded_data);
                            }

                            if (this->up_and_running) {
                                if (tsk_switch_shortcuts && this->ini->client.disable_tsk_switch_shortcuts.get()) {
                                    LOG(LOG_INFO, "Ctrl+Alt+Del and Ctrl+Shift+Esc keyboard sequences ignored.");
                                }
                                else {
                                    cb.rdp_input_scancode(ke.keyCode, 0, ke.spKeyboardFlags, 0, &this->keymap);
                                }
                            }
                        }
                        break;

                        case FastPath::FASTPATH_INPUT_EVENT_MOUSE:
                        {
                            FastPath::MouseEvent_Recv me(cfpie.payload, byte);

                            if (this->verbose & 4){
                                LOG(LOG_INFO,
                                    "Front::Received fast-path PUD, mouse pointerFlags=0x%X, xPos=0x%X, yPos=0x%X",
                                    me.pointerFlags, me.xPos, me.yPos);
                            }

                            this->mouse_x = me.xPos;
                            this->mouse_y = me.yPos;
                            if (this->up_and_running) {
                                cb.rdp_input_mouse(me.pointerFlags, me.xPos, me.yPos, &this->keymap);
                            }
                        }
                        break;

/*
                        case FastPath::FASTPATH_INPUT_EVENT_MOUSEX:
                        break;
*/

                        case FastPath::FASTPATH_INPUT_EVENT_SYNC:
                        {
                            FastPath::SynchronizeEvent_Recv se(cfpie.payload, byte);

                            if (this->verbose & 4){
                                LOG(LOG_INFO, "Front::Received fast-path PUD, sync eventFlags=0x%X",
                                    se.eventFlags);
                            }

                            this->keymap.synchronize(se.eventFlags & 0xFFFF);
                            if (this->up_and_running) {
                                cb.rdp_input_synchronize(0, 0, se.eventFlags & 0xFFFF, 0);
                            }
                        }
                        break;

/*
                        case FastPath::FASTPATH_INPUT_EVENT_UNICODE:
                        break;
*/

                        default:
                            LOG(LOG_INFO,
                                "Front::Received unexpected fast-path PUD, eventCode = %u",
                                eventCode);
                            throw Error(ERR_RDP_FASTPATH);
                    }
                    if (this->verbose & 4){
                        LOG(LOG_INFO, "Front::Received fast-path PUD done");
                    }
                }

                if (cfpie.payload.in_remain() != 0) {
                    LOG(LOG_WARNING, "Front::Received fast-path PUD, remains=%u",
                        cfpie.payload.in_remain());
                }
                break;
            }
            else {
//                X224::RecvFactory fx224(*this->trans, stream);
                TODO("We shall put a specific case when we get Disconnect Request")
                if (fx224.type == X224::DR_TPDU){
                    TODO("What is the clean way to actually disconnect ?")
                    X224::DR_TPDU_Recv x224(stream);
                    LOG(LOG_INFO, "Front::Received Disconnect Request from RDP client");
                    throw Error(ERR_X224_EXPECTED_DATA_PDU);
                }
                else if (fx224.type != X224::DT_TPDU){
                    LOG(LOG_ERR, "Front::Unexpected non data PDU (got %u)", fx224.type);
                    throw Error(ERR_X224_EXPECTED_DATA_PDU);
                }

                X224::DT_TPDU_Recv x224(stream);

                int mcs_type = MCS::peekPerEncodedMCSType(x224.payload);
                if (mcs_type == MCS::MCSPDU_DisconnectProviderUltimatum){
                    LOG(LOG_INFO, "Front::incoming::DisconnectProviderUltimatum received");
                    MCS::DisconnectProviderUltimatum_Recv mcs(x224.payload, MCS::PER_ENCODING);
                    const char * reason = MCS::get_reason(mcs.reason);
                    LOG(LOG_INFO, "Front DisconnectProviderUltimatum: reason=%s [%d]", reason, mcs.reason);
                    throw Error(ERR_MCS);
                }

                MCS::SendDataRequest_Recv mcs(x224.payload, MCS::PER_ENCODING);
                SEC::Sec_Recv sec(mcs.payload, this->decrypt, this->client_info.encryptionLevel);
                if (this->verbose & 128){
                    LOG(LOG_INFO, "sec decrypted payload:");
                    hexdump_d(sec.payload.get_data(), sec.payload.size());
                }

                if (this->verbose & 8){
                    LOG(LOG_INFO, "Front::incoming::sec_flags=%x", sec.flags);
                }

                if (mcs.channelId != GCC::MCS_GLOBAL_CHANNEL) {
                    size_t num_channel_src = this->channel_list.size();
                    for (size_t index = 0; index < this->channel_list.size(); index++){
                        if (this->channel_list[index].chanid == mcs.channelId){
                            num_channel_src = index;
                            break;
                        }
                    }

                    if (this->verbose & 16){
                        LOG(LOG_INFO, "Front::incoming::channel_data channelId=%u", mcs.channelId);
                    }

                    if (num_channel_src >= this->channel_list.size()) {
                        LOG(LOG_ERR, "Front::incoming::Unknown Channel");
                        throw Error(ERR_CHANNEL_UNKNOWN_CHANNEL);
                    }

                    const CHANNELS::ChannelDef & channel = this->channel_list[num_channel_src];
                    if (this->verbose & 16){
                        channel.log(mcs.channelId);
                    }

                    expected = 8; /* length(4) + flags(4) */
                    if (!sec.payload.in_check_rem(expected)){
                        LOG(LOG_ERR, "Front::incoming::data truncated, need=%u remains=%u",
                            expected, sec.payload.in_remain());
                        throw Error(ERR_MCS);
                    }

                    int length = sec.payload.in_uint32_le();
                    int flags  = sec.payload.in_uint32_le();

                    size_t chunk_size = sec.payload.in_remain();

                    if (this->up_and_running){
                        if (!this->ini->client.device_redirection.get()
                           && !strncmp(this->channel_list[num_channel_src].name, "rdpdr", 8)
                           ) {
                            LOG(LOG_INFO, "Front::incoming::rdpdr channel disabled");
                        }
                        else {
                            if (this->verbose & 16){
                                LOG(LOG_INFO, "Front::send_to_mod_channel");
                            }
                            SubStream chunk(sec.payload, sec.payload.get_offset(), chunk_size);

                            cb.send_to_mod_channel(channel.name, chunk, length, flags);
                        }
                    }
                    else {
                        if (this->verbose & 16){
                            LOG(LOG_INFO, "Front::not up_and_running send_to_mod_channel dropped");
                        }
                    }
                    sec.payload.p += chunk_size;
                }
                else {
                    while (sec.payload.p < sec.payload.end) {
                        ShareControl_Recv sctrl(sec.payload);

                        switch (sctrl.pdu_type1) {
                        case PDUTYPE_DEMANDACTIVEPDU:
                            if (this->verbose & 1){
                                LOG(LOG_INFO, "Front received DEMANDACTIVEPDU (unsupported)");
                            }
                            break;
                        case PDUTYPE_CONFIRMACTIVEPDU:
                            if (this->verbose & 1){
                                LOG(LOG_INFO, "Front received CONFIRMACTIVEPDU");
                            }
                            {
                                expected = 6;   /* shareId(4) + originatorId(2) */
                                if (!sctrl.payload.in_check_rem(expected)){
                                    LOG(LOG_ERR,
                                        "Truncated Confirm active PDU data, need=%u remains=%u",
                                        expected, sctrl.payload.in_remain());
                                    throw Error(ERR_RDP_DATA_TRUNCATED);
                                }

                                uint32_t share_id = sctrl.payload.in_uint32_le();
                                uint16_t originatorId = sctrl.payload.in_uint16_le();
                                this->process_confirm_active(sctrl.payload);
(void)share_id;
(void)originatorId;
                            }
                            // reset caches, etc.
                            this->reset();
                            // resizing done
                            {
                                BGRPalette palette_local;
                                init_palette332(palette_local);
                                RDPColCache cmd(0, palette_local);
                                this->orders->draw(cmd);
                            }
                            this->init_pointers();
                            if (this->verbose & 1){
                                LOG(LOG_INFO, "Front received CONFIRMACTIVEPDU done");
                            }

                            break;
                        case PDUTYPE_DATAPDU: /* 7 */
                            if (this->verbose & 8){
                                LOG(LOG_INFO, "Front received DATAPDU");
                            }
                            // this is rdp_process_data that will set up_and_running to 1
                            // when fonts have been received
                            // we will not exit this loop until we are in this state.
                            //LOG(LOG_INFO, "sctrl.payload.len= %u sctrl.len = %u", sctrl.payload.size(), sctrl.len);
                            this->process_data(sctrl.payload, cb);
                            if (this->verbose & 8){
                                LOG(LOG_INFO, "Front received DATAPDU done");
                            }

                            if (!sctrl.payload.check_end())
                            {
                                LOG(LOG_ERR,
                                    "Trailing data after DATAPDU: remains=%u",
                                    sctrl.payload.in_remain());
                                throw Error(ERR_MCS_PDU_TRAILINGDATA);
                            }
                            break;
                        case PDUTYPE_DEACTIVATEALLPDU:
                            if (this->verbose & 1){
                                LOG(LOG_INFO, "Front received DEACTIVATEALLPDU (unsupported)");
                            }
                            break;
                        case PDUTYPE_SERVER_REDIR_PKT:
                            if (this->verbose & 1){
                                LOG(LOG_INFO, "Front received SERVER_REDIR_PKT (unsupported)");
                            }
                            break;
                        default:
                            LOG(LOG_WARNING, "Front received unknown PDU type in session_data (%d)\n", sctrl.pdu_type1);
                            break;
                        }

                        TODO("check all sctrl.payload data is consumed")
                        sec.payload.p = sctrl.payload.p;
                    }
                }

                if (!sec.payload.check_end())
                {
                    LOG(LOG_ERR,
                        "Trailing data after SEC: remains=%u",
                        sec.payload.in_remain());
                    throw Error(ERR_SEC_TRAILINGDATA);
                }
            }
        }
        break;
        }
    }

    void send_valid_client_license_data() {
        HStream stream(1024, 65535);

        // Valid Client License Data (LICENSE_VALID_CLIENT_DATA)

        /* some compilers need unsigned char to avoid warnings */
        static uint8_t lic2[16] = {
            0xff,                   // bMsgType : ERROR_ALERT
            0x02,                   // NOT EXTENDED_ERROR_MSG_SUPPORTED, PREAMBLE_VERSION_2_0
            0x10, 0x00,             // wMsgSize: 16 bytes including preamble
            0x07, 0x00, 0x00, 0x00, // dwErrorCode : STATUS_VALID_CLIENT
            0x02, 0x00, 0x00, 0x00, // dwStateTransition ST_NO_TRANSITION
            0x28, 0x14,             // wBlobType : ignored because wBlobLen is 0
            0x00, 0x00              // wBlobLen  : 0
        };
        stream.out_copy_bytes((char *)lic2, 16);
        stream.mark_end();

        BStream sec_header(256);

        if ((this->verbose & (128 | 2)) == (128 | 2)) {
            LOG(LOG_INFO, "Sec clear payload to send:");
            hexdump_d(stream.get_data(), stream.size());
        }

        SEC::Sec_Send sec(sec_header, stream, SEC::SEC_LICENSE_PKT | 0x00100000, this->encrypt, 0);
        stream.copy_to_head(sec_header.get_data(), sec_header.size());

        this->send_data_indication(GCC::MCS_GLOBAL_CHANNEL, stream);
    }

    void send_data_indication(uint16_t channelId, HStream & stream)
    {
        BStream x224_header(256);
        OutPerBStream mcs_header(256);

        MCS::SendDataIndication_Send mcs(mcs_header, this->userid, channelId,
                                         1, 3, stream.size(),
                                         MCS::PER_ENCODING);

        X224::DT_TPDU_Send(x224_header, stream.size() + mcs_header.size());
        this->trans->send(x224_header, mcs_header, stream);
    }

    void send_data_indication_ex(uint16_t channelId, HStream & stream)
    {
        BStream x224_header(256);
        OutPerBStream mcs_header(256);
        BStream sec_header(256);

        SEC::Sec_Send sec(sec_header, stream, 0, this->encrypt, this->client_info.encryptionLevel);
        stream.copy_to_head(sec_header.get_data(), sec_header.size());

        MCS::SendDataIndication_Send mcs(mcs_header, this->userid, channelId,
                                         1, 3, stream.size(),
                                         MCS::PER_ENCODING);

        X224::DT_TPDU_Send(x224_header, stream.size() + mcs_header.size());

        this->trans->send(x224_header, mcs_header, stream);
    }

/*
    void send_server_update(HStream & data) {
        BStream fastpath_header(256);

        FastPath::ServerUpdatePDU_Send SvrUpdPDU(
              fastpath_header
            , data
            , ((this->client_info.encryptionLevel > 1) ? FastPath::FASTPATH_OUTPUT_ENCRYPTED : 0)
            , this->encrypt
            );
        this->trans->send(fastpath_header, data);
    }
*/
    virtual void send_fastpath_data(Stream & data) {
        HStream stream(1024, 1024 + 65536);

        stream.out_copy_bytes(data.get_data(), data.size());
        stream.mark_end();

        if (this->verbose & 4) {
            LOG(LOG_INFO, "Front::send_data: fast-path");
        }

        BStream fastpath_header(256);

        FastPath::ServerUpdatePDU_Send SvrUpdPDU(
            fastpath_header,
            stream,
            ((this->client_info.encryptionLevel > 1) ?
             FastPath::FASTPATH_OUTPUT_ENCRYPTED : 0),
            this->encrypt);
        this->trans->send(fastpath_header, stream);
    }

    virtual bool retrieve_client_capability_set(Capability & caps) {
        switch (caps.capabilityType) {
            case CAPSTYPE_GENERAL:
                ::memcpy(&caps, &this->client_general_caps, sizeof(this->client_general_caps));
            break;

            case CAPSTYPE_BITMAP:
                ::memcpy(&caps, &this->client_bitmap_caps, sizeof(this->client_bitmap_caps));
            break;

            case CAPSTYPE_ORDER:
                ::memcpy(&caps, &this->client_order_caps, sizeof(this->client_order_caps));
            break;

            case CAPSTYPE_BITMAPCACHE:
                if (use_bitmapcache_rev2) {
                    return false;
                }
                ::memcpy(&caps, &this->client_bmpcache_caps, sizeof(this->client_bmpcache_caps));
            break;

            case CAPSTYPE_OFFSCREENCACHE:
                ::memcpy(&caps, &this->client_offscreencache_caps, sizeof(this->client_offscreencache_caps));
            break;

            case CAPSTYPE_BITMAPCACHE_REV2:
                if (!use_bitmapcache_rev2) {
                    return false;
                }
                ::memcpy(&caps, &this->client_bmpcache2_caps, sizeof(this->client_bmpcache2_caps));
            break;
        }
        return true;
    }

    /*****************************************************************************/
    void send_data_update_sync() throw (Error)
    {
        if (this->verbose & 1){
            LOG(LOG_INFO, "Front::send_data_update_sync");
        }

        if (this->server_fastpath_update_support == false) {
            BStream stream(65536);

            ShareData sdata(stream);
            sdata.emit_begin(PDUTYPE2_UPDATE, this->share_id, RDP::STREAM_MED);

            // Payload
            stream.out_uint16_le(RDP_UPDATE_SYNCHRONIZE);
            stream.out_clear_bytes(2);
            stream.mark_end();

            // Packet trailer
            sdata.emit_end();

            BStream sctrl_header(256);
            ShareControl_Send(sctrl_header, PDUTYPE_DATAPDU,
                this->userid + GCC::MCS_USERCHANNEL_BASE, stream.size());

            HStream target_stream(1024, 65536);
            target_stream.out_copy_bytes(sctrl_header);
            target_stream.out_copy_bytes(stream);
            target_stream.mark_end();

            if ((this->verbose & (128|1)) == (128|1)){
                LOG(LOG_INFO, "Sec clear payload to send:");
                hexdump_d(target_stream.get_data(), target_stream.size());
            }

            this->send_data_indication_ex(GCC::MCS_GLOBAL_CHANNEL, target_stream);
        }
        else {
            if (this->verbose & 4){
                LOG(LOG_INFO, "Front::send_data_update_sync: fast-path");
            }
            HStream stream(256, 65536);

            size_t header_size = FastPath::Update_Send::GetSize(0);

            stream.out_clear_bytes(header_size); // Fast-Path Update (TS_FP_UPDATE structure) size
            stream.mark_end();

            SubStream Upd_s(stream, 0, header_size);

            FastPath::Update_Send Upd( Upd_s
                                     , stream.size() - header_size
                                     , FastPath::FASTPATH_UPDATETYPE_SYNCHRONIZE
                                     , FastPath::FASTPATH_FRAGMENT_SINGLE
                                     , /*FastPath:: FASTPATH_OUTPUT_COMPRESSION_USED*/0
                                     , 0
                                     );

            BStream fastpath_header(256);

            FastPath::ServerUpdatePDU_Send SvrUpdPDU(
                  fastpath_header
                , stream
                , ((this->client_info.encryptionLevel > 1) ? FastPath::FASTPATH_OUTPUT_ENCRYPTED : 0)
                , this->encrypt
                );
            this->trans->send(fastpath_header, stream);
        }
    }

    /*****************************************************************************/
    void send_demand_active() throw (Error)
    {
        if (this->verbose & 1){
            LOG(LOG_INFO, "Front::send_demand_active");
        }

        BStream stream(65536);

        // Payload
        size_t caps_count = 0;
        stream.out_uint32_le(this->share_id);
        stream.out_uint16_le(4); /* 4 chars for RDP\0 */

        /* 2 bytes size after num caps, set later */
        uint32_t caps_size_offset = stream.get_offset();
        stream.out_clear_bytes(2);

        stream.out_copy_bytes("RDP", 4);

        /* 4 byte num caps, set later */
        uint32_t caps_count_offset = stream.get_offset();
        stream.out_clear_bytes(4);

        GeneralCaps general_caps;

        if (this->fastpath_support) {
            general_caps.extraflags |= FASTPATH_OUTPUT_SUPPORTED;
        }
        if (!this->server_capabilities_filename.is_empty()) {
            GeneralCapsLoader generalcaps_loader(general_caps);

            ConfigurationLoader cfg_loader(generalcaps_loader, this->server_capabilities_filename.c_str());
        }
        if (this->verbose) {
            general_caps.log("Sending to client");
        }
        general_caps.emit(stream);
        caps_count++;

        BitmapCaps bitmap_caps;
        bitmap_caps.preferredBitsPerPixel = this->client_info.bpp;
        bitmap_caps.desktopWidth = this->client_info.width;
        bitmap_caps.desktopHeight = this->client_info.height;
        bitmap_caps.drawingFlags = DRAW_ALLOW_SKIP_ALPHA;
        if (!this->server_capabilities_filename.is_empty()) {
            BitmapCapsLoader bitmapcaps_loader(bitmap_caps);

            ConfigurationLoader cfg_loader(bitmapcaps_loader, this->server_capabilities_filename.c_str());
        }
        if (this->verbose) {
            bitmap_caps.log("Sending to client");
        }
        bitmap_caps.emit(stream);
        caps_count++;

        FontCaps font_caps;
        if (this->verbose) {
            font_caps.log("Sending to client");
        }
        font_caps.emit(stream);
        caps_count++;

        OrderCaps order_caps;
        order_caps.pad4octetsA = 0x40420f00;
        order_caps.numberFonts = 0x2f;
        order_caps.orderFlags = 0x22;
        order_caps.orderSupport[TS_NEG_DSTBLT_INDEX]             = 1;
        order_caps.orderSupport[TS_NEG_PATBLT_INDEX]             = 1;
        order_caps.orderSupport[TS_NEG_SCRBLT_INDEX]             = 1;
        order_caps.orderSupport[TS_NEG_MEMBLT_INDEX]             = 1;
        order_caps.orderSupport[TS_NEG_MEM3BLT_INDEX]            = (this->mem3blt_support ? 1 : 0);
        order_caps.orderSupport[TS_NEG_LINETO_INDEX]             = 1;
        order_caps.orderSupport[TS_NEG_MULTI_DRAWNINEGRID_INDEX] = 1;
        order_caps.orderSupport[TS_NEG_POLYLINE_INDEX]           = 1;
        order_caps.orderSupport[TS_NEG_ELLIPSE_SC_INDEX]         = 1;
        order_caps.orderSupport[TS_NEG_INDEX_INDEX]              = 1;
        order_caps.orderSupport[UnusedIndex3] = 1;
        order_caps.textFlags = 0x06a1;
        order_caps.pad4octetsB = 0x0f4240;
        order_caps.desktopSaveSize = 0x0f4240;
        order_caps.pad2octetsC = 1;
        if (!this->server_capabilities_filename.is_empty()) {
            OrderCapsLoader ordercaps_loader(order_caps);

            ConfigurationLoader cfg_loader(ordercaps_loader, this->server_capabilities_filename.c_str());
        }
        if (this->verbose) {
            order_caps.log("Sending to client");
        }
        order_caps.emit(stream);
        caps_count++;

        if (this->ini->client.persistent_disk_bitmap_cache) {
            BitmapCacheHostSupportCaps bitmap_cache_host_support_caps;
            if (this->verbose) {
                bitmap_cache_host_support_caps.log("Sending to client");
            }
            bitmap_cache_host_support_caps.emit(stream);
            caps_count++;
        }

        ColorCacheCaps colorcache_caps;
        if (this->verbose) {
            colorcache_caps.log("Sending to client");
        }
        colorcache_caps.emit(stream);
        caps_count++;

        PointerCaps pointer_caps;
        pointer_caps.colorPointerCacheSize = 0x19;
        pointer_caps.pointerCacheSize = 0x19;
        if (this->verbose) {
            pointer_caps.log("Sending to client");
        }
        pointer_caps.emit(stream);
        caps_count++;

        ShareCaps share_caps;
        share_caps.nodeId = this->userid + GCC::MCS_USERCHANNEL_BASE;
        share_caps.pad2octets = 0xb5e2; /* 0x73e1 */
        if (this->verbose) {
            share_caps.log("Sending to client");
        }
        share_caps.emit(stream);
        caps_count++;

        InputCaps input_caps;
// Slow/Fast-path
        if (this->client_fastpath_input_event_support == false) {
            input_caps.inputFlags = INPUT_FLAG_SCANCODES;
        }
        else {
            input_caps.inputFlags = INPUT_FLAG_SCANCODES | INPUT_FLAG_FASTPATH_INPUT | INPUT_FLAG_FASTPATH_INPUT2;
        }
        input_caps.keyboardLayout = 0;
        input_caps.keyboardType = 0;
        input_caps.keyboardSubType = 0;
        input_caps.keyboardFunctionKey = 0;
        if (this->verbose) {
            input_caps.log("Sending to client");
        }
        input_caps.emit(stream);
        caps_count++;

        size_t caps_size = stream.get_offset() - caps_count_offset;
        stream.set_out_uint16_le(caps_size, caps_size_offset);
        stream.set_out_uint32_le(caps_count, caps_count_offset);

        stream.out_clear_bytes(4); /* sessionId(4). This field is ignored by the client. */
        stream.mark_end();

        BStream sctrl_header(256);
        ShareControl_Send(sctrl_header, PDUTYPE_DEMANDACTIVEPDU, this->userid + GCC::MCS_USERCHANNEL_BASE, stream.size());

        HStream target_stream(1024, 65536);
        target_stream.out_copy_bytes(sctrl_header);
        target_stream.out_copy_bytes(stream);
        target_stream.mark_end();

        if ((this->verbose & (128|1)) == (128|1)){
            LOG(LOG_INFO, "Sec clear payload to send:");
            hexdump_d(target_stream.get_data(), target_stream.size());
        }

        this->send_data_indication_ex(GCC::MCS_GLOBAL_CHANNEL, target_stream);
    }

    /* store the number of client cursor cache in client_info */
    void capset_pointercache(Stream & stream, int len)
    {
        if (this->verbose & 32){
            LOG(LOG_INFO, "capset_pointercache");
        }
    }

    void process_confirm_active(Stream & stream)
    {
        if (this->verbose & 1){
            LOG(LOG_INFO, "process_confirm_active");
        }
        TODO("We should separate the parts relevant to caps processing and the part relevant to actual confirm active")
        TODO("Server Caps management should go to RDP layer and be unified between client (mod/rdp.hpp and server code front.hpp)")

        unsigned expected = 4; /* lengthSourceDescriptor(2) + lengthCombinedCapabilities(2) */
        if (!stream.in_check_rem(expected)){
            LOG(LOG_ERR, "Truncated CONFIRMACTIVE PDU, need=%u remains=%u",
                expected, stream.in_remain());
            throw Error(ERR_MCS_PDU_TRUNCATED);
        }

        uint16_t lengthSourceDescriptor = stream.in_uint16_le(); /* sizeof RDP_SOURCE */
        uint16_t lengthCombinedCapabilities = stream.in_uint16_le();

        if (!stream.in_check_rem(lengthSourceDescriptor)){
            LOG(LOG_ERR, "Truncated CONFIRMACTIVE PDU lengthSourceDescriptor, need=%u remains=%u",
                lengthSourceDescriptor, stream.in_remain());
            throw Error(ERR_MCS_PDU_TRUNCATED);
        }

        stream.in_skip_bytes(lengthSourceDescriptor);

        if (this->verbose & 1){
            LOG(LOG_INFO, "lengthSourceDescriptor = %u", lengthSourceDescriptor);
            LOG(LOG_INFO, "lengthCombinedCapabilities = %u", lengthCombinedCapabilities);
        }

        uint8_t * start = stream.p;
        uint8_t* theoricCapabilitiesEnd = start + lengthCombinedCapabilities;
        uint8_t* actualCapabilitiesEnd = stream.end;

        expected = 4; /* numberCapabilities(2) + pad(2) */
        if (!stream.in_check_rem(expected)){
            LOG(LOG_ERR, "Truncated CONFIRMACTIVE PDU numberCapabilities, need=%u remains=%u",
                expected, stream.in_remain());
            throw Error(ERR_MCS_PDU_TRUNCATED);
        }

        int numberCapabilities = stream.in_uint16_le();
        stream.in_skip_bytes(2); /* pad */

        for (int n = 0; n < numberCapabilities; n++) {
            if (this->verbose & 32){
                LOG(LOG_INFO, "Front::capability %u / %u", n, numberCapabilities );
            }
            if (stream.p + 4 > theoricCapabilitiesEnd) {
                LOG(LOG_ERR, "Incomplete capabilities received (bad length): expected length=%d need=%d available=%d",
                    lengthCombinedCapabilities,
                    stream.p-start,
                    stream.in_remain());
            }
            if (stream.p + 4 > actualCapabilitiesEnd) {
                LOG(LOG_ERR, "Incomplete capabilities received (need more data): expected length=%d need=%d available=%d",
                    lengthCombinedCapabilities,
                    stream.p-start,
                    stream.in_remain());
                return;
            }

            uint16_t capset_type = stream.in_uint16_le();
            uint16_t capset_length = stream.in_uint16_le();
            uint8_t * next = (stream.p + capset_length) - 4;

            switch (capset_type) {
            case CAPSTYPE_GENERAL: {
                    this->client_general_caps.recv(stream, capset_length);
                    if (this->verbose) {
                        this->client_general_caps.log("Receiving from client");
                    }
                    this->client_info.use_compact_packets =
                        (this->client_general_caps.extraflags & NO_BITMAP_COMPRESSION_HDR) ?
                        1 : 0;

                    this->server_fastpath_update_support =
                        (   this->fastpath_support
                         && ((this->client_general_caps.extraflags & FASTPATH_OUTPUT_SUPPORTED) != 0)
                        );
                }
                break;
            case CAPSTYPE_BITMAP: {
                    this->client_bitmap_caps.recv(stream, capset_length);
                    if (this->verbose) {
                        this->client_bitmap_caps.log("Receiving from client");
                    }
/*
                    this->client_info.bpp    =
                          (this->client_bitmap_caps.preferredBitsPerPixel >= 24)
                        ? 24 : this->client_bitmap_caps.preferredBitsPerPixel;
*/
                    // Fixed bug in rdesktop
                    // Desktop size in Client Core Data != Desktop size in Bitmap Capability Set
                    if (!this->client_info.width || !this->client_info.height)
                    {
                        this->client_info.width  = this->client_bitmap_caps.desktopWidth;
                        this->client_info.height = this->client_bitmap_caps.desktopHeight;
                    }
                }
                break;
            case CAPSTYPE_ORDER: { /* 3 */
                    this->client_order_caps.recv(stream, capset_length);
                    if (this->verbose) {
                        this->client_order_caps.log("Receiving from client");
                    }
                }
                break;
            case CAPSTYPE_BITMAPCACHE: {
                    this->client_bmpcache_caps.recv(stream, capset_length);
                    if (this->verbose) {
                        this->client_bmpcache_caps.log("Receiving from client");
                    }
                    this->client_info.number_of_cache      = 3;
                    this->client_info.cache1_entries       = this->client_bmpcache_caps.cache0Entries;
                    this->client_info.cache1_persistent    = false;
                    this->client_info.cache1_size          = this->client_bmpcache_caps.cache0MaximumCellSize;
                    this->client_info.cache2_entries       = this->client_bmpcache_caps.cache1Entries;
                    this->client_info.cache2_persistent    = false;
                    this->client_info.cache2_size          = this->client_bmpcache_caps.cache1MaximumCellSize;
                    this->client_info.cache3_entries       = this->client_bmpcache_caps.cache2Entries;
                    this->client_info.cache3_persistent    = false;
                    this->client_info.cache3_size          = this->client_bmpcache_caps.cache2MaximumCellSize;
                    this->client_info.cache4_entries       = 0;
                    this->client_info.cache5_entries       = 0;
                    this->client_info.cache_flags          = 0;
                    this->client_info.bitmap_cache_version = 0;
                }
                break;
            case CAPSTYPE_CONTROL: /* 5 */
                if (this->verbose) {
                    LOG(LOG_INFO, "Receiving from client CAPSTYPE_CONTROL");
                }
                break;
            case CAPSTYPE_ACTIVATION: /* 7 */
                if (this->verbose) {
                    LOG(LOG_INFO, "Receiving from client CAPSTYPE_ACTIVATION");
                }
                break;
            case CAPSTYPE_POINTER: {  /* 8 */
                    if (this->verbose) {
                        LOG(LOG_INFO, "Receiving from client CAPSTYPE_POINTER");
                    }

                    expected = 4; /* color pointer(2) + pointer_cache_entries(2) */
                    if (!stream.in_check_rem(expected)){
                        LOG(LOG_ERR, "Truncated CAPSTYPE_POINTER, need=%u remains=%u",
                            expected, stream.in_remain());
                        throw Error(ERR_MCS_PDU_TRUNCATED);
                    }

                    stream.in_skip_bytes(2); /* color pointer */
                    int i = stream.in_uint16_le();
                    this->client_info.pointer_cache_entries = std::min(i, 32);
                }
                break;
            case CAPSTYPE_SHARE: /* 9 */
                if (this->verbose) {
                    LOG(LOG_INFO, "Receiving from client CAPSTYPE_SHARE");
                }
                break;
            case CAPSTYPE_COLORCACHE: /* 10 */
                if (this->verbose) {
                    LOG(LOG_INFO, "Receiving from client CAPSTYPE_COLORCACHE");
                }
                break;
            case CAPSTYPE_SOUND:
                if (this->verbose) {
                    LOG(LOG_INFO, "Receiving from client CAPSTYPE_SOUND");
                }
                break;
            case CAPSTYPE_INPUT: /* 13 */
                if (this->verbose) {
                    LOG(LOG_INFO, "Receiving from client CAPSTYPE_INPUT");
                }
                break;
            case CAPSTYPE_FONT: /* 14 */
                break;
            case CAPSTYPE_BRUSH: { /* 15 */
                    if (this->verbose) {
                        LOG(LOG_INFO, "Receiving from client CAPSTYPE_BRUSH");
                    }
                    BrushCacheCaps brushcache_caps;
                    brushcache_caps.recv(stream, capset_length);
                    if (this->verbose) {
                        brushcache_caps.log("Receiving from client");
                    }
                    this->client_info.brush_cache_code = brushcache_caps.brushSupportLevel;
                }
                break;
            case CAPSTYPE_GLYPHCACHE: /* 16 */
                if (this->verbose) {
                    LOG(LOG_INFO, "Receiving from client CAPSTYPE_GLYPHCACHE");
                }
                break;
            case CAPSTYPE_OFFSCREENCACHE: /* 17 */
                if (this->verbose) {
                    LOG(LOG_INFO, "Receiving from client CAPSTYPE_OFFSCREENCACHE");
                }
                this->client_offscreencache_caps.recv(stream, capset_length);
                if (this->verbose) {
                    this->client_offscreencache_caps.log("Receiving from client");
                }
                break;
            case CAPSTYPE_BITMAPCACHE_HOSTSUPPORT: /* 18 */
                if (this->verbose) {
                    LOG(LOG_INFO, "Receiving from client CAPSTYPE_BITMAPCACHE_HOSTSUPPORT");
                }
                break;
            case CAPSTYPE_BITMAPCACHE_REV2: {
                    this->use_bitmapcache_rev2 = true;

                    this->client_bmpcache2_caps.recv(stream, capset_length);
                    if (this->verbose) {
                        this->client_bmpcache2_caps.log("Receiving from client");
                    }

                    TODO("We only use the first 3 caches (those existing in Rev1), we should have 2 more caches for rev2")
                    this->client_info.number_of_cache = this->client_bmpcache2_caps.numCellCaches;
                    int Bpp = nbbytes(this->client_info.bpp);
                    if (this->client_bmpcache2_caps.numCellCaches > 0) {
                        this->client_info.cache1_entries    = (this->client_bmpcache2_caps.bitmapCache0CellInfo & 0x7fffffff);
                        this->client_info.cache1_persistent = (this->client_bmpcache2_caps.bitmapCache0CellInfo & 0x80000000);
                        this->client_info.cache1_size       = 256 * Bpp;
                    }
                    else {
                        this->client_info.cache1_entries = 0;
                    }
                    if (this->client_bmpcache2_caps.numCellCaches > 1) {
                        this->client_info.cache2_entries    = (this->client_bmpcache2_caps.bitmapCache1CellInfo & 0x7fffffff);
                        this->client_info.cache2_persistent = (this->client_bmpcache2_caps.bitmapCache1CellInfo & 0x80000000);
                        this->client_info.cache2_size       = 1024 * Bpp;
                    }
                    else {
                        this->client_info.cache2_entries = 0;
                    }
                    if (this->client_bmpcache2_caps.numCellCaches > 2) {
                        this->client_info.cache3_entries    = (this->client_bmpcache2_caps.bitmapCache2CellInfo & 0x7fffffff);
                        this->client_info.cache3_persistent = (this->client_bmpcache2_caps.bitmapCache2CellInfo & 0x80000000);
                        this->client_info.cache3_size       = 4096 * Bpp;
                    }
                    else {
                        this->client_info.cache3_entries = 0;
                    }
                    if (this->client_bmpcache2_caps.numCellCaches > 3) {
                        this->client_info.cache4_entries    = (this->client_bmpcache2_caps.bitmapCache3CellInfo & 0x7fffffff);
                        this->client_info.cache4_persistent = (this->client_bmpcache2_caps.bitmapCache3CellInfo & 0x80000000);
                        this->client_info.cache4_size       = 6144 * Bpp;
                    }
                    else {
                        this->client_info.cache4_entries = 0;
                    }
                    if (this->client_bmpcache2_caps.numCellCaches > 4) {
                        this->client_info.cache5_entries    = (this->client_bmpcache2_caps.bitmapCache4CellInfo & 0x7fffffff);
                        this->client_info.cache5_persistent = (this->client_bmpcache2_caps.bitmapCache4CellInfo & 0x80000000);
                        this->client_info.cache5_size       = 8192 * Bpp;
                    }
                    else {
                        this->client_info.cache5_entries = 0;
                    }
                    this->client_info.cache_flags          = this->client_bmpcache2_caps.cacheFlags;
                    this->client_info.bitmap_cache_version = 2;
                }
                break;
            case CAPSTYPE_VIRTUALCHANNEL: /* 20 */
                if (this->verbose) {
                    LOG(LOG_INFO, "Receiving from client CAPSTYPE_VIRTUALCHANNEL");
                }
                break;
            case CAPSTYPE_DRAWNINEGRIDCACHE: /* 21 */
                if (this->verbose) {
                    LOG(LOG_INFO, "Receiving from client CAPSTYPE_DRAWNINEGRIDCACHE");
                }
                break;
            case CAPSTYPE_DRAWGDIPLUS: /* 22 */
                if (this->verbose) {
                    LOG(LOG_INFO, "Receiving from client CAPSTYPE_DRAWGDIPLUS");
                }
                break;
            case CAPSTYPE_RAIL: /* 23 */
                if (this->verbose) {
                    LOG(LOG_INFO, "Receiving from client CAPSTYPE_RAIL");
                }
                break;
            case CAPSTYPE_WINDOW: /* 24 */
                if (this->verbose) {
                    LOG(LOG_INFO, "Receiving from client CAPSTYPE_WINDOW");
                }
                break;
            case CAPSETTYPE_COMPDESK: { /* 25 */
                    CompDeskCaps cap;
                    cap.recv(stream, capset_length);
                    if (this->verbose) {
                        cap.log("Receiving from client");
                    }
                }
                break;
            case CAPSETTYPE_MULTIFRAGMENTUPDATE: { /* 26 */
                    MultiFragmentUpdateCaps cap;
                    cap.recv(stream, capset_length);
                    if (this->verbose) {
                        cap.log("Receiving from client");
                    }
                }
                break;
            case CAPSETTYPE_LARGE_POINTER: /* 27 */
                if (this->verbose) {
                    LOG(LOG_INFO, "Receiving from client CAPSETTYPE_LARGE_POINTER");
                }
                break;
            case CAPSETTYPE_SURFACE_COMMANDS: /* 28 */
                if (this->verbose) {
                    LOG(LOG_INFO, "Receiving from client CAPSETTYPE_SURFACE_COMMANDS");
                }
                break;
            case CAPSETTYPE_BITMAP_CODECS: /* 29 */
                if (this->verbose) {
                    LOG(LOG_INFO, "Receiving from client CAPSETTYPE_BITMAP_CODECS");
                }
                break;
            case CAPSETTYPE_FRAME_ACKNOWLEDGE: /* 30 */
                if (this->verbose) {
                    LOG(LOG_INFO, "Receiving from client CAPSETTYPE_FRAME_ACKNOWLEDGE");
                }
                break;
            default:
                if (this->verbose) {
                    LOG(LOG_INFO, "Receiving from client unknown caps %u", capset_type);
                }
                break;
            }
            if (stream.p > next){
                LOG(LOG_ERR, "read out of bound detected");
                throw Error(ERR_MCS);
            }
            stream.p = next;
        }
        // After Capabilities read optional SessionId
        if (stream.in_remain() >= 4){
            // From the documentation SessionId is ignored by client.
            stream.in_skip_bytes(4); /* Session Id */
        }
        if (this->verbose & 1){
            LOG(LOG_INFO, "process_confirm_active done p=%p end=%p", stream.p, stream.end);
        }
    }

// 2.2.1.19 Server Synchronize PDU
// ===============================

// The Server Synchronize PDU is an RDP Connection Sequence PDU sent from server
// to client during the Connection Finalization phase (see section 1.3.1.1). It
// is sent after receiving the Confirm Active PDU (section 2.2.1.13.2).

// tpktHeader (4 bytes): A TPKT Header, as specified in [T123] section 8.

// x224Data (3 bytes): An X.224 Class 0 Data TPDU, as specified in [X224] section 13.7.

// mcsSDin (variable): Variable-length PER-encoded MCS Domain PDU which
//   encapsulates an MCS Send Data Indication structure, as specified in [T125]
//   (the ASN.1 structure definitions are given in section 7, parts 7 and 10 of
//   [T125]). The userData field of the MCS Send Data Indication contains a
//   Security Header and the Synchronize PDU Data (section 2.2.1.14.1).

// securityHeader (variable): Optional security header. If the Encryption Level
//   (sections 5.3.2 and 2.2.1.4.3) selected by the server is greater than
//   ENCRYPTION_LEVEL_NONE (0) and the Encryption Method (sections 5.3.2 and
//   2.2.1.4.3) selected by the server is greater than ENCRYPTION_METHOD_NONE
//   (0) then this field will contain one of the following headers:

//   - Basic Security Header (section 2.2.8.1.1.2.1) if the Encryption Level
//     selected by the server (see sections 5.3.2 and 2.2.1.4.3) is
//     ENCRYPTION_LEVEL_LOW (1).

//  - Non-FIPS Security Header (section 2.2.8.1.1.2.2) if the Encryption Level
//    selected by the server (see sections 5.3.2 and 2.2.1.4.3) is
//    ENCRYPTION_LEVEL_CLIENT_COMPATIBLE (2), or ENCRYPTION_LEVEL_HIGH (3).

//  - FIPS Security Header (section 2.2.8.1.1.2.3) if the Encryption Level
//    selected by the server (see sections 5.3.2 and 2.2.1.4.3) is
//    ENCRYPTION_LEVEL_FIPS (4).

// If the Encryption Level (sections 5.3.2 and 2.2.1.4.3) selected by the server
// is ENCRYPTION_LEVEL_NONE (0) and the Encryption Method (sections 5.3.2 and
// 2.2.1.4.3) selected by the server is ENCRYPTION_METHOD_NONE (0), then this
// header is not include " in the PDU.

// synchronizePduData (22 bytes): The contents of the Synchronize PDU as
// described in section 2.2.1.14.1.

// 2.2.1.14.1 Synchronize PDU Data (TS_SYNCHRONIZE_PDU)
// ====================================================
// The TS_SYNCHRONIZE_PDU structure is a standard T.128 Synchronize PDU (see
// [T128] section 8.6.1).

// shareDataHeader (18 bytes): Share Control Header (section 2.2.8.1.1.1.1)
//   containing information about the packet. The type subfield of the pduType
//   field of the Share Control Header MUST be set to PDUTYPE_DATAPDU (7). The
//   pduType2 field of the Share Data Header MUST be set to PDUTYPE2_SYNCHRONIZE
//   (31).

// messageType (2 bytes): A 16-bit, unsigned integer. The message type. This
//   field MUST be set to SYNCMSGTYPE_SYNC (1).

// targetUser (2 bytes): A 16-bit, unsigned integer. The MCS channel ID of the
//   target user.

    TODO(" duplicated code in mod/rdp")
    void send_synchronize()
    {
        if (this->verbose & 1){
            LOG(LOG_INFO, "send_synchronize");
        }

        BStream stream(65536);
        ShareData sdata(stream);
        sdata.emit_begin(PDUTYPE2_SYNCHRONIZE, this->share_id, RDP::STREAM_MED);

        // Payload
        stream.out_uint16_le(1);    // messageType
        stream.out_uint16_le(1002); // control id
        stream.mark_end();

        // Packet trailer
        sdata.emit_end();

        BStream sctrl_header(256);
        ShareControl_Send(sctrl_header, PDUTYPE_DATAPDU, this->userid + GCC::MCS_USERCHANNEL_BASE, stream.size());

        HStream target_stream(1024, 65536);
        target_stream.out_copy_bytes(sctrl_header);
        target_stream.out_copy_bytes(stream);
        target_stream.mark_end();

        if ((this->verbose & (128|1)) == (128|1)){
            LOG(LOG_INFO, "Sec clear payload to send:");
            hexdump_d(target_stream.get_data(), target_stream.size());
        }

        this->send_data_indication_ex(GCC::MCS_GLOBAL_CHANNEL, target_stream);

        if (this->verbose & 1){
            LOG(LOG_INFO, "send_synchronize done");
        }
    }


// 2.2.1.15.1 Control PDU Data (TS_CONTROL_PDU)
// ============================================

// The TS_CONTROL_PDU structure is a standard T.128 Synchronize PDU (see [T128]
// section 8.12).

// shareDataHeader (18 bytes): Share Data Header (section 2.2.8.1.1.1.2)
//   containing information about the packet. The type subfield of the pduType
//   field of the Share Control Header (section 2.2.8.1.1.1.1) MUST be set to
//   PDUTYPE_DATAPDU (7). The pduType2 field of the Share Data Header MUST be set
//   to PDUTYPE2_CONTROL (20).

// action (2 bytes): A 16-bit, unsigned integer. The action code.
// 0x0001 CTRLACTION_REQUEST_CONTROL Request control
// 0x0002 CTRLACTION_GRANTED_CONTROL Granted control
// 0x0003 CTRLACTION_DETACH Detach
// 0x0004 CTRLACTION_COOPERATE Cooperate

// grantId (2 bytes): A 16-bit, unsigned integer. The grant identifier.

// controlId (4 bytes): A 32-bit, unsigned integer. The control identifier.

    void send_control(int action)
    {
        if (this->verbose & 1){
            LOG(LOG_INFO, "send_control action=%u", action);
        }

        BStream stream(65536);
        ShareData sdata(stream);
        sdata.emit_begin(PDUTYPE2_CONTROL, this->share_id, RDP::STREAM_MED);

        // Payload
        stream.out_uint16_le(action);
        stream.out_uint16_le(0); /* userid */
        stream.out_uint32_le(1002); /* control id */
        stream.mark_end();

        // Packet trailer
        sdata.emit_end();

        BStream sctrl_header(256);
        ShareControl_Send(sctrl_header, PDUTYPE_DATAPDU, this->userid + GCC::MCS_USERCHANNEL_BASE, stream.size());

        HStream target_stream(1024, 65536);
        target_stream.out_copy_bytes(sctrl_header);
        target_stream.out_copy_bytes(stream);
        target_stream.mark_end();

        if ((this->verbose & (128|1)) == (128|1)){
            LOG(LOG_INFO, "Sec clear payload to send:");
            hexdump_d(target_stream.get_data(), target_stream.size());
        }

        this->send_data_indication_ex(GCC::MCS_GLOBAL_CHANNEL, target_stream);

        if (this->verbose & 1){
            LOG(LOG_INFO, "send_control done. action=%u", action);
        }
    }

    /*****************************************************************************/
    void send_fontmap() throw (Error)
    {
        if (this->verbose & 1){
            LOG(LOG_INFO, "send_fontmap");
        }

    static uint8_t g_fontmap[172] = { 0xff, 0x02, 0xb6, 0x00, 0x28, 0x00, 0x00, 0x00,
                                0x27, 0x00, 0x27, 0x00, 0x03, 0x00, 0x04, 0x00,
                                0x00, 0x00, 0x26, 0x00, 0x01, 0x00, 0x1e, 0x00,
                                0x02, 0x00, 0x1f, 0x00, 0x03, 0x00, 0x1d, 0x00,
                                0x04, 0x00, 0x27, 0x00, 0x05, 0x00, 0x0b, 0x00,
                                0x06, 0x00, 0x28, 0x00, 0x08, 0x00, 0x21, 0x00,
                                0x09, 0x00, 0x20, 0x00, 0x0a, 0x00, 0x22, 0x00,
                                0x0b, 0x00, 0x25, 0x00, 0x0c, 0x00, 0x24, 0x00,
                                0x0d, 0x00, 0x23, 0x00, 0x0e, 0x00, 0x19, 0x00,
                                0x0f, 0x00, 0x16, 0x00, 0x10, 0x00, 0x15, 0x00,
                                0x11, 0x00, 0x1c, 0x00, 0x12, 0x00, 0x1b, 0x00,
                                0x13, 0x00, 0x1a, 0x00, 0x14, 0x00, 0x17, 0x00,
                                0x15, 0x00, 0x18, 0x00, 0x16, 0x00, 0x0e, 0x00,
                                0x18, 0x00, 0x0c, 0x00, 0x19, 0x00, 0x0d, 0x00,
                                0x1a, 0x00, 0x12, 0x00, 0x1b, 0x00, 0x14, 0x00,
                                0x1f, 0x00, 0x13, 0x00, 0x20, 0x00, 0x00, 0x00,
                                0x21, 0x00, 0x0a, 0x00, 0x22, 0x00, 0x06, 0x00,
                                0x23, 0x00, 0x07, 0x00, 0x24, 0x00, 0x08, 0x00,
                                0x25, 0x00, 0x09, 0x00, 0x26, 0x00, 0x04, 0x00,
                                0x27, 0x00, 0x03, 0x00, 0x28, 0x00, 0x02, 0x00,
                                0x29, 0x00, 0x01, 0x00, 0x2a, 0x00, 0x05, 0x00,
                                0x2b, 0x00, 0x2a, 0x00
                              };

        BStream stream(65536);
        ShareData sdata(stream);
        sdata.emit_begin(PDUTYPE2_FONTMAP, this->share_id, RDP::STREAM_MED);

        // Payload
        stream.out_copy_bytes((char*)g_fontmap, 172);
        stream.mark_end();

        // Packet trailer
        sdata.emit_end();

        BStream sctrl_header(256);
        ShareControl_Send sctrl(sctrl_header, PDUTYPE_DATAPDU, this->userid + GCC::MCS_USERCHANNEL_BASE, stream.size());

        HStream target_stream(1024, 65535);
        target_stream.out_copy_bytes(sctrl_header);
        target_stream.out_copy_bytes(stream);
        target_stream.mark_end();

        if ((this->verbose & (128|1)) == (128|1)){
            LOG(LOG_INFO, "Sec clear payload to send:");
            hexdump_d(target_stream.get_data(), target_stream.size());
        }

        this->send_data_indication_ex(GCC::MCS_GLOBAL_CHANNEL, target_stream);

        if (this->verbose & 1){
            LOG(LOG_INFO, "send_fontmap done");
        }
    }

    /* PDUTYPE_DATAPDU */
    void process_data(Stream & stream, Callback & cb) throw (Error)
    {
        unsigned expected;
        if (this->verbose & 8){
            LOG(LOG_INFO, "Front::process_data(...)");
        }
        ShareData sdata_in(stream);
        sdata_in.recv_begin();
        if (this->verbose & 8){
            LOG(LOG_INFO, "sdata_in.pdutype2=%u"
                          " sdata_in.len=%u"
                          " sdata_in.compressedLen=%u"
                          " remains=%u"
                          " payload_len=%u",
                (unsigned)sdata_in.pdutype2,
                (unsigned)sdata_in.len,
                (unsigned)sdata_in.compressedLen,
                (unsigned)(stream.in_remain()),
                (unsigned)(sdata_in.payload.size())
            );
        }

        switch (sdata_in.pdutype2) {
        case PDUTYPE2_UPDATE:  // Update PDU (section 2.2.9.1.1.3)
            if (this->verbose & 8){
                LOG(LOG_INFO, "PDUTYPE2_UPDATE");
            }
            TODO("this quickfix prevents a tech crash, but consuming the data should be a better behaviour")
            sdata_in.payload.p = sdata_in.payload.end;
        break;
        case PDUTYPE2_CONTROL: // 20(0x14) Control PDU (section 2.2.1.15.1)
            if (this->verbose & 8){
                LOG(LOG_INFO, "PDUTYPE2_CONTROL");
            }
            {
                expected = 8;   /* action(2) + grantId(2) + controlId(4) */
                if (!sdata_in.payload.in_check_rem(expected)){
                    LOG(LOG_ERR, "Truncated Control PDU data, need=%u remains=%u",
                        expected, sdata_in.payload.in_remain());
                    throw Error(ERR_RDP_DATA_TRUNCATED);
                }

                int action = sdata_in.payload.in_uint16_le();
                sdata_in.payload.in_skip_bytes(2); /* user id */
                sdata_in.payload.in_skip_bytes(4); /* control id */
                switch (action){
                    case RDP_CTL_REQUEST_CONTROL:
                        this->send_control(RDP_CTL_GRANT_CONTROL);
                    break;
                    case RDP_CTL_COOPERATE:
                        this->send_control(RDP_CTL_COOPERATE);
                    break;
                    default:
                        LOG(LOG_WARNING, "process DATA_PDU_CONTROL unknown action (%d)\n", action);
                }
            }
            break;
        case PDUTYPE2_POINTER: // Pointer Update PDU (section 2.2.9.1.1.4)
            if (this->verbose & 4){
                LOG(LOG_INFO, "PDUTYPE2_POINTER");
            }
            TODO("this quickfix prevents a tech crash, but consuming the data should be a better behaviour")
            sdata_in.payload.p = sdata_in.payload.end;
        break;
        case PDUTYPE2_INPUT:   // 28(0x1c) Input PDU (section 2.2.8.1.1.3)
            {
                SlowPath::ClientInputEventPDU_Recv cie(sdata_in.payload);

                if (this->verbose & 4){
                    LOG(LOG_INFO, "PDUTYPE2_INPUT num_events=%u", cie.numEvents);
                }

                for (int index = 0; index < cie.numEvents; index++) {
                    SlowPath::InputEvent_Recv ie(cie.payload);

                    TODO(" we should always call send_input with original data  if the other side is rdp it will merely transmit it to the other end without change. If the other side is some internal module it will be it's own responsibility to decode it")
                    TODO(" with the scheme above  any kind of keymap management is only necessary for internal modules or if we convert mapping. But only the back-end module really knows what the target mapping should be.")
                    switch (ie.messageType) {
                        case SlowPath::INPUT_EVENT_SYNC:
                        {
                            SlowPath::SynchronizeEvent_Recv se(ie.payload);

                            if (this->verbose & 4){
                                LOG(LOG_INFO, "SlowPath INPUT_EVENT_SYNC eventTime=%u toggleFlags=0x%04X",
                                    ie.eventTime, se.toggleFlags);
                            }
                            // happens when client gets focus and sends key modifier info
                            this->keymap.synchronize(se.toggleFlags & 0xFFFF);
                            if (this->up_and_running){
                                cb.rdp_input_synchronize(ie.eventTime, 0, se.toggleFlags & 0xFFFF, (se.toggleFlags & 0xFFFF0000) >> 16);
                            }
                        }
                        break;

                        case SlowPath::INPUT_EVENT_MOUSE:
                        {
                            SlowPath::MouseEvent_Recv me(ie.payload);

                            if (this->verbose & 4){
                                LOG(LOG_INFO, "Slow-path INPUT_EVENT_MOUSE eventTime=%u pointerFlags=0x%04X, xPos=%u, yPos=%u)",
                                    ie.eventTime, me.pointerFlags, me.xPos, me.yPos);
                            }
                            this->mouse_x = me.xPos;
                            this->mouse_y = me.yPos;
                            if (this->up_and_running){
                                cb.rdp_input_mouse(me.pointerFlags, me.xPos, me.yPos, &this->keymap);
                            }
                        }
                        break;

                        case SlowPath::INPUT_EVENT_SCANCODE:
                        {
                            SlowPath::KeyboardEvent_Recv ke(ie.payload);

                            if (this->verbose & 4){
                                LOG(LOG_INFO, "Slow-path INPUT_EVENT_SYNC eventTime=%u keyboardFlags=0x%04X keyCode=0x%04X",
                                    ie.eventTime, ke.keyboardFlags, ke.keyCode);
                            }

                            BStream decoded_data(256);
                            bool    tsk_switch_shortcuts;

                            this->keymap.event(ke.keyboardFlags, ke.keyCode, decoded_data, tsk_switch_shortcuts);
                            decoded_data.mark_end();

                            if (  this->capture
                               && (this->capture_state == CAPTURE_STATE_STARTED)
                               && decoded_data.size()) {
                                struct timeval now = tvtime();

                                this->capture->input(now, decoded_data);
                            }

                            if (this->up_and_running) {
                                if (tsk_switch_shortcuts && this->ini->client.disable_tsk_switch_shortcuts.get()) {
                                    LOG(LOG_INFO, "Ctrl+Alt+Del and Ctrl+Shift+Esc keyboard sequences ignored.");
                                }
                                else {
                                    cb.rdp_input_scancode(ke.keyCode, 0, ke.keyboardFlags, ie.eventTime, &this->keymap);
                                }
                            }
                        }
                        break;

                        default:
                            LOG(LOG_WARNING, "unsupported PDUTYPE2_INPUT message type %u", ie.messageType);
                        break;
                    }
                }
                if (this->verbose & 4){
                    LOG(LOG_INFO, "PDUTYPE2_INPUT done");
                }
            }
        break;
        case PDUTYPE2_SYNCHRONIZE:  // Synchronize PDU (section 2.2.1.14.1)
            if (this->verbose & 8){
                LOG(LOG_INFO, "PDUTYPE2_SYNCHRONIZE");
            }
            {
                expected = 4;   /* messageType(2) + targetUser(4) */
                if (!sdata_in.payload.in_check_rem(expected)){
                    LOG(LOG_ERR, "Truncated Synchronize PDU data, need=%u remains=%u",
                        expected, sdata_in.payload.in_remain());
                    throw Error(ERR_RDP_DATA_TRUNCATED);
                }

                uint16_t messageType = sdata_in.payload.in_uint16_le();
                uint16_t controlId = sdata_in.payload.in_uint16_le();
                if (this->verbose & 8){
                    LOG(LOG_INFO, "PDUTYPE2_SYNCHRONIZE"
                                  " messageType=%u controlId=%u",
                                  (unsigned)messageType,
                                  static_cast<unsigned>(controlId));
                }
                this->send_synchronize();
            }
        break;
        case PDUTYPE2_REFRESH_RECT: // Refresh Rect PDU (section 2.2.11.2.1)
            if (this->verbose & 8){
                LOG(LOG_INFO, "PDUTYPE2_REFRESH_RECT");
            }
            // numberOfAreas (1 byte): An 8-bit, unsigned integer. The number of Inclusive Rectangle
            // (section 2.2.11.1) structures in the areasToRefresh field.

            // pad3Octects (3 bytes): A 3-element array of 8-bit, unsigned integer values. Padding.
            // Values in this field MUST be ignored.

            // areasToRefresh (variable): An array of TS_RECTANGLE16 structures (variable number of
            // bytes). Array of screen area Inclusive Rectangles to redraw. The number of rectangles
            // is given by the numberOfAreas field.

            // 2.2.11.1 Inclusive Rectangle (TS_RECTANGLE16)
            // =============================================
            // The TS_RECTANGLE16 structure describes a rectangle expressed in inclusive coordinates
            // (the right and bottom coordinates are include " in the rectangle bounds).
            // left (2 bytes): A 16-bit, unsigned integer. The leftmost bound of the rectangle.
            // top (2 bytes): A 16-bit, unsigned integer. The upper bound of the rectangle.
            // right (2 bytes): A 16-bit, unsigned integer. The rightmost bound of the rectangle.
            // bottom (2 bytes): A 16-bit, unsigned integer. The lower bound of the rectangle.

            {
                expected = 4;   /* numberOfAreas(1) + pad3Octects(3) */
                if (!sdata_in.payload.in_check_rem(expected)){
                    LOG(LOG_ERR, "Truncated Refresh rect PDU data, need=%u remains=%u",
                        expected, sdata_in.payload.in_remain());
                    throw Error(ERR_RDP_DATA_TRUNCATED);
                }

                size_t numberOfAreas = sdata_in.payload.in_uint8();
                sdata_in.payload.in_skip_bytes(3);

                expected = numberOfAreas * 8;   /* numberOfAreas * (left(2) + top(2) + right(2) + bottom(2)) */
                if (!sdata_in.payload.in_check_rem(expected)){
                    LOG(LOG_ERR, "Truncated Refresh rect PDU data, need=%u remains=%u",
                        expected, sdata_in.payload.in_remain());
                    throw Error(ERR_RDP_DATA_TRUNCATED);
                }

                DArray<Rect> rects(numberOfAreas);
                for (size_t i = 0; i < numberOfAreas ; i++){

                    int left = sdata_in.payload.in_uint16_le();
                    int top = sdata_in.payload.in_uint16_le();
                    int right = sdata_in.payload.in_uint16_le();
                    int bottom = sdata_in.payload.in_uint16_le();
                    Rect rect(left, top, (right - left) + 1, (bottom - top) + 1);
                    rects[i] = rect;
                    if (this->verbose & (64|4)){
                        LOG(LOG_INFO, "PDUTYPE2_REFRESH_RECT"
                            " left=%u top=%u right=%u bottom=%u cx=%u cy=%u",
                            left, top, right, bottom, rect.x, rect.cy);
                    }
                    // TODO("we should consider adding to API some function to refresh several rects at once")
                    // if (this->up_and_running){
                    //     cb.rdp_input_invalidate(rect);
                    // }
                }
                cb.rdp_input_invalidate2(rects);
            }
        break;
        case PDUTYPE2_PLAY_SOUND:   // Play Sound PDU (section 2.2.9.1.1.5.1):w
            if (this->verbose & 8){
                LOG(LOG_INFO, "PDUTYPE2_PLAY_SOUND");
            }
            TODO("this quickfix prevents a tech crash, but consuming the data should be a better behaviour")
            sdata_in.payload.p = sdata_in.payload.end;
        break;
        case PDUTYPE2_SUPPRESS_OUTPUT:  // Suppress Output PDU (section 2.2.11.3.1)
            if (this->verbose & 8){
                LOG(LOG_INFO, "PDUTYPE2_SUPPRESS_OUTPUT");
            }
            TODO("this quickfix prevents a tech crash, but consuming the data should be a better behaviour")
            sdata_in.payload.p = sdata_in.payload.end;

            // PDUTYPE2_SUPPRESS_OUTPUT comes when minimizing a full screen
            // mstsc.exe 2600. I think this is saying the client no longer wants
            // screen updates and it will issue a PDUTYPE2_REFRESH_RECT above
            // to catch up so minimized apps don't take bandwidth
            break;

        break;
        case PDUTYPE2_SHUTDOWN_REQUEST: // Shutdown Request PDU (section 2.2.2.2.1)
            if (this->verbose & 8){
                LOG(LOG_INFO, "PDUTYPE2_SHUTDOWN_REQUEST");
            }
            {
                // when this message comes, send a PDUTYPE2_SHUTDOWN_DENIED back
                // so the client is sure the connection is alive and it can ask
                // if user really wants to disconnect */

                BStream stream(65536);
                ShareData sdata_out(stream);
                sdata_out.emit_begin(PDUTYPE2_SHUTDOWN_DENIED, this->share_id, RDP::STREAM_MED);
                stream.mark_end();

                // Packet trailer
                sdata_out.emit_end();

                BStream sctrl_header(256);
                ShareControl_Send(sctrl_header, PDUTYPE_DATAPDU, this->userid + GCC::MCS_USERCHANNEL_BASE, stream.size());

                HStream target_stream(1024, 65536);
                target_stream.out_copy_bytes(sctrl_header);
                target_stream.out_copy_bytes(stream);
                target_stream.mark_end();

                if ((this->verbose & (128|8)) == (128|8)){
                    LOG(LOG_INFO, "Sec clear payload to send:");
                    hexdump_d(target_stream.get_data(), target_stream.size());
                }

                this->send_data_indication_ex(GCC::MCS_GLOBAL_CHANNEL, target_stream);
            }
        break;
        case PDUTYPE2_SHUTDOWN_DENIED:  // Shutdown Request Denied PDU (section 2.2.2.3.1)
            if (this->verbose & 8){
                LOG(LOG_INFO, "PDUTYPE2_SHUTDOWN_DENIED");
            }
            TODO("this quickfix prevents a tech crash, but consuming the data should be a better behaviour")
            sdata_in.payload.p = sdata_in.payload.end;
        break;
        case PDUTYPE2_SAVE_SESSION_INFO: // Save Session Info PDU (section 2.2.10.1.1)
            if (this->verbose & 8){
                LOG(LOG_INFO, "PDUTYPE2_SAVE_SESSION_INFO");
            }
            TODO("this quickfix prevents a tech crash, but consuming the data should be a better behaviour")
            sdata_in.payload.p = sdata_in.payload.end;
        break;
        case PDUTYPE2_FONTLIST: // 39(0x27) Font List PDU (section 2.2.1.18.1)
        {
            if (this->verbose & 8){
                LOG(LOG_INFO, "PDUTYPE2_FONTLIST");
            }
        // 2.2.1.18.1 Font List PDU Data (TS_FONT_LIST_PDU)
        // ================================================
        // The TS_FONT_LIST_PDU structure contains the contents of the Font
        // List PDU, which is a Share Data Header (section 2.2.8.1.1.1.2) and
        // four fields.

        // shareDataHeader (18 bytes): Share Data Header (section 2.2.8.1.1.1.2)
        // containing information about the packet. The type subfield of the
        // pduType field of the Share Control Header (section 2.2.8.1.1.1.1)
        // MUST be set to PDUTYPE_DATAPDU (7). The pduType2 field of the Share
        // Data Header MUST be set to PDUTYPE2_FONTLIST (39).

        // numberFonts (2 bytes): A 16-bit, unsigned integer. The number of
        // fonts. This field SHOULD be set to 0.

        // totalNumFonts (2 bytes): A 16-bit, unsigned integer. The total number
        // of fonts. This field SHOULD be set to 0.

        // listFlags (2 bytes): A 16-bit, unsigned integer. The sequence flags.
        // This field SHOULD be set to 0x0003, which is the logical OR'ed value
        // of FONTLIST_FIRST (0x0001) and FONTLIST_LAST (0x0002).

        // entrySize (2 bytes): A 16-bit, unsigned integer. The entry size. This
        // field SHOULD be set to 0x0032 (50 bytes).

            expected = 8;   /* numberFonts(2) + totalNumFonts(2) + listFlags(2) + entrySize(2) */
            if (!sdata_in.payload.in_check_rem(expected)){
                LOG(LOG_ERR, "Truncated Font list PDU data, need=%u remains=%u",
                    expected, sdata_in.payload.in_remain());
                throw Error(ERR_RDP_DATA_TRUNCATED);
            }

            sdata_in.payload.in_uint16_le(); /* numberFont -> 0*/
            sdata_in.payload.in_uint16_le(); /* totalNumFonts -> 0 */
            int seq = sdata_in.payload.in_uint16_le();
            sdata_in.payload.in_uint16_le(); /* entrySize -> 50 */

            /* 419 client sends Seq 1, then 2 */
            /* 2600 clients sends only Seq 3 */
            /* after second font message, we are up and running */
            if (seq == 2 || seq == 3)
            {
                this->send_fontmap();
                this->send_data_update_sync();

                if (this->client_info.bpp == 8){
                    BGRPalette palette_local;
                    init_palette332(palette_local);
                    RDPColCache cmd(0, palette_local);
                    this->orders->draw(cmd);
                }
                this->init_pointers();

                if (this->verbose & (8|1)){
                    LOG(LOG_INFO, "--------------> UP AND RUNNING <----------------");
                }
                cb.rdp_input_up_and_running();
                this->up_and_running = 1;
                cb.on_front_up_and_running();
                TODO("we should use accessors to set that, also not sure it's the right place to set it")
                this->ini->context.opt_width.set(this->client_info.width);
                this->ini->context.opt_height.set(this->client_info.height);
                this->ini->context.opt_bpp.set(this->client_info.bpp);

                if (!this->auth_info_sent) {
                    char         username_a_domain[512];
                    const char * username;
                    if (this->client_info.domain[0] &&
                        !strchr(this->client_info.username, '@') &&
                        !strchr(this->client_info.username, '\\')) {
                        snprintf(username_a_domain, sizeof(username_a_domain), "%s@%s", this->client_info.username, this->client_info.domain);
                        username = username_a_domain;
                    }
                    else {
                        username = this->client_info.username;
                    }
                    this->ini->parse_username(username);
                    if (this->client_info.password[0]) {
                        this->ini->context_set_value(AUTHID_PASSWORD, this->client_info.password);
                    }

                    this->auth_info_sent = true;
                }
            }
        }
        break;
        case PDUTYPE2_FONTMAP:  // Font Map PDU (section 2.2.1.22.1)
            if (this->verbose & (8|1)){
                LOG(LOG_INFO, "PDUTYPE2_FONTMAP");
            }
            TODO("this quickfix prevents a tech crash, but consuming the data should be a better behaviour")
            sdata_in.payload.p = sdata_in.payload.end;
        break;
        case PDUTYPE2_SET_KEYBOARD_INDICATORS: // Set Keyboard Indicators PDU (section 2.2.8.2.1.1)
            if (this->verbose & (4|8)){
                LOG(LOG_INFO, "PDUTYPE2_SET_KEYBOARD_INDICATORS");
            }
            TODO("this quickfix prevents a tech crash, but consuming the data should be a better behaviour")
            sdata_in.payload.p = sdata_in.payload.end;
        break;
        case PDUTYPE2_BITMAPCACHE_PERSISTENT_LIST: // Persistent Key List PDU (section 2.2.1.17.1)
            if (this->verbose & 8){
                LOG(LOG_INFO, "PDUTYPE2_BITMAPCACHE_PERSISTENT_LIST");
            }

            if (this->ini->client.persistent_disk_bitmap_cache &&
                this->bmp_cache_persister) {
                RDP::PersistentKeyListPDUData pklpdud;

                pklpdud.receive(sdata_in.payload);
                if (this->verbose & 8) {
                    pklpdud.log(LOG_INFO, "Receiving from client");
                }

                static uint16_t cache_entry_index[BmpCache::MAXIMUM_NUMBER_OF_CACHES] = { 0, 0, 0, 0, 0 };

                RDP::BitmapCachePersistentListEntry * entries = pklpdud.entries;

                if (pklpdud.numEntriesCache0) {
                    this->bmp_cache_persister->process_key_list( 0, entries, pklpdud.numEntriesCache0
                                                               , cache_entry_index[0]);
                    entries              += pklpdud.numEntriesCache0;
                    cache_entry_index[0] += pklpdud.numEntriesCache0;
                }
                if (pklpdud.numEntriesCache1) {
                    this->bmp_cache_persister->process_key_list( 1, entries, pklpdud.numEntriesCache1
                                                               , cache_entry_index[1]);
                    entries              += pklpdud.numEntriesCache1;
                    cache_entry_index[1] += pklpdud.numEntriesCache1;
                }
                if (pklpdud.numEntriesCache2) {
                    this->bmp_cache_persister->process_key_list( 2, entries, pklpdud.numEntriesCache2
                                                               , cache_entry_index[2]);
                    entries              += pklpdud.numEntriesCache2;
                    cache_entry_index[2] += pklpdud.numEntriesCache2;
                }
                if (pklpdud.numEntriesCache3) {
                    this->bmp_cache_persister->process_key_list( 3, entries, pklpdud.numEntriesCache3
                                                               , cache_entry_index[3]);
                    entries              += pklpdud.numEntriesCache3;
                    cache_entry_index[3] += pklpdud.numEntriesCache3;
                }
                if (pklpdud.numEntriesCache4) {
                    this->bmp_cache_persister->process_key_list( 4, entries, pklpdud.numEntriesCache4
                                                               , cache_entry_index[4]);
                    entries              += pklpdud.numEntriesCache4;
                    cache_entry_index[4] += pklpdud.numEntriesCache4;
                }

                if (this->persistent_key_list_transport) {
                    BStream persistent_key_list_stream(65535);

                    uint16_t pdu_size_offset = persistent_key_list_stream.get_offset();
                    persistent_key_list_stream.out_clear_bytes(2);  // Size of Persistent Key List PDU.

                    pklpdud.emit(persistent_key_list_stream);
                    persistent_key_list_stream.mark_end();

                    persistent_key_list_stream.set_out_uint16_le(
                          persistent_key_list_stream.size() - 2 /* Size of Persistent Key List PDU(2) */
                        , pdu_size_offset);

                    this->persistent_key_list_transport->send(persistent_key_list_stream);
                }

                if (pklpdud.bBitMask & RDP::PERSIST_LAST_PDU) {
                    delete this->bmp_cache_persister;
                    this->bmp_cache_persister = NULL;
                }
            }

            TODO("this quickfix prevents a tech crash, but consuming the data should be a better behaviour")
            sdata_in.payload.p = sdata_in.payload.end;
        break;
        case PDUTYPE2_BITMAPCACHE_ERROR_PDU: // Bitmap Cache Error PDU (see [MS-RDPEGDI] section 2.2.2.3.1)
            if (this->verbose & 8){
                LOG(LOG_INFO, "PDUTYPE2_BITMAPCACHE_ERROR_PDU");
            }
            TODO("this quickfix prevents a tech crash, but consuming the data should be a better behaviour")
            sdata_in.payload.p = sdata_in.payload.end;
        break;
        case PDUTYPE2_SET_KEYBOARD_IME_STATUS: // Set Keyboard IME Status PDU (section 2.2.8.2.2.1)
            if (this->verbose & 8){
                LOG(LOG_INFO, "PDUTYPE2_SET_KEYBOARD_IME_STATUS");
            }
            TODO("this quickfix prevents a tech crash, but consuming the data should be a better behaviour")
            sdata_in.payload.p = sdata_in.payload.end;
        break;
        case PDUTYPE2_OFFSCRCACHE_ERROR_PDU: // Offscreen Bitmap Cache Error PDU (see [MS-RDPEGDI] section 2.2.2.3.2)
            if (this->verbose & 8){
                LOG(LOG_INFO, "PDUTYPE2_OFFSCRCACHE_ERROR_PDU");
            }
            TODO("this quickfix prevents a tech crash, but consuming the data should be a better behaviour")
            sdata_in.payload.p = sdata_in.payload.end;
        break;
        case PDUTYPE2_SET_ERROR_INFO_PDU: // Set Error Info PDU (section 2.2.5.1.1)
            if (this->verbose & 8){
                LOG(LOG_INFO, "PDUTYPE2_SET_ERROR_INFO_PDU");
            }
            TODO("this quickfix prevents a tech crash, but consuming the data should be a better behaviour")
            sdata_in.payload.p = sdata_in.payload.end;
        break;
        case PDUTYPE2_DRAWNINEGRID_ERROR_PDU: // DrawNineGrid Cache Error PDU (see [MS-RDPEGDI] section 2.2.2.3.3)
            if (this->verbose & 8){
                LOG(LOG_INFO, "PDUTYPE2_DRAWNINEGRID_ERROR_PDU");
            }
            TODO("this quickfix prevents a tech crash, but consuming the data should be a better behaviour")
            sdata_in.payload.p = sdata_in.payload.end;
        break;
        case PDUTYPE2_DRAWGDIPLUS_ERROR_PDU: // GDI+ Error PDU (see [MS-RDPEGDI] section 2.2.2.3.4)
            if (this->verbose & 8){
                LOG(LOG_INFO, "PDUTYPE2_DRAWGDIPLUS_ERROR_PDU");
            }
            TODO("this quickfix prevents a tech crash, but consuming the data should be a better behaviour")
            sdata_in.payload.p = sdata_in.payload.end;
        break;
        case PDUTYPE2_ARC_STATUS_PDU: // Auto-Reconnect Status PDU (section 2.2.4.1.1)
            if (this->verbose & 8){
                LOG(LOG_INFO, "PDUTYPE2_ARC_STATUS_PDU");
            }
            TODO("this quickfix prevents a tech crash, but consuming the data should be a better behaviour")
            sdata_in.payload.p = sdata_in.payload.end;
        break;

        default:
            LOG(LOG_WARNING, "unsupported PDUTYPE in process_data %d\n", sdata_in.pdutype2);
            break;
        }

        sdata_in.recv_end();
        stream.p = sdata_in.payload.p;

        if (this->verbose & (4|8)){
            LOG(LOG_INFO, "process_data done");
        }
    }

    void send_deactive() throw (Error)
    {
        if (this->verbose & 1){
            LOG(LOG_INFO, "send_deactive");
        }

        HStream stream(1024, 1024 + 256);
        ShareControl_Send(stream, PDUTYPE_DEACTIVATEALLPDU, this->userid + GCC::MCS_USERCHANNEL_BASE, 0);

        if ((this->verbose & (128|1)) == (128|1)){
            LOG(LOG_INFO, "Sec clear payload to send:");
            hexdump_d(stream.get_data(), stream.size());
        }

        this->send_data_indication_ex(GCC::MCS_GLOBAL_CHANNEL, stream);

        if (this->verbose & 1){
            LOG(LOG_INFO, "send_deactive done");
        }
    }

    void draw(const RDPOpaqueRect & cmd, const Rect & clip) {
        if (!clip.isempty() && !clip.intersect(cmd.rect).isempty()) {
            this->send_global_palette();

            if (this->client_info.bpp != this->mod_bpp) {
                RDPOpaqueRect new_cmd = cmd;

                const BGRColor color24 = color_decode_opaquerect(cmd.color, this->mod_bpp, this->mod_palette_rgb);
                new_cmd.color = color_encode(color24, this->client_info.bpp);

                this->orders->draw(new_cmd, clip);
            }
            else {
                this->orders->draw(cmd, clip);
            }

            if (  this->capture
               && (this->capture_state == CAPTURE_STATE_STARTED)) {
                if (this->capture_bpp != this->mod_bpp) {
                    RDPOpaqueRect capture_cmd = cmd;

                    const BGRColor color24 = color_decode_opaquerect(cmd.color, this->mod_bpp, this->mod_palette_rgb);
                    capture_cmd.color = color_encode(color24, this->capture_bpp);

                    this->capture->draw(capture_cmd, clip);
                }
                else {
                    this->capture->draw(cmd, clip);
                }
            }
        }
    }

    void draw(const RDPScrBlt & cmd, const Rect & clip)
    {
        if (!clip.isempty() && !clip.intersect(cmd.rect).isempty()){
            this->orders->draw(cmd, clip);

            if (  this->capture
               && (this->capture_state == CAPTURE_STATE_STARTED)){
                this->capture->draw(cmd, clip);
            }
        }
    }

    void draw(const RDPDestBlt & cmd, const Rect & clip)
    {
        if (!clip.isempty() && !clip.intersect(cmd.rect).isempty()){
            this->orders->draw(cmd, clip);
            if (  this->capture
               && (this->capture_state == CAPTURE_STATE_STARTED)){
                this->capture->draw(cmd, clip);
            }
        }
    }

    void draw(const RDPMultiDstBlt & cmd, const Rect & clip) {
        if (!clip.isempty() &&
            !clip.intersect(Rect(cmd.nLeftRect, cmd.nTopRect, cmd.nWidth, cmd.nHeight)).isempty()) {
            this->orders->draw(cmd, clip);
            if (  this->capture
               && (this->capture_state == CAPTURE_STATE_STARTED)) {
                this->capture->draw(cmd, clip);
            }
        }
    }

    void draw(const RDPMultiOpaqueRect & cmd, const Rect & clip) {
        if (!clip.isempty() &&
            !clip.intersect(Rect(cmd.nLeftRect, cmd.nTopRect, cmd.nWidth, cmd.nHeight)).isempty()) {
            this->send_global_palette();

            if (this->client_info.bpp != this->mod_bpp) {
                RDPMultiOpaqueRect new_cmd = cmd;

                const BGRColor color24 = color_decode_opaquerect(cmd._Color, this->mod_bpp, this->mod_palette_rgb);
                new_cmd._Color = color_encode(color24, this->client_info.bpp);

                this->orders->draw(new_cmd, clip);
            }
            else {
                this->orders->draw(cmd, clip);
            }

            if (  this->capture
               && (this->capture_state == CAPTURE_STATE_STARTED)) {
                if (this->capture_bpp != this->mod_bpp) {
                    RDPMultiOpaqueRect capture_cmd = cmd;

                    const BGRColor color24 = color_decode_opaquerect(cmd._Color, this->mod_bpp, this->mod_palette_rgb);
                    capture_cmd._Color = color_encode(color24, this->capture_bpp);

                    this->capture->draw(capture_cmd, clip);
                }
                else {
                    this->capture->draw(cmd, clip);
                }
            }
        }
    }

    void draw(const RDP::RDPMultiPatBlt & cmd, const Rect & clip) {
        if (!clip.isempty() && !clip.intersect(cmd.rect).isempty()) {
            this->send_global_palette();

            RDP::RDPMultiPatBlt new_cmd = cmd;
            if (this->client_info.bpp != this->mod_bpp) {
                const BGRColor back_color24 = color_decode_opaquerect(cmd.BackColor, this->mod_bpp, this->mod_palette_rgb);
                const BGRColor fore_color24 = color_decode_opaquerect(cmd.ForeColor, this->mod_bpp, this->mod_palette_rgb);

                new_cmd.BackColor = color_encode(back_color24, this->client_info.bpp);
                new_cmd.ForeColor = color_encode(fore_color24, this->client_info.bpp);
                // this may change the brush add send it to to remote cache
            }
            this->cache_brush(new_cmd.brush);
            this->orders->draw(new_cmd, clip);

            if (  this->capture
               && (this->capture_state == CAPTURE_STATE_STARTED)) {
                if (this->capture_bpp != this->mod_bpp) {
                    RDP::RDPMultiPatBlt capture_cmd = cmd;

                    const BGRColor back_color24 = color_decode_opaquerect(cmd.BackColor, this->mod_bpp, this->mod_palette_rgb);
                    const BGRColor fore_color24 = color_decode_opaquerect(cmd.ForeColor, this->mod_bpp, this->mod_palette_rgb);

                    capture_cmd.BackColor = color_encode(back_color24, this->capture_bpp);
                    capture_cmd.ForeColor = color_encode(fore_color24, this->capture_bpp);

                    this->capture->draw(capture_cmd, clip);
                }
                else {
                    this->capture->draw(cmd, clip);
                }
            }
        }
    }

    void draw(const RDP::RDPMultiScrBlt & cmd, const Rect & clip) {
        if (!clip.isempty() && !clip.intersect(cmd.rect).isempty()){
            this->orders->draw(cmd, clip);

            if (  this->capture
               && (this->capture_state == CAPTURE_STATE_STARTED)){
                this->capture->draw(cmd, clip);
            }
        }
    }

    void draw(const RDPPatBlt & cmd, const Rect & clip) {
        if (!clip.isempty() && !clip.intersect(cmd.rect).isempty()) {
            this->send_global_palette();

            RDPPatBlt new_cmd = cmd;
            if (this->client_info.bpp != this->mod_bpp) {
                const BGRColor back_color24 = color_decode_opaquerect(cmd.back_color, this->mod_bpp, this->mod_palette_rgb);
                const BGRColor fore_color24 = color_decode_opaquerect(cmd.fore_color, this->mod_bpp, this->mod_palette_rgb);

                new_cmd.back_color = color_encode(back_color24, this->client_info.bpp);
                new_cmd.fore_color = color_encode(fore_color24, this->client_info.bpp);
                // this may change the brush add send it to to remote cache
            }
            this->cache_brush(new_cmd.brush);
            this->orders->draw(new_cmd, clip);

            if (  this->capture
               && (this->capture_state == CAPTURE_STATE_STARTED)) {
                if (this->capture_bpp != this->mod_bpp) {
                    RDPPatBlt capture_cmd = cmd;

                    const BGRColor back_color24 = color_decode_opaquerect(cmd.back_color, this->mod_bpp, this->mod_palette_rgb);
                    const BGRColor fore_color24 = color_decode_opaquerect(cmd.fore_color, this->mod_bpp, this->mod_palette_rgb);

                    capture_cmd.back_color = color_encode(back_color24, this->capture_bpp);
                    capture_cmd.fore_color = color_encode(fore_color24, this->capture_bpp);

                    this->capture->draw(capture_cmd, clip);
                }
                else {
                    this->capture->draw(cmd, clip);
                }
            }
        }
    }

    void draw_tile(const Rect & dst_tile, const Rect & src_tile, const RDPMemBlt & cmd, const Bitmap & bitmap, const Rect & clip)
    {
        if (this->verbose & 64) {
            LOG(LOG_INFO, "front::draw:draw_tile((%u, %u, %u, %u) (%u, %u, %u, %u))",
                 dst_tile.x, dst_tile.y, dst_tile.cx, dst_tile.cy,
                 src_tile.x, src_tile.y, src_tile.cx, src_tile.cy);
        }

        const Bitmap tiled_bmp(bitmap, src_tile);
        const RDPMemBlt cmd2(0, dst_tile, cmd.rop, 0, 0, 0);
        this->orders->draw(cmd2, clip, tiled_bmp);
        if (  this->capture
            && (this->capture_state == CAPTURE_STATE_STARTED)) {
            this->capture->draw(cmd2, clip, tiled_bmp);
        }
    }

private:
    void priv_draw_tile(const Rect & dst_tile, const Rect & src_tile, const RDPMemBlt & cmd, const Bitmap & bitmap, const Rect & clip)
    {
        this->draw_tile(dst_tile, src_tile, cmd, bitmap, clip);
    }

    void priv_draw_tile(const Rect & dst_tile, const Rect & src_tile, const RDPMem3Blt & cmd, const Bitmap & bitmap, const Rect & clip)
    {
        this->draw_tile3(dst_tile, src_tile, cmd, bitmap, clip);
    }

    template<class MemBlt>
    void priv_draw_memblt(const MemBlt & cmd, const Rect & clip, const Bitmap & bitmap)
    {
        if (bitmap.cx() < cmd.srcx || bitmap.cy() < cmd.srcy){
            return;
        }

        this->send_global_palette();

        const uint8_t palette_id = 0;
        if (this->client_info.bpp == 8){
            if (!this->palette_memblt_sent[palette_id]) {
                RDPColCache cmd(palette_id, bitmap.palette());
                this->orders->draw(cmd);
                this->palette_memblt_sent[palette_id] = true;
            }
        }

        const uint16_t dst_x = cmd.rect.x;
        const uint16_t dst_y = cmd.rect.y;
        // clip dst as it can be larger than source bitmap
        const uint16_t dst_cx = std::min<uint16_t>(bitmap.cx() - cmd.srcx, cmd.rect.cx);
        const uint16_t dst_cy = std::min<uint16_t>(bitmap.cy() - cmd.srcy, cmd.rect.cy);

        // check if target bitmap can be fully stored inside one front cache entry
        // if so no need to tile it.
        uint32_t front_bitmap_size = ::nbbytes(this->client_info.bpp) * align4(dst_cx) * dst_cy;
        // even if cache seems to be large enough, cache entries cant be used
        // for values whose width is larger or equal to 256 after alignment
        // hence, we check for this case. There does not seem to exist any
        // similar restriction on cy actual reason of this is unclear
        // (I don't even know if it's related to redemption code or client code).
//        LOG(LOG_INFO, "cache1=%u cache2=%u cache3=%u bmp_size==%u",
//            this->client_info.cache1_size,
//            this->client_info.cache2_size,
//            this->client_info.cache3_size,
//            front_bitmap_size);
        if (front_bitmap_size <= this->client_info.cache3_size
            && align4(dst_cx) < 128 && dst_cy < 128){
            // clip dst as it can be larger than source bitmap
            const Rect dst_tile(dst_x, dst_y, dst_cx, dst_cy);
            const Rect src_tile(cmd.srcx, cmd.srcy, dst_cx, dst_cy);
            this->priv_draw_tile(dst_tile, src_tile, cmd, bitmap, clip);
        }
        else {
            // if not we have to split it
            const uint16_t TILE_CX = ((::nbbytes(this->client_info.bpp) * 64 * 64 < RDPSerializer::MAX_ORDERS_SIZE) ? 64 : 32);
            const uint16_t TILE_CY = TILE_CX;

            for (int y = 0; y < dst_cy ; y += TILE_CY) {
                int cy = std::min(TILE_CY, (uint16_t)(dst_cy - y));

                for (int x = 0; x < dst_cx ; x += TILE_CX) {
                    int cx = std::min(TILE_CX, (uint16_t)(dst_cx - x));

                    const Rect dst_tile(dst_x + x, dst_y + y, cx, cy);
                    const Rect src_tile(cmd.srcx + x, cmd.srcy + y, cx, cy);
                    this->priv_draw_tile(dst_tile, src_tile, cmd, bitmap, clip);
                }
            }
        }
    }

public:
    void draw(const RDPMemBlt & cmd, const Rect & clip, const Bitmap & bitmap)
    {
        this->priv_draw_memblt(cmd, clip, bitmap);
    }

    void draw_tile3(const Rect & dst_tile, const Rect & src_tile, const RDPMem3Blt & cmd, const Bitmap & bitmap, const Rect & clip)
    {
        if (this->verbose & 64){
            LOG(LOG_INFO, "front::draw:draw_tile3((%u, %u, %u, %u) (%u, %u, %u, %u)",
                 dst_tile.x, dst_tile.y, dst_tile.cx, dst_tile.cy,
                 src_tile.x, src_tile.y, src_tile.cx, src_tile.cy);
        }

        const Bitmap tiled_bmp(bitmap, src_tile);
        RDPMem3Blt cmd2(0, dst_tile, cmd.rop, 0, 0, cmd.back_color, cmd.fore_color, cmd.brush, 0);

        if (this->client_info.bpp != this->mod_bpp){
            const BGRColor back_color24 = color_decode_opaquerect(cmd.back_color, this->mod_bpp, this->mod_palette_rgb);
            const BGRColor fore_color24 = color_decode_opaquerect(cmd.fore_color, this->mod_bpp, this->mod_palette_rgb);

            cmd2.back_color= color_encode(back_color24, this->client_info.bpp);
            cmd2.fore_color= color_encode(fore_color24, this->client_info.bpp);
            // this may change the brush add send it to to remote cache
        }
        this->orders->draw(cmd2, clip, tiled_bmp);

        if (  this->capture
            && (this->capture_state == CAPTURE_STATE_STARTED)){
            if (this->capture_bpp != this->mod_bpp){
                const BGRColor back_color24 = color_decode_opaquerect(cmd.back_color, this->mod_bpp, this->mod_palette_rgb);
                const BGRColor fore_color24 = color_decode_opaquerect(cmd.fore_color, this->mod_bpp, this->mod_palette_rgb);

                cmd2.back_color= color_encode(back_color24, this->capture_bpp);
                cmd2.fore_color= color_encode(fore_color24, this->capture_bpp);
                // this may change the brush add send it to to remote cache
            }
            else {
                cmd2.back_color= cmd.back_color;
                cmd2.fore_color= cmd.fore_color;
            }
            this->capture->draw(cmd2, clip, tiled_bmp);
        }
    }

    void draw(const RDPMem3Blt & cmd, const Rect & clip, const Bitmap & bitmap)
    {
        this->priv_draw_memblt(cmd, clip, bitmap);
    }

    void draw(const RDPLineTo & cmd, const Rect & clip) {
        const uint16_t minx = std::min(cmd.startx, cmd.endx);
        const uint16_t miny = std::min(cmd.starty, cmd.endy);
        const Rect rect(minx, miny,
                        std::max(cmd.startx, cmd.endx) - minx + 1,
                        std::max(cmd.starty, cmd.endy) - miny + 1);

        if (!clip.isempty() && !clip.intersect(rect).isempty()) {
            if (this->client_info.bpp != this->mod_bpp) {
                RDPLineTo new_cmd = cmd;

                const BGRColor back_color24 = color_decode_opaquerect(cmd.back_color, this->mod_bpp, this->mod_palette_rgb);
                const BGRColor pen_color24  = color_decode_opaquerect(cmd.pen.color,  this->mod_bpp, this->mod_palette_rgb);

                new_cmd.back_color = color_encode(back_color24, this->client_info.bpp);
                new_cmd.pen.color  = color_encode(pen_color24,  this->client_info.bpp);

                this->orders->draw(new_cmd, clip);
            }
            else {
                this->orders->draw(cmd, clip);
            }


            if (  this->capture
               && (this->capture_state == CAPTURE_STATE_STARTED)){
//                RDPLineTo new_cmd24 = cmd;
//                new_cmd24.back_color = color_decode_opaquerect(cmd.back_color, this->mod_bpp, this->mod_palette_rgb);
//                new_cmd24.pen.color = color_decode_opaquerect(cmd.pen.color, this->mod_bpp, this->mod_palette_rgb);
//                this->capture->draw(new_cmd24, clip);
                if (this->capture_bpp != this->mod_bpp){
                    RDPLineTo capture_cmd = cmd;

                    const BGRColor back_color24 = color_decode_opaquerect(cmd.back_color, this->mod_bpp, this->mod_palette_rgb);
                    const BGRColor pen_color24 = color_decode_opaquerect(cmd.pen.color, this->mod_bpp, this->mod_palette_rgb);

                    capture_cmd.back_color = color_encode(back_color24, this->capture_bpp);
                    capture_cmd.pen.color = color_encode(pen_color24, this->capture_bpp);

                    this->orders->draw(capture_cmd, clip);
                }
                else {
                    this->capture->draw(cmd, clip);
                }
            }
        }
    }

    void draw(const RDPGlyphIndex & cmd, const Rect & clip, const GlyphCache * gly_cache)
    {
        if (!clip.isempty() && !clip.intersect(cmd.bk).isempty()){
            this->send_global_palette();

            RDPGlyphIndex new_cmd = cmd;
            if (this->client_info.bpp != this->mod_bpp){
                const BGRColor back_color24 = color_decode_opaquerect(cmd.back_color, this->mod_bpp, this->mod_palette_rgb);
                const BGRColor fore_color24 = color_decode_opaquerect(cmd.fore_color, this->mod_bpp, this->mod_palette_rgb);
                new_cmd.back_color = color_encode(back_color24, this->client_info.bpp);
                new_cmd.fore_color = color_encode(fore_color24, this->client_info.bpp);
            }

            if (gly_cache)
            {
                bool has_delta_byte = (!new_cmd.ui_charinc && !(new_cmd.fl_accel & 0x20/*SO_CHAR_INC_EQUAL_BM_BASE*/));
                for (uint8_t i = 0; i < new_cmd.data_len;)
                {
                    if (new_cmd.data[i] <= 0xFD)
                    {
                        //LOG(LOG_INFO, "Index in the fragment cache=%u", new_cmd.data[i]);
                        FontChar & fc = const_cast<FontChar&>(gly_cache->char_items[new_cmd.cache_id][new_cmd.data[i]].font_item);
                        REDASSERT(fc);
                        int g_idx = this->glyph_cache.find_glyph(fc, new_cmd.cache_id);
                        REDASSERT(g_idx >= 0);
                        new_cmd.data[i] = static_cast<uint8_t>(g_idx);
                        if (has_delta_byte)
                        {
                            if (new_cmd.data[++i] == 0x80)
                            {
                                i += 3;
                            }
                            else
                            {
                                i++;
                            }
                        }
                    }
                    else if (new_cmd.data[i] == 0xFE)
                    {
                        LOG(LOG_INFO, "Front::draw(RDPGlyphIndex, ...): Unsupported data");
                        throw Error(ERR_RDP_UNSUPPORTED);
                    }
                    else if (new_cmd.data[i] == 0xFF)
                    {
                        i += 3;
                        REDASSERT(i == new_cmd.data_len);
                    }
                }
            }

            // this may change the brush and send it to to remote cache
            this->cache_brush(new_cmd.brush);

            this->orders->draw(new_cmd, clip, gly_cache);

            if (  this->capture
               && (this->capture_state == CAPTURE_STATE_STARTED)){
                if (this->capture_bpp != this->mod_bpp){
                    const BGRColor back_color24 = color_decode_opaquerect(cmd.back_color, this->mod_bpp, this->mod_palette_rgb);
                    const BGRColor fore_color24 = color_decode_opaquerect(cmd.fore_color, this->mod_bpp, this->mod_palette_rgb);
                    new_cmd.back_color = color_encode(back_color24, this->capture_bpp);
                    new_cmd.fore_color = color_encode(fore_color24, this->client_info.bpp);
                }
                else {
                    new_cmd.back_color = cmd.back_color;
                    new_cmd.fore_color = cmd.fore_color;
                }
                this->capture->draw(new_cmd, clip, gly_cache);
            }
        }
    }

    void draw(const RDPGlyphCache & cmd)
    {
        FontChar font_item(cmd.glyphData_x, cmd.glyphData_y,
            cmd.glyphData_cx, cmd.glyphData_cy, -1);
        memcpy(font_item.data.get(), cmd.glyphData_aj, font_item.datasize());

        int cacheidx = 0;

        if (this->glyph_cache.add_glyph(std::move(font_item), cmd.cacheId, cacheidx) ==
            GlyphCache::GLYPH_ADDED_TO_CACHE)
        {
            RDPGlyphCache cmd2(cmd.cacheId, 1, cacheidx,
                            cmd.glyphData_x,
                            cmd.glyphData_y,
                            cmd.glyphData_cx,
                            cmd.glyphData_cy,
                            cmd.glyphData_aj);

            this->orders->draw(cmd2);

            if (  this->capture
               && (this->capture_state == CAPTURE_STATE_STARTED)) {
                this->capture->draw(cmd2);
            }
        }
    }

    void draw(const RDPPolygonSC & cmd, const Rect & clip) {
        int16_t minx, miny, maxx, maxy, previousx, previousy;

        minx = maxx = previousx = cmd.xStart;
        miny = maxy = previousy = cmd.yStart;

        for (uint8_t i = 0; i < cmd.NumDeltaEntries; i++) {
            previousx += cmd.deltaPoints[i].xDelta;
            previousy += cmd.deltaPoints[i].yDelta;

            minx = std::min(minx, previousx);
            miny = std::min(miny, previousy);

            maxx = std::max(maxx, previousx);
            maxy = std::max(maxy, previousy);
        }
        const Rect rect(minx, miny, maxx-minx+1, maxy-miny+1);

        if (!clip.isempty() && !clip.intersect(rect).isempty()) {
            RDPPolygonSC new_cmd = cmd;
            if (this->client_info.bpp != this->mod_bpp) {
                const BGRColor pen_color24 = color_decode_opaquerect(cmd.BrushColor, this->mod_bpp, this->mod_palette_rgb);
                new_cmd.BrushColor = color_encode(pen_color24, this->client_info.bpp);
            }

            this->orders->draw(new_cmd, clip);

            if (  this->capture
               && (this->capture_state == CAPTURE_STATE_STARTED)) {
                if (this->capture_bpp != this->mod_bpp) {
                    RDPPolygonSC capture_cmd = cmd;
                    const BGRColor pen_color24 = color_decode_opaquerect(cmd.BrushColor, this->mod_bpp, this->mod_palette_rgb);
                    capture_cmd.BrushColor = color_encode(pen_color24, this->capture_bpp);
                    this->capture->draw(capture_cmd, clip);
                }
                else {
                    this->capture->draw(cmd, clip);
                }
            }
        }
    }

    void draw(const RDPPolygonCB & cmd, const Rect & clip) {
        int16_t minx, miny, maxx, maxy, previousx, previousy;

        minx = maxx = previousx = cmd.xStart;
        miny = maxy = previousy = cmd.yStart;

        for (uint8_t i = 0; i < cmd.NumDeltaEntries; i++) {
            previousx += cmd.deltaPoints[i].xDelta;
            previousy += cmd.deltaPoints[i].yDelta;

            minx = std::min(minx, previousx);
            miny = std::min(miny, previousy);

            maxx = std::max(maxx, previousx);
            maxy = std::max(maxy, previousy);
        }
        const Rect rect(minx, miny, maxx-minx+1, maxy-miny+1);

        if (!clip.isempty() && !clip.intersect(rect).isempty()) {
            if (this->client_info.bpp != this->mod_bpp) {
                RDPPolygonCB new_cmd = cmd;

                const BGRColor fore_pen_color24 = color_decode_opaquerect(cmd.foreColor, this->mod_bpp, this->mod_palette_rgb);
                const BGRColor back_pen_color24 = color_decode_opaquerect(cmd.backColor, this->mod_bpp, this->mod_palette_rgb);

                new_cmd.foreColor = color_encode(fore_pen_color24, this->client_info.bpp);
                new_cmd.backColor = color_encode(back_pen_color24, this->client_info.bpp);

                this->orders->draw(new_cmd, clip);
            }
            else {
                this->orders->draw(cmd, clip);
            }

            if (  this->capture
               && (this->capture_state == CAPTURE_STATE_STARTED)) {
                if (this->capture_bpp != this->mod_bpp) {
                    RDPPolygonCB capture_cmd = cmd;

                    const BGRColor fore_pen_color24 = color_decode_opaquerect(cmd.foreColor, this->mod_bpp, this->mod_palette_rgb);
                    const BGRColor back_pen_color24 = color_decode_opaquerect(cmd.backColor, this->mod_bpp, this->mod_palette_rgb);

                    capture_cmd.foreColor = color_encode(fore_pen_color24, this->capture_bpp);
                    capture_cmd.backColor = color_encode(back_pen_color24, this->capture_bpp);

                    this->orders->draw(capture_cmd, clip);
                }
                else {
                    this->capture->draw(cmd, clip);
                }
            }
        }
    }

    void draw(const RDPPolyline & cmd, const Rect & clip) {
        int16_t minx, miny, maxx, maxy, previousx, previousy;

        minx = maxx = previousx = cmd.xStart;
        miny = maxy = previousy = cmd.yStart;

        for (uint8_t i = 0; i < cmd.NumDeltaEntries; i++) {
            previousx += cmd.deltaEncodedPoints[i].xDelta;
            previousy += cmd.deltaEncodedPoints[i].yDelta;

            minx = std::min(minx, previousx);
            miny = std::min(miny, previousy);

            maxx = std::max(maxx, previousx);
            maxy = std::max(maxy, previousy);
        }
        const Rect rect(minx, miny, maxx-minx+1, maxy-miny+1);

        if (!clip.isempty() && !clip.intersect(rect).isempty()) {
            if (this->client_info.bpp != this->mod_bpp) {
                RDPPolyline new_cmd = cmd;

                const BGRColor pen_color24 = color_decode_opaquerect(cmd.PenColor, this->mod_bpp, this->mod_palette_rgb);
                new_cmd.PenColor = color_encode(pen_color24, this->client_info.bpp);

                this->orders->draw(new_cmd, clip);
            }
            else {
                this->orders->draw(cmd, clip);
            }

            if (  this->capture
               && (this->capture_state == CAPTURE_STATE_STARTED)) {
                if (this->capture_bpp != this->mod_bpp) {
                    RDPPolyline capture_cmd = cmd;

                    const BGRColor pen_color24 = color_decode_opaquerect(cmd.PenColor, this->mod_bpp, this->mod_palette_rgb);
                    capture_cmd.PenColor = color_encode(pen_color24, this->capture_bpp);

                    this->orders->draw(capture_cmd, clip);
                }
                else {
                    this->capture->draw(cmd, clip);
                }
            }
        }
    }

    void draw(const RDPEllipseSC & cmd, const Rect & clip)
    {
        if (!clip.isempty() && !clip.intersect(cmd.el.get_rect()).isempty()){
            this->send_global_palette();

            if (this->client_info.bpp != this->mod_bpp){
                RDPEllipseSC new_cmd = cmd;
                const BGRColor color24 = color_decode_opaquerect(cmd.color, this->mod_bpp, this->mod_palette_rgb);
                new_cmd.color = color_encode(color24, this->client_info.bpp);
                this->orders->draw(new_cmd, clip);
            }
            else {
                this->orders->draw(cmd, clip);
            }

            if (  this->capture
               && (this->capture_state == CAPTURE_STATE_STARTED)){
                if (this->capture_bpp != this->mod_bpp){
                    RDPEllipseSC capture_cmd = cmd;

                    const BGRColor color24 = color_decode_opaquerect(cmd.color, this->mod_bpp, this->mod_palette_rgb);
                    capture_cmd.color = color_encode(color24, this->capture_bpp);

                    this->orders->draw(capture_cmd, clip);
                }
                else {
                    this->capture->draw(cmd, clip);
                }
            }
        }
    }

    void draw(const RDPEllipseCB & cmd, const Rect & clip)
    {
        if (!clip.isempty() && !clip.intersect(cmd.el.get_rect()).isempty()){
            this->send_global_palette();

            if (this->client_info.bpp != this->mod_bpp){
                RDPEllipseCB new_cmd = cmd;
                const BGRColor back_color24 = color_decode_opaquerect(cmd.back_color, this->mod_bpp, this->mod_palette_rgb);
                const BGRColor fore_color24 = color_decode_opaquerect(cmd.fore_color, this->mod_bpp, this->mod_palette_rgb);

                new_cmd.fore_color = color_encode(fore_color24, this->client_info.bpp);
                new_cmd.back_color = color_encode(back_color24, this->client_info.bpp);

                this->orders->draw(new_cmd, clip);
            }
            else {
                this->orders->draw(cmd, clip);
            }

            if (  this->capture
               && (this->capture_state == CAPTURE_STATE_STARTED)){
                if (this->capture_bpp != this->mod_bpp){
                    RDPEllipseCB capture_cmd = cmd;

                    const BGRColor back_color24 = color_decode_opaquerect(cmd.back_color, this->mod_bpp, this->mod_palette_rgb);
                    const BGRColor fore_color24 = color_decode_opaquerect(cmd.fore_color, this->mod_bpp, this->mod_palette_rgb);

                    capture_cmd.back_color = color_encode(back_color24, this->capture_bpp);
                    capture_cmd.fore_color = color_encode(fore_color24, this->capture_bpp);

                    this->orders->draw(capture_cmd, clip);
                }
                else {
                    this->capture->draw(cmd, clip);
                }
            }
        }
    }

    virtual void flush() {
        this->orders->flush();
        if (  this->capture
           && (this->capture_state == CAPTURE_STATE_STARTED)) {
            this->capture->flush();
        }
    }

    void cache_brush(RDPBrush & brush)
    {
        if ((brush.style == 3) && (this->client_info.brush_cache_code == 1)) {
            uint8_t pattern[8];
            pattern[0] = brush.hatch;
            memcpy(pattern+1, brush.extra, 7);
            int cache_idx = 0;
            if (BRUSH_TO_SEND == this->brush_cache.add_brush(pattern, cache_idx)){
                RDPBrushCache cmd(cache_idx, 1, 8, 8, 0x81,
                    sizeof(this->brush_cache.brush_items[cache_idx].pattern),
                    this->brush_cache.brush_items[cache_idx].pattern);
                this->orders->draw(cmd);
            }
            brush.hatch = cache_idx;
            brush.style = 0x81;
        }
    }

    virtual void draw(const RDPColCache & cmd)
    {
        this->orders->draw(cmd);
    }

    void set_mod_palette(const BGRPalette & palette)
    {
        for (unsigned i = 0; i < 256 ; i++){
            this->mod_palette_rgb[i] = palette[i];
        }
        this->palette_sent = false;

        if (  this->capture
           && (this->capture_state == CAPTURE_STATE_STARTED)) {
            this->capture->set_mod_palette(palette);
        }
    }

    virtual void draw(const RDP::FrameMarker & order) {
        if (this->client_order_caps.orderSupportExFlags & ORDERFLAGS_EX_ALTSEC_FRAME_MARKER_SUPPORT) {
            this->orders->draw(order);
        }
        if (  this->capture
           && (this->capture_state == CAPTURE_STATE_STARTED)) {
            this->capture->draw(order);
        }
    }

    virtual void intersect_order_caps(int idx, uint8_t * proxy_order_caps) const {
        proxy_order_caps[idx] &= this->client_order_caps.orderSupport[idx];
    }

    virtual void intersect_order_caps_ex(OrderCaps & order_caps) const {
        order_caps.orderSupportExFlags &= this->client_order_caps.orderSupportExFlags;
    }

    virtual void draw(const RDPBitmapData & bitmap_data, const uint8_t * data
                     , size_t size, const Bitmap & bmp) {
        //LOG(LOG_INFO, "Front::draw(BitmapUpdate)");
        this->orders->draw(bitmap_data, data, size, bmp);
        if (  this->capture
           && (this->capture_state == CAPTURE_STATE_STARTED)) {
            if ((bmp.bpp() > this->capture_bpp) || (bmp.bpp() == 8)) {
                Bitmap capture_bmp(this->capture_bpp, bmp);

                ::compress_and_draw_bitmap_update(bitmap_data, capture_bmp, this->capture_bpp, *this->capture);
            }
            else {
                if (!(bitmap_data.flags & BITMAP_COMPRESSION)) {
                    ::compress_and_draw_bitmap_update(bitmap_data, bmp, this->capture_bpp, *this->capture);
                }
                else {
                    this->capture->draw(bitmap_data, data, size, bmp);
                }
            }
        }
    }
};

#endif<|MERGE_RESOLUTION|>--- conflicted
+++ resolved
@@ -2221,7 +2221,7 @@
             X224::DT_TPDU_Recv x224(stream);
 
             int mcs_type = MCS::peekPerEncodedMCSType(x224.payload);
-            
+
             if (mcs_type == MCS::MCSPDU_DisconnectProviderUltimatum){
                 MCS::DisconnectProviderUltimatum_Recv mcs(x224.payload, MCS::PER_ENCODING);
                 const char * reason = MCS::get_reason(mcs.reason);
@@ -2462,18 +2462,12 @@
         {
             BStream stream(65536);
 
-<<<<<<< HEAD
-=======
             // LOG(LOG_ERR, "X224::RecvFactory FP");
->>>>>>> 4b1e6cdb
             X224::RecvFactory fx224(*this->trans, stream, true);
 
             if (fx224.fast_path){
-<<<<<<< HEAD
-=======
                 // LOG(LOG_ERR, "X224 is FP");
                 // LOG(LOG_ERR, "client event PDU Recv");
->>>>>>> 4b1e6cdb
                 FastPath::ClientInputEventPDU_Recv cfpie(stream, this->decrypt);
 
                 for (uint8_t i = 0; i < cfpie.numEvents; i++){
