/*
   This program is free software; you can redistribute it and/or modify
   it under the terms of the GNU General Public License as published by
   the Free Software Foundation; either version 2 of the License, or
   (at your option) any later version.

   This program is distributed in the hope that it will be useful,
   but WITHOUT ANY WARRANTY; without even the implied warranty of
   MERCHANTABILITY or FITNESS FOR A PARTICULAR PURPOSE.  See the
   GNU General Public License for more details.

   You should have received a copy of the GNU General Public License
   along with this program; if not, write to the Free Software
   Foundation, Inc., 675 Mass Ave, Cambridge, MA 02139, USA.

   Product name: redemption, a FLOSS RDP proxy
   Copyright (C) Wallix 2011
   Author(s): Christophe Grosjean, Javier Caverni, Xavier Dunat, Dominique Lafages, Raphael Zhou, Meng Tan
   Based on xrdp Copyright (C) Jay Sorg 2004-2010

   header file. Front object (server), used to communicate with RDP client
*/

#ifndef _REDEMPTION_FRONT_FRONT_HPP_
#define _REDEMPTION_FRONT_FRONT_HPP_

#include "log.hpp"

#include <stdlib.h>
#include <stdint.h>
#include <string.h>
#include "constants.hpp"
#include "stream.hpp"
#include "transport.hpp"
#include "RDP/x224.hpp"
#include "RDP/nego.hpp"
#include "RDP/mcs.hpp"
#include "RDP/lic.hpp"
#include "RDP/logon.hpp"
#include "channel_list.hpp"
#include "RDP/gcc.hpp"
#include "RDP/sec.hpp"
#include "colors.hpp"
#include "RDP/capabilities.hpp"
#include "RDP/fastpath.hpp"
#include "RDP/slowpath.hpp"

#include "ssl_calls.hpp"
#include "bitfu.hpp"
#include "rect.hpp"
#include "region.hpp"
#include "capture.hpp"
#include "font.hpp"
#include "bitmap.hpp"
#include "RDP/caches/bmpcache.hpp"
#include "RDP/caches/fontcache.hpp"
#include "RDP/caches/pointercache.hpp"
#include "RDP/caches/brushcache.hpp"
#include "client_info.hpp"
#include "config.hpp"
#include "error.hpp"
#include "callback.hpp"
#include "colors.hpp"
#include "bitfu.hpp"

#include "RDP/GraphicUpdatePDU.hpp"
#include "RDP/capabilities.hpp"

#include "front_api.hpp"
#include "genrandom.hpp"

enum {
    FRONT_DISCONNECTED,
    FRONT_CONNECTING,
    FRONT_RUNNING,
};


class Front : public FrontAPI {
    using FrontAPI::draw;
public:
    enum {
          CAPTURE_STATE_UNKNOWN
        , CAPTURE_STATE_STARTED
        , CAPTURE_STATE_PAUSED
        , CAPTURE_STATE_STOPED
    } capture_state;
    Capture * capture;

    BmpCache * bmp_cache;
    GraphicsUpdatePDU * orders;
    Keymap2 keymap;
    CHANNELS::ChannelDefArray channel_list;
    int up_and_running;
    int share_id;
    struct ClientInfo client_info;
    uint32_t packet_number;
    Transport * trans;
    uint16_t userid;
    uint8_t pub_mod[512];
    uint8_t pri_exp[512];
    uint8_t server_random[32];
    CryptContext encrypt, decrypt;

    int order_level;
    Inifile * ini;
    uint32_t verbose;

    struct Font font;
    BrushCache brush_cache;
    PointerCache pointer_cache;
    GlyphCache glyph_cache;

    bool palette_sent;
    bool palette_memblt_sent[6];
    BGRPalette palette332;
    BGRPalette mod_palette;
    uint8_t mod_bpp;
    BGRPalette memblt_mod_palette;
    bool mod_palette_setted;

    enum {
        CONNECTION_INITIATION,
        WAITING_FOR_LOGON_INFO,
        WAITING_FOR_ANSWER_TO_LICENCE,
        ACTIVATE_AND_PROCESS_DATA,
    } state;

    Random * gen;

    bool fastpath_support;                    // choice of programmer
    bool client_fastpath_input_event_support; // = choice of programmer
    bool server_fastpath_update_support;      // choice of programmer + capability of client
    bool tls_support;                         // choice of programmer, front support tls
    bool mem3blt_support;
    int clientRequestedProtocols;

    uint32_t bitmap_update_count;

    Front ( Transport * trans
          , const char * default_font_name // SHARE_PATH "/" DEFAULT_FONT_NAME
          , Random * gen
          , Inifile * ini
          , bool fp_support // If true, fast-path must be supported
          , bool tls_support // If true, tls must be supported
          , bool mem3blt_support
          )
        : FrontAPI(ini->globals.notimestamp, ini->globals.nomouse)
        , capture_state(CAPTURE_STATE_UNKNOWN)
        , capture(NULL)
        , bmp_cache(NULL)
        , orders(NULL)
        , up_and_running(0)
        , share_id(65538)
        , client_info(ini->globals.encryptionLevel, ini->globals.bitmap_compression, ini->globals.bitmap_cache)
        , packet_number(1)
        , trans(trans)
        , userid(0)
        , order_level(0)
        , ini(ini)
        , verbose(this->ini->debug.front)
        , font(default_font_name)
        , brush_cache()
        , pointer_cache()
        , glyph_cache()
        , state(CONNECTION_INITIATION)
        , gen(gen)
        , fastpath_support(fp_support)
        , client_fastpath_input_event_support(fp_support)
        , server_fastpath_update_support(false)
        , tls_support(tls_support)
        , mem3blt_support(mem3blt_support)
        , clientRequestedProtocols(X224::PROTOCOL_RDP)
        , bitmap_update_count(0)
    {
        // init TLS
        // --------------------------------------------------------


        // -------- Start of system wide SSL_Ctx option ------------------------------

        // ERR_load_crypto_strings() registers the error strings for all libcrypto
        // functions. SSL_load_error_strings() does the same, but also registers the
        // libssl error strings.

        // One of these functions should be called before generating textual error
        // messages. However, this is not required when memory usage is an issue.

        // ERR_free_strings() frees all previously loaded error strings.

        SSL_load_error_strings();

        // SSL_library_init() registers the available SSL/TLS ciphers and digests.
        // OpenSSL_add_ssl_algorithms() and SSLeay_add_ssl_algorithms() are synonyms
        // for SSL_library_init().

        // - SSL_library_init() must be called before any other action takes place.
        // - SSL_library_init() is not reentrant.
        // - SSL_library_init() always returns "1", so it is safe to discard the return
        // value.

        // Note: OpenSSL 0.9.8o and 1.0.0a and later added SHA2 algorithms to
        // SSL_library_init(). Applications which need to use SHA2 in earlier versions
        // of OpenSSL should call OpenSSL_add_all_algorithms() as well.

        SSL_library_init();

        // --------------------------------------------------------

        init_palette332(this->palette332);
        this->mod_palette_setted = false;
        this->palette_sent = false;
        for (size_t i = 0; i < 6 ; i++){
            this->palette_memblt_sent[i] = false;
        }

        // from server_sec
        // CGR: see if init has influence for the 3 following fields
        memset(this->server_random, 0, 32);

        // shared
        memset(this->decrypt.key, 0, 16);
        memset(this->encrypt.key, 0, 16);
        memset(this->decrypt.update_key, 0, 16);
        memset(this->encrypt.update_key, 0, 16);

        switch (this->client_info.encryptionLevel) {
        case 1:
        case 2:
            this->decrypt.encryptionMethod = 1; /* 40 bits */
            this->encrypt.encryptionMethod = 1; /* 40 bits */
        break;
        default:
        case 3:
            this->decrypt.encryptionMethod = 2; /* 128 bits */
            this->encrypt.encryptionMethod = 2; /* 128 bits */
        break;
        }
    }

    ~Front(){
        if (this->bmp_cache) {
            delete this->bmp_cache;
        }

        if (this->orders) {
            delete this->orders;
        }
    }

    int server_resize(int width, int height, int bpp)
    {
        uint32_t res = 0;
        this->mod_bpp = bpp;
        if (bpp == 8){
            this->mod_palette_setted = false;
            this->palette_sent = false;
            for (size_t i = 0; i < 6 ; i++){
                this->palette_memblt_sent[i] = false;
            }
        }

        if (this->client_info.width != width
        || this->client_info.height != height) {
            /* older client can't resize */
            if (client_info.build <= 419) {
                LOG(LOG_WARNING, "Resizing is not available on older RDP clients");
                // resizing needed but not available
                res = -1;
            }
            else {
                LOG(LOG_INFO, "Resizing client to : %d x %d x %d", width, height, this->client_info.bpp);

                this->client_info.width = width;
                this->client_info.height = height;

                // send buffered orders
                this->orders->flush();

                // clear all pending orders, caches data, and so on and
                // start a send_deactive, send_deman_active process with
                // the new resolution setting
                /* shut down the rdp client */
                this->up_and_running = 0;
                this->send_deactive();
                /* this should do the actual resizing */
                this->send_demand_active();

                LOG(LOG_INFO, "Front::server_resize::ACTIVATED (resize)");
                state = ACTIVATE_AND_PROCESS_DATA;
                res = 1;
            }
        }

        // resizing not necessary
        return res;
    }

    void server_set_pointer(int x, int y, uint8_t* data, uint8_t* mask)
    {
        int cache_idx = 0;
        switch (this->pointer_cache.add_pointer(data, mask, x, y, cache_idx)){
        case POINTER_TO_SEND:
            this->send_pointer(cache_idx, data, mask, x, y);
        break;
        default:
        case POINTER_ALLREADY_SENT:
            this->set_pointer(cache_idx);
        break;
        }
    }

    virtual void text_metrics(const char * text, int & width, int & height){
        height = 0;
        width = 0;
        uint32_t uni[256];
        size_t len_uni = UTF8toUnicode(reinterpret_cast<const uint8_t *>(text), uni, sizeof(uni)/sizeof(uni[0]));
        if (len_uni){
            for (size_t index = 0; index < len_uni; index++) {
                uint32_t charnum = uni[index]; //
                FontChar *font_item = this->font.glyph_defined(charnum)?this->font.font_items[charnum]:NULL;
                if (!font_item) {
                    LOG(LOG_WARNING, "Front::text_metrics() - character not defined >0x%02x<", charnum);
                    font_item = this->font.font_items['?'];
                }
                width += font_item->incby;
                height = std::max(height, font_item->height);
            }
        }
    }

    TODO(" implementation of the server_draw_text function below is a small subset of possibilities text can be packed (detecting duplicated strings). See MS-RDPEGDI 2.2.2.2.1.1.2.13 GlyphIndex (GLYPHINDEX_ORDER)")
    virtual void server_draw_text(int16_t x, int16_t y, const char * text, uint32_t fgcolor, uint32_t bgcolor, const Rect & clip)
    {
        this->send_global_palette();

        // add text to glyph cache
        int len = strlen(text);
        TODO("we should put some loop here for text to be splitted between chunks of UTF8 characters and loop on them")
        if (len > 120) {
            len = 120;
        }

        if (len > 0){
            uint32_t uni[128];
            size_t part_len = UTF8toUnicode(reinterpret_cast<const uint8_t *>(text), uni, sizeof(uni)/sizeof(uni[0]));
            int total_width = 0;
            int total_height = 0;
            uint8_t data[256];
            int f = 7;
            int distance_from_previous_fragment = 0;
            for (size_t index = 0; index < part_len; index++) {
                int c = 0;
                uint32_t charnum = uni[index];
                FontChar *font_item = this->font.glyph_defined(charnum)?this->font.font_items[charnum]:NULL;
                if (!font_item) {
                    LOG(LOG_WARNING, "Front::text_metrics() - character not defined >0x%02x<", charnum);
                    font_item = this->font.font_items['?'];
                }
                TODO(" avoid passing parameters by reference to get results")
                switch (this->glyph_cache.add_glyph(font_item, f, c))
                {
                    case GlyphCache::GLYPH_ADDED_TO_CACHE:
                    {
                        RDPGlyphCache cmd(f, 1, c,
                            font_item->offset,
                            font_item->baseline,
                            font_item->width,
                            font_item->height,
                            font_item->data);

                        this->draw(cmd);
                    }
                    break;
                    default:
                    break;
                }
                data[index * 2] = c;
                data[index * 2 + 1] = distance_from_previous_fragment;
                distance_from_previous_fragment = font_item->incby;
                total_width += font_item->incby;
                total_height = std::max(total_height, font_item->height);
            }

            const Rect bk(x, y, total_width + 1, total_height);

             RDPGlyphIndex glyphindex(
                f, // cache_id
                0x03, // fl_accel
                0x0, // ui_charinc
                1, // f_op_redundant,
                bgcolor, // bgcolor
                fgcolor, // fgcolor
                bk, // bk
                bk, // op
                // brush
                RDPBrush(0, 0, 3, 0xaa,
                    (const uint8_t *)"\xaa\x55\xaa\x55\xaa\x55\xaa\x55"),
    //            this->brush,
                x,  // glyph_x
                y + total_height, // glyph_y
                part_len * 2, // data_len in bytes
                data // data
            );

            this->draw(glyphindex, clip);

            x += total_width;
        }
    }

    // ===========================================================================
    void start_capture(int width, int height, Inifile & ini)
    {
        if (this->capture) {
            LOG(LOG_INFO, "Front::start_capture: session capture is already started");

            return;
        }

        if (ini.globals.movie) {
//            this->stop_capture();
            LOG(LOG_INFO, "---<>  Front::start_capture  <>---");
            struct timeval now = tvtime();

            if (this->verbose & 1){
                LOG(LOG_INFO, "movie_path = %s\n",    ini.globals.movie_path);
                LOG(LOG_INFO, "codec_id = %s\n",      ini.globals.codec_id);
                LOG(LOG_INFO, "video_quality = %s\n", ini.globals.video_quality);
                LOG(LOG_INFO, "auth_user = %s\n",     ini.globals.auth_user.get_cstr());
                LOG(LOG_INFO, "host = %s\n",          ini.globals.host.get_cstr());
                LOG(LOG_INFO, "target_device = %s\n", ini.globals.target_device.get().c_str());
                LOG(LOG_INFO, "target_user = %s\n",   ini.globals.target_user.get_cstr());
            }

            char path[1024];
            char basename[1024];
            char extension[128];
            strcpy(path, WRM_PATH "/"); // default value, actual one should come from movie_path
            strcpy(basename, "redemption"); // default value actual one should come from movie_path
            strcpy(extension, ""); // extension is currently ignored
            canonical_path(ini.globals.movie_path, path, sizeof(path), basename, sizeof(basename), extension, sizeof(extension));
            this->capture = new Capture(now, width, height,
                                        RECORD_PATH "/",
                                        RECORD_TMP_PATH "/",
                                        HASH_PATH "/", basename,
                                        true, ini);

            this->capture_state = CAPTURE_STATE_STARTED;
        }
    }

    void pause_capture() {
        LOG(LOG_INFO, "---<>  Front::pause_capture  <>---");
        if (this->capture_state != CAPTURE_STATE_STARTED) {
            return;
        }

        this->capture->pause();

        this->capture_state = CAPTURE_STATE_PAUSED;
    }

    void resume_capture() {
        LOG(LOG_INFO, "---<>  Front::resume_capture <>---");
        if (this->capture_state != CAPTURE_STATE_PAUSED) {
            return;
        }

        this->capture->resume();

        this->capture_state = CAPTURE_STATE_STARTED;

    }

    void update_config(Inifile & ini){
        if (  this->capture
           && (this->capture_state == CAPTURE_STATE_STARTED)){
            this->capture->update_config(ini);
        }
    }

    void periodic_snapshot(bool pointer_is_displayed)
    {
        if (  this->capture
           && (this->capture_state == CAPTURE_STATE_STARTED)){
            struct timeval now = tvtime();
            this->capture->snapshot( now, this->mouse_x, this->mouse_y
                                   , pointer_is_displayed | this->nomouse
                                   , this->notimestamp
                                   , false  // ignore frame in time interval
                                   );
        }
    }

    void stop_capture()
    {
        if (this->capture){
            LOG(LOG_INFO, "---<>   Front::stop_capture  <>---");
            delete this->capture;
            this->capture = 0;

            this->capture_state = CAPTURE_STATE_STOPED;
        }
    }
    // ===========================================================================

    virtual void reset(){
        if (this->verbose & 1){
            LOG(LOG_INFO, "Front::reset()");
            LOG(LOG_INFO, "Front::reset::use_bitmap_comp=%u", this->client_info.use_bitmap_comp);
            LOG(LOG_INFO, "Front::reset::use_compact_packets=%u", this->client_info.use_compact_packets);
            LOG(LOG_INFO, "Front::reset::bitmap_cache_version=%u", this->client_info.bitmap_cache_version);
        }

        // reset outgoing orders and reset caches
        delete this->bmp_cache;
        this->bmp_cache = new BmpCache(
                        this->client_info.bpp,
                        this->client_info.cache1_entries,
                        this->client_info.cache1_size,
                        this->client_info.cache2_entries,
                        this->client_info.cache2_size,
                        this->client_info.cache3_entries,
                        this->client_info.cache3_size);

        delete this->orders;
        this->orders = new GraphicsUpdatePDU(trans,
                        this->userid,
                        this->share_id,
                        this->client_info.encryptionLevel,
                        this->encrypt,
                        *this->ini,
                        this->client_info.bpp,
                        *this->bmp_cache,
                        this->client_info.bitmap_cache_version,
                        this->client_info.use_bitmap_comp,
                        this->client_info.use_compact_packets,
                        this->server_fastpath_update_support);

        this->pointer_cache.reset(this->client_info);
        this->brush_cache.reset(this->client_info);
        this->glyph_cache.reset(this->client_info);
    }

    void init_pointers()
    {
        pointer_item pointer0(POINTER_CURSOR0);
        this->pointer_cache.add_pointer_static(&pointer0, 0);
        this->send_pointer(0,
                         pointer0.data,
                         pointer0.mask,
                         pointer0.x,
                         pointer0.y);

        pointer_item pointer1(POINTER_CURSOR1);
        this->pointer_cache.add_pointer_static(&pointer1, 1);
        this->send_pointer(1,
                 pointer1.data,
                 pointer1.mask,
                 pointer1.x,
                 pointer1.y);
    }

    virtual void begin_update()
    {
        if (this->verbose & 64){
            LOG(LOG_INFO, "Front::begin_update()");
        }
        this->order_level++;
    }

    virtual void end_update()
    {
        if (this->verbose & 64){
            LOG(LOG_INFO, "Front::end_update()");
        }
        this->order_level--;
        if (this->order_level == 0){
            this->orders->flush();
        }
    }

    void disconnect() throw (Error)
    {
        if (this->verbose & 1){
            LOG(LOG_INFO, "Front::disconnect()");
        }

        BStream x224_header(256);
        HStream mcs_data(256, 512);
        MCS::DisconnectProviderUltimatum_Send(mcs_data, 3, MCS::PER_ENCODING);
        X224::DT_TPDU_Send(x224_header,  mcs_data.size());

        this->trans->send(x224_header, mcs_data);
    }

    void set_console_session(bool b)
    {
        if (this->verbose & 1){
            LOG(LOG_INFO, "Front::set_console_session(%u)", b);
        }
        this->client_info.console_session = b;
    }

    virtual const CHANNELS::ChannelDefArray & get_channel_list(void) const
    {
        return this->channel_list;
    }

    virtual void send_to_channel( const CHANNELS::ChannelDef & channel
                                , uint8_t * data
                                , size_t length
                                , size_t chunk_size
                                , int flags) {
        if (this->verbose & 16) {
            LOG( LOG_INFO
               , "Front::send_to_channel(channel, data=%p, length=%u, chunk_size=%u, flags=%x)"
               , data, length, chunk_size, flags);
        }

        if (channel.flags & GCC::UserData::CSNet::CHANNEL_OPTION_SHOW_PROTOCOL) {
            flags |= CHANNELS::CHANNEL_FLAG_SHOW_PROTOCOL;
        }

        CHANNELS::VirtualChannelPDU virtual_channel_pdu(this->verbose);
        FixedSizeStream             chunk(data, chunk_size);

        virtual_channel_pdu.send_to_client( *this->trans, this->encrypt
                                          , this->client_info.encryptionLevel, userid, channel.chanid
                                          , length, flags, chunk);
    }

    // Global palette cf [MS-RDPCGR] 2.2.9.1.1.3.1.1.1 Palette Update Data
    // -------------------------------------------------------------------

    // updateType (2 bytes): A 16-bit, unsigned integer. The graphics update type.
    // This field MUST be set to UPDATETYPE_PALETTE (0x0002).

    // pad2Octets (2 bytes): A 16-bit, unsigned integer. Padding.
    // Values in this field are ignored.

    // numberColors (4 bytes): A 32-bit, unsigned integer.
    // The number of RGB triplets in the paletteData field.
    // This field MUST be set to NUM_8BPP_PAL_ENTRIES (256).

    void GeneratePaletteUpdateData(Stream & stream) {
        const BGRPalette & palette = (this->mod_bpp == 8)?this->memblt_mod_palette:this->palette332;

        // Payload
        stream.out_uint16_le(RDP_UPDATE_PALETTE);
        stream.out_uint16_le(0);

        stream.out_uint32_le(256); /* # of colors */
        for (int i = 0; i < 256; i++) {
            int color = palette[i];
            uint8_t r = color >> 16;
            uint8_t g = color >> 8;
            uint8_t b = color;
            stream.out_uint8(b);
            stream.out_uint8(g);
            stream.out_uint8(r);
        }
        stream.mark_end();
    }

    void send_global_palette() throw (Error)
    {
        if (!this->palette_sent && (this->client_info.bpp == 8)){
            if (this->verbose & 4){
                LOG(LOG_INFO, "Front::send_global_palette()");
            }

            if (this->server_fastpath_update_support == false) {
                BStream stream(65536);

                ShareData sdata(stream);
                sdata.emit_begin(PDUTYPE2_UPDATE, this->share_id, RDP::STREAM_MED);

                GeneratePaletteUpdateData(stream);

                // Packet trailer
                sdata.emit_end();

                BStream sctrl_header(256);
                ShareControl_Send(sctrl_header, PDUTYPE_DATAPDU, this->userid + GCC::MCS_USERCHANNEL_BASE, stream.size());

                HStream target_stream(1024, 65536);
                target_stream.out_copy_bytes(sctrl_header);
                target_stream.out_copy_bytes(stream);
                target_stream.mark_end();

/*
                BStream x224_header(256);
                BStream mcs_header(256);
*/
                BStream sec_header(256);

                if (this->verbose & 128) {
                    LOG(LOG_INFO, "Sec clear payload to send:");
                    hexdump_d(target_stream.get_data(), target_stream.size());
                }

                SEC::Sec_Send sec(sec_header, target_stream, 0, this->encrypt, this->client_info.encryptionLevel);
                target_stream.copy_to_head(sec_header);
/*
                MCS::SendDataIndication_Send mcs(mcs_header, userid, GCC::MCS_GLOBAL_CHANNEL, 1, 3, sec_header.size() + target_stream.size(), MCS::PER_ENCODING);
                X224::DT_TPDU_Send(x224_header,  mcs_header.size() + sec_header.size() + target_stream.size());
                this->trans->send(x224_header, mcs_header, sec_header, target_stream);
*/
                this->send_data_indication(GCC::MCS_GLOBAL_CHANNEL, target_stream);
            }
            else {
                HStream stream(1024, 65536);

                if (this->verbose & 4){
                    LOG(LOG_INFO, "Front::send_global_palette: fast-path");
                }

                stream.out_clear_bytes(FastPath::Update_Send::GetSize()); // Fast-Path Update (TS_FP_UPDATE structure) size

                GeneratePaletteUpdateData(stream);

                SubStream Upd_s(stream, 0, FastPath::Update_Send::GetSize());

                FastPath::Update_Send Upd( Upd_s
                                         , stream.size() - FastPath::Update_Send::GetSize()
                                         , FastPath::FASTPATH_UPDATETYPE_PALETTE
                                         , FastPath::FASTPATH_FRAGMENT_SINGLE
                                         );

                BStream SvrUpdPDU_s(256);

                FastPath::ServerUpdatePDU_Send SvrUpdPDU(
                      SvrUpdPDU_s
                    , stream
                    , ((this->client_info.encryptionLevel > 1) ? FastPath::FASTPATH_OUTPUT_ENCRYPTED : 0)
                    , this->encrypt
                    );
                // Server Fast-Path Update PDU (TS_FP_UPDATE_PDU)
                // Fast-Path Update (TS_FP_UPDATE)
                this->trans->send(SvrUpdPDU_s, stream);
            }

            this->palette_sent = true;
        }
    }

//    2.2.9.1.1.4     Server Pointer Update PDU (TS_POINTER_PDU)
//    ----------------------------------------------------------
//    The Pointer Update PDU is sent from server to client and is used to convey
//    pointer information, including pointers' bitmap images, use of system or
//    hidden pointers, use of cached cursors and position updates.

//    tpktHeader (4 bytes): A TPKT Header, as specified in [T123] section 8.

//    x224Data (3 bytes): An X.224 Class 0 Data TPDU, as specified in [X224]
//      section 13.7.

//    mcsSDin (variable): Variable-length PER-encoded MCS Domain PDU which
//      encapsulates an MCS Send Data Indication structure, as specified in
//      [T125] (the ASN.1 structure definitions are given in [T125] section 7,
//      parts 7 and 10). The userData field of the MCS Send Data Indication
//      contains a Security Header and the Pointer Update PDU data.

//    securityHeader (variable): Optional security header. If the Encryption
//      Level (sections 5.3.2 and 2.2.1.4.3) selected by the server is greater
//      than ENCRYPTION_LEVEL_NONE (0) and the Encryption Method
//      (sections 5.3.2 and 2.2.1.4.3) selected by the server is greater than
//      ENCRYPTION_METHOD_NONE (0) then this field will contain one of the
//      following headers:

//      - Basic Security Header (section 2.2.8.1.1.2.1) if the Encryption Level
//        selected by the server (see sections 5.3.2 and 2.2.1.4.3) is
//        ENCRYPTION_LEVEL_LOW (1).

//      - Non-FIPS Security Header (section 2.2.8.1.1.2.2) if the Encryption
//        Level selected by the server (see sections 5.3.2 and 2.2.1.4.3) is
//        ENCRYPTION_LEVEL_CLIENT_COMPATIBLE (2) or ENCRYPTION_LEVEL_HIGH (3).

//      - FIPS Security Header (section 2.2.8.1.1.2.3) if the Encryption Level
//        selected by the server (see sections 5.3.2 and 2.2.1.4.3) is
//        ENCRYPTION_LEVEL_FIPS (4).

//      If the Encryption Level (sections 5.3.2 and 2.2.1.4.3) selected by the
//      server is ENCRYPTION_LEVEL_NONE (0) and the Encryption Method (sections
//      5.3.2 and 2.2.1.4.3) selected by the server is ENCRYPTION_METHOD_NONE
//      (0), then this header is not include " in the PDU.

//    shareDataHeader (18 bytes): Share Data Header (section 2.2.8.1.1.1.2)
//      containing information about the packet. The type subfield of the
//      pduType field of the Share Control Header (section 2.2.8.1.1.1.1) MUST
//      be set to PDUTYPE_DATAPDU (7). The pduType2 field of the Share Data
//      Header MUST be set to PDUTYPE2_POINTER (27).

//    messageType (2 bytes): A 16-bit, unsigned integer. Type of pointer update.

//    +--------------------------------+---------------------------------------+
//    | 0x0001 TS_PTRMSGTYPE_SYSTEM    | Indicates a System Pointer Update     |
//    |                                | (section 2.2.9.1.1.4.3).              |
//    +--------------------------------+---------------------------------------+
//    | 0x0003 TS_PTRMSGTYPE_POSITION  | Indicates a Pointer Position Update   |
//    |                                | (section 2.2.9.1.1.4.2).              |
//    +--------------------------------+---------------------------------------+
//    | 0x0006 TS_PTRMSGTYPE_COLOR     | Indicates a Color Pointer Update      |
//    |                                | (section 2.2.9.1.1.4.4).              |
//    +--------------------------------+---------------------------------------+
//    | 0x0007 TS_PTRMSGTYPE_CACHED    | Indicates a Cached Pointer Update     |
//    |                                | (section 2.2.9.1.1.4.6).              |
//    +--------------------------------+---------------------------------------+
//    | 0x0008 TS_PTRMSGTYPE_POINTER   | Indicates a New Pointer Update        |
//    |                                | (section 2.2.9.1.1.4.5).              |
//    +--------------------------------+---------------------------------------+


//    2.2.9.1.1.4.2     Pointer Position Update (TS_POINTERPOSATTRIBUTE)
//    -------------------------------------------------------------------
//    The TS_POINTERPOSATTRIBUTE structure is used to indicate that the client
//    pointer should be moved to the specified position relative to the top-left
//    corner of the server's desktop (see [T128] section 8.14.4).

//    position (4 bytes): Point (section 2.2.9.1.1.4.1) structure containing
//     the new x-coordinates and y-coordinates of the pointer.
//            2.2.9.1.1.4.1  Point (TS_POINT16)
//            ---------------------------------
//            The TS_POINT16 structure specifies a point relative to the
//            top-left corner of the server's desktop.

//            xPos (2 bytes): A 16-bit, unsigned integer. The x-coordinate
//              relative to the top-left corner of the server's desktop.

//            yPos (2 bytes): A 16-bit, unsigned integer. The y-coordinate
//              relative to the top-left corner of the server's desktop.



//    2.2.9.1.1.4.3     System Pointer Update (TS_SYSTEMPOINTERATTRIBUTE)
//    -------------------------------------------------------------------
//    The TS_SYSTEMPOINTERATTRIBUTE structure is used to hide the pointer or to
//    set its shape to that of the operating system default (see [T128] section
//    8.14.1).

//    systemPointerType (4 bytes): A 32-bit, unsigned integer.
//    The type of system pointer.
//    +---------------------------|------------------------------+
//    | 0x00000000 SYSPTR_NULL    | The hidden pointer.          |
//    +---------------------------|------------------------------+
//    | 0x00007F00 SYSPTR_DEFAULT | The default system pointer.  |
//    +---------------------------|------------------------------+


//    2.2.9.1.1.4.4     Color Pointer Update (TS_COLORPOINTERATTRIBUTE)
//    -----------------------------------------------------------------
//    The TS_COLORPOINTERATTRIBUTE structure represents a regular T.128 24 bpp
//    color pointer, as specified in [T128] section 8.14.3. This pointer update
//    is used for both monochrome and color pointers in RDP.

    void GenerateColorPointerUpdateData( Stream & stream
                                       , int cache_idx
                                       , uint8_t * data
                                       , uint8_t * mask
                                       , int x
                                       , int y) {
//    cacheIndex (2 bytes): A 16-bit, unsigned integer. The zero-based cache
//      entry in the pointer cache in which to store the pointer image. The
//      number of cache entries is negotiated using the Pointer Capability Set
//      (section 2.2.7.1.5).

        stream.out_uint16_le(cache_idx);

//    hotSpot (4 bytes): Point (section 2.2.9.1.1.4.1) structure containing the
//      x-coordinates and y-coordinates of the pointer hotspot.
//            2.2.9.1.1.4.1  Point (TS_POINT16)
//            ---------------------------------
//            The TS_POINT16 structure specifies a point relative to the
//            top-left corner of the server's desktop.

//            xPos (2 bytes): A 16-bit, unsigned integer. The x-coordinate
//              relative to the top-left corner of the server's desktop.

        stream.out_uint16_le(x);

//            yPos (2 bytes): A 16-bit, unsigned integer. The y-coordinate
//              relative to the top-left corner of the server's desktop.

        stream.out_uint16_le(y);

//    width (2 bytes): A 16-bit, unsigned integer. The width of the pointer in
//      pixels (the maximum allowed pointer width is 32 pixels).

        stream.out_uint16_le(32);

//    height (2 bytes): A 16-bit, unsigned integer. The height of the pointer
//      in pixels (the maximum allowed pointer height is 32 pixels).

        stream.out_uint16_le(32);

//    lengthAndMask (2 bytes): A 16-bit, unsigned integer. The size in bytes of
//      the andMaskData field.

        stream.out_uint16_le(128);

//    lengthXorMask (2 bytes): A 16-bit, unsigned integer. The size in bytes of
//      the xorMaskData field.

        stream.out_uint16_le(32*32*3);

//    xorMaskData (variable): Variable number of bytes: Contains the 24-bpp,
//      bottom-up XOR mask scan-line data. The XOR mask is padded to a 2-byte
//      boundary for each encoded scan-line. For example, if a 3x3 pixel cursor
//      is being sent, then each scan-line will consume 10 bytes (3 pixels per
//      scan-line multiplied by 3 bpp, rounded up to the next even number of
//      bytes).
        stream.out_copy_bytes(data, 32*32*3);

//    andMaskData (variable): Variable number of bytes: Contains the 1-bpp,
//      bottom-up AND mask scan-line data. The AND mask is padded to a 2-byte
//      boundary for each encoded scan-line. For example, if a 7x7 pixel cursor
//      is being sent, then each scan-line will consume 2 bytes (7 pixels per
//      scan-line multiplied by 1 bpp, rounded up to the next even number of
//      bytes).
        stream.out_copy_bytes(mask, 128); /* mask */

//    colorPointerData (1 byte): Single byte representing unused padding.
//      The contents of this byte should be ignored.
        stream.mark_end();
    }

    virtual void send_pointer(int cache_idx, uint8_t* data, uint8_t* mask, int x, int y) throw(Error)
    {
        if (this->verbose & 4){
            LOG(LOG_INFO, "Front::send_pointer(cache_idx=%u x=%u y=%u)", cache_idx, x, y);
        }

        if (this->server_fastpath_update_support == false) {
            BStream stream(65536);

            ShareData sdata(stream);
            sdata.emit_begin(PDUTYPE2_POINTER, this->share_id, RDP::STREAM_MED);

            // Payload
            stream.out_uint16_le(RDP_POINTER_COLOR);
            stream.out_uint16_le(0); /* pad */

            GenerateColorPointerUpdateData(stream, cache_idx, data, mask, x, y);

            // Packet trailer
            sdata.emit_end();

            BStream sctrl_header(256);
            ShareControl_Send(sctrl_header, PDUTYPE_DATAPDU, this->userid + GCC::MCS_USERCHANNEL_BASE, stream.size());

            HStream target_stream(1024, 65536);
            target_stream.out_copy_bytes(sctrl_header);
            target_stream.out_copy_bytes(stream);
            target_stream.mark_end();

            if (((this->verbose & 4)!=0)&&((this->verbose & 4)!=0)){
                LOG(LOG_INFO, "Sec clear payload to send:");
                hexdump_d(target_stream.get_data(), target_stream.size());
            }

/*
            BStream x224_header(256);
            BStream mcs_header(256);
*/
            BStream sec_header(256);

            SEC::Sec_Send sec(sec_header, target_stream, 0, this->encrypt, this->client_info.encryptionLevel);
            target_stream.copy_to_head(sec_header);
/*
            MCS::SendDataIndication_Send mcs(mcs_header, userid, GCC::MCS_GLOBAL_CHANNEL, 1, 3, sec_header.size() + target_stream.size(), MCS::PER_ENCODING);
            X224::DT_TPDU_Send(x224_header,  mcs_header.size() + sec_header.size() + target_stream.size());
            this->trans->send(x224_header, mcs_header, sec_header, target_stream);
*/
            this->send_data_indication(GCC::MCS_GLOBAL_CHANNEL, target_stream);
        }
        else {
            HStream stream(1024, 65536);

            if (this->verbose & 4){
                LOG(LOG_INFO, "Front::send_pointer: fast-path");
            }

            stream.out_clear_bytes(FastPath::Update_Send::GetSize()); // Fast-Path Update (TS_FP_UPDATE structure) size

            GenerateColorPointerUpdateData(stream, cache_idx, data, mask, x, y);

            SubStream Upd_s(stream, 0, FastPath::Update_Send::GetSize());

            FastPath::Update_Send Upd( Upd_s
                                     , stream.size() - FastPath::Update_Send::GetSize()
                                     , FastPath::FASTPATH_UPDATETYPE_COLOR
                                     , FastPath::FASTPATH_FRAGMENT_SINGLE
                                     );

            BStream fastpath_header(256);

            FastPath::ServerUpdatePDU_Send SvrUpdPDU(
                  fastpath_header
                , stream
                , ((this->client_info.encryptionLevel > 1) ? FastPath::FASTPATH_OUTPUT_ENCRYPTED : 0)
                , this->encrypt
                );
            this->trans->send(fastpath_header, stream);
        }

        if (this->verbose & 4){
            LOG(LOG_INFO, "Front::send_pointer done");
        }
    }

//    2.2.9.1.1.4.5    New Pointer Update (TS_POINTERATTRIBUTE)
//    ---------------------------------------------------------
//    The TS_POINTERATTRIBUTE structure is used to send pointer data at an
//    arbitrary color depth. Support for the New Pointer Update is advertised
//    in the Pointer Capability Set (section 2.2.7.1.5).

//    xorBpp (2 bytes): A 16-bit, unsigned integer. The color depth in
//      bits-per-pixel of the XOR mask contained in the colorPtrAttr field.

//    colorPtrAttr (variable): Encapsulated Color Pointer Update (section
//      2.2.9.1.1.4.4) structure which contains information about the pointer.
//      The Color Pointer Update fields are all used, as specified in section
//      2.2.9.1.1.4.4; however, the XOR mask data alignment packing is slightly
//      different. For monochrome (1 bpp) pointers the XOR data is always padded
//      to a 4-byte boundary per scan line, while color pointer XOR data is
//      still packed on a 2-byte boundary. Color XOR data is presented in the
///     color depth described in the xorBpp field (for 8 bpp, each byte contains
//      one palette index; for 4 bpp, there are two palette indices per byte).

//    2.2.9.1.1.4.6    Cached Pointer Update (TS_CACHEDPOINTERATTRIBUTE)
//    ------------------------------------------------------------------
//    The TS_CACHEDPOINTERATTRIBUTE structure is used to instruct the client to
//    change the current pointer shape to one already present in the pointer
//    cache.

//    cacheIndex (2 bytes): A 16-bit, unsigned integer. A zero-based cache entry
//      containing the cache index of the cached pointer to which the client's
//      pointer should be changed. The pointer data should have already been
//      cached using either the Color Pointer Update (section 2.2.9.1.1.4.4) or
//      New Pointer Update (section 2.2.9.1.1.4.5).

    virtual void set_pointer(int cache_idx) throw(Error)
    {
        if (this->verbose & 4){
            LOG(LOG_INFO, "Front::set_pointer(cache_idx=%u)", cache_idx);
        }

        if (this->server_fastpath_update_support == false) {
            BStream stream(65536);

            ShareData sdata(stream);
            sdata.emit_begin(PDUTYPE2_POINTER, this->share_id, RDP::STREAM_MED);

            // Payload
            stream.out_uint16_le(RDP_POINTER_CACHED);
            stream.out_uint16_le(0); /* pad */
            stream.out_uint16_le(cache_idx);
            stream.mark_end();

            // Packet trailer
            sdata.emit_end();

            BStream sctrl_header(256);
            ShareControl_Send(sctrl_header, PDUTYPE_DATAPDU, this->userid + GCC::MCS_USERCHANNEL_BASE, stream.size());

            HStream target_stream(1024, 65536);
            target_stream.out_copy_bytes(sctrl_header);
            target_stream.out_copy_bytes(stream);
            target_stream.mark_end();

            if ((this->verbose & (128|4)) == (128|4)){
                LOG(LOG_INFO, "Sec clear payload to send:");
                hexdump_d(target_stream.get_data(), target_stream.size());
            }

/*
            BStream x224_header(256);
            BStream mcs_header(256);
*/
            BStream sec_header(256);

            SEC::Sec_Send sec(sec_header, target_stream, 0, this->encrypt, this->client_info.encryptionLevel);
            target_stream.copy_to_head(sec_header);
/*
            MCS::SendDataIndication_Send mcs(mcs_header, userid, GCC::MCS_GLOBAL_CHANNEL, 1, 3, sec_header.size() + target_stream.size(), MCS::PER_ENCODING);
            X224::DT_TPDU_Send(x224_header,  mcs_header.size() + sec_header.size() + target_stream.size());
            this->trans->send(x224_header, mcs_header, sec_header, target_stream);
*/
            this->send_data_indication(GCC::MCS_GLOBAL_CHANNEL, target_stream);
        }
        else {
            HStream stream(1024, 65536);

            if (this->verbose & 4){
                LOG(LOG_INFO, "Front::set_pointer: fast-path");
            }

            stream.out_clear_bytes(FastPath::Update_Send::GetSize()); // Fast-Path Update (TS_FP_UPDATE structure) size

            // Payload
            stream.out_uint16_le(cache_idx);
            stream.mark_end();

            SubStream Upd_s(stream, 0, FastPath::Update_Send::GetSize());

            FastPath::Update_Send Upd( Upd_s
                                     , stream.size() - FastPath::Update_Send::GetSize()
                                     , FastPath::FASTPATH_UPDATETYPE_CACHED
                                     , FastPath::FASTPATH_FRAGMENT_SINGLE
                                     );

            BStream fastpath_header(256);

             // Server Fast-Path Update PDU (TS_FP_UPDATE_PDU)
            FastPath::ServerUpdatePDU_Send SvrUpdPDU(
                  fastpath_header
                , stream
                , ((this->client_info.encryptionLevel > 1) ? FastPath::FASTPATH_OUTPUT_ENCRYPTED : 0)
                , this->encrypt
                );
            this->trans->send(fastpath_header, stream);
        }

        if (this->verbose & 4){
            LOG(LOG_INFO, "Front::set_pointer done");
        }
    }

    int incoming(Callback & cb)
    {
        try {
            if (this->verbose & 4){
                LOG(LOG_INFO, "Front::incoming()");
            }

            switch (this->state){
            case CONNECTION_INITIATION:
            {
                // Connection Initiation
                // ---------------------
                LOG(LOG_INFO, "Front::incoming:CONNECTION_INITIATION");

                // The client initiates the connection by sending the server an X.224 Connection
                //  Request PDU (class 0). The server responds with an X.224 Connection Confirm
                // PDU (class 0). From this point, all subsequent data sent between client and
                // server is wrapped in an X.224 Data Protocol Data Unit (PDU).

                // Client                                                     Server
                //    |------------X224 Connection Request PDU----------------> |
                //    | <----------X224 Connection Confirm PDU----------------- |

                if (this->verbose & 1){
                    LOG(LOG_INFO, "Front::incoming::receiving x224 request PDU");
                }

                {
                    BStream stream(65536);
                    X224::RecvFactory fac_x224(*this->trans, stream);
                    X224::CR_TPDU_Recv x224(*this->trans, stream);
                    if (x224._header_size != (size_t)(stream.size())){
                        LOG(LOG_ERR, "Front::incoming::connection request : all data should have been consumed,"
                                     " %d bytes remains", stream.size() - x224._header_size);
                    }
                    this->clientRequestedProtocols = x224.rdp_neg_requestedProtocols;

                    if (
                        // Proxy supports TLS.
                        this->tls_support
                        // RDP client doesn't support TLS.
                        && !(this->clientRequestedProtocols & X224::PROTOCOL_TLS)
                        // Fallback to legacy security protocol (RDP) is allowed.
                        && this->ini->client.tls_fallback_legacy) {
                        LOG(LOG_INFO, "Fallback to legacy security protocol");

                        this->tls_support = false;
                    }
                }

                if (this->verbose & 1){
                    LOG(LOG_INFO, "Front::incoming::sending x224 connection confirm PDU");
                }
                {
                    BStream stream(256);
                    uint8_t rdp_neg_type = 0;
                    uint8_t rdp_neg_flags = 0;
                    uint32_t rdp_neg_code = 0;
                    if (this->tls_support){
                        LOG(LOG_INFO, "-----------------> Front::TLS Support Enabled");
                        if (this->clientRequestedProtocols & X224::PROTOCOL_TLS) {
                            rdp_neg_type = X224::RDP_NEG_RSP;
                            rdp_neg_code = X224::PROTOCOL_TLS;
                            this->client_info.encryptionLevel = 0;
                        }
                        else {
                            rdp_neg_type = X224::RDP_NEG_FAILURE;
                            rdp_neg_code = X224::SSL_REQUIRED_BY_SERVER;
                        }
                    }
                    else {
                        LOG(LOG_INFO, "-----------------> Front::TLS Support not Enabled");
                    }

                    X224::CC_TPDU_Send x224(stream, rdp_neg_type, rdp_neg_flags, rdp_neg_code);
                    this->trans->send(stream);

                    if (this->tls_support){
                        this->trans->enable_server_tls(this->ini->globals.certificate_password);

                // 2.2.10.2 Early User Authorization Result PDU
                // ============================================

                // The Early User Authorization Result PDU is sent from server to client and is used
                // to convey authorization information to the client. This PDU is only sent by the server
                // if the client advertised support for it by specifying the PROTOCOL_HYBRID_EX (0x00000008)
                // flag in the requestedProtocols field of the RDP Negotiation Request (section 2.2.1.1.1)
                // structure and it MUST be sent immediately after the CredSSP handshake (section 5.4.5.2) has completed.

                // authorizationResult (4 bytes): A 32-bit unsigned integer. Specifies the authorization result.

                // +---------------------------------+--------------------------------------------------------+
                // | AUTHZ_SUCCESS 0x00000000        | The user has permission to access the server.          |
                // +---------------------------------+--------------------------------------------------------+
                // | AUTHZ _ACCESS_DENIED 0x0000052E | The user does not have permission to access the server.|
                // +---------------------------------+--------------------------------------------------------+

                    }
                }
                // Basic Settings Exchange
                // -----------------------

                // Basic Settings Exchange: Basic settings are exchanged between the client and
                // server by using the MCS Connect Initial and MCS Connect Response PDUs. The
                // Connect Initial PDU contains a GCC Conference Create Request, while the
                // Connect Response PDU contains a GCC Conference Create Response.

                // These two Generic Conference Control (GCC) packets contain concatenated
                // blocks of settings data (such as core data, security data and network data)
                // which are read by client and server

                // Client                                                     Server
                //    |--------------MCS Connect Initial PDU with-------------> |
                //                   GCC Conference Create Request
                //    | <------------MCS Connect Response PDU with------------- |
                //                   GCC conference Create Response

                if (this->verbose & 1){
                    LOG(LOG_INFO, "Front::incoming::Basic Settings Exchange");
                }

                BStream x224_data(65536);
                X224::RecvFactory f(*this->trans, x224_data);
                X224::DT_TPDU_Recv x224(*this->trans, x224_data);
                MCS::CONNECT_INITIAL_PDU_Recv mcs_ci(x224.payload, MCS::BER_ENCODING);

                // GCC User Data
                // -------------
                SubStream & gcc_data = mcs_ci.payload;
                GCC::Create_Request_Recv gcc_cr(gcc_data);


                while (gcc_cr.payload.in_check_rem(4)) {
                    GCC::UserData::RecvFactory f(gcc_cr.payload);
                    switch (f.tag){
                        case CS_CORE:
                        {
                            GCC::UserData::CSCore cs_core;
                            cs_core.recv(f.payload);
                            if (this->verbose & 1) {
                                cs_core.log("Received from Client");
                            }

                            client_info.width = cs_core.desktopWidth;
                            client_info.height = cs_core.desktopHeight;
                            client_info.keylayout = cs_core.keyboardLayout;
                            client_info.build = cs_core.clientBuild;
                            for (size_t i = 0; i < 16 ; i++){
                                client_info.hostname[i] = cs_core.clientName[i];
                            }
                            client_info.bpp = 8;
                            switch (cs_core.postBeta2ColorDepth){
                            case 0xca01:
                                client_info.bpp = (cs_core.highColorDepth <= 24)?cs_core.highColorDepth:24;
                            break;
                            case 0xca02:
                                client_info.bpp = 15;
                            break;
                            case 0xca03:
                                client_info.bpp = 16;
                            break;
                            case 0xca04:
                                client_info.bpp = 24;
                            break;
                            default:
                            break;
                            }
                        }
                        break;
                        case CS_SECURITY:
                        {
                            GCC::UserData::CSSecurity cs_sec;
                            cs_sec.recv(f.payload);
                            if (this->verbose & 1) {
                                cs_sec.log("Received from Client");
                            }
                        }
                        break;
                        case CS_NET:
                        {
                            GCC::UserData::CSNet cs_net;
                            cs_net.recv(f.payload);
                            for (uint32_t index = 0; index < cs_net.channelCount; index++) {
                                CHANNELS::ChannelDef channel_item;
                                memcpy(channel_item.name, cs_net.channelDefArray[index].name, 8);
                                channel_item.flags = cs_net.channelDefArray[index].options;
                                channel_item.chanid = GCC::MCS_GLOBAL_CHANNEL + (index + 1);
                                this->channel_list.push_back(channel_item);
                            }
                            if (this->verbose & 1) {
                                cs_net.log("Received from Client");
                            }
                        }
                        break;
                        case CS_CLUSTER:
                        {
                            GCC::UserData::CSCluster cs_cluster;
                            cs_cluster.recv(f.payload);
                            client_info.console_session =
                                (0 != (cs_cluster.flags & GCC::UserData::CSCluster::REDIRECTED_SESSIONID_FIELD_VALID));
                            if (this->verbose & 1) {
                                cs_cluster.log("Receiving from Client");
                            }
                        }
                        break;
                        case CS_MONITOR:
                        {
                            GCC::UserData::CSMonitor cs_monitor;
                            cs_monitor.recv(f.payload);
                            if (this->verbose & 1) {
                                cs_monitor.log("Receiving from Client");
                            }
                        }
                        break;
                        default:
                            LOG(LOG_WARNING, "Unexpected data block tag %x\n", f.tag);
                        break;
                    }
                }
                if (gcc_cr.payload.in_check_rem(1)) {
                    LOG(LOG_ERR, "recv connect request parsing gcc data : short header");
                    throw Error(ERR_MCS_DATA_SHORT_HEADER);
                }

                // ------------------------------------------------------------------
                HStream stream(1024, 65536);
                // ------------------------------------------------------------------
    //            GCC::UserData::ServerToClient_Send(stream, this->clientRequestedProtocols, this->channel_list.size());

                GCC::UserData::SCCore sc_core;
                sc_core.version = 0x00080004;
                if (this->tls_support){
                    sc_core.length = 12;
                    sc_core.clientRequestedProtocols = this->clientRequestedProtocols;
                }
                if (this->verbose & 1) {
                    sc_core.log("Sending to client");
                }
                sc_core.emit(stream);
                // ------------------------------------------------------------------
                GCC::UserData::SCNet sc_net;
                const uint8_t num_channels = this->channel_list.size();
                sc_net.MCSChannelId = GCC::MCS_GLOBAL_CHANNEL;
                sc_net.channelCount = num_channels;
                for (int index = 0; index < num_channels; index++) {
                    sc_net.channelDefArray[index].id = GCC::MCS_GLOBAL_CHANNEL + index + 1;
                }
                if (this->verbose & 1) {
                    sc_net.log("Sending to client");
                }
                sc_net.emit(stream);
                // ------------------------------------------------------------------
                if (this->tls_support){
                    GCC::UserData::SCSecurity sc_sec1;
                    sc_sec1.encryptionMethod = 0;
                    sc_sec1.encryptionLevel = 0;
                    sc_sec1.length = 12;
                    sc_sec1.serverRandomLen = 0;
                    sc_sec1.serverCertLen = 0;
                    if (this->verbose & 1) {
                        sc_sec1.log("Sending to client");
                    }
                    sc_sec1.emit(stream);
                }
                else {
                    GCC::UserData::SCSecurity sc_sec1;
                    /*
                       For now rsa_keys are not in a configuration file any more, but as we were not changing keys
                       the values have been embedded in code and the key generator file removed from source code.

                       It will be put back at some later time using a clean parser/writer module and sll calls
                       coherent with the remaining of ReDemPtion code. For reference to historical key generator code
                       look for utils/keygen.cpp in old repository code.

                       references for RSA Keys: http://www.securiteam.com/windowsntfocus/5EP010KG0G.html
                    */
                    uint8_t rsa_keys_pub_mod[64] = {
                        0x67, 0xab, 0x0e, 0x6a, 0x9f, 0xd6, 0x2b, 0xa3, 0x32, 0x2f, 0x41, 0xd1, 0xce, 0xee, 0x61, 0xc3,
                        0x76, 0x0b, 0x26, 0x11, 0x70, 0x48, 0x8a, 0x8d, 0x23, 0x81, 0x95, 0xa0, 0x39, 0xf7, 0x5b, 0xaa,
                        0x3e, 0xf1, 0xed, 0xb8, 0xc4, 0xee, 0xce, 0x5f, 0x6a, 0xf5, 0x43, 0xce, 0x5f, 0x60, 0xca, 0x6c,
                        0x06, 0x75, 0xae, 0xc0, 0xd6, 0xa4, 0x0c, 0x92, 0xa4, 0xc6, 0x75, 0xea, 0x64, 0xb2, 0x50, 0x5b
                    };
                    memcpy(this->pub_mod, rsa_keys_pub_mod, 64);

                    uint8_t rsa_keys_pri_exp[64] = {
                        0x41, 0x93, 0x05, 0xB1, 0xF4, 0x38, 0xFC, 0x47, 0x88, 0xC4, 0x7F, 0x83, 0x8C, 0xEC, 0x90, 0xDA,
                        0x0C, 0x8A, 0xB5, 0xAE, 0x61, 0x32, 0x72, 0xF5, 0x2B, 0xD1, 0x7B, 0x5F, 0x44, 0xC0, 0x7C, 0xBD,
                        0x8A, 0x35, 0xFA, 0xAE, 0x30, 0xF6, 0xC4, 0x6B, 0x55, 0xA7, 0x65, 0xEF, 0xF4, 0xB2, 0xAB, 0x18,
                        0x4E, 0xAA, 0xE6, 0xDC, 0x71, 0x17, 0x3B, 0x4C, 0xC2, 0x15, 0x4C, 0xF7, 0x81, 0xBB, 0xF0, 0x03
                    };
                    memcpy(sc_sec1.pri_exp, rsa_keys_pri_exp, 64);
                    memcpy(this->pri_exp, sc_sec1.pri_exp, 64);

                    uint8_t rsa_keys_pub_sig[64] = {
                        0x6a, 0x41, 0xb1, 0x43, 0xcf, 0x47, 0x6f, 0xf1, 0xe6, 0xcc, 0xa1, 0x72, 0x97, 0xd9, 0xe1, 0x85,
                        0x15, 0xb3, 0xc2, 0x39, 0xa0, 0xa6, 0x26, 0x1a, 0xb6, 0x49, 0x01, 0xfa, 0xa6, 0xda, 0x60, 0xd7,
                        0x45, 0xf7, 0x2c, 0xee, 0xe4, 0x8e, 0x64, 0x2e, 0x37, 0x49, 0xf0, 0x4c, 0x94, 0x6f, 0x08, 0xf5,
                        0x63, 0x4c, 0x56, 0x29, 0x55, 0x5a, 0x63, 0x41, 0x2c, 0x20, 0x65, 0x95, 0x99, 0xb1, 0x15, 0x7c
                    };

                    uint8_t rsa_keys_pub_exp[4] = { 0x01, 0x00, 0x01, 0x00 };

                    sc_sec1.encryptionMethod = this->encrypt.encryptionMethod;
                    sc_sec1.encryptionLevel = client_info.encryptionLevel;
                    sc_sec1.serverRandomLen = 32;
                    this->gen->random(this->server_random, 32);
                    memcpy(sc_sec1.serverRandom, this->server_random, 32);
                    sc_sec1.dwVersion = GCC::UserData::SCSecurity::CERT_CHAIN_VERSION_1;
                    sc_sec1.temporary = false;
                    memcpy(sc_sec1.proprietaryCertificate.RSAPK.pubExp, rsa_keys_pub_exp, SEC_EXPONENT_SIZE);
                    memcpy(sc_sec1.proprietaryCertificate.RSAPK.modulus, this->pub_mod, 64);
                    memcpy(sc_sec1.proprietaryCertificate.RSAPK.modulus + 64,
                        "\x00\x00\x00\x00\x00\x00\x00\x00", SEC_PADDING_SIZE);
                    memcpy(sc_sec1.proprietaryCertificate.wSignatureBlob, rsa_keys_pub_sig, 64);
                    memcpy(sc_sec1.proprietaryCertificate.wSignatureBlob + 64,
                        "\x00\x00\x00\x00\x00\x00\x00\x00", SEC_PADDING_SIZE);

                    if (this->verbose & 1) {
                        sc_sec1.log("Sending to client");
                    }
                    sc_sec1.emit(stream);
                }
                stream.mark_end();

                // ------------------------------------------------------------------
                BStream gcc_header(256);
                BStream mcs_header(256);
                BStream x224_header(256);

                GCC::Create_Response_Send(gcc_header, stream.size());
                MCS::CONNECT_RESPONSE_Send mcs_cr(mcs_header, gcc_header.size() + stream.size(), MCS::BER_ENCODING);
                X224::DT_TPDU_Send(x224_header, mcs_header.size() + gcc_header.size() + stream.size());
                this->trans->send(x224_header, mcs_header, gcc_header, stream);

                // Channel Connection
                // ------------------

                // Channel Connection: The client sends an MCS Erect Domain Request PDU,
                // followed by an MCS Attach User Request PDU to attach the primary user
                // identity to the MCS domain.

                // The server responds with an MCS Attach User Response PDU containing the user
                // channel ID.

                // The client then proceeds to join the :
                // - user channel,
                // - the input/output (I/O) channel
                // - and all of the static virtual channels

                // (the I/O and static virtual channel IDs are obtained from the data embedded
                //  in the GCC packets) by using multiple MCS Channel Join Request PDUs.

                // The server confirms each channel with an MCS Channel Join Confirm PDU.
                // (The client only sends a Channel Join Request after it has received the
                // Channel Join Confirm for the previously sent request.)

                // From this point, all subsequent data sent from the client to the server is
                // wrapped in an MCS Send Data Request PDU, while data sent from the server to
                //  the client is wrapped in an MCS Send Data Indication PDU. This is in
                // addition to the data being wrapped by an X.224 Data PDU.

                // Client                                                     Server
                //    |-------MCS Erect Domain Request PDU--------------------> |
                //    |-------MCS Attach User Request PDU---------------------> |

                //    | <-----MCS Attach User Confirm PDU---------------------- |

                //    |-------MCS Channel Join Request PDU--------------------> |
                //    | <-----MCS Channel Join Confirm PDU--------------------- |

                if (this->verbose & 16){
                    LOG(LOG_INFO, "Front::incoming::Channel Connection");
                }

                if (this->verbose){
                    LOG(LOG_INFO, "Front::incoming::Recv MCS::ErectDomainRequest");
                }
                {
                    BStream x224_data(256);
                    X224::RecvFactory f(*this->trans, x224_data);
                    X224::DT_TPDU_Recv x224(*trans, x224_data);
                    MCS::ErectDomainRequest_Recv mcs(x224.payload, MCS::PER_ENCODING);
                }
                if (this->verbose){
                    LOG(LOG_INFO, "Front::incoming::Recv MCS::AttachUserRequest");
                }
                {
                    BStream x224_data(256);
                    X224::RecvFactory f(*this->trans, x224_data);
                    X224::DT_TPDU_Recv x224(*trans, x224_data);
                    MCS::AttachUserRequest_Recv mcs(x224.payload, MCS::PER_ENCODING);
                }
                if (this->verbose){
                    LOG(LOG_INFO, "Front::incoming::Send MCS::AttachUserConfirm", this->userid);
                }
                {
                    BStream x224_header(256);
                    HStream mcs_data(256, 512);
                    MCS::AttachUserConfirm_Send(mcs_data, MCS::RT_SUCCESSFUL, true, this->userid, MCS::PER_ENCODING);
                    X224::DT_TPDU_Send(x224_header, mcs_data.size());
                    this->trans->send(x224_header, mcs_data);
                }

                {
                    // read tpktHeader (4 bytes = 3 0 len)
                    // TPDU class 0    (3 bytes = LI F0 PDU_DT)
                    BStream x224_data(256);
                    X224::RecvFactory f(*this->trans, x224_data);
                    X224::DT_TPDU_Recv x224(*this->trans, x224_data);
                    MCS::ChannelJoinRequest_Recv mcs(x224.payload, MCS::PER_ENCODING);
                    this->userid = mcs.initiator;

                    BStream x224_header(256);
                    HStream mcs_cjcf_data(256, 512);

                    MCS::ChannelJoinConfirm_Send(mcs_cjcf_data, MCS::RT_SUCCESSFUL,
                                                 mcs.initiator,
                                                 mcs.channelId,
                                                 true, mcs.channelId,
                                                 MCS::PER_ENCODING);
                    X224::DT_TPDU_Send(x224_header, mcs_cjcf_data.size());
                    this->trans->send(x224_header, mcs_cjcf_data);
                }

                {
                    BStream x224_data(256);
                    X224::RecvFactory f(*this->trans, x224_data);
                    X224::DT_TPDU_Recv x224(*this->trans, x224_data);
                    MCS::ChannelJoinRequest_Recv mcs(x224.payload, MCS::PER_ENCODING);
                    if (mcs.initiator != this->userid){
                        LOG(LOG_ERR, "MCS error bad userid, expecting %u got %u", this->userid, mcs.initiator);
                        throw Error(ERR_MCS_BAD_USERID);
                    }

                    BStream x224_header(256);
                    HStream mcs_cjcf_data(256, 512);

                    MCS::ChannelJoinConfirm_Send(mcs_cjcf_data, MCS::RT_SUCCESSFUL,
                                                 mcs.initiator,
                                                 mcs.channelId,
                                                 true, mcs.channelId,
                                                 MCS::PER_ENCODING);
                    X224::DT_TPDU_Send(x224_header, mcs_cjcf_data.size());
                    this->trans->send(x224_header, mcs_cjcf_data);
                }

                for (size_t i = 0 ; i < this->channel_list.size() ; i++){
                    BStream x224_data(256);
                    X224::RecvFactory f(*this->trans, x224_data);
                    X224::DT_TPDU_Recv x224(*this->trans, x224_data);
                    MCS::ChannelJoinRequest_Recv mcs(x224.payload, MCS::PER_ENCODING);

                    if (this->verbose & 16){
                        LOG(LOG_INFO, "cjrq[%u] = %u -> cjcf", i, mcs.channelId);
                    }

                    if (mcs.initiator != this->userid){
                        LOG(LOG_ERR, "MCS error bad userid, expecting %u got %u", this->userid, mcs.initiator);
                        throw Error(ERR_MCS_BAD_USERID);
                    }

                    BStream x224_header(256);
                    HStream mcs_cjcf_data(256, 512);

                    MCS::ChannelJoinConfirm_Send(mcs_cjcf_data, MCS::RT_SUCCESSFUL,
                                                 mcs.initiator,
                                                 mcs.channelId,
                                                 true, mcs.channelId,
                                                 MCS::PER_ENCODING);
                    X224::DT_TPDU_Send(x224_header, mcs_cjcf_data.size());
                    this->trans->send(x224_header, mcs_cjcf_data);

                    this->channel_list.set_chanid(i, mcs.channelId);
                }

                if (this->verbose & 1){
                    LOG(LOG_INFO, "Front::incoming::RDP Security Commencement");
                }

                // RDP Security Commencement
                // -------------------------

                // RDP Security Commencement: If standard RDP security methods are being
                // employed and encryption is in force (this is determined by examining the data
                // embedded in the GCC Conference Create Response packet) then the client sends
                // a Security Exchange PDU containing an encrypted 32-byte random number to the
                // server. This random number is encrypted with the public key of the server
                // (the server's public key, as well as a 32-byte server-generated random
                // number, are both obtained from the data embedded in the GCC Conference Create
                //  Response packet).

                // The client and server then utilize the two 32-byte random numbers to generate
                // session keys which are used to encrypt and validate the integrity of
                // subsequent RDP traffic.

                // From this point, all subsequent RDP traffic can be encrypted and a security
                // header is include " with the data if encryption is in force (the Client Info
                // and licensing PDUs are an exception in that they always have a security
                // header). The Security Header follows the X.224 and MCS Headers and indicates
                // whether the attached data is encrypted.

                // Even if encryption is in force server-to-client traffic may not always be
                // encrypted, while client-to-server traffic will always be encrypted by
                // Microsoft RDP implementations (encryption of licensing PDUs is optional,
                // however).

                // Client                                                     Server
                //    |------Security Exchange PDU ---------------------------> |
                if (!this->tls_support)
                {
                    BStream pdu(65536);
                    X224::RecvFactory f(*this->trans, pdu);
                    X224::DT_TPDU_Recv x224(*this->trans, pdu);

                    MCS::RecvFactory mcs_fac(x224.payload, MCS::PER_ENCODING);
                    if (mcs_fac.type == MCS::MCSPDU_DisconnectProviderUltimatum){
                        LOG(LOG_INFO, "Front::incoming::DisconnectProviderUltimatum received");
                        x224.payload.rewind();
                        MCS::DisconnectProviderUltimatum_Recv mcs(x224.payload, MCS::PER_ENCODING);
                        const char * reason = MCS::get_reason(mcs.reason);
                        LOG(LOG_INFO, "Front DisconnectProviderUltimatum: reason=%s [%d]", reason, mcs.reason);
                        throw Error(ERR_MCS);
                    }

                    MCS::SendDataRequest_Recv mcs(x224.payload, MCS::PER_ENCODING);

                    SEC::SecExchangePacket_Recv sec(mcs.payload, mcs.payload_size);

                    ssllib ssl;
                    uint8_t client_random[64];
                    memset(client_random, 0, 64);
                    {
                        uint8_t l_out[64]; memset(l_out, 0, 64);
                        uint8_t l_in[64];  rmemcpy(l_in, sec.payload.get_data(), 64);
                        uint8_t l_mod[64]; rmemcpy(l_mod, this->pub_mod, 64);
                        uint8_t l_exp[64]; rmemcpy(l_exp, this->pri_exp, 64);

                        BN_CTX* ctx = BN_CTX_new();
                        BIGNUM lmod; BN_init(&lmod); BN_bin2bn((uint8_t*)l_mod, 64, &lmod);
                        BIGNUM lexp; BN_init(&lexp); BN_bin2bn((uint8_t*)l_exp, 64, &lexp);
                        BIGNUM lin; BN_init(&lin);  BN_bin2bn((uint8_t*)l_in, 64, &lin);
                        BIGNUM lout; BN_init(&lout); BN_mod_exp(&lout, &lin, &lexp, &lmod, ctx);

                        int rv = BN_bn2bin(&lout, (uint8_t*)l_out);
                        if (rv <= 64) {
                            reverseit(l_out, rv);
                            memcpy(client_random, l_out, 64);
                        }
                        BN_free(&lin);
                        BN_free(&lout);
                        BN_free(&lexp);
                        BN_free(&lmod);
                        BN_CTX_free(ctx);
                    }

                    // beware order of parameters for key generation (decrypt/encrypt) is inversed between server and client
                    SEC::KeyBlock key_block(client_random, this->server_random);
                    memcpy(this->encrypt.sign_key, key_block.blob0, 16);
                    if (this->encrypt.encryptionMethod == 1){
                        ssl.sec_make_40bit(this->encrypt.sign_key);
                    }

                    this->encrypt.generate_key(key_block.key1, this->encrypt.encryptionMethod);
                    this->decrypt.generate_key(key_block.key2, this->encrypt.encryptionMethod);
                }
                else {
                    LOG(LOG_INFO, "TLS mode: exchange packet disabled");
                }
                this->state = WAITING_FOR_LOGON_INFO;
            }
            break;

            case WAITING_FOR_LOGON_INFO:
            // Secure Settings Exchange
            // ------------------------

            // Secure Settings Exchange: Secure client data (such as the username,
            // password and auto-reconnect cookie) is sent to the server using the Client
            // Info PDU.

            // Client                                                     Server
            //    |------ Client Info PDU      ---------------------------> |
            {
                LOG(LOG_INFO, "Front::incoming::Secure Settings Exchange");

                BStream stream(65536);
                X224::RecvFactory fx224(*this->trans, stream);
                X224::DT_TPDU_Recv x224(*this->trans, stream);

                MCS::RecvFactory mcs_fac(x224.payload, MCS::PER_ENCODING);
                if (mcs_fac.type == MCS::MCSPDU_DisconnectProviderUltimatum){
                    LOG(LOG_INFO, "Front::incoming::DisconnectProviderUltimatum received");
                    x224.payload.rewind();
                    MCS::DisconnectProviderUltimatum_Recv mcs(x224.payload, MCS::PER_ENCODING);
                    const char * reason = MCS::get_reason(mcs.reason);
                    LOG(LOG_INFO, "Front DisconnectProviderUltimatum: reason=%s [%d]", reason, mcs.reason);
                    throw Error(ERR_MCS);
                }

                MCS::SendDataRequest_Recv mcs(x224.payload, MCS::PER_ENCODING);

                SEC::SecSpecialPacket_Recv sec(mcs.payload, this->decrypt, this->client_info.encryptionLevel);
                if (this->verbose & 128){
                    LOG(LOG_INFO, "sec decrypted payload:");
                    hexdump_d(sec.payload.get_data(), sec.payload.size());
                }

                if (!sec.flags & SEC::SEC_INFO_PKT) {
                    throw Error(ERR_SEC_EXPECTED_LOGON_INFO);
                }

                /* this is the first test that the decrypt is working */
                this->client_info.process_logon_info( sec.payload
                                                    , ini->client.ignore_logon_password
                                                    , ini->client.performance_flags_default
                                                    , ini->client.performance_flags_force_present
                                                    , ini->client.performance_flags_force_not_present
                                                    , (this->verbose & 128)
                                                    );

                if (sec.payload.in_remain()){
                    LOG(LOG_ERR, "Front::incoming::process_logon all data should have been consumed %u bytes trailing",
                        (unsigned)sec.payload.in_remain());
                }

                this->keymap.init_layout(this->client_info.keylayout);

                if (this->client_info.is_mce) {
                    if (this->verbose & 2){
                        LOG(LOG_INFO, "Front::incoming::licencing client_info.is_mce");
                        LOG(LOG_INFO, "Front::incoming::licencing send_media_lic_response");
                    }

                    {
                        HStream stream(1024, 65535);

                        /* mce */
                        /* some compilers need unsigned char to avoid warnings */
                        static uint8_t lic3[16] = { 0xff, 0x03, 0x10, 0x00,
                                                 0x07, 0x00, 0x00, 0x00, 0x02, 0x00, 0x00, 0x00,
                                                 0xf3, 0x99, 0x00, 0x00
                                                 };

                        stream.out_copy_bytes((char*)lic3, 16);
                        stream.mark_end();

                        BStream x224_header(256);
                        BStream mcs_header(256);
                        BStream sec_header(256);

                        if ((this->verbose & (128|2)) == (128|2)){
                            LOG(LOG_INFO, "Sec clear payload to send:");
                            hexdump_d(stream.get_data(), stream.size());
                        }

                        SEC::Sec_Send sec(sec_header, stream, SEC::SEC_LICENSE_PKT | 0x00100200, this->encrypt, 0);
                        MCS::SendDataIndication_Send mcs(mcs_header, userid, GCC::MCS_GLOBAL_CHANNEL, 1, 3, sec_header.size() + stream.size(), MCS::PER_ENCODING);
                        X224::DT_TPDU_Send(x224_header,  mcs_header.size() + sec_header.size() + stream.size());
                        this->trans->send(x224_header, mcs_header, sec_header, stream);
                    }
                    // proceed with capabilities exchange

                    // Capabilities Exchange
                    // ---------------------

                    // Capabilities Negotiation: The server sends the set of capabilities it
                    // supports to the client in a Demand Active PDU. The client responds with its
                    // capabilities by sending a Confirm Active PDU.

                    // Client                                                     Server
                    //    | <------- Demand Active PDU ---------------------------- |
                    //    |--------- Confirm Active PDU --------------------------> |

                    if (this->verbose & 1){
                        LOG(LOG_INFO, "Front::incoming::send_demand_active");
                    }
                    this->send_demand_active();

                    LOG(LOG_INFO, "Front::incoming::ACTIVATED (mce)");
                    this->state = ACTIVATE_AND_PROCESS_DATA;
                }
                else {
                    if (this->verbose & 16){
                        LOG(LOG_INFO, "Front::incoming::licencing not client_info.is_mce");
                        LOG(LOG_INFO, "Front::incoming::licencing send_lic_initial");
                    }

                    HStream stream(1024, 65535);

                    stream.out_uint8(LIC::LICENSE_REQUEST);
                    stream.out_uint8(2); // preamble flags : PREAMBLE_VERSION_2_0 (RDP 4.0)
                    stream.out_uint16_le(318); // wMsgSize = 318 including preamble

                    /* some compilers need unsigned char to avoid warnings */
                    static uint8_t lic1[314] = {
                        // SEC_RANDOM ?
                        0x7b, 0x3c, 0x31, 0xa6, 0xae, 0xe8, 0x74, 0xf6,
                        0xb4, 0xa5, 0x03, 0x90, 0xe7, 0xc2, 0xc7, 0x39,
                        0xba, 0x53, 0x1c, 0x30, 0x54, 0x6e, 0x90, 0x05,
                        0xd0, 0x05, 0xce, 0x44, 0x18, 0x91, 0x83, 0x81,
                        //
                        0x00, 0x00, 0x04, 0x00, 0x2c, 0x00, 0x00, 0x00,
                        0x4d, 0x00, 0x69, 0x00, 0x63, 0x00, 0x72, 0x00,
                        0x6f, 0x00, 0x73, 0x00, 0x6f, 0x00, 0x66, 0x00,
                        0x74, 0x00, 0x20, 0x00, 0x43, 0x00, 0x6f, 0x00,
                        0x72, 0x00, 0x70, 0x00, 0x6f, 0x00, 0x72, 0x00,
                        0x61, 0x00, 0x74, 0x00, 0x69, 0x00, 0x6f, 0x00,
                        0x6e, 0x00, 0x00, 0x00, 0x08, 0x00, 0x00, 0x00,
                        0x32, 0x00, 0x33, 0x00, 0x36, 0x00, 0x00, 0x00,
                        0x0d, 0x00, 0x04, 0x00, 0x01, 0x00, 0x00, 0x00,
                        0x03, 0x00, 0xb8, 0x00, 0x01, 0x00, 0x00, 0x00,
                        0x01, 0x00, 0x00, 0x00, 0x01, 0x00, 0x00, 0x00,
                        0x06, 0x00, 0x5c, 0x00, 0x52, 0x53, 0x41, 0x31,
                        0x48, 0x00, 0x00, 0x00, 0x00, 0x02, 0x00, 0x00,
                        0x3f, 0x00, 0x00, 0x00, 0x01, 0x00, 0x01, 0x00,
                        0x01, 0xc7, 0xc9, 0xf7, 0x8e, 0x5a, 0x38, 0xe4,
                        0x29, 0xc3, 0x00, 0x95, 0x2d, 0xdd, 0x4c, 0x3e,
                        0x50, 0x45, 0x0b, 0x0d, 0x9e, 0x2a, 0x5d, 0x18,
                        0x63, 0x64, 0xc4, 0x2c, 0xf7, 0x8f, 0x29, 0xd5,
                        0x3f, 0xc5, 0x35, 0x22, 0x34, 0xff, 0xad, 0x3a,
                        0xe6, 0xe3, 0x95, 0x06, 0xae, 0x55, 0x82, 0xe3,
                        0xc8, 0xc7, 0xb4, 0xa8, 0x47, 0xc8, 0x50, 0x71,
                        0x74, 0x29, 0x53, 0x89, 0x6d, 0x9c, 0xed, 0x70,
                        0x00, 0x00, 0x00, 0x00, 0x00, 0x00, 0x00, 0x00,
                        0x08, 0x00, 0x48, 0x00, 0xa8, 0xf4, 0x31, 0xb9,
                        0xab, 0x4b, 0xe6, 0xb4, 0xf4, 0x39, 0x89, 0xd6,
                        0xb1, 0xda, 0xf6, 0x1e, 0xec, 0xb1, 0xf0, 0x54,
                        0x3b, 0x5e, 0x3e, 0x6a, 0x71, 0xb4, 0xf7, 0x75,
                        0xc8, 0x16, 0x2f, 0x24, 0x00, 0xde, 0xe9, 0x82,
                        0x99, 0x5f, 0x33, 0x0b, 0xa9, 0xa6, 0x94, 0xaf,
                        0xcb, 0x11, 0xc3, 0xf2, 0xdb, 0x09, 0x42, 0x68,
                        0x29, 0x56, 0x58, 0x01, 0x56, 0xdb, 0x59, 0x03,
                        0x69, 0xdb, 0x7d, 0x37, 0x00, 0x00, 0x00, 0x00,
                        0x00, 0x00, 0x00, 0x00, 0x01, 0x00, 0x00, 0x00,
                        0x0e, 0x00, 0x0e, 0x00, 0x6d, 0x69, 0x63, 0x72,
                        0x6f, 0x73, 0x6f, 0x66, 0x74, 0x2e, 0x63, 0x6f,
                        0x6d, 0x00
                    };

                    stream.out_copy_bytes((char*)lic1, 314);
                    stream.mark_end();

/*
                    BStream x224_header(256);
                    BStream mcs_header(256);
*/
                    BStream sec_header(256);

                    if ((this->verbose & (128|2)) == (128|2)){
                        LOG(LOG_INFO, "Sec clear payload to send:");
                        hexdump_d(stream.get_data(), stream.size());
                    }

<<<<<<< HEAD
                    SEC::Sec_Send sec(sec_header, stream, SEC::SEC_LICENSE_PKT, this->encrypt, 0);
                    MCS::SendDataIndication_Send mcs(mcs_header, userid, GCC::MCS_GLOBAL_CHANNEL, 1, 3, sec_header.size() + stream.size(), MCS::PER_ENCODING);
                    X224::DT_TPDU_Send(x224_header,  mcs_header.size() + sec_header.size() + stream.size());
                    this->trans->send(x224_header, mcs_header, sec_header, stream);
=======
                    SEC::Sec_Send sec(sec_header, stream, SEC::SEC_LICENSE_PKT | 0x00100200, this->encrypt, 0);
                    stream.copy_to_head(sec_header);
/*
                    MCS::SendDataIndication_Send mcs(mcs_header, userid, GCC::MCS_GLOBAL_CHANNEL, 1, 3, sec_header.size() + stream.size(), MCS::PER_ENCODING);
                    X224::DT_TPDU_Send(x224_header,  mcs_header.size() + sec_header.size() + stream.size());
                    this->trans->send(x224_header, mcs_header, sec_header, stream);
*/
                    this->send_data_indication(GCC::MCS_GLOBAL_CHANNEL, stream);
                }
                // proceed with capabilities exchange

                // Capabilities Exchange
                // ---------------------

                // Capabilities Negotiation: The server sends the set of capabilities it
                // supports to the client in a Demand Active PDU. The client responds with its
                // capabilities by sending a Confirm Active PDU.
>>>>>>> c3928e7b

                    if (this->verbose & 2){
                        LOG(LOG_INFO, "Front::incoming::waiting for answer to lic_initial");
                    }
                    this->state = WAITING_FOR_ANSWER_TO_LICENCE;
                }
            }
<<<<<<< HEAD
            break;
=======
            else {
                if (this->verbose & 16){
                    LOG(LOG_INFO, "Front::incoming::licencing not client_info.is_mce");
                    LOG(LOG_INFO, "Front::incoming::licencing send_lic_initial");
                }

                HStream stream(1024, 65535);

                stream.out_uint8(LIC::LICENSE_REQUEST);
                stream.out_uint8(2); // preamble flags : PREAMBLE_VERSION_2_0 (RDP 4.0)
                stream.out_uint16_le(318); // wMsgSize = 318 including preamble

                /* some compilers need unsigned char to avoid warnings */
                static uint8_t lic1[314] = {
                    // SEC_RANDOM ?
                    0x7b, 0x3c, 0x31, 0xa6, 0xae, 0xe8, 0x74, 0xf6,
                    0xb4, 0xa5, 0x03, 0x90, 0xe7, 0xc2, 0xc7, 0x39,
                    0xba, 0x53, 0x1c, 0x30, 0x54, 0x6e, 0x90, 0x05,
                    0xd0, 0x05, 0xce, 0x44, 0x18, 0x91, 0x83, 0x81,
                    //
                    0x00, 0x00, 0x04, 0x00, 0x2c, 0x00, 0x00, 0x00,
                    0x4d, 0x00, 0x69, 0x00, 0x63, 0x00, 0x72, 0x00,
                    0x6f, 0x00, 0x73, 0x00, 0x6f, 0x00, 0x66, 0x00,
                    0x74, 0x00, 0x20, 0x00, 0x43, 0x00, 0x6f, 0x00,
                    0x72, 0x00, 0x70, 0x00, 0x6f, 0x00, 0x72, 0x00,
                    0x61, 0x00, 0x74, 0x00, 0x69, 0x00, 0x6f, 0x00,
                    0x6e, 0x00, 0x00, 0x00, 0x08, 0x00, 0x00, 0x00,
                    0x32, 0x00, 0x33, 0x00, 0x36, 0x00, 0x00, 0x00,
                    0x0d, 0x00, 0x04, 0x00, 0x01, 0x00, 0x00, 0x00,
                    0x03, 0x00, 0xb8, 0x00, 0x01, 0x00, 0x00, 0x00,
                    0x01, 0x00, 0x00, 0x00, 0x01, 0x00, 0x00, 0x00,
                    0x06, 0x00, 0x5c, 0x00, 0x52, 0x53, 0x41, 0x31,
                    0x48, 0x00, 0x00, 0x00, 0x00, 0x02, 0x00, 0x00,
                    0x3f, 0x00, 0x00, 0x00, 0x01, 0x00, 0x01, 0x00,
                    0x01, 0xc7, 0xc9, 0xf7, 0x8e, 0x5a, 0x38, 0xe4,
                    0x29, 0xc3, 0x00, 0x95, 0x2d, 0xdd, 0x4c, 0x3e,
                    0x50, 0x45, 0x0b, 0x0d, 0x9e, 0x2a, 0x5d, 0x18,
                    0x63, 0x64, 0xc4, 0x2c, 0xf7, 0x8f, 0x29, 0xd5,
                    0x3f, 0xc5, 0x35, 0x22, 0x34, 0xff, 0xad, 0x3a,
                    0xe6, 0xe3, 0x95, 0x06, 0xae, 0x55, 0x82, 0xe3,
                    0xc8, 0xc7, 0xb4, 0xa8, 0x47, 0xc8, 0x50, 0x71,
                    0x74, 0x29, 0x53, 0x89, 0x6d, 0x9c, 0xed, 0x70,
                    0x00, 0x00, 0x00, 0x00, 0x00, 0x00, 0x00, 0x00,
                    0x08, 0x00, 0x48, 0x00, 0xa8, 0xf4, 0x31, 0xb9,
                    0xab, 0x4b, 0xe6, 0xb4, 0xf4, 0x39, 0x89, 0xd6,
                    0xb1, 0xda, 0xf6, 0x1e, 0xec, 0xb1, 0xf0, 0x54,
                    0x3b, 0x5e, 0x3e, 0x6a, 0x71, 0xb4, 0xf7, 0x75,
                    0xc8, 0x16, 0x2f, 0x24, 0x00, 0xde, 0xe9, 0x82,
                    0x99, 0x5f, 0x33, 0x0b, 0xa9, 0xa6, 0x94, 0xaf,
                    0xcb, 0x11, 0xc3, 0xf2, 0xdb, 0x09, 0x42, 0x68,
                    0x29, 0x56, 0x58, 0x01, 0x56, 0xdb, 0x59, 0x03,
                    0x69, 0xdb, 0x7d, 0x37, 0x00, 0x00, 0x00, 0x00,
                    0x00, 0x00, 0x00, 0x00, 0x01, 0x00, 0x00, 0x00,
                    0x0e, 0x00, 0x0e, 0x00, 0x6d, 0x69, 0x63, 0x72,
                    0x6f, 0x73, 0x6f, 0x66, 0x74, 0x2e, 0x63, 0x6f,
                    0x6d, 0x00
                };

                stream.out_copy_bytes((char*)lic1, 314);
                stream.mark_end();

/*
                BStream x224_header(256);
                BStream mcs_header(256);
*/
                BStream sec_header(256);

                if ((this->verbose & (128|2)) == (128|2)){
                    LOG(LOG_INFO, "Sec clear payload to send:");
                    hexdump_d(stream.get_data(), stream.size());
                }

                SEC::Sec_Send sec(sec_header, stream, SEC::SEC_LICENSE_PKT, this->encrypt, 0);
                stream.copy_to_head(sec_header);
/*
                MCS::SendDataIndication_Send mcs(mcs_header, userid, GCC::MCS_GLOBAL_CHANNEL, 1, 3, sec_header.size() + stream.size(), MCS::PER_ENCODING);
                X224::DT_TPDU_Send(x224_header,  mcs_header.size() + sec_header.size() + stream.size());
                this->trans->send(x224_header, mcs_header, sec_header, stream);
*/
                this->send_data_indication(GCC::MCS_GLOBAL_CHANNEL, stream);
>>>>>>> c3928e7b

            case WAITING_FOR_ANSWER_TO_LICENCE:
            {
                if (this->verbose & 2){
                    LOG(LOG_INFO, "Front::incoming::WAITING_FOR_ANSWER_TO_LICENCE");
                }
                BStream stream(65536);
                X224::RecvFactory fx224(*this->trans, stream);
                X224::DT_TPDU_Recv x224(*this->trans, stream);

                MCS::RecvFactory mcs_fac(x224.payload, MCS::PER_ENCODING);
                if (mcs_fac.type == MCS::MCSPDU_DisconnectProviderUltimatum){
                    LOG(LOG_INFO, "Front::incoming::DisconnectProviderUltimatum received");
                    x224.payload.rewind();
                    MCS::DisconnectProviderUltimatum_Recv mcs(x224.payload, MCS::PER_ENCODING);
                    const char * reason = MCS::get_reason(mcs.reason);
                    LOG(LOG_INFO, "Front DisconnectProviderUltimatum: reason=%s [%d]", reason, mcs.reason);
                    throw Error(ERR_MCS);
                }

                MCS::SendDataRequest_Recv mcs(x224.payload, MCS::PER_ENCODING);

                SEC::SecSpecialPacket_Recv sec(mcs.payload, this->decrypt, this->client_info.encryptionLevel);
                if ((this->verbose & (128|2)) == (128|2)){
                    LOG(LOG_INFO, "sec decrypted payload:");
                    hexdump_d(sec.payload.get_data(), sec.payload.size());
                }

                // Licensing
                // ---------

                // Licensing: The goal of the licensing exchange is to transfer a
                // license from the server to the client.

                // The client should store this license and on subsequent
                // connections send the license to the server for validation.
                // However, in some situations the client may not be issued a
                // license to store. In effect, the packets exchanged during this
                // phase of the protocol depend on the licensing mechanisms
                // employed by the server. Within the context of this document
                // we will assume that the client will not be issued a license to
                // store. For details regarding more advanced licensing scenarios
                // that take place during the Licensing Phase, see [MS-RDPELE].

<<<<<<< HEAD
                // Client                                                     Server
                //    | <------ Licence Error PDU Valid Client ---------------- |
=======
/*
                    BStream x224_header(256);
                    BStream mcs_header(256);
*/
                    BStream sec_header(256);
>>>>>>> c3928e7b

                if (sec.flags & SEC::SEC_LICENSE_PKT) {
                    LIC::RecvFactory flic(sec.payload);
                    switch (flic.tag) {
                    case LIC::ERROR_ALERT:
                    {
                        if (this->verbose & 2){
                            LOG(LOG_INFO, "Front::ERROR_ALERT");
                        }
                        TODO("We should check what is actually returned by this message, as it may be an error")
                        LIC::ErrorAlert_Recv lic(sec.payload);
                        LOG(LOG_ERR, "Front::License Alert: error=%u transition=%u",
                            lic.validClientMessage.dwErrorCode, lic.validClientMessage.dwStateTransition);

<<<<<<< HEAD
=======
                    SEC::Sec_Send sec(sec_header, stream, SEC::SEC_LICENSE_PKT | 0x00100000, this->encrypt, 0);
                    stream.copy_to_head(sec_header);
/*
                    MCS::SendDataIndication_Send mcs(mcs_header, userid, GCC::MCS_GLOBAL_CHANNEL, 1, 3, sec_header.size() + stream.size(), MCS::PER_ENCODING);
                    X224::DT_TPDU_Send(x224_header,  mcs_header.size() + sec_header.size() + stream.size());
                    this->trans->send(x224_header, mcs_header, sec_header, stream);
*/
                    this->send_data_indication(GCC::MCS_GLOBAL_CHANNEL, stream);
                }
                break;
                case LIC::PLATFORM_CHALLENGE_RESPONSE:
                    TODO("As we never send a platform challenge, it is unlikely we ever receive a PLATFORM_CHALLENGE_RESPONSE")
                    if (this->verbose & 2){
                        LOG(LOG_INFO, "Front::PLATFORM_CHALLENGE_RESPONSE");
>>>>>>> c3928e7b
                    }
                    break;
                    case LIC::NEW_LICENSE_REQUEST:
                    {
                        if (this->verbose & 2){
                            LOG(LOG_INFO, "Front::NEW_LICENSE_REQUEST");
                        }
                        LIC::NewLicenseRequest_Recv lic(sec.payload);
                        TODO("Instead of returning a license we return a message saying that no license is OK")
                        HStream stream(1024, 65535);
                        // Valid Client License Data (LICENSE_VALID_CLIENT_DATA)

                        /* some compilers need unsigned char to avoid warnings */
                        static uint8_t lic2[16] = {
                            0xff,       // bMsgType : ERROR_ALERT
                            0x02,       // NOT EXTENDED_ERROR_MSG_SUPPORTED, PREAMBLE_VERSION_2_0
                            0x10, 0x00, // wMsgSize: 16 bytes including preamble
                            0x07, 0x00, 0x00, 0x00, // dwErrorCode : STATUS_VALID_CLIENT
                            0x02, 0x00, 0x00, 0x00, // dwStateTransition ST_NO_TRANSITION
                            0x28, 0x14, // wBlobType : ignored because wBlobLen is 0
                            0x00, 0x00  // wBlobLen  : 0
                        };
                        stream.out_copy_bytes((char*)lic2, 16);
                        stream.mark_end();

                        BStream x224_header(256);
                        BStream mcs_header(256);
                        BStream sec_header(256);

                        if ((this->verbose & (128|2)) == (128|2)){
                            LOG(LOG_INFO, "Sec clear payload to send:");
                            hexdump_d(stream.get_data(), stream.size());
                        }

                        SEC::Sec_Send sec(sec_header, stream, SEC::SEC_LICENSE_PKT | 0x00100000, this->encrypt, 0);
                        MCS::SendDataIndication_Send mcs(mcs_header, userid, GCC::MCS_GLOBAL_CHANNEL, 1, 3, sec_header.size() + stream.size(), MCS::PER_ENCODING);
                        X224::DT_TPDU_Send(x224_header,  mcs_header.size() + sec_header.size() + stream.size());
                        this->trans->send(x224_header, mcs_header, sec_header, stream);
                    }
                    break;
                    case LIC::PLATFORM_CHALLENGE_RESPONSE:
                        TODO("As we never send a platform challenge, it is unlikely we ever receive a PLATFORM_CHALLENGE_RESPONSE")
                        if (this->verbose & 2){
                            LOG(LOG_INFO, "Front::PLATFORM_CHALLENGE_RESPONSE");
                        }
                        break;
                    case LIC::LICENSE_INFO:
                        TODO("As we never send a server license request, it is unlikely we ever receive a LICENSE_INFO")
                        if (this->verbose & 2){
                            LOG(LOG_INFO, "Front::LICENSE_INFO");
                        }
                        break;
                    default:
                        if (this->verbose & 2){
                            LOG(LOG_INFO, "Front::LICENCE_TAG %u unknown or unsupported by server", flic.tag);
                        }
                        break;
                    }
                    // licence received, proceed with capabilities exchange

                    // Capabilities Exchange
                    // ---------------------

                    // Capabilities Negotiation: The server sends the set of capabilities it
                    // supports to the client in a Demand Active PDU. The client responds with its
                    // capabilities by sending a Confirm Active PDU.

                    // Client                                                     Server
                    //    | <------- Demand Active PDU ---------------------------- |
                    //    |--------- Confirm Active PDU --------------------------> |

                    if (this->verbose & 1){
                        LOG(LOG_INFO, "Front::incoming::send_demand_active");
                    }
                    this->send_demand_active();

                    LOG(LOG_INFO, "Front::incoming::ACTIVATED (new license request)");
                    this->state = ACTIVATE_AND_PROCESS_DATA;
                }
                else {
                    if (this->verbose & 2){
                        LOG(LOG_INFO, "non licence packet: still waiting for licence");
                    }
                    ShareControl_Recv sctrl(sec.payload);

                    switch (sctrl.pdu_type1) {
                    case PDUTYPE_DEMANDACTIVEPDU: /* 1 */
                        if (this->verbose & 2){
                            LOG(LOG_INFO, "unexpected DEMANDACTIVE PDU while in licence negociation");
                        }
                        break;
                    case PDUTYPE_CONFIRMACTIVEPDU:
                        if (this->verbose & 2){
                            LOG(LOG_INFO, "Unexpected CONFIRMACTIVE PDU");
                        }
                        {
                            const unsigned expected = 6; /* share_id(4) + originatorId(2) */
                            if (!sctrl.payload.in_check_rem(expected)){
                                LOG(LOG_ERR, "Truncated CONFIRMACTIVE PDU, need=%u remains=%u",
                                    expected, sctrl.payload.in_remain());
                                throw Error(ERR_MCS_PDU_TRUNCATED);
                            }
                            uint32_t share_id = sctrl.payload.in_uint32_le();
                            uint16_t originatorId = sctrl.payload.in_uint16_le();
                            this->process_confirm_active(sctrl.payload);
                        }
		        if (!sctrl.payload.check_end()){
                            LOG(LOG_ERR, "Trailing data after CONFIRMACTIVE PDU remains=%u", sctrl.payload.in_remain());
                            throw Error(ERR_MCS_PDU_TRAILINGDATA);
		        }
                        break;
                    case PDUTYPE_DATAPDU: /* 7 */
                        if (this->verbose & 2){
                            LOG(LOG_INFO, "unexpected DATA PDU while in licence negociation");
                        }
                        // at this point licence negociation is still ongoing
                        // most data packets should not be received
                        // actually even input is dubious,
                        // but rdesktop actually sends input data
                        // also processing this is a problem because input data packets are broken
    //                    this->process_data(sctrl.payload, cb);

                        TODO("check all payload data is consumed")
                        break;
                    case PDUTYPE_DEACTIVATEALLPDU:
                        if (this->verbose & 2){
                            LOG(LOG_INFO, "unexpected DEACTIVATEALL PDU while in licence negociation");
                        }
                        TODO("check all payload data is consumed")
                        break;
                    case PDUTYPE_SERVER_REDIR_PKT:
                        if (this->verbose & 2){
                            LOG(LOG_INFO, "unsupported SERVER_REDIR_PKT while in licence negociation");
                        }
                        TODO("check all payload data is consumed")
                        break;
                    default:
                        LOG(LOG_WARNING, "unknown PDU type received while in licence negociation (%d)\n", sctrl.pdu_type1);
                        break;
                    }
                    TODO("Check why this is necessary when using loop connection ?")
                }
                sec.payload.p = sec.payload.end;
            }
            break;

            case ACTIVATE_AND_PROCESS_DATA:
            if (this->verbose & 8){
                LOG(LOG_INFO, "Front::incoming::ACTIVATE_AND_PROCESS_DATA");
            }
            // Connection Finalization
            // -----------------------

            // Connection Finalization: The client and server send PDUs to finalize the
            // connection details. The client-to-server and server-to-client PDUs exchanged
            // during this phase may be sent concurrently as long as the sequencing in
            // either direction is maintained (there are no cross-dependencies between any
            // of the client-to-server and server-to-client PDUs). After the client receives
            // the Font Map PDU it can start sending mouse and keyboard input to the server,
            // and upon receipt of the Font List PDU the server can start sending graphics
            // output to the client.

            // Client                                                     Server
            //    |----------Synchronize PDU------------------------------> |
            //    |----------Control PDU Cooperate------------------------> |
            //    |----------Control PDU Request Control------------------> |
            //    |----------Persistent Key List PDU(s)-------------------> |
            //    |----------Font List PDU--------------------------------> |

            //    | <--------Synchronize PDU------------------------------- |
            //    | <--------Control PDU Cooperate------------------------- |
            //    | <--------Control PDU Granted Control------------------- |
            //    | <--------Font Map PDU---------------------------------- |

            // All PDU's in the client-to-server direction must be sent in the specified
            // order and all PDU's in the server to client direction must be sent in the
            // specified order. However, there is no requirement that client to server PDU's
            // be sent before server-to-client PDU's. PDU's may be sent concurrently as long
            // as the sequencing in either direction is maintained.


            // Besides input and graphics data, other data that can be exchanged between
            // client and server after the connection has been finalized include "
            // connection management information and virtual channel messages (exchanged
            // between client-side plug-ins and server-side applications).
            {
                BStream stream(65536);

                // Detect fast-path PDU
                this->trans->recv(&stream.end, 1);
                uint8_t byte = stream.in_uint8();


                if ((byte & FastPath::FASTPATH_INPUT_ACTION_X224) == 0){
                    FastPath::ClientInputEventPDU_Recv cfpie(*this->trans, stream, this->decrypt);

                    uint8_t byte;
                    uint8_t eventCode;

                    for (uint8_t i = 0; i < cfpie.numEvents; i++){
                        byte = cfpie.payload.in_uint8();

                        eventCode  = (byte & 0xE0) >> 5;

                        switch (eventCode){
                            case FastPath::FASTPATH_INPUT_EVENT_SCANCODE:
                            {
                                FastPath::KeyboardEvent_Recv ke(cfpie.payload, byte);

                                if (this->verbose & 4){
                                    LOG(LOG_INFO,
                                        "Front::Received fast-path PUD, scancode keyboardFlags=0x%X, keyCode=0x%X",
                                        ke.spKeyboardFlags, ke.keyCode);
                                }

                                BStream decoded_data(256);

                                this->keymap.event(ke.spKeyboardFlags, ke.keyCode, decoded_data);
                                decoded_data.mark_end();

                                if (  this->capture
                                   && (this->capture_state == CAPTURE_STATE_STARTED)
                                   && decoded_data.size()) {
                                    struct timeval now = tvtime();

                                    this->capture->input(now, decoded_data);
                                }

                                cb.rdp_input_scancode(ke.keyCode, 0, ke.spKeyboardFlags, 0, &this->keymap);

                            }
                            break;

                            case FastPath::FASTPATH_INPUT_EVENT_MOUSE:
                            {
                                FastPath::MouseEvent_Recv me(cfpie.payload, byte);

                                if (this->verbose & 4){
                                    LOG(LOG_INFO,
                                        "Front::Received fast-path PUD, mouse pointerFlags=0x%X, xPos=0x%X, yPos=0x%X",
                                        me.pointerFlags, me.xPos, me.yPos);
                                }

                                cb.rdp_input_mouse(me.pointerFlags, me.xPos, me.yPos, &this->keymap);
                            }
                            break;

                            case FastPath::FASTPATH_INPUT_EVENT_SYNC:
                            {
                                FastPath::SynchronizeEvent_Recv se(cfpie.payload, byte);

                                if (this->verbose & 4){
                                    LOG(LOG_INFO, "Front::Received fast-path PUD, sync eventFlags=0x%X",
                                        se.eventFlags);
                                }

                                this->keymap.synchronize(se.eventFlags & 0xFFFF);
                                cb.rdp_input_synchronize(0, 0, se.eventFlags & 0xFFFF, 0);
                            }
                            break;

                            default:
                                LOG(LOG_INFO, "Front::Received unexpected fast-path PUD, eventCode = %u", eventCode);
                                throw Error(ERR_RDP_FASTPATH);
                            break;
                        }
                        if (this->verbose & 4){
                            LOG(LOG_INFO, "Front::Received fast-path PUD done");
                        }
                    }

                    if (cfpie.payload.in_remain() != 0) {
                        LOG(LOG_WARNING, "Front::Received fast-path PUD, remains=%u", cfpie.payload.in_remain());
                    }
                    break;
                }
                else {
                    X224::RecvFactory fx224(*this->trans, stream);
                    TODO("We shall put a specific case when we get Disconnect Request")
                    if (fx224.type == X224::DR_TPDU){
                        TODO("What is the clean way to actually disconnect ?")
                        X224::DR_TPDU_Recv x224(*this->trans, stream);
                        LOG(LOG_INFO, "Front::Received Disconnect Request from RDP client");
                        throw Error(ERR_X224_EXPECTED_DATA_PDU);
                    }
                    else if (fx224.type != X224::DT_TPDU){
                        LOG(LOG_ERR, "Front::Unexpected non data PDU (got %u)", fx224.type);
                        throw Error(ERR_X224_EXPECTED_DATA_PDU);
                    }

                    X224::DT_TPDU_Recv x224(*this->trans, stream);

                    MCS::RecvFactory mcs_fac(x224.payload, MCS::PER_ENCODING);
                    if (mcs_fac.type == MCS::MCSPDU_DisconnectProviderUltimatum){
                        LOG(LOG_INFO, "Front::incoming::DisconnectProviderUltimatum received");
                        x224.payload.rewind();
                        MCS::DisconnectProviderUltimatum_Recv mcs(x224.payload, MCS::PER_ENCODING);
                        const char * reason = MCS::get_reason(mcs.reason);
                        LOG(LOG_INFO, "Front DisconnectProviderUltimatum: reason=%s [%d]", reason, mcs.reason);
                        throw Error(ERR_MCS);
                    }

                    MCS::SendDataRequest_Recv mcs(x224.payload, MCS::PER_ENCODING);

                    SEC::Sec_Recv sec(mcs.payload, this->decrypt, this->client_info.encryptionLevel);
                    if (this->verbose & 128){
                        LOG(LOG_INFO, "sec decrypted payload:");
                        hexdump_d(sec.payload.get_data(), sec.payload.size());
                    }

                    if (this->verbose & 8){
                        LOG(LOG_INFO, "Front::incoming::sec_flags=%x", sec.flags);
                    }

                    if (mcs.channelId != GCC::MCS_GLOBAL_CHANNEL) {
                        size_t num_channel_src = this->channel_list.size();
                        for (size_t index = 0; index < this->channel_list.size(); index++){
                            if (this->channel_list[index].chanid == mcs.channelId){
                                num_channel_src = index;
                                break;
                            }
                        }

                        if (this->verbose & 16){
                            LOG(LOG_INFO, "Front::incoming::channel_data channelId=%u", mcs.channelId);
                        }

                        if (num_channel_src >= this->channel_list.size()) {
                            LOG(LOG_ERR, "Front::incoming::Unknown Channel");
                            throw Error(ERR_CHANNEL_UNKNOWN_CHANNEL);
                        }

                        const CHANNELS::ChannelDef & channel = this->channel_list[num_channel_src];
                        if (this->verbose & 16){
                            channel.log(mcs.channelId);
                        }

                        const unsigned expected = 8; /* length(4) + flags(4) */
                        if (!sec.payload.in_check_rem(expected)){
                            LOG(LOG_ERR, "Front::incoming::data truncated, need=%u remains=%u",
                                expected, sec.payload.in_remain());
                            throw Error(ERR_MCS);
                        }

                        int length = sec.payload.in_uint32_le();
                        int flags  = sec.payload.in_uint32_le();

                        size_t chunk_size = sec.payload.in_remain();

                        if (this->up_and_running){
                            if (  !this->ini->client.device_redirection
                               && !strncmp(this->channel_list[num_channel_src].name, "rdpdr", 8)
                               ) {
                                LOG(LOG_INFO, "Front::incoming::rdpdr channel disabed");
                            }
                            else {
                                if (this->verbose & 16){
                                    LOG(LOG_INFO, "Front::send_to_mod_channel");
                                }
                                SubStream chunk(sec.payload, sec.payload.get_offset(), chunk_size);

                                cb.send_to_mod_channel(channel.name, chunk, length, flags);
                            }
                        }
                        else {
                            if (this->verbose & 16){
                                LOG(LOG_INFO, "Front::not up_and_running send_to_mod_channel dropped");
                            }
                        }
                        sec.payload.p += chunk_size;
                    }
                    else {
                        while (sec.payload.p < sec.payload.end) {
                            ShareControl_Recv sctrl(sec.payload);

                            switch (sctrl.pdu_type1) {
                            case PDUTYPE_DEMANDACTIVEPDU:
                                if (this->verbose & 1){
                                    LOG(LOG_INFO, "Front received DEMANDACTIVEPDU (unsupported)");
                                }
                                break;
                            case PDUTYPE_CONFIRMACTIVEPDU:
                                if (this->verbose & 1){
                                    LOG(LOG_INFO, "Front received CONFIRMACTIVEPDU");
                                }
                                {
                                    uint32_t share_id = sctrl.payload.in_uint32_le();
                                    uint16_t originatorId = sctrl.payload.in_uint16_le();
                                    this->process_confirm_active(sctrl.payload);
                                }
                                // reset caches, etc.
                                this->reset();
                                // resizing done
                                BGRPalette palette;
                                init_palette332(palette);
                                {
                                    RDPColCache cmd(0, palette);
                                    this->orders->draw(cmd);
                                }
                                this->init_pointers();
                                if (this->verbose & 1){
                                    LOG(LOG_INFO, "Front received CONFIRMACTIVEPDU done");
                                }
                                break;
                            case PDUTYPE_DATAPDU: /* 7 */
                                if (this->verbose & 8){
                                    LOG(LOG_INFO, "Front received DATAPDU");
                                }
                                // this is rdp_process_data that will set up_and_running to 1
                                // when fonts have been received
                                // we will not exit this loop until we are in this state.
    //                            LOG(LOG_INFO, "sctrl.payload.len= %u sctrl.len = %u", sctrl.payload.size(), sctrl.len);
                                this->process_data(sctrl.payload, cb);
                                if (this->verbose & 8){
                                    LOG(LOG_INFO, "Front received DATAPDU done");
                                }
                                TODO("check all received data consumed")
                                break;
                            case PDUTYPE_DEACTIVATEALLPDU:
                                if (this->verbose & 1){
                                    LOG(LOG_INFO, "Front received DEACTIVATEALLPDU (unsupported)");
                                }
                                break;
                            case PDUTYPE_SERVER_REDIR_PKT:
                                if (this->verbose & 1){
                                    LOG(LOG_INFO, "Front received SERVER_REDIR_PKT (unsupported)");
                                }
                                break;
                            default:
                                LOG(LOG_WARNING, "Front received unknown PDU type in session_data (%d)\n", sctrl.pdu_type1);
                                break;
                            }
                            TODO("check all sctrl.payload data is consumed")
                            sec.payload.p = sctrl.payload.p;
                        }
                    }
                    TODO("check all data have been consumed")
                }
            }
            break;
            }
        } catch (Error & e) {
            return FRONT_DISCONNECTED;
        };
        return (this->up_and_running)?FRONT_RUNNING:FRONT_CONNECTING;
    }

    void send_data_indication(uint16_t channelId, HStream & stream) {
        BStream x224_header(256);
        BStream mcs_header(256);

        MCS::SendDataIndication_Send mcs( mcs_header, this->userid, channelId, 1, 3
                                        , stream.size(), MCS::PER_ENCODING);

        X224::DT_TPDU_Send(x224_header, stream.size() + mcs_header.size());
        TODO("shouldn't there be sec layer here ? even if it's disabled when there is not encryption server to client ?")
//        this->trans->send(x224_header, mcs_header, sec_header, stream);
        this->trans->send(x224_header, mcs_header, stream);
    }

    /*****************************************************************************/
    void send_data_update_sync() throw (Error)
    {
        if (this->verbose & 1){
            LOG(LOG_INFO, "Front::send_data_update_sync");
        }

        if (this->server_fastpath_update_support == false) {
            BStream stream(65536);

            ShareData sdata(stream);
            sdata.emit_begin(PDUTYPE2_UPDATE, this->share_id, RDP::STREAM_MED);

            // Payload
            stream.out_uint16_le(RDP_UPDATE_SYNCHRONIZE);
            stream.out_clear_bytes(2);
            stream.mark_end();

            // Packet trailer
            sdata.emit_end();

            BStream sctrl_header(256);
            ShareControl_Send(sctrl_header, PDUTYPE_DATAPDU, this->userid + GCC::MCS_USERCHANNEL_BASE, stream.size());

            HStream target_stream(1024, 65536);
            target_stream.out_copy_bytes(sctrl_header);
            target_stream.out_copy_bytes(stream);
            target_stream.mark_end();

            if ((this->verbose & (128|1)) == (128|1)){
                LOG(LOG_INFO, "Sec clear payload to send:");
                hexdump_d(target_stream.get_data(), target_stream.size());
            }

/*
            BStream x224_header(256);
            BStream mcs_header(256);
*/
            BStream sec_header(256);

            SEC::Sec_Send sec(sec_header, target_stream, 0, this->encrypt, this->client_info.encryptionLevel);
            target_stream.copy_to_head(sec_header);
/*
            MCS::SendDataIndication_Send mcs(mcs_header, userid, GCC::MCS_GLOBAL_CHANNEL, 1, 3, sec_header.size() + target_stream.size(), MCS::PER_ENCODING);
            X224::DT_TPDU_Send(x224_header,  mcs_header.size() + sec_header.size() + target_stream.size());
            this->trans->send(x224_header, mcs_header, sec_header, target_stream);
*/
            this->send_data_indication(GCC::MCS_GLOBAL_CHANNEL, target_stream);
        }
        else {
            if (this->verbose & 4){
                LOG(LOG_INFO, "Front::send_data_update_sync: fast-path");
            }
            HStream stream(256, 65536);
            stream.out_clear_bytes(FastPath::Update_Send::GetSize()); // Fast-Path Update (TS_FP_UPDATE structure) size
            stream.mark_end();

            SubStream Upd_s(stream, 0, FastPath::Update_Send::GetSize());

            FastPath::Update_Send Upd( Upd_s
                                     , stream.size() - FastPath::Update_Send::GetSize()
                                     , FastPath::FASTPATH_UPDATETYPE_SYNCHRONIZE
                                     , FastPath::FASTPATH_FRAGMENT_SINGLE
                                     );

            BStream fastpath_header(256);

            FastPath::ServerUpdatePDU_Send SvrUpdPDU(
                  fastpath_header
                , stream
                , ((this->client_info.encryptionLevel > 1) ? FastPath::FASTPATH_OUTPUT_ENCRYPTED : 0)
                , this->encrypt
                );
            this->trans->send(fastpath_header, stream);
        }
    }

    /*****************************************************************************/
    void send_demand_active() throw (Error)
    {
        if (this->verbose & 1){
            LOG(LOG_INFO, "Front::send_demand_active");
        }

        BStream stream(65536);

        // Payload
        size_t caps_count = 0;
        stream.out_uint32_le(this->share_id);
        stream.out_uint16_le(4); /* 4 chars for RDP\0 */

        /* 2 bytes size after num caps, set later */
        uint8_t * caps_size_ptr = stream.p;
        stream.out_clear_bytes(2);
        stream.out_copy_bytes("RDP", 4);

        /* 4 byte num caps, set later */
        uint8_t * caps_count_ptr = stream.p;
        stream.out_clear_bytes(4);

        uint8_t * caps_ptr = stream.p;

        GeneralCaps general_caps;
        if (this->server_fastpath_update_support) {
            general_caps.extraflags |= FASTPATH_OUTPUT_SUPPORTED;
        }
        if (this->verbose) {
            general_caps.log("Sending to client");
        }
        general_caps.emit(stream);
        caps_count++;

        BitmapCaps bitmap_caps;
        bitmap_caps.preferredBitsPerPixel = this->client_info.bpp;
        bitmap_caps.desktopWidth = this->client_info.width;
        bitmap_caps.desktopHeight = this->client_info.height;
        if (this->verbose) {
            bitmap_caps.log("Sending to client");
        }
        bitmap_caps.emit(stream);
        caps_count++;

        FontCaps font_caps;
        if (this->verbose) {
            font_caps.log("Sending to client");
        }
        font_caps.emit(stream);
        caps_count++;

        OrderCaps order_caps;
        order_caps.pad4octetsA = 0x40420f00;
        order_caps.numberFonts = 0x2f;
        order_caps.orderFlags = 0x22;
        order_caps.orderSupport[TS_NEG_DSTBLT_INDEX] = 1;
        order_caps.orderSupport[TS_NEG_PATBLT_INDEX] = 1;
        order_caps.orderSupport[TS_NEG_SCRBLT_INDEX] = 1;
        order_caps.orderSupport[TS_NEG_MEMBLT_INDEX] = 1;
        order_caps.orderSupport[TS_NEG_MEM3BLT_INDEX] = (this->mem3blt_support ? 1 : 0);
        order_caps.orderSupport[TS_NEG_LINETO_INDEX] = 1;
        order_caps.orderSupport[UnusedIndex3] = 1;
        order_caps.textFlags = 0x06a1;
        order_caps.pad4octetsB = 0x0f4240;
        order_caps.desktopSaveSize = 0x0f4240;
        order_caps.pad2octetsC = 1;
        if (this->verbose) {
            order_caps.log("Sending to client");
        }
        order_caps.emit(stream);
        caps_count++;

        ColorCacheCaps colorcache_caps;
        if (this->verbose) {
            colorcache_caps.log("Sending to client");
        }
        colorcache_caps.emit(stream);
        caps_count++;

        PointerCaps pointer_caps;
        pointer_caps.colorPointerCacheSize = 0x19;
        pointer_caps.pointerCacheSize = 0x19;
        if (this->verbose) {
            pointer_caps.log("Sending to client");
        }
        pointer_caps.emit(stream);
        caps_count++;

        ShareCaps share_caps;
        share_caps.nodeId = this->userid + GCC::MCS_USERCHANNEL_BASE;
        share_caps.pad2octets = 0xb5e2; /* 0x73e1 */
        if (this->verbose) {
            share_caps.log("Sending to client");
        }
        share_caps.emit(stream);
        caps_count++;

        InputCaps input_caps;
// Slow/Fast-path
        if (this->client_fastpath_input_event_support == false) {
            input_caps.inputFlags = INPUT_FLAG_SCANCODES;
        }
        else {
            input_caps.inputFlags = INPUT_FLAG_SCANCODES | INPUT_FLAG_FASTPATH_INPUT | INPUT_FLAG_FASTPATH_INPUT2;
        }
        input_caps.keyboardLayout = 0;
        input_caps.keyboardType = 0;
        input_caps.keyboardSubType = 0;
        input_caps.keyboardFunctionKey = 0;
        if (this->verbose) {
            input_caps.log("Sending to client");
        }
        input_caps.emit(stream);
        caps_count++;

        TODO("Check if this padding is necessary and, if so, how it should actually be computed. Padding is usually here for memory alignment purpose but this one looks strange")
        stream.out_clear_bytes(4); /* pad */

        size_t caps_size = stream.p - caps_ptr;
        TODO("change this using set_out_uint16_le")
        caps_size_ptr[0] = caps_size;
        caps_size_ptr[1] = caps_size >> 8;

        TODO("change this using set_out_uint32_le")
        caps_count_ptr[0] = caps_count;
        caps_count_ptr[1] = caps_count >> 8;
        caps_count_ptr[2] = caps_count >> 16;
        caps_count_ptr[3] = caps_count >> 24;
        stream.mark_end();

        BStream sctrl_header(256);
        ShareControl_Send(sctrl_header, PDUTYPE_DEMANDACTIVEPDU, this->userid + GCC::MCS_USERCHANNEL_BASE, stream.size());

        HStream target_stream(1024, 65536);
        target_stream.out_copy_bytes(sctrl_header);
        target_stream.out_copy_bytes(stream);
        target_stream.mark_end();

        if ((this->verbose & (128|1)) == (128|1)){
            LOG(LOG_INFO, "Sec clear payload to send:");
            hexdump_d(target_stream.get_data(), target_stream.size());
        }

/*
        BStream x224_header(256);
        BStream mcs_header(256);
*/
        BStream sec_header(256);

        SEC::Sec_Send sec(sec_header, target_stream, 0, this->encrypt, this->client_info.encryptionLevel);
        target_stream.copy_to_head(sec_header);
/*
        MCS::SendDataIndication_Send mcs(mcs_header, userid, GCC::MCS_GLOBAL_CHANNEL, 1, 3, sec_header.size() + target_stream.size(), MCS::PER_ENCODING);
        X224::DT_TPDU_Send(x224_header,  mcs_header.size() + sec_header.size() + target_stream.size());
        this->trans->send(x224_header, mcs_header, sec_header, target_stream);
*/
        this->send_data_indication(GCC::MCS_GLOBAL_CHANNEL, target_stream);
    }

    /* store the number of client cursor cache in client_info */
    void capset_pointercache(Stream & stream, int len)
    {
        if (this->verbose & 32){
            LOG(LOG_INFO, "capset_pointercache");
        }
    }

    void process_confirm_active(Stream & stream)
    {
        if (this->verbose & 1){
            LOG(LOG_INFO, "process_confirm_active");
        }
        TODO("We should separate the parts relevant to caps processing and the part relevant to actual confirm active")
        TODO("Server Caps management should go to RDP layer and be unified between client (mod/rdp.hpp and server code front.hpp)")

        unsigned expected = 4; /* lengthSourceDescriptor(2) + lengthCombinedCapabilities(2) */
        if (!stream.in_check_rem(expected)){
            LOG(LOG_ERR, "Truncated CONFIRMACTIVE PDU, need=%u remains=%u",
                expected, stream.in_remain());
            throw Error(ERR_MCS_PDU_TRUNCATED);
        }

        uint16_t lengthSourceDescriptor = stream.in_uint16_le(); /* sizeof RDP_SOURCE */
        uint16_t lengthCombinedCapabilities = stream.in_uint16_le();

        if (!stream.in_check_rem(lengthSourceDescriptor)){
            LOG(LOG_ERR, "Truncated CONFIRMACTIVE PDU lengthSourceDescriptor, need=%u remains=%u",
                lengthSourceDescriptor, stream.in_remain());
            throw Error(ERR_MCS_PDU_TRUNCATED);
        }

        stream.in_skip_bytes(lengthSourceDescriptor);

        if (this->verbose & 1){
            LOG(LOG_INFO, "lengthSourceDescriptor = %u", lengthSourceDescriptor);
            LOG(LOG_INFO, "lengthCombinedCapabilities = %u", lengthCombinedCapabilities);
        }

        uint8_t * start = stream.p;
        uint8_t* theoricCapabilitiesEnd = start + lengthCombinedCapabilities;
        uint8_t* actualCapabilitiesEnd = stream.end;

        expected = 4; /* numberCapabilities(2) + pad(2) */
        if (!stream.in_check_rem(expected)){
            LOG(LOG_ERR, "Truncated CONFIRMACTIVE PDU numberCapabilities, need=%u remains=%u",
                expected, stream.in_remain());
            throw Error(ERR_MCS_PDU_TRUNCATED);
        }

        int numberCapabilities = stream.in_uint16_le();
        stream.in_skip_bytes(2); /* pad */

        for (int n = 0; n < numberCapabilities; n++) {
            if (this->verbose & 32){
                LOG(LOG_INFO, "Front::capability %u / %u", n, numberCapabilities );
            }
            if (stream.p + 4 > theoricCapabilitiesEnd) {
                LOG(LOG_ERR, "Incomplete capabilities received (bad length): expected length=%d need=%d available=%d",
                    lengthCombinedCapabilities,
                    stream.p-start,
                    stream.in_remain());
            }
            if (stream.p + 4 > actualCapabilitiesEnd) {
                LOG(LOG_ERR, "Incomplete capabilities received (need more data): expected length=%d need=%d available=%d",
                    lengthCombinedCapabilities,
                    stream.p-start,
                    stream.in_remain());
                return;
            }

            uint16_t capset_type = stream.in_uint16_le();
            uint16_t capset_length = stream.in_uint16_le();
            uint8_t * next = (stream.p + capset_length) - 4;

            switch (capset_type) {
            case CAPSTYPE_GENERAL: {
                    GeneralCaps general;
                    general.recv(stream, capset_length);
                    if (this->verbose) {
                        general.log("Receiving from client");
                    }
                    this->client_info.use_compact_packets = (general.extraflags & NO_BITMAP_COMPRESSION_HDR)?1:0;

                    this->server_fastpath_update_support =
                        (this->fastpath_support && ((general.extraflags & FASTPATH_OUTPUT_SUPPORTED) != 0));
                }
                break;
            case CAPSTYPE_BITMAP: {
                    BitmapCaps bitmap_caps;
                    bitmap_caps.recv(stream, capset_length);
                    if (this->verbose) {
                        bitmap_caps.log("Receiving from client");
                    }
                    this->client_info.bpp = (bitmap_caps.preferredBitsPerPixel >= 24)?24:bitmap_caps.preferredBitsPerPixel;
                    this->client_info.width = bitmap_caps.desktopWidth;
                    this->client_info.height = bitmap_caps.desktopHeight;
                }
                break;
            case CAPSTYPE_ORDER: { /* 3 */
                    OrderCaps order_caps;
                    order_caps.recv(stream, capset_length);
                    if (this->verbose) {
                        order_caps.log("Receiving from client");
                    }
                }
                break;
            case CAPSTYPE_BITMAPCACHE: {
                    BmpCacheCaps bmpcache_caps;
                    bmpcache_caps.recv(stream, capset_length);
                    if (this->verbose) {
                        bmpcache_caps.log("Receiving from client");
                    }
                    this->client_info.cache1_entries = bmpcache_caps.cache0Entries;
                    this->client_info.cache1_size = bmpcache_caps.cache0MaximumCellSize;
                    this->client_info.cache2_entries = bmpcache_caps.cache1Entries;
                    this->client_info.cache2_size = bmpcache_caps.cache1MaximumCellSize;
                    this->client_info.cache3_entries = bmpcache_caps.cache2Entries;
                    this->client_info.cache3_size = bmpcache_caps.cache2MaximumCellSize;
                }
                break;
            case CAPSTYPE_CONTROL: /* 5 */
                if (this->verbose) {
                    LOG(LOG_INFO, "Receiving from client CAPSTYPE_CONTROL");
                }
                break;
            case CAPSTYPE_ACTIVATION: /* 7 */
                if (this->verbose) {
                    LOG(LOG_INFO, "Receiving from client CAPSTYPE_ACTIVATION");
                }
                break;
            case CAPSTYPE_POINTER: {  /* 8 */
                    if (this->verbose) {
                        LOG(LOG_INFO, "Receiving from client CAPSTYPE_POINTER");
                    }

                    expected = 4; /* color pointer(2) + pointer_cache_entries(2) */
                    if (!stream.in_check_rem(expected)){
                        LOG(LOG_ERR, "Truncated CAPSTYPE_POINTER, need=%u remains=%u",
                            expected, stream.in_remain());
                        throw Error(ERR_MCS_PDU_TRUNCATED);
                    }

                    stream.in_skip_bytes(2); /* color pointer */
                    int i = stream.in_uint16_le();
                    this->client_info.pointer_cache_entries = std::min(i, 32);
                }
                break;
            case CAPSTYPE_SHARE: /* 9 */
                if (this->verbose) {
                    LOG(LOG_INFO, "Receiving from client CAPSTYPE_SHARE");
                }
                break;
            case CAPSTYPE_COLORCACHE: /* 10 */
                if (this->verbose) {
                    LOG(LOG_INFO, "Receiving from client CAPSTYPE_COLORCACHE");
                }
                break;
            case CAPSTYPE_SOUND:
                if (this->verbose) {
                    LOG(LOG_INFO, "Receiving from client CAPSTYPE_SOUND");
                }
                break;
            case CAPSTYPE_INPUT: /* 13 */
                if (this->verbose) {
                    LOG(LOG_INFO, "Receiving from client CAPSTYPE_INPUT");
                }
                break;
            case CAPSTYPE_FONT: /* 14 */
                break;
            case CAPSTYPE_BRUSH: { /* 15 */
                    if (this->verbose) {
                        LOG(LOG_INFO, "Receiving from client CAPSTYPE_BRUSH");
                    }
                    BrushCacheCaps brushcache_caps;
                    brushcache_caps.recv(stream, capset_length);
                    if (this->verbose) {
                        brushcache_caps.log("Receiving from client");
                    }
                    this->client_info.brush_cache_code = brushcache_caps.brushSupportLevel;
                }
                break;
            case CAPSTYPE_GLYPHCACHE: /* 16 */
                    if (this->verbose) {
                        LOG(LOG_INFO, "Receiving from client CAPSTYPE_GLYPHCACHE");
                    }
                break;
            case CAPSTYPE_OFFSCREENCACHE: /* 17 */
                    if (this->verbose) {
                        LOG(LOG_INFO, "Receiving from client CAPSTYPE_OFFSCREENCACHE");
                    }
                break;
            case CAPSTYPE_BITMAPCACHE_HOSTSUPPORT: /* 18 */
                    if (this->verbose) {
                        LOG(LOG_INFO, "Receiving from client CAPSTYPE_BITMAPCACHE_HOSTSUPPORT");
                    }
                break;
            case CAPSTYPE_BITMAPCACHE_REV2: {
//                    BmpCache2Caps bmpcache2_caps;
//                    bmpcache2_caps.recv(stream, capset_length);
//                    bmpcache2_caps.log("Receiving from client");
                    if (this->verbose) {
                        LOG(LOG_INFO, "Receiving from client CAPSTYPE_BITMAPCACHE_REV2");
                    }

                    /* bitmap_cache_persist_enable(2) + ignored(2) + cache1_entries(4) + cache2_entries(4) +
                     * cache3_entries(4)
                     */
                    const unsigned expected = 16;
                    if (!stream.in_check_rem(expected)){
                        LOG(LOG_ERR, "Truncated CAPSTYPE_BITMAPCACHE_REV2, need=%u remains=%u",
                            expected, stream.in_remain());
                        throw Error(ERR_MCS_PDU_TRUNCATED);
                    }

                    if (this->verbose) {
                        LOG(LOG_INFO, "capset_bmpcache2");
                    }
                    this->client_info.bitmap_cache_version = 2;
                    int Bpp = nbbytes(this->client_info.bpp);
                    this->client_info.bitmap_cache_persist_enable = stream.in_uint16_le();
                    stream.in_skip_bytes(2); /* number of caches in set, 3 */
                    this->client_info.cache1_entries = stream.in_uint32_le();
                    this->client_info.cache1_size = 256 * Bpp;
                    this->client_info.cache2_entries = stream.in_uint32_le();
                    this->client_info.cache2_size = 1024 * Bpp;
                    this->client_info.cache3_entries = (stream.in_uint32_le() & 0x7fffffff);
                    this->client_info.cache3_size = 4096 * Bpp;
                }
                break;
            case CAPSTYPE_VIRTUALCHANNEL: /* 20 */
                    if (this->verbose) {
                        LOG(LOG_INFO, "Receiving from client CAPSTYPE_VIRTUALCHANNEL");
                    }
                break;
            case CAPSTYPE_DRAWNINEGRIDCACHE: /* 21 */
                    if (this->verbose) {
                        LOG(LOG_INFO, "Receiving from client CAPSTYPE_DRAWNINEGRIDCACHE");
                    }
                break;
            case CAPSTYPE_DRAWGDIPLUS: /* 22 */
                    if (this->verbose) {
                        LOG(LOG_INFO, "Receiving from client CAPSTYPE_DRAWGDIPLUS");
                    }
                break;
            case CAPSTYPE_RAIL: /* 23 */
                    if (this->verbose) {
                        LOG(LOG_INFO, "Receiving from client CAPSTYPE_RAIL");
                    }
                break;
            case CAPSTYPE_WINDOW: /* 24 */
                    if (this->verbose) {
                        LOG(LOG_INFO, "Receiving from client CAPSTYPE_WINDOW");
                    }
                break;
            case CAPSETTYPE_COMPDESK: { /* 25 */
                    CompDeskCaps compdesk_caps;
                    compdesk_caps.recv(stream, capset_length);
                    if (this->verbose) {
                        compdesk_caps.log("Receiving from client");
                    }
                }
                break;
            case CAPSETTYPE_MULTIFRAGMENTUPDATE: /* 26 */
                    if (this->verbose) {
                        LOG(LOG_INFO, "Receiving from client CAPSETTYPE_MULTIFRAGMENTUPDATE");
                    }
                break;
            case CAPSETTYPE_LARGE_POINTER: /* 27 */
                    if (this->verbose) {
                        LOG(LOG_INFO, "Receiving from client CAPSETTYPE_LARGE_POINTER");
                    }
                break;
            case CAPSETTYPE_SURFACE_COMMANDS: /* 28 */
                    if (this->verbose) {
                        LOG(LOG_INFO, "Receiving from client CAPSETTYPE_SURFACE_COMMANDS");
                    }
                break;
            case CAPSETTYPE_BITMAP_CODECS: /* 29 */
                    if (this->verbose) {
                        LOG(LOG_INFO, "Receiving from client CAPSETTYPE_BITMAP_CODECS");
                    }
                break;
            case CAPSETTYPE_FRAME_ACKNOWLEDGE: /* 30 */
                    if (this->verbose) {
                        LOG(LOG_INFO, "Receiving from client CAPSETTYPE_FRAME_ACKNOWLEDGE");
                    }
                break;
            default:
                    if (this->verbose) {
                        LOG(LOG_INFO, "Receiving from client unknown caps %u", capset_type);
                    }
                break;
            }
            if (stream.p > next){
                LOG(LOG_ERR, "read out of bound detected");
                throw Error(ERR_MCS);
            }
            stream.p = next;
        }
        // After Capabilities read optional SessionId
        TODO("Check if sessionId is actually optional or not, rdesktop does not send it")
        if (stream.in_remain() >= 4){
            uint32_t sessionId = stream.in_uint32_le(); /* Session Id */
        }
        if (this->verbose & 1){
            LOG(LOG_INFO, "process_confirm_active done p=%p end=%p", stream.p, stream.end);
        }
    }

// 2.2.1.19 Server Synchronize PDU
// ===============================

// The Server Synchronize PDU is an RDP Connection Sequence PDU sent from server
// to client during the Connection Finalization phase (see section 1.3.1.1). It
// is sent after receiving the Confirm Active PDU (section 2.2.1.13.2).

// tpktHeader (4 bytes): A TPKT Header, as specified in [T123] section 8.

// x224Data (3 bytes): An X.224 Class 0 Data TPDU, as specified in [X224] section 13.7.

// mcsSDin (variable): Variable-length PER-encoded MCS Domain PDU which
//   encapsulates an MCS Send Data Indication structure, as specified in [T125]
//   (the ASN.1 structure definitions are given in section 7, parts 7 and 10 of
//   [T125]). The userData field of the MCS Send Data Indication contains a
//   Security Header and the Synchronize PDU Data (section 2.2.1.14.1).

// securityHeader (variable): Optional security header. If the Encryption Level
//   (sections 5.3.2 and 2.2.1.4.3) selected by the server is greater than
//   ENCRYPTION_LEVEL_NONE (0) and the Encryption Method (sections 5.3.2 and
//   2.2.1.4.3) selected by the server is greater than ENCRYPTION_METHOD_NONE
//   (0) then this field will contain one of the following headers:

//   - Basic Security Header (section 2.2.8.1.1.2.1) if the Encryption Level
//     selected by the server (see sections 5.3.2 and 2.2.1.4.3) is
//     ENCRYPTION_LEVEL_LOW (1).

//  - Non-FIPS Security Header (section 2.2.8.1.1.2.2) if the Encryption Level
//    selected by the server (see sections 5.3.2 and 2.2.1.4.3) is
//    ENCRYPTION_LEVEL_CLIENT_COMPATIBLE (2), or ENCRYPTION_LEVEL_HIGH (3).

//  - FIPS Security Header (section 2.2.8.1.1.2.3) if the Encryption Level
//    selected by the server (see sections 5.3.2 and 2.2.1.4.3) is
//    ENCRYPTION_LEVEL_FIPS (4).

// If the Encryption Level (sections 5.3.2 and 2.2.1.4.3) selected by the server
// is ENCRYPTION_LEVEL_NONE (0) and the Encryption Method (sections 5.3.2 and
// 2.2.1.4.3) selected by the server is ENCRYPTION_METHOD_NONE (0), then this
// header is not include " in the PDU.

// synchronizePduData (22 bytes): The contents of the Synchronize PDU as
// described in section 2.2.1.14.1.

// 2.2.1.14.1 Synchronize PDU Data (TS_SYNCHRONIZE_PDU)
// ====================================================
// The TS_SYNCHRONIZE_PDU structure is a standard T.128 Synchronize PDU (see
// [T128] section 8.6.1).

// shareDataHeader (18 bytes): Share Control Header (section 2.2.8.1.1.1.1)
//   containing information about the packet. The type subfield of the pduType
//   field of the Share Control Header MUST be set to PDUTYPE_DATAPDU (7). The
//   pduType2 field of the Share Data Header MUST be set to PDUTYPE2_SYNCHRONIZE
//   (31).

// messageType (2 bytes): A 16-bit, unsigned integer. The message type. This
//   field MUST be set to SYNCMSGTYPE_SYNC (1).

// targetUser (2 bytes): A 16-bit, unsigned integer. The MCS channel ID of the
//   target user.

    TODO(" duplicated code in mod/rdp")
    void send_synchronize()
    {
        if (this->verbose & 1){
            LOG(LOG_INFO, "send_synchronize");
        }

        BStream stream(65536);
        ShareData sdata(stream);
        sdata.emit_begin(PDUTYPE2_SYNCHRONIZE, this->share_id, RDP::STREAM_MED);

        // Payload
        stream.out_uint16_le(1); /* messageType */
        stream.out_uint16_le(1002); /* control id */
        stream.mark_end();

        // Packet trailer
        sdata.emit_end();

        BStream sctrl_header(256);
        ShareControl_Send(sctrl_header, PDUTYPE_DATAPDU, this->userid + GCC::MCS_USERCHANNEL_BASE, stream.size());

        HStream target_stream(1024, 65536);
        target_stream.out_copy_bytes(sctrl_header);
        target_stream.out_copy_bytes(stream);
        target_stream.mark_end();

        if ((this->verbose & (128|1)) == (128|1)){
            LOG(LOG_INFO, "Sec clear payload to send:");
            hexdump_d(target_stream.get_data(), target_stream.size());
        }

/*
        BStream x224_header(256);
        BStream mcs_header(256);
*/
        BStream sec_header(256);

        SEC::Sec_Send sec(sec_header, target_stream, 0, this->encrypt, this->client_info.encryptionLevel);
        target_stream.copy_to_head(sec_header);
/*
        MCS::SendDataIndication_Send mcs(mcs_header, userid, GCC::MCS_GLOBAL_CHANNEL, 1, 3, sec_header.size() + target_stream.size(), MCS::PER_ENCODING);
        X224::DT_TPDU_Send(x224_header,  mcs_header.size() + sec_header.size() + target_stream.size());
        this->trans->send(x224_header, mcs_header, sec_header, target_stream);
*/
        this->send_data_indication(GCC::MCS_GLOBAL_CHANNEL, target_stream);

        if (this->verbose & 1){
            LOG(LOG_INFO, "send_synchronize done");
        }
    }

// 2.2.1.15.1 Control PDU Data (TS_CONTROL_PDU)
// ============================================

// The TS_CONTROL_PDU structure is a standard T.128 Synchronize PDU (see [T128]
// section 8.12).

// shareDataHeader (18 bytes): Share Data Header (section 2.2.8.1.1.1.2)
//   containing information about the packet. The type subfield of the pduType
//   field of the Share Control Header (section 2.2.8.1.1.1.1) MUST be set to
//   PDUTYPE_DATAPDU (7). The pduType2 field of the Share Data Header MUST be set
//   to PDUTYPE2_CONTROL (20).

// action (2 bytes): A 16-bit, unsigned integer. The action code.
// 0x0001 CTRLACTION_REQUEST_CONTROL Request control
// 0x0002 CTRLACTION_GRANTED_CONTROL Granted control
// 0x0003 CTRLACTION_DETACH Detach
// 0x0004 CTRLACTION_COOPERATE Cooperate

// grantId (2 bytes): A 16-bit, unsigned integer. The grant identifier.

// controlId (4 bytes): A 32-bit, unsigned integer. The control identifier.

    void send_control(int action)
    {
        if (this->verbose & 1){
            LOG(LOG_INFO, "send_control action=%u", action);
        }

        BStream stream(65536);
        ShareData sdata(stream);
        sdata.emit_begin(PDUTYPE2_CONTROL, this->share_id, RDP::STREAM_MED);

        // Payload
        stream.out_uint16_le(action);
        stream.out_uint16_le(0); /* userid */
        stream.out_uint32_le(1002); /* control id */
        stream.mark_end();

        // Packet trailer
        sdata.emit_end();

        BStream sctrl_header(256);
        ShareControl_Send(sctrl_header, PDUTYPE_DATAPDU, this->userid + GCC::MCS_USERCHANNEL_BASE, stream.size());

        HStream target_stream(1024, 65536);
        target_stream.out_copy_bytes(sctrl_header);
        target_stream.out_copy_bytes(stream);
        target_stream.mark_end();

        if ((this->verbose & (128|1)) == (128|1)){
            LOG(LOG_INFO, "Sec clear payload to send:");
            hexdump_d(target_stream.get_data(), target_stream.size());
        }


/*
        BStream x224_header(256);
        BStream mcs_header(256);
*/
        BStream sec_header(256);

        SEC::Sec_Send sec(sec_header, target_stream, 0, this->encrypt, this->client_info.encryptionLevel);
        target_stream.copy_to_head(sec_header);
/*
        MCS::SendDataIndication_Send mcs(mcs_header, userid, GCC::MCS_GLOBAL_CHANNEL, 1, 3, sec_header.size() + target_stream.size(), MCS::PER_ENCODING);
        X224::DT_TPDU_Send(x224_header,  mcs_header.size() + sec_header.size() + target_stream.size());
        this->trans->send(x224_header, mcs_header, sec_header, target_stream);
*/
        this->send_data_indication(GCC::MCS_GLOBAL_CHANNEL, target_stream);

        if (this->verbose & 1){
            LOG(LOG_INFO, "send_control action=%u", action);
        }
    }

    /*****************************************************************************/
    void send_fontmap() throw (Error)
    {
        if (this->verbose & 1){
            LOG(LOG_INFO, "send_fontmap");
        }

    static uint8_t g_fontmap[172] = { 0xff, 0x02, 0xb6, 0x00, 0x28, 0x00, 0x00, 0x00,
                                0x27, 0x00, 0x27, 0x00, 0x03, 0x00, 0x04, 0x00,
                                0x00, 0x00, 0x26, 0x00, 0x01, 0x00, 0x1e, 0x00,
                                0x02, 0x00, 0x1f, 0x00, 0x03, 0x00, 0x1d, 0x00,
                                0x04, 0x00, 0x27, 0x00, 0x05, 0x00, 0x0b, 0x00,
                                0x06, 0x00, 0x28, 0x00, 0x08, 0x00, 0x21, 0x00,
                                0x09, 0x00, 0x20, 0x00, 0x0a, 0x00, 0x22, 0x00,
                                0x0b, 0x00, 0x25, 0x00, 0x0c, 0x00, 0x24, 0x00,
                                0x0d, 0x00, 0x23, 0x00, 0x0e, 0x00, 0x19, 0x00,
                                0x0f, 0x00, 0x16, 0x00, 0x10, 0x00, 0x15, 0x00,
                                0x11, 0x00, 0x1c, 0x00, 0x12, 0x00, 0x1b, 0x00,
                                0x13, 0x00, 0x1a, 0x00, 0x14, 0x00, 0x17, 0x00,
                                0x15, 0x00, 0x18, 0x00, 0x16, 0x00, 0x0e, 0x00,
                                0x18, 0x00, 0x0c, 0x00, 0x19, 0x00, 0x0d, 0x00,
                                0x1a, 0x00, 0x12, 0x00, 0x1b, 0x00, 0x14, 0x00,
                                0x1f, 0x00, 0x13, 0x00, 0x20, 0x00, 0x00, 0x00,
                                0x21, 0x00, 0x0a, 0x00, 0x22, 0x00, 0x06, 0x00,
                                0x23, 0x00, 0x07, 0x00, 0x24, 0x00, 0x08, 0x00,
                                0x25, 0x00, 0x09, 0x00, 0x26, 0x00, 0x04, 0x00,
                                0x27, 0x00, 0x03, 0x00, 0x28, 0x00, 0x02, 0x00,
                                0x29, 0x00, 0x01, 0x00, 0x2a, 0x00, 0x05, 0x00,
                                0x2b, 0x00, 0x2a, 0x00
                              };

        BStream stream(65536);
        ShareData sdata(stream);
        sdata.emit_begin(PDUTYPE2_FONTMAP, this->share_id, RDP::STREAM_MED);

        // Payload
        stream.out_copy_bytes((char*)g_fontmap, 172);
        stream.mark_end();

        // Packet trailer
        sdata.emit_end();

        BStream sctrl_header(256);
        ShareControl_Send sctrl(sctrl_header, PDUTYPE_DATAPDU, this->userid + GCC::MCS_USERCHANNEL_BASE, stream.size());

        HStream target_stream(1024, 65535);
        target_stream.out_copy_bytes(sctrl_header);
        target_stream.out_copy_bytes(stream);
        target_stream.mark_end();

        if ((this->verbose & (128|1)) == (128|1)){
            LOG(LOG_INFO, "Sec clear payload to send:");
            hexdump_d(target_stream.get_data(), target_stream.size());
        }

/*
        BStream x224_header(256);
        BStream mcs_header(256);
*/
        BStream sec_header(256);

        SEC::Sec_Send sec(sec_header, target_stream, 0, this->encrypt, this->client_info.encryptionLevel);
        target_stream.copy_to_head(sec_header);
/*
        MCS::SendDataIndication_Send mcs(mcs_header, userid, GCC::MCS_GLOBAL_CHANNEL, 1, 3, sec_header.size() + target_stream.size(), MCS::PER_ENCODING);
        X224::DT_TPDU_Send(x224_header,  mcs_header.size() + sec_header.size() + target_stream.size());
        this->trans->send(x224_header, mcs_header, sec_header, target_stream);
*/
        this->send_data_indication(GCC::MCS_GLOBAL_CHANNEL, target_stream);

        if (this->verbose & 1){
            LOG(LOG_INFO, "send_fontmap");
        }
    }

    /* PDUTYPE_DATAPDU */
    void process_data(Stream & stream, Callback & cb) throw (Error)
    {
        if (this->verbose & 8){
            LOG(LOG_INFO, "Front::process_data(...)");
        }
        ShareData sdata_in(stream);
        sdata_in.recv_begin();
        if (this->verbose & 8){
            LOG(LOG_INFO, "sdata_in.pdutype2=%u"
                          " sdata_in.len=%u"
                          " sdata_in.compressedLen=%u"
                          " remains=%u"
                          " payload_len=%u",
                (unsigned)sdata_in.pdutype2,
                (unsigned)sdata_in.len,
                (unsigned)sdata_in.compressedLen,
                (unsigned)(stream.in_remain()),
                (unsigned)(sdata_in.payload.size())
            );
        }

        switch (sdata_in.pdutype2) {
        case PDUTYPE2_UPDATE:  // Update PDU (section 2.2.9.1.1.3)
            if (this->verbose & 8){
                LOG(LOG_INFO, "PDUTYPE2_UPDATE");
            }
            TODO("this quickfix prevents a tech crash, but consuming the data should be a better behaviour")
            sdata_in.payload.p = sdata_in.payload.end;
        break;
        case PDUTYPE2_CONTROL: // 20(0x14) Control PDU (section 2.2.1.15.1)
            if (this->verbose & 8){
                LOG(LOG_INFO, "PDUTYPE2_CONTROL");
            }
            {
                int action = sdata_in.payload.in_uint16_le();
                sdata_in.payload.in_skip_bytes(2); /* user id */
                sdata_in.payload.in_skip_bytes(4); /* control id */
                switch (action){
                    case RDP_CTL_REQUEST_CONTROL:
                        this->send_control(RDP_CTL_GRANT_CONTROL);
                    break;
                    case RDP_CTL_COOPERATE:
                        this->send_control(RDP_CTL_COOPERATE);
                    break;
                    default:
                        LOG(LOG_WARNING, "process DATA_PDU_CONTROL unknown action (%d)\n", action);
                }
            }
            break;
        case PDUTYPE2_POINTER: // Pointer Update PDU (section 2.2.9.1.1.4)
            if (this->verbose & 4){
                LOG(LOG_INFO, "PDUTYPE2_POINTER");
            }
            TODO("this quickfix prevents a tech crash, but consuming the data should be a better behaviour")
            sdata_in.payload.p = sdata_in.payload.end;
        break;
        case PDUTYPE2_INPUT:   // 28(0x1c) Input PDU (section 2.2.8.1.1.3)
            {
                SlowPath::ClientInputEventPDU_Recv cie(sdata_in.payload);

                if (this->verbose & 4){
                    LOG(LOG_INFO, "PDUTYPE2_INPUT num_events=%u", cie.numEvents);
                }

                for (int index = 0; index < cie.numEvents; index++) {
                    SlowPath::InputEvent_Recv ie(cie.payload);

                    TODO(" we should always call send_input with original data  if the other side is rdp it will merely transmit it to the other end without change. If the other side is some internal module it will be it's own responsibility to decode it")
                    TODO(" with the scheme above  any kind of keymap management is only necessary for internal modules or if we convert mapping. But only the back-end module really knows what the target mapping should be.")
                    switch (ie.messageType) {
                        case SlowPath::INPUT_EVENT_SYNC:
                        {
                            SlowPath::SynchronizeEvent_Recv se(ie.payload);

                            if (this->verbose & 4){
                                LOG(LOG_INFO, "SlowPath INPUT_EVENT_SYNC eventTime=%u toggleFlags=0x%04X",
                                    ie.eventTime, se.toggleFlags);
                            }
                            // happens when client gets focus and sends key modifier info
                            this->keymap.synchronize(se.toggleFlags & 0xFFFF);
                            if (this->up_and_running){
                                cb.rdp_input_synchronize(ie.eventTime, 0, se.toggleFlags & 0xFFFF, (se.toggleFlags & 0xFFFF0000) >> 16);
                            }
                        }
                        break;

                        case SlowPath::INPUT_EVENT_MOUSE:
                        {
                            SlowPath::MouseEvent_Recv me(ie.payload);

                            if (this->verbose & 4){
                                LOG(LOG_INFO, "Slow-path INPUT_EVENT_MOUSE eventTime=%u pointerFlags=0x%04X, xPos=%u, yPos=%u)",
                                    ie.eventTime, me.pointerFlags, me.xPos, me.yPos);
                            }
                            this->mouse_x = me.xPos;
                            this->mouse_y = me.yPos;
                            if (this->up_and_running){
                                cb.rdp_input_mouse(me.pointerFlags, me.xPos, me.yPos, &this->keymap);
                            }
                        }
                        break;

                        case SlowPath::INPUT_EVENT_SCANCODE:
                        {
                            SlowPath::KeyboardEvent_Recv ke(ie.payload);

                            if (this->verbose & 4){
                                LOG(LOG_INFO, "Slow-path INPUT_EVENT_SYNC eventTime=%u keyboardFlags=0x%04X keyCode=0x%04X",
                                    ie.eventTime, ke.keyboardFlags, ke.keyCode);
                            }

                            BStream decoded_data(256);

                            this->keymap.event(ke.keyboardFlags, ke.keyCode, decoded_data);
                            decoded_data.mark_end();

                            if (  this->capture
                               && (this->capture_state == CAPTURE_STATE_STARTED)
                               && decoded_data.size()) {
                                struct timeval now = tvtime();

                                this->capture->input(now, decoded_data);
                            }

                            if (this->up_and_running){
                                cb.rdp_input_scancode(ke.keyCode, 0, ke.keyboardFlags, ie.eventTime, &this->keymap);
                            }
                        }
                        break;

                        default:
                            LOG(LOG_WARNING, "unsupported PDUTYPE2_INPUT message type %u", ie.messageType);
                        break;
                    }
                }
                if (this->verbose & 4){
                    LOG(LOG_INFO, "PDUTYPE2_INPUT done");
                }
            }
        break;
        case PDUTYPE2_SYNCHRONIZE:  // Synchronize PDU (section 2.2.1.14.1)
            if (this->verbose){
                LOG(LOG_INFO, "PDUTYPE2_SYNCHRONIZE");
            }
            {
                uint16_t messageType = sdata_in.payload.in_uint16_le();
                uint16_t controlId = sdata_in.payload.in_uint16_le();
                if (this->verbose & 8){
                    LOG(LOG_INFO, "PDUTYPE2_SYNCHRONIZE"
                                  " messageType=%u controlId=%u",
                                  (unsigned)messageType,
                                  (unsigned)controlId);
                }
                this->send_synchronize();
            }
        break;
        case PDUTYPE2_REFRESH_RECT: // Refresh Rect PDU (section 2.2.11.2.1)
            if (this->verbose & 8){
                LOG(LOG_INFO, "PDUTYPE2_REFRESH_RECT");
            }
            // numberOfAreas (1 byte): An 8-bit, unsigned integer. The number of Inclusive Rectangle
            // (section 2.2.11.1) structures in the areasToRefresh field.

            // pad3Octects (3 bytes): A 3-element array of 8-bit, unsigned integer values. Padding.
            // Values in this field MUST be ignored.

            // areasToRefresh (variable): An array of TS_RECTANGLE16 structures (variable number of
            // bytes). Array of screen area Inclusive Rectangles to redraw. The number of rectangles
            // is given by the numberOfAreas field.

            // 2.2.11.1 Inclusive Rectangle (TS_RECTANGLE16)
            // =============================================
            // The TS_RECTANGLE16 structure describes a rectangle expressed in inclusive coordinates
            // (the right and bottom coordinates are include " in the rectangle bounds).
            // left (2 bytes): A 16-bit, unsigned integer. The leftmost bound of the rectangle.
            // top (2 bytes): A 16-bit, unsigned integer. The upper bound of the rectangle.
            // right (2 bytes): A 16-bit, unsigned integer. The rightmost bound of the rectangle.
            // bottom (2 bytes): A 16-bit, unsigned integer. The lower bound of the rectangle.

            {
                size_t numberOfAreas = sdata_in.payload.in_uint8();
                sdata_in.payload.in_skip_bytes(3);

                for (size_t i = 0; i < numberOfAreas ; i++){
                    int left = sdata_in.payload.in_uint16_le();
                    int top = sdata_in.payload.in_uint16_le();
                    int right = sdata_in.payload.in_uint16_le();
                    int bottom = sdata_in.payload.in_uint16_le();
                    Rect rect(left, top, (right - left) + 1, (bottom - top) + 1);
                    if (this->verbose & (64|4)){
                        LOG(LOG_INFO, "PDUTYPE2_REFRESH_RECT"
                            " left=%u top=%u right=%u bottom=%u cx=%u cy=%u",
                            left, top, right, bottom, rect.x, rect.cy);
                    }
                    TODO("we should consider adding to API some function to refresh several rects at once")
                    if (this->up_and_running){
                        cb.rdp_input_invalidate(rect);
                    }
                }
            }
        break;
        case PDUTYPE2_PLAY_SOUND:   // Play Sound PDU (section 2.2.9.1.1.5.1):w
            if (this->verbose & 8){
                LOG(LOG_INFO, "PDUTYPE2_PLAY_SOUND");
            }
            TODO("this quickfix prevents a tech crash, but consuming the data should be a better behaviour")
            sdata_in.payload.p = sdata_in.payload.end;
        break;
        case PDUTYPE2_SUPPRESS_OUTPUT:  // Suppress Output PDU (section 2.2.11.3.1)
            if (this->verbose & 8){
                LOG(LOG_INFO, "PDUTYPE2_SUPPRESS_OUTPUT");
            }
            TODO("this quickfix prevents a tech crash, but consuming the data should be a better behaviour")
            sdata_in.payload.p = sdata_in.payload.end;

            // PDUTYPE2_SUPPRESS_OUTPUT comes when minimizing a full screen
            // mstsc.exe 2600. I think this is saying the client no longer wants
            // screen updates and it will issue a PDUTYPE2_REFRESH_RECT above
            // to catch up so minimized apps don't take bandwidth
            break;

        break;
        case PDUTYPE2_SHUTDOWN_REQUEST: // Shutdown Request PDU (section 2.2.2.2.1)
            if (this->verbose & 8){
                LOG(LOG_INFO, "PDUTYPE2_SHUTDOWN_REQUEST");
            }
            {
                // when this message comes, send a PDUTYPE2_SHUTDOWN_DENIED back
                // so the client is sure the connection is alive and it can ask
                // if user really wants to disconnect */

                BStream stream(65536);
                ShareData sdata_out(stream);
                sdata_out.emit_begin(PDUTYPE2_SHUTDOWN_DENIED, this->share_id, RDP::STREAM_MED);
                stream.mark_end();

                // Packet trailer
                sdata_out.emit_end();

                BStream sctrl_header(256);
                ShareControl_Send(sctrl_header, PDUTYPE_DATAPDU, this->userid + GCC::MCS_USERCHANNEL_BASE, stream.size());

                HStream target_stream(1024, 65536);
                target_stream.out_copy_bytes(sctrl_header);
                target_stream.out_copy_bytes(stream);
                target_stream.mark_end();

                if ((this->verbose & (128|8)) == (128|8)){
                    LOG(LOG_INFO, "Sec clear payload to send:");
                    hexdump_d(target_stream.get_data(), target_stream.size());
                }

/*
                BStream x224_header(256);
                BStream mcs_header(256);
*/
                BStream sec_header(256);

                SEC::Sec_Send sec(sec_header, target_stream, 0, this->encrypt, this->client_info.encryptionLevel);
                target_stream.copy_to_head(sec_header);
/*
                MCS::SendDataIndication_Send mcs(mcs_header, userid, GCC::MCS_GLOBAL_CHANNEL, 1, 3, sec_header.size() + target_stream.size(), MCS::PER_ENCODING);
                X224::DT_TPDU_Send(x224_header,  mcs_header.size() + sec_header.size() + target_stream.size());

                this->trans->send(x224_header, mcs_header, sec_header, target_stream);
*/
                this->send_data_indication(GCC::MCS_GLOBAL_CHANNEL, target_stream);
            }
        break;
        case PDUTYPE2_SHUTDOWN_DENIED:  // Shutdown Request Denied PDU (section 2.2.2.3.1)
            if (this->verbose & 8){
                LOG(LOG_INFO, "PDUTYPE2_SHUTDOWN_DENIED");
            }
            TODO("this quickfix prevents a tech crash, but consuming the data should be a better behaviour")
            sdata_in.payload.p = sdata_in.payload.end;
        break;
        case PDUTYPE2_SAVE_SESSION_INFO: // Save Session Info PDU (section 2.2.10.1.1)
            if (this->verbose & 8){
                LOG(LOG_INFO, "PDUTYPE2_SAVE_SESSION_INFO");
            }
            TODO("this quickfix prevents a tech crash, but consuming the data should be a better behaviour")
            sdata_in.payload.p = sdata_in.payload.end;
        break;
        case PDUTYPE2_FONTLIST: // 39(0x27) Font List PDU (section 2.2.1.18.1)
        {
            if (this->verbose & 8){
                LOG(LOG_INFO, "PDUTYPE2_FONTLIST");
            }
        // 2.2.1.18.1 Font List PDU Data (TS_FONT_LIST_PDU)
        // ================================================
        // The TS_FONT_LIST_PDU structure contains the contents of the Font
        // List PDU, which is a Share Data Header (section 2.2.8.1.1.1.2) and
        // four fields.

        // shareDataHeader (18 bytes): Share Data Header (section 2.2.8.1.1.1.2)
        // containing information about the packet. The type subfield of the
        // pduType field of the Share Control Header (section 2.2.8.1.1.1.1)
        // MUST be set to PDUTYPE_DATAPDU (7). The pduType2 field of the Share
        // Data Header MUST be set to PDUTYPE2_FONTLIST (39).

        // numberFonts (2 bytes): A 16-bit, unsigned integer. The number of
        // fonts. This field SHOULD be set to 0.

        // totalNumFonts (2 bytes): A 16-bit, unsigned integer. The total number
        // of fonts. This field SHOULD be set to 0.

        // listFlags (2 bytes): A 16-bit, unsigned integer. The sequence flags.
        // This field SHOULD be set to 0x0003, which is the logical OR'ed value
        // of FONTLIST_FIRST (0x0001) and FONTLIST_LAST (0x0002).

        // entrySize (2 bytes): A 16-bit, unsigned integer. The entry size. This
        // field SHOULD be set to 0x0032 (50 bytes).

            sdata_in.payload.in_uint16_le(); /* numberFont -> 0*/
            sdata_in.payload.in_uint16_le(); /* totalNumFonts -> 0 */
            int seq = sdata_in.payload.in_uint16_le();
            sdata_in.payload.in_uint16_le(); /* entrySize -> 50 */

            /* 419 client sends Seq 1, then 2 */
            /* 2600 clients sends only Seq 3 */
            /* after second font message, we are up and running */
            if (seq == 2 || seq == 3)
            {
                this->send_fontmap();
                this->send_data_update_sync();

                if (this->client_info.bpp == 8){
                    BGRPalette palette;
                    init_palette332(palette);
                    RDPColCache cmd(0, palette);
                    this->orders->draw(cmd);
                }
                this->init_pointers();

                if (this->verbose & (8|1)){
                    LOG(LOG_INFO, "--------------> UP AND RUNNING <----------------");
                }
                cb.rdp_input_up_and_running();
                this->up_and_running = 1;
                TODO("we should use accessors to set that, also not sure it's the right place to set it")
                this->ini->context.opt_width.set(this->client_info.width);
                this->ini->context.opt_height.set(this->client_info.height);
                this->ini->context.opt_bpp.set(this->client_info.bpp);
                this->ini->parse_username(this->client_info.username);
                if (this->client_info.password[0]) {
                    this->ini->context_set_value(AUTHID_PASSWORD, this->client_info.password);
                }
            }
        }
        break;
        case PDUTYPE2_FONTMAP:  // Font Map PDU (section 2.2.1.22.1)
            if (this->verbose & (8|1)){
                LOG(LOG_INFO, "PDUTYPE2_FONTMAP");
            }
            TODO("this quickfix prevents a tech crash, but consuming the data should be a better behaviour")
            sdata_in.payload.p = sdata_in.payload.end;
        break;
        case PDUTYPE2_SET_KEYBOARD_INDICATORS: // Set Keyboard Indicators PDU (section 2.2.8.2.1.1)
            if (this->verbose & (4|8)){
                LOG(LOG_INFO, "PDUTYPE2_SET_KEYBOARD_INDICATORS");
            }
            TODO("this quickfix prevents a tech crash, but consuming the data should be a better behaviour")
            sdata_in.payload.p = sdata_in.payload.end;
        break;
        case PDUTYPE2_BITMAPCACHE_PERSISTENT_LIST: // Persistent Key List PDU (section 2.2.1.17.1)
            if (this->verbose & 8){
                LOG(LOG_INFO, "PDUTYPE2_BITMAPCACHE_PERSISTENT_LIST");
            }
            sdata_in.payload.in_skip_bytes(sdata_in.len);
        break;
        case PDUTYPE2_BITMAPCACHE_ERROR_PDU: // Bitmap Cache Error PDU (see [MS-RDPEGDI] section 2.2.2.3.1)
            if (this->verbose & 8){
                LOG(LOG_INFO, "PDUTYPE2_BITMAPCACHE_ERROR_PDU");
            }
            TODO("this quickfix prevents a tech crash, but consuming the data should be a better behaviour")
            sdata_in.payload.p = sdata_in.payload.end;
        break;
        case PDUTYPE2_SET_KEYBOARD_IME_STATUS: // Set Keyboard IME Status PDU (section 2.2.8.2.2.1)
            if (this->verbose & 8){
                LOG(LOG_INFO, "PDUTYPE2_SET_KEYBOARD_IME_STATUS");
            }
            TODO("this quickfix prevents a tech crash, but consuming the data should be a better behaviour")
            sdata_in.payload.p = sdata_in.payload.end;
        break;
        case PDUTYPE2_OFFSCRCACHE_ERROR_PDU: // Offscreen Bitmap Cache Error PDU (see [MS-RDPEGDI] section 2.2.2.3.2)
            if (this->verbose & 8){
                LOG(LOG_INFO, "PDUTYPE2_OFFSCRCACHE_ERROR_PDU");
            }
            TODO("this quickfix prevents a tech crash, but consuming the data should be a better behaviour")
            sdata_in.payload.p = sdata_in.payload.end;
        break;
        case PDUTYPE2_SET_ERROR_INFO_PDU: // Set Error Info PDU (section 2.2.5.1.1)
            if (this->verbose & 8){
                LOG(LOG_INFO, "PDUTYPE2_SET_ERROR_INFO_PDU");
            }
            TODO("this quickfix prevents a tech crash, but consuming the data should be a better behaviour")
            sdata_in.payload.p = sdata_in.payload.end;
        break;
        case PDUTYPE2_DRAWNINEGRID_ERROR_PDU: // DrawNineGrid Cache Error PDU (see [MS-RDPEGDI] section 2.2.2.3.3)
            if (this->verbose & 8){
                LOG(LOG_INFO, "PDUTYPE2_DRAWNINEGRID_ERROR_PDU");
            }
            TODO("this quickfix prevents a tech crash, but consuming the data should be a better behaviour")
            sdata_in.payload.p = sdata_in.payload.end;
        break;
        case PDUTYPE2_DRAWGDIPLUS_ERROR_PDU: // GDI+ Error PDU (see [MS-RDPEGDI] section 2.2.2.3.4)
            if (this->verbose & 8){
                LOG(LOG_INFO, "PDUTYPE2_DRAWGDIPLUS_ERROR_PDU");
            }
            TODO("this quickfix prevents a tech crash, but consuming the data should be a better behaviour")
            sdata_in.payload.p = sdata_in.payload.end;
        break;
        case PDUTYPE2_ARC_STATUS_PDU: // Auto-Reconnect Status PDU (section 2.2.4.1.1)
            if (this->verbose & 8){
                LOG(LOG_INFO, "PDUTYPE2_ARC_STATUS_PDU");
            }
            TODO("this quickfix prevents a tech crash, but consuming the data should be a better behaviour")
            sdata_in.payload.p = sdata_in.payload.end;
        break;

        default:
            LOG(LOG_WARNING, "unsupported PDUTYPE in process_data %d\n", sdata_in.pdutype2);
            break;
        }

        sdata_in.recv_end();
        stream.p = sdata_in.payload.p;

        if (this->verbose & (4|8)){
            LOG(LOG_INFO, "process_data done");
        }
    }

    void send_deactive() throw (Error)
    {
        if (this->verbose & 1){
            LOG(LOG_INFO, "send_deactive");
        }

/*
        BStream x224_header(256);
        BStream mcs_header(256);
*/
        BStream sec_header(256);
        HStream stream(1024, 1024 + 256);
        ShareControl_Send(stream, PDUTYPE_DEACTIVATEALLPDU, this->userid + GCC::MCS_USERCHANNEL_BASE, 0);

        if ((this->verbose & (128|1)) == (128|1)){
            LOG(LOG_INFO, "Sec clear payload to send:");
            hexdump_d(stream.get_data(), stream.size());
        }

        SEC::Sec_Send sec(sec_header, stream, 0, this->encrypt, this->client_info.encryptionLevel);
        stream.copy_to_head(sec_header);
/*
        MCS::SendDataIndication_Send mcs(mcs_header, userid, GCC::MCS_GLOBAL_CHANNEL, 1, 3, sec_header.size() + stream.size(), MCS::PER_ENCODING);
        X224::DT_TPDU_Send(x224_header,  mcs_header.size() + sec_header.size() + stream.size());
        this->trans->send(x224_header, mcs_header, sec_header, stream);
*/
        this->send_data_indication(GCC::MCS_GLOBAL_CHANNEL, stream);

        if (this->verbose & 1){
            LOG(LOG_INFO, "send_deactive done");
        }
    }

    void draw(const RDPOpaqueRect & cmd, const Rect & clip)
    {
        if (!clip.isempty() && !clip.intersect(cmd.rect).isempty()){

            this->send_global_palette();

            RDPOpaqueRect new_cmd = cmd;
            if (this->client_info.bpp != this->mod_bpp){
                const BGRColor color24 = color_decode_opaquerect(cmd.color, this->mod_bpp, this->mod_palette);
                new_cmd.color = color_encode(color24, this->client_info.bpp);
            }
            this->orders->draw(new_cmd, clip);

            if (  this->capture
               && (this->capture_state == CAPTURE_STATE_STARTED)){
                RDPOpaqueRect new_cmd24 = cmd;
                new_cmd24.color = color_decode_opaquerect(cmd.color, this->mod_bpp, this->mod_palette);
                this->capture->draw(new_cmd24, clip);
            }
        }
    }

    void draw(const RDPScrBlt & cmd, const Rect & clip)
    {
        if (!clip.isempty() && !clip.intersect(cmd.rect).isempty()){
            this->orders->draw(cmd, clip);

            if (  this->capture
               && (this->capture_state == CAPTURE_STATE_STARTED)){
                this->capture->draw(cmd, clip);
            }
        }
    }

    void draw(const RDPDestBlt & cmd, const Rect & clip)
    {
        if (!clip.isempty() && !clip.intersect(cmd.rect).isempty()){
            this->orders->draw(cmd, clip);
            if (  this->capture
               && (this->capture_state == CAPTURE_STATE_STARTED)){
                this->capture->draw(cmd, clip);
            }
        }
    }

    void draw(const RDPPatBlt & cmd, const Rect & clip)
    {
        if (!clip.isempty() && !clip.intersect(cmd.rect).isempty()){
            this->send_global_palette();

            const BGRColor back_color24 = color_decode_opaquerect(cmd.back_color, this->mod_bpp, this->mod_palette);
            const BGRColor fore_color24 = color_decode_opaquerect(cmd.fore_color, this->mod_bpp, this->mod_palette);

            RDPPatBlt new_cmd = cmd;
            if (this->client_info.bpp != this->mod_bpp){
                new_cmd.back_color= color_encode(back_color24, this->client_info.bpp);
                new_cmd.fore_color= color_encode(fore_color24, this->client_info.bpp);
                // this may change the brush add send it to to remote cache
            }
            this->cache_brush(new_cmd.brush);
            this->orders->draw(new_cmd, clip);

            if (  this->capture
               && (this->capture_state == CAPTURE_STATE_STARTED)){
                RDPPatBlt new_cmd24 = cmd;
                new_cmd24.back_color = back_color24;
                new_cmd24.fore_color = fore_color24;
                this->capture->draw(new_cmd24, clip);
            }
        }
    }

    void draw_vnc(const Rect & rect, const uint8_t bpp, const BGRPalette & palette332, const uint8_t * raw, uint32_t need_size)
    {
        const uint16_t TILE_CX = 32;
        const uint16_t TILE_CY = 32;

        for (int y = 0; y < rect.cy ; y += TILE_CY) {
            int cy = std::min(TILE_CY, (uint16_t)(rect.cy - y));

            for (int x = 0; x < rect.cx ; x += TILE_CX) {
                int cx = std::min(TILE_CX, (uint16_t)(rect.cx - x));

                const Rect dst_tile(rect.x + x, rect.y + y, cx, cy);
                const Rect src_tile(x, y, cx, cy);

                const Bitmap tiled_bmp(raw, rect.cx, rect.cy, bpp, src_tile);
                const RDPMemBlt cmd2(0, dst_tile, 0xCC, 0, 0, 0);
                this->orders->draw(cmd2, dst_tile, tiled_bmp);
                if (  this->capture
                   && (this->capture_state == CAPTURE_STATE_STARTED)){
                    this->capture->draw(cmd2, dst_tile, tiled_bmp);
                }
            }
        }

    }

    void draw_tile(const Rect & dst_tile, const Rect & src_tile, const RDPMemBlt & cmd, const Bitmap & bitmap, const Rect & clip)
    {
        if (this->verbose & 64){
            LOG(LOG_INFO, "front::draw:draw_tile((%u, %u, %u, %u) (%u, %u, %u, %u)",
                 dst_tile.x, dst_tile.y, dst_tile.cx, dst_tile.cy,
                 src_tile.x, src_tile.y, src_tile.cx, src_tile.cy);
        }

        // No need to resize bitmap

//        if (dst_tile.x + dst_tile.cx == this->client_info.width
//        && dst_tile.y + dst_tile.cy == this->client_info.height){
//            return;
//        }


        if (src_tile == Rect(0, 0, bitmap.cx, bitmap.cy)){
            const RDPMemBlt cmd2(0, dst_tile, cmd.rop, 0, 0, 0);
            this->orders->draw(cmd2, clip, bitmap);
            if (  this->capture
               && (this->capture_state == CAPTURE_STATE_STARTED)){
                this->capture->draw(cmd2, clip, bitmap);
            }
        }
        else {
            const Bitmap tiled_bmp(bitmap, src_tile);
            const RDPMemBlt cmd2(0, dst_tile, cmd.rop, 0, 0, 0);
            this->orders->draw(cmd2, clip, tiled_bmp);
            if (  this->capture
               && (this->capture_state == CAPTURE_STATE_STARTED)){
                this->capture->draw(cmd2, clip, tiled_bmp);
            }
        }
    }

    void draw(const RDPMemBlt & cmd, const Rect & clip, const Bitmap & bitmap)
    {
        if (bitmap.cx < cmd.srcx || bitmap.cy < cmd.srcy){
            return;
        }

        this->send_global_palette();

        const uint8_t palette_id = 0;
        if (this->client_info.bpp == 8){
            if (!this->palette_memblt_sent[palette_id]) {
                RDPColCache cmd(palette_id, bitmap.original_palette);
                this->orders->draw(cmd);
                this->palette_memblt_sent[palette_id] = true;
            }
        }

        // if not we have to split it
        const uint16_t TILE_CX = 32;
        const uint16_t TILE_CY = 32;

        const uint16_t dst_x = cmd.rect.x;
        const uint16_t dst_y = cmd.rect.y;
        // clip dst as it can be larger than source bitmap
        const uint16_t dst_cx = std::min<uint16_t>(bitmap.cx - cmd.srcx, cmd.rect.cx);
        const uint16_t dst_cy = std::min<uint16_t>(bitmap.cy - cmd.srcy, cmd.rect.cy);

        // check if target bitmap can be fully stored inside one front cache entry
        // if so no need to tile it.
        uint32_t front_bitmap_size = ::nbbytes(this->client_info.bpp) * align4(dst_cx) * dst_cy;
        // even if cache seems to be large enough, cache entries cant be used
        // for values whose width is larger or equal to 256 after alignment
        // hence, we check for this case. There does not seem to exist any
        // similar restriction on cy actual reason of this is unclear
        // (I don't even know if it's related to redemption code or client code).
//        LOG(LOG_INFO, "cache1=%u cache2=%u cache3=%u bmp_size==%u",
//            this->client_info.cache1_size,
//            this->client_info.cache2_size,
//            this->client_info.cache3_size,
//            front_bitmap_size);
        if (front_bitmap_size <= this->client_info.cache3_size
            && align4(dst_cx) < 128 && dst_cy < 128){
            // clip dst as it can be larger than source bitmap
            const Rect dst_tile(dst_x, dst_y, dst_cx, dst_cy);
            const Rect src_tile(cmd.srcx, cmd.srcy, dst_cx, dst_cy);
            this->draw_tile(dst_tile, src_tile, cmd, bitmap, clip);
        }
        else {
            for (int y = 0; y < dst_cy ; y += TILE_CY) {
                int cy = std::min(TILE_CY, (uint16_t)(dst_cy - y));

                for (int x = 0; x < dst_cx ; x += TILE_CX) {
                    int cx = std::min(TILE_CX, (uint16_t)(dst_cx - x));

                    const Rect dst_tile(dst_x + x, dst_y + y, cx, cy);
                    const Rect src_tile(cmd.srcx + x, cmd.srcy + y, cx, cy);
                    this->draw_tile(dst_tile, src_tile, cmd, bitmap, clip);
                }
            }
        }
    }

    void draw_tile3(const Rect & dst_tile, const Rect & src_tile, const RDPMem3Blt & cmd, const Bitmap & bitmap, const Rect & clip)
    {
        if (this->verbose & 64){
            LOG(LOG_INFO, "front::draw:draw_tile3((%u, %u, %u, %u) (%u, %u, %u, %u)",
                 dst_tile.x, dst_tile.y, dst_tile.cx, dst_tile.cy,
                 src_tile.x, src_tile.y, src_tile.cx, src_tile.cy);
        }

        // No need to resize bitmap

//        if (dst_tile.x + dst_tile.cx == this->client_info.width
//        && dst_tile.y + dst_tile.cy == this->client_info.height){
//            return;
//        }

        const BGRColor back_color24 = color_decode_opaquerect(cmd.back_color, this->mod_bpp, this->mod_palette);
        const BGRColor fore_color24 = color_decode_opaquerect(cmd.fore_color, this->mod_bpp, this->mod_palette);

        if (src_tile == Rect(0, 0, bitmap.cx, bitmap.cy)){
            RDPMem3Blt cmd2(0, dst_tile, cmd.rop, 0, 0, cmd.back_color, cmd.fore_color, cmd.brush, 0);

            if (this->client_info.bpp != this->mod_bpp){
                cmd2.back_color= color_encode(back_color24, this->client_info.bpp);
                cmd2.fore_color= color_encode(fore_color24, this->client_info.bpp);
                // this may change the brush add send it to to remote cache
            }

            this->orders->draw(cmd2, clip, bitmap);
            if (  this->capture
               && (this->capture_state == CAPTURE_STATE_STARTED)){
                cmd2.back_color= back_color24;
                cmd2.fore_color= fore_color24;

                this->capture->draw(cmd2, clip, bitmap);
            }
        }
        else {
            const Bitmap tiled_bmp(bitmap, src_tile);
            RDPMem3Blt cmd2(0, dst_tile, cmd.rop, 0, 0, cmd.back_color, cmd.fore_color, cmd.brush, 0);

            if (this->client_info.bpp != this->mod_bpp){
                cmd2.back_color= color_encode(back_color24, this->client_info.bpp);
                cmd2.fore_color= color_encode(fore_color24, this->client_info.bpp);
                // this may change the brush add send it to to remote cache
            }

            this->orders->draw(cmd2, clip, tiled_bmp);
            if (  this->capture
               && (this->capture_state == CAPTURE_STATE_STARTED)){
                cmd2.back_color= back_color24;
                cmd2.fore_color= fore_color24;

                this->capture->draw(cmd2, clip, tiled_bmp);
            }
        }
    }

    void draw(const RDPMem3Blt & cmd, const Rect & clip, const Bitmap & bitmap) {
//LOG(LOG_INFO, "Mem3Blt::rop = %X", cmd.rop);
        if (bitmap.cx < cmd.srcx || bitmap.cy < cmd.srcy){
            return;
        }

        this->send_global_palette();

        const uint8_t palette_id = 0;
        if (this->client_info.bpp == 8){
            if (!this->palette_memblt_sent[palette_id]) {
                RDPColCache cmd(palette_id, bitmap.original_palette);
                this->orders->draw(cmd);
                this->palette_memblt_sent[palette_id] = true;
            }
        }

        // if not we have to split it
        const uint16_t TILE_CX = 32;
        const uint16_t TILE_CY = 32;

        const uint16_t dst_x = cmd.rect.x;
        const uint16_t dst_y = cmd.rect.y;
        // clip dst as it can be larger than source bitmap
        const uint16_t dst_cx = std::min<uint16_t>(bitmap.cx - cmd.srcx, cmd.rect.cx);
        const uint16_t dst_cy = std::min<uint16_t>(bitmap.cy - cmd.srcy, cmd.rect.cy);

        // check if target bitmap can be fully stored inside one front cache entry
        // if so no need to tile it.
        uint32_t front_bitmap_size = ::nbbytes(this->client_info.bpp) * align4(dst_cx) * dst_cy;
        // even if cache seems to be large enough, cache entries cant be used
        // for values whose width is larger or equal to 256 after alignment
        // hence, we check for this case. There does not seem to exist any
        // similar restriction on cy actual reason of this is unclear
        // (I don't even know if it's related to redemption code or client code).
//        LOG(LOG_INFO, "cache1=%u cache2=%u cache3=%u bmp_size==%u",
//            this->client_info.cache1_size,
//            this->client_info.cache2_size,
//            this->client_info.cache3_size,
//            front_bitmap_size);
        if (front_bitmap_size <= this->client_info.cache3_size
            && align4(dst_cx) < 128 && dst_cy < 128){
            // clip dst as it can be larger than source bitmap
            const Rect dst_tile(dst_x, dst_y, dst_cx, dst_cy);
            const Rect src_tile(cmd.srcx, cmd.srcy, dst_cx, dst_cy);
            this->draw_tile3(dst_tile, src_tile, cmd, bitmap, clip);
        }
        else {
            for (int y = 0; y < dst_cy ; y += TILE_CY) {
                int cy = std::min(TILE_CY, (uint16_t)(dst_cy - y));

                for (int x = 0; x < dst_cx ; x += TILE_CX) {
                    int cx = std::min(TILE_CX, (uint16_t)(dst_cx - x));

                    const Rect dst_tile(dst_x + x, dst_y + y, cx, cy);
                    const Rect src_tile(cmd.srcx + x, cmd.srcy + y, cx, cy);
                    this->draw_tile3(dst_tile, src_tile, cmd, bitmap, clip);
                }
            }
        }
    }

    void draw(const RDPLineTo & cmd, const Rect & clip)
    {
        const uint16_t minx = std::min(cmd.startx, cmd.endx);
        const uint16_t miny = std::min(cmd.starty, cmd.endy);
        const Rect rect(minx, miny,
                        std::max(cmd.startx, cmd.endx)-minx+1,
                        std::max(cmd.starty, cmd.endy)-miny+1);

        if (!clip.isempty() && !clip.intersect(rect).isempty()){

            RDPLineTo new_cmd = cmd;
            if (this->client_info.bpp != this->mod_bpp){
                const BGRColor back_color24 = color_decode_opaquerect(cmd.back_color, this->mod_bpp, this->mod_palette);
                new_cmd.back_color = color_encode(back_color24, this->client_info.bpp);
                const BGRColor pen_color24 = color_decode_opaquerect(cmd.pen.color, this->mod_bpp, this->mod_palette);
                new_cmd.pen.color = color_encode(pen_color24, this->client_info.bpp);
            }

            this->orders->draw(new_cmd, clip);

            if (  this->capture
               && (this->capture_state == CAPTURE_STATE_STARTED)){
                RDPLineTo new_cmd24 = cmd;
                new_cmd24.back_color = color_decode_opaquerect(cmd.back_color, this->mod_bpp, this->mod_palette);
                new_cmd24.pen.color = color_decode_opaquerect(cmd.pen.color, this->mod_bpp, this->mod_palette);
                this->capture->draw(new_cmd24, clip);
            }
        }
    }

    void draw(const RDPGlyphIndex & cmd, const Rect & clip)
    {
        if (!clip.isempty() && !clip.intersect(cmd.bk).isempty()){
            this->send_global_palette();

            RDPGlyphIndex new_cmd = cmd;
            if (this->client_info.bpp != this->mod_bpp){
                const BGRColor back_color24 = color_decode_opaquerect(cmd.back_color, this->mod_bpp, this->mod_palette);
                const BGRColor fore_color24 = color_decode_opaquerect(cmd.fore_color, this->mod_bpp, this->mod_palette);
                new_cmd.back_color = color_encode(back_color24, this->client_info.bpp);
                new_cmd.fore_color = color_encode(fore_color24, this->client_info.bpp);
            }

            // this may change the brush and send it to to remote cache
            this->cache_brush(new_cmd.brush);

            this->orders->draw(new_cmd, clip);

            if (  this->capture
               && (this->capture_state == CAPTURE_STATE_STARTED)){
                RDPGlyphIndex new_cmd24 = cmd;
                new_cmd24.back_color = color_decode_opaquerect(cmd.back_color, this->mod_bpp, this->mod_palette);
                new_cmd24.fore_color = color_decode_opaquerect(cmd.fore_color, this->mod_bpp, this->mod_palette);
                this->capture->draw(new_cmd24, clip);
            }
        }
    }

    void draw(const RDPGlyphCache & cmd)
    {
        this->orders->draw(cmd);
    }

    virtual void flush() {
        this->orders->flush();
    }

    void cache_brush(RDPBrush & brush)
    {
        if ((brush.style == 3) && (this->client_info.brush_cache_code == 1)) {
            uint8_t pattern[8];
            pattern[0] = brush.hatch;
            memcpy(pattern+1, brush.extra, 7);
            int cache_idx = 0;
            if (BRUSH_TO_SEND == this->brush_cache.add_brush(pattern, cache_idx)){
                RDPBrushCache cmd(cache_idx, 1, 8, 8, 0x81,
                    sizeof(this->brush_cache.brush_items[cache_idx].pattern),
                    this->brush_cache.brush_items[cache_idx].pattern);
                this->orders->draw(cmd);
            }
            brush.hatch = cache_idx;
            brush.style = 0x81;
        }
    }

    virtual void draw(const RDPColCache & cmd)
    {
        this->orders->draw(cmd);
    }

    void set_mod_palette(const BGRPalette & palette)
    {
        this->mod_palette_setted = true;
        for (unsigned i = 0; i < 256 ; i++){
            this->mod_palette[i] = palette[i];
            this->memblt_mod_palette[i] = RGBtoBGR(palette[i]);
        }
        this->palette_sent = false;
    }

    virtual void draw(const RDPBitmapData & bitmap_data, const uint8_t * data
                     , size_t size, const Bitmap & bmp) {
//        LOG(LOG_INFO, "Front::draw(BitmapUpdate)");
        this->orders->draw(bitmap_data, data, size, bmp);
        if (  this->capture
           && (this->capture_state == CAPTURE_STATE_STARTED)) {
            this->capture->draw(bitmap_data, data, size, bmp);
        }
    }
};

#endif<|MERGE_RESOLUTION|>--- conflicted
+++ resolved
@@ -690,10 +690,6 @@
                 target_stream.out_copy_bytes(stream);
                 target_stream.mark_end();
 
-/*
-                BStream x224_header(256);
-                BStream mcs_header(256);
-*/
                 BStream sec_header(256);
 
                 if (this->verbose & 128) {
@@ -703,11 +699,7 @@
 
                 SEC::Sec_Send sec(sec_header, target_stream, 0, this->encrypt, this->client_info.encryptionLevel);
                 target_stream.copy_to_head(sec_header);
-/*
-                MCS::SendDataIndication_Send mcs(mcs_header, userid, GCC::MCS_GLOBAL_CHANNEL, 1, 3, sec_header.size() + target_stream.size(), MCS::PER_ENCODING);
-                X224::DT_TPDU_Send(x224_header,  mcs_header.size() + sec_header.size() + target_stream.size());
-                this->trans->send(x224_header, mcs_header, sec_header, target_stream);
-*/
+
                 this->send_data_indication(GCC::MCS_GLOBAL_CHANNEL, target_stream);
             }
             else {
@@ -960,19 +952,11 @@
                 hexdump_d(target_stream.get_data(), target_stream.size());
             }
 
-/*
-            BStream x224_header(256);
-            BStream mcs_header(256);
-*/
             BStream sec_header(256);
 
             SEC::Sec_Send sec(sec_header, target_stream, 0, this->encrypt, this->client_info.encryptionLevel);
             target_stream.copy_to_head(sec_header);
-/*
-            MCS::SendDataIndication_Send mcs(mcs_header, userid, GCC::MCS_GLOBAL_CHANNEL, 1, 3, sec_header.size() + target_stream.size(), MCS::PER_ENCODING);
-            X224::DT_TPDU_Send(x224_header,  mcs_header.size() + sec_header.size() + target_stream.size());
-            this->trans->send(x224_header, mcs_header, sec_header, target_stream);
-*/
+
             this->send_data_indication(GCC::MCS_GLOBAL_CHANNEL, target_stream);
         }
         else {
@@ -1075,19 +1059,11 @@
                 hexdump_d(target_stream.get_data(), target_stream.size());
             }
 
-/*
-            BStream x224_header(256);
-            BStream mcs_header(256);
-*/
             BStream sec_header(256);
 
             SEC::Sec_Send sec(sec_header, target_stream, 0, this->encrypt, this->client_info.encryptionLevel);
             target_stream.copy_to_head(sec_header);
-/*
-            MCS::SendDataIndication_Send mcs(mcs_header, userid, GCC::MCS_GLOBAL_CHANNEL, 1, 3, sec_header.size() + target_stream.size(), MCS::PER_ENCODING);
-            X224::DT_TPDU_Send(x224_header,  mcs_header.size() + sec_header.size() + target_stream.size());
-            this->trans->send(x224_header, mcs_header, sec_header, target_stream);
-*/
+
             this->send_data_indication(GCC::MCS_GLOBAL_CHANNEL, target_stream);
         }
         else {
@@ -1128,594 +1104,518 @@
         }
     }
 
-    int incoming(Callback & cb)
+    void incoming(Callback & cb) throw(Error)
     {
-        try {
-            if (this->verbose & 4){
-                LOG(LOG_INFO, "Front::incoming()");
-            }
-
-            switch (this->state){
-            case CONNECTION_INITIATION:
+        if (this->verbose & 4){
+            LOG(LOG_INFO, "Front::incoming()");
+        }
+
+        switch (this->state){
+        case CONNECTION_INITIATION:
+        {
+            // Connection Initiation
+            // ---------------------
+            LOG(LOG_INFO, "Front::incoming:CONNECTION_INITIATION");
+
+            // The client initiates the connection by sending the server an X.224 Connection
+            //  Request PDU (class 0). The server responds with an X.224 Connection Confirm
+            // PDU (class 0). From this point, all subsequent data sent between client and
+            // server is wrapped in an X.224 Data Protocol Data Unit (PDU).
+
+            // Client                                                     Server
+            //    |------------X224 Connection Request PDU----------------> |
+            //    | <----------X224 Connection Confirm PDU----------------- |
+
+            if (this->verbose & 1){
+                LOG(LOG_INFO, "Front::incoming::receiving x224 request PDU");
+            }
+
             {
-                // Connection Initiation
-                // ---------------------
-                LOG(LOG_INFO, "Front::incoming:CONNECTION_INITIATION");
-
-                // The client initiates the connection by sending the server an X.224 Connection
-                //  Request PDU (class 0). The server responds with an X.224 Connection Confirm
-                // PDU (class 0). From this point, all subsequent data sent between client and
-                // server is wrapped in an X.224 Data Protocol Data Unit (PDU).
-
-                // Client                                                     Server
-                //    |------------X224 Connection Request PDU----------------> |
-                //    | <----------X224 Connection Confirm PDU----------------- |
-
-                if (this->verbose & 1){
-                    LOG(LOG_INFO, "Front::incoming::receiving x224 request PDU");
-                }
-
-                {
-                    BStream stream(65536);
-                    X224::RecvFactory fac_x224(*this->trans, stream);
-                    X224::CR_TPDU_Recv x224(*this->trans, stream);
-                    if (x224._header_size != (size_t)(stream.size())){
-                        LOG(LOG_ERR, "Front::incoming::connection request : all data should have been consumed,"
-                                     " %d bytes remains", stream.size() - x224._header_size);
-                    }
-                    this->clientRequestedProtocols = x224.rdp_neg_requestedProtocols;
-
-                    if (
-                        // Proxy supports TLS.
-                        this->tls_support
-                        // RDP client doesn't support TLS.
-                        && !(this->clientRequestedProtocols & X224::PROTOCOL_TLS)
-                        // Fallback to legacy security protocol (RDP) is allowed.
-                        && this->ini->client.tls_fallback_legacy) {
-                        LOG(LOG_INFO, "Fallback to legacy security protocol");
-
-                        this->tls_support = false;
-                    }
-                }
-
-                if (this->verbose & 1){
-                    LOG(LOG_INFO, "Front::incoming::sending x224 connection confirm PDU");
-                }
-                {
-                    BStream stream(256);
-                    uint8_t rdp_neg_type = 0;
-                    uint8_t rdp_neg_flags = 0;
-                    uint32_t rdp_neg_code = 0;
-                    if (this->tls_support){
-                        LOG(LOG_INFO, "-----------------> Front::TLS Support Enabled");
-                        if (this->clientRequestedProtocols & X224::PROTOCOL_TLS) {
-                            rdp_neg_type = X224::RDP_NEG_RSP;
-                            rdp_neg_code = X224::PROTOCOL_TLS;
-                            this->client_info.encryptionLevel = 0;
+                BStream stream(65536);
+                X224::RecvFactory fac_x224(*this->trans, stream);
+                X224::CR_TPDU_Recv x224(*this->trans, stream);
+                if (x224._header_size != (size_t)(stream.size())){
+                    LOG(LOG_ERR, "Front::incoming::connection request : all data should have been consumed,"
+                                 " %d bytes remains", stream.size() - x224._header_size);
+                }
+                this->clientRequestedProtocols = x224.rdp_neg_requestedProtocols;
+
+                if (
+                    // Proxy supports TLS.
+                    this->tls_support
+                    // RDP client doesn't support TLS.
+                    && !(this->clientRequestedProtocols & X224::PROTOCOL_TLS)
+                    // Fallback to legacy security protocol (RDP) is allowed.
+                    && this->ini->client.tls_fallback_legacy) {
+                    LOG(LOG_INFO, "Fallback to legacy security protocol");
+
+                    this->tls_support = false;
+                }
+            }
+
+            if (this->verbose & 1){
+                LOG(LOG_INFO, "Front::incoming::sending x224 connection confirm PDU");
+            }
+            {
+                BStream stream(256);
+                uint8_t rdp_neg_type = 0;
+                uint8_t rdp_neg_flags = 0;
+                uint32_t rdp_neg_code = 0;
+                if (this->tls_support){
+                    LOG(LOG_INFO, "-----------------> Front::TLS Support Enabled");
+                    if (this->clientRequestedProtocols & X224::PROTOCOL_TLS) {
+                        rdp_neg_type = X224::RDP_NEG_RSP;
+                        rdp_neg_code = X224::PROTOCOL_TLS;
+                        this->client_info.encryptionLevel = 0;
+                    }
+                    else {
+                        rdp_neg_type = X224::RDP_NEG_FAILURE;
+                        rdp_neg_code = X224::SSL_REQUIRED_BY_SERVER;
+                    }
+                }
+                else {
+                    LOG(LOG_INFO, "-----------------> Front::TLS Support not Enabled");
+                }
+
+                X224::CC_TPDU_Send x224(stream, rdp_neg_type, rdp_neg_flags, rdp_neg_code);
+                this->trans->send(stream);
+
+                if (this->tls_support){
+                    this->trans->enable_server_tls(this->ini->globals.certificate_password);
+
+            // 2.2.10.2 Early User Authorization Result PDU
+            // ============================================
+
+            // The Early User Authorization Result PDU is sent from server to client and is used
+            // to convey authorization information to the client. This PDU is only sent by the server
+            // if the client advertised support for it by specifying the PROTOCOL_HYBRID_EX (0x00000008)
+            // flag in the requestedProtocols field of the RDP Negotiation Request (section 2.2.1.1.1)
+            // structure and it MUST be sent immediately after the CredSSP handshake (section 5.4.5.2) has completed.
+
+            // authorizationResult (4 bytes): A 32-bit unsigned integer. Specifies the authorization result.
+
+            // +---------------------------------+--------------------------------------------------------+
+            // | AUTHZ_SUCCESS 0x00000000        | The user has permission to access the server.          |
+            // +---------------------------------+--------------------------------------------------------+
+            // | AUTHZ _ACCESS_DENIED 0x0000052E | The user does not have permission to access the server.|
+            // +---------------------------------+--------------------------------------------------------+
+
+                }
+            }
+            // Basic Settings Exchange
+            // -----------------------
+
+            // Basic Settings Exchange: Basic settings are exchanged between the client and
+            // server by using the MCS Connect Initial and MCS Connect Response PDUs. The
+            // Connect Initial PDU contains a GCC Conference Create Request, while the
+            // Connect Response PDU contains a GCC Conference Create Response.
+
+            // These two Generic Conference Control (GCC) packets contain concatenated
+            // blocks of settings data (such as core data, security data and network data)
+            // which are read by client and server
+
+            // Client                                                     Server
+            //    |--------------MCS Connect Initial PDU with-------------> |
+            //                   GCC Conference Create Request
+            //    | <------------MCS Connect Response PDU with------------- |
+            //                   GCC conference Create Response
+
+            if (this->verbose & 1){
+                LOG(LOG_INFO, "Front::incoming::Basic Settings Exchange");
+            }
+
+            BStream x224_data(65536);
+            X224::RecvFactory f(*this->trans, x224_data);
+            X224::DT_TPDU_Recv x224(*this->trans, x224_data);
+            MCS::CONNECT_INITIAL_PDU_Recv mcs_ci(x224.payload, MCS::BER_ENCODING);
+
+            // GCC User Data
+            // -------------
+            SubStream & gcc_data = mcs_ci.payload;
+            GCC::Create_Request_Recv gcc_cr(gcc_data);
+
+
+            while (gcc_cr.payload.in_check_rem(4)) {
+                GCC::UserData::RecvFactory f(gcc_cr.payload);
+                switch (f.tag){
+                    case CS_CORE:
+                    {
+                        GCC::UserData::CSCore cs_core;
+                        cs_core.recv(f.payload);
+                        if (this->verbose & 1) {
+                            cs_core.log("Received from Client");
                         }
-                        else {
-                            rdp_neg_type = X224::RDP_NEG_FAILURE;
-                            rdp_neg_code = X224::SSL_REQUIRED_BY_SERVER;
+
+                        client_info.width = cs_core.desktopWidth;
+                        client_info.height = cs_core.desktopHeight;
+                        client_info.keylayout = cs_core.keyboardLayout;
+                        client_info.build = cs_core.clientBuild;
+                        for (size_t i = 0; i < 16 ; i++){
+                            client_info.hostname[i] = cs_core.clientName[i];
                         }
-                    }
-                    else {
-                        LOG(LOG_INFO, "-----------------> Front::TLS Support not Enabled");
-                    }
-
-                    X224::CC_TPDU_Send x224(stream, rdp_neg_type, rdp_neg_flags, rdp_neg_code);
-                    this->trans->send(stream);
-
-                    if (this->tls_support){
-                        this->trans->enable_server_tls(this->ini->globals.certificate_password);
-
-                // 2.2.10.2 Early User Authorization Result PDU
-                // ============================================
-
-                // The Early User Authorization Result PDU is sent from server to client and is used
-                // to convey authorization information to the client. This PDU is only sent by the server
-                // if the client advertised support for it by specifying the PROTOCOL_HYBRID_EX (0x00000008)
-                // flag in the requestedProtocols field of the RDP Negotiation Request (section 2.2.1.1.1)
-                // structure and it MUST be sent immediately after the CredSSP handshake (section 5.4.5.2) has completed.
-
-                // authorizationResult (4 bytes): A 32-bit unsigned integer. Specifies the authorization result.
-
-                // +---------------------------------+--------------------------------------------------------+
-                // | AUTHZ_SUCCESS 0x00000000        | The user has permission to access the server.          |
-                // +---------------------------------+--------------------------------------------------------+
-                // | AUTHZ _ACCESS_DENIED 0x0000052E | The user does not have permission to access the server.|
-                // +---------------------------------+--------------------------------------------------------+
-
-                    }
-                }
-                // Basic Settings Exchange
-                // -----------------------
-
-                // Basic Settings Exchange: Basic settings are exchanged between the client and
-                // server by using the MCS Connect Initial and MCS Connect Response PDUs. The
-                // Connect Initial PDU contains a GCC Conference Create Request, while the
-                // Connect Response PDU contains a GCC Conference Create Response.
-
-                // These two Generic Conference Control (GCC) packets contain concatenated
-                // blocks of settings data (such as core data, security data and network data)
-                // which are read by client and server
-
-                // Client                                                     Server
-                //    |--------------MCS Connect Initial PDU with-------------> |
-                //                   GCC Conference Create Request
-                //    | <------------MCS Connect Response PDU with------------- |
-                //                   GCC conference Create Response
-
-                if (this->verbose & 1){
-                    LOG(LOG_INFO, "Front::incoming::Basic Settings Exchange");
-                }
-
-                BStream x224_data(65536);
+                        client_info.bpp = 8;
+                        switch (cs_core.postBeta2ColorDepth){
+                        case 0xca01:
+                            client_info.bpp = (cs_core.highColorDepth <= 24)?cs_core.highColorDepth:24;
+                        break;
+                        case 0xca02:
+                            client_info.bpp = 15;
+                        break;
+                        case 0xca03:
+                            client_info.bpp = 16;
+                        break;
+                        case 0xca04:
+                            client_info.bpp = 24;
+                        break;
+                        default:
+                        break;
+                        }
+                    }
+                    break;
+                    case CS_SECURITY:
+                    {
+                        GCC::UserData::CSSecurity cs_sec;
+                        cs_sec.recv(f.payload);
+                        if (this->verbose & 1) {
+                            cs_sec.log("Received from Client");
+                        }
+                    }
+                    break;
+                    case CS_NET:
+                    {
+                        GCC::UserData::CSNet cs_net;
+                        cs_net.recv(f.payload);
+                        for (uint32_t index = 0; index < cs_net.channelCount; index++) {
+                            CHANNELS::ChannelDef channel_item;
+                            memcpy(channel_item.name, cs_net.channelDefArray[index].name, 8);
+                            channel_item.flags = cs_net.channelDefArray[index].options;
+                            channel_item.chanid = GCC::MCS_GLOBAL_CHANNEL + (index + 1);
+                            this->channel_list.push_back(channel_item);
+                        }
+                        if (this->verbose & 1) {
+                            cs_net.log("Received from Client");
+                        }
+                    }
+                    break;
+                    case CS_CLUSTER:
+                    {
+                        GCC::UserData::CSCluster cs_cluster;
+                        cs_cluster.recv(f.payload);
+                        client_info.console_session =
+                            (0 != (cs_cluster.flags & GCC::UserData::CSCluster::REDIRECTED_SESSIONID_FIELD_VALID));
+                        if (this->verbose & 1) {
+                            cs_cluster.log("Receiving from Client");
+                        }
+                    }
+                    break;
+                    case CS_MONITOR:
+                    {
+                        GCC::UserData::CSMonitor cs_monitor;
+                        cs_monitor.recv(f.payload);
+                        if (this->verbose & 1) {
+                            cs_monitor.log("Receiving from Client");
+                        }
+                    }
+                    break;
+                    default:
+                        LOG(LOG_WARNING, "Unexpected data block tag %x\n", f.tag);
+                    break;
+                }
+            }
+            if (gcc_cr.payload.in_check_rem(1)) {
+                LOG(LOG_ERR, "recv connect request parsing gcc data : short header");
+                throw Error(ERR_MCS_DATA_SHORT_HEADER);
+            }
+
+            // ------------------------------------------------------------------
+            HStream stream(1024, 65536);
+            // ------------------------------------------------------------------
+//            GCC::UserData::ServerToClient_Send(stream, this->clientRequestedProtocols, this->channel_list.size());
+
+            GCC::UserData::SCCore sc_core;
+            sc_core.version = 0x00080004;
+            if (this->tls_support){
+                sc_core.length = 12;
+                sc_core.clientRequestedProtocols = this->clientRequestedProtocols;
+            }
+            if (this->verbose & 1) {
+                sc_core.log("Sending to client");
+            }
+            sc_core.emit(stream);
+            // ------------------------------------------------------------------
+            GCC::UserData::SCNet sc_net;
+            const uint8_t num_channels = this->channel_list.size();
+            sc_net.MCSChannelId = GCC::MCS_GLOBAL_CHANNEL;
+            sc_net.channelCount = num_channels;
+            for (int index = 0; index < num_channels; index++) {
+                sc_net.channelDefArray[index].id = GCC::MCS_GLOBAL_CHANNEL + index + 1;
+            }
+            if (this->verbose & 1) {
+                sc_net.log("Sending to client");
+            }
+            sc_net.emit(stream);
+            // ------------------------------------------------------------------
+            if (this->tls_support){
+                GCC::UserData::SCSecurity sc_sec1;
+                sc_sec1.encryptionMethod = 0;
+                sc_sec1.encryptionLevel = 0;
+                sc_sec1.length = 12;
+                sc_sec1.serverRandomLen = 0;
+                sc_sec1.serverCertLen = 0;
+                if (this->verbose & 1) {
+                    sc_sec1.log("Sending to client");
+                }
+                sc_sec1.emit(stream);
+            }
+            else {
+                GCC::UserData::SCSecurity sc_sec1;
+                /*
+                   For now rsa_keys are not in a configuration file any more, but as we were not changing keys
+                   the values have been embedded in code and the key generator file removed from source code.
+
+                   It will be put back at some later time using a clean parser/writer module and sll calls
+                   coherent with the remaining of ReDemPtion code. For reference to historical key generator code
+                   look for utils/keygen.cpp in old repository code.
+
+                   references for RSA Keys: http://www.securiteam.com/windowsntfocus/5EP010KG0G.html
+                */
+                uint8_t rsa_keys_pub_mod[64] = {
+                    0x67, 0xab, 0x0e, 0x6a, 0x9f, 0xd6, 0x2b, 0xa3, 0x32, 0x2f, 0x41, 0xd1, 0xce, 0xee, 0x61, 0xc3,
+                    0x76, 0x0b, 0x26, 0x11, 0x70, 0x48, 0x8a, 0x8d, 0x23, 0x81, 0x95, 0xa0, 0x39, 0xf7, 0x5b, 0xaa,
+                    0x3e, 0xf1, 0xed, 0xb8, 0xc4, 0xee, 0xce, 0x5f, 0x6a, 0xf5, 0x43, 0xce, 0x5f, 0x60, 0xca, 0x6c,
+                    0x06, 0x75, 0xae, 0xc0, 0xd6, 0xa4, 0x0c, 0x92, 0xa4, 0xc6, 0x75, 0xea, 0x64, 0xb2, 0x50, 0x5b
+                };
+                memcpy(this->pub_mod, rsa_keys_pub_mod, 64);
+
+                uint8_t rsa_keys_pri_exp[64] = {
+                    0x41, 0x93, 0x05, 0xB1, 0xF4, 0x38, 0xFC, 0x47, 0x88, 0xC4, 0x7F, 0x83, 0x8C, 0xEC, 0x90, 0xDA,
+                    0x0C, 0x8A, 0xB5, 0xAE, 0x61, 0x32, 0x72, 0xF5, 0x2B, 0xD1, 0x7B, 0x5F, 0x44, 0xC0, 0x7C, 0xBD,
+                    0x8A, 0x35, 0xFA, 0xAE, 0x30, 0xF6, 0xC4, 0x6B, 0x55, 0xA7, 0x65, 0xEF, 0xF4, 0xB2, 0xAB, 0x18,
+                    0x4E, 0xAA, 0xE6, 0xDC, 0x71, 0x17, 0x3B, 0x4C, 0xC2, 0x15, 0x4C, 0xF7, 0x81, 0xBB, 0xF0, 0x03
+                };
+                memcpy(sc_sec1.pri_exp, rsa_keys_pri_exp, 64);
+                memcpy(this->pri_exp, sc_sec1.pri_exp, 64);
+
+                uint8_t rsa_keys_pub_sig[64] = {
+                    0x6a, 0x41, 0xb1, 0x43, 0xcf, 0x47, 0x6f, 0xf1, 0xe6, 0xcc, 0xa1, 0x72, 0x97, 0xd9, 0xe1, 0x85,
+                    0x15, 0xb3, 0xc2, 0x39, 0xa0, 0xa6, 0x26, 0x1a, 0xb6, 0x49, 0x01, 0xfa, 0xa6, 0xda, 0x60, 0xd7,
+                    0x45, 0xf7, 0x2c, 0xee, 0xe4, 0x8e, 0x64, 0x2e, 0x37, 0x49, 0xf0, 0x4c, 0x94, 0x6f, 0x08, 0xf5,
+                    0x63, 0x4c, 0x56, 0x29, 0x55, 0x5a, 0x63, 0x41, 0x2c, 0x20, 0x65, 0x95, 0x99, 0xb1, 0x15, 0x7c
+                };
+
+                uint8_t rsa_keys_pub_exp[4] = { 0x01, 0x00, 0x01, 0x00 };
+
+                sc_sec1.encryptionMethod = this->encrypt.encryptionMethod;
+                sc_sec1.encryptionLevel = client_info.encryptionLevel;
+                sc_sec1.serverRandomLen = 32;
+                this->gen->random(this->server_random, 32);
+                memcpy(sc_sec1.serverRandom, this->server_random, 32);
+                sc_sec1.dwVersion = GCC::UserData::SCSecurity::CERT_CHAIN_VERSION_1;
+                sc_sec1.temporary = false;
+                memcpy(sc_sec1.proprietaryCertificate.RSAPK.pubExp, rsa_keys_pub_exp, SEC_EXPONENT_SIZE);
+                memcpy(sc_sec1.proprietaryCertificate.RSAPK.modulus, this->pub_mod, 64);
+                memcpy(sc_sec1.proprietaryCertificate.RSAPK.modulus + 64,
+                    "\x00\x00\x00\x00\x00\x00\x00\x00", SEC_PADDING_SIZE);
+                memcpy(sc_sec1.proprietaryCertificate.wSignatureBlob, rsa_keys_pub_sig, 64);
+                memcpy(sc_sec1.proprietaryCertificate.wSignatureBlob + 64,
+                    "\x00\x00\x00\x00\x00\x00\x00\x00", SEC_PADDING_SIZE);
+
+                if (this->verbose & 1) {
+                    sc_sec1.log("Sending to client");
+                }
+                sc_sec1.emit(stream);
+            }
+            stream.mark_end();
+
+            // ------------------------------------------------------------------
+            BStream gcc_header(256);
+            BStream mcs_header(256);
+            BStream x224_header(256);
+
+            GCC::Create_Response_Send(gcc_header, stream.size());
+            MCS::CONNECT_RESPONSE_Send mcs_cr(mcs_header, gcc_header.size() + stream.size(), MCS::BER_ENCODING);
+            X224::DT_TPDU_Send(x224_header, mcs_header.size() + gcc_header.size() + stream.size());
+            this->trans->send(x224_header, mcs_header, gcc_header, stream);
+
+            // Channel Connection
+            // ------------------
+
+            // Channel Connection: The client sends an MCS Erect Domain Request PDU,
+            // followed by an MCS Attach User Request PDU to attach the primary user
+            // identity to the MCS domain.
+
+            // The server responds with an MCS Attach User Response PDU containing the user
+            // channel ID.
+
+            // The client then proceeds to join the :
+            // - user channel,
+            // - the input/output (I/O) channel
+            // - and all of the static virtual channels
+
+            // (the I/O and static virtual channel IDs are obtained from the data embedded
+            //  in the GCC packets) by using multiple MCS Channel Join Request PDUs.
+
+            // The server confirms each channel with an MCS Channel Join Confirm PDU.
+            // (The client only sends a Channel Join Request after it has received the
+            // Channel Join Confirm for the previously sent request.)
+
+            // From this point, all subsequent data sent from the client to the server is
+            // wrapped in an MCS Send Data Request PDU, while data sent from the server to
+            //  the client is wrapped in an MCS Send Data Indication PDU. This is in
+            // addition to the data being wrapped by an X.224 Data PDU.
+
+            // Client                                                     Server
+            //    |-------MCS Erect Domain Request PDU--------------------> |
+            //    |-------MCS Attach User Request PDU---------------------> |
+
+            //    | <-----MCS Attach User Confirm PDU---------------------- |
+
+            //    |-------MCS Channel Join Request PDU--------------------> |
+            //    | <-----MCS Channel Join Confirm PDU--------------------- |
+
+            if (this->verbose & 16){
+                LOG(LOG_INFO, "Front::incoming::Channel Connection");
+            }
+
+            if (this->verbose){
+                LOG(LOG_INFO, "Front::incoming::Recv MCS::ErectDomainRequest");
+            }
+            {
+                BStream x224_data(256);
+                X224::RecvFactory f(*this->trans, x224_data);
+                X224::DT_TPDU_Recv x224(*trans, x224_data);
+                MCS::ErectDomainRequest_Recv mcs(x224.payload, MCS::PER_ENCODING);
+            }
+            if (this->verbose){
+                LOG(LOG_INFO, "Front::incoming::Recv MCS::AttachUserRequest");
+            }
+            {
+                BStream x224_data(256);
+                X224::RecvFactory f(*this->trans, x224_data);
+                X224::DT_TPDU_Recv x224(*trans, x224_data);
+                MCS::AttachUserRequest_Recv mcs(x224.payload, MCS::PER_ENCODING);
+            }
+            if (this->verbose){
+                LOG(LOG_INFO, "Front::incoming::Send MCS::AttachUserConfirm", this->userid);
+            }
+            {
+                BStream x224_header(256);
+                HStream mcs_data(256, 512);
+                MCS::AttachUserConfirm_Send(mcs_data, MCS::RT_SUCCESSFUL, true, this->userid, MCS::PER_ENCODING);
+                X224::DT_TPDU_Send(x224_header, mcs_data.size());
+                this->trans->send(x224_header, mcs_data);
+            }
+
+            {
+                // read tpktHeader (4 bytes = 3 0 len)
+                // TPDU class 0    (3 bytes = LI F0 PDU_DT)
+                BStream x224_data(256);
                 X224::RecvFactory f(*this->trans, x224_data);
                 X224::DT_TPDU_Recv x224(*this->trans, x224_data);
-                MCS::CONNECT_INITIAL_PDU_Recv mcs_ci(x224.payload, MCS::BER_ENCODING);
-
-                // GCC User Data
-                // -------------
-                SubStream & gcc_data = mcs_ci.payload;
-                GCC::Create_Request_Recv gcc_cr(gcc_data);
-
-
-                while (gcc_cr.payload.in_check_rem(4)) {
-                    GCC::UserData::RecvFactory f(gcc_cr.payload);
-                    switch (f.tag){
-                        case CS_CORE:
-                        {
-                            GCC::UserData::CSCore cs_core;
-                            cs_core.recv(f.payload);
-                            if (this->verbose & 1) {
-                                cs_core.log("Received from Client");
-                            }
-
-                            client_info.width = cs_core.desktopWidth;
-                            client_info.height = cs_core.desktopHeight;
-                            client_info.keylayout = cs_core.keyboardLayout;
-                            client_info.build = cs_core.clientBuild;
-                            for (size_t i = 0; i < 16 ; i++){
-                                client_info.hostname[i] = cs_core.clientName[i];
-                            }
-                            client_info.bpp = 8;
-                            switch (cs_core.postBeta2ColorDepth){
-                            case 0xca01:
-                                client_info.bpp = (cs_core.highColorDepth <= 24)?cs_core.highColorDepth:24;
-                            break;
-                            case 0xca02:
-                                client_info.bpp = 15;
-                            break;
-                            case 0xca03:
-                                client_info.bpp = 16;
-                            break;
-                            case 0xca04:
-                                client_info.bpp = 24;
-                            break;
-                            default:
-                            break;
-                            }
-                        }
-                        break;
-                        case CS_SECURITY:
-                        {
-                            GCC::UserData::CSSecurity cs_sec;
-                            cs_sec.recv(f.payload);
-                            if (this->verbose & 1) {
-                                cs_sec.log("Received from Client");
-                            }
-                        }
-                        break;
-                        case CS_NET:
-                        {
-                            GCC::UserData::CSNet cs_net;
-                            cs_net.recv(f.payload);
-                            for (uint32_t index = 0; index < cs_net.channelCount; index++) {
-                                CHANNELS::ChannelDef channel_item;
-                                memcpy(channel_item.name, cs_net.channelDefArray[index].name, 8);
-                                channel_item.flags = cs_net.channelDefArray[index].options;
-                                channel_item.chanid = GCC::MCS_GLOBAL_CHANNEL + (index + 1);
-                                this->channel_list.push_back(channel_item);
-                            }
-                            if (this->verbose & 1) {
-                                cs_net.log("Received from Client");
-                            }
-                        }
-                        break;
-                        case CS_CLUSTER:
-                        {
-                            GCC::UserData::CSCluster cs_cluster;
-                            cs_cluster.recv(f.payload);
-                            client_info.console_session =
-                                (0 != (cs_cluster.flags & GCC::UserData::CSCluster::REDIRECTED_SESSIONID_FIELD_VALID));
-                            if (this->verbose & 1) {
-                                cs_cluster.log("Receiving from Client");
-                            }
-                        }
-                        break;
-                        case CS_MONITOR:
-                        {
-                            GCC::UserData::CSMonitor cs_monitor;
-                            cs_monitor.recv(f.payload);
-                            if (this->verbose & 1) {
-                                cs_monitor.log("Receiving from Client");
-                            }
-                        }
-                        break;
-                        default:
-                            LOG(LOG_WARNING, "Unexpected data block tag %x\n", f.tag);
-                        break;
-                    }
-                }
-                if (gcc_cr.payload.in_check_rem(1)) {
-                    LOG(LOG_ERR, "recv connect request parsing gcc data : short header");
-                    throw Error(ERR_MCS_DATA_SHORT_HEADER);
-                }
-
-                // ------------------------------------------------------------------
-                HStream stream(1024, 65536);
-                // ------------------------------------------------------------------
-    //            GCC::UserData::ServerToClient_Send(stream, this->clientRequestedProtocols, this->channel_list.size());
-
-                GCC::UserData::SCCore sc_core;
-                sc_core.version = 0x00080004;
-                if (this->tls_support){
-                    sc_core.length = 12;
-                    sc_core.clientRequestedProtocols = this->clientRequestedProtocols;
-                }
-                if (this->verbose & 1) {
-                    sc_core.log("Sending to client");
-                }
-                sc_core.emit(stream);
-                // ------------------------------------------------------------------
-                GCC::UserData::SCNet sc_net;
-                const uint8_t num_channels = this->channel_list.size();
-                sc_net.MCSChannelId = GCC::MCS_GLOBAL_CHANNEL;
-                sc_net.channelCount = num_channels;
-                for (int index = 0; index < num_channels; index++) {
-                    sc_net.channelDefArray[index].id = GCC::MCS_GLOBAL_CHANNEL + index + 1;
-                }
-                if (this->verbose & 1) {
-                    sc_net.log("Sending to client");
-                }
-                sc_net.emit(stream);
-                // ------------------------------------------------------------------
-                if (this->tls_support){
-                    GCC::UserData::SCSecurity sc_sec1;
-                    sc_sec1.encryptionMethod = 0;
-                    sc_sec1.encryptionLevel = 0;
-                    sc_sec1.length = 12;
-                    sc_sec1.serverRandomLen = 0;
-                    sc_sec1.serverCertLen = 0;
-                    if (this->verbose & 1) {
-                        sc_sec1.log("Sending to client");
-                    }
-                    sc_sec1.emit(stream);
-                }
-                else {
-                    GCC::UserData::SCSecurity sc_sec1;
-                    /*
-                       For now rsa_keys are not in a configuration file any more, but as we were not changing keys
-                       the values have been embedded in code and the key generator file removed from source code.
-
-                       It will be put back at some later time using a clean parser/writer module and sll calls
-                       coherent with the remaining of ReDemPtion code. For reference to historical key generator code
-                       look for utils/keygen.cpp in old repository code.
-
-                       references for RSA Keys: http://www.securiteam.com/windowsntfocus/5EP010KG0G.html
-                    */
-                    uint8_t rsa_keys_pub_mod[64] = {
-                        0x67, 0xab, 0x0e, 0x6a, 0x9f, 0xd6, 0x2b, 0xa3, 0x32, 0x2f, 0x41, 0xd1, 0xce, 0xee, 0x61, 0xc3,
-                        0x76, 0x0b, 0x26, 0x11, 0x70, 0x48, 0x8a, 0x8d, 0x23, 0x81, 0x95, 0xa0, 0x39, 0xf7, 0x5b, 0xaa,
-                        0x3e, 0xf1, 0xed, 0xb8, 0xc4, 0xee, 0xce, 0x5f, 0x6a, 0xf5, 0x43, 0xce, 0x5f, 0x60, 0xca, 0x6c,
-                        0x06, 0x75, 0xae, 0xc0, 0xd6, 0xa4, 0x0c, 0x92, 0xa4, 0xc6, 0x75, 0xea, 0x64, 0xb2, 0x50, 0x5b
-                    };
-                    memcpy(this->pub_mod, rsa_keys_pub_mod, 64);
-
-                    uint8_t rsa_keys_pri_exp[64] = {
-                        0x41, 0x93, 0x05, 0xB1, 0xF4, 0x38, 0xFC, 0x47, 0x88, 0xC4, 0x7F, 0x83, 0x8C, 0xEC, 0x90, 0xDA,
-                        0x0C, 0x8A, 0xB5, 0xAE, 0x61, 0x32, 0x72, 0xF5, 0x2B, 0xD1, 0x7B, 0x5F, 0x44, 0xC0, 0x7C, 0xBD,
-                        0x8A, 0x35, 0xFA, 0xAE, 0x30, 0xF6, 0xC4, 0x6B, 0x55, 0xA7, 0x65, 0xEF, 0xF4, 0xB2, 0xAB, 0x18,
-                        0x4E, 0xAA, 0xE6, 0xDC, 0x71, 0x17, 0x3B, 0x4C, 0xC2, 0x15, 0x4C, 0xF7, 0x81, 0xBB, 0xF0, 0x03
-                    };
-                    memcpy(sc_sec1.pri_exp, rsa_keys_pri_exp, 64);
-                    memcpy(this->pri_exp, sc_sec1.pri_exp, 64);
-
-                    uint8_t rsa_keys_pub_sig[64] = {
-                        0x6a, 0x41, 0xb1, 0x43, 0xcf, 0x47, 0x6f, 0xf1, 0xe6, 0xcc, 0xa1, 0x72, 0x97, 0xd9, 0xe1, 0x85,
-                        0x15, 0xb3, 0xc2, 0x39, 0xa0, 0xa6, 0x26, 0x1a, 0xb6, 0x49, 0x01, 0xfa, 0xa6, 0xda, 0x60, 0xd7,
-                        0x45, 0xf7, 0x2c, 0xee, 0xe4, 0x8e, 0x64, 0x2e, 0x37, 0x49, 0xf0, 0x4c, 0x94, 0x6f, 0x08, 0xf5,
-                        0x63, 0x4c, 0x56, 0x29, 0x55, 0x5a, 0x63, 0x41, 0x2c, 0x20, 0x65, 0x95, 0x99, 0xb1, 0x15, 0x7c
-                    };
-
-                    uint8_t rsa_keys_pub_exp[4] = { 0x01, 0x00, 0x01, 0x00 };
-
-                    sc_sec1.encryptionMethod = this->encrypt.encryptionMethod;
-                    sc_sec1.encryptionLevel = client_info.encryptionLevel;
-                    sc_sec1.serverRandomLen = 32;
-                    this->gen->random(this->server_random, 32);
-                    memcpy(sc_sec1.serverRandom, this->server_random, 32);
-                    sc_sec1.dwVersion = GCC::UserData::SCSecurity::CERT_CHAIN_VERSION_1;
-                    sc_sec1.temporary = false;
-                    memcpy(sc_sec1.proprietaryCertificate.RSAPK.pubExp, rsa_keys_pub_exp, SEC_EXPONENT_SIZE);
-                    memcpy(sc_sec1.proprietaryCertificate.RSAPK.modulus, this->pub_mod, 64);
-                    memcpy(sc_sec1.proprietaryCertificate.RSAPK.modulus + 64,
-                        "\x00\x00\x00\x00\x00\x00\x00\x00", SEC_PADDING_SIZE);
-                    memcpy(sc_sec1.proprietaryCertificate.wSignatureBlob, rsa_keys_pub_sig, 64);
-                    memcpy(sc_sec1.proprietaryCertificate.wSignatureBlob + 64,
-                        "\x00\x00\x00\x00\x00\x00\x00\x00", SEC_PADDING_SIZE);
-
-                    if (this->verbose & 1) {
-                        sc_sec1.log("Sending to client");
-                    }
-                    sc_sec1.emit(stream);
-                }
-                stream.mark_end();
-
-                // ------------------------------------------------------------------
-                BStream gcc_header(256);
-                BStream mcs_header(256);
+                MCS::ChannelJoinRequest_Recv mcs(x224.payload, MCS::PER_ENCODING);
+                this->userid = mcs.initiator;
+
                 BStream x224_header(256);
-
-                GCC::Create_Response_Send(gcc_header, stream.size());
-                MCS::CONNECT_RESPONSE_Send mcs_cr(mcs_header, gcc_header.size() + stream.size(), MCS::BER_ENCODING);
-                X224::DT_TPDU_Send(x224_header, mcs_header.size() + gcc_header.size() + stream.size());
-                this->trans->send(x224_header, mcs_header, gcc_header, stream);
-
-                // Channel Connection
-                // ------------------
-
-                // Channel Connection: The client sends an MCS Erect Domain Request PDU,
-                // followed by an MCS Attach User Request PDU to attach the primary user
-                // identity to the MCS domain.
-
-                // The server responds with an MCS Attach User Response PDU containing the user
-                // channel ID.
-
-                // The client then proceeds to join the :
-                // - user channel,
-                // - the input/output (I/O) channel
-                // - and all of the static virtual channels
-
-                // (the I/O and static virtual channel IDs are obtained from the data embedded
-                //  in the GCC packets) by using multiple MCS Channel Join Request PDUs.
-
-                // The server confirms each channel with an MCS Channel Join Confirm PDU.
-                // (The client only sends a Channel Join Request after it has received the
-                // Channel Join Confirm for the previously sent request.)
-
-                // From this point, all subsequent data sent from the client to the server is
-                // wrapped in an MCS Send Data Request PDU, while data sent from the server to
-                //  the client is wrapped in an MCS Send Data Indication PDU. This is in
-                // addition to the data being wrapped by an X.224 Data PDU.
-
-                // Client                                                     Server
-                //    |-------MCS Erect Domain Request PDU--------------------> |
-                //    |-------MCS Attach User Request PDU---------------------> |
-
-                //    | <-----MCS Attach User Confirm PDU---------------------- |
-
-                //    |-------MCS Channel Join Request PDU--------------------> |
-                //    | <-----MCS Channel Join Confirm PDU--------------------- |
+                HStream mcs_cjcf_data(256, 512);
+
+                MCS::ChannelJoinConfirm_Send(mcs_cjcf_data, MCS::RT_SUCCESSFUL,
+                                             mcs.initiator,
+                                             mcs.channelId,
+                                             true, mcs.channelId,
+                                             MCS::PER_ENCODING);
+                X224::DT_TPDU_Send(x224_header, mcs_cjcf_data.size());
+                this->trans->send(x224_header, mcs_cjcf_data);
+            }
+
+            {
+                BStream x224_data(256);
+                X224::RecvFactory f(*this->trans, x224_data);
+                X224::DT_TPDU_Recv x224(*this->trans, x224_data);
+                MCS::ChannelJoinRequest_Recv mcs(x224.payload, MCS::PER_ENCODING);
+                if (mcs.initiator != this->userid){
+                    LOG(LOG_ERR, "MCS error bad userid, expecting %u got %u", this->userid, mcs.initiator);
+                    throw Error(ERR_MCS_BAD_USERID);
+                }
+
+                BStream x224_header(256);
+                HStream mcs_cjcf_data(256, 512);
+
+                MCS::ChannelJoinConfirm_Send(mcs_cjcf_data, MCS::RT_SUCCESSFUL,
+                                             mcs.initiator,
+                                             mcs.channelId,
+                                             true, mcs.channelId,
+                                             MCS::PER_ENCODING);
+                X224::DT_TPDU_Send(x224_header, mcs_cjcf_data.size());
+                this->trans->send(x224_header, mcs_cjcf_data);
+            }
+
+            for (size_t i = 0 ; i < this->channel_list.size() ; i++){
+                BStream x224_data(256);
+                X224::RecvFactory f(*this->trans, x224_data);
+                X224::DT_TPDU_Recv x224(*this->trans, x224_data);
+                MCS::ChannelJoinRequest_Recv mcs(x224.payload, MCS::PER_ENCODING);
 
                 if (this->verbose & 16){
-                    LOG(LOG_INFO, "Front::incoming::Channel Connection");
-                }
-
-                if (this->verbose){
-                    LOG(LOG_INFO, "Front::incoming::Recv MCS::ErectDomainRequest");
-                }
-                {
-                    BStream x224_data(256);
-                    X224::RecvFactory f(*this->trans, x224_data);
-                    X224::DT_TPDU_Recv x224(*trans, x224_data);
-                    MCS::ErectDomainRequest_Recv mcs(x224.payload, MCS::PER_ENCODING);
-                }
-                if (this->verbose){
-                    LOG(LOG_INFO, "Front::incoming::Recv MCS::AttachUserRequest");
-                }
-                {
-                    BStream x224_data(256);
-                    X224::RecvFactory f(*this->trans, x224_data);
-                    X224::DT_TPDU_Recv x224(*trans, x224_data);
-                    MCS::AttachUserRequest_Recv mcs(x224.payload, MCS::PER_ENCODING);
-                }
-                if (this->verbose){
-                    LOG(LOG_INFO, "Front::incoming::Send MCS::AttachUserConfirm", this->userid);
-                }
-                {
-                    BStream x224_header(256);
-                    HStream mcs_data(256, 512);
-                    MCS::AttachUserConfirm_Send(mcs_data, MCS::RT_SUCCESSFUL, true, this->userid, MCS::PER_ENCODING);
-                    X224::DT_TPDU_Send(x224_header, mcs_data.size());
-                    this->trans->send(x224_header, mcs_data);
-                }
-
-                {
-                    // read tpktHeader (4 bytes = 3 0 len)
-                    // TPDU class 0    (3 bytes = LI F0 PDU_DT)
-                    BStream x224_data(256);
-                    X224::RecvFactory f(*this->trans, x224_data);
-                    X224::DT_TPDU_Recv x224(*this->trans, x224_data);
-                    MCS::ChannelJoinRequest_Recv mcs(x224.payload, MCS::PER_ENCODING);
-                    this->userid = mcs.initiator;
-
-                    BStream x224_header(256);
-                    HStream mcs_cjcf_data(256, 512);
-
-                    MCS::ChannelJoinConfirm_Send(mcs_cjcf_data, MCS::RT_SUCCESSFUL,
-                                                 mcs.initiator,
-                                                 mcs.channelId,
-                                                 true, mcs.channelId,
-                                                 MCS::PER_ENCODING);
-                    X224::DT_TPDU_Send(x224_header, mcs_cjcf_data.size());
-                    this->trans->send(x224_header, mcs_cjcf_data);
-                }
-
-                {
-                    BStream x224_data(256);
-                    X224::RecvFactory f(*this->trans, x224_data);
-                    X224::DT_TPDU_Recv x224(*this->trans, x224_data);
-                    MCS::ChannelJoinRequest_Recv mcs(x224.payload, MCS::PER_ENCODING);
-                    if (mcs.initiator != this->userid){
-                        LOG(LOG_ERR, "MCS error bad userid, expecting %u got %u", this->userid, mcs.initiator);
-                        throw Error(ERR_MCS_BAD_USERID);
-                    }
-
-                    BStream x224_header(256);
-                    HStream mcs_cjcf_data(256, 512);
-
-                    MCS::ChannelJoinConfirm_Send(mcs_cjcf_data, MCS::RT_SUCCESSFUL,
-                                                 mcs.initiator,
-                                                 mcs.channelId,
-                                                 true, mcs.channelId,
-                                                 MCS::PER_ENCODING);
-                    X224::DT_TPDU_Send(x224_header, mcs_cjcf_data.size());
-                    this->trans->send(x224_header, mcs_cjcf_data);
-                }
-
-                for (size_t i = 0 ; i < this->channel_list.size() ; i++){
-                    BStream x224_data(256);
-                    X224::RecvFactory f(*this->trans, x224_data);
-                    X224::DT_TPDU_Recv x224(*this->trans, x224_data);
-                    MCS::ChannelJoinRequest_Recv mcs(x224.payload, MCS::PER_ENCODING);
-
-                    if (this->verbose & 16){
-                        LOG(LOG_INFO, "cjrq[%u] = %u -> cjcf", i, mcs.channelId);
-                    }
-
-                    if (mcs.initiator != this->userid){
-                        LOG(LOG_ERR, "MCS error bad userid, expecting %u got %u", this->userid, mcs.initiator);
-                        throw Error(ERR_MCS_BAD_USERID);
-                    }
-
-                    BStream x224_header(256);
-                    HStream mcs_cjcf_data(256, 512);
-
-                    MCS::ChannelJoinConfirm_Send(mcs_cjcf_data, MCS::RT_SUCCESSFUL,
-                                                 mcs.initiator,
-                                                 mcs.channelId,
-                                                 true, mcs.channelId,
-                                                 MCS::PER_ENCODING);
-                    X224::DT_TPDU_Send(x224_header, mcs_cjcf_data.size());
-                    this->trans->send(x224_header, mcs_cjcf_data);
-
-                    this->channel_list.set_chanid(i, mcs.channelId);
-                }
-
-                if (this->verbose & 1){
-                    LOG(LOG_INFO, "Front::incoming::RDP Security Commencement");
-                }
-
-                // RDP Security Commencement
-                // -------------------------
-
-                // RDP Security Commencement: If standard RDP security methods are being
-                // employed and encryption is in force (this is determined by examining the data
-                // embedded in the GCC Conference Create Response packet) then the client sends
-                // a Security Exchange PDU containing an encrypted 32-byte random number to the
-                // server. This random number is encrypted with the public key of the server
-                // (the server's public key, as well as a 32-byte server-generated random
-                // number, are both obtained from the data embedded in the GCC Conference Create
-                //  Response packet).
-
-                // The client and server then utilize the two 32-byte random numbers to generate
-                // session keys which are used to encrypt and validate the integrity of
-                // subsequent RDP traffic.
-
-                // From this point, all subsequent RDP traffic can be encrypted and a security
-                // header is include " with the data if encryption is in force (the Client Info
-                // and licensing PDUs are an exception in that they always have a security
-                // header). The Security Header follows the X.224 and MCS Headers and indicates
-                // whether the attached data is encrypted.
-
-                // Even if encryption is in force server-to-client traffic may not always be
-                // encrypted, while client-to-server traffic will always be encrypted by
-                // Microsoft RDP implementations (encryption of licensing PDUs is optional,
-                // however).
-
-                // Client                                                     Server
-                //    |------Security Exchange PDU ---------------------------> |
-                if (!this->tls_support)
-                {
-                    BStream pdu(65536);
-                    X224::RecvFactory f(*this->trans, pdu);
-                    X224::DT_TPDU_Recv x224(*this->trans, pdu);
-
-                    MCS::RecvFactory mcs_fac(x224.payload, MCS::PER_ENCODING);
-                    if (mcs_fac.type == MCS::MCSPDU_DisconnectProviderUltimatum){
-                        LOG(LOG_INFO, "Front::incoming::DisconnectProviderUltimatum received");
-                        x224.payload.rewind();
-                        MCS::DisconnectProviderUltimatum_Recv mcs(x224.payload, MCS::PER_ENCODING);
-                        const char * reason = MCS::get_reason(mcs.reason);
-                        LOG(LOG_INFO, "Front DisconnectProviderUltimatum: reason=%s [%d]", reason, mcs.reason);
-                        throw Error(ERR_MCS);
-                    }
-
-                    MCS::SendDataRequest_Recv mcs(x224.payload, MCS::PER_ENCODING);
-
-                    SEC::SecExchangePacket_Recv sec(mcs.payload, mcs.payload_size);
-
-                    ssllib ssl;
-                    uint8_t client_random[64];
-                    memset(client_random, 0, 64);
-                    {
-                        uint8_t l_out[64]; memset(l_out, 0, 64);
-                        uint8_t l_in[64];  rmemcpy(l_in, sec.payload.get_data(), 64);
-                        uint8_t l_mod[64]; rmemcpy(l_mod, this->pub_mod, 64);
-                        uint8_t l_exp[64]; rmemcpy(l_exp, this->pri_exp, 64);
-
-                        BN_CTX* ctx = BN_CTX_new();
-                        BIGNUM lmod; BN_init(&lmod); BN_bin2bn((uint8_t*)l_mod, 64, &lmod);
-                        BIGNUM lexp; BN_init(&lexp); BN_bin2bn((uint8_t*)l_exp, 64, &lexp);
-                        BIGNUM lin; BN_init(&lin);  BN_bin2bn((uint8_t*)l_in, 64, &lin);
-                        BIGNUM lout; BN_init(&lout); BN_mod_exp(&lout, &lin, &lexp, &lmod, ctx);
-
-                        int rv = BN_bn2bin(&lout, (uint8_t*)l_out);
-                        if (rv <= 64) {
-                            reverseit(l_out, rv);
-                            memcpy(client_random, l_out, 64);
-                        }
-                        BN_free(&lin);
-                        BN_free(&lout);
-                        BN_free(&lexp);
-                        BN_free(&lmod);
-                        BN_CTX_free(ctx);
-                    }
-
-                    // beware order of parameters for key generation (decrypt/encrypt) is inversed between server and client
-                    SEC::KeyBlock key_block(client_random, this->server_random);
-                    memcpy(this->encrypt.sign_key, key_block.blob0, 16);
-                    if (this->encrypt.encryptionMethod == 1){
-                        ssl.sec_make_40bit(this->encrypt.sign_key);
-                    }
-
-                    this->encrypt.generate_key(key_block.key1, this->encrypt.encryptionMethod);
-                    this->decrypt.generate_key(key_block.key2, this->encrypt.encryptionMethod);
-                }
-                else {
-                    LOG(LOG_INFO, "TLS mode: exchange packet disabled");
-                }
-                this->state = WAITING_FOR_LOGON_INFO;
-            }
-            break;
-
-            case WAITING_FOR_LOGON_INFO:
-            // Secure Settings Exchange
-            // ------------------------
-
-            // Secure Settings Exchange: Secure client data (such as the username,
-            // password and auto-reconnect cookie) is sent to the server using the Client
-            // Info PDU.
+                    LOG(LOG_INFO, "cjrq[%u] = %u -> cjcf", i, mcs.channelId);
+                }
+
+                if (mcs.initiator != this->userid){
+                    LOG(LOG_ERR, "MCS error bad userid, expecting %u got %u", this->userid, mcs.initiator);
+                    throw Error(ERR_MCS_BAD_USERID);
+                }
+
+                BStream x224_header(256);
+                HStream mcs_cjcf_data(256, 512);
+
+                MCS::ChannelJoinConfirm_Send(mcs_cjcf_data, MCS::RT_SUCCESSFUL,
+                                             mcs.initiator,
+                                             mcs.channelId,
+                                             true, mcs.channelId,
+                                             MCS::PER_ENCODING);
+                X224::DT_TPDU_Send(x224_header, mcs_cjcf_data.size());
+                this->trans->send(x224_header, mcs_cjcf_data);
+
+                this->channel_list.set_chanid(i, mcs.channelId);
+            }
+
+            if (this->verbose & 1){
+                LOG(LOG_INFO, "Front::incoming::RDP Security Commencement");
+            }
+
+            // RDP Security Commencement
+            // -------------------------
+
+            // RDP Security Commencement: If standard RDP security methods are being
+            // employed and encryption is in force (this is determined by examining the data
+            // embedded in the GCC Conference Create Response packet) then the client sends
+            // a Security Exchange PDU containing an encrypted 32-byte random number to the
+            // server. This random number is encrypted with the public key of the server
+            // (the server's public key, as well as a 32-byte server-generated random
+            // number, are both obtained from the data embedded in the GCC Conference Create
+            //  Response packet).
+
+            // The client and server then utilize the two 32-byte random numbers to generate
+            // session keys which are used to encrypt and validate the integrity of
+            // subsequent RDP traffic.
+
+            // From this point, all subsequent RDP traffic can be encrypted and a security
+            // header is include " with the data if encryption is in force (the Client Info
+            // and licensing PDUs are an exception in that they always have a security
+            // header). The Security Header follows the X.224 and MCS Headers and indicates
+            // whether the attached data is encrypted.
+
+            // Even if encryption is in force server-to-client traffic may not always be
+            // encrypted, while client-to-server traffic will always be encrypted by
+            // Microsoft RDP implementations (encryption of licensing PDUs is optional,
+            // however).
 
             // Client                                                     Server
-            //    |------ Client Info PDU      ---------------------------> |
+            //    |------Security Exchange PDU ---------------------------> |
+            if (!this->tls_support)
             {
-                LOG(LOG_INFO, "Front::incoming::Secure Settings Exchange");
-
-                BStream stream(65536);
-                X224::RecvFactory fx224(*this->trans, stream);
-                X224::DT_TPDU_Recv x224(*this->trans, stream);
+                BStream pdu(65536);
+                X224::RecvFactory f(*this->trans, pdu);
+                X224::DT_TPDU_Recv x224(*this->trans, pdu);
 
                 MCS::RecvFactory mcs_fac(x224.payload, MCS::PER_ENCODING);
                 if (mcs_fac.type == MCS::MCSPDU_DisconnectProviderUltimatum){
@@ -1729,151 +1629,126 @@
 
                 MCS::SendDataRequest_Recv mcs(x224.payload, MCS::PER_ENCODING);
 
-                SEC::SecSpecialPacket_Recv sec(mcs.payload, this->decrypt, this->client_info.encryptionLevel);
-                if (this->verbose & 128){
-                    LOG(LOG_INFO, "sec decrypted payload:");
-                    hexdump_d(sec.payload.get_data(), sec.payload.size());
-                }
-
-                if (!sec.flags & SEC::SEC_INFO_PKT) {
-                    throw Error(ERR_SEC_EXPECTED_LOGON_INFO);
-                }
-
-                /* this is the first test that the decrypt is working */
-                this->client_info.process_logon_info( sec.payload
-                                                    , ini->client.ignore_logon_password
-                                                    , ini->client.performance_flags_default
-                                                    , ini->client.performance_flags_force_present
-                                                    , ini->client.performance_flags_force_not_present
-                                                    , (this->verbose & 128)
-                                                    );
-
-                if (sec.payload.in_remain()){
-                    LOG(LOG_ERR, "Front::incoming::process_logon all data should have been consumed %u bytes trailing",
-                        (unsigned)sec.payload.in_remain());
-                }
-
-                this->keymap.init_layout(this->client_info.keylayout);
-
-                if (this->client_info.is_mce) {
-                    if (this->verbose & 2){
-                        LOG(LOG_INFO, "Front::incoming::licencing client_info.is_mce");
-                        LOG(LOG_INFO, "Front::incoming::licencing send_media_lic_response");
-                    }
-
-                    {
-                        HStream stream(1024, 65535);
-
-                        /* mce */
-                        /* some compilers need unsigned char to avoid warnings */
-                        static uint8_t lic3[16] = { 0xff, 0x03, 0x10, 0x00,
-                                                 0x07, 0x00, 0x00, 0x00, 0x02, 0x00, 0x00, 0x00,
-                                                 0xf3, 0x99, 0x00, 0x00
-                                                 };
-
-                        stream.out_copy_bytes((char*)lic3, 16);
-                        stream.mark_end();
-
-                        BStream x224_header(256);
-                        BStream mcs_header(256);
-                        BStream sec_header(256);
-
-                        if ((this->verbose & (128|2)) == (128|2)){
-                            LOG(LOG_INFO, "Sec clear payload to send:");
-                            hexdump_d(stream.get_data(), stream.size());
-                        }
-
-                        SEC::Sec_Send sec(sec_header, stream, SEC::SEC_LICENSE_PKT | 0x00100200, this->encrypt, 0);
-                        MCS::SendDataIndication_Send mcs(mcs_header, userid, GCC::MCS_GLOBAL_CHANNEL, 1, 3, sec_header.size() + stream.size(), MCS::PER_ENCODING);
-                        X224::DT_TPDU_Send(x224_header,  mcs_header.size() + sec_header.size() + stream.size());
-                        this->trans->send(x224_header, mcs_header, sec_header, stream);
-                    }
-                    // proceed with capabilities exchange
-
-                    // Capabilities Exchange
-                    // ---------------------
-
-                    // Capabilities Negotiation: The server sends the set of capabilities it
-                    // supports to the client in a Demand Active PDU. The client responds with its
-                    // capabilities by sending a Confirm Active PDU.
-
-                    // Client                                                     Server
-                    //    | <------- Demand Active PDU ---------------------------- |
-                    //    |--------- Confirm Active PDU --------------------------> |
-
-                    if (this->verbose & 1){
-                        LOG(LOG_INFO, "Front::incoming::send_demand_active");
-                    }
-                    this->send_demand_active();
-
-                    LOG(LOG_INFO, "Front::incoming::ACTIVATED (mce)");
-                    this->state = ACTIVATE_AND_PROCESS_DATA;
-                }
-                else {
-                    if (this->verbose & 16){
-                        LOG(LOG_INFO, "Front::incoming::licencing not client_info.is_mce");
-                        LOG(LOG_INFO, "Front::incoming::licencing send_lic_initial");
-                    }
-
+                SEC::SecExchangePacket_Recv sec(mcs.payload, mcs.payload_size);
+
+                ssllib ssl;
+                uint8_t client_random[64];
+                memset(client_random, 0, 64);
+                {
+                    uint8_t l_out[64]; memset(l_out, 0, 64);
+                    uint8_t l_in[64];  rmemcpy(l_in, sec.payload.get_data(), 64);
+                    uint8_t l_mod[64]; rmemcpy(l_mod, this->pub_mod, 64);
+                    uint8_t l_exp[64]; rmemcpy(l_exp, this->pri_exp, 64);
+
+                    BN_CTX* ctx = BN_CTX_new();
+                    BIGNUM lmod; BN_init(&lmod); BN_bin2bn((uint8_t*)l_mod, 64, &lmod);
+                    BIGNUM lexp; BN_init(&lexp); BN_bin2bn((uint8_t*)l_exp, 64, &lexp);
+                    BIGNUM lin; BN_init(&lin);  BN_bin2bn((uint8_t*)l_in, 64, &lin);
+                    BIGNUM lout; BN_init(&lout); BN_mod_exp(&lout, &lin, &lexp, &lmod, ctx);
+
+                    int rv = BN_bn2bin(&lout, (uint8_t*)l_out);
+                    if (rv <= 64) {
+                        reverseit(l_out, rv);
+                        memcpy(client_random, l_out, 64);
+                    }
+                    BN_free(&lin);
+                    BN_free(&lout);
+                    BN_free(&lexp);
+                    BN_free(&lmod);
+                    BN_CTX_free(ctx);
+                }
+
+                // beware order of parameters for key generation (decrypt/encrypt) is inversed between server and client
+                SEC::KeyBlock key_block(client_random, this->server_random);
+                memcpy(this->encrypt.sign_key, key_block.blob0, 16);
+                if (this->encrypt.encryptionMethod == 1){
+                    ssl.sec_make_40bit(this->encrypt.sign_key);
+                }
+
+                this->encrypt.generate_key(key_block.key1, this->encrypt.encryptionMethod);
+                this->decrypt.generate_key(key_block.key2, this->encrypt.encryptionMethod);
+            }
+            else {
+                LOG(LOG_INFO, "TLS mode: exchange packet disabled");
+            }
+            this->state = WAITING_FOR_LOGON_INFO;
+        }
+        break;
+
+        case WAITING_FOR_LOGON_INFO:
+        // Secure Settings Exchange
+        // ------------------------
+
+        // Secure Settings Exchange: Secure client data (such as the username,
+        // password and auto-reconnect cookie) is sent to the server using the Client
+        // Info PDU.
+
+        // Client                                                     Server
+        //    |------ Client Info PDU      ---------------------------> |
+        {
+            LOG(LOG_INFO, "Front::incoming::Secure Settings Exchange");
+
+            BStream stream(65536);
+            X224::RecvFactory fx224(*this->trans, stream);
+            X224::DT_TPDU_Recv x224(*this->trans, stream);
+
+            MCS::RecvFactory mcs_fac(x224.payload, MCS::PER_ENCODING);
+            if (mcs_fac.type == MCS::MCSPDU_DisconnectProviderUltimatum){
+                LOG(LOG_INFO, "Front::incoming::DisconnectProviderUltimatum received");
+                x224.payload.rewind();
+                MCS::DisconnectProviderUltimatum_Recv mcs(x224.payload, MCS::PER_ENCODING);
+                const char * reason = MCS::get_reason(mcs.reason);
+                LOG(LOG_INFO, "Front DisconnectProviderUltimatum: reason=%s [%d]", reason, mcs.reason);
+                throw Error(ERR_MCS);
+            }
+
+            MCS::SendDataRequest_Recv mcs(x224.payload, MCS::PER_ENCODING);
+
+            SEC::SecSpecialPacket_Recv sec(mcs.payload, this->decrypt, this->client_info.encryptionLevel);
+            if (this->verbose & 128){
+                LOG(LOG_INFO, "sec decrypted payload:");
+                hexdump_d(sec.payload.get_data(), sec.payload.size());
+            }
+
+            if (!sec.flags & SEC::SEC_INFO_PKT) {
+                throw Error(ERR_SEC_EXPECTED_LOGON_INFO);
+            }
+
+            /* this is the first test that the decrypt is working */
+            this->client_info.process_logon_info( sec.payload
+                                                , ini->client.ignore_logon_password
+                                                , ini->client.performance_flags_default
+                                                , ini->client.performance_flags_force_present
+                                                , ini->client.performance_flags_force_not_present
+                                                , (this->verbose & 128)
+                                                );
+
+            if (sec.payload.in_remain()){
+                LOG(LOG_ERR, "Front::incoming::process_logon all data should have been consumed %u bytes trailing",
+                    (unsigned)sec.payload.in_remain());
+            }
+
+            this->keymap.init_layout(this->client_info.keylayout);
+
+            if (this->client_info.is_mce) {
+                if (this->verbose & 2){
+                    LOG(LOG_INFO, "Front::incoming::licencing client_info.is_mce");
+                    LOG(LOG_INFO, "Front::incoming::licencing send_media_lic_response");
+                }
+
+                {
                     HStream stream(1024, 65535);
 
-                    stream.out_uint8(LIC::LICENSE_REQUEST);
-                    stream.out_uint8(2); // preamble flags : PREAMBLE_VERSION_2_0 (RDP 4.0)
-                    stream.out_uint16_le(318); // wMsgSize = 318 including preamble
-
+                    /* mce */
                     /* some compilers need unsigned char to avoid warnings */
-                    static uint8_t lic1[314] = {
-                        // SEC_RANDOM ?
-                        0x7b, 0x3c, 0x31, 0xa6, 0xae, 0xe8, 0x74, 0xf6,
-                        0xb4, 0xa5, 0x03, 0x90, 0xe7, 0xc2, 0xc7, 0x39,
-                        0xba, 0x53, 0x1c, 0x30, 0x54, 0x6e, 0x90, 0x05,
-                        0xd0, 0x05, 0xce, 0x44, 0x18, 0x91, 0x83, 0x81,
-                        //
-                        0x00, 0x00, 0x04, 0x00, 0x2c, 0x00, 0x00, 0x00,
-                        0x4d, 0x00, 0x69, 0x00, 0x63, 0x00, 0x72, 0x00,
-                        0x6f, 0x00, 0x73, 0x00, 0x6f, 0x00, 0x66, 0x00,
-                        0x74, 0x00, 0x20, 0x00, 0x43, 0x00, 0x6f, 0x00,
-                        0x72, 0x00, 0x70, 0x00, 0x6f, 0x00, 0x72, 0x00,
-                        0x61, 0x00, 0x74, 0x00, 0x69, 0x00, 0x6f, 0x00,
-                        0x6e, 0x00, 0x00, 0x00, 0x08, 0x00, 0x00, 0x00,
-                        0x32, 0x00, 0x33, 0x00, 0x36, 0x00, 0x00, 0x00,
-                        0x0d, 0x00, 0x04, 0x00, 0x01, 0x00, 0x00, 0x00,
-                        0x03, 0x00, 0xb8, 0x00, 0x01, 0x00, 0x00, 0x00,
-                        0x01, 0x00, 0x00, 0x00, 0x01, 0x00, 0x00, 0x00,
-                        0x06, 0x00, 0x5c, 0x00, 0x52, 0x53, 0x41, 0x31,
-                        0x48, 0x00, 0x00, 0x00, 0x00, 0x02, 0x00, 0x00,
-                        0x3f, 0x00, 0x00, 0x00, 0x01, 0x00, 0x01, 0x00,
-                        0x01, 0xc7, 0xc9, 0xf7, 0x8e, 0x5a, 0x38, 0xe4,
-                        0x29, 0xc3, 0x00, 0x95, 0x2d, 0xdd, 0x4c, 0x3e,
-                        0x50, 0x45, 0x0b, 0x0d, 0x9e, 0x2a, 0x5d, 0x18,
-                        0x63, 0x64, 0xc4, 0x2c, 0xf7, 0x8f, 0x29, 0xd5,
-                        0x3f, 0xc5, 0x35, 0x22, 0x34, 0xff, 0xad, 0x3a,
-                        0xe6, 0xe3, 0x95, 0x06, 0xae, 0x55, 0x82, 0xe3,
-                        0xc8, 0xc7, 0xb4, 0xa8, 0x47, 0xc8, 0x50, 0x71,
-                        0x74, 0x29, 0x53, 0x89, 0x6d, 0x9c, 0xed, 0x70,
-                        0x00, 0x00, 0x00, 0x00, 0x00, 0x00, 0x00, 0x00,
-                        0x08, 0x00, 0x48, 0x00, 0xa8, 0xf4, 0x31, 0xb9,
-                        0xab, 0x4b, 0xe6, 0xb4, 0xf4, 0x39, 0x89, 0xd6,
-                        0xb1, 0xda, 0xf6, 0x1e, 0xec, 0xb1, 0xf0, 0x54,
-                        0x3b, 0x5e, 0x3e, 0x6a, 0x71, 0xb4, 0xf7, 0x75,
-                        0xc8, 0x16, 0x2f, 0x24, 0x00, 0xde, 0xe9, 0x82,
-                        0x99, 0x5f, 0x33, 0x0b, 0xa9, 0xa6, 0x94, 0xaf,
-                        0xcb, 0x11, 0xc3, 0xf2, 0xdb, 0x09, 0x42, 0x68,
-                        0x29, 0x56, 0x58, 0x01, 0x56, 0xdb, 0x59, 0x03,
-                        0x69, 0xdb, 0x7d, 0x37, 0x00, 0x00, 0x00, 0x00,
-                        0x00, 0x00, 0x00, 0x00, 0x01, 0x00, 0x00, 0x00,
-                        0x0e, 0x00, 0x0e, 0x00, 0x6d, 0x69, 0x63, 0x72,
-                        0x6f, 0x73, 0x6f, 0x66, 0x74, 0x2e, 0x63, 0x6f,
-                        0x6d, 0x00
-                    };
-
-                    stream.out_copy_bytes((char*)lic1, 314);
+                    static uint8_t lic3[16] = { 0xff, 0x03, 0x10, 0x00,
+                                             0x07, 0x00, 0x00, 0x00, 0x02, 0x00, 0x00, 0x00,
+                                             0xf3, 0x99, 0x00, 0x00
+                                             };
+
+                    stream.out_copy_bytes((char*)lic3, 16);
                     stream.mark_end();
 
-/*
-                    BStream x224_header(256);
-                    BStream mcs_header(256);
-*/
                     BStream sec_header(256);
 
                     if ((this->verbose & (128|2)) == (128|2)){
@@ -1881,19 +1756,9 @@
                         hexdump_d(stream.get_data(), stream.size());
                     }
 
-<<<<<<< HEAD
-                    SEC::Sec_Send sec(sec_header, stream, SEC::SEC_LICENSE_PKT, this->encrypt, 0);
-                    MCS::SendDataIndication_Send mcs(mcs_header, userid, GCC::MCS_GLOBAL_CHANNEL, 1, 3, sec_header.size() + stream.size(), MCS::PER_ENCODING);
-                    X224::DT_TPDU_Send(x224_header,  mcs_header.size() + sec_header.size() + stream.size());
-                    this->trans->send(x224_header, mcs_header, sec_header, stream);
-=======
                     SEC::Sec_Send sec(sec_header, stream, SEC::SEC_LICENSE_PKT | 0x00100200, this->encrypt, 0);
                     stream.copy_to_head(sec_header);
-/*
-                    MCS::SendDataIndication_Send mcs(mcs_header, userid, GCC::MCS_GLOBAL_CHANNEL, 1, 3, sec_header.size() + stream.size(), MCS::PER_ENCODING);
-                    X224::DT_TPDU_Send(x224_header,  mcs_header.size() + sec_header.size() + stream.size());
-                    this->trans->send(x224_header, mcs_header, sec_header, stream);
-*/
+
                     this->send_data_indication(GCC::MCS_GLOBAL_CHANNEL, stream);
                 }
                 // proceed with capabilities exchange
@@ -1904,17 +1769,19 @@
                 // Capabilities Negotiation: The server sends the set of capabilities it
                 // supports to the client in a Demand Active PDU. The client responds with its
                 // capabilities by sending a Confirm Active PDU.
->>>>>>> c3928e7b
-
-                    if (this->verbose & 2){
-                        LOG(LOG_INFO, "Front::incoming::waiting for answer to lic_initial");
-                    }
-                    this->state = WAITING_FOR_ANSWER_TO_LICENCE;
-                }
-            }
-<<<<<<< HEAD
-            break;
-=======
+
+                // Client                                                     Server
+                //    | <------- Demand Active PDU ---------------------------- |
+                //    |--------- Confirm Active PDU --------------------------> |
+
+                if (this->verbose & 1){
+                    LOG(LOG_INFO, "Front::incoming::send_demand_active");
+                }
+                this->send_demand_active();
+
+                LOG(LOG_INFO, "Front::incoming::ACTIVATED (mce)");
+                this->state = ACTIVATE_AND_PROCESS_DATA;
+            }
             else {
                 if (this->verbose & 16){
                     LOG(LOG_INFO, "Front::incoming::licencing not client_info.is_mce");
@@ -1976,10 +1843,6 @@
                 stream.out_copy_bytes((char*)lic1, 314);
                 stream.mark_end();
 
-/*
-                BStream x224_header(256);
-                BStream mcs_header(256);
-*/
                 BStream sec_header(256);
 
                 if ((this->verbose & (128|2)) == (128|2)){
@@ -1989,21 +1852,364 @@
 
                 SEC::Sec_Send sec(sec_header, stream, SEC::SEC_LICENSE_PKT, this->encrypt, 0);
                 stream.copy_to_head(sec_header);
-/*
-                MCS::SendDataIndication_Send mcs(mcs_header, userid, GCC::MCS_GLOBAL_CHANNEL, 1, 3, sec_header.size() + stream.size(), MCS::PER_ENCODING);
-                X224::DT_TPDU_Send(x224_header,  mcs_header.size() + sec_header.size() + stream.size());
-                this->trans->send(x224_header, mcs_header, sec_header, stream);
-*/
+
                 this->send_data_indication(GCC::MCS_GLOBAL_CHANNEL, stream);
->>>>>>> c3928e7b
-
-            case WAITING_FOR_ANSWER_TO_LICENCE:
-            {
+
                 if (this->verbose & 2){
-                    LOG(LOG_INFO, "Front::incoming::WAITING_FOR_ANSWER_TO_LICENCE");
-                }
-                BStream stream(65536);
+                    LOG(LOG_INFO, "Front::incoming::waiting for answer to lic_initial");
+                }
+                this->state = WAITING_FOR_ANSWER_TO_LICENCE;
+            }
+        }
+        break;
+
+        case WAITING_FOR_ANSWER_TO_LICENCE:
+        {
+            if (this->verbose & 2){
+                LOG(LOG_INFO, "Front::incoming::WAITING_FOR_ANSWER_TO_LICENCE");
+            }
+            BStream stream(65536);
+            X224::RecvFactory fx224(*this->trans, stream);
+            X224::DT_TPDU_Recv x224(*this->trans, stream);
+
+            MCS::RecvFactory mcs_fac(x224.payload, MCS::PER_ENCODING);
+            if (mcs_fac.type == MCS::MCSPDU_DisconnectProviderUltimatum){
+                LOG(LOG_INFO, "Front::incoming::DisconnectProviderUltimatum received");
+                x224.payload.rewind();
+                MCS::DisconnectProviderUltimatum_Recv mcs(x224.payload, MCS::PER_ENCODING);
+                const char * reason = MCS::get_reason(mcs.reason);
+                LOG(LOG_INFO, "Front DisconnectProviderUltimatum: reason=%s [%d]", reason, mcs.reason);
+                throw Error(ERR_MCS);
+            }
+
+            MCS::SendDataRequest_Recv mcs(x224.payload, MCS::PER_ENCODING);
+
+            SEC::SecSpecialPacket_Recv sec(mcs.payload, this->decrypt, this->client_info.encryptionLevel);
+            if ((this->verbose & (128|2)) == (128|2)){
+                LOG(LOG_INFO, "sec decrypted payload:");
+                hexdump_d(sec.payload.get_data(), sec.payload.size());
+            }
+
+            // Licensing
+            // ---------
+
+            // Licensing: The goal of the licensing exchange is to transfer a
+            // license from the server to the client.
+
+            // The client should store this license and on subsequent
+            // connections send the license to the server for validation.
+            // However, in some situations the client may not be issued a
+            // license to store. In effect, the packets exchanged during this
+            // phase of the protocol depend on the licensing mechanisms
+            // employed by the server. Within the context of this document
+            // we will assume that the client will not be issued a license to
+            // store. For details regarding more advanced licensing scenarios
+            // that take place during the Licensing Phase, see [MS-RDPELE].
+
+            // Client                                                     Server
+            //    | <------ Licence Error PDU Valid Client ---------------- |
+
+            if (sec.flags & SEC::SEC_LICENSE_PKT) {
+                LIC::RecvFactory flic(sec.payload);
+                switch (flic.tag) {
+                case LIC::ERROR_ALERT:
+                {
+                    if (this->verbose & 2){
+                        LOG(LOG_INFO, "Front::ERROR_ALERT");
+                    }
+                    TODO("We should check what is actually returned by this message, as it may be an error")
+                    LIC::ErrorAlert_Recv lic(sec.payload);
+                    LOG(LOG_ERR, "Front::License Alert: error=%u transition=%u",
+                        lic.validClientMessage.dwErrorCode, lic.validClientMessage.dwStateTransition);
+
+                }
+                break;
+                case LIC::NEW_LICENSE_REQUEST:
+                {
+                    if (this->verbose & 2){
+                        LOG(LOG_INFO, "Front::NEW_LICENSE_REQUEST");
+                    }
+                    LIC::NewLicenseRequest_Recv lic(sec.payload);
+                    TODO("Instead of returning a license we return a message saying that no license is OK")
+                    HStream stream(1024, 65535);
+                    // Valid Client License Data (LICENSE_VALID_CLIENT_DATA)
+
+                    /* some compilers need unsigned char to avoid warnings */
+                    static uint8_t lic2[16] = {
+                        0xff,       // bMsgType : ERROR_ALERT
+                        0x02,       // NOT EXTENDED_ERROR_MSG_SUPPORTED, PREAMBLE_VERSION_2_0
+                        0x10, 0x00, // wMsgSize: 16 bytes including preamble
+                        0x07, 0x00, 0x00, 0x00, // dwErrorCode : STATUS_VALID_CLIENT
+                        0x02, 0x00, 0x00, 0x00, // dwStateTransition ST_NO_TRANSITION
+                        0x28, 0x14, // wBlobType : ignored because wBlobLen is 0
+                        0x00, 0x00  // wBlobLen  : 0
+                    };
+                    stream.out_copy_bytes((char*)lic2, 16);
+                    stream.mark_end();
+
+                    BStream sec_header(256);
+
+                    if ((this->verbose & (128|2)) == (128|2)){
+                        LOG(LOG_INFO, "Sec clear payload to send:");
+                        hexdump_d(stream.get_data(), stream.size());
+                    }
+
+                    SEC::Sec_Send sec(sec_header, stream, SEC::SEC_LICENSE_PKT | 0x00100000, this->encrypt, 0);
+                    stream.copy_to_head(sec_header);
+
+                    this->send_data_indication(GCC::MCS_GLOBAL_CHANNEL, stream);
+                }
+                break;
+                case LIC::PLATFORM_CHALLENGE_RESPONSE:
+                    TODO("As we never send a platform challenge, it is unlikely we ever receive a PLATFORM_CHALLENGE_RESPONSE")
+                    if (this->verbose & 2){
+                        LOG(LOG_INFO, "Front::PLATFORM_CHALLENGE_RESPONSE");
+                    }
+                    break;
+                case LIC::LICENSE_INFO:
+                    TODO("As we never send a server license request, it is unlikely we ever receive a LICENSE_INFO")
+                    if (this->verbose & 2){
+                        LOG(LOG_INFO, "Front::LICENSE_INFO");
+                    }
+                    break;
+                default:
+                    if (this->verbose & 2){
+                        LOG(LOG_INFO, "Front::LICENCE_TAG %u unknown or unsupported by server", flic.tag);
+                    }
+                    break;
+                }
+                // licence received, proceed with capabilities exchange
+
+                // Capabilities Exchange
+                // ---------------------
+
+                // Capabilities Negotiation: The server sends the set of capabilities it
+                // supports to the client in a Demand Active PDU. The client responds with its
+                // capabilities by sending a Confirm Active PDU.
+
+                // Client                                                     Server
+                //    | <------- Demand Active PDU ---------------------------- |
+                //    |--------- Confirm Active PDU --------------------------> |
+
+                if (this->verbose & 1){
+                    LOG(LOG_INFO, "Front::incoming::send_demand_active");
+                }
+                this->send_demand_active();
+
+                LOG(LOG_INFO, "Front::incoming::ACTIVATED (new license request)");
+                this->state = ACTIVATE_AND_PROCESS_DATA;
+            }
+            else {
+                if (this->verbose & 2){
+                    LOG(LOG_INFO, "non licence packet: still waiting for licence");
+                }
+                ShareControl_Recv sctrl(sec.payload);
+
+                switch (sctrl.pdu_type1) {
+                case PDUTYPE_DEMANDACTIVEPDU: /* 1 */
+                    if (this->verbose & 2){
+                        LOG(LOG_INFO, "unexpected DEMANDACTIVE PDU while in licence negociation");
+                    }
+                    break;
+                case PDUTYPE_CONFIRMACTIVEPDU:
+                    if (this->verbose & 2){
+                        LOG(LOG_INFO, "Unexpected CONFIRMACTIVE PDU");
+                    }
+                    {
+                        const unsigned expected = 6; /* share_id(4) + originatorId(2) */
+                        if (!sctrl.payload.in_check_rem(expected)){
+                            LOG(LOG_ERR, "Truncated CONFIRMACTIVE PDU, need=%u remains=%u",
+                                expected, sctrl.payload.in_remain());
+                            throw Error(ERR_MCS_PDU_TRUNCATED);
+                        }
+                        uint32_t share_id = sctrl.payload.in_uint32_le();
+                        uint16_t originatorId = sctrl.payload.in_uint16_le();
+                        this->process_confirm_active(sctrl.payload);
+                    }
+		    if (!sctrl.payload.check_end()){
+                        LOG(LOG_ERR, "Trailing data after CONFIRMACTIVE PDU remains=%u", sctrl.payload.in_remain());
+                        throw Error(ERR_MCS_PDU_TRAILINGDATA);
+		    }
+                    break;
+                case PDUTYPE_DATAPDU: /* 7 */
+                    if (this->verbose & 2){
+                        LOG(LOG_INFO, "unexpected DATA PDU while in licence negociation");
+                    }
+                    // at this point licence negociation is still ongoing
+                    // most data packets should not be received
+                    // actually even input is dubious,
+                    // but rdesktop actually sends input data
+                    // also processing this is a problem because input data packets are broken
+//                    this->process_data(sctrl.payload, cb);
+
+                    TODO("check all payload data is consumed")
+                    break;
+                case PDUTYPE_DEACTIVATEALLPDU:
+                    if (this->verbose & 2){
+                        LOG(LOG_INFO, "unexpected DEACTIVATEALL PDU while in licence negociation");
+                    }
+                    TODO("check all payload data is consumed")
+                    break;
+                case PDUTYPE_SERVER_REDIR_PKT:
+                    if (this->verbose & 2){
+                        LOG(LOG_INFO, "unsupported SERVER_REDIR_PKT while in licence negociation");
+                    }
+                    TODO("check all payload data is consumed")
+                    break;
+                default:
+                    LOG(LOG_WARNING, "unknown PDU type received while in licence negociation (%d)\n", sctrl.pdu_type1);
+                    break;
+                }
+                TODO("Check why this is necessary when using loop connection ?")
+            }
+            sec.payload.p = sec.payload.end;
+        }
+        break;
+
+        case ACTIVATE_AND_PROCESS_DATA:
+        if (this->verbose & 8){
+            LOG(LOG_INFO, "Front::incoming::ACTIVATE_AND_PROCESS_DATA");
+        }
+        // Connection Finalization
+        // -----------------------
+
+        // Connection Finalization: The client and server send PDUs to finalize the
+        // connection details. The client-to-server and server-to-client PDUs exchanged
+        // during this phase may be sent concurrently as long as the sequencing in
+        // either direction is maintained (there are no cross-dependencies between any
+        // of the client-to-server and server-to-client PDUs). After the client receives
+        // the Font Map PDU it can start sending mouse and keyboard input to the server,
+        // and upon receipt of the Font List PDU the server can start sending graphics
+        // output to the client.
+
+        // Client                                                     Server
+        //    |----------Synchronize PDU------------------------------> |
+        //    |----------Control PDU Cooperate------------------------> |
+        //    |----------Control PDU Request Control------------------> |
+        //    |----------Persistent Key List PDU(s)-------------------> |
+        //    |----------Font List PDU--------------------------------> |
+
+        //    | <--------Synchronize PDU------------------------------- |
+        //    | <--------Control PDU Cooperate------------------------- |
+        //    | <--------Control PDU Granted Control------------------- |
+        //    | <--------Font Map PDU---------------------------------- |
+
+        // All PDU's in the client-to-server direction must be sent in the specified
+        // order and all PDU's in the server to client direction must be sent in the
+        // specified order. However, there is no requirement that client to server PDU's
+        // be sent before server-to-client PDU's. PDU's may be sent concurrently as long
+        // as the sequencing in either direction is maintained.
+
+
+        // Besides input and graphics data, other data that can be exchanged between
+        // client and server after the connection has been finalized include "
+        // connection management information and virtual channel messages (exchanged
+        // between client-side plug-ins and server-side applications).
+        {
+            BStream stream(65536);
+
+            // Detect fast-path PDU
+            this->trans->recv(&stream.end, 1);
+            uint8_t byte = stream.in_uint8();
+
+
+            if ((byte & FastPath::FASTPATH_INPUT_ACTION_X224) == 0){
+                FastPath::ClientInputEventPDU_Recv cfpie(*this->trans, stream, this->decrypt);
+
+                uint8_t byte;
+                uint8_t eventCode;
+
+                for (uint8_t i = 0; i < cfpie.numEvents; i++){
+                    byte = cfpie.payload.in_uint8();
+
+                    eventCode  = (byte & 0xE0) >> 5;
+
+                    switch (eventCode){
+                        case FastPath::FASTPATH_INPUT_EVENT_SCANCODE:
+                        {
+                            FastPath::KeyboardEvent_Recv ke(cfpie.payload, byte);
+
+                            if (this->verbose & 4){
+                                LOG(LOG_INFO,
+                                    "Front::Received fast-path PUD, scancode keyboardFlags=0x%X, keyCode=0x%X",
+                                    ke.spKeyboardFlags, ke.keyCode);
+                            }
+
+                            BStream decoded_data(256);
+
+                            this->keymap.event(ke.spKeyboardFlags, ke.keyCode, decoded_data);
+                            decoded_data.mark_end();
+
+                            if (  this->capture
+                               && (this->capture_state == CAPTURE_STATE_STARTED)
+                               && decoded_data.size()) {
+                                struct timeval now = tvtime();
+
+                                this->capture->input(now, decoded_data);
+                            }
+
+                            cb.rdp_input_scancode(ke.keyCode, 0, ke.spKeyboardFlags, 0, &this->keymap);
+
+                        }
+                        break;
+
+                        case FastPath::FASTPATH_INPUT_EVENT_MOUSE:
+                        {
+                            FastPath::MouseEvent_Recv me(cfpie.payload, byte);
+
+                            if (this->verbose & 4){
+                                LOG(LOG_INFO,
+                                    "Front::Received fast-path PUD, mouse pointerFlags=0x%X, xPos=0x%X, yPos=0x%X",
+                                    me.pointerFlags, me.xPos, me.yPos);
+                            }
+
+                            cb.rdp_input_mouse(me.pointerFlags, me.xPos, me.yPos, &this->keymap);
+                        }
+                        break;
+
+                        case FastPath::FASTPATH_INPUT_EVENT_SYNC:
+                        {
+                            FastPath::SynchronizeEvent_Recv se(cfpie.payload, byte);
+
+                            if (this->verbose & 4){
+                                LOG(LOG_INFO, "Front::Received fast-path PUD, sync eventFlags=0x%X",
+                                    se.eventFlags);
+                            }
+
+                            this->keymap.synchronize(se.eventFlags & 0xFFFF);
+                            cb.rdp_input_synchronize(0, 0, se.eventFlags & 0xFFFF, 0);
+                        }
+                        break;
+
+                        default:
+                            LOG(LOG_INFO, "Front::Received unexpected fast-path PUD, eventCode = %u", eventCode);
+                            throw Error(ERR_RDP_FASTPATH);
+                        break;
+                    }
+                    if (this->verbose & 4){
+                        LOG(LOG_INFO, "Front::Received fast-path PUD done");
+                    }
+                }
+
+                if (cfpie.payload.in_remain() != 0) {
+                    LOG(LOG_WARNING, "Front::Received fast-path PUD, remains=%u", cfpie.payload.in_remain());
+                }
+                break;
+            }
+            else {
                 X224::RecvFactory fx224(*this->trans, stream);
+                TODO("We shall put a specific case when we get Disconnect Request")
+                if (fx224.type == X224::DR_TPDU){
+                    TODO("What is the clean way to actually disconnect ?")
+                    X224::DR_TPDU_Recv x224(*this->trans, stream);
+                    LOG(LOG_INFO, "Front::Received Disconnect Request from RDP client");
+                    throw Error(ERR_X224_EXPECTED_DATA_PDU);
+                }
+                else if (fx224.type != X224::DT_TPDU){
+                    LOG(LOG_ERR, "Front::Unexpected non data PDU (got %u)", fx224.type);
+                    throw Error(ERR_X224_EXPECTED_DATA_PDU);
+                }
+
                 X224::DT_TPDU_Recv x224(*this->trans, stream);
 
                 MCS::RecvFactory mcs_fac(x224.payload, MCS::PER_ENCODING);
@@ -2018,514 +2224,143 @@
 
                 MCS::SendDataRequest_Recv mcs(x224.payload, MCS::PER_ENCODING);
 
-                SEC::SecSpecialPacket_Recv sec(mcs.payload, this->decrypt, this->client_info.encryptionLevel);
-                if ((this->verbose & (128|2)) == (128|2)){
+                SEC::Sec_Recv sec(mcs.payload, this->decrypt, this->client_info.encryptionLevel);
+                if (this->verbose & 128){
                     LOG(LOG_INFO, "sec decrypted payload:");
                     hexdump_d(sec.payload.get_data(), sec.payload.size());
                 }
 
-                // Licensing
-                // ---------
-
-                // Licensing: The goal of the licensing exchange is to transfer a
-                // license from the server to the client.
-
-                // The client should store this license and on subsequent
-                // connections send the license to the server for validation.
-                // However, in some situations the client may not be issued a
-                // license to store. In effect, the packets exchanged during this
-                // phase of the protocol depend on the licensing mechanisms
-                // employed by the server. Within the context of this document
-                // we will assume that the client will not be issued a license to
-                // store. For details regarding more advanced licensing scenarios
-                // that take place during the Licensing Phase, see [MS-RDPELE].
-
-<<<<<<< HEAD
-                // Client                                                     Server
-                //    | <------ Licence Error PDU Valid Client ---------------- |
-=======
-/*
-                    BStream x224_header(256);
-                    BStream mcs_header(256);
-*/
-                    BStream sec_header(256);
->>>>>>> c3928e7b
-
-                if (sec.flags & SEC::SEC_LICENSE_PKT) {
-                    LIC::RecvFactory flic(sec.payload);
-                    switch (flic.tag) {
-                    case LIC::ERROR_ALERT:
-                    {
-                        if (this->verbose & 2){
-                            LOG(LOG_INFO, "Front::ERROR_ALERT");
-                        }
-                        TODO("We should check what is actually returned by this message, as it may be an error")
-                        LIC::ErrorAlert_Recv lic(sec.payload);
-                        LOG(LOG_ERR, "Front::License Alert: error=%u transition=%u",
-                            lic.validClientMessage.dwErrorCode, lic.validClientMessage.dwStateTransition);
-
-<<<<<<< HEAD
-=======
-                    SEC::Sec_Send sec(sec_header, stream, SEC::SEC_LICENSE_PKT | 0x00100000, this->encrypt, 0);
-                    stream.copy_to_head(sec_header);
-/*
-                    MCS::SendDataIndication_Send mcs(mcs_header, userid, GCC::MCS_GLOBAL_CHANNEL, 1, 3, sec_header.size() + stream.size(), MCS::PER_ENCODING);
-                    X224::DT_TPDU_Send(x224_header,  mcs_header.size() + sec_header.size() + stream.size());
-                    this->trans->send(x224_header, mcs_header, sec_header, stream);
-*/
-                    this->send_data_indication(GCC::MCS_GLOBAL_CHANNEL, stream);
-                }
-                break;
-                case LIC::PLATFORM_CHALLENGE_RESPONSE:
-                    TODO("As we never send a platform challenge, it is unlikely we ever receive a PLATFORM_CHALLENGE_RESPONSE")
-                    if (this->verbose & 2){
-                        LOG(LOG_INFO, "Front::PLATFORM_CHALLENGE_RESPONSE");
->>>>>>> c3928e7b
-                    }
-                    break;
-                    case LIC::NEW_LICENSE_REQUEST:
-                    {
-                        if (this->verbose & 2){
-                            LOG(LOG_INFO, "Front::NEW_LICENSE_REQUEST");
-                        }
-                        LIC::NewLicenseRequest_Recv lic(sec.payload);
-                        TODO("Instead of returning a license we return a message saying that no license is OK")
-                        HStream stream(1024, 65535);
-                        // Valid Client License Data (LICENSE_VALID_CLIENT_DATA)
-
-                        /* some compilers need unsigned char to avoid warnings */
-                        static uint8_t lic2[16] = {
-                            0xff,       // bMsgType : ERROR_ALERT
-                            0x02,       // NOT EXTENDED_ERROR_MSG_SUPPORTED, PREAMBLE_VERSION_2_0
-                            0x10, 0x00, // wMsgSize: 16 bytes including preamble
-                            0x07, 0x00, 0x00, 0x00, // dwErrorCode : STATUS_VALID_CLIENT
-                            0x02, 0x00, 0x00, 0x00, // dwStateTransition ST_NO_TRANSITION
-                            0x28, 0x14, // wBlobType : ignored because wBlobLen is 0
-                            0x00, 0x00  // wBlobLen  : 0
-                        };
-                        stream.out_copy_bytes((char*)lic2, 16);
-                        stream.mark_end();
-
-                        BStream x224_header(256);
-                        BStream mcs_header(256);
-                        BStream sec_header(256);
-
-                        if ((this->verbose & (128|2)) == (128|2)){
-                            LOG(LOG_INFO, "Sec clear payload to send:");
-                            hexdump_d(stream.get_data(), stream.size());
-                        }
-
-                        SEC::Sec_Send sec(sec_header, stream, SEC::SEC_LICENSE_PKT | 0x00100000, this->encrypt, 0);
-                        MCS::SendDataIndication_Send mcs(mcs_header, userid, GCC::MCS_GLOBAL_CHANNEL, 1, 3, sec_header.size() + stream.size(), MCS::PER_ENCODING);
-                        X224::DT_TPDU_Send(x224_header,  mcs_header.size() + sec_header.size() + stream.size());
-                        this->trans->send(x224_header, mcs_header, sec_header, stream);
-                    }
-                    break;
-                    case LIC::PLATFORM_CHALLENGE_RESPONSE:
-                        TODO("As we never send a platform challenge, it is unlikely we ever receive a PLATFORM_CHALLENGE_RESPONSE")
-                        if (this->verbose & 2){
-                            LOG(LOG_INFO, "Front::PLATFORM_CHALLENGE_RESPONSE");
-                        }
-                        break;
-                    case LIC::LICENSE_INFO:
-                        TODO("As we never send a server license request, it is unlikely we ever receive a LICENSE_INFO")
-                        if (this->verbose & 2){
-                            LOG(LOG_INFO, "Front::LICENSE_INFO");
-                        }
-                        break;
-                    default:
-                        if (this->verbose & 2){
-                            LOG(LOG_INFO, "Front::LICENCE_TAG %u unknown or unsupported by server", flic.tag);
-                        }
-                        break;
-                    }
-                    // licence received, proceed with capabilities exchange
-
-                    // Capabilities Exchange
-                    // ---------------------
-
-                    // Capabilities Negotiation: The server sends the set of capabilities it
-                    // supports to the client in a Demand Active PDU. The client responds with its
-                    // capabilities by sending a Confirm Active PDU.
-
-                    // Client                                                     Server
-                    //    | <------- Demand Active PDU ---------------------------- |
-                    //    |--------- Confirm Active PDU --------------------------> |
-
-                    if (this->verbose & 1){
-                        LOG(LOG_INFO, "Front::incoming::send_demand_active");
-                    }
-                    this->send_demand_active();
-
-                    LOG(LOG_INFO, "Front::incoming::ACTIVATED (new license request)");
-                    this->state = ACTIVATE_AND_PROCESS_DATA;
-                }
-                else {
-                    if (this->verbose & 2){
-                        LOG(LOG_INFO, "non licence packet: still waiting for licence");
-                    }
-                    ShareControl_Recv sctrl(sec.payload);
-
-                    switch (sctrl.pdu_type1) {
-                    case PDUTYPE_DEMANDACTIVEPDU: /* 1 */
-                        if (this->verbose & 2){
-                            LOG(LOG_INFO, "unexpected DEMANDACTIVE PDU while in licence negociation");
-                        }
-                        break;
-                    case PDUTYPE_CONFIRMACTIVEPDU:
-                        if (this->verbose & 2){
-                            LOG(LOG_INFO, "Unexpected CONFIRMACTIVE PDU");
-                        }
-                        {
-                            const unsigned expected = 6; /* share_id(4) + originatorId(2) */
-                            if (!sctrl.payload.in_check_rem(expected)){
-                                LOG(LOG_ERR, "Truncated CONFIRMACTIVE PDU, need=%u remains=%u",
-                                    expected, sctrl.payload.in_remain());
-                                throw Error(ERR_MCS_PDU_TRUNCATED);
-                            }
-                            uint32_t share_id = sctrl.payload.in_uint32_le();
-                            uint16_t originatorId = sctrl.payload.in_uint16_le();
-                            this->process_confirm_active(sctrl.payload);
-                        }
-		        if (!sctrl.payload.check_end()){
-                            LOG(LOG_ERR, "Trailing data after CONFIRMACTIVE PDU remains=%u", sctrl.payload.in_remain());
-                            throw Error(ERR_MCS_PDU_TRAILINGDATA);
-		        }
-                        break;
-                    case PDUTYPE_DATAPDU: /* 7 */
-                        if (this->verbose & 2){
-                            LOG(LOG_INFO, "unexpected DATA PDU while in licence negociation");
-                        }
-                        // at this point licence negociation is still ongoing
-                        // most data packets should not be received
-                        // actually even input is dubious,
-                        // but rdesktop actually sends input data
-                        // also processing this is a problem because input data packets are broken
-    //                    this->process_data(sctrl.payload, cb);
-
-                        TODO("check all payload data is consumed")
-                        break;
-                    case PDUTYPE_DEACTIVATEALLPDU:
-                        if (this->verbose & 2){
-                            LOG(LOG_INFO, "unexpected DEACTIVATEALL PDU while in licence negociation");
-                        }
-                        TODO("check all payload data is consumed")
-                        break;
-                    case PDUTYPE_SERVER_REDIR_PKT:
-                        if (this->verbose & 2){
-                            LOG(LOG_INFO, "unsupported SERVER_REDIR_PKT while in licence negociation");
-                        }
-                        TODO("check all payload data is consumed")
-                        break;
-                    default:
-                        LOG(LOG_WARNING, "unknown PDU type received while in licence negociation (%d)\n", sctrl.pdu_type1);
-                        break;
-                    }
-                    TODO("Check why this is necessary when using loop connection ?")
-                }
-                sec.payload.p = sec.payload.end;
-            }
-            break;
-
-            case ACTIVATE_AND_PROCESS_DATA:
-            if (this->verbose & 8){
-                LOG(LOG_INFO, "Front::incoming::ACTIVATE_AND_PROCESS_DATA");
-            }
-            // Connection Finalization
-            // -----------------------
-
-            // Connection Finalization: The client and server send PDUs to finalize the
-            // connection details. The client-to-server and server-to-client PDUs exchanged
-            // during this phase may be sent concurrently as long as the sequencing in
-            // either direction is maintained (there are no cross-dependencies between any
-            // of the client-to-server and server-to-client PDUs). After the client receives
-            // the Font Map PDU it can start sending mouse and keyboard input to the server,
-            // and upon receipt of the Font List PDU the server can start sending graphics
-            // output to the client.
-
-            // Client                                                     Server
-            //    |----------Synchronize PDU------------------------------> |
-            //    |----------Control PDU Cooperate------------------------> |
-            //    |----------Control PDU Request Control------------------> |
-            //    |----------Persistent Key List PDU(s)-------------------> |
-            //    |----------Font List PDU--------------------------------> |
-
-            //    | <--------Synchronize PDU------------------------------- |
-            //    | <--------Control PDU Cooperate------------------------- |
-            //    | <--------Control PDU Granted Control------------------- |
-            //    | <--------Font Map PDU---------------------------------- |
-
-            // All PDU's in the client-to-server direction must be sent in the specified
-            // order and all PDU's in the server to client direction must be sent in the
-            // specified order. However, there is no requirement that client to server PDU's
-            // be sent before server-to-client PDU's. PDU's may be sent concurrently as long
-            // as the sequencing in either direction is maintained.
-
-
-            // Besides input and graphics data, other data that can be exchanged between
-            // client and server after the connection has been finalized include "
-            // connection management information and virtual channel messages (exchanged
-            // between client-side plug-ins and server-side applications).
-            {
-                BStream stream(65536);
-
-                // Detect fast-path PDU
-                this->trans->recv(&stream.end, 1);
-                uint8_t byte = stream.in_uint8();
-
-
-                if ((byte & FastPath::FASTPATH_INPUT_ACTION_X224) == 0){
-                    FastPath::ClientInputEventPDU_Recv cfpie(*this->trans, stream, this->decrypt);
-
-                    uint8_t byte;
-                    uint8_t eventCode;
-
-                    for (uint8_t i = 0; i < cfpie.numEvents; i++){
-                        byte = cfpie.payload.in_uint8();
-
-                        eventCode  = (byte & 0xE0) >> 5;
-
-                        switch (eventCode){
-                            case FastPath::FASTPATH_INPUT_EVENT_SCANCODE:
-                            {
-                                FastPath::KeyboardEvent_Recv ke(cfpie.payload, byte);
-
-                                if (this->verbose & 4){
-                                    LOG(LOG_INFO,
-                                        "Front::Received fast-path PUD, scancode keyboardFlags=0x%X, keyCode=0x%X",
-                                        ke.spKeyboardFlags, ke.keyCode);
-                                }
-
-                                BStream decoded_data(256);
-
-                                this->keymap.event(ke.spKeyboardFlags, ke.keyCode, decoded_data);
-                                decoded_data.mark_end();
-
-                                if (  this->capture
-                                   && (this->capture_state == CAPTURE_STATE_STARTED)
-                                   && decoded_data.size()) {
-                                    struct timeval now = tvtime();
-
-                                    this->capture->input(now, decoded_data);
-                                }
-
-                                cb.rdp_input_scancode(ke.keyCode, 0, ke.spKeyboardFlags, 0, &this->keymap);
-
-                            }
-                            break;
-
-                            case FastPath::FASTPATH_INPUT_EVENT_MOUSE:
-                            {
-                                FastPath::MouseEvent_Recv me(cfpie.payload, byte);
-
-                                if (this->verbose & 4){
-                                    LOG(LOG_INFO,
-                                        "Front::Received fast-path PUD, mouse pointerFlags=0x%X, xPos=0x%X, yPos=0x%X",
-                                        me.pointerFlags, me.xPos, me.yPos);
-                                }
-
-                                cb.rdp_input_mouse(me.pointerFlags, me.xPos, me.yPos, &this->keymap);
-                            }
-                            break;
-
-                            case FastPath::FASTPATH_INPUT_EVENT_SYNC:
-                            {
-                                FastPath::SynchronizeEvent_Recv se(cfpie.payload, byte);
-
-                                if (this->verbose & 4){
-                                    LOG(LOG_INFO, "Front::Received fast-path PUD, sync eventFlags=0x%X",
-                                        se.eventFlags);
-                                }
-
-                                this->keymap.synchronize(se.eventFlags & 0xFFFF);
-                                cb.rdp_input_synchronize(0, 0, se.eventFlags & 0xFFFF, 0);
-                            }
-                            break;
-
-                            default:
-                                LOG(LOG_INFO, "Front::Received unexpected fast-path PUD, eventCode = %u", eventCode);
-                                throw Error(ERR_RDP_FASTPATH);
+                if (this->verbose & 8){
+                    LOG(LOG_INFO, "Front::incoming::sec_flags=%x", sec.flags);
+                }
+
+                if (mcs.channelId != GCC::MCS_GLOBAL_CHANNEL) {
+                    size_t num_channel_src = this->channel_list.size();
+                    for (size_t index = 0; index < this->channel_list.size(); index++){
+                        if (this->channel_list[index].chanid == mcs.channelId){
+                            num_channel_src = index;
                             break;
                         }
-                        if (this->verbose & 4){
-                            LOG(LOG_INFO, "Front::Received fast-path PUD done");
-                        }
-                    }
-
-                    if (cfpie.payload.in_remain() != 0) {
-                        LOG(LOG_WARNING, "Front::Received fast-path PUD, remains=%u", cfpie.payload.in_remain());
-                    }
-                    break;
-                }
-                else {
-                    X224::RecvFactory fx224(*this->trans, stream);
-                    TODO("We shall put a specific case when we get Disconnect Request")
-                    if (fx224.type == X224::DR_TPDU){
-                        TODO("What is the clean way to actually disconnect ?")
-                        X224::DR_TPDU_Recv x224(*this->trans, stream);
-                        LOG(LOG_INFO, "Front::Received Disconnect Request from RDP client");
-                        throw Error(ERR_X224_EXPECTED_DATA_PDU);
-                    }
-                    else if (fx224.type != X224::DT_TPDU){
-                        LOG(LOG_ERR, "Front::Unexpected non data PDU (got %u)", fx224.type);
-                        throw Error(ERR_X224_EXPECTED_DATA_PDU);
-                    }
-
-                    X224::DT_TPDU_Recv x224(*this->trans, stream);
-
-                    MCS::RecvFactory mcs_fac(x224.payload, MCS::PER_ENCODING);
-                    if (mcs_fac.type == MCS::MCSPDU_DisconnectProviderUltimatum){
-                        LOG(LOG_INFO, "Front::incoming::DisconnectProviderUltimatum received");
-                        x224.payload.rewind();
-                        MCS::DisconnectProviderUltimatum_Recv mcs(x224.payload, MCS::PER_ENCODING);
-                        const char * reason = MCS::get_reason(mcs.reason);
-                        LOG(LOG_INFO, "Front DisconnectProviderUltimatum: reason=%s [%d]", reason, mcs.reason);
+                    }
+
+                    if (this->verbose & 16){
+                        LOG(LOG_INFO, "Front::incoming::channel_data channelId=%u", mcs.channelId);
+                    }
+
+                    if (num_channel_src >= this->channel_list.size()) {
+                        LOG(LOG_ERR, "Front::incoming::Unknown Channel");
+                        throw Error(ERR_CHANNEL_UNKNOWN_CHANNEL);
+                    }
+
+                    const CHANNELS::ChannelDef & channel = this->channel_list[num_channel_src];
+                    if (this->verbose & 16){
+                        channel.log(mcs.channelId);
+                    }
+
+                    const unsigned expected = 8; /* length(4) + flags(4) */
+                    if (!sec.payload.in_check_rem(expected)){
+                        LOG(LOG_ERR, "Front::incoming::data truncated, need=%u remains=%u",
+                            expected, sec.payload.in_remain());
                         throw Error(ERR_MCS);
                     }
 
-                    MCS::SendDataRequest_Recv mcs(x224.payload, MCS::PER_ENCODING);
-
-                    SEC::Sec_Recv sec(mcs.payload, this->decrypt, this->client_info.encryptionLevel);
-                    if (this->verbose & 128){
-                        LOG(LOG_INFO, "sec decrypted payload:");
-                        hexdump_d(sec.payload.get_data(), sec.payload.size());
-                    }
-
-                    if (this->verbose & 8){
-                        LOG(LOG_INFO, "Front::incoming::sec_flags=%x", sec.flags);
-                    }
-
-                    if (mcs.channelId != GCC::MCS_GLOBAL_CHANNEL) {
-                        size_t num_channel_src = this->channel_list.size();
-                        for (size_t index = 0; index < this->channel_list.size(); index++){
-                            if (this->channel_list[index].chanid == mcs.channelId){
-                                num_channel_src = index;
-                                break;
-                            }
-                        }
-
-                        if (this->verbose & 16){
-                            LOG(LOG_INFO, "Front::incoming::channel_data channelId=%u", mcs.channelId);
-                        }
-
-                        if (num_channel_src >= this->channel_list.size()) {
-                            LOG(LOG_ERR, "Front::incoming::Unknown Channel");
-                            throw Error(ERR_CHANNEL_UNKNOWN_CHANNEL);
-                        }
-
-                        const CHANNELS::ChannelDef & channel = this->channel_list[num_channel_src];
-                        if (this->verbose & 16){
-                            channel.log(mcs.channelId);
-                        }
-
-                        const unsigned expected = 8; /* length(4) + flags(4) */
-                        if (!sec.payload.in_check_rem(expected)){
-                            LOG(LOG_ERR, "Front::incoming::data truncated, need=%u remains=%u",
-                                expected, sec.payload.in_remain());
-                            throw Error(ERR_MCS);
-                        }
-
-                        int length = sec.payload.in_uint32_le();
-                        int flags  = sec.payload.in_uint32_le();
-
-                        size_t chunk_size = sec.payload.in_remain();
-
-                        if (this->up_and_running){
-                            if (  !this->ini->client.device_redirection
-                               && !strncmp(this->channel_list[num_channel_src].name, "rdpdr", 8)
-                               ) {
-                                LOG(LOG_INFO, "Front::incoming::rdpdr channel disabed");
-                            }
-                            else {
-                                if (this->verbose & 16){
-                                    LOG(LOG_INFO, "Front::send_to_mod_channel");
-                                }
-                                SubStream chunk(sec.payload, sec.payload.get_offset(), chunk_size);
-
-                                cb.send_to_mod_channel(channel.name, chunk, length, flags);
-                            }
+                    int length = sec.payload.in_uint32_le();
+                    int flags  = sec.payload.in_uint32_le();
+
+                    size_t chunk_size = sec.payload.in_remain();
+
+                    if (this->up_and_running){
+                        if (  !this->ini->client.device_redirection
+                           && !strncmp(this->channel_list[num_channel_src].name, "rdpdr", 8)
+                           ) {
+                            LOG(LOG_INFO, "Front::incoming::rdpdr channel disabed");
                         }
                         else {
                             if (this->verbose & 16){
-                                LOG(LOG_INFO, "Front::not up_and_running send_to_mod_channel dropped");
+                                LOG(LOG_INFO, "Front::send_to_mod_channel");
                             }
+                            SubStream chunk(sec.payload, sec.payload.get_offset(), chunk_size);
+
+                            cb.send_to_mod_channel(channel.name, chunk, length, flags);
                         }
-                        sec.payload.p += chunk_size;
                     }
                     else {
-                        while (sec.payload.p < sec.payload.end) {
-                            ShareControl_Recv sctrl(sec.payload);
-
-                            switch (sctrl.pdu_type1) {
-                            case PDUTYPE_DEMANDACTIVEPDU:
-                                if (this->verbose & 1){
-                                    LOG(LOG_INFO, "Front received DEMANDACTIVEPDU (unsupported)");
-                                }
-                                break;
-                            case PDUTYPE_CONFIRMACTIVEPDU:
-                                if (this->verbose & 1){
-                                    LOG(LOG_INFO, "Front received CONFIRMACTIVEPDU");
-                                }
-                                {
-                                    uint32_t share_id = sctrl.payload.in_uint32_le();
-                                    uint16_t originatorId = sctrl.payload.in_uint16_le();
-                                    this->process_confirm_active(sctrl.payload);
-                                }
-                                // reset caches, etc.
-                                this->reset();
-                                // resizing done
-                                BGRPalette palette;
-                                init_palette332(palette);
-                                {
-                                    RDPColCache cmd(0, palette);
-                                    this->orders->draw(cmd);
-                                }
-                                this->init_pointers();
-                                if (this->verbose & 1){
-                                    LOG(LOG_INFO, "Front received CONFIRMACTIVEPDU done");
-                                }
-                                break;
-                            case PDUTYPE_DATAPDU: /* 7 */
-                                if (this->verbose & 8){
-                                    LOG(LOG_INFO, "Front received DATAPDU");
-                                }
-                                // this is rdp_process_data that will set up_and_running to 1
-                                // when fonts have been received
-                                // we will not exit this loop until we are in this state.
-    //                            LOG(LOG_INFO, "sctrl.payload.len= %u sctrl.len = %u", sctrl.payload.size(), sctrl.len);
-                                this->process_data(sctrl.payload, cb);
-                                if (this->verbose & 8){
-                                    LOG(LOG_INFO, "Front received DATAPDU done");
-                                }
-                                TODO("check all received data consumed")
-                                break;
-                            case PDUTYPE_DEACTIVATEALLPDU:
-                                if (this->verbose & 1){
-                                    LOG(LOG_INFO, "Front received DEACTIVATEALLPDU (unsupported)");
-                                }
-                                break;
-                            case PDUTYPE_SERVER_REDIR_PKT:
-                                if (this->verbose & 1){
-                                    LOG(LOG_INFO, "Front received SERVER_REDIR_PKT (unsupported)");
-                                }
-                                break;
-                            default:
-                                LOG(LOG_WARNING, "Front received unknown PDU type in session_data (%d)\n", sctrl.pdu_type1);
-                                break;
+                        if (this->verbose & 16){
+                            LOG(LOG_INFO, "Front::not up_and_running send_to_mod_channel dropped");
+                        }
+                    }
+                    sec.payload.p += chunk_size;
+                }
+                else {
+                    while (sec.payload.p < sec.payload.end) {
+                        ShareControl_Recv sctrl(sec.payload);
+
+                        switch (sctrl.pdu_type1) {
+                        case PDUTYPE_DEMANDACTIVEPDU:
+                            if (this->verbose & 1){
+                                LOG(LOG_INFO, "Front received DEMANDACTIVEPDU (unsupported)");
                             }
-                            TODO("check all sctrl.payload data is consumed")
-                            sec.payload.p = sctrl.payload.p;
+                            break;
+                        case PDUTYPE_CONFIRMACTIVEPDU:
+                            if (this->verbose & 1){
+                                LOG(LOG_INFO, "Front received CONFIRMACTIVEPDU");
+                            }
+                            {
+                                uint32_t share_id = sctrl.payload.in_uint32_le();
+                                uint16_t originatorId = sctrl.payload.in_uint16_le();
+                                this->process_confirm_active(sctrl.payload);
+                            }
+                            // reset caches, etc.
+                            this->reset();
+                            // resizing done
+                            BGRPalette palette;
+                            init_palette332(palette);
+                            {
+                                RDPColCache cmd(0, palette);
+                                this->orders->draw(cmd);
+                            }
+                            this->init_pointers();
+                            if (this->verbose & 1){
+                                LOG(LOG_INFO, "Front received CONFIRMACTIVEPDU done");
+                            }
+                            break;
+                        case PDUTYPE_DATAPDU: /* 7 */
+                            if (this->verbose & 8){
+                                LOG(LOG_INFO, "Front received DATAPDU");
+                            }
+                            // this is rdp_process_data that will set up_and_running to 1
+                            // when fonts have been received
+                            // we will not exit this loop until we are in this state.
+//                            LOG(LOG_INFO, "sctrl.payload.len= %u sctrl.len = %u", sctrl.payload.size(), sctrl.len);
+                            this->process_data(sctrl.payload, cb);
+                            if (this->verbose & 8){
+                                LOG(LOG_INFO, "Front received DATAPDU done");
+                            }
+                            TODO("check all received data consumed")
+                            break;
+                        case PDUTYPE_DEACTIVATEALLPDU:
+                            if (this->verbose & 1){
+                                LOG(LOG_INFO, "Front received DEACTIVATEALLPDU (unsupported)");
+                            }
+                            break;
+                        case PDUTYPE_SERVER_REDIR_PKT:
+                            if (this->verbose & 1){
+                                LOG(LOG_INFO, "Front received SERVER_REDIR_PKT (unsupported)");
+                            }
+                            break;
+                        default:
+                            LOG(LOG_WARNING, "Front received unknown PDU type in session_data (%d)\n", sctrl.pdu_type1);
+                            break;
                         }
-                    }
-                    TODO("check all data have been consumed")
-                }
-            }
-            break;
-            }
-        } catch (Error & e) {
-            return FRONT_DISCONNECTED;
-        };
-        return (this->up_and_running)?FRONT_RUNNING:FRONT_CONNECTING;
+                        TODO("check all sctrl.payload data is consumed")
+                        sec.payload.p = sctrl.payload.p;
+                    }
+                }
+                TODO("check all data have been consumed")
+            }
+        }
+        break;
+        }
     }
 
     void send_data_indication(uint16_t channelId, HStream & stream) {
@@ -2575,19 +2410,11 @@
                 hexdump_d(target_stream.get_data(), target_stream.size());
             }
 
-/*
-            BStream x224_header(256);
-            BStream mcs_header(256);
-*/
             BStream sec_header(256);
 
             SEC::Sec_Send sec(sec_header, target_stream, 0, this->encrypt, this->client_info.encryptionLevel);
             target_stream.copy_to_head(sec_header);
-/*
-            MCS::SendDataIndication_Send mcs(mcs_header, userid, GCC::MCS_GLOBAL_CHANNEL, 1, 3, sec_header.size() + target_stream.size(), MCS::PER_ENCODING);
-            X224::DT_TPDU_Send(x224_header,  mcs_header.size() + sec_header.size() + target_stream.size());
-            this->trans->send(x224_header, mcs_header, sec_header, target_stream);
-*/
+
             this->send_data_indication(GCC::MCS_GLOBAL_CHANNEL, target_stream);
         }
         else {
@@ -2762,19 +2589,11 @@
             hexdump_d(target_stream.get_data(), target_stream.size());
         }
 
-/*
-        BStream x224_header(256);
-        BStream mcs_header(256);
-*/
         BStream sec_header(256);
 
         SEC::Sec_Send sec(sec_header, target_stream, 0, this->encrypt, this->client_info.encryptionLevel);
         target_stream.copy_to_head(sec_header);
-/*
-        MCS::SendDataIndication_Send mcs(mcs_header, userid, GCC::MCS_GLOBAL_CHANNEL, 1, 3, sec_header.size() + target_stream.size(), MCS::PER_ENCODING);
-        X224::DT_TPDU_Send(x224_header,  mcs_header.size() + sec_header.size() + target_stream.size());
-        this->trans->send(x224_header, mcs_header, sec_header, target_stream);
-*/
+
         this->send_data_indication(GCC::MCS_GLOBAL_CHANNEL, target_stream);
     }
 
@@ -3180,19 +2999,11 @@
             hexdump_d(target_stream.get_data(), target_stream.size());
         }
 
-/*
-        BStream x224_header(256);
-        BStream mcs_header(256);
-*/
         BStream sec_header(256);
 
         SEC::Sec_Send sec(sec_header, target_stream, 0, this->encrypt, this->client_info.encryptionLevel);
         target_stream.copy_to_head(sec_header);
-/*
-        MCS::SendDataIndication_Send mcs(mcs_header, userid, GCC::MCS_GLOBAL_CHANNEL, 1, 3, sec_header.size() + target_stream.size(), MCS::PER_ENCODING);
-        X224::DT_TPDU_Send(x224_header,  mcs_header.size() + sec_header.size() + target_stream.size());
-        this->trans->send(x224_header, mcs_header, sec_header, target_stream);
-*/
+
         this->send_data_indication(GCC::MCS_GLOBAL_CHANNEL, target_stream);
 
         if (this->verbose & 1){
@@ -3254,20 +3065,11 @@
             hexdump_d(target_stream.get_data(), target_stream.size());
         }
 
-
-/*
-        BStream x224_header(256);
-        BStream mcs_header(256);
-*/
         BStream sec_header(256);
 
         SEC::Sec_Send sec(sec_header, target_stream, 0, this->encrypt, this->client_info.encryptionLevel);
         target_stream.copy_to_head(sec_header);
-/*
-        MCS::SendDataIndication_Send mcs(mcs_header, userid, GCC::MCS_GLOBAL_CHANNEL, 1, 3, sec_header.size() + target_stream.size(), MCS::PER_ENCODING);
-        X224::DT_TPDU_Send(x224_header,  mcs_header.size() + sec_header.size() + target_stream.size());
-        this->trans->send(x224_header, mcs_header, sec_header, target_stream);
-*/
+
         this->send_data_indication(GCC::MCS_GLOBAL_CHANNEL, target_stream);
 
         if (this->verbose & 1){
@@ -3330,19 +3132,11 @@
             hexdump_d(target_stream.get_data(), target_stream.size());
         }
 
-/*
-        BStream x224_header(256);
-        BStream mcs_header(256);
-*/
         BStream sec_header(256);
 
         SEC::Sec_Send sec(sec_header, target_stream, 0, this->encrypt, this->client_info.encryptionLevel);
         target_stream.copy_to_head(sec_header);
-/*
-        MCS::SendDataIndication_Send mcs(mcs_header, userid, GCC::MCS_GLOBAL_CHANNEL, 1, 3, sec_header.size() + target_stream.size(), MCS::PER_ENCODING);
-        X224::DT_TPDU_Send(x224_header,  mcs_header.size() + sec_header.size() + target_stream.size());
-        this->trans->send(x224_header, mcs_header, sec_header, target_stream);
-*/
+
         this->send_data_indication(GCC::MCS_GLOBAL_CHANNEL, target_stream);
 
         if (this->verbose & 1){
@@ -3603,20 +3397,11 @@
                     hexdump_d(target_stream.get_data(), target_stream.size());
                 }
 
-/*
-                BStream x224_header(256);
-                BStream mcs_header(256);
-*/
                 BStream sec_header(256);
 
                 SEC::Sec_Send sec(sec_header, target_stream, 0, this->encrypt, this->client_info.encryptionLevel);
                 target_stream.copy_to_head(sec_header);
-/*
-                MCS::SendDataIndication_Send mcs(mcs_header, userid, GCC::MCS_GLOBAL_CHANNEL, 1, 3, sec_header.size() + target_stream.size(), MCS::PER_ENCODING);
-                X224::DT_TPDU_Send(x224_header,  mcs_header.size() + sec_header.size() + target_stream.size());
-
-                this->trans->send(x224_header, mcs_header, sec_header, target_stream);
-*/
+
                 this->send_data_indication(GCC::MCS_GLOBAL_CHANNEL, target_stream);
             }
         break;
@@ -3690,14 +3475,6 @@
                 }
                 cb.rdp_input_up_and_running();
                 this->up_and_running = 1;
-                TODO("we should use accessors to set that, also not sure it's the right place to set it")
-                this->ini->context.opt_width.set(this->client_info.width);
-                this->ini->context.opt_height.set(this->client_info.height);
-                this->ini->context.opt_bpp.set(this->client_info.bpp);
-                this->ini->parse_username(this->client_info.username);
-                if (this->client_info.password[0]) {
-                    this->ini->context_set_value(AUTHID_PASSWORD, this->client_info.password);
-                }
             }
         }
         break;
@@ -3790,10 +3567,6 @@
             LOG(LOG_INFO, "send_deactive");
         }
 
-/*
-        BStream x224_header(256);
-        BStream mcs_header(256);
-*/
         BStream sec_header(256);
         HStream stream(1024, 1024 + 256);
         ShareControl_Send(stream, PDUTYPE_DEACTIVATEALLPDU, this->userid + GCC::MCS_USERCHANNEL_BASE, 0);
@@ -3805,11 +3578,7 @@
 
         SEC::Sec_Send sec(sec_header, stream, 0, this->encrypt, this->client_info.encryptionLevel);
         stream.copy_to_head(sec_header);
-/*
-        MCS::SendDataIndication_Send mcs(mcs_header, userid, GCC::MCS_GLOBAL_CHANNEL, 1, 3, sec_header.size() + stream.size(), MCS::PER_ENCODING);
-        X224::DT_TPDU_Send(x224_header,  mcs_header.size() + sec_header.size() + stream.size());
-        this->trans->send(x224_header, mcs_header, sec_header, stream);
-*/
+
         this->send_data_indication(GCC::MCS_GLOBAL_CHANNEL, stream);
 
         if (this->verbose & 1){
