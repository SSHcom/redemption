/*
   This program is free software; you can redistribute it and/or modify
   it under the terms of the GNU General Public License as published by
   the Free Software Foundation; either version 2 of the License, or
   (at your option) any later version.

   This program is distributed in the hope that it will be useful,
   but WITHOUT ANY WARRANTY; without even the implied warranty of
   MERCHANTABILITY or FITNESS FOR A PARTICULAR PURPOSE.  See the
   GNU General Public License for more details.

   You should have received a copy of the GNU General Public License
   along with this program; if not, write to the Free Software
   Foundation, Inc., 675 Mass Ave, Cambridge, MA 02139, USA.

   Product name: redemption, a FLOSS RDP proxy
   Copyright (C) Wallix 2010
   Author(s): Christophe Grosjean, Javier Caverni, Xavier Dunat, Martin Potier
*/

#if !defined(__CAPTURE_HPP__)
#define __CAPTURE_HPP__

#include <iostream>
#include <stdio.h>
#include "rdtsc.hpp"
#include <sstream>
#include "bitmap.hpp"
#include "rect.hpp"
#include "constants.hpp"
#include <time.h>

#include "RDP/orders/RDPOrdersCommon.hpp"
#include "RDP/orders/RDPOrdersSecondaryHeader.hpp"
#include "RDP/orders/RDPOrdersSecondaryColorCache.hpp"
#include "RDP/orders/RDPOrdersSecondaryBmpCache.hpp"

#include "RDP/orders/RDPOrdersPrimaryHeader.hpp"
#include "RDP/orders/RDPOrdersPrimaryOpaqueRect.hpp"
#include "RDP/orders/RDPOrdersPrimaryScrBlt.hpp"
#include "RDP/orders/RDPOrdersPrimaryDestBlt.hpp"
#include "RDP/orders/RDPOrdersPrimaryMemBlt.hpp"
#include "RDP/orders/RDPOrdersPrimaryPatBlt.hpp"
#include "RDP/orders/RDPOrdersPrimaryLineTo.hpp"
#include "RDP/orders/RDPOrdersPrimaryGlyphIndex.hpp"

#include "error.hpp"
#include "config.hpp"
#include "bitmap_cache.hpp"
#include "colors.hpp"

class Capture
{
    enum {
        ts_width  = 133,
        ts_height =  11
    };

    unsigned long pix_len;
    int real_time;
    uint8_t * data;
    int count;
    int framenb;
    char * path;

    char timestamp_data[ts_width * ts_height * 3];
    char previous_timestamp[50];

    public:
    long inter_frame_interval;
    int width;
    int height;
    int bpp;
    RGBPalette palette;

    Capture(int width, int height, int bpp, char * path, const char * codec_id, const char * video_quality) {
        this->bpp = bpp;
        this->pix_len = 0;
        this->count = 0;
        this->inter_frame_interval = 1000000; // 1 000 000 us is 1 sec (default)

        /* rgb332 palette */
        for (int bindex = 0; bindex < 4; bindex++) {
            for (int gindex = 0; gindex < 8; gindex++) {
                for (int rindex = 0; rindex < 8; rindex++) {
                    this->palette[(rindex << 5) | (gindex << 2) | bindex] =
                    (RGBcolor)(
                    // r1 r2 r2 r1 r2 r3 r1 r2 0 0 0 0 0 0 0 0 0 0 0 0 0 0 0 0
                        (((rindex<<5)|(rindex<<2)|(rindex>>1))<<16)
                    // 0 0 0 0 0 0 0 0 g1 g2 g3 g1 g2 g3 g1 g2 0 0 0 0 0 0 0 0
                       | (((gindex<<5)|(gindex<<2)|(gindex>>1))<< 8)
                    // 0 0 0 0 0 0 0 0 0 0 0 0 0 0 0 0 b1 b2 b1 b2 b1 b2 b1 b2
                       | ((bindex<<6)|(bindex<<4)|(bindex<<2)|(bindex)));
                }
            }
        }


        this->pix_len = width * height * 3;
        if (!this->pix_len) {
            throw Error(ERR_RECORDER_EMPTY_IMAGE);
        }

        this->draw_11x7_digits(this->timestamp_data, ts_width, 19,
        "                   ", "XXXXXXXXXXXXXXXXXXX");
        strncpy(this->previous_timestamp, "                   ", 19);

        this->data = (uint8_t *)malloc(this->pix_len);
        memset(this->data, 0, height*width);
        if (this->data == 0){
            throw Error(ERR_RECORDER_FRAME_ALLOCATION_FAILED);
        }

        LOG(LOG_INFO, "video_path is :%s\n", path);
        this->width = width;
        this->height = height;
    }

    ~Capture(){
        if (this->data){
            free(data);
        }
    }

    static void draw_11x7_digits(char * rgbpixbuf, unsigned width, unsigned lg_message, const char * message, const char * old_message)
    {
        static const char * digits =
        "       "
        "  XX   "
        " X  X  "
        "XX  XX "
        "XX  XX "
        "XX  XX "
        "XX  XX "
        "XX  XX "
        " X  X  "
        "  XX   "
        "       "

        "       "
        "  XX   "
        " XXX   "
        "X XX   "
        "  XX   "
        "  XX   "
        "  XX   "
        "  XX   "
        "  XX   "
        "XXXXXX "
        "       "

        "       "
        " XXXX  "
        "XX  XX "
        "XX  XX "
        "    XX "
        "  XXX  "
        " XX    "
        "XX     "
        "XX     "
        "XXXXXX "
        "       "


        "       "
        "XXXXXX "
        "    XX "
        "   XX  "
        "  XX   "
        " XXXX  "
        "    XX "
        "    XX "
        "XX  XX "
        " XXXX  "
        "       "


        "       "
        "    XX "
        "   XXX "
        "  XXXX "
        " XX XX "
        "XX  XX "
        "XX  XX "
        "XXXXXX "
        "    XX "
        "    XX "
        "       "

        "       "
        "XXXXXX "
        "XX     "
        "XX     "
        "XXXXX  "
        "XX  XX "
        "    XX "
        "    XX "
        "XX  XX "
        " XXXX  "
        "       "

        "       "
        " XXXX  "
        "XX  XX "
        "XX     "
        "XX     "
        "XXXXX  "
        "XX  XX "
        "XX  XX "
        "XX  XX "
        " XXXX  "
        "       "

        "       "
        "XXXXXX "
        "    XX "
        "    XX "
        "   XX  "
        "   XX  "
        "  XX   "
        "  XX   "
        " XX    "
        " XX    "
        "       "

        "       "
        " XXXX  "
        "XX  XX "
        "XX  XX "
        "XX  XX "
        " XXXX  "
        "XX  XX "
        "XX  XX "
        "XX  XX "
        " XXXX  "
        "       "

        "       "
        " XXXX  "
        "XX  XX "
        "XX  XX "
        "XX  XX "
        " XXXXX "
        "    XX "
        "    XX "
        "XX  XX "
        " XXXX  "
        "       "

        "       "
        "       "
        "       "
        "       "
        "       "
        "       "
        "XXXXXX "
        "       "
        "       "
        "       "
        "       "

        "       "
        "       "
        "       "
        "  XX   "
        " XXXX  "
        "  XX   "
        "       "
        "       "
        "  XX   "
        " XXXX  "
        "  XX   "

        "       "
        "       "
        "       "
        "       "
        "       "
        "       "
        "       "
        "       "
        "       "
        "       "
        "       "

        "XXXXXXX"
        "XXXXXXX"
        "XXXXXXX"
        "XXXXXXX"
        "XXXXXXX"
        "XXXXXXX"
        "XXXXXXX"
        "XXXXXXX"
        "XXXXXXX"
        "XXXXXXX"
        "XXXXXXX"
        ;

        for (size_t i = 0 ; i < lg_message ; ++i){
            char newch = message[i];
            char oldch = old_message[i];
            if (newch != oldch){
                const char * pnewch = digits + 7 * 11 *
                                  (isdigit(newch) ? newch-'0'
                                 :   newch == '-' ?       10
                                 :   newch == ':' ?       11
                                 :   newch == ' ' ?       12
                                 :                        13);
                const char * poldch =  digits + 7 * 11 *
                                  (isdigit(oldch) ? oldch-'0'
                                 :   oldch == '-' ?       10
                                 :   oldch == ':' ?       11
                                 :   oldch == ' ' ?       12
                                 :                        13);

                for (size_t y = 0 ; y < 11 ; ++y){
                    for (size_t x = 0 ; x <  7 ; ++x){
                        unsigned pix = x+y*7;
                        if (pnewch[pix] != poldch[pix]){
                            uint8_t pixcolorcomponent = (pnewch[pix] == 'X')?0xFF:0;
                            unsigned pixindex = 3*(x+i*7+y*width);
                            rgbpixbuf[pixindex] = pixcolorcomponent;
                            rgbpixbuf[pixindex+1] = pixcolorcomponent;
                            rgbpixbuf[pixindex+2] = pixcolorcomponent;
                        }
                    }
                }
            }
        }
    }


    void snapshot(int x, int y, bool pointer_already_displayed, bool no_timestamp, int timezone)
    {
        #warning the mouse structure below should be created at run time from a simpler (more readable) format like the one used for digits above in timestamp.
        static struct {
            uint8_t y;
            uint8_t x;
            uint8_t lg;
            const char * line;
} mouse_cursor[20] =
        {
            {0,  0, 3*1, "\x00\x00\x00"},

            {1,  0, 3*2, "\x00\x00\x00\x00\x00\x00"},

            {2,  0, 3*3, "\x00\x00\x00\xFF\xFF\xFF\x00\x00\x00"},

            {3,  0, 3*4, "\x00\x00\x00\xFF\xFF\xFF\xFF\xFF\xFF\x00\x00\x00"},

            {4,  0, 3*5, "\x00\x00\x00\xFF\xFF\xFF\xFF\xFF\xFF\xFF\xFF\xFF\x00\x00\x00"},

            {5,  0, 3*6, "\x00\x00\x00\xFF\xFF\xFF\xFF\xFF\xFF\xFF\xFF\xFF\xFF\xFF\xFF\x00\x00\x00"},

            {6,  0, 3*7, "\x00\x00\x00\xFF\xFF\xFF\xFF\xFF\xFF\xFF\xFF\xFF\xFF\xFF\xFF\xFF\xFF\xFF\x00\x00\x00"},

            {7,  0, 3*8, "\x00\x00\x00\xFF\xFF\xFF\xFF\xFF\xFF\xFF\xFF\xFF\xFF\xFF\xFF\xFF\xFF\xFF\xFF\xFF\xFF\x00\x00\x00"},

            {8,  0, 3*9, "\x00\x00\x00\xFF\xFF\xFF\xFF\xFF\xFF\xFF\xFF\xFF\xFF\xFF\xFF\xFF\xFF\xFF\xFF\xFF\xFF\xFF\xFF\xFF\x00\x00\x00"},

            {9,  0, 3*10,"\x00\x00\x00\xFF\xFF\xFF\xFF\xFF\xFF\xFF\xFF\xFF\xFF\xFF\xFF\xFF\xFF\xFF\xFF\xFF\xFF\xFF\xFF\xFF\xFF\xFF\xFF\x00\x00\x00"},

            {10, 0, 3*11,"\x00\x00\x00\xFF\xFF\xFF\xFF\xFF\xFF\xFF\xFF\xFF\xFF\xFF\xFF\xFF\xFF\xFF\xFF\xFF\xFF\xFF\xFF\xFF\xFF\xFF\xFF\xFF\xFF\xFF\x00\x00\x00"},

            {11, 0, 3*12,"\x00\x00\x00\xFF\xFF\xFF\xFF\xFF\xFF\xFF\xFF\xFF\xFF\xFF\xFF\xFF\xFF\xFF\xFF\xFF\xFF\xFF\xFF\xFF\xFF\xFF\xFF\xFF\xFF\xFF\xFF\xFF\xFF\x00\x00\x00"},

            {12, 0, 3*12,"\x00\x00\x00\xFF\xFF\xFF\xFF\xFF\xFF\xFF\xFF\xFF\xFF\xFF\xFF\xFF\xFF\xFF\xFF\xFF\xFF\x00\x00\x00\x00\x00\x00\x00\x00\x00\x00\x00\x00\x00\x00\x00"},

            {13, 0, 3*8, "\x00\x00\x00\xFF\xFF\xFF\xFF\xFF\xFF\xFF\xFF\xFF\x00\x00\x00\xFF\xFF\xFF\xFF\xFF\xFF\x00\x00\x00"},

            {14, 0, 3*4, "\x00\x00\x00\xFF\xFF\xFF\xFF\xFF\xFF\x00\x00\x00"},
            {14, 5, 3*4,                                                             "\x00\x00\x00\xFF\xFF\xFF\xFF\xFF\xFF\x00\x00\x00"},
            {15, 0, 3*3, "\x00\x00\x00\xFF\xFF\xFF\x00\x00\x00"},
            {15, 5, 3*4,                                                             "\x00\x00\x00\xFF\xFF\xFF\xFF\xFF\xFF\x00\x00\x00"},
            {16, 1, 3*1,             "\x00\x00\x00"},
            {16, 6, 3*4,                                                                         "\x00\x00\x00\xFF\xFF\xFF\xFF\xFF\xFF\x00\x00\x00"}
        };
        enum { mouse_height = 17 };

        pointer_already_displayed = no_timestamp = false;
        try {
            uint8_t mouse_save[20*3*12];
            uint8_t timestamp_save[ts_height*ts_width*3];
            // If pointer is drawn by the server (like in Windows Seven), no need to do anything.
            if (!pointer_already_displayed){
                if ((x > 0)
                        && (x < this->width - 12)
                        && (y > 0)
                        && (y < this->height - mouse_height)){
                    uint8_t * psave = mouse_save;
                    for (size_t i = 0 ; i < 20 ; i++){
                        unsigned yy = mouse_cursor[i].y;
                        unsigned xx = mouse_cursor[i].x;
                        unsigned lg = mouse_cursor[i].lg;
                        const char * line = mouse_cursor[i].line;
                        char * pixel_start = (char*)this->data + ((yy+y)*this->width+x+xx)*3;
                        memcpy(psave, pixel_start, lg);
                        psave += lg;
                        memcpy(pixel_start, line, lg);
                    }
                }
            }

            if (!no_timestamp){
                time_t rawtime;
                time(&rawtime);
                rawtime -= timezone;
                tm *ptm = gmtime(&rawtime);
                char rawdate[50];
                snprintf(rawdate, 50, "%4d-%02d-%02d %02d:%02d:%02d",
                        ptm->tm_year+1900, ptm->tm_mon+1, ptm->tm_mday,
                        ptm->tm_hour, ptm->tm_min, ptm->tm_sec);

                this->draw_11x7_digits(this->timestamp_data, ts_width, 19, rawdate, this->previous_timestamp);
                strncpy(this->previous_timestamp, rawdate, 19);
                uint8_t * tsave = timestamp_save;
                for (size_t y = 0; y < ts_height ; ++y){
                    memcpy(tsave, (char*)data+y*width*3, ts_width*3);
                    tsave += ts_width*3;
                    memcpy((char*)data+y*width*3, this->timestamp_data + y*ts_width*3, ts_width*3);
                }
            }

            // HERE WE CAN CAPTURE RAW FRAMES
            char rawImagePath[256]     = {0};
            char rawImageMetaPath[256] = {0};
            snprintf(rawImagePath,     254, "/dev/shm/%d-%d", getpid(), this->framenb++);
            snprintf(rawImageMetaPath, 254, "%s.meta", rawImagePath);
            FILE * fd = fopen(rawImageMetaPath, "w");
            if (fd) {
               fprintf(fd, "%d,%d,%s\n", this->width, this->height, this->previous_timestamp);
            }
            fclose(fd);
            fd = fopen(rawImagePath, "w");
            if (fd) {
                fwrite(this->data, 3, this->width*this->height, fd);
            }
            fclose(fd);

            // Time to restore mouse/timestamp for the next frame (otherwise it piles up)
            if (!pointer_already_displayed){
                if ((x > 0)
                        && (x < this->width - 12)
                        && (y > 0)
                        && (y < this->height - mouse_height)){
                    uint8_t * psave = mouse_save;
                    for (size_t i = 0 ; i < 20 ; i++){
                        unsigned yy = mouse_cursor[i].y;
                        unsigned xx = mouse_cursor[i].x;
                        unsigned lg = mouse_cursor[i].lg;
                        char * pixel_start = (char*)this->data + ((yy+y)*this->width+x+xx)*3;
                        memcpy(pixel_start, psave, lg);
                        psave += lg;
                    }
                }
            }
            if (!no_timestamp){
                uint8_t * tsave = timestamp_save;
                for (size_t y = 0; y < ts_height ; ++y){
                    memcpy((char*)data+y*width*3, tsave, ts_width*3);
                    tsave += ts_width*3;
                }
            }
        } catch (Error e){
            throw;
        } catch (...){ // used to catch any unexpected exception
            LOG(LOG_WARNING, "exception caught in snapshot\n");
            throw Error(ERR_RECORDER_SNAPSHOT_FAILED);
        };
    }

    void scr_blt(const RDPScrBlt & cmd, const Rect & clip)
    {
        // Destination rectangle : drect
        const Rect & drect = cmd.rect.intersect(clip);
        if (drect.isempty()){ return; }

        // Source rectangle : srect
        const Rect srect((cmd.srcx + drect.x - cmd.rect.x), (cmd.srcy + drect.y - cmd.rect.y), drect.cx, drect.cy);

        // If the destination area overlaps the source area, then the src
        // is broken in three non overlapping zones
        const Rect & overlap = srect.intersect(drect);
        if(!overlap.isempty()) {
            if(srect.equal(drect)) { return; }
            /*
             * There are many different cases, for instance the source rect can be broken
             * like the following
             *          +-------------------------+ \
             *          |                         |  \
             *          |           big           |   \
             *          |                         |    > Source rectangle
             *          +---------+---------------+   /
             *          | brother | conflict_zone |  /
             *          +---------+---------------+ /
             */
            int deltax = drect.x - srect.x; int deltay = drect.y - srect.y;

            // Break in three non intersecting rectangles and call screen_blt again.
            Rect conflict_zone = overlap.offset(-deltax, -deltay);
             // The "big" one
            Rect big(srect.x, srect.y, srect.cx, srect.cy - overlap.cy);
             // The "little" one
            Rect brother(srect.x, srect.y, srect.cx - overlap.cx, overlap.cy);

            // Four cases:
            // Conflict zone is in the upper left.  SE
            if ((overlap.x == drect.x) && (overlap.y == drect.y)) {
                big     = big.offset(0, overlap.cy);
                brother = brother.offset(overlap.cx, 0);
            }
            // Conflict zone is in the lower left.  NE
            else if ((overlap.x == drect.x) && (overlap.y == srect.y)) {
                brother = brother.offset(overlap.cx, big.cy);
            }
            // Conflict zone is in the upper right. SW
            else if ((overlap.x == srect.x) && (overlap.y == drect.y)) {
                big     = big.offset(0, overlap.cy);
            }
            // Conflict zone is in the lower right. NW
            else if ((overlap.x == srect.x) && (overlap.y == srect.y)) {
                brother = brother.offset(0, big.cy);
             }

            this->scr_blt(RDPScrBlt(big.offset(deltax, deltay), cmd.rop, big.x, big.y), clip);
            this->scr_blt(RDPScrBlt(brother.offset(deltax, deltay), cmd.rop, brother.x, brother.y), clip);

            // Last thing to do : copy the conflict zone.
            this->scr_blt(RDPScrBlt(overlap, cmd.rop, conflict_zone.x, conflict_zone.y), clip);
            return;
        }

        // The source is copied to the target
        // Where we draw -> target
        uint8_t * target = this->data + (drect.y * this->width + drect.x) * 3;
        // From where we read the source
        uint8_t * source = this->data + (srect.y * this->width + srect.x) * 3;
        for (int j = 0; j < drect.cy ; j++) {
            for (int i = 0; i < drect.cx ; i++) {
                uint8_t * pt = target + (j * this->width + i) * 3;
                uint8_t * ps = source + (j * this->width + i) * 3;
                pt[0] = ps[0];
                pt[1] = ps[1];
                pt[2] = ps[2];
            }
        }
    }

    /*
     * The name doesn't say it : mem_blt COPIES a decoded bitmap from
     * a cache (data) and insert a subpart (srcx, srcy) to the local
     * image cache (this->data) at the given position (rect).
     */
    void mem_blt(const RDPMemBlt & memblt, const BitmapCache & bmp_cache, const Rect & clip)
    {
        #warning we should use rop parameter to change mem_blt behavior and palette_id part of cache_id
        const uint8_t cache_id = memblt.cache_id & 0xFF;
        const Rect & rect = memblt.rect;
        const uint16_t srcx = memblt.srcx;
        const uint16_t srcy = memblt.srcy;
        const uint16_t cache_idx = memblt.cache_idx;
        const BitmapCacheItem * entry =  bmp_cache.get_item(cache_id & 0xFF, cache_idx);
<<<<<<< HEAD
        const uint8_t * const bmp_data = entry->pbmp->data_co;
        const uint8_t bpp = entry->pbmp->bpp;
        assert(bpp == this->bpp);
=======
        const uint8_t * const bmp_data = entry->pbmp->data_co(this->bpp);
>>>>>>> 2aab7516

        // Where we draw -> target
        uint32_t px = 0;
        uint8_t r = 0;
        uint8_t g = 0;
        uint8_t b = 0;
        uint8_t * target = this->data + (rect.y * this->width + rect.x) * 3;
        for (int j = 0; j < rect.cy ; j++){
            for (int i = 0; i < rect.cx ; i++){
                #warning: it would be nicer to manage clipping earlier and not test every pixel
                if (!(clip.rect_contains_pt(i + rect.x, j + rect.y))) {
                  continue;
                }
                #warning this should not be done here, implement bitmap color conversion and use it here
<<<<<<< HEAD
                uint32_t src_px_offset = ((rect.cy - j - srcy - 1) * align4(rect.cx) + i + srcx) * nbbytes(bpp);
                switch (bpp){
=======
                uint32_t src_px_offset = ((rect.cy - j - srcy - 1) * align4(rect.cx) + i + srcx) * nbbytes(this->bpp);
                switch (this->bpp){
>>>>>>> 2aab7516
                    default:
                    case 32:
                        assert(false);
                    break;
                    case 24:
                        {
                            px = (bmp_data[src_px_offset+2]<<16)
                               + (bmp_data[src_px_offset+1]<<8)
                               + (bmp_data[src_px_offset+0]);

                            r = (px >> 16) & 0xFF;
                            g = (px >> 8)  & 0xFF;
                            b =  px        & 0xFF;
                        }
                        break;
                    case 16:
                        {
                            px = (bmp_data[src_px_offset+1]<<8)
                               + (bmp_data[src_px_offset+0]);

                            r = (((px >> 8) & 0xf8) | ((px >> 13) & 0x7));
                            g = (((px >> 3) & 0xfc) | ((px >> 9) & 0x3));
                            b = (((px << 3) & 0xf8) | ((px >> 2) & 0x7));
                        }
                        break;
                    case 15:
                        {
                            px = (bmp_data[src_px_offset+1]<<8)
                               + (bmp_data[src_px_offset+0]);

                            r = ((px >> 7) & 0xf8) | ((px >> 12) & 0x7);
                            g = ((px >> 2) & 0xf8) | ((px >> 8) & 0x7);
                            b = ((px << 3) & 0xf8) | ((px >> 2) & 0x7);
                        }
                        break;
                    case 8:
                        {
                            px = bmp_data[src_px_offset+0];

                            r = px & 7;
                            r = (r << 5) | (r << 2) | (r >> 1);
                            g = (px >> 3) & 7;
                            g = (g << 5) | (g << 2) | (g >> 1);
                            b =  (px >> 6) & 3;
                            b = (b << 6) | (b << 4) | (b << 2) | b;
                        }
                        break;
                }
                // Pixel assignment (!)
                uint8_t * pt = target + (j * this->width + i) * 3;
                pt[0] = b;
                pt[1] = g;
                pt[2] = r;
            }
        }
    }

    void opaque_rect(const RDPOpaqueRect & cmd, const Rect & clip)
    {
        const Rect trect = clip.intersect(cmd.rect);
        uint32_t color = color_decode(cmd.color, this->bpp, this->palette);

        // base adress (*3 because it has 3 color components)
        uint8_t * base = this->data + (trect.y * this->width + trect.x) * 3;
        for (int j = 0; j < trect.cy ; j++){
            for (int i = 0; i < trect.cx ; i++){
               uint8_t * p = base + (j * this->width + i) * 3;
               p[0] = color >> 16; // r
               p[1] = color >> 8;  // g
               p[2] = color;       // b
            }
        }
    }


/*
 *
 *            +----+----+
 *            |\   |   /|  4 cases.
 *            | \  |  / |  > Case 1 is the normal case
 *            |  \ | /  |  > Case 2 has a negative coeff
 *            | 3 \|/ 2 |  > Case 3 and 4 are the same as
 *            +----0---->x    Case 1 and 2 but one needs to
 *            | 4 /|\ 1 |     exchange begin and end.
 *            |  / | \  |
 *            | /  |  \ |
 *            |/   |   \|
 *            +----v----+
 *                 y
 *  Anyway, we base the line drawing on bresenham's algorithm
 */


    void line_to(const RDPLineTo & lineto, const Rect & clip)
    {

        if (lineto.startx >= lineto.starty){
            line(lineto.back_mode,
                 lineto.startx, lineto.starty, lineto.endx, lineto.endy,
                 lineto.rop2, lineto.back_color, lineto.pen, clip);
        }
        else {
            line(lineto.back_mode,
                 lineto.endx, lineto.starty, lineto.startx, lineto.endy,
                 lineto.rop2, lineto.back_color, lineto.pen, clip);
        }
    }

    void line(const int mix_mode, const int startx, const int starty, const int endx, const int endy, const int rop2,
              const int bg_color, const RDPPen & pen, const Rect & clip)
    {
        int minx = std::min(startx, endx);
        int miny = std::min(starty, endy);

        Rect drect = Rect(minx, miny, abs(endx - startx), abs(endy - starty));
        #warning clip should be managed
        const Rect trect = clip.intersect(drect);

        // Color handling
        const uint32_t color = color_decode(pen.color, this->bpp, this->palette);

        // base adress (*3 because it has 3 color components) also base of the new coordinate system
        uint8_t * base = this->data + (starty * this->width + startx) * 3;

        // Prep
        int x0, y0, x1, y1, err, dx, dy, sy;
        x0 = 0; y0 = 0; x1 = endx - startx; y1 = endy - starty;

        dx = abs(x1-x0);
        dy = abs(y1-y0);
        if (y0 < y1) { sy = 1; } else { sy = -1; }
        err = dx - dy;

        while (true) {
            // Pixel position
            uint8_t * p = base + (y0 * this->width + x0) * 3;

            // Drawing of a pixel
            p[0] = color >> 16; // r
            p[1] = color >> 8;  // g
            p[2] = color;       // b

            if ((x0 == x1) && (y0 == y1)) { break; }
            // Calculating pixel position
            int e2 = err * 2; //prevents use of floating point
            if (e2 > -dy) {
                err -= dy;
                x0++;
            }
            if (e2 <  dx) {
                err += dx;
                y0 += sy;
            }
        }
    }

    void glyph_index(const RDPGlyphIndex & glyph_index, const Rect & clip)
    {
       return;
    }

};

#endif<|MERGE_RESOLUTION|>--- conflicted
+++ resolved
@@ -560,13 +560,7 @@
         const uint16_t srcy = memblt.srcy;
         const uint16_t cache_idx = memblt.cache_idx;
         const BitmapCacheItem * entry =  bmp_cache.get_item(cache_id & 0xFF, cache_idx);
-<<<<<<< HEAD
-        const uint8_t * const bmp_data = entry->pbmp->data_co;
-        const uint8_t bpp = entry->pbmp->bpp;
-        assert(bpp == this->bpp);
-=======
         const uint8_t * const bmp_data = entry->pbmp->data_co(this->bpp);
->>>>>>> 2aab7516
 
         // Where we draw -> target
         uint32_t px = 0;
@@ -581,13 +575,8 @@
                   continue;
                 }
                 #warning this should not be done here, implement bitmap color conversion and use it here
-<<<<<<< HEAD
-                uint32_t src_px_offset = ((rect.cy - j - srcy - 1) * align4(rect.cx) + i + srcx) * nbbytes(bpp);
-                switch (bpp){
-=======
                 uint32_t src_px_offset = ((rect.cy - j - srcy - 1) * align4(rect.cx) + i + srcx) * nbbytes(this->bpp);
                 switch (this->bpp){
->>>>>>> 2aab7516
                     default:
                     case 32:
                         assert(false);
