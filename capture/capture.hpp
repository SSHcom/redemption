/*
   This program is free software; you can redistribute it and/or modify
   it under the terms of the GNU General Public License as published by
   the Free Software Foundation; either version 2 of the License, or
   (at your option) any later version.

   This program is distributed in the hope that it will be useful,
   but WITHOUT ANY WARRANTY; without even the implied warranty of
   MERCHANTABILITY or FITNESS FOR A PARTICULAR PURPOSE.  See the
   GNU General Public License for more details.

   You should have received a copy of the GNU General Public License
   along with this program; if not, write to the Free Software
   Foundation, Inc., 675 Mass Ave, Cambridge, MA 02139, USA.

   Product name: redemption, a FLOSS RDP proxy
   Copyright (C) Wallix 2010
   Author(s): Christophe Grosjean, Javier Caverni, Xavier Dunat, Martin Potier
*/

#if !defined(__CAPTURE_CAPTURE_HPP__)
#define __CAPTURE_CAPTURE_HPP__

#include "staticcapture.hpp"
#include "nativecapture.hpp"
#include "meta_wrm.hpp"

class Capture : public RDPGraphicDevice
{
    char log_prefix[256];

    struct timeval start_static_capture;
    uint64_t inter_frame_interval_static_capture;

    struct timeval start_native_capture;
    uint64_t inter_frame_interval_native_capture;

    StaticCapture sc;
    NativeCapture nc;

    public:

    TODO(" fat interface : ugly  find another way")
    Capture(int width, int height, const char * path, const char * codec_id, const char * video_quality, bool bgr = true) :
        sc(width, height, path, codec_id, video_quality, bgr),
        nc(width, height, path)
    {
        this->log_prefix[0] = 0;
        struct timeval now;
        gettimeofday(&now, NULL);
        this->start_static_capture = now;
        this->start_native_capture = now;
        this->inter_frame_interval_static_capture = 5000000; // 1 000 000 us is 1 sec (default)
        this->inter_frame_interval_native_capture =   40000; // 1 000 000 us is 1 sec (default)
    }

    ~Capture(){
    }

    void timestamp()
    {
        this->nc.recorder.timestamp();
    }

<<<<<<< HEAD
    void set_prefix(const char * prefix, size_t len_prefix)
    {
        size_t len = (len_prefix < sizeof(log_prefix))?len_prefix:(sizeof(log_prefix)-1);
        memcpy(this->log_prefix, prefix, len);
        this->log_prefix[len] = 0;
    }

    TODO("looks better to have some function in capture returning native recorder if any and perform meta.emit outside this class. Or some other strategy not implying capture having a dependance on MetaWRM. Logicaly dependence should be between MetaWRM and native recorder")
=======
    void timestamp(uint64_t usecond)
    {
        this->nc.recorder.timestamp(usecond);
    }

>>>>>>> d8e12d51
    void emit_meta(MetaWRM& meta)
    {
        meta.emit(this->nc.recorder);
    }

    void snapshot(int x, int y, bool pointer_already_displayed, bool no_timestamp)
    {
        struct timeval now;
        gettimeofday(&now, NULL);
        if (difftimeval(now, this->start_static_capture) >= this->inter_frame_interval_static_capture){
            TODO("change code below, it would be better to provide now to drawable instead of tm struct");
            time_t rawtime;
            time(&rawtime);
            tm *ptm = localtime(&rawtime);
            this->sc.drawable.trace_timestamp(*ptm);
            this->sc.flush();
            this->sc.drawable.clear_timestamp();
            this->start_static_capture = now;
        }
        if (difftimeval(now, this->start_native_capture) >= this->inter_frame_interval_native_capture){
            this->nc.recorder.timestamp(now);
            this->start_native_capture = now;
        }
        this->nc.recorder.flush();
    }

    void flush()
    {}

    void draw(const RDPScrBlt & cmd, const Rect & clip)
    {
        this->sc.draw(cmd, clip);
        this->nc.draw(cmd, clip);
    }

    void draw(const RDPDestBlt & cmd, const Rect &clip)
    {
        this->sc.draw(cmd, clip);
        this->nc.draw(cmd, clip);
    }

    void draw(const RDPPatBlt & cmd, const Rect &clip)
    {
        this->sc.draw(cmd, clip);
        this->nc.draw(cmd, clip);
    }

    void draw(const RDPMemBlt & cmd, const Rect & clip, const Bitmap & bmp)
    {
        this->sc.draw(cmd, clip, bmp);
        this->nc.draw(cmd, clip, bmp);
    }

    void draw(const RDPOpaqueRect & cmd, const Rect & clip)
    {
        this->sc.draw(cmd, clip);
        this->nc.draw(cmd, clip);
    }


    void draw(const RDPLineTo & cmd, const Rect & clip)
    {
        this->sc.draw(cmd, clip);
        this->nc.draw(cmd, clip);
    }

    void draw(const RDPGlyphIndex & cmd, const Rect & clip)
    {
//        this->sc.glyph_index(cmd, clip);
//        this->nc.glyph_index(cmd, clip);
    }

    void breakpoint()
    {
        //this->sc.flush();
        this->nc.breakpoint(this->sc.drawable.data,
                            24,
                            this->sc.drawable.width,
                            this->sc.drawable.height);
    }

    void dump_png()
    {
        this->sc.dump_png();
    }

    Stream& stream()
    {
        return this->nc.recorder.stream;
    }

};

#endif<|MERGE_RESOLUTION|>--- conflicted
+++ resolved
@@ -62,7 +62,6 @@
         this->nc.recorder.timestamp();
     }
 
-<<<<<<< HEAD
     void set_prefix(const char * prefix, size_t len_prefix)
     {
         size_t len = (len_prefix < sizeof(log_prefix))?len_prefix:(sizeof(log_prefix)-1);
@@ -71,13 +70,11 @@
     }
 
     TODO("looks better to have some function in capture returning native recorder if any and perform meta.emit outside this class. Or some other strategy not implying capture having a dependance on MetaWRM. Logicaly dependence should be between MetaWRM and native recorder")
-=======
     void timestamp(uint64_t usecond)
     {
         this->nc.recorder.timestamp(usecond);
     }
 
->>>>>>> d8e12d51
     void emit_meta(MetaWRM& meta)
     {
         meta.emit(this->nc.recorder);
