/*
   This program is free software; you can redistribute it and/or modify
   it under the terms of the GNU General Public License as published by
   the Free Software Foundation; either version 2 of the License, or
   (at your option) any later version.

   This program is distributed in the hope that it will be useful,
   but WITHOUT ANY WARRANTY; without even the implied warranty of
   MERCHANTABILITY or FITNESS FOR A PARTICULAR PURPOSE. See the
   GNU General Public License for more details.

   You should have received a copy of the GNU General Public License
   along with this program; if not, write to the Free Software
   Foundation, Inc., 675 Mass Ave, Cambridge, MA 02139, USA.

   Product name: redemption, a FLOSS RDP proxy
   Copyright (C) Wallix 2010-2013
   Author(s): Christophe Grosjean, Raphael Zhou, Meng Tan
*/

#ifndef _REDEMPTION_CAPTURE_CAPTURE_HPP_
#define _REDEMPTION_CAPTURE_CAPTURE_HPP_

#include "client_info.hpp"
#include "out_meta_sequence_transport.hpp"
#include "crypto_out_meta_sequence_transport.hpp"
#include "out_filename_sequence_transport.hpp"
#include "RDP/caches/pointercache.hpp"
#include "staticcapture.hpp"
#include "nativecapture.hpp"

#include "wait_obj.hpp"
#include "RDP/pointer.hpp"

#include "auth_api.hpp"

class Capture : public RDPGraphicDevice, public RDPCaptureDevice {
public:
    const bool capture_wrm;
    const bool capture_drawable;
    const bool capture_png;

    const bool enable_file_encryption;

    OutFilenameSequenceTransport * png_trans;
    StaticCapture                * psc;

    Transport                    * wrm_trans;
private:
    BmpCache      * pnc_bmp_cache;
    NativeCapture * pnc;

    RDPDrawable * drawable;

    PointerCache ptr_cache;

public:
    wait_obj capture_event;

private:
    redemption::string png_path;
    redemption::string basename;

    CryptoContext crypto_ctx;

private:
    RDPGraphicDevice * gd;

    timeval last_now;
    int     last_x;
    int     last_y;

public:
    Capture( const timeval & now, int width, int height, int mod_bpp, int capture_bpp, const char * wrm_path
           , const char * png_path, const char * hash_path, const char * basename
           , bool clear_png, bool no_timestamp, auth_api * authentifier, Inifile & ini)
    : capture_wrm(ini.video.capture_wrm)
    , capture_drawable(ini.video.capture_wrm||(ini.video.png_limit > 0))
    , capture_png(ini.video.png_limit > 0)
    , enable_file_encryption(ini.globals.enable_file_encryption.get())
    , png_trans(NULL)
    , psc(NULL)
    , wrm_trans(NULL)
    , pnc_bmp_cache(NULL)
    , pnc(NULL)
    , drawable(NULL)
    , capture_event(wait_obj(NULL))
    , png_path(png_path)
    , basename(basename)
    , gd(NULL)
    , last_now(now)
    , last_x(width / 2)
    , last_y(height / 2)
    {
        if (this->capture_drawable) {
            this->drawable = new RDPDrawable(width, height, mod_bpp);
        }

        if (this->capture_png) {
            if (recursive_create_directory(png_path, S_IRWXU|S_IRWXG, ini.video.capture_groupid) != 0) {
                LOG(LOG_ERR, "Failed to create directory: \"%s\"", png_path);
            }

            this->png_trans = new OutFilenameSequenceTransport( FilenameGenerator::PATH_FILE_PID_COUNT_EXTENSION, png_path
                                                              , basename, ".png", ini.video.capture_groupid, authentifier);
            this->psc = new StaticCapture( now, *this->png_trans, this->png_trans->seqgen(), width, height
                                         , clear_png, ini, this->drawable->drawable);
        }

        if (this->capture_wrm) {
            if (recursive_create_directory( wrm_path
                                          , S_IRWXU | S_IRGRP | S_IXGRP, ini.video.capture_groupid) != 0) {
                LOG(LOG_ERR, "Failed to create directory: \"%s\"", wrm_path);
            }

            if (recursive_create_directory( hash_path
                                          , S_IRWXU | S_IRGRP | S_IXGRP, ini.video.capture_groupid) != 0) {
                LOG(LOG_ERR, "Failed to create directory: \"%s\"", hash_path);
            }

            memset(&this->crypto_ctx, 0, sizeof(this->crypto_ctx));
            memcpy(this->crypto_ctx.crypto_key, ini.crypto.key0, sizeof(this->crypto_ctx.crypto_key));
            memcpy(this->crypto_ctx.hmac_key,   ini.crypto.key1, sizeof(this->crypto_ctx.hmac_key  ));

            TODO("there should only be one outmeta, not two. Capture code should not really care if file is encrypted or not."
                 "Here is not the right level to manage anything related to encryption.")
            TODO("Also we may wonder why we are encrypting wrm and not png"
                 "(This is related to the path split between png and wrm)."
                 "We should stop and consider what we should actually do")
<<<<<<< HEAD
            this->pnc_bmp_cache = new BmpCache( BmpCache::Recorder, capture_bpp, 3, false, 600, 768
                                              , false, 300, 3072, false, 262, 12288, false);
=======
            this->pnc_bmp_cache = new BmpCache( BmpCache::Recorder, 24, 3, false,
                                                BmpCache::CacheOption(600, 768, false),
                                                BmpCache::CacheOption(300, 3072, false),
                                                BmpCache::CacheOption(262, 12288, false));
>>>>>>> 9b0a0c26
            if (this->enable_file_encryption) {
                this->wrm_trans = new CryptoOutMetaSequenceTransport( &this->crypto_ctx, wrm_path, hash_path, basename, now
                                                                    , width, height, ini.video.capture_groupid
                                                                    , authentifier);
            }
            else {
                this->wrm_trans = new OutMetaSequenceTransport( wrm_path, basename, now
                                                              , width, height, ini.video.capture_groupid, authentifier);
            }
            this->pnc = new NativeCapture( now, *this->wrm_trans, width, height, capture_bpp
                                         , *this->pnc_bmp_cache, *this->drawable, ini);
            this->pnc->recorder.send_input = true;
        }

        Pointer pointer0(Pointer::POINTER_CURSOR0);
        this->ptr_cache.add_pointer_static(pointer0, 0);
        if (this->drawable) {
            this->drawable->send_pointer(0, pointer0);
        }
        Pointer pointer1(Pointer::POINTER_CURSOR1);
        this->ptr_cache.add_pointer_static(pointer1, 1);
        if (this->drawable) {
            this->drawable->send_pointer(1, pointer1);
        }

        if (this->capture_wrm) {
            this->gd = this->pnc;
        }
        else if (this->capture_drawable) {
            this->gd = this->drawable;
        }
    }

    virtual ~Capture() {
        delete this->psc;
        delete this->png_trans;

        delete this->pnc;
        delete this->wrm_trans;
        delete this->pnc_bmp_cache;
        delete this->drawable;

        clear_files_flv_meta_png(this->png_path.c_str(), this->basename.c_str());
    }

    const SequenceGenerator * seqgen() const
    {
        return !this->wrm_trans ? 0 : this->enable_file_encryption
        ? static_cast<const CryptoOutMetaSequenceTransport*>(this->wrm_trans)->seqgen()
        : static_cast<const OutMetaSequenceTransport*>(this->wrm_trans)->seqgen();
    }

    void request_full_cleaning()
    {
        this->wrm_trans->request_full_cleaning();
    }

    void pause() {
        if (this->capture_png) {
            struct timeval now = tvtime();
            this->psc->pause_snapshot(now);
        }
    }

    void resume() {
        if (this->capture_wrm){
            this->wrm_trans->next();
            struct timeval now = tvtime();
            this->pnc->recorder.timestamp(now);
            this->pnc->recorder.send_timestamp_chunk(true);
        }
    }

    void update_config(const Inifile & ini) {
        if (this->capture_png) {
            this->psc->update_config(ini);
        }
        if (this->capture_wrm) {
            this->pnc->update_config(ini);
        }
    }

    virtual void set_row(size_t rownum, const uint8_t * data)
    {
        if (this->capture_drawable){
            this->drawable->set_row(rownum, data);
        }
    }

    void snapshot(const timeval & now, int x, int y, bool ignore_frame_in_timeval) {
        this->capture_event.reset();

        if (this->capture_drawable) {
            this->drawable->drawable.set_mouse_cursor_pos(x, y);
        }

        this->last_now = now;
        this->last_x   = x;
        this->last_y   = y;

        if (this->capture_png) {
            this->psc->snapshot(now, x, y, ignore_frame_in_timeval);
            this->capture_event.update(this->psc->time_to_wait);
        }
        if (this->capture_wrm) {
            this->pnc->snapshot(now, x, y, ignore_frame_in_timeval);
            this->capture_event.update(this->pnc->time_to_wait);
        }
    }

    void flush() {
        if (this->capture_wrm) {
            this->pnc->flush();
        }
    }

    void close()
    {
        this->flush();
        this->wrm_trans->disconnect();
    }

    void input(const timeval & now, Stream & input_data_32) {
        if (this->capture_wrm) {
            this->pnc->input(now, input_data_32);
        }
    }

    void draw(const RDPScrBlt & cmd, const Rect & clip) {
        if (this->gd) {
            this->gd->draw(cmd, clip);
        }
    }

    void draw(const RDPDestBlt & cmd, const Rect &clip) {
        if (this->gd) {
            this->gd->draw(cmd, clip);
        }
    }

    void draw(const RDPMultiDstBlt & cmd, const Rect & clip) {
        if (this->gd) {
            this->gd->draw(cmd, clip);
        }
    }

    void draw(const RDPMultiOpaqueRect & cmd, const Rect & clip) {
        if (this->gd) {
            this->gd->draw(cmd, clip);
        }
    }

    void draw(const RDP::RDPMultiPatBlt & cmd, const Rect & clip) {
        if (this->gd) {
            this->gd->draw(cmd, clip);
        }
    }

    void draw(const RDP::RDPMultiScrBlt & cmd, const Rect & clip) {
        if (this->gd) {
            this->gd->draw(cmd, clip);
        }
    }

    void draw(const RDPPatBlt & cmd, const Rect &clip) {
        if (this->gd) {
            this->gd->draw(cmd, clip);
        }
    }

    void draw(const RDPMemBlt & cmd, const Rect & clip, const Bitmap & bmp) {
        if (this->gd) {
            this->gd->draw(cmd, clip, bmp);
        }
    }

    void draw(const RDPMem3Blt & cmd, const Rect & clip, const Bitmap & bmp) {
        if (this->gd) {
            this->gd->draw(cmd, clip, bmp);
        }
    }

    void draw(const RDPOpaqueRect & cmd, const Rect & clip) {
        if (this->gd) {
            this->gd->draw(cmd, clip);
        }
    }

    void draw(const RDPLineTo & cmd, const Rect & clip) {
        if (this->gd) {
            this->gd->draw(cmd, clip);
        }
    }

    void draw(const RDPBrushCache & cmd) {
        if (this->gd) {
            this->gd->draw(cmd);
        }
    }

    void draw(const RDPColCache & cmd) {
        if (this->gd) {
            this->gd->draw(cmd);
        }
    }

    void draw(const RDPGlyphCache & cmd) {
        if (this->gd) {
            this->gd->draw(cmd);
        }
    }


    void draw(const RDPGlyphIndex & cmd, const Rect & clip, const GlyphCache * gly_cache) {
        if (this->gd) {
            this->gd->draw(cmd, clip, gly_cache);
        }
    }

    void draw(const RDPBitmapData & bitmap_data, const uint8_t * data , size_t size, const Bitmap & bmp) {
        if (this->gd) {
            if (bmp.bpp() == 8) {
                Bitmap bmp_24(24, bmp);

                BStream bmp_stream(65535);
                bmp_24.compress(24, bmp_stream);
                bmp_stream.mark_end();

                RDPBitmapData bitmap_data_24 = bitmap_data;
                bitmap_data_24.bits_per_pixel = 24;
                bitmap_data_24.flags          = BITMAP_COMPRESSION;
                bitmap_data_24.bitmap_length  = bmp_stream.size() + 8;

                bitmap_data_24.cb_comp_main_body_size = bmp_stream.size();
                bitmap_data_24.cb_scan_width          = bmp_24.cx();
                bitmap_data_24.cb_uncompressed_size   = bmp_24.bmp_size();

                this->gd->draw(bitmap_data_24, bmp_stream.get_data(), bmp_stream.size(), bmp_24);
            }
            else {
                if (!(bitmap_data.flags & BITMAP_COMPRESSION)) {
                    BStream bmp_stream(65535);
                    bmp.compress(24, bmp_stream);
                    bmp_stream.mark_end();

                    RDPBitmapData bitmap_data_compressed = bitmap_data;

                    bitmap_data_compressed.flags         = BITMAP_COMPRESSION | NO_BITMAP_COMPRESSION_HDR;
                    bitmap_data_compressed.bitmap_length = bmp_stream.size();

                    this->gd->draw(bitmap_data_compressed, bmp_stream.get_data(), bmp_stream.size(), bmp);
                }
                else {
                    this->gd->draw(bitmap_data, data, size, bmp);
                }
            }
        }
    }

    virtual void draw(const RDP::FrameMarker & order) {
        if (this->gd) {
            this->gd->draw(order);
        }

        if (order.action == RDP::FrameMarker::FrameEnd) {
            if (this->capture_png) {
                this->psc->snapshot(this->last_now, this->last_x, this->last_y, false);
            }
        }
    }

    void draw(const RDPPolygonSC & cmd, const Rect & clip) {
        if (this->gd) {
            this->gd->draw(cmd, clip);
        }
    }

    void draw(const RDPPolygonCB & cmd, const Rect & clip) {
        if (this->gd) {
            this->gd->draw(cmd, clip);
        }
    }

    void draw(const RDPPolyline & cmd, const Rect & clip) {
        if (this->gd) {
            this->gd->draw(cmd, clip);
        }
    }

    void draw(const RDPEllipseSC & cmd, const Rect & clip) {
        if (this->gd) {
            this->gd->draw(cmd, clip);
        }
    }

    void draw(const RDPEllipseCB & cmd, const Rect & clip) {
        if (this->gd) {
            this->gd->draw(cmd, clip);
        }
    }

    virtual void server_set_pointer(const Pointer & cursor)
    {
        int cache_idx = 0;
        switch (this->ptr_cache.add_pointer(cursor, cache_idx)) {
        case POINTER_TO_SEND:
            this->send_pointer(cache_idx, cursor);
        break;
        default:
        case POINTER_ALLREADY_SENT:
            this->set_pointer(cache_idx);
        break;
        }
    }

    virtual void send_pointer(int cache_idx, const Pointer & cursor) {
        if (this->gd) {
           this->gd->send_pointer(cache_idx, cursor);
        }
    }

    virtual void set_pointer(int cache_idx) {
        if (this->gd) {
            this->gd->set_pointer(cache_idx);
        }
    }

    virtual void set_mod_palette(const BGRPalette & palette) {
        if (this->capture_drawable) {
            this->drawable->set_mod_palette(palette);
        }
    }

    virtual void set_pointer_display() {
        if (this->capture_drawable) {
            this->drawable->drawable.dont_show_mouse_cursor = true;
        }
    }
};

#endif<|MERGE_RESOLUTION|>--- conflicted
+++ resolved
@@ -127,15 +127,10 @@
             TODO("Also we may wonder why we are encrypting wrm and not png"
                  "(This is related to the path split between png and wrm)."
                  "We should stop and consider what we should actually do")
-<<<<<<< HEAD
-            this->pnc_bmp_cache = new BmpCache( BmpCache::Recorder, capture_bpp, 3, false, 600, 768
-                                              , false, 300, 3072, false, 262, 12288, false);
-=======
-            this->pnc_bmp_cache = new BmpCache( BmpCache::Recorder, 24, 3, false,
+            this->pnc_bmp_cache = new BmpCache( BmpCache::Recorder, capture_bpp, 3, false,
                                                 BmpCache::CacheOption(600, 768, false),
                                                 BmpCache::CacheOption(300, 3072, false),
                                                 BmpCache::CacheOption(262, 12288, false));
->>>>>>> 9b0a0c26
             if (this->enable_file_encryption) {
                 this->wrm_trans = new CryptoOutMetaSequenceTransport( &this->crypto_ctx, wrm_path, hash_path, basename, now
                                                                     , width, height, ini.video.capture_groupid
