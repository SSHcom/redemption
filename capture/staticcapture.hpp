/*
   This program is free software; you can redistribute it and/or modify
   it under the terms of the GNU General Public License as published by
   the Free Software Foundation; either version 2 of the License, or
   (at your option) any later version.

   This program is distributed in the hope that it will be useful,
   but WITHOUT ANY WARRANTY; without even the implied warranty of
   MERCHANTABILITY or FITNESS FOR A PARTICULAR PURPOSE.  See the
   GNU General Public License for more details.

   You should have received a copy of the GNU General Public License
   along with this program; if not, write to the Free Software
   Foundation, Inc., 675 Mass Ave, Cambridge, MA 02139, USA.

   Product name: redemption, a FLOSS RDP proxy
   Copyright (C) Wallix 2010
   Author(s): Christophe Grosjean, Javier Caverni, Xavier Dunat,
              Martin Potier, Meng Tan
*/

#ifndef _REDEMPTION_CAPTURE_STATICCAPTURE_HPP_
#define _REDEMPTION_CAPTURE_STATICCAPTURE_HPP_

#include "image_capture.hpp"

#include <stdio.h>
#include <png.h>

#include "bitmap.hpp"
#include "rect.hpp"
#include "difftimeval.hpp"

#include "RDP/orders/RDPOrdersCommon.hpp"
/*
#include "RDP/orders/RDPOrdersSecondaryColorCache.hpp"
#include "RDP/orders/RDPOrdersSecondaryBmpCache.hpp"
*/

#include "RDP/orders/RDPOrdersPrimaryMemBlt.hpp"
#include "RDP/orders/RDPOrdersPrimaryGlyphIndex.hpp"

#include "png.hpp"
#include "error.hpp"
#include "config.hpp"
/*
#include "RDP/caches/bmpcache.hpp"
*/
#include "colors.hpp"

#include "RDP/RDPDrawable.hpp"
#include "config.hpp"
#include "outfilenametransport.hpp"

struct StaticCaptureConfig {
    unsigned png_limit;
    uint64_t png_interval;
    char path[1024];
    bool bgr;

    StaticCaptureConfig()
    : png_limit(3)
    {
    }
};

<<<<<<< HEAD
class StaticCapture
: public ImageCapture
=======
class StaticCapture : public ImageCapture, public RDPCaptureDevice
>>>>>>> 751128c7
{
public:
    bool clear_png;
    SequenceGenerator const * seq;
    StaticCaptureConfig conf;

    struct timeval start_static_capture;
    uint64_t inter_frame_interval_static_capture;
    uint64_t time_to_wait;

    bool pointer_displayed;

    StaticCapture(const timeval & now, Transport & trans, SequenceGenerator const * seq, unsigned width, unsigned height,
                  bool clear_png, const Inifile & ini, Drawable & drawable)
    : ImageCapture(trans, width, height, drawable)
    , clear_png(clear_png)
    , seq(seq)
    , time_to_wait(0)
    , pointer_displayed(false)
    {
        this->start_static_capture = now;
        this->conf.png_interval = 3000; // png interval is in 1/10 s, default value, 1 static snapshot every 5 minutes
        this->inter_frame_interval_static_capture       = this->conf.png_interval * 100000; // 1 000 000 us is 1 sec
        this->update_config(ini);
    }

    virtual ~StaticCapture()
    {
        // delete all captured files at the end of the RDP client session
        if (this->clear_png){
            this->unlink_filegen(0);
        }
    }

private:
    void unlink_filegen(size_t end)
    {
        for(size_t i = this->conf.png_limit ; i > end ; i--) {
            if (this->trans.get_seqno() >= i){
                // unlink may fail, for instance if file does not exist, just don't care
                ::unlink(this->seq->get(this->trans.get_seqno() - i));
            }
        }
    }

public:
    void update_config(const Inifile & ini){
        if (ini.video.png_limit < this->conf.png_limit) {
            this->unlink_filegen(ini.video.png_limit);
        }
        this->conf.png_limit = ini.video.png_limit;

        if (ini.video.png_interval != this->conf.png_interval){
            // png interval is in 1/10 s, default value, 1 static snapshot every 5 minutes
            this->conf.png_interval = ini.video.png_interval;
            this->inter_frame_interval_static_capture = this->conf.png_interval * 100000; // 1 000 000 us is 1 sec
        }
    }

    virtual void snapshot(const timeval & now, int x, int y, bool ignore_frame_in_timeval)
    {
        unsigned diff_time_val = static_cast<unsigned>(difftimeval(now, this->start_static_capture));
        if (diff_time_val >= static_cast<unsigned>(this->inter_frame_interval_static_capture)) {
            if (   this->drawable.logical_frame_ended
                // Force snapshot if diff_time_val >= 1,5 x inter_frame_interval_static_capture.
                || (diff_time_val >= static_cast<unsigned>(this->inter_frame_interval_static_capture) * 3 / 2)) {
                if (!this->pointer_displayed) { this->drawable.trace_mouse(x, y); }
                this->breakpoint(now);
                this->start_static_capture = addusectimeval(this->inter_frame_interval_static_capture, this->start_static_capture);
                if (!this->pointer_displayed) { this->drawable.clear_mouse(); }
//                this->time_to_wait = this->inter_frame_interval_static_capture;
//                this->time_to_wait = this->inter_frame_interval_static_capture - difftimeval(now, this->start_static_capture);
            }
            else {
                // Wait 0,3 x inter_frame_interval_static_capture.
                this->time_to_wait = this->inter_frame_interval_static_capture / 3;
                return;
            }
        }
        // else {
        //     this->time_to_wait = this->inter_frame_interval_static_capture - difftimeval(now, this->start_static_capture);
        // }
        this->time_to_wait = this->inter_frame_interval_static_capture - difftimeval(now, this->start_static_capture);
    }

private:
    void flush_png()
    {
        if (this->conf.png_limit > 0){
            if (this->trans.get_seqno() >= this->conf.png_limit) {
                // unlink may fail, for instance if file does not exist, just don't care
                ::unlink(this->seq->get(this->trans.get_seqno() - this->conf.png_limit));
            }
//            this->ImageCapture::flush();
            this->flush();
            this->trans.next();
        }
    }

public:
    void pause_snapshot(const timeval & now) {
        // Draw Pause message
        time_t rawtime = now.tv_sec;
        tm *ptm = localtime(&rawtime);
        this->drawable.trace_pausetimestamp(*ptm);
        this->flush_png();
        this->drawable.clear_pausetimestamp();
        this->start_static_capture = now;
    }

    void breakpoint(const timeval & now)
    {
        time_t rawtime = now.tv_sec;
        tm *ptm = localtime(&rawtime);
        this->drawable.trace_timestamp(*ptm);
<<<<<<< HEAD
        this->flush_png();
=======

        if (this->conf.png_limit > 0){
            if (this->trans.seqno >= this->conf.png_limit){
                // unlink may fail, for instance if file does not exist, just don't care
                sq_outfilename_unlink(this->seq, this->trans.seqno - this->conf.png_limit);
            }
//            this->ImageCapture::flush();
            this->flush();
            this->trans.next();
        }

>>>>>>> 751128c7
        this->drawable.clear_timestamp();
//        this->start_static_capture = now;
    }

/*
    virtual void flush()
    {
    }
*/

    virtual void set_pointer_display() {
        this->pointer_displayed = true;
    }
};

#endif<|MERGE_RESOLUTION|>--- conflicted
+++ resolved
@@ -64,12 +64,7 @@
     }
 };
 
-<<<<<<< HEAD
-class StaticCapture
-: public ImageCapture
-=======
 class StaticCapture : public ImageCapture, public RDPCaptureDevice
->>>>>>> 751128c7
 {
 public:
     bool clear_png;
@@ -185,21 +180,7 @@
         time_t rawtime = now.tv_sec;
         tm *ptm = localtime(&rawtime);
         this->drawable.trace_timestamp(*ptm);
-<<<<<<< HEAD
         this->flush_png();
-=======
-
-        if (this->conf.png_limit > 0){
-            if (this->trans.seqno >= this->conf.png_limit){
-                // unlink may fail, for instance if file does not exist, just don't care
-                sq_outfilename_unlink(this->seq, this->trans.seqno - this->conf.png_limit);
-            }
-//            this->ImageCapture::flush();
-            this->flush();
-            this->trans.next();
-        }
-
->>>>>>> 751128c7
         this->drawable.clear_timestamp();
 //        this->start_static_capture = now;
     }
