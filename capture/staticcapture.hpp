/*
   This program is free software; you can redistribute it and/or modify
   it under the terms of the GNU General Public License as published by
   the Free Software Foundation; either version 2 of the License, or
   (at your option) any later version.

   This program is distributed in the hope that it will be useful,
   but WITHOUT ANY WARRANTY; without even the implied warranty of
   MERCHANTABILITY or FITNESS FOR A PARTICULAR PURPOSE.  See the
   GNU General Public License for more details.

   You should have received a copy of the GNU General Public License
   along with this program; if not, write to the Free Software
   Foundation, Inc., 675 Mass Ave, Cambridge, MA 02139, USA.

   Product name: redemption, a FLOSS RDP proxy
   Copyright (C) Wallix 2010
   Author(s): Christophe Grosjean, Javier Caverni, Xavier Dunat,
              Martin Potier, Meng Tan
*/

#ifndef _REDEMPTION_CAPTURE_STATICCAPTURE_HPP_
#define _REDEMPTION_CAPTURE_STATICCAPTURE_HPP_

#include "image_capture.hpp"

#include <stdio.h>
#include <png.h>

#include "bitmap.hpp"
#include "rect.hpp"
#include "difftimeval.hpp"

#include "RDP/orders/RDPOrdersCommon.hpp"

#include "RDP/orders/RDPOrdersPrimaryMemBlt.hpp"
#include "RDP/orders/RDPOrdersPrimaryGlyphIndex.hpp"

#include "png.hpp"
#include "error.hpp"
#include "config.hpp"
#include "colors.hpp"

#include "RDP/RDPDrawable.hpp"
#include "config.hpp"
#include "sequence_generator.hpp"

struct StaticCaptureConfig {
    unsigned png_limit;
    uint64_t png_interval;
    char path[1024];
    bool bgr;

    StaticCaptureConfig()
    : png_limit(3) {}
};

class StaticCapture : public ImageCapture, public RDPCaptureDevice {
public:
    bool clear_png;
    SequenceGenerator const * seq;
    StaticCaptureConfig conf;

    struct timeval start_static_capture;
    uint64_t inter_frame_interval_static_capture;
    uint64_t time_to_wait;

<<<<<<< HEAD
//    bool pointer_displayed;

    StaticCapture(const timeval & now, Transport & trans, SequenceGenerator const * seq, unsigned width, unsigned height,
                  bool clear_png, const Inifile & ini, Drawable & drawable)
=======
    StaticCapture(const timeval & now, Transport & trans, SQ * seq, unsigned width, unsigned height, bool clear_png, const Inifile & ini, Drawable & drawable)
>>>>>>> 1a3ee8c3
    : ImageCapture(trans, width, height, drawable)
    , clear_png(clear_png)
    , seq(seq)
    , time_to_wait(0) {
        this->start_static_capture = now;
        this->conf.png_interval = 3000; // png interval is in 1/10 s, default value, 1 static snapshot every 5 minutes
        this->inter_frame_interval_static_capture       = this->conf.png_interval * 100000; // 1 000 000 us is 1 sec
        this->update_config(ini);
    }

    virtual ~StaticCapture() {
        // delete all captured files at the end of the RDP client session
<<<<<<< HEAD
        if (this->clear_png){
            this->unlink_filegen(0);
        }
    }

private:
    void unlink_filegen(size_t end)
    {
        for(size_t i = this->conf.png_limit ; i > end ; i--) {
            if (this->trans.get_seqno() >= i){
                // unlink may fail, for instance if file does not exist, just don't care
                ::unlink(this->seq->get(this->trans.get_seqno() - i));
            }
        }
    }

public:
    void update_config(const Inifile & ini){
        if (ini.video.png_limit < this->conf.png_limit) {
            this->unlink_filegen(ini.video.png_limit);
=======
        if (this->clear_png) {
            for(size_t i = this->conf.png_limit ; i > 0 ; i--) {
                if (this->trans.seqno >= i) {
                    // unlink may fail, for instance if file does not exist, just don't care
                    sq_outfilename_unlink(this->seq, this->trans.seqno - i);
                }
            }
        }
    }

    void update_config(const Inifile & ini) {
        if (ini.video.png_limit < this->conf.png_limit) {
            for(size_t i = this->conf.png_limit ; i > ini.video.png_limit ; i--) {
                if (this->trans.seqno >= i) {
                    // unlink may fail, for instance if file does not exist, just don't care
                    sq_outfilename_unlink(this->seq, this->trans.seqno - i);
                }
            }
>>>>>>> 1a3ee8c3
        }
        this->conf.png_limit = ini.video.png_limit;

        if (ini.video.png_interval != this->conf.png_interval) {
            // png interval is in 1/10 s, default value, 1 static snapshot every 5 minutes
            this->conf.png_interval = ini.video.png_interval;
            this->inter_frame_interval_static_capture = this->conf.png_interval * 100000; // 1 000 000 us is 1 sec
        }
    }

    virtual void snapshot(const timeval & now, int x, int y, bool ignore_frame_in_timeval) {
        unsigned diff_time_val = static_cast<unsigned>(difftimeval(now, this->start_static_capture));
        if (diff_time_val >= static_cast<unsigned>(this->inter_frame_interval_static_capture)) {
            if (   this->drawable.logical_frame_ended
                // Force snapshot if diff_time_val >= 1,5 x inter_frame_interval_static_capture.
                || (diff_time_val >= static_cast<unsigned>(this->inter_frame_interval_static_capture) * 3 / 2)) {
                this->drawable.trace_mouse();
                this->breakpoint(now);
                this->start_static_capture = addusectimeval(this->inter_frame_interval_static_capture, this->start_static_capture);
                this->drawable.clear_mouse();
            }
            else {
                // Wait 0,3 x inter_frame_interval_static_capture.
                this->time_to_wait = this->inter_frame_interval_static_capture / 3;
                return;
            }
        }
        this->time_to_wait = this->inter_frame_interval_static_capture - difftimeval(now, this->start_static_capture);
    }

<<<<<<< HEAD
private:
    void flush_png()
    {
        if (this->conf.png_limit > 0){
            if (this->trans.get_seqno() >= this->conf.png_limit) {
=======
    void pause_snapshot(const timeval & now) {
        // Draw Pause message
        time_t rawtime = now.tv_sec;
        tm *ptm = localtime(&rawtime);
        this->drawable.trace_pausetimestamp(*ptm);

        if (this->conf.png_limit > 0) {
            if (this->trans.seqno >= this->conf.png_limit) {
>>>>>>> 1a3ee8c3
                // unlink may fail, for instance if file does not exist, just don't care
                ::unlink(this->seq->get(this->trans.get_seqno() - this->conf.png_limit));
            }
            this->flush();
            this->trans.next();
        }
    }

public:
    void pause_snapshot(const timeval & now) {
        // Draw Pause message
        time_t rawtime = now.tv_sec;
        tm *ptm = localtime(&rawtime);
        this->drawable.trace_pausetimestamp(*ptm);
        this->flush_png();
        this->drawable.clear_pausetimestamp();
        this->start_static_capture = now;
    }

    void breakpoint(const timeval & now)
    {
        time_t rawtime = now.tv_sec;
        tm *ptm = localtime(&rawtime);
        this->drawable.trace_timestamp(*ptm);
<<<<<<< HEAD
        this->flush_png();
=======

        if (this->conf.png_limit > 0) {
            if (this->trans.seqno >= this->conf.png_limit) {
                // unlink may fail, for instance if file does not exist, just don't care
                sq_outfilename_unlink(this->seq, this->trans.seqno - this->conf.png_limit);
            }
            this->flush();
            this->trans.next();
        }

>>>>>>> 1a3ee8c3
        this->drawable.clear_timestamp();
    }
};

#endif<|MERGE_RESOLUTION|>--- conflicted
+++ resolved
@@ -65,14 +65,8 @@
     uint64_t inter_frame_interval_static_capture;
     uint64_t time_to_wait;
 
-<<<<<<< HEAD
-//    bool pointer_displayed;
-
     StaticCapture(const timeval & now, Transport & trans, SequenceGenerator const * seq, unsigned width, unsigned height,
                   bool clear_png, const Inifile & ini, Drawable & drawable)
-=======
-    StaticCapture(const timeval & now, Transport & trans, SQ * seq, unsigned width, unsigned height, bool clear_png, const Inifile & ini, Drawable & drawable)
->>>>>>> 1a3ee8c3
     : ImageCapture(trans, width, height, drawable)
     , clear_png(clear_png)
     , seq(seq)
@@ -85,7 +79,6 @@
 
     virtual ~StaticCapture() {
         // delete all captured files at the end of the RDP client session
-<<<<<<< HEAD
         if (this->clear_png){
             this->unlink_filegen(0);
         }
@@ -106,26 +99,6 @@
     void update_config(const Inifile & ini){
         if (ini.video.png_limit < this->conf.png_limit) {
             this->unlink_filegen(ini.video.png_limit);
-=======
-        if (this->clear_png) {
-            for(size_t i = this->conf.png_limit ; i > 0 ; i--) {
-                if (this->trans.seqno >= i) {
-                    // unlink may fail, for instance if file does not exist, just don't care
-                    sq_outfilename_unlink(this->seq, this->trans.seqno - i);
-                }
-            }
-        }
-    }
-
-    void update_config(const Inifile & ini) {
-        if (ini.video.png_limit < this->conf.png_limit) {
-            for(size_t i = this->conf.png_limit ; i > ini.video.png_limit ; i--) {
-                if (this->trans.seqno >= i) {
-                    // unlink may fail, for instance if file does not exist, just don't care
-                    sq_outfilename_unlink(this->seq, this->trans.seqno - i);
-                }
-            }
->>>>>>> 1a3ee8c3
         }
         this->conf.png_limit = ini.video.png_limit;
 
@@ -156,22 +129,11 @@
         this->time_to_wait = this->inter_frame_interval_static_capture - difftimeval(now, this->start_static_capture);
     }
 
-<<<<<<< HEAD
 private:
     void flush_png()
     {
         if (this->conf.png_limit > 0){
             if (this->trans.get_seqno() >= this->conf.png_limit) {
-=======
-    void pause_snapshot(const timeval & now) {
-        // Draw Pause message
-        time_t rawtime = now.tv_sec;
-        tm *ptm = localtime(&rawtime);
-        this->drawable.trace_pausetimestamp(*ptm);
-
-        if (this->conf.png_limit > 0) {
-            if (this->trans.seqno >= this->conf.png_limit) {
->>>>>>> 1a3ee8c3
                 // unlink may fail, for instance if file does not exist, just don't care
                 ::unlink(this->seq->get(this->trans.get_seqno() - this->conf.png_limit));
             }
@@ -196,20 +158,7 @@
         time_t rawtime = now.tv_sec;
         tm *ptm = localtime(&rawtime);
         this->drawable.trace_timestamp(*ptm);
-<<<<<<< HEAD
         this->flush_png();
-=======
-
-        if (this->conf.png_limit > 0) {
-            if (this->trans.seqno >= this->conf.png_limit) {
-                // unlink may fail, for instance if file does not exist, just don't care
-                sq_outfilename_unlink(this->seq, this->trans.seqno - this->conf.png_limit);
-            }
-            this->flush();
-            this->trans.next();
-        }
-
->>>>>>> 1a3ee8c3
         this->drawable.clear_timestamp();
     }
 };
