--- conflicted
+++ resolved
@@ -24,11 +24,7 @@
 
 */
 
-<<<<<<< HEAD
-#define VERSION "0.6.10"
-=======
 #define VERSION "0.7.0"
->>>>>>> f6461632
 
 #include <unistd.h>
 #include <locale.h>
