--- conflicted
+++ resolved
@@ -340,12 +340,8 @@
 
             this->finding_counter++;
 
-<<<<<<< HEAD
             uint8_t target_bpp = ((oldbmp.original_bpp > this->bpp) ? this->bpp : oldbmp.original_bpp);
-            const Bitmap * bmp = new Bitmap(target_bpp, oldbmp);
-=======
-            unique_ptr<const Bitmap> bmp(new Bitmap(this->bpp, oldbmp));
->>>>>>> bfc765b1
+            unique_ptr<const Bitmap> bmp(new Bitmap(target_bpp, oldbmp));
 
             uint8_t bmp_sha1[20];
             bmp->compute_sha1(bmp_sha1);
