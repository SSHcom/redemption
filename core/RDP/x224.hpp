/*
   This program is free software; you can redistribute it and/or modify
   it under the terms of the GNU General Public License as published by
   the Free Software Foundation; either version 2 of the License, or
   (at your option) any later version.

   This program is distributed in the hope that it will be useful,
   but WITHOUT ANY WARRANTY; without even the implied warranty of
   MERCHANTABILITY or FITNESS FOR A PARTICULAR PURPOSE. See the
   GNU General Public License for more details.

   You should have received a copy of the GNU General Public License
   along with this program; if not, write to the Free Software
   Foundation, Inc., 675 Mass Ave, Cambridge, MA 02139, USA.

   Product name: redemption, a FLOSS RDP proxy
   Copyright (C) Wallix 2010-2013
   Author(s): Christophe Grosjean, Javier Caverni, Raphael Zhou
   Based on xrdp Copyright (C) Jay Sorg 2004-2010

   X224 class 0 packets management, complies with
   RFC 1006, ISO transport services on top of the TCP
*/

#ifndef _REDEMPTION_CORE_RDP_X224_HPP_
#define _REDEMPTION_CORE_RDP_X224_HPP_

#include <stdint.h>
#include "transport.hpp"
#include "stream.hpp"
#include "log.hpp"
#include "error.hpp"
#include "fastpath.hpp"
#include "config.hpp"

//##############################################################################
namespace X224
//##############################################################################
{
    // tpktHeader (4 bytes): A TPKT Header, as specified in [T123] section 8.
    // -------------------------------------------------------------------------
    // Packet header to delimit data units in an octet stream
    // [ITU-T X.224] expects information to be transmitted and received in
    // discrete units termed network service data units (NSDUs), which can be an
    // arbitrary sequence of octets. Although other classes of the transport
    // protocol may combine more than one TPDU inside a single NSDU, X.224 class
    // 0 does not use this facility. Hence, in the context of T.123 protocol
    // stacks, a TPDU may be identified with its underlying NSDU.
    // A fundamental difference between the network service expected by
    // [ITU-T X.224] and an octet stream transfer service, as characterized in
    // clause 7.6, is that the latter conveys a continuous sequence of octets
    // with no explicit boundaries between related groups of octets.
    // This clause specifies a distinct protocol layer to repair the discrepancy
    // and meet the needs of [ITU-T X.224]. It defines a simple packet format
    // whose purpose is to delimit TPDUs. Each packet, termed a TPKT, is a unit
    // composed of a whole integral number of octets, of variable length.
    // A TPKT consists of two parts: a packet header, followed by a TPDU. The
    // format of the packet header is constant, independent of the type of TPDU.
    // The packet header consists of four octets as shown in Figure 11.

    // Figure 11 – Format of the TPKT packet header
    //
    //           -----------------------------
    //           |         0000 0011         | 1
    //           -----------------------------
    //           |         Reserved 2        | 2
    //           -----------------------------
    //           | Most significant octet    | 3
    //           |    of TPKT length         |
    //           -----------------------------
    //           | least significant octet   | 4
    //           |       of TPKT length      |
    //           -----------------------------
    //           :         TPDU              : 5-?
    //           - - - - - - - - - - - - - - -

    // Octet 1 is a version number, with binary value 0000 0011.
    // Octet 2 is reserved for further study.
    // Octets 3 and 4 are the unsigned 16-bit binary encoding of the TPKT
    //   length. This is the length of the entire packet in octets, including
    //   both the packet header and the TPDU.


    // Since an X.224 TPDU occupies at least 3 octets, the minimum value of TPKT
    // length is 7. The maximum value is 65535. This permits a maximum TPDU size
    // of 65531 octets.

    // NOTE – This description of the TPKT protocol layer agrees with RFC 1006,
    // ISO transport services on top of the TCP.
    // -------------------------------------------------------------------------

    // x224Data (3 bytes): An X.224 Class 0 Data TPDU, as specified in [X224]
    //                     section 13.7.
    // -------------------------------------------------------------------------
    // 13.7 Data (DT) TPDU
    // 13.7.1 Structure
    // Depending on the class and the option the DT-TPDU shall have one of the
    // following structures:

    // a) Normal format for classes 0 and 1:
    //   1         2             3        4           ...            end
    // ------------------------------------------------------------------
    // |    |      |      |            |
    // | LI |   DT y=ROA  |  TPDU-NR   |         User Data
    // |    |  1111 000y  |  and EOT   |
    // ------------------------------------------------------------------

    // b) Normal format for classes 2, 3 and 4:
    //   1         2         3      4       5    ...   6   p        p+1     end
    // -------------------------------------------------------------------------
    // |    |      |     |      |      |            |            |
    // | LI |   DT y=ROA |   DST-REF   |  TPDU-NR   |  variable  |   User Data
    // |    |  1111 000y |             |  and EOT   |    part    |
    // -------------------------------------------------------------------------

    // b) Extended format for use in classes 2, 3 and 4 when selected during
    //    connection stablishment:
    //   1         2         3      4    5, 6, 7, 8    9     p      p+1     end
    // -------------------------------------------------------------------------
    // |    |      |     |      |      |            |            |
    // | LI |   DT y=ROA |   DST-REF   |  TPDU-NR   |  variable  |   User Data
    // |    |  1111 000y |             |  and EOT   |    part    |
    // -------------------------------------------------------------------------

    // 13.7.2 LI : Length indicator field (defined in 13.2.1)
    // The field is contained in the first octet of the TPDUs. The length is
    // indicated by a binary number, with a maximum value of 254 (1111 1110).
    // The length indicated shall be the header length in octets including
    // parameters, but excluding the length indicator field anduni user data, if
    // any. The value 255 (1111 1111) is reserved for possible extensions.
    // If the length indicated exceeds or is equal to the size of the NS-user
    // data which is present, this is a protocol error.

    // 13.7.3 Fixed part
    // -----------------
    // The fixed part shall contain:
    // a) DT – Data transfer code: bits 8 to 5 shall be set to 1111.
    //    Bits 4 to 2 shall be set to zero.

    // b) ROA – Request of acknowledgement mark: If the request acknowledgement
    //  procedures has not been agreed during connection establishment, bit 1
    //  shall be set to 0 in all DT-TPDUs.
    //  When the request acknowledgement procedure has been agreed during
    //  connection establishment, bit 1 (ROA) is used to request acknowledgement
    //  in classes 1, 3, and 4. When set to one, ROA indicates that the sending
    // transport entity requests an acknowledgement from the receiving transport
    // entity. Otherwise ROA is set to zero.

    // c) DST-REF – See 13.4.3.

    // d) EOT – When set to ONE, it indicates that the current DT-TPDU is the
    // last data unit of a complete DT-TPDU sequence (end of TSDU). EOT is bit 8
    // of octet 3 in class 0 and 1 and bit 8 of octet 5 for classes 2, 3 and 4.

    // e) TPDU-NR – TPDU send sequence number (zero in class 0). May take any
    // value in class 2 without explicit flow control. TPDU-NR is bits 7 to 1 of
    // octet 3 for classes 0 and 1, bits 7 to 1 of octet 5 for normal formats in
    // classes 2, 3 and 4 and bits 7 to 1 of octet 5 together with octets 6, 7
    // and 8 for extended format.

    // NOTE – Depending on the class, the fixed part of the DT-TPDU uses the
    // following octets:
    // classes 0 and 1: octets 2 to 3;
    // classes 2, 3, 4 (normal format): octets 2 to 5;
    // classes 2, 3, 4 (extended format): octets 2 to 8.

    // 13.7.4 Variable part
    // --------------------
    // The variable part shall contain the checksum parameter if the condition
    // defined in 13.2.3.1 applies.
    // If the use of non-blocking expedited data transfer service is negotiated
    // (class 4 only), the variable part shall contain the ED-TPDU-NR for the
    // first DT-TPDU created from a T-DATA request subsequent to the T-EXPEDITED
    // DATA request.
    //               Parameter code: 1001 0000
    //               Parameter length: 2 (normal format)
    //                                 4 (extended format)
    // Parameter value: The ED-TPDU-NR of the ED-TPDU created from the
    // T-EXPEDITED DATA request immediately before the T-DATA request that this
    // DT-TPDU is created from.

    // NOTE – In the case of the normal format, a length of two octets is
    // necessary (when one octet would suffice to express a
    // modulo 2**7 arithmetic number) to ensure that the implicit rule that an
    // even (resp. odd) LI always corresponds to the normal (resp.extended)
    // format is not broken.

    // 13.7.5 User data field
    // ----------------------
    // This field contains data of the TSDU being transmitted.
    // NOTE – The length of this field is limited to the negotiated TPDU size
    // for this transport connection minus 3 octets in classes 0 and 1, and
    // minus 5 octets (normal header format) or 8 octets (extended header
    // format) in the other classes. The variable part, if present, may further
    // reduce the size of the user data field.

    enum {
        CR_TPDU = 0xE0, // Connection Request 1110 xxxx
        CC_TPDU = 0xD0, // Connection Confirm 1101 xxxx
        DR_TPDU = 0x80, // Disconnect Request 1000 0000
        DT_TPDU = 0xF0, // Data               1111 0000 (no ROA = No Ack)
        ER_TPDU = 0x70  // TPDU Error         0111 0000
    };

// TPDU shall contain in the following order:
// a) The Header, comprising:
// - The Length Indicator (LI) field
// - the fixed part
// - the variable part, if present
// b) The Data field if present

// Length Indicator field
// ----------------------

// The field is contained in first octet of the TPDUs. The length is indicated
// by a binary number, with a maximum value of 254. The length indicated shall
// be the header length in octets including parameters, but excluding the length
// indicator field and user data if any. The vaue of 255 is reserved for future
// extensions.

// If the length indicated exceed or is equal to the size of data which is
// actually present, this is a protocol error.

// Fixed Part
// ----------

// The fixed part contains frequently occuring parameters includint the code of
// the TPDU. The length and the structure of the fixd part are defined by the
// TPDU code and in certain cases by the protocol class and the format in use
// (normal or extended). If any of the parameters of the fixed part have and
// invalid value, or if the fixed part cannot be contained withing the header
// (as defined by LI), this is a protocol error.

// TPDU code
// ---------

// This field contains the TPDU code and is contained in octet 2 of the header.
// It is used to define the structure of the remaining header. In the cases we
// care about (class 0) this field is a full octet except for CR_TPDU and
// CC_TPDU. In these two cases the low nibble is used to signal the CDT (initial
// credit allocation).

// Variable Part
// -------------

// The size of the variable part, used to define the less frequently used
// paameters, is LI minus the size of the fixed part.

// Each parameter in the variable part is of the form :
// - parameter code on 1 byte (allowed parameter codes are from 64 and above).
// - parameter length indication
// - parameter value (of the size given by parameter length indication, may be
// empty in which case parameter length indication is zero).

// Parameter codes not defined in x224 are protocol errors, except for CR_TPDU
// in which they should be ignored.

// See docs/X224_class0_cheat_sheet.txt for supported packets format details


    enum {
        TPKT_HEADER_LEN = 4
    };

    // Error codes for DR_TPDU
    enum {
        REASON_NOT_SPECIFIED        = 0,
        REASON_CONGESTION           = 1,
        REASON_SESSION_NOT_ATTACHED = 2,
        REASON_ADDRESS_UNKNOWN      = 3
    };

    // Error codes in ER_TPDU
    enum {
        // REASON_NOT_SPECIFIED         = 0,
        REASON_INVALID_PARAMETER_CODE   = 1,
        REASON_INVALID_TPDU_TYPE        = 2,
        REASON_INVALID_PARAMETER_VALUE  = 3
    };

    enum {
        EOT_MORE_DATA       = 0x00,
        EOT_EOT             = 0x80
    };

    enum {
        RDP_NEG_NONE    = 0,
        RDP_NEG_REQ     = 1,
        RDP_NEG_RSP     = 2,
        RDP_NEG_FAILURE = 3
    };

    enum {
        RESTRICTED_ADMIN_MODE_REQUIRED = 0x01,
        CORRELATION_INFO_PRESENT = 0x08
    };

    enum {
        EXTENDED_CLIENT_DATA_SUPPORTED  = 0x01,
        DYNVC_GFX_PROTOCOL_SUPPORTED    = 0x02,
        NEGRSP_FLAG_RESERVED            = 0x04,
        RESTRICTED_ADMIN_MODE_SUPPORTED = 0x08
    };

    enum {
        PROTOCOL_RDP    = 0,
        PROTOCOL_TLS    = 1,
        PROTOCOL_HYBRID = 2,
        PROTOCOL_HYBRID_EX = 8
    };

    enum {
        SSL_REQUIRED_BY_SERVER                = 0x00000001,
        SSL_NOT_ALLOWED_BY_SERVER             = 0x00000002,
        SSL_CERT_NOT_ON_SERVER                = 0x00000003,
        INCONSISTENT_FLAGS                    = 0x00000004,
        HYBRID_REQUIRED_BY_SERVER             = 0x00000005,
        SSL_WITH_USER_AUTH_REQUIRED_BY_SERVER = 0x00000006
    };

    // Factory read full TPDU, other layers are just using what was read by factory
    // Also decode enough data to know the type of packet we are dealing with (TPDU type or fastpath)
    struct RecvFactory {
        int    type;
        size_t length;
        bool   fast_path;

        RecvFactory(Transport & t, Stream & stream, bool support_fast_path = false)
                : type(0)
                , length(0)
                , fast_path(false) {

        TODO("find a better way than stream.p = stream.get_data() to avoid to read any data of stream");
        TODO("make less boundary checks (two calls to receive should be enough, correct TPDU need at least 4 bytes and that is enough to get length field");

            /* 1 byte */
            if (stream.size() < 1) {
                t.recv(&stream.end, 1);
            }
            stream.p = stream.get_data();
            uint8_t tpkt_version = stream.in_uint8();
            int action = tpkt_version & 0x03;
            
            if (action == FastPath::FASTPATH_OUTPUT_ACTION_FASTPATH) {
                if (support_fast_path) {
                    fast_path = true;
                    
<<<<<<< HEAD
                    int byte = tpkt_version;
                    int action = byte & 0x03;
=======
>>>>>>> 99a66ac0
                    if (action != 0) {
                        LOG(LOG_ERR, "Fast-path PDU expected: action=0x%X", action);
                        throw Error(ERR_RDP_FASTPATH);
                    }
<<<<<<< HEAD

                    t.recv(&stream.end, 1);

                     uint16_t length = stream.in_uint8();
                     if (length & 0x80){
                         t.recv(&stream.end, 1);
                         byte = stream.in_uint8();
                         length = (length & 0x7F) << 8 | byte;
                     }

                    if (length < stream.size()){
=======
                    if (stream.size() <= stream.get_offset()){
                        t.recv(&stream.end, 1);
                    }

                     uint16_t lg = stream.in_uint8();
                     if (lg & 0x80){
                        if (stream.size() <= stream.get_offset()){
                             t.recv(&stream.end, 1);
                         }
                         uint8_t byte = stream.in_uint8();
                         lg = (lg & 0x7F) << 8 | byte;
                     }
                    this->length = lg;

                    if (this->length < stream.size()){
>>>>>>> 99a66ac0
                        LOG( LOG_ERR
                           , "FastPath::ClientInputEventPDU_Recv: inconsistent length in header (length=%u)"
                           , length);
                        throw Error(ERR_RDP_FASTPATH);
                    }
<<<<<<< HEAD

                    t.recv(&stream.end, length - stream.size());
                    stream.p = stream.get_data();
=======
>>>>>>> 99a66ac0

                    if (stream.get_capacity() < this->length){
                        LOG(LOG_ERR, "FastPath::TPKT too long: stream=%d tpkt=%u",
                            stream.get_capacity(), this->length);
                        throw Error(ERR_RDP_FASTPATH);
                    }

                    t.recv(&stream.end, this->length - stream.size());
                    stream.p = stream.get_data();
                    return;
                }
                else {
                    LOG(LOG_ERR, "Tpkt type 3 slow-path PDU expected (version = %u)", tpkt_version);
                    throw Error(ERR_X224);
                }
            }
            else if (action == FastPath::FASTPATH_OUTPUT_ACTION_X224) {
                /* 4 bytes */
                if (stream.size() < X224::TPKT_HEADER_LEN) {
                    t.recv(&stream.end, X224::TPKT_HEADER_LEN - stream.size());
                }

                stream.in_skip_bytes(1);
                uint16_t tpkt_len = stream.in_uint16_be();
                t.recv(&stream.end, 2);
                if (tpkt_len < 6) {
                    LOG(LOG_ERR, "Bad X224 header, length too short (length = %u)", tpkt_len);
                    throw Error(ERR_X224);
                }
                this->length = tpkt_len;
                if (stream.capacity < this->length){
                    LOG(LOG_ERR, "SlowPath::TPKT too long: stream=%d tpkt=%u",
                        stream.get_capacity(), this->length);
                    throw Error(ERR_X224);
                }

                if (stream.size() < tpkt_len) {
                    t.recv(&stream.end, tpkt_len - stream.size() );
                }
                stream.in_skip_bytes(1);
                uint8_t tpdu_type = stream.in_uint8();
                switch (tpdu_type & 0xF0) {
                case X224::CR_TPDU: // Connection Request 1110 xxxx
                case X224::CC_TPDU: // Connection Confirm 1101 xxxx
                case X224::DR_TPDU: // Disconnect Request 1000 0000
                case X224::DT_TPDU: // Data               1111 0000 (no ROA = No Ack)
                case X224::ER_TPDU: // TPDU Error         0111 0000
                    this->type = tpdu_type & 0xF0;
                break;
                default:
                    this->type = 0;
                    LOG(LOG_ERR, "Bad X224 header, unknown TPDU type (code = %u)", tpdu_type);
                    throw Error(ERR_X224);
                }
                stream.p = stream.get_data();
            }
<<<<<<< HEAD
            this->length = tpkt_len;
            stream_length = stream.size();
            if (stream_length < tpkt_len) {
                t.recv(&stream.end, tpkt_len - stream_length );
            }
            stream.in_skip_bytes(1);
            uint8_t tpdu_type = stream.in_uint8();
            switch (tpdu_type & 0xF0) {
            case X224::CR_TPDU: // Connection Request 1110 xxxx
            case X224::CC_TPDU: // Connection Confirm 1101 xxxx
            case X224::DR_TPDU: // Disconnect Request 1000 0000
            case X224::DT_TPDU: // Data               1111 0000 (no ROA = No Ack)
            case X224::ER_TPDU: // TPDU Error         0111 0000
                this->type = tpdu_type & 0xF0;
            break;
            default:
                this->type = 0;
                LOG(LOG_ERR, "Bad X224 header, unknown TPDU type (code = %u)", tpdu_type);
=======
            else {
                LOG(LOG_ERR, "Bad X224 header, unknown TPKT version (%0.2x)", tpkt_version);
>>>>>>> 99a66ac0
                throw Error(ERR_X224);
            }
            stream.p = stream.get_data();
        }
    };

    // ################################### COMMON CODE #################################
    struct Recv
    {
        struct Tpkt
        {
            uint8_t version;
            uint16_t len;
        } tpkt;

        Recv(Stream & stream)
        {
            uint16_t length = stream.size();
            if (length < 4){
                LOG(LOG_ERR, "Truncated TPKT: stream=%u", length);
            }

            // TPKT
            this->tpkt.version = stream.in_uint8();
            stream.in_skip_bytes(1);
            this->tpkt.len = stream.in_uint16_be();
            if (length < this->tpkt.len){
                LOG(LOG_ERR, "Truncated TPKT: stream=%u tpkt=%u",
                    length, this->tpkt.len);
            }
        }
    };


    // ################################ END OF COMMON CODE #################################

    // 2.2.1.1 Client X.224 Connection Request PDU
    // ===========================================

    // The X.224 Connection Request PDU is an RDP Connection Sequence PDU sent from
    // client to server during the Connection Initiation phase (see section 1.3.1.1).

    // tpktHeader (4 bytes): A TPKT Header, as specified in [T123] section 8.

    // x224Crq (7 bytes): An X.224 Class 0 Connection Request transport protocol
    // data unit (TPDU), as specified in [X224] section 13.3.

    // Class 0 x224 TPDU
    // -----------------
    //                                                    +--------+
    //                     +----+-----+---------+---------+ CLASS  |
    //                     | LI |     | DST-REF | SRC-REF | OPTION |
    //            +--------+----+-----+---------+---------+--------+
    //            | OFFSET | 4  |  5  |  6   7  |  8   9  |   10   |
    // +----------+--------+----+-----+---------+---------+--------+
    // | Connection Request|    |     |         |         |        |
    // | CR_TPDU 1110 xxxx | 06 |  E0 |  00  00 |  00  00 |   00   |
    // +-------------------+----+-----+---------+---------+--------+

    // routingToken (variable): An optional and variable-length routing token
    // (used for load balancing) terminated by a carriage-return (CR) and line-feed
    // (LF) ANSI sequence. For more information about Terminal Server load balancing
    // and the routing token format, see [MSFT-SDLBTS]. The length of the routing
    // token and CR+LF sequence is included in the X.224 Connection Request Length
    // Indicator field. If this field is present, then the cookie field MUST NOT be
    //  present.

    //cookie (variable): An optional and variable-length ANSI text string terminated
    // by a carriage-return (CR) and line-feed (LF) ANSI sequence. This text string
    // MUST be "Cookie: mstshash=IDENTIFIER", where IDENTIFIER is an ANSI string
    //(an example cookie string is shown in section 4.1.1). The length of the entire
    // cookie string and CR+LF sequence is included in the X.224 Connection Request
    // Length Indicator field. This field MUST NOT be present if the routingToken
    // field is present.

    // rdpNegData (8 bytes): An optional RDP Negotiation Request (section 2.2.1.1.1)
    // structure. The length of this negotiation structure is include " in the X.224
    // Connection Request Length Indicator field.

    // 2.2.1.1.1 RDP Negotiation Request (RDP_NEG_REQ)
    // ===============================================

    // The RDP Negotiation Request structure is used by a client to advertise the
    // security protocols which it supports.

    // type (1 byte): An 8-bit, unsigned integer. Negotiation packet type. This
    // field MUST be set to 0x01 (TYPE_RDP_NEG_REQ) to indicate that the packet is
    // a Negotiation Request.

    // flags (1 byte): An 8-bit, unsigned integer. Negotiation packet flags. There
    // are currently no defined flags so the field MUST be set to 0x00.

    // length (2 bytes): A 16-bit, unsigned integer. Indicates the packet size.
    // This field MUST be set to 0x0008 (8 bytes).

    // requestedProtocols (4 bytes): A 32-bit, unsigned integer. Flags indicating
    // the supported security protocols.

    // +-------------------------------+----------------------------------------------+
    // | 0x00000000 PROTOCOL_RDP       | Standard RDP Security (section 5.3).         |
    // +-------------------------------+----------------------------------------------+
    // | 0x00000001 PROTOCOL_SSL       | TLS 1.0 (section 5.4.5.1).                   |
    // +-------------------------------+----------------------------------------------+
    // | 0x00000002 PROTOCOL_HYBRID    | Credential Security Support Provider protocol|
    // |                               | (CredSSP) (section 5.4.5.2). If this flag is |
    // |                               | set, then the PROTOCOL_SSL (0x00000001)      |
    // |                               | SHOULD also be set because Transport Layer   |
    // |                               | Security (TLS) is a subset of CredSSP.       |
    // +-------------------------------+----------------------------------------------+
    // | 0x00000008 PROTOCOL_HYBRID_EX | Credential Security Support Provider protocol|
    // |                               | (CredSSP) (section 5.4.5.2) coupled with the |
    // |                               | Early User Authorization Result PDU (section |
    // |                               | 2.2.10.2). If this flag is set, then the     |
    // |                               | PROTOCOL_HYBRID (0x00000002) flag SHOULD     |
    // |                               | also be set. For more information on the     |
    // |                               | sequencing of the CredSSP messages and the   |
    // |                               | Early User Authorization Result PDU, see     |
    // |                               | sections 5.4.2.1 and 5.4.2.2.CredSSP         |
    // |                               | (section 5.4.5.2)                            |
    // +-------------------------------+----------------------------------------------+

    // 2.2.1.1.2 RDP Correlation Info (RDP_NEG_CORRELATION_INFO)
    // =========================================================
    // The RDP Correlation Info structure is used by a client to propagate connection
    // correlation information to the server. This information allows diagnostic tools
    // on the server to track and monitor a specific connection as it is handled by
    // Terminal Services components.

    // type (1 byte): An 8-bit, unsigned integer that indicates the packet type.
    // This field MUST be set to 0x06 (TYPE_RDP_CORRELATION_INFO).

    // flags (1 byte): An 8-bit, unsigned integer that contains protocol flags.
    // There are currently no defined flags, so this field MUST be set to 0x00.

    // length (2 bytes): A 16-bit, unsigned integer that specifies the packet size.
    // This field MUST be set to 0x0024 (36 bytes).

    // correlationId (16 bytes): An array of sixteen 8-bit, unsigned integers that
    // specifies a unique identifier to associate with the connection.

    // reserved (16 bytes): An array of sixteen 8-bit, unsigned i


    // 3.3.5.3.1 Processing X.224 Connection Request PDU
    // =================================================

    // The structure and fields of the X.224 Connection Request PDU are specified
    // in section 2.2.1.1.

    // The embedded length fields within the tpktHeader field ([T123] section 8)
    // MUST be examined for consistency with the received data. If there is any
    // discrepancy, the connection SHOULD be dropped. Other reasons for dropping
    // the connection include:

    // The length of the X.224 Connection Request PDU is less than 11 bytes.

    // The X.224 Connection Request PDU is not Class 0 ([X224] section 13.7).

    // The Destination reference, Source reference, and Class and options fields
    // within the x224Crq field SHOULD be ignored.

    // If the optional routingToken field exists, it MUST be ignored because the
    // routing token is intended to be inspected and parsed by external networking
    // hardware along the connection path (for more information about load balancing
    // of Remote Desktop sessions and the routing token format, see [MSFT-SDLBTS]
    // "Load-Balanced Configurations", "Revectoring Clients", and "Routing Token Format").

    // If the optional cookie field is present, it MUST be ignored.

    // If both the routingToken and cookie fields are present, the server SHOULD
    //  continue with the connection. Since the server does not process either
    //  the routingToken or cookie fields, a client violation of the protocol
    //  specification in section 2.2.1.1 is not an issue. However, including
    //  both the routingToken and the cookie fields will most likely result
    //  in problems when the X.224 Connection Request is inspected and parsed
    // by networking hardware that is used for load balancing Remote Desktop sessions.

    // If the rdpNegData field is not present, it is assumed that the client does
    // not support Enhanced RDP Security (section 5.4) and negotiation data MUST NOT
    // be sent to the client as part of the X.224 Connection Confirm PDU (section 2.2.1.2).
    // If the rdpNegData field is present, it is parsed to check that it contains an RDP
    // Negotiation Request structure, as specified in section 2.2.1.1.1. If this is the case,
    // the flags describing the supported security protocols in the requestedProtocols field
    // are saved in the Received Client Data store (section 3.3.1.1).

    // Once the X.224 Connection Request PDU has been processed successfully, the server MUST
    // send the X.224 Connection Confirm PDU to the client (section 3.3.5.3.2) and update the
    // Connection Start Time store (section 3.3.1.12).

    struct CR_TPDU_Recv : public Recv
    {
        struct CR_Header
        {
            uint8_t LI;
            uint8_t code;

            uint16_t dst_ref;
            uint16_t src_ref;
            uint8_t class_option;
        } tpdu_hdr;

        size_t _header_size;

        size_t cookie_len;
        char cookie[1024];

        uint8_t rdp_neg_type;
        uint8_t rdp_neg_flags;
        uint16_t rdp_neg_length;
        uint32_t rdp_neg_requestedProtocols;

        uint8_t rdp_cinfo_type;
        uint8_t rdp_cinfo_flags;
        uint16_t rdp_cinfo_length;
        uint8_t rdp_cinfo_correlationid[16];

        CR_TPDU_Recv(Stream & stream, bool bogus_neg_req, uint32_t verbose = 0)
        : Recv(stream)
        , tpdu_hdr([&]()
            {
                /* LI(1) + code(1) + dst_ref(2) + src_ref(2) + class_option(1) */
                if (!stream.in_check_rem(7)){
                    LOG(LOG_ERR, "Truncated TPDU header: expected=7 remains=%u", stream.in_remain());
                    throw Error(ERR_X224);
                }

                uint8_t LI = stream.in_uint8();
                uint8_t code = stream.in_uint8();

                if (!(code == X224::CR_TPDU)){
                    LOG(LOG_ERR, "Unexpected TPDU opcode, expected CR_TPDU, got %u", code);
                    throw Error(ERR_X224);
                }

                uint16_t dst_ref = stream.in_uint16_le();
                uint16_t src_ref = stream.in_uint16_le();
                uint8_t class_option = stream.in_uint8();

                return CR_TPDU_Recv::CR_Header({LI, code, dst_ref, src_ref, class_option});
            }())
        , _header_size(X224::TPKT_HEADER_LEN + this->tpdu_hdr.LI + 1)
        , rdp_neg_type(0)
        , rdp_neg_flags(0)
        , rdp_neg_length(0)
        , rdp_neg_requestedProtocols(0)
        , rdp_cinfo_type(0)
        , rdp_cinfo_flags(0)
        , rdp_cinfo_length(0)
        , rdp_cinfo_correlationid()
        {

            if (stream.size() < this->_header_size){
                LOG(LOG_ERR, "Truncated CR TPDU header: expected %u, got %u",
                    this->_header_size, stream.size());
                throw Error(ERR_X224);
            }

            TODO("CGR: we should fix the code here to support routingtoken (or we may have some troubles with load balancing RDP hardware")

            // extended negotiation header
            this->cookie_len = 0;
            this->cookie[0] = 0;
            this->rdp_neg_type = 0;

            uint8_t * end_of_header = stream.get_data() + X224::TPKT_HEADER_LEN + this->tpdu_hdr.LI + 1;
            for (uint8_t * p = stream.p + 1; p < end_of_header ; p++){
                if (p[-1] == 0x0D && p[0] == 0x0A){
                    this->cookie_len = p - (stream.get_data() + 11) + 1;
                    // cookie can't be larger than header (HEADER_LEN + LI + 1 = 230)
                    memcpy(this->cookie, stream.get_data() + 11, this->cookie_len);
                    this->cookie[this->cookie_len] = 0;
                    if (verbose){
                        LOG(LOG_INFO, "cookie: %s [%.2x][%.2x]",
                            this->cookie,this->cookie[this->cookie_len-2],
                            this->cookie[this->cookie_len-1]);
                    }
                    break;
                }
            }
            stream.p += this->cookie_len;

            // 2.2.1.1.1 RDP Negotiation Request (RDP_NEG_REQ)
            if (end_of_header - stream.p >= 8){
                if (verbose){
                    LOG(LOG_INFO, "Found RDP Negotiation Request Structure");
                }
                this->rdp_neg_type = stream.in_uint8();
                this->rdp_neg_flags = stream.in_uint8();
                this->rdp_neg_length = stream.in_uint16_le();
                this->rdp_neg_requestedProtocols = stream.in_uint32_le();

                if (bogus_neg_req){
                    // for broken clients like jrdp
                    stream.p = end_of_header;
                }
                else {

                    if (this->rdp_neg_type != X224::RDP_NEG_REQ){
                        LOG(LOG_INFO, "X224:RDP_NEG_REQ Expected LI=%u %x %x %x %x",
                            this->tpdu_hdr.LI, this->rdp_neg_type, this->rdp_neg_flags, this->rdp_neg_length, this->rdp_neg_requestedProtocols);
                        throw Error(ERR_X224);
                    }

                    if (this->rdp_neg_requestedProtocols & X224::PROTOCOL_RDP){
                        LOG(LOG_INFO, "CR Recv: PROTOCOL RDP");
                    }
                    if (this->rdp_neg_requestedProtocols & X224::PROTOCOL_TLS){
                        LOG(LOG_INFO, "CR Recv: PROTOCOL TLS 1.0");
                    }
                    if (this->rdp_neg_requestedProtocols & X224::PROTOCOL_HYBRID){
                        LOG(LOG_INFO, "CR Recv: PROTOCOL HYBRID");
                    }
                    if (this->rdp_neg_requestedProtocols & X224::PROTOCOL_HYBRID_EX){
                        LOG(LOG_INFO, "CR Recv: PROTOCOL HYBRID EX");
                    }
                    if (this->rdp_neg_requestedProtocols
                    & ~(X224::PROTOCOL_RDP
                       |X224::PROTOCOL_TLS
                       |X224::PROTOCOL_HYBRID
                       |X224::PROTOCOL_HYBRID_EX)){
                        LOG(LOG_INFO, "CR Recv: Unknown protocol flags %x", this->rdp_neg_requestedProtocols);
                    }
                }
            }
            // 2.2.1.1.2 RDP Correlation Info (RDP_NEG_CORRELATION_INFO)
            if (this->rdp_neg_flags & CORRELATION_INFO_PRESENT) {
                this->rdp_cinfo_type = stream.in_uint8();
                this->rdp_cinfo_flags = stream.in_uint8();
                this->rdp_cinfo_length = stream.in_uint16_le();
                stream.in_copy_bytes(this->rdp_cinfo_correlationid, 16);
                stream.in_skip_bytes(16);
                hexdump_c(this->rdp_cinfo_correlationid, 16);
            }
            if (end_of_header != stream.p){
                LOG(LOG_ERR, "CR TPDU header should be terminated, got trailing data %u", end_of_header - stream.p);
                hexdump_c(stream.get_data(), stream.size());
                throw Error(ERR_X224);
            }
            this->_header_size = stream.get_offset();
        }
    }; // END CLASS CR_TPDU_Recv


    struct CR_TPDU_Send
    {
        CR_TPDU_Send(Stream & stream, const char * cookie, uint8_t rdp_neg_type, uint8_t rdp_neg_flags, uint32_t rdp_neg_requestedProtocols)
        {
            stream.out_uint8(0x03); // version 3
            stream.out_uint8(0x00);
            size_t cookie_len = strlen(cookie);
            stream.out_uint16_be(11 + cookie_len + (rdp_neg_type?8:0));
            stream.out_uint8(11 + cookie_len + (rdp_neg_type?8:0) - 5);

            stream.out_uint8(X224::CR_TPDU); // CR_TPDU code
            stream.out_uint16_be(0x0000); // DST-REF
            stream.out_uint16_be(0x0000); // SRC-REF
            stream.out_uint8(0x00); // CLASS OPTION

            if (cookie_len){
                stream.out_copy_bytes(cookie, cookie_len);
            }
            if (rdp_neg_type){
                stream.out_uint8(rdp_neg_type);
                stream.out_uint8(rdp_neg_flags);
                stream.out_uint16_le(8);
                stream.out_uint32_le(rdp_neg_requestedProtocols);
            }

            stream.mark_end();
        }
    };

    // 2.2.1.2 Server X.224 Connection Confirm PDU
    // ===========================================

    // The X.224 Connection Confirm PDU is an RDP Connection Sequence PDU sent from
    // server to client during the Connection Initiation phase (see section
    // 1.3.1.1). It is sent as a response to the X.224 Connection Request PDU
    // (section 2.2.1.1).

    // tpktHeader (4 bytes): A TPKT Header, as specified in [T123] section 8.

    // x224Ccf (7 bytes): An X.224 Class 0 Connection Confirm TPDU, as specified in
    // [X224] section 13.4.

    //    Class 0 x224 TPDU
    //    -----------------
    //                                                       +--------+
    //                        +----+-----+---------+---------+ CLASS  |
    //                        | LI |     | DST-REF | SRC-REF | OPTION |
    //               +--------+----+-----+---------+---------+--------+
    //               | OFFSET | 4  |  5  |  6   7  |  8   9  |   10   |
    //    +----------+--------+----+-----+---------+---------+--------+
    //    | Connection Confirm|    |     |         |         |        |
    //    | CC_TPDU 1101 xxxx | 06 |  D0 |  00  00 |  00  00 |   00   |
    //    +-------------------+----+-----+---------+---------+--------+


    // rdpNegData (8 bytes): Optional RDP Negotiation Response (section 2.2.1.2.1)
    // structure or an optional RDP Negotiation Failure (section 2.2.1.2.2)
    // structure. The length of the negotiation structure is include " in the X.224
    // Connection Confirm Length Indicator field.

    // 2.2.1.2.1 RDP Negotiation Response (RDP_NEG_RSP)
    // ================================================

    // The RDP Negotiation Response structure is used by a server to inform the
    // client of the security protocol which it has selected to use for the
    // connection.

    // type (1 byte): An 8-bit, unsigned integer. Negotiation packet type. This
    // field MUST be set to 0x02 (TYPE_RDP_NEG_RSP) to indicate that the packet is
    // a Negotiation Response.

    // flags (1 byte): An 8-bit, unsigned integer. Negotiation packet flags.

    // +-------------------------------------+---------------------------------------+
    // | 0x01 EXTENDED_CLIENT_DATA_SUPPORTED | The server supports Extended Client   |
    // |                                     | Data Blocks in the GCC Conference     |
    // |                                     | Create Request user data (section     |
    // |                                     | 2.2.1.3).                             |
    // +-------------------------------------+---------------------------------------+
    // | 0x02 DYNVC_GFX_PROTOCOL_SUPPORTED   | The server supports the Graphics      |
    // |                                     | Pipeline Extension Protocol described |
    // |                                     | in [MS-RDPEGFX] sections 1, 2, and 3. |
    // +-------------------------------------+---------------------------------------+
    // | 0x04 RDP_NEGRSP_RESERVED            | An unused flag that is reserved for   |
    // |                                     | future use.                           |
    // +-------------------------------------+---------------------------------------+

    // length (2 bytes): A 16-bit, unsigned integer. Indicates the packet size. This
    //   field MUST be set to 0x0008 (8 bytes)

    // selectedProtocol (4 bytes): A 32-bit, unsigned integer. Field indicating the
    //  selected security protocol.

    // +-------------------------------+----------------------------------------------+
    // | 0x00000000 PROTOCOL_RDP       | Standard RDP Security (section 5.3)          |
    // +-------------------------------+----------------------------------------------+
    // | 0x00000001 PROTOCOL_SSL       | TLS 1.0 (section 5.4.5.1)                    |
    // +-------------------------------+----------------------------------------------+
    // | 0x00000002 PROTOCOL_HYBRID    | CredSSP (section 5.4.5.2)                    |
    // +-------------------------------+----------------------------------------------+
    // | 0x00000008 PROTOCOL_HYBRID_EX | Credential Security Support Provider protocol|
    // |                               | (CredSSP) (section 5.4.5.2) coupled with the |
    // |                               | Early User Authorization Result PDU (section |
    // |                               | 2.2.10.2). If this flag is set, then the     |
    // |                               | PROTOCOL_HYBRID (0x00000002) flag SHOULD     |
    // |                               | also be set. For more information on the     |
    // |                               | sequencing of the CredSSP messages and the   |
    // |                               | Early User Authorization Result PDU, see     |
    // |                               | sections 5.4.2.1 and 5.4.2.2.CredSSP         |
    // |                               | (section 5.4.5.2)                            |
    // +-------------------------------+----------------------------------------------+

    // 2.2.1.2.2 RDP Negotiation Failure (RDP_NEG_FAILURE)
    // ===================================================

    // The RDP Negotiation Failure structure is used by a server to inform the
    // client of a failure that has occurred while preparing security for the
    // connection.

    // type (1 byte): An 8-bit, unsigned integer. Negotiation packet type. This
    // field MUST be set to 0x03 (TYPE_RDP_NEG_FAILURE) to indicate that the packet
    // is a Negotiation Failure.

    // flags (1 byte): An 8-bit, unsigned integer. Negotiation packet flags. There
    // are currently no defined flags so the field MUST be set to 0x00.

    // length (2 bytes): A 16-bit, unsigned integer. Indicates the packet size. This
    // field MUST be set to 0x0008 (8 bytes).

    // failureCode (4 bytes): A 32-bit, unsigned integer. Field containing the
    // failure code.

    // +--------------------------------------+------------------------------------+
    // | 0x00000001 SSL_REQUIRED_BY_SERVER    | The server requires that the       |
    // |                                      | client support Enhanced RDP        |
    // |                                      | Security (section 5.4) with either |
    // |                                      | TLS 1.0 (section 5.4.5.1) or       |
    // |                                      | CredSSP (section 5.4.5.2). If only |
    // |                                      | CredSSP was requested then the     |
    // |                                      | server only supports TLS.          |
    // +--------------------------------------+------------------------------------+
    // | 0x00000002 SSL_NOT_ALLOWED_BY_SERVER | The server is configured to only   |
    // |                                      | use Standard RDP Security          |
    // |                                      | mechanisms (section 5.3) and does  |
    // |                                      | not support any External Security  |
    // |                                      | Protocols (section 5.4.5).         |
    // +--------------------------------------+------------------------------------+
    // | 0x00000003 SSL_CERT_NOT_ON_SERVER    | The server does not possess a valid|
    // |                                      | authentication certificate and     |
    // |                                      | cannot initialize the External     |
    // |                                      | Security Protocol Provider         |
    // |                                      | (section 5.4.5).                   |
    // +--------------------------------------+------------------------------------+
    // | 0x00000004 INCONSISTENT_FLAGS        | The list of requested security     |
    // |                                      | protocols is not consistent with   |
    // |                                      | the current security protocol in   |
    // |                                      | effect. This error is only possible|
    // |                                      | when the Direct Approach (see      |
    // |                                      | sections 5.4.2.2 and 1.3.1.2) is   |
    // |                                      | used and an External Security      |
    // |                                      | Protocol (section 5.4.5) is already|
    // |                                      | being used.                        |
    // +--------------------------------------+------------------------------------+
    // | 0x00000005 HYBRID_REQUIRED_BY_SERVER | The server requires that the client|
    // |                                      | support Enhanced RDP Security      |
    // |                                      | (section 5.4) with CredSSP (section|
    // |                                      | 5.4.5.2).                          |
    // +--------------------------------------+------------------------------------+
    // | 0x00000006                            | Credential Security Support       |
    // | SSL_WITH_USER_AUTH_REQUIRED_BY_SERVER | The server requires that the      |
    // |                                       | client support Enhanced RDP       |
    // |                                       | Security (section 5.4) with TLS   |
    // |                                       | 1.0, 1.1 or 1.2 (section 5.4.5.1) |
    // |                                       | and certificate-based client      |
    // |                                       | authentication.<2>                |
    // +---------------------------------------+-----------------------------------+

    enum {
        CC_TPDU_EXTENDED_CLIENT_DATA_SUPPORTED    = 1,
        CC_TPDU_DYNVC_GFX_PROTOCOL_SUPPORTED      = 2,
        CC_TPDU_RDP_NEGRSP_RESERVED               = 4
    };

    struct CC_TPDU_Recv : public Recv
    {
        struct CC_Header
        {
            uint8_t LI;
            uint8_t code;

            uint16_t dst_ref;
            uint16_t src_ref;
            uint8_t class_option;
        } tpdu_hdr;
        
        size_t _header_size;

        uint8_t rdp_neg_type;
        uint8_t rdp_neg_flags;
        uint16_t rdp_neg_length;
        uint32_t rdp_neg_code; // selected_protocol or failure_code

        CC_TPDU_Recv(Stream & stream, uint32_t verbose = 0) 
            : Recv(stream)
            , tpdu_hdr([&]()
            {
                /* LI(1) + code(1) + dst_ref(2) + src_ref(2) + class_option(1) */
                if (!stream.in_check_rem(7)){
                    LOG(LOG_ERR, "Truncated TPDU header: expected=7 remains=%u", stream.in_remain());
                    throw Error(ERR_X224);
                }

                uint8_t LI = stream.in_uint8();
                uint8_t code = stream.in_uint8();

                if (!(code == X224::CC_TPDU)){
                    LOG(LOG_ERR, "Unexpected TPDU opcode, expected CC_TPDU, got %u", code);
                    throw Error(ERR_X224);
                }

                uint16_t dst_ref = stream.in_uint16_le();
                uint16_t src_ref = stream.in_uint16_le();
                uint8_t class_option = stream.in_uint8();
                return CC_TPDU_Recv::CC_Header({LI, code, dst_ref, src_ref, class_option});
            }())
            , _header_size(X224::TPKT_HEADER_LEN + this->tpdu_hdr.LI + 1)
        {
            unsigned expected = X224::TPKT_HEADER_LEN + this->tpdu_hdr.LI;
            if (stream.size() < expected){
                LOG(LOG_ERR, "Truncated CC TPDU header: expected %u, got %u",
                    expected, stream.size());
                throw Error(ERR_X224);
            }

            // extended negotiation header
            this->rdp_neg_type = 0;
            this->rdp_neg_flags = 0;
            this->rdp_neg_length = 0;
            this->rdp_neg_code = 0;

            uint8_t * end_of_header = stream.get_data() + X224::TPKT_HEADER_LEN + this->tpdu_hdr.LI + 1;
            /* rdp_neg_type(1) + rdp_neg_flags(1) + rdp_neg_length(2) + rdp_neg_code(4) */
            if (stream.in_remain() >= 8){
                this->rdp_neg_type = stream.in_uint8();

                if ((this->rdp_neg_type != X224::RDP_NEG_FAILURE)
                &&  (this->rdp_neg_type != X224::RDP_NEG_RSP)){
                    this->rdp_neg_flags = stream.in_uint8();
                    this->rdp_neg_length = stream.in_uint16_le();
                    this->rdp_neg_code = stream.in_uint32_le();
                    LOG(LOG_ERR, "X224:RDP_NEG_RSP or X224:RDP_NEG_FAILURE Expected, got LI=%u %x %x %x %x",
                        this->tpdu_hdr.LI,
                        this->rdp_neg_type,
                        this->rdp_neg_flags,
                        this->rdp_neg_length,
                        this->rdp_neg_code);
                    throw Error(ERR_X224);
                }

                if (verbose){
                    LOG(LOG_INFO, "Found RDP Negotiation %s Structure",
                        (this->rdp_neg_type == X224::RDP_NEG_RSP)?"Response":"Failure");
                }
                //NEGTYPE=2 NEGFLAGS=0 NEGLENGTH=8 NEGCODE=1
                this->rdp_neg_flags = stream.in_uint8();
                this->rdp_neg_length = stream.in_uint16_le();
                this->rdp_neg_code = stream.in_uint32_le();

                LOG(LOG_INFO, "NEG_RSP_TYPE=%d NEG_RSP_FLAGS=%d NEG_RSP_LENGTH=%d NEG_RSP_SELECTED_PROTOCOL=%d\n",
                    this->rdp_neg_type, this->rdp_neg_flags, this->rdp_neg_length, this->rdp_neg_code);

                switch (this->rdp_neg_type){
                case X224::RDP_NEG_RSP:
                    switch (this->rdp_neg_code){
                        case X224::PROTOCOL_RDP:
                            LOG(LOG_INFO, "CC Recv: PROTOCOL RDP");
                            break;
                        case X224::PROTOCOL_TLS:
                            LOG(LOG_INFO, "CC Recv: PROTOCOL TLS 1.0");
                            break;
                        case X224::PROTOCOL_HYBRID:
                            LOG(LOG_INFO, "CC Recv: PROTOCOL HYBRID");
                            break;
                        case X224::PROTOCOL_HYBRID_EX:
                            LOG(LOG_INFO, "CC Recv: PROTOCOL HYBRID EX");
                            break;
                        default:
                            LOG(LOG_INFO, "CC Recv: Unknown protocol code %u", this->rdp_neg_code);
                            break;
                    }
                    break;
                case X224::RDP_NEG_FAILURE:
                    switch (this->rdp_neg_code){
                        case X224::SSL_REQUIRED_BY_SERVER:
                            LOG(LOG_INFO, "SSL_REQUIRED_BY_SERVER");
                            break;
                        case X224::SSL_NOT_ALLOWED_BY_SERVER:
                            LOG(LOG_INFO, "SSL_NOT_ALLOWED_BY_SERVER");
                            break;
                        case X224::SSL_CERT_NOT_ON_SERVER:
                            LOG(LOG_INFO, "SSL_CERT_NOT_ON_SERVER");
                            break;
                        case X224::INCONSISTENT_FLAGS:
                            LOG(LOG_INFO, "INCONSISTENT_FLAGS");
                            break;
                        case X224::HYBRID_REQUIRED_BY_SERVER:
                            LOG(LOG_INFO, "HYBRID_REQUIRED_BY_SERVER");
                            break;
                        default:
                            LOG(LOG_INFO, "Unknown failure code %u", this->rdp_neg_code);
                            break;
                    }
                    break;
                default:
                    break;
                }
            }
            if (end_of_header != stream.p){
                LOG(LOG_ERR, "CC TPDU header should be terminated, got trailing data %u", end_of_header - stream.p);
                throw Error(ERR_X224);
            }
            this->_header_size = stream.get_offset();
        }

        void throw_error() {
            if (this->rdp_neg_type == X224::RDP_NEG_FAILURE) {
                switch (this->rdp_neg_code){
                case X224::SSL_REQUIRED_BY_SERVER:
                    LOG(LOG_INFO, "SSL_REQUIRED_BY_SERVER");
                    throw Error(ERR_NEGO_SSL_REQUIRED_BY_SERVER);
                case X224::SSL_NOT_ALLOWED_BY_SERVER:
                    LOG(LOG_INFO, "SSL_NOT_ALLOWED_BY_SERVER");
                    throw Error(ERR_NEGO_SSL_NOT_ALLOWED_BY_SERVER);
                case X224::SSL_CERT_NOT_ON_SERVER:
                    LOG(LOG_INFO, "SSL_CERT_NOT_ON_SERVER");
                    throw Error(ERR_NEGO_SSL_CERT_NOT_ON_SERVER);
                case X224::INCONSISTENT_FLAGS:
                    LOG(LOG_INFO, "INCONSISTENT_FLAGS");
                    throw Error(ERR_NEGO_INCONSISTENT_FLAGS);
                case X224::HYBRID_REQUIRED_BY_SERVER:
                    LOG(LOG_INFO, "HYBRID_REQUIRED_BY_SERVER");
                    throw Error(ERR_NEGO_HYBRID_REQUIRED_BY_SERVER);
                default:
                    LOG(LOG_INFO, "Unknown failure code %u", this->rdp_neg_code);
                    break;
                }
            }
        };

    }; // END CLASS CC_TPDU_Recv

    struct CC_TPDU_Send
    {
        CC_TPDU_Send(Stream & stream, uint8_t rdp_neg_type, uint8_t rdp_neg_flags, uint32_t rdp_neg_code)
        {
            stream.out_uint8(0x03); // version 3
            stream.out_uint8(0x00);
            stream.out_uint16_be(11 + (rdp_neg_type?8:0));
            stream.out_uint8(11 + (rdp_neg_type?8:0) - 5);

            stream.out_uint8(X224::CC_TPDU); // CC_TPDU code
            stream.out_uint16_be(0x0000); // DST-REF
            stream.out_uint16_be(0x0000); // SRC-REF
            stream.out_uint8(0x00); // CLASS OPTION

            if (rdp_neg_type){
                switch (rdp_neg_type){
                case X224::RDP_NEG_RSP:
                    switch (rdp_neg_code){
                    case X224::PROTOCOL_RDP:
                        LOG(LOG_INFO, "CC Send: PROTOCOL RDP");
                    break;
                    case X224::PROTOCOL_TLS:
                        LOG(LOG_INFO, "CC Send: PROTOCOL TLS 1.0");
                    break;
                    case X224::PROTOCOL_HYBRID:
                        LOG(LOG_INFO, "CC Send: PROTOCOL HYBRID");
                    break;
                    case X224::PROTOCOL_HYBRID_EX:
                        LOG(LOG_INFO, "CC Send: PROTOCOL HYBRID EX");
                    break;
                    default:
                        LOG(LOG_INFO, "CC Send: Unknown protocol code %u", rdp_neg_code);
                    break;
                    }
                break;
                case X224::RDP_NEG_FAILURE:
                    switch (rdp_neg_code){
                    case X224::SSL_REQUIRED_BY_SERVER:
                        LOG(LOG_INFO, "SSL_REQUIRED_BY_SERVER");
                    break;
                    case X224::SSL_NOT_ALLOWED_BY_SERVER:
                        LOG(LOG_INFO, "SSL_NOT_ALLOWED_BY_SERVER");
                    break;
                    case X224::SSL_CERT_NOT_ON_SERVER:
                        LOG(LOG_INFO, "SSL_CERT_NOT_ON_SERVER");
                    break;
                    case X224::INCONSISTENT_FLAGS:
                        LOG(LOG_INFO, "INCONSISTENT_FLAGS");
                    break;
                    case X224::HYBRID_REQUIRED_BY_SERVER:
                        LOG(LOG_INFO, "HYBRID_REQUIRED_BY_SERVER");
                        break;
                    default:
                        LOG(LOG_INFO, "Unknown failure code %u", rdp_neg_code);
                        break;
                    }
                break;
                default:
                    LOG(LOG_INFO, "Unknown negociation response code %u", rdp_neg_code);
                break;
                }

                stream.out_uint8(rdp_neg_type);
                stream.out_uint8(rdp_neg_flags);
                stream.out_uint16_le(8);
                stream.out_uint32_le(rdp_neg_code);
            }

            stream.mark_end();
        }
    };


    //    Class 0 x224 TPDU
    //    -----------------

    //                        +----+-----+---------+---------+---------------------------+
    //                        | LI |     | DST-REF | SRC-REF | REASON                    |
    //               +--------+----+-----+---------+---------+---------------------------+
    //               | OFFSET | 4  |  5  |  6   7  |  8   9  |    10                     |
    //    +-------------------+----+-----+---------+---------+---------------------------+
    //    | Disconnect Request|    |     |         |         | 00 = NOT SPECIFIED        |
    //    | DR_TPDU 1000 0000 | 06 |  80 |  00  00 |  00  00 | 01 = CONGESTION           |
    //    |                   |    |     |         |         | 02 = SESSION NOT ATTACHED |
    //    |                   |    |     |         |         | 03 = ADDRESS UNKNOWN      |
    //    +-------------------+----+-----+---------+---------+---------------------------+

    struct DR_TPDU_Recv : public Recv
    {
        struct DR_Header
        {
            uint8_t LI;
            uint8_t code;

            uint16_t dst_ref;
            uint16_t src_ref;
            uint8_t reason;
        } tpdu_hdr;
        
        size_t _header_size;

        DR_TPDU_Recv(Stream & stream) 
            : Recv(stream)
            , tpdu_hdr([&]()
            {
                /* LI(1) + code(1) + dst_ref(2) + src_ref(2) + reason(1) */
                if (!stream.in_check_rem(7)){
                    LOG(LOG_ERR, "Truncated TPDU header: expected=7 remains=%u", stream.in_remain());
                    throw Error(ERR_X224);
                }

                uint8_t LI = stream.in_uint8();
                uint8_t code = stream.in_uint8();

                if (!(code == X224::DR_TPDU)){
                    LOG(LOG_ERR, "Unexpected TPDU opcode, expected DR_TPDU, got %u", code);
                    throw Error(ERR_X224);
                }

                uint16_t dst_ref = stream.in_uint16_le();
                uint16_t src_ref = stream.in_uint16_le();
                uint8_t reason = stream.in_uint8();
                return DR_TPDU_Recv::DR_Header({LI, code, dst_ref, src_ref, reason});
            }())
            , _header_size(X224::TPKT_HEADER_LEN + 1 + this->tpdu_hdr.LI)            
        {
            uint8_t * end_of_header = stream.get_data() + X224::TPKT_HEADER_LEN + this->tpdu_hdr.LI + 1;
            if (end_of_header != stream.p){
                LOG(LOG_ERR, "DR TPDU header should be terminated, got trailing data %u", end_of_header - stream.p);
                throw Error(ERR_X224);
            }
        }
    }; // END CLASS DR_TPDU_Recv


    struct DR_TPDU_Send
    {
         DR_TPDU_Send(Stream & stream, uint8_t reason)
        {
            stream.out_uint8(0x03); // version 3
            stream.out_uint8(0x00);
            stream.out_uint16_be(11); // packet len, inclusive
            stream.out_uint8(11 - 5); // LI

            stream.out_uint8(X224::DR_TPDU);
            stream.out_uint16_be(0x0000); // DST-REF
            stream.out_uint16_be(0x0000); // SRC-REF
            stream.out_uint8(reason);

            stream.mark_end();
        }
    };


    //    Class 0 x224 TPDU
    //    -----------------

    //                                                                             +----------------------------------------------------+
    //                                                                             |           Variable Part                            |
    //                        +----+-----+---------+-------------------------------+-----------+-----+----------------------------------+
    //                        |    |     |         |                               | Invalid   |     | Rejected TPDU Header up to octet |
    //                        | LI |     | DST-REF |         REJECT CAUSE          |  TPDU     | VL  | which caused rejection           |
    //                        |    |     |         |                               |           |     | (mandatory in class 0)           |
    //               +--------+----+-----+---------+-------------------------------+-----------+-----+----------------------------------+
    //               | OFFSET | 4  |  5  |  6   7  |                8              |    9      |  10 | 11 ...                           |
    //    +-------------------+----+-----+---------+---------+---------------------+-----------+-----+----------------------------------+
    //    | TPDU Error        |    |     |         |  00 = Reason not specified    |           |     |                                  |
    //    | ER_TPDU 0111 0000 | 04 |  70 |  00  00 |  01 = Invalid parameter code  |    C1     |  v  | ?? ?? ?? ?? ??                   |
    //    |                   |+2+v|     |         |  02 = Invalid TPDU type       | 1100 0001 |     | ~~~~~~~~~~~~~~                   |
    //    |                   |    |     |         |  03 = Invalid Parameter Value |           |     |    v bytes                       |
    //    +-------------------+----+-----+---------+-------------------------------+-----------+-----+----------------------------------+

    struct ER_TPDU_Recv  : public Recv
    {
        struct ER_Header
        {
            uint8_t LI;
            uint8_t code;

            uint16_t dst_ref;
            uint8_t reject_cause;
            uint8_t invalid_tpdu_var;
            uint8_t invalid_tpdu_vl;
            uint8_t invalid[256];
            
            ER_Header(Stream & stream)
            {
                /* LI(1) + code(1) + dst_ref(2) + reject_cause(1) */
                if (!stream.in_check_rem(5)){
                    LOG(LOG_ERR, "Truncated TPDU header: expected=5 remains=%u", stream.in_remain());
                    throw Error(ERR_X224);
                }

                // TPDU
                this->LI = stream.in_uint8();
                this->code = stream.in_uint8();

                if (!(this->code == X224::ER_TPDU)){
                    LOG(LOG_ERR, "Unexpected TPDU opcode, expected ER_TPDU, got %u", this->code);
                    throw Error(ERR_X224);
                }

                this->dst_ref = stream.in_uint16_le();
                this->reject_cause = stream.in_uint8();

                unsigned expected = X224::TPKT_HEADER_LEN + this->LI;
                if (stream.size() < expected){
                    LOG(LOG_ERR, "Truncated ER TPDU header: expected %u, got %u",
                        expected, stream.size());
                    throw Error(ERR_X224);
                }

                uint8_t * end_of_header = stream.get_data() + X224::TPKT_HEADER_LEN + this->LI + 1;
                if (end_of_header - stream.p >= 2){
                    this->invalid_tpdu_var = stream.in_uint8();
                    if (this->invalid_tpdu_var != 0xC1){
                        LOG(LOG_ERR, "Unexpected ER TPDU, variable code, expected C1 (invalid TPDU details), got %x",
                            this->invalid_tpdu_var);
                        throw Error(ERR_X224);
                    }
                    this->invalid_tpdu_vl = stream.in_uint8();
                    if (this->invalid_tpdu_vl > this->LI - 6){
                        LOG(LOG_ERR, "Invalid TPDU details too large, max=%u got %x",
                            this->LI - 6, this->invalid_tpdu_vl);
                        throw Error(ERR_X224);
                    }

                    if (!stream.in_check_rem(this->invalid_tpdu_vl)){
                        LOG(LOG_ERR, "Truncated ER TPDU invalid: expected %u, got %u",
                            this->invalid_tpdu_vl, stream.size());
                        throw Error(ERR_X224);
                    }

                    stream.in_copy_bytes(this->invalid, this->invalid_tpdu_vl);
                    if (this->LI - 6 - this->invalid_tpdu_vl != 0){
                        LOG(LOG_ERR, "Trailing variable data in ER_TPDU, %u bytes",
                            this->LI - 6 - this->invalid_tpdu_vl);
                        throw Error(ERR_X224);
                    }

                }
                const size_t _header_size = X224::TPKT_HEADER_LEN + 1 + this->LI;
                if (_header_size != stream.get_offset()){
                    LOG(LOG_ERR, "ER TPDU header should be terminated, got trailing data %u", 
                        stream.get_offset() - _header_size);
                    throw Error(ERR_X224);
                }
            }
        } tpdu_hdr;
        
        size_t _header_size;

        ER_TPDU_Recv(Stream & stream)
            : Recv(stream)
            , tpdu_hdr(stream)
            , _header_size(X224::TPKT_HEADER_LEN + 1 + this->tpdu_hdr.LI)
        {
        }
    }; // END CLASS ER_TPDU_Recv

    struct ER_TPDU_Send
    {
        ER_TPDU_Send(Stream & stream, uint8_t cause, uint8_t vl, uint8_t * invalid)
        {
            stream.out_uint8(0x03); // version 3
            stream.out_uint8(0x00);
            stream.out_uint16_be(11 + vl); // packet len, inclusive
            stream.out_uint8(11 + vl - 5); // LI

            stream.out_uint8(X224::ER_TPDU);
            stream.out_uint16_be(0x0000); // DST-REF
            stream.out_uint8(cause);

            stream.out_uint8(0xC1);
            stream.out_uint8(vl);
            stream.out_copy_bytes(invalid, vl);

            stream.mark_end();
        }
    };


    //    Class 0 x224 TPDU
    //    -----------------

    //                        +----+-----+----------------+
    //                        | LI |     | EOT            |
    //               +--------+----+-----+----------------+
    //               | OFFSET | 4  |  5  |  6             |
    //    +----------+--------+----+-----+----------------+
    //    | Data              |    |     | 80 = EOT       |
    //    | DT_TPDU 1111 0000 | 02 |  F0 | 00 = MORE DATA |
    //    +-------------------+----+-----+----------------+

    struct DT_TPDU_Recv : public Recv
    {
        struct DT_Header
        {
            uint8_t LI;
            uint8_t code;
            uint8_t eot;
        } tpdu_hdr;

        size_t _header_size;
        SubStream payload;

        DT_TPDU_Recv(Stream & stream)
        : Recv(stream)
        , tpdu_hdr([&](){
            if (!stream.in_check_rem(3)){
                LOG(LOG_ERR, "Truncated TPDU header: expected=3 remains=%u", stream.in_remain());
                throw Error(ERR_X224);
            }

            uint8_t LI = stream.in_uint8();
            uint8_t  code = stream.in_uint8();
            if (!(code == X224::DT_TPDU)){
                LOG(LOG_ERR, "Unexpected TPDU opcode, expected DT_TPDU, got %u", code);
                throw Error(ERR_X224);
            }

            uint8_t eot = stream.in_uint8();
            if (eot != EOT_EOT){
                LOG(LOG_ERR, "DT TPDU should say EOT, got=%x", this->tpdu_hdr.eot);
                throw Error(ERR_X224);
            }
            return DT_TPDU_Recv::DT_Header({LI, code, eot});
        }())
        , _header_size([&](){
            const size_t header_size = X224::TPKT_HEADER_LEN + 1 + this->tpdu_hdr.LI;
            if (header_size != stream.get_offset()){
                LOG(LOG_ERR, "DT TPDU header should be terminated, got trailing data %u", 
                    stream.get_offset() - header_size);
                throw Error(ERR_X224);
            }
            return header_size;
        }())
        , payload([&](){
            size_t payload_size = stream.size() - this->_header_size;
            if (!stream.in_check_rem(payload_size)){
                LOG(LOG_ERR, "Truncated DT TPDU data: expected=%u remains=%u", payload_size, stream.in_remain());
                throw Error(ERR_X224);
            }
            return SubStream(stream, this->_header_size, payload_size);
        }())
        // ========= Constructor's body ============
        {
            stream.in_skip_bytes(stream.size() - this->_header_size);
        }
    }; // END CLASS DT_TPDU_Recv

    struct DT_TPDU_Send
    {
        DT_TPDU_Send(Stream & stream, size_t payload_len)
        {
            stream.out_uint8(0x03); // version 3
            stream.out_uint8(0x00);
            stream.out_uint16_be(7 + payload_len); // packet len, inclusive
            stream.out_uint8(7 - 5); // LI

            stream.out_uint8(X224::DT_TPDU);
            stream.out_uint8(X224::EOT_EOT);

            stream.mark_end();
        }
    };
} // end namespace X224

#endif<|MERGE_RESOLUTION|>--- conflicted
+++ resolved
@@ -345,28 +345,10 @@
                 if (support_fast_path) {
                     fast_path = true;
                     
-<<<<<<< HEAD
-                    int byte = tpkt_version;
-                    int action = byte & 0x03;
-=======
->>>>>>> 99a66ac0
                     if (action != 0) {
                         LOG(LOG_ERR, "Fast-path PDU expected: action=0x%X", action);
                         throw Error(ERR_RDP_FASTPATH);
                     }
-<<<<<<< HEAD
-
-                    t.recv(&stream.end, 1);
-
-                     uint16_t length = stream.in_uint8();
-                     if (length & 0x80){
-                         t.recv(&stream.end, 1);
-                         byte = stream.in_uint8();
-                         length = (length & 0x7F) << 8 | byte;
-                     }
-
-                    if (length < stream.size()){
-=======
                     if (stream.size() <= stream.get_offset()){
                         t.recv(&stream.end, 1);
                     }
@@ -382,18 +364,11 @@
                     this->length = lg;
 
                     if (this->length < stream.size()){
->>>>>>> 99a66ac0
                         LOG( LOG_ERR
                            , "FastPath::ClientInputEventPDU_Recv: inconsistent length in header (length=%u)"
                            , length);
                         throw Error(ERR_RDP_FASTPATH);
                     }
-<<<<<<< HEAD
-
-                    t.recv(&stream.end, length - stream.size());
-                    stream.p = stream.get_data();
-=======
->>>>>>> 99a66ac0
 
                     if (stream.get_capacity() < this->length){
                         LOG(LOG_ERR, "FastPath::TPKT too long: stream=%d tpkt=%u",
@@ -450,29 +425,8 @@
                 }
                 stream.p = stream.get_data();
             }
-<<<<<<< HEAD
-            this->length = tpkt_len;
-            stream_length = stream.size();
-            if (stream_length < tpkt_len) {
-                t.recv(&stream.end, tpkt_len - stream_length );
-            }
-            stream.in_skip_bytes(1);
-            uint8_t tpdu_type = stream.in_uint8();
-            switch (tpdu_type & 0xF0) {
-            case X224::CR_TPDU: // Connection Request 1110 xxxx
-            case X224::CC_TPDU: // Connection Confirm 1101 xxxx
-            case X224::DR_TPDU: // Disconnect Request 1000 0000
-            case X224::DT_TPDU: // Data               1111 0000 (no ROA = No Ack)
-            case X224::ER_TPDU: // TPDU Error         0111 0000
-                this->type = tpdu_type & 0xF0;
-            break;
-            default:
-                this->type = 0;
-                LOG(LOG_ERR, "Bad X224 header, unknown TPDU type (code = %u)", tpdu_type);
-=======
             else {
                 LOG(LOG_ERR, "Bad X224 header, unknown TPKT version (%0.2x)", tpkt_version);
->>>>>>> 99a66ac0
                 throw Error(ERR_X224);
             }
             stream.p = stream.get_data();
