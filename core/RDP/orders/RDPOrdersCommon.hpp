/*
   This program is free software; you can redistribute it and/or modify
   it under the terms of the GNU General Public License as published by
   the Free Software Foundation; either version 2 of the License, or
   (at your option) any later version.

   This program is distributed in the hope that it will be useful,
   but WITHOUT ANY WARRANTY; without even the implied warranty of
   MERCHANTABILITY or FITNESS FOR A PARTICULAR PURPOSE. See the
   GNU General Public License for more details.

   You should have received a copy of the GNU General Public License
   along with this program; if not, write to the Free Software
   Foundation, Inc., 675 Mass Ave, Cambridge, MA 02139, USA.

   Product name: redemption, a FLOSS RDP proxy
   Copyright (C) Wallix 2010
   Author(s): Christophe Grosjean

   New RDP Orders Coder / Decoder : Common parts and constants
*/

#ifndef _REDEMPTION_CORE_RDP_CAPABILITIES_RDPORDERSCOMMON_HPP_
#define _REDEMPTION_CORE_RDP_CAPABILITIES_RDPORDERSCOMMON_HPP_

#include "stream.hpp"
#include "rect.hpp"
#include "bitfu.hpp"
#include "bitmap.hpp"
#include "client_info.hpp"

//MS-RDPEGDI 3.3.5.1.1.1       Construction of a Primary Drawing Order
//====================================================================

//  All primary drawing orders MUST conform to the structure and rules defined
//  in section 2.2.2.2.1.1.2.

// To efficiently construct a primary drawing order, the server MUST use a
// Primary Drawing Order History (section 3.2.1.1) store. This store holds three
// pieces of information:

//  - Last primary order type constructed.

//  - Current bounding rectangle.

//  - Per-order record of the last value used in each field.

//  These stored records allow the server to use the minimum amount of data when
//  constructing an order; if a field is unchanged from the value that it had
//  when the order type was last sent, it SHOULD NOT be include " in the order
//  being constructed. Hence, only fields that have new values are required to
//  be sent to the client. The fields that are present in the order MUST be
//  indicated by the fieldFlags field.

//  If all of the Coord-type fields (see section 2.2.2.2.1.1.1.1) in an order
//  can be represented as a signed delta in the range -127 to 128 from the
//  previous field value, the size of the order SHOULD be optimized by using
//  delta-coordinates (see sections 2.2.2.2.1.1.1.1 and 2.2.2.2.1.1.2). In that
//  case, all of the fields SHOULD be represented using delta-coordinates, and
//  the TS_DELTA_COORDINATES (0x10) flag MUST be used in the primary drawing
//  order header to indicate this fact.

//  Before a given order is sent, the server MUST also ensure that all of the
//  data required to process the order is accessible to the client. For example,
//  if the order refers to a cached item, that item MUST be present in the
//  client-side cache when the order is processed. Or, if palettized color is
//  being used, the correct palette MUST be applied at the client-side.

//  Once a primary drawing order has been constructed and transmitted to the
//  client, the server MUST update the records in the Primary Drawing Order
//  History (section 3.3.1.2) to ensure that future encodings use the minimum
//  fields and data required.

// MS-RDPEGDI : 2.2.2.2.1.2.1.2 Two-Byte Unsigned Encoding
// =======================================================
// (TWO_BYTE_UNSIGNED_ENCODING)

// The TWO_BYTE_UNSIGNED_ENCODING structure is used to encode a value in
// the range 0x0000 to 0x7FFF by using a variable number of bytes.
// For example, 0x1A1B is encoded as { 0x9A, 0x1B }.
// The most significant bit of the first byte encodes the number of bytes
// in the structure.

// c (1 bit): A 1-bit, unsigned integer field that contains an encoded
// representation of the number of bytes in this structure. 0 implies val2 field
// is not present, if 1 val2 is present.

// val1 (7 bits): A 7-bit, unsigned integer field containing the most
// significant 7 bits of the value represented by this structure.

// val2 (1 byte): An 8-bit, unsigned integer containing the least significant
// bits of the value represented by this structure.

// MS-RDPEGDI : 2.2.2.2.1.2.1.3 Two-Byte Signed Encoding
// =====================================================
// (TWO_BYTE_SIGNED_ENCODING)

// The TWO_BYTE_SIGNED_ENCODING structure is used to encode a value in
// the range -0x3FFF to 0x3FFF by using a variable number of bytes. For example,
// -0x1A1B is encoded as { 0xDA, 0x1B }, and -0x0002 is encoded as { 0x42 }.
// The most significant bits of the first byte encode the number of bytes in
// the structure and the sign.

// c (1 bit): A 1-bit, unsigned integer field containing an encoded
// representation of the number of bytes in this structure. 0 implies that val2
// is not present, 1 implies it is present.

// s (1 bit): A 1-bit, unsigned integer field containing an encoded
// representation of whether the value is positive or negative. 0 implies
// the value is positive, 1 implies that the value is negative

// val1 (6 bits): A 6-bit, unsigned integer field containing the most
// significant 6 bits of the value represented by this structure.

// val2 (1 byte): An 8-bit, unsigned integer containing the least
// significant bits of the value represented by this structure.

// MS-RDPEGDI : 2.2.2.2.1.2.1.4 Four-Byte Unsigned Encoding
// ========================================================
// (FOUR_BYTE_UNSIGNED_ENCODING)

// The FOUR_BYTE_UNSIGNED_ENCODING structure is used to encode a value in the
// range 0x00000000 to 0x3FFFFFFF by using a variable number of bytes.
// For example, 0x001A1B1C is encoded as { 0x9A, 0x1B, 0x1C }. The two most
// significant bits of the first byte encode the number of bytes in the
// structure.

// c (2 bits): A 2-bit, unsigned integer field containing an encoded
// representation of the number of bytes in this structure.
// 0 : val1 only (1 Byte), 1 : val1 and val2 (2 Bytes),
// 2: val1, val2 and val3 (3 Bytes), 3: val1, val2, val3, val4 (4 Bytes)

// val1 (6 bits): A 6-bit, unsigned integer field containing the most
// significant 6 bits of the value represented by this structure.

// val2 (1 byte): An 8-bit, unsigned integer containing the second most
// significant bits of the value represented by this structure.

// val3 (1 byte): An 8-bit, unsigned integer containing the third most
// significant bits of the value represented by this structure.

// val4 (1 byte): An 8-bit, unsigned integer containing the least
// significant bits of the value represented by this structure.

struct RDPPen {
    uint8_t style;
    uint8_t width;
    uint32_t color;
    RDPPen(uint8_t style, uint8_t width, uint32_t color)
        : style(style), width(width), color(color) {}

    RDPPen() : style(0), width(0), color(0) {
    }

    bool operator==(const RDPPen &other) const {
        return  (this->style == other.style)
             && (this->width == other.width)
             && (this->color == other.color)
             ;
    }
};

struct RDPBrush {
    int8_t org_x;
    int8_t org_y;
    uint8_t style;
    uint8_t hatch;
    uint8_t extra[7];

    RDPBrush() :
        org_x(0),
        org_y(0),
        style(0),
        hatch(0)
        {
            memset(this->extra, 0, 7);
        }

    RDPBrush(int8_t org_x, int8_t org_y, uint8_t style, uint8_t hatch,
             const uint8_t * extra = (const uint8_t*)"\0\0\0\0\0\0\0") :
        org_x(org_x),
        org_y(org_y),
        style(style),
        hatch(hatch)
        {
            memcpy(this->extra, extra, 7);
        }

    bool operator==(const RDPBrush &other) const {
        return  (this->org_x == other.org_x)
             && (this->org_y == other.org_y)
             && (this->style == other.style)
             && (this->hatch == other.hatch)
             && ((this->style != 3) || (0 == memcmp(this->extra, other.extra, 7)))
             ;
    }

};


namespace RDP {

    // control byte
    // ------------
    enum {
        STANDARD   = 0x01, // type of order bit 1
        SECONDARY  = 0x02, // type of order bit 2
        BOUNDS     = 0x04, // the current drawing order is clipped
        CHANGE     = 0x08, // new order (order byte is there)
        DELTA      = 0x10, // coordinate fields are 1 byte delta
        LASTBOUNDS = 0x20, // use previous bounds (no bounds sent)
        SMALL      = 0x40, // -1 on number of bytes for fields
        TINY       = 0x80, // -2 on number of bytes for fields
    };

    enum {
<<<<<<< HEAD
        DESTBLT    = 0,
        PATBLT     = 1,
        SCREENBLT  = 2,
        LINE       = 9,
        RECT       = 10,
        DESKSAVE   = 11,
        MEMBLT     = 13,
        MEM3BLT    = 14,
        POLYGONSC  = 20,
        POLYGONCB  = 21,
        POLYLINE   = 22,
        ELLIPSESC  = 25,
        ELLIPSECB  = 26,
        GLYPHINDEX = 27,
=======
        DESTBLT     = 0,
        PATBLT      = 1,
        SCREENBLT   = 2,
        LINE        = 9,
        RECT        = 10,
        DESKSAVE    = 11,
        MEMBLT      = 13,
        MEM3BLT     = 14,
        MULTIDSTBLT = 15,
        POLYLINE    = 22,
        ELLIPSESC   = 25,
        ELLIPSECB   = 26,
        GLYPHINDEX  = 27,
>>>>>>> 40c8e49d
    };

    enum SecondaryOrderType {
     // TS_CACHE_BITMAP_UNCOMPRESSED - Cache Bitmap - Revision 1
     // (MS-RDPEGDI section 2.2.2.2.1.2.2)
        TS_CACHE_BITMAP_UNCOMPRESSED  = 0,
     // TS_CACHE_COLOR_TABLE - Cache Color Table
     // (MS-RDPEGDI section 2.2.2.2.1.2.4)
        TS_CACHE_COLOR_TABLE      = 1,
     // TS_CACHE_BITMAP_COMPRESSED - Cache Bitmap - Revision 1
     // (MS-RDPEGDI section 2.2.2.2.1.2.2)
        TS_CACHE_BITMAP_COMPRESSED      = 2,
     // TS_CACHE_GLYPH : Cache Glyph - Revision 1
     // (MS-RDPEGDI section 2.2.2.2.1.2.5)
     // or Cache Glyph - Revision 2
     // (MS-RDPEGDI section 2.2.2.2.1.2.6) (choice through extra flags)
        TS_CACHE_GLYPH     = 3,
     // TS_CACHE_BITMAP_UNCOMPRESSED_REV2 : Cache Bitmap - Revision 2
     // (MS-RDPEGDI section 2.2.2.2.1.2.3)
        TS_CACHE_BITMAP_UNCOMPRESSED_REV2 = 4,
     // TS_CACHE_BITMAP_COMPRESSED_REV2 : Cache Bitmap - Revision 2
     // (MS-RDPEGDI section 2.2.2.2.1.2.3)
        TS_CACHE_BITMAP_COMPRESSED_REV2    = 5,
     // TS_CACHE_BRUSH : Cache Brush
     // (MS-RDPEGDI section 2.2.2.2.1.2.7)
        TS_CACHE_BRUSH    = 7,
     // TS_CACHE_BITMAP_COMPRESSED_REV3 : Cache Bitmap - Revision 3
     // (MS-RDPEGDI section 2.2.2.2.1.2.8)
        TS_CACHE_BITMAP_COMPRESSED_REV3     = 8
    };

    enum e_bounds {
        LEFT = 0,
        TOP = 1,
        RIGHT = 2,
        BOTTOM = 3
    };

} /* namespace */



inline static bool is_1_byte(int16_t value){
    return (value >= -128) && (value <= 127);
}

inline static uint8_t pounder_bound(int16_t delta, uint8_t pound)
{
    return ((pound * (delta != 0)) << (4 * is_1_byte(delta)));
}



class Bounds {

    // bounds byte (which clipping is sent if any)
    // -------------------------------------------
    // order of clipping field always is top, left, right, bottom
    // 0x01: top    bound (absolute 2 bytes)
    // 0x02: left   bound (absolute 2 bytes)
    // 0x04: right  bound (absolute 2 bytes)
    // 0x08: bottom bound (absolute 2 bytes)
    // 0x10: top    bound (relative 1 byte)
    // 0x20: left   bound (relative 1 byte)
    // 0x40: right  bound (relative 1 byte)
    // 0x80: bottom bound (relative 1 byte)

    public:

    uint8_t bounds_flags;
    int16_t absolute_bounds[4];
    int16_t delta_bounds[4];

    Bounds(const Rect & oldclip, const Rect & newclip)
    {
        int16_t old_bounds[4];

        using namespace RDP;
        old_bounds[LEFT]   = oldclip.x;
        old_bounds[TOP]    = oldclip.y;
        old_bounds[RIGHT]  = oldclip.x + oldclip.cx - 1;
        old_bounds[BOTTOM] = oldclip.y + oldclip.cy - 1;

        this->absolute_bounds[LEFT]   = newclip.x;
        this->absolute_bounds[TOP]    = newclip.y;
        this->absolute_bounds[RIGHT]  = newclip.x + newclip.cx - 1;
        this->absolute_bounds[BOTTOM] = newclip.y + newclip.cy - 1;

        this->delta_bounds[LEFT]   = this->absolute_bounds[LEFT]   - old_bounds[LEFT];
        this->delta_bounds[TOP]    = this->absolute_bounds[TOP]    - old_bounds[TOP];
        this->delta_bounds[RIGHT]  = this->absolute_bounds[RIGHT]  - old_bounds[RIGHT];
        this->delta_bounds[BOTTOM] = this->absolute_bounds[BOTTOM] - old_bounds[BOTTOM];

        this->bounds_flags =
            pounder_bound(this->delta_bounds[LEFT],  (1<<LEFT))
          | pounder_bound(this->delta_bounds[TOP],   (1<<TOP))
          | pounder_bound(this->delta_bounds[RIGHT], (1<<RIGHT))
          | pounder_bound(this->delta_bounds[BOTTOM],(1<<BOTTOM))
          ;
    }

    void emit(Stream & stream)
    {
        using namespace RDP;

        if (this->bounds_flags != 0){
            stream.out_uint8(this->bounds_flags);
            for (unsigned b = LEFT ; b <= BOTTOM ; ++b){
                if (this->bounds_flags & (1<<b)) {
                    stream.out_uint16_le(this->absolute_bounds[b]);
                }
                else if (this->bounds_flags & (0x10<<b)) {
                    stream.out_uint8(this->delta_bounds[b]);
                }
            }
        }
    }
};


class RDPPrimaryOrderHeader
{
    public:
    uint8_t control;
    uint32_t fields;

    RDPPrimaryOrderHeader(uint8_t control, uint32_t fields)
        : control(control), fields(fields) {}

    void emit_coord(Stream & stream, uint32_t base, int16_t coord, int16_t oldcoord) const {
        using namespace RDP;

        if (this->control & DELTA){
            if (this->fields & base){
                stream.out_uint8(coord-oldcoord);
            }
        }
        else {
            if (this->fields & base){
                stream.out_uint16_le(coord);
            }
        }
    }

    void receive_coord(Stream & stream, uint32_t base, int16_t & coord) const
    {
        using namespace RDP;

        if (this->control & DELTA){
            if (this->fields & base) {
                coord = coord + stream.in_sint8();
            }
        }
        else {
            if (this->fields & base) {
                coord = stream.in_sint16_le();
            }
        }
    }


    void emit_rect(Stream & stream, uint32_t base, const Rect & rect, const Rect & oldr) const {
        using namespace RDP;

        if (this->control & DELTA){
            if (this->fields & base){
                stream.out_uint8(rect.x-oldr.x);
            }
            if (this->fields & (base << 1)){
                stream.out_uint8(rect.y-oldr.y);
            }
            if (this->fields & (base << 2)){
                stream.out_uint8(rect.cx-oldr.cx);
            }
            if (this->fields & (base << 3)){
                stream.out_uint8(rect.cy-oldr.cy);
            }
        }
        else {
            if (this->fields & base){
                stream.out_uint16_le(rect.x);
            }
            if (this->fields & (base << 1)){
                stream.out_uint16_le(rect.y);
            }
            if (this->fields & (base << 2)){
                stream.out_uint16_le(rect.cx);
            }
            if (this->fields & (base << 3)){
                stream.out_uint16_le(rect.cy);
            }
        }
    }

    void receive_rect(Stream & stream, uint32_t base, Rect & rect) const
    {
        using namespace RDP;

        if (this->control & DELTA){
            if (this->fields & base) {
                rect.x = rect.x + stream.in_sint8();
            }
            if (this->fields & (base << 1)) {
                rect.y = rect.y + stream.in_sint8();
            }
            if (this->fields & (base << 2)) {
                rect.cx = rect.cx + stream.in_sint8();
            }
            if (this->fields & (base << 3)) {
                rect.cy = rect.cy + stream.in_sint8();
            }
        }
        else {
            if (this->fields & base) {
                rect.x = stream.in_sint16_le();
            }
            if (this->fields & (base << 1)) {
                rect.y = stream.in_sint16_le();
            }
            if (this->fields & (base << 2)) {
                rect.cx = stream.in_sint16_le();
            }
            if (this->fields & (base << 3)) {
                rect.cy = stream.in_sint16_le();
            }
        }
    }

    void emit_src(Stream & stream, uint32_t base,
                  uint16_t srcx, uint16_t srcy,
                  uint16_t oldx, uint16_t oldy) const {

        using namespace RDP;

        if (this->control & DELTA){
            if (this->fields & base){
                stream.out_uint8(srcx-oldx);
            }
            if (this->fields & (base << 1)){
                stream.out_uint8(srcy-oldy);
            }
        }
        else {
            if (this->fields & base){
                stream.out_uint16_le(srcx);
            }
            if (this->fields & (base << 1)){
                stream.out_uint16_le(srcy);
            }
        }
    }

    void receive_src(Stream & stream, uint32_t base,
                     uint16_t & srcx, uint16_t & srcy) const
    {
        using namespace RDP;

        if (this->control & DELTA){
            if (this->fields & base) {
                srcx = srcx + stream.in_sint8();
            }
            if (this->fields & (base << 1)) {
                srcy = srcy + stream.in_sint8();
            }
        }
        else {
            if (this->fields & base) {
                srcx = stream.in_sint16_le();
            }
            if (this->fields & (base << 1)) {
                srcy = stream.in_sint16_le();
            }
        }
    }

    void emit_pen(Stream & stream, uint32_t base,
                  const RDPPen & pen,
                  const RDPPen & old_pen) const {

        using namespace RDP;
        if (this->fields & base) {
            stream.out_uint8(pen.style);
        }
        if (this->fields & (base << 1)) {
            stream.out_sint8(pen.width);
         }
        if (this->fields & (base << 2)) {
            stream.out_uint8(pen.color);
            stream.out_uint8(pen.color >> 8);
            stream.out_uint8(pen.color >> 16);
        }
    }

    void receive_pen(Stream & stream, uint32_t base, RDPPen & pen) const
    {
        using namespace RDP;

        if (this->fields & base) {
            pen.style = stream.in_uint8();
        }

        if (this->fields & (base << 1)) {
            pen.width = stream.in_uint8();
        }

        if (this->fields & (base << 2)) {
            uint8_t r = stream.in_uint8();
            uint8_t g = stream.in_uint8();
            uint8_t b = stream.in_uint8();
            pen.color = r + (g << 8) + (b << 16);
        }
    }

    void emit_brush(Stream & stream, uint32_t base,
                  const RDPBrush & brush,
                  const RDPBrush & old_brush) const {

        using namespace RDP;
        if (this->fields & base) {
            stream.out_sint8(brush.org_x);
        }
        if (this->fields & (base << 1)) {
            stream.out_sint8(brush.org_y);
         }
        if (this->fields & (base << 2)) {
            stream.out_uint8(brush.style);
        }
        if (this->fields & (base << 3)) {
            stream.out_uint8(brush.hatch);
        }

        if (this->fields & (base << 4)){
            stream.out_uint8(brush.extra[0]);
            stream.out_uint8(brush.extra[1]);
            stream.out_uint8(brush.extra[2]);
            stream.out_uint8(brush.extra[3]);
            stream.out_uint8(brush.extra[4]);
            stream.out_uint8(brush.extra[5]);
            stream.out_uint8(brush.extra[6]);
        }
    }

    void receive_brush(Stream & stream, uint32_t base, RDPBrush & brush) const
    {
        using namespace RDP;

        if (this->fields & base) {
            brush.org_x = stream.in_sint8();
        }
        if (this->fields & (base << 1)) {
            brush.org_y = stream.in_sint8();
        }
        if (this->fields & (base << 2)) {
            brush.style = stream.in_uint8();
        }
        if (this->fields & (base << 3)) {
            brush.hatch = stream.in_uint8();
        }
        if (this->fields & (base << 4)){
            brush.extra[0] = stream.in_uint8();
            brush.extra[1] = stream.in_uint8();
            brush.extra[2] = stream.in_uint8();
            brush.extra[3] = stream.in_uint8();
            brush.extra[4] = stream.in_uint8();
            brush.extra[5] = stream.in_uint8();
            brush.extra[6] = stream.in_uint8();
        }
    }
};

// Common part for Primary Drawing Orders
// ---------------------------------------

// common part of Primary Drawing Orders (last_order, bounding rectangle)

class RDPOrderCommon {
    public:

    // for primary orders : kept in state
    uint8_t order;
    Rect clip;

    RDPOrderCommon(int order, Rect clip) :
        order(order), clip(clip)
    {
    }

    bool operator==(const RDPOrderCommon &other) const {
        return  (this->order == other.order)
             && (this->clip == other.clip);
    }

private:
    void _emit(Stream & stream, RDPPrimaryOrderHeader & header)
    {
        using namespace RDP;

        int size = 1;
        switch (this->order)
        {
            case MEM3BLT:
            case GLYPHINDEX:
                size = 3;
                break;

            case PATBLT:
            case MEMBLT:
            case LINE:
                //case POLYGON2:
                //case ELLIPSE2:
                size = 2;
                break;
            case RECT:
            case SCREENBLT:
            case DESTBLT:
            default:
                size = 1;
        }

        int realsize = (header.fields == 0)      ?  0  :
        (header.fields < 0x100)   ?  1  :
        (header.fields < 0x10000) ?  2  :
        3;

        switch (size - realsize){
            case 3:
                header.control |= TINY | SMALL;
                break;
            case 2:
                header.control |= TINY;
                break;
            case 1:
                header.control |= SMALL;
                break;
            default:;
        }

        // know control is known
        stream.out_uint8(header.control);

        if (header.control & CHANGE){
            stream.out_uint8(order);
        }

        if (header.fields){
            stream.out_uint8(header.fields & 0xFF);
            if (header.fields >= 0x100){
                stream.out_uint8((header.fields >> 8) & 0xFF);
                if (header.fields >= 0x10000){
                    stream.out_uint8((header.fields >> 16) & 0xFF);
                }
            }
        }
    }

public:
    void emit(Stream & stream, RDPPrimaryOrderHeader & header, const RDPOrderCommon & oldcommon)
    {

        using namespace RDP;

        Bounds bounds(oldcommon.clip, this->clip);

        header.control |= (this->order != oldcommon.order) * CHANGE;

        if (header.control & BOUNDS){
            header.control |= ((bounds.bounds_flags == 0) * LASTBOUNDS);
        }

        this->_emit(stream, header);

        if (header.control & BOUNDS){
            if (!(header.control & LASTBOUNDS)){
                bounds.emit(stream);
            }
        }
        else {
            this->clip = oldcommon.clip;
        }
    }

    const  RDPPrimaryOrderHeader receive(Stream & stream, uint8_t control)
    {

        using namespace RDP;

        RDPPrimaryOrderHeader header(control, 0);

//        LOG(LOG_INFO, "reading control (%p): %.2x %s%s%s%s%s%s%s%s", stream.p,
//            control,
//            (control & STANDARD  )?"STD ":"    ",
//            (control & SECONDARY )?"SEC ":"    ",
//            (control & BOUNDS    )?"BOU ":"    ",
//            (control & CHANGE    )?"CHA ":"    ",
//            (control & DELTA     )?"DTA ":"    ",
//            (control & LASTBOUNDS)?"LBO ":"    ",
//            (control & SMALL     )?"SMA ":"    ",
//            (control & TINY      )?"TIN ":"    "
//        );

        if (control & CHANGE) {
            this->order = stream.in_uint8();
        }

        size_t size = 1;
        switch (this->order) {
        case MEM3BLT:
        case GLYPHINDEX:
            size = 3;
            break;
        case PATBLT:
        case MEMBLT:
        case LINE:
        case ELLIPSECB:
            //case POLYGON2:
            //case ELLIPSE2:
            size = 2;
            break;
        case RECT:
        case SCREENBLT:
        case DESTBLT:
        case POLYGONSC:
        case POLYLINE:
        case ELLIPSESC:
        default:
            size = 1;
        }
        if (header.control & SMALL) {
            size = (size<=1)?0:size-1;
        }
        if (header.control & TINY) {
            size = (size<=2)?0:size-2;
        }

        for (size_t i = 0; i < size; i++) {
            int bits = stream.in_uint8();
            header.fields |= bits << (i * 8);
        }

//        LOG(LOG_INFO, "control=%.2x order=%d  size=%d fields=%.6x assert=%d",
//            header.control, this->order, size, header.fields, (0 == (header.fields & ~0x3FF)));

        switch (this->order){
        case DESTBLT:
            assert(!(header.fields & ~0x1F));
            break;
        case MULTIDSTBLT:
            assert(!(header.fields & ~0x7F));
            break;
        case PATBLT:
            assert(!(header.fields & ~0xFFF));
            break;
        case SCREENBLT:
            assert(!(header.fields & ~0x7F));
            break;
        case LINE:
            assert(!(header.fields & ~0x3FF));
            break;
        case RECT:
            assert(!(header.fields & ~0x7F));
            break;
        case DESKSAVE:
            break;
        case MEMBLT:
            assert(!(header.fields & ~0x1FF));
            break;
        case MEM3BLT:
            break;
        case GLYPHINDEX:
            assert(!(header.fields & ~0x3FFFFF));
            break;
        case POLYGONSC:
            assert(!(header.fields & ~0x7F));
            break;
        case POLYLINE:
            assert(!(header.fields & ~0x7F));
            break;
        case ELLIPSESC:
            assert(!(header.fields & ~0x7F));
            break;
        case ELLIPSECB:
            assert(!(header.fields & ~0x1FFF));
            break;
        default:
            LOG(LOG_INFO, "Order is Unknown (%u)\n", this->order);
            assert(false);
        }

        if (header.control & BOUNDS) {
            if (!(header.control & LASTBOUNDS)){
                int bound_fields = stream.in_uint8();
                uint16_t bounds[4] =
                    { static_cast<uint16_t>(this->clip.x)
                    , static_cast<uint16_t>(this->clip.y)
                    , static_cast<uint16_t>(this->clip.x + this->clip.cx - 1)
                    , static_cast<uint16_t>(this->clip.y + this->clip.cy - 1)
                    };

                if (bound_fields & 1) {
                    bounds[0] = stream.in_sint16_le();
                } else if (bound_fields & 0x10) {
                    bounds[0] += stream.in_sint8();
                }

                if (bound_fields & 2) {
                    bounds[1] = stream.in_sint16_le();
                } else if (bound_fields & 0x20) {
                    bounds[1] += stream.in_sint8();
                }

                if (bound_fields & 4) {
                    bounds[2] = stream.in_sint16_le();
                } else if (bound_fields & 0x40) {
                    bounds[2] += stream.in_sint8();
                }

                if (bound_fields & 8) {
                    bounds[3] = stream.in_sint16_le();
                } else if (bound_fields & 0x80) {
                    bounds[3] += stream.in_sint8();
                }

                this->clip.x = bounds[0];
                this->clip.y = bounds[1];
                this->clip.cx = bounds[2] - bounds[0] + 1;
                this->clip.cy = bounds[3] - bounds[1] + 1;
            }
        }

        return header;
    }

    TODO("remove flag in common.str to draw clip or not, it is confusing. Better to have 2 functions");
    size_t str(char * buffer, size_t sz, bool showclip = true) const
    {
        size_t lg = sz;
        if (showclip){
            lg  = snprintf(buffer, sz, "order(%d clip(%d,%d,%d,%d)):",
                this->order,
                this->clip.x, this->clip.y, this->clip.cx, this->clip.cy);
        }
        else {
            lg  = snprintf(buffer, sz, "order(%d):", this->order);
        }
        return (lg < sz)?lg:sz;
    }
};


class RDPSecondaryOrderHeader {
    // MS-RDPEGDI : 2.2.2.2.1.2.1.1 Secondary Drawing Order Header
    // (SECONDARY_DRAWING_ORDER_HEADER)
    // The SECONDARY_DRAWING_ORDER_HEADER structure is include " in all secondary
    // drawing orders.

    // controlFlags (1 byte): An 8-bit, unsigned integer. The control byte that
    // identifies the class of the drawing order. This field MUST contain the
    // TS_STANDARD (0x01) and TS_SECONDARY (0x02) flags to indicate that the
    // order is a secondary drawing order (see section 2.2.2.1.1).

    // orderLength (2 bytes): A 16-bit, signed integer. The encoded length in
    // bytes of the secondary drawing order, including the size of the header.
    // When constructing the order, the value in the orderLength field MUST be
    // 13 bytes less than the actual order length. Hence, when decoding the
    // order, the orderLength field MUST be adjusted by adding 13 bytes. These
    // adjustments are for historical reasons.

    // extraFlags (2 bytes): A 16-bit, unsigned integer. Flags specific to each
    // secondary drawing order.

    // orderType (1 byte): An 8-bit, unsigned integer. Identifies the type of
    // secondary drawing order. MUST be one of the following values.
    // Value Meaning
    // -----------------------------------------+-------------------------------
    // | TS_CACHE_BITMAP_UNCOMPRESSED 0x00      | Cache Bitmap - Revision 1    |
    // |                                        | (section 2.2.2.2.1.2.2)      |
    // |                                        | Secondary Drawing Order with |
    // |                                        | an uncompressed bitmap.      |
    // +----------------------------------------+------------------------------+
    // | TS_CACHE_COLOR_TABLE 0x01              | Cache Color Table            |
    // |                                        | (section 2.2.2.2.1.2.4)      |
    // |                                        | Secondary Drawing Order.     |
    // +----------------------------------------+------------------------------+
    // | TS_CACHE_BITMAP_COMPRESSED 0x02        | Cache Bitmap - Revision 1    |
    // |                                        | (section 2.2.2.2.1.2.2)      |
    // |                                        | Secondary Drawing Order      |
    // |                                        | with a compressed bitmap.    |
    // +----------------------------------------+------------------------------+
    // | TS_CACHE_GLYPH 0x03                    | Cache Glyph - Revision 1     |
    // |                                        | (section 2.2.2.2.1.2.5)      |
    // |                                        | or Cache Glyph - Revision 2  |
    // |                                        | (section 2.2.2.2.1.2.6)      |
    // |                                        | Secondary Drawing Order.     |
    // |                                        | The version is indicated by  |
    // |                                        | the extraFlags field.        |
    // +----------------------------------------+------------------------------+
    // | TS_CACHE_BITMAP_UNCOMPRESSED_REV2 0x04 | Cache Bitmap - Revision 2    |
    // |                                        | (section 2.2.2.2.1.2.3)      |
    // |                                        | Secondary Drawing Order with |
    // |                                        | an uncompressed bitmap.      |
    // +----------------------------------------+------------------------------+
    // | TS_CACHE_BITMAP_COMPRESSED_REV2 0x05   | Cache Bitmap - Revision 2    |
    // |                                        | (section 2.2.2.2.1.2.3)      |
    // |                                        | Secondary Drawing Order with |
    // |                                        | a compressed bitmap.         |
    // +----------------------------------------+------------------------------+
    // | TS_CACHE_BRUSH 0x07                    | Cache Brush                  |
    // |                                        | (section 2.2.2.2.1.2.7)      |
    // |                                        | Secondary Drawing Order.     |
    // +----------------------------------------|------------------------------+
    // | TS_CACHE_BITMAP_COMPRESSED_REV3 0x08   | Cache Bitmap - Revision 3    |
    // |                                        | (section 2.2.2.2.1.2.8)      |
    // |                                        | Secondary Drawing Order with |
    // |                                        | a compressed bitmap.         |
    // +----------------------------------------+------------------------------+

    public:
    uint16_t order_length;
    unsigned flags;
    unsigned type;

    RDPSecondaryOrderHeader(Stream & stream) {
        this->order_length = stream.in_uint16_le();
        this->flags        = stream.in_uint16_le();
        this->type         = stream.in_uint8();
    }

    RDPSecondaryOrderHeader(uint16_t order_length, unsigned flags, unsigned type):
        order_length(order_length), flags(flags), type(type) {
    }

    uint16_t order_data_length() const {
        return   this->order_length
               + 13                     /* Protocol defined adjustment. */
               - 6;                     /* Size of header.              */
    }
};

#endif<|MERGE_RESOLUTION|>--- conflicted
+++ resolved
@@ -214,22 +214,6 @@
     };
 
     enum {
-<<<<<<< HEAD
-        DESTBLT    = 0,
-        PATBLT     = 1,
-        SCREENBLT  = 2,
-        LINE       = 9,
-        RECT       = 10,
-        DESKSAVE   = 11,
-        MEMBLT     = 13,
-        MEM3BLT    = 14,
-        POLYGONSC  = 20,
-        POLYGONCB  = 21,
-        POLYLINE   = 22,
-        ELLIPSESC  = 25,
-        ELLIPSECB  = 26,
-        GLYPHINDEX = 27,
-=======
         DESTBLT     = 0,
         PATBLT      = 1,
         SCREENBLT   = 2,
@@ -239,11 +223,12 @@
         MEMBLT      = 13,
         MEM3BLT     = 14,
         MULTIDSTBLT = 15,
+        POLYGONSC   = 20,
+        POLYGONCB   = 21,
         POLYLINE    = 22,
         ELLIPSESC   = 25,
         ELLIPSECB   = 26,
         GLYPHINDEX  = 27,
->>>>>>> 40c8e49d
     };
 
     enum SecondaryOrderType {
