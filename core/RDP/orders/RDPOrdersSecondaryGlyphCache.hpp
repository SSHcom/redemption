/*
   This program is free software; you can redistribute it and/or modify
   it under the terms of the GNU General Public License as published by
   the Free Software Foundation; either version 2 of the License, or
   (at your option) any later version.

   This program is distributed in the hope that it will be useful,
   but WITHOUT ANY WARRANTY; without even the implied warranty of
   MERCHANTABILITY or FITNESS FOR A PARTICULAR PURPOSE.  See the
   GNU General Public License for more details.

   You should have received a copy of the GNU General Public License
   along with this program; if not, write to the Free Software
   Foundation, Inc., 675 Mass Ave, Cambridge, MA 02139, USA.

   Product name: redemption, a FLOSS RDP proxy
   Copyright (C) Wallix 2010
   Author(s): Christophe Grosjean

   New RDP Orders Coder / Decoder
*/

#ifndef _REDEMPTION_CORE_RDP_ORDERS_RDPORDERSSECONDARYGLYPHCACHE_HPP_
#define _REDEMPTION_CORE_RDP_ORDERS_RDPORDERSSECONDARYGLYPHCACHE_HPP_

// MS-RDPEGDI 2.2.2.2.1.2.5     Cache Glyph - Revision 1 (CACHE_GLYPH_ORDER)
// =========================================================================
//  The Cache Glyph - Revision 1 Secondary Drawing Order is used by the server
//  to instruct the client to store a glyph in a particular Glyph Cache entry.
//  Support for glyph caching is negotiated in the Glyph Cache Capability Set
//  (see [MS-RDPBCGR] section 2.2.7.1.8).

//  header (6 bytes): A Secondary Order Header, as defined in section
//  2.2.2.2.1.2.1.1. The embedded orderType field MUST be set to TS_CACHE_GLYPH
// (0x03). The embedded extraFlags field MAY contain the following flag.

// +----------------------------------+----------------------------------------+
// | 0x00100 CG_GLYPH_UNICODE_PRESENT | Indicates that the unicodeCharacters   |
// |                                  | field is present.                      |
// +----------------------------------+----------------------------------------+

// cacheId (1 byte): An 8-bit, unsigned integer. The glyph cache into which to
//   store the glyph data. This value MUST be in the range negotiated by the
//   Glyph Cache Capability Set (see [MS-RDPBCGR] section 2.2.7.1.8).

// cGlyphs (1 byte): An 8-bit, unsigned integer. The number of glyph entries in
//   the glyphData field.

// glyphData (variable): The specification for each of the glyphs in this order
//   (the number of glyphs is specified by the cGlyphs field) defined using
//   Cache Glyph Data structures.

//    MS-RDPEGDI 2.2.2.2.1.2.5.1 Cache Glyph Data (TS_CACHE_GLYPH_DATA)
//    -----------------------------------------------------------------
//    The TS_CACHE_GLYPH_DATA structure contains information describing a single
//    glyph.

// glyphData::cacheIndex (2 bytes): A 16-bit, unsigned integer. The index within
//   a specified Glyph Cache where the glyph data MUST be stored. This value
//   MUST be in the range negotiated by the Glyph Cache Capability Set (see
//   [MS-RDPBCGR] section 2.2.7.1.8).

// glyphData::x (2 bytes): A 16-bit, signed integer. The X component of the
//   coordinate that defines the origin of the character within the glyph
//   bitmap. The top-left corner of the bitmap is (0, 0).

// glyphData::y (2 bytes): A 16-bit, signed integer. The Y component of the
//   coordinate that defines the origin of the character within the glyph
//   bitmap. The top-left corner of the bitmap is (0, 0).

// glyphData::cx (2 bytes): A 16-bit, unsigned integer. The width of the glyph
//   bitmap in pixels.

// glyphData::cy (2 bytes): A 16-bit, unsigned integer. The height of the glyph
//   bitmap in pixels.

// glyphData::aj (variable): A variable-sized byte array containing a
//   1-bit-per-pixel bitmap of the glyph. The individual scan lines are encoded
//   in top-down order, and each scan line MUST be byte-aligned.
//   Once the array has been populated with bitmap data, it MUST be padded to a
//   double-word boundary (the size of the structure in bytes MUST be a multiple
//   of 4). For examples of 1-bit-per-pixel encoded glyph bitmaps, see sections
//   4.6.1 and 4.6.2.

// unicodeCharacters (variable): Contains the Unicode character representation
//   of each glyph in the glyphData field. The number of bytes in the field is
//   given by cGlyphs * 2. This string is used for diagnostic purposes only and
//   is not necessary for successfully decoding and caching the glyphs in the
//   glyphData field.

<<<<<<< HEAD
=======
//#include "string.h"
>>>>>>> 3b1b3753
#include "bitfu.hpp"
#include "stream.hpp"
#include "RDPOrdersCommon.hpp"

using std::size_t;

class RDPGlyphCache {
public:
    uint8_t    cacheId;
    uint8_t    cGlyphs = 1;
    uint16_t   glyphData_cacheIndex;
    uint16_t   glyphData_x;
    uint16_t   glyphData_y;
    uint16_t   glyphData_cx;
    uint16_t   glyphData_cy;
    uint8_t  * glyphData_aj = nullptr;

    RDPGlyphCache() = default;

    RDPGlyphCache( uint8_t cacheId
                 //, uint8_t cGlyphs
                 , uint16_t glyphData_cacheIndex
                 , uint16_t glyphData_x
                 , uint16_t glyphData_y
                 , uint16_t glyphData_cx
                 , uint16_t glyphData_cy
                 , const uint8_t * glyphData_aj
                 )
        : cacheId(cacheId)
        , cGlyphs(1)
        , glyphData_cacheIndex(glyphData_cacheIndex)
        , glyphData_x(glyphData_x)
        , glyphData_y(glyphData_y)
        , glyphData_cx(glyphData_cx)
        , glyphData_cy(glyphData_cy)
    {
        size_t size = this->datasize();
        this->glyphData_aj = new uint8_t[size];
        memcpy(this->glyphData_aj, glyphData_aj, size);
    }

    ~RDPGlyphCache()
    {
        delete [] this->glyphData_aj;
    }

    inline int datasize() const
    {
        return align4(nbbytes(this->glyphData_cx) * this->glyphData_cy);
    }

    int total_order_size() const
    {
        return 18 + /* controlFlags(1) + orderLength(2) + extraFlags(2) + orderType(1) +
                     *     cacheId(1) + cGlyphs(1) + cacheIndex(2) + x(2) + y(2) + cx(2) +
                     *     cy(2)
                     */
               this->datasize();
    }

    void emit(Stream & stream) const
    {
        using namespace RDP;
        size_t size = this->datasize();

        uint8_t control = STANDARD | SECONDARY;
        stream.out_uint8(control);
        uint16_t len = (size + 12) - 7;    // length after type minus 7
        stream.out_uint16_le(len);
        stream.out_uint16_le(8);    // flags
        stream.out_uint8(TS_CACHE_GLYPH); // type

        stream.out_uint8(cacheId);
        stream.out_uint8(this->cGlyphs);
        stream.out_uint16_le(this->glyphData_cacheIndex);
        stream.out_uint16_le(this->glyphData_x);
        stream.out_uint16_le(this->glyphData_y);
        stream.out_uint16_le(this->glyphData_cx);
        stream.out_uint16_le(this->glyphData_cy);
        stream.out_copy_bytes(this->glyphData_aj, size);
    }

    void receive(Stream & stream, const uint8_t control, const RDPSecondaryOrderHeader & header)
    {
        this->cacheId              = stream.in_uint8();
        this->cGlyphs              = stream.in_uint8();
        this->glyphData_cacheIndex = stream.in_uint16_le();
        this->glyphData_x          = stream.in_uint16_le();
        this->glyphData_y          = stream.in_uint16_le();
        this->glyphData_cx         = stream.in_uint16_le();
        this->glyphData_cy         = stream.in_uint16_le();

        size_t size = align4(nbbytes(this->glyphData_cx) * this->glyphData_cy);

        this->glyphData_aj = static_cast<uint8_t *>(malloc(size));
        memcpy(this->glyphData_aj, stream.in_uint8p(size), size);
    }

    size_t str(char * buffer, size_t sz) const
    {
        size_t lg  = snprintf(buffer, sz, "RDPGlyphCache()\n");
        if (lg >= sz) {
            return sz;
        }
        return lg;
    }

    void log(int level) const
    {
        char buffer[1024];
        this->str(buffer, 1024);
        LOG(level, buffer);
    }

    void print() const
    {
        char buffer[1024];
        this->str(buffer, 1024);
        printf("%s", buffer);
    }
};

#endif<|MERGE_RESOLUTION|>--- conflicted
+++ resolved
@@ -88,10 +88,6 @@
 //   is not necessary for successfully decoding and caching the glyphs in the
 //   glyphData field.
 
-<<<<<<< HEAD
-=======
-//#include "string.h"
->>>>>>> 3b1b3753
 #include "bitfu.hpp"
 #include "stream.hpp"
 #include "RDPOrdersCommon.hpp"
