/*
   This program is free software; you can redistribute it and/or modify
   it under the terms of the GNU General Public License as published by
   the Free Software Foundation; either version 2 of the License, or
   (at your option) any later version.

   This program is distributed in the hope that it will be useful,
   but WITHOUT ANY WARRANTY; without even the implied warranty of
   MERCHANTABILITY or FITNESS FOR A PARTICULAR PURPOSE.  See the
   GNU General Public License for more details.

   You should have received a copy of the GNU General Public License
   along with this program; if not, write to the Free Software
   Foundation, Inc., 675 Mass Ave, Cambridge, MA 02139, USA.

   Product name: redemption, a FLOSS RDP proxy
   Copyright (C) Wallix 2010
   Author(s): Christophe Grosjean, Javier Caverni
   Based on xrdp Copyright (C) Jay Sorg 2004-2010

   Licence Management

*/

#if !defined(__CORE_RDP_LIC_HPP__)
#define __CORE_RDP_LIC_HPP__

#include <sys/types.h>
#include <sys/stat.h>
#include <unistd.h>

#include "RDP/sec.hpp"

// 2.2.1.12 Server License Error PDU - Valid Client
// =============================================

// The License Error (Valid Client) PDU is an RDP Connection Sequence PDU sent
// from server to client during the Licensing phase of the RDP Connection
// Sequence (see section 1.3.1.1 for an overview of the RDP Connection Sequence
// phases). This licensing PDU indicates that the server will not issue the
// client a license to store and that the Licensing Phase has ended successfully.

// This is one possible licensing PDU that may be sent during the Licensing
// Phase (see [MS-RDPELE] section 2.2.2 for a list of all permissible licensing
// PDUs).

// tpktHeader (4 bytes): A TPKT Header, as specified in [T123] section 8.

// x224Data (3 bytes): An X.224 Class 0 Data TPDU, as specified in [X224] section 13.7.

// mcsSDin (variable): Variable-length PER-encoded MCS Domain PDU (DomainMCSPDU) which encapsulates an MCS Send Data Indication structure (SDin, choice 26 from DomainMCSPDU), as specified in [T125] section 11.33 (the ASN.1 structure definitions are given in [T125] section 7, parts 7 and 10). The userData field of the MCS Send Data Indication contains a Security Header and a Valid Client License Data (section 2.2.1.12.1) structure.

// securityHeader (variable): Security header. The format of the security header depends on the Encryption Level and Encryption Method selected by the server (sections 5.3.2 and 2.2.1.4.3).

// This field MUST contain one of the following headers:

// - Basic Security Header (section 2.2.8.1.1.2.1) if the Encryption Level selected by the server is ENCRYPTION_LEVEL_NONE (0) or ENCRYPTION_LEVEL_LOW (1) and the embedded flags field does not contain the SEC_ENCRYPT (0x0008) flag.

// - Non-FIPS Security Header (section 2.2.8.1.1.2.2) if the Encryption Method selected by the server is ENCRYPTION_METHOD_40BIT (0x00000001), ENCRYPTION_METHOD_56BIT (0x00000008), or ENCRYPTION_METHOD_128BIT (0x00000002) and the embedded flags field contains the SEC_ENCRYPT (0x0008) flag.

// - FIPS Security Header (section 2.2.8.1.1.2.3) if the Encryption Method selected by the server is ENCRYPTION_METHOD_FIPS (0x00000010) and the embedded flags field contains the SEC_ENCRYPT (0x0008) flag.

// If the Encryption Level is set to ENCRYPTION_LEVEL_CLIENT_COMPATIBLE (2), ENCRYPTION_LEVEL_HIGH (3), or ENCRYPTION_LEVEL_FIPS (4) and the flags field of the security header does not contain the SEC_ENCRYPT (0x0008) flag (the licensing PDU is not encrypted), then the field MUST contain a Basic Security Header. This MUST be the case if SEC_LICENSE_ENCRYPT_SC (0x0200) flag was not set on the Security Exchange PDU (section 2.2.1.10).

// The flags field of the security header MUST contain the SEC_LICENSE_PKT (0x0080) flag (see Basic (TS_SECURITY_HEADER)).

// validClientLicenseData (variable): The actual contents of the License Error (Valid Client) PDU, as specified in section 2.2.1.12.1.

// 2.2.1.12.1 Valid Client License Data (LICENSE_VALID_CLIENT_DATA)
// The LICENSE_VALID_CLIENT_DATA structure contains information which indicates that the server will not issue the client a license to store and that the Licensing Phase has ended successfully.

// preamble (4 bytes): Licensing Preamble (section 2.2.1.12.1.1) structure containing header information. The bMsgType field of the preamble structure MUST be set to ERROR_ALERT (0xFF).

// validClientMessage (variable): A Licensing Error Message (section 2.2.1.12.1.3) structure.

// The dwErrorCode field of the error message structure MUST be set to STATUS_VALID_CLIENT (0x00000007) and the dwStateTransition field MUST be set to ST_NO_TRANSITION (0x00000002). The bbErrorInfo field MUST contain an empty binary large object (BLOB) of type BB_ERROR_BLOB (0x0004).

// 2.2.1.12.1.1 Licensing Preamble (LICENSE_PREAMBLE)
// The LICENSE_PREAMBLE structure precedes every licensing packet sent on the wire.

// bMsgType (1 byte): An 8-bit, unsigned integer. A type of the licensing packet. For more details about the different licensing packets, see [MS-RDPELE] section 2.2.2.

//Sent by server:

// 0x01 LICENSE_REQUEST Indicates a License Request PDU ([MS-RDPELE] section 2.2.2.1).
// 0x02 PLATFORM_CHALLENGE Indicates a Platform Challenge PDU ([MS-RDPELE] section 2.2.2.4).
// 0x03 NEW_LICENSE Indicates a New License PDU ([MS-RDPELE] section 2.2.2.7).
// 0x04 UPGRADE_LICENSE Indicates an Upgrade License PDU ([MS-RDPELE] section 2.2.2.6).
//
// Sent by client:

// 0x12 LICENSE_INFO Indicates a License Information PDU ([MS-RDPELE] section 2.2.2.3).
// 0x13 NEW_LICENSE_REQUEST Indicates a New License Request PDU ([MS-RDPELE] section 2.2.2.2).
// 0x15 PLATFORM_CHALLENGE_RESPONSE Indicates a Platform Challenge Response PDU ([MS-RDPELE] section 2.2.2.5).

// Sent by either client or server:

// 0xFF ERROR_ALERT Indicates a Licensing Error Message PDU (section 2.2.1.12.1.3).

// flags (1 byte): An 8-bit unsigned integer. License preamble flags.

// 0x0F LicenseProtocolVersionMask The license protocol version. See the discussion which follows this table for more information.

// 0x80 EXTENDED_ERROR_MSG_SUPPORTED Indicates that extended error information using the License Error Message (section 2.2.1.12.1.3) is supported.

// The LicenseProtocolVersionMask is a 4-bit value containing the supported license protocol version. The following are possible version values.

// wMsgSize (2 bytes): An 16-bit, unsigned integer. The size in bytes of the licensing packet (including the size of the preamble).

// 2.2.2.1 Server License Request (SERVER_LICENSE_REQUEST)
// =======================================================

// See MS-RDPELE for details



// 2.2.8.1.1.2 Security Headers
// =============================
// 2.2.8.1.1.2.1 Basic (TS_SECURITY_HEADER)
// ----------------------------------------
// The TS_SECURITY_HEADER structure is used to store security flags.

// flags (2 bytes): A 16-bit, unsigned integer. Security flags.

// +--------------------------------+------------------------------------------+
// | 0x0001 SEC_EXCHANGE_PKT        | Indicates that the packet is a Security  |
// |                                | Exchange PDU (section 2.2.1.10). This    |
// |                                | packet type is sent from client to server|
// |                                | only. The client only sends this packet  |
// |                                | if it will be encrypting further         |
// |                                | communication and Standard RDP Security  |
// |                                | mechanisms (section 5.3) are in effect.  |
// +--------------------------------+------------------------------------------+
// | 0x0008 SEC_ENCRYPT             | Indicates that the packet is encrypted.  |
// +--------------------------------+------------------------------------------+
// | 0x0010 SEC_RESET_SEQNO         | This flag is not processed by any RDP    |
// |                                | clients or servers and MUST be ignored.  |
// +--------------------------------+------------------------------------------+
// | 0x0020 SEC_IGNORE_SEQNO        | This flag is not processed by any RDP    |
// |                                | clients or servers and MUST be ignored.  |
// +--------------------------------+------------------------------------------+
// | 0x0040 SEC_INFO_PKT            | Indicates that the packet is a Client    |
// |                                | Info PDU (section 2.2.1.11). This packet |
// |                                | type is sent from client to server only. |
// |                                | If Standard RDP Security mechanisms are  |
// |                                | in effect, then this packet MUST also be |
// |                                | encrypted.                               |
// +--------------------------------+------------------------------------------+
// | 0x0080 SEC_LICENSE_PKT         | Indicates that the packet is a Licensing |
// |                                | PDU (section 2.2.1.12).                  |
// +--------------------------------+------------------------------------------+
// | 0x0200 SEC_LICENSE_ENCRYPT_CS  | Indicates to the client that the server  |
// |                                | is capable of processing encrypted       |
// |                                | licensing packets. It is sent by the     |
// |                                | server together with any licensing PDUs  |
// |                                | (section 2.2.1.12).                      |
// +--------------------------------+------------------------------------------+
// | 0x0200 SEC_LICENSE_ENCRYPT_SC  | Indicates to the server that the client  |
// |                                | is capable of processing encrypted       |
// |                                | licensing packets. It is sent by the     |
// |                                | client together with the SEC_EXCHANGE_PKT|
// |                                | flag when sending a Security Exchange PDU|
// |                                | (section 2.2.1.10).                      |
// +--------------------------------+------------------------------------------+
// | 0x0400 SEC_REDIRECTION_PKT     | Indicates that the packet is a Standard  |
// |                                | Security Server Redirection PDU (section |
// |                                | 2.2.13.2.1) and that the PDU is          |
// |                                | encrypted.                               |
// +--------------------------------+------------------------------------------+
// | 0x0800 SEC_SECURE_CHECKSUM     | Indicates that the MAC for the PDU was   |
// |                                | generated using the "salted MAC          |
// |                                | generation" technique (see section       |
// |                                | 5.3.6.1.1). If this flag is not present, |
// |                                | then the standard technique was used     |
// |                                | (sections 2.2.8.1.1.2.2 and              |
// |                                | 2.2.8.1.1.2.3).                          |
// +--------------------------------+------------------------------------------+
// | 0x8000 SEC_FLAGSHI_VALID       | Indicates that the flagsHi field contains|
// |                                | valid data. If this flag is not set, then|
// |                                | the contents of the flagsHi field MUST be|
// |                                | ignored.                                 |
// +--------------------------------+------------------------------------------+

// flagsHi (2 bytes): A 16-bit, unsigned integer. This field is reserved for
// future RDP needs. It is currently unused and all values are ignored. This
// field MUST contain valid data only if the SEC_FLAGSHI_VALID bit (0x8000) is
// set in the flags field. If this bit is not set, the flagsHi field is
// uninitialized and MAY contain random data.

// 2.2.8.1.1.2.2 Non-FIPS (TS_SECURITY_HEADER1)
// --------------------------------------------
// The TS_SECURITY_HEADER1 structure extends the Basic Security Header (section
// 2.2.8.1.1.2.1) and is used to store a 64-bit Message Authentication Code.

// basicSecurityHeader (4 bytes): Basic Security Header, as specified in section
//  2.2.8.1.1.2.1.

// dataSignature (8 bytes): A 64-bit Message Authentication Code generated by
// using one of the techniques described in section 5.3.6.1.

// 2.2.8.1.1.2.3 FIPS (TS_SECURITY_HEADER2)
// ----------------------------------------

// The TS_SECURITY_HEADER2 structure extends the Basic Security Header (section
// 2.2.8.1.1.2.1) and is used to store padding information and a 64-bit Message
// Authentication Code.

// basicSecurityHeader (4 bytes): Basic Security Header, as specified in section
//  2.2.8.1.1.2.1.

// length (2 bytes): A 16-bit, unsigned integer. The length of the FIPS security
//  header. This field MUST be set to 0x0010 (16 bytes).

// version (1 byte): An 8-bit, unsigned integer. The version of the FIPS header.
//  This field SHOULD be set to TSFIPS_VERSION1 (0x01).

// padlen (1 byte): An 8-bit, unsigned integer. The number of padding bytes of
// padding appended to the end of the packet prior to encryption to make sure
// that the data to be encrypted is a multiple of the 3DES block size (that is,
// a multiple of 8 because the block size is 64 bits).

// dataSignature (8 bytes): A 64-bit Message Authentication Code generated by
// using the techniques specified in section 5.3.6.2.

static inline void send_lic_initial(Transport * trans, int userid) throw (Error)
{

    Stream stream(32768);
    X224Out tpdu(X224Packet::DT_TPDU, stream);
    McsOut sdin_out(stream, MCS_SDIN, userid, MCS_GLOBAL_CHANNEL);
    stream.out_uint32_le(SEC_LICENCE_NEG);

    stream.out_uint8(LICENCE_TAG_DEMAND);
    stream.out_uint8(2); // preamble flags : PREAMBLE_VERSION_2_0 (RDP 4.0)
    stream.out_uint16_le(318); // wMsgSize = 318 including preamble

    /* some compilers need unsigned char to avoid warnings */
    static uint8_t lic1[314] = {
        // SEC_RANDOM ?
        0x7b, 0x3c, 0x31, 0xa6, 0xae, 0xe8, 0x74, 0xf6,
        0xb4, 0xa5, 0x03, 0x90, 0xe7, 0xc2, 0xc7, 0x39,
        0xba, 0x53, 0x1c, 0x30, 0x54, 0x6e, 0x90, 0x05,
        0xd0, 0x05, 0xce, 0x44, 0x18, 0x91, 0x83, 0x81,
        //
        0x00, 0x00, 0x04, 0x00, 0x2c, 0x00, 0x00, 0x00,
        0x4d, 0x00, 0x69, 0x00, 0x63, 0x00, 0x72, 0x00,
        0x6f, 0x00, 0x73, 0x00, 0x6f, 0x00, 0x66, 0x00,
        0x74, 0x00, 0x20, 0x00, 0x43, 0x00, 0x6f, 0x00,
        0x72, 0x00, 0x70, 0x00, 0x6f, 0x00, 0x72, 0x00,
        0x61, 0x00, 0x74, 0x00, 0x69, 0x00, 0x6f, 0x00,
        0x6e, 0x00, 0x00, 0x00, 0x08, 0x00, 0x00, 0x00,
        0x32, 0x00, 0x33, 0x00, 0x36, 0x00, 0x00, 0x00,
        0x0d, 0x00, 0x04, 0x00, 0x01, 0x00, 0x00, 0x00,
        0x03, 0x00, 0xb8, 0x00, 0x01, 0x00, 0x00, 0x00,
        0x01, 0x00, 0x00, 0x00, 0x01, 0x00, 0x00, 0x00,
        0x06, 0x00, 0x5c, 0x00, 0x52, 0x53, 0x41, 0x31,
        0x48, 0x00, 0x00, 0x00, 0x00, 0x02, 0x00, 0x00,
        0x3f, 0x00, 0x00, 0x00, 0x01, 0x00, 0x01, 0x00,
        0x01, 0xc7, 0xc9, 0xf7, 0x8e, 0x5a, 0x38, 0xe4,
        0x29, 0xc3, 0x00, 0x95, 0x2d, 0xdd, 0x4c, 0x3e,
        0x50, 0x45, 0x0b, 0x0d, 0x9e, 0x2a, 0x5d, 0x18,
        0x63, 0x64, 0xc4, 0x2c, 0xf7, 0x8f, 0x29, 0xd5,
        0x3f, 0xc5, 0x35, 0x22, 0x34, 0xff, 0xad, 0x3a,
        0xe6, 0xe3, 0x95, 0x06, 0xae, 0x55, 0x82, 0xe3,
        0xc8, 0xc7, 0xb4, 0xa8, 0x47, 0xc8, 0x50, 0x71,
        0x74, 0x29, 0x53, 0x89, 0x6d, 0x9c, 0xed, 0x70,
        0x00, 0x00, 0x00, 0x00, 0x00, 0x00, 0x00, 0x00,
        0x08, 0x00, 0x48, 0x00, 0xa8, 0xf4, 0x31, 0xb9,
        0xab, 0x4b, 0xe6, 0xb4, 0xf4, 0x39, 0x89, 0xd6,
        0xb1, 0xda, 0xf6, 0x1e, 0xec, 0xb1, 0xf0, 0x54,
        0x3b, 0x5e, 0x3e, 0x6a, 0x71, 0xb4, 0xf7, 0x75,
        0xc8, 0x16, 0x2f, 0x24, 0x00, 0xde, 0xe9, 0x82,
        0x99, 0x5f, 0x33, 0x0b, 0xa9, 0xa6, 0x94, 0xaf,
        0xcb, 0x11, 0xc3, 0xf2, 0xdb, 0x09, 0x42, 0x68,
        0x29, 0x56, 0x58, 0x01, 0x56, 0xdb, 0x59, 0x03,
        0x69, 0xdb, 0x7d, 0x37, 0x00, 0x00, 0x00, 0x00,
        0x00, 0x00, 0x00, 0x00, 0x01, 0x00, 0x00, 0x00,
        0x0e, 0x00, 0x0e, 0x00, 0x6d, 0x69, 0x63, 0x72,
        0x6f, 0x73, 0x6f, 0x66, 0x74, 0x2e, 0x63, 0x6f,
        0x6d, 0x00
   };

<<<<<<< HEAD
    stream.out_copy_bytes((char*)lic1, 314);
=======
    Stream stream(32768);
    X224Out tpdu(X224Packet::DT_TPDU, stream);
    McsOut sdin_out(stream, MCS_SDIN, userid, MCS_GLOBAL_CHANNEL);
    stream.out_copy_bytes((char*)lic1, 322);
>>>>>>> a0354a52
    sdin_out.end();
    tpdu.end();
    tpdu.send(trans);
}


static inline void send_lic_response(Transport * trans, int userid) throw (Error)
{
    /* some compilers need unsigned char to avoid warnings */
    static uint8_t lic2[20] = { 0x80, 0x00, 0x10, 0x00, 0xff, 0x02, 0x10, 0x00,
                             0x07, 0x00, 0x00, 0x00, 0x02, 0x00, 0x00, 0x00,
                             0x28, 0x14, 0x00, 0x00
                           };

    Stream stream(32768);
    X224Out tpdu(X224Packet::DT_TPDU, stream);
    McsOut sdin_out(stream, MCS_SDIN, userid, MCS_GLOBAL_CHANNEL);
    stream.out_copy_bytes((char*)lic2, 20);
    sdin_out.end();
    tpdu.end();
    tpdu.send(trans);
}

static inline void send_media_lic_response(Transport * trans, int userid) throw (Error)
{
    /* mce */
    /* some compilers need unsigned char to avoid warnings */
    static uint8_t lic3[20] = { 0x80, 0x02, 0x10, 0x00, 0xff, 0x03, 0x10, 0x00,
                             0x07, 0x00, 0x00, 0x00, 0x02, 0x00, 0x00, 0x00,
                             0xf3, 0x99, 0x00, 0x00
                             };

    Stream stream(32768);
    X224Out tpdu(X224Packet::DT_TPDU, stream);
    McsOut sdin_out(stream, MCS_SDIN, userid, MCS_GLOBAL_CHANNEL);
    stream.out_copy_bytes((char*)lic3, 20);
    sdin_out.end();
    tpdu.end();
    tpdu.send(trans);
}


struct RdpLicence {
    uint8_t licence_key[16];
    uint8_t licence_sign_key[16];
    int licence_issued;
    uint8_t * licence_data;
    size_t licence_size;

    RdpLicence(const char * hostname) : licence_issued(0), licence_size(0) {
        memset(this->licence_key, 0, 16);
        memset(this->licence_sign_key, 0, 16);
        TODO(" licence loading should be done before creating protocol layers")
        struct stat st;
        char path[256];
        sprintf(path, "/etc/xrdp/.xrdp/licence.%s", hostname);
        int fd = open(path, O_RDONLY);
        if (fd != -1 && fstat(fd, &st) != 0){
            this->licence_data = (uint8_t *)malloc(this->licence_size);
            TODO(" check error code here")
            if (((int)this->licence_size) != read(fd, this->licence_data, this->licence_size)){
                TODO(" throwing an error would be better")
                return;
            }
            close(fd);
        }
    }

    void rdp_lic_process_authreq(Transport * trans, Stream & stream, const char * hostname, int userid, int licence_issued)
    {

        ssllib ssl;

        const uint8_t* in_token;
        uint8_t out_token[LICENCE_TOKEN_SIZE];
        uint8_t decrypt_token[LICENCE_TOKEN_SIZE];
        uint8_t hwid[LICENCE_HWID_SIZE];
        uint8_t crypt_hwid[LICENCE_HWID_SIZE];
        uint8_t sealed_buffer[LICENCE_TOKEN_SIZE + LICENCE_HWID_SIZE];
        uint8_t out_sig[LICENCE_SIGNATURE_SIZE];

        in_token = 0;
        /* Parse incoming packet and save the encrypted token */
        stream.skip_uint8(6); /* unknown: f8 3d 15 00 04 f6 */

        int tokenlen = stream.in_uint16_le();
        if (tokenlen != LICENCE_TOKEN_SIZE) {
            LOG(LOG_ERR, "token len = %d, expected %d\n", tokenlen, LICENCE_TOKEN_SIZE);
        }
        else{
            in_token = stream.in_uint8p(tokenlen);
            stream.in_uint8p(LICENCE_SIGNATURE_SIZE); // in_sig
            stream.check_end();
        }

        memcpy(out_token, in_token, LICENCE_TOKEN_SIZE);
        /* Decrypt the token. It should read TEST in Unicode. */
        SSL_RC4 crypt_key;
        ssl.rc4_set_key(crypt_key, this->licence_key, 16);
        memcpy(decrypt_token, in_token, LICENCE_TOKEN_SIZE);
        ssl.rc4_crypt(crypt_key, decrypt_token, decrypt_token, LICENCE_TOKEN_SIZE);
        /* Generate a signature for a buffer of token and HWID */
        this->rdp_lic_generate_hwid(hwid, hostname);
        memcpy(sealed_buffer, decrypt_token, LICENCE_TOKEN_SIZE);
        memcpy(sealed_buffer + LICENCE_TOKEN_SIZE, hwid, LICENCE_HWID_SIZE);
        sec_sign(out_sig, 16, this->licence_sign_key, 16, sealed_buffer, sizeof(sealed_buffer));
        /* Now encrypt the HWID */
        ssl.rc4_set_key(crypt_key, this->licence_key, 16);
        memcpy(crypt_hwid, hwid, LICENCE_HWID_SIZE);
        ssl.rc4_crypt(crypt_key, crypt_hwid, crypt_hwid, LICENCE_HWID_SIZE);

        rdp_lic_send_authresp(trans, out_token, crypt_hwid, out_sig, userid, licence_issued);
    }

    void rdp_lic_send_authresp(Transport * trans, uint8_t* token, uint8_t* crypt_hwid, uint8_t* signature, int userid, int licence_issued)
    {
        int length = 58;

        Stream stream(32768);
        X224Out tpdu(X224Packet::DT_TPDU, stream);
        McsOut sdrq_out(stream, MCS_SDRQ, userid, MCS_GLOBAL_CHANNEL);

        stream.out_uint8(LICENCE_TAG_AUTHRESP);

        stream.out_uint8(2); /* version */
        stream.out_uint16_le(length);
        stream.out_uint16_le(1);
        stream.out_uint16_le(LICENCE_TOKEN_SIZE);
        stream.out_copy_bytes(token, LICENCE_TOKEN_SIZE);
        stream.out_uint16_le(1);
        stream.out_uint16_le(LICENCE_HWID_SIZE);
        stream.out_copy_bytes(crypt_hwid, LICENCE_HWID_SIZE);
        stream.out_copy_bytes(signature, LICENCE_SIGNATURE_SIZE);

        sdrq_out.end();
        tpdu.end();

        tpdu.send(trans);
    }


    void rdp_lic_process_demand(Transport * trans, Stream & stream, const char * hostname, const char * username, int userid, const int licence_issued)
    {
        uint8_t null_data[SEC_MODULUS_SIZE];
        uint8_t signature[LICENCE_SIGNATURE_SIZE];
        uint8_t hwid[LICENCE_HWID_SIZE];

        /* Retrieve the server random from the incoming packet */
        const uint8_t * server_random = stream.in_uint8p(SEC_RANDOM_SIZE);

        // RDP licence generate key
        {
            /* We currently use null client keys. This is a bit naughty but, hey,
               the security of licence negotiation isn't exactly paramount. */
            memset(null_data, 0, sizeof(null_data));
            uint8_t* client_random = null_data;
            uint8_t* pre_master_secret = null_data;
            uint8_t master_secret[48];
            uint8_t key_block[48];

            /* Generate master secret and then key material */
            sec_hash_48(master_secret, pre_master_secret, client_random, server_random, 65);
            sec_hash_48(key_block, master_secret, server_random, client_random, 65);
            /* Store first 16 bytes of session key as MAC secret */
            memcpy(this->licence_sign_key, key_block, 16);
            /* Generate RC4 key from next 16 bytes */
            sec_hash_16(this->licence_key, key_block + 16, client_random, server_random);
        }

        if (this->licence_size > 0) {
            /* Generate a signature for the HWID buffer */
            this->rdp_lic_generate_hwid(hwid, hostname);
            sec_sign(signature, 16, this->licence_sign_key, 16, hwid, sizeof(hwid));
            /* Now encrypt the HWID */
            ssllib ssl;

            SSL_RC4 crypt_key;
            ssl.rc4_set_key(crypt_key, this->licence_key, 16);
            ssl.rc4_crypt(crypt_key, hwid, hwid, sizeof(hwid));

            this->rdp_lic_present(trans, null_data, null_data,
                                  this->licence_data,
                                  this->licence_size,
                                  hwid, signature, userid, licence_issued);
        }
        else {
            this->rdp_lic_send_request(trans, null_data, null_data, hostname, username, userid, licence_issued);
        }
    }

    int rdp_lic_process_issue(Stream & stream, const char * hostname, int & licence_issued)
    {

        stream.skip_uint8(2); /* 3d 45 - unknown */
        int length = stream.in_uint16_le();
        if (!stream.check_rem(length)) {
            return 0; // 0 = not connected, this case is probably worse and should cause a disconnection
        }
        ssllib ssl;
        SSL_RC4 crypt_key;
        ssl.rc4_set_key(crypt_key, this->licence_key, 16);
        ssl.rc4_crypt(crypt_key, stream.p, stream.p, length);
        int check = stream.in_uint16_le();
        if (check != 0) {
            return 0; // 0 = not connected, is it enough ?
        }


        licence_issued = 1;

        stream.skip_uint8(2); /* pad */
        /* advance to fourth string */
        length = 0;
        for (int i = 0; i < 4; i++) {
            stream.skip_uint8(length);
            length = stream.in_uint32_le();
            if (!stream.check_rem(length)) {
                // remaining data after licence
                return 0; // 0 = not connected, this case is probably worse and should cause a disconnection
            }
        }

        this->rdp_save_licence(stream.p, length, hostname);
        return 1;
    }

    TODO(" this is not supported yet  but using rdp_save_licence we would keep a local copy of the licence of a remote server thus avoiding to ask it every time we connect. Anyway the use of files to stoe licences should be abstracted.")
    void rdp_save_licence(uint8_t *data, int length, const char * hostname)
    {
        int fd;
        char* path = NULL;
        char* tmppath = NULL;

        path = new char[256];
        /* TODO: verify if location that we've stablished is right or not */
        sprintf(path, "/etc/xrdp./xrdp/licence.%s", hostname);

        if ((mkdir(path, 0700) == -1))
        {
            if (errno != EEXIST){
                perror(path);
                return;
            }
        }

        /* write licence to licence.hostname.new and after rename to licence.hostname */

        sprintf(path, "/etc/xrdp./xrdp/licence.%s", hostname);
        tmppath = new char[256];
        strcpy(tmppath, path);
        strcat(tmppath, ".new");

        fd = open(tmppath, O_WRONLY | O_CREAT | O_TRUNC, 0600);

        if (fd == -1){
            perror(tmppath);
            return;
        }
        if (write(fd, data, length) != length){
            perror(tmppath);
            unlink(tmppath);
        }
        else if (rename(tmppath, path) == -1){
            printf("Error renaming licence file\n");
            unlink(tmppath);
        }
        close(fd);
        delete [] tmppath;
        delete [] path;
    }

    void rdp_lic_generate_hwid(uint8_t* hwid, const char * hostname)
    {
        buf_out_uint32(hwid, 2);
        memcpy(hwid + 4, hostname, LICENCE_HWID_SIZE - 4);
    }

    void rdp_lic_send_request(Transport * trans, uint8_t* client_random, uint8_t* rsa_data, const char * hostname, const char * username, int userid, int licence_issued)
    {
        int userlen = strlen(username) + 1;
        int hostlen = strlen(hostname) + 1;
        int length = 128 + userlen + hostlen;

        Stream stream(32768);
        X224Out tpdu(X224Packet::DT_TPDU, stream);
        McsOut sdrq_out(stream, MCS_SDRQ, userid, MCS_GLOBAL_CHANNEL);

        stream.out_uint8(LICENCE_TAG_REQUEST);
        stream.out_uint8(2); /* version */
        stream.out_uint16_le(length);
        stream.out_uint32_le(1);
        stream.out_uint16_le(0);
        stream.out_uint16_le(0xff01);
        stream.out_copy_bytes(client_random, SEC_RANDOM_SIZE);
        stream.out_uint16_le(0);
        stream.out_uint16_le((SEC_MODULUS_SIZE + SEC_PADDING_SIZE));
        stream.out_copy_bytes(rsa_data, SEC_MODULUS_SIZE);
        stream.out_clear_bytes(SEC_PADDING_SIZE);

        stream.out_uint16_le(LICENCE_TAG_USER);
        stream.out_uint16_le(userlen);
        stream.out_copy_bytes(username, userlen);

        stream.out_uint16_le(LICENCE_TAG_HOST);
        stream.out_uint16_le(hostlen);
        stream.out_copy_bytes(hostname, hostlen);

        sdrq_out.end();
        tpdu.end();
        tpdu.send(trans);
    }

    void rdp_lic_present(Transport * trans, uint8_t* client_random, uint8_t* rsa_data,
                uint8_t* licence_data, int licence_size, uint8_t* hwid,
                uint8_t* signature, int userid, const int licence_issued)
    {
        Stream stream(32768);
        X224Out tpdu(X224Packet::DT_TPDU, stream);
        McsOut sdrq_out(stream, MCS_SDRQ, userid, MCS_GLOBAL_CHANNEL);

        int length = 16 + SEC_RANDOM_SIZE + SEC_MODULUS_SIZE + SEC_PADDING_SIZE +
                 licence_size + LICENCE_HWID_SIZE + LICENCE_SIGNATURE_SIZE;

        stream.out_uint8(LICENCE_TAG_PRESENT);
        stream.out_uint8(2); /* version */
        stream.out_uint16_le(length);
        stream.out_uint32_le(1);
        stream.out_uint16_le(0);
        stream.out_uint16_le(0x0201);
        stream.out_copy_bytes(client_random, SEC_RANDOM_SIZE);
        stream.out_uint16_le(0);
        stream.out_uint16_le(SEC_MODULUS_SIZE + SEC_PADDING_SIZE);
        stream.out_copy_bytes(rsa_data, SEC_MODULUS_SIZE);
        stream.out_clear_bytes( SEC_PADDING_SIZE);
        stream.out_uint16_le(1);
        stream.out_uint16_le(licence_size);
        stream.out_copy_bytes(licence_data, licence_size);
        stream.out_uint16_le(1);
        stream.out_uint16_le(LICENCE_HWID_SIZE);
        stream.out_copy_bytes(hwid, LICENCE_HWID_SIZE);
        stream.out_copy_bytes(signature, LICENCE_SIGNATURE_SIZE);

        sdrq_out.end();
        tpdu.end();
        tpdu.send(trans);
    }

};

// 2.2.1.12.1.2 Licensing Binary Blob (LICENSE_BINARY_BLOB)
// The LICENSE_BINARY_BLOB structure is used to encapsulate arbitrary length binary licensing data.

// wBlobType (2 bytes): A 16-bit, unsigned integer. The data type of the binary information. If wBlobLen is set to 0, then the contents of this field SHOULD be ignored.

// 0x0001 BB_DATA_BLOB Used by License Information PDU and Platform Challenge Response PDU ([MS-RDPELE] sections 2.2.2.3 and 2.2.2.5).
// 0x0002 BB_RANDOM_BLOB Used by License Information PDU and New License Request PDU ([MS-RDPELE] sections 2.2.2.3 and 2.2.2.2).
// 0x0003 BB_CERTIFICATE_BLOB Used by License Request PDU ([MS-RDPELE] section 2.2.2.1).
// 0x0004 BB_ERROR_BLOB Used by License Error PDU (section 2.2.1.12).
// 0x0009 BB_ENCRYPTED_DATA_BLOB Used by Platform Challenge Response PDU and Upgrade License PDU ([MS-RDPELE] sections 2.2.2.5 and 2.2.2.6).
// 0x000D BB_KEY_EXCHG_ALG_BLOB Used by License Request PDU ([MS-RDPELE] section 2.2.2.1).
// 0x000E BB_SCOPE_BLOB Used by License Request PDU ([MS-RDPELE] section 2.2.2.1).
// 0x000F BB_CLIENT_USER_NAME_BLOB Used by New License Request PDU ([MS-RDPELE] section 2.2.2.2).
// 0x0010 BB_CLIENT_MACHINE_NAME_BLOB Used by New License Request PDU ([MS-RDPELE] section 2.2.2.2).

// wBlobLen (2 bytes): A 16-bit, unsigned integer. The size in bytes of the binary information in the blobData field. If wBlobLen is set to 0, then the blobData field is not included in the Licensing Binary BLOB structure and the contents of the wBlobType field SHOULD be ignored.

// blobData (variable): Variable-length binary data. The size of this data in bytes is given by the wBlobLen field. If wBlobLen is set to 0, then this field is not included in the Licensing Binary BLOB structure.



#endif<|MERGE_RESOLUTION|>--- conflicted
+++ resolved
@@ -280,14 +280,13 @@
         0x6d, 0x00
    };
 
-<<<<<<< HEAD
     stream.out_copy_bytes((char*)lic1, 314);
-=======
-    Stream stream(32768);
-    X224Out tpdu(X224Packet::DT_TPDU, stream);
-    McsOut sdin_out(stream, MCS_SDIN, userid, MCS_GLOBAL_CHANNEL);
-    stream.out_copy_bytes((char*)lic1, 322);
->>>>>>> a0354a52
+
+//    Stream stream(32768);
+//    X224Out tpdu(X224Packet::DT_TPDU, stream);
+//    McsOut sdin_out(stream, MCS_SDIN, userid, MCS_GLOBAL_CHANNEL);
+//    stream.out_copy_bytes((char*)lic1, 322);
+
     sdin_out.end();
     tpdu.end();
     tpdu.send(trans);
