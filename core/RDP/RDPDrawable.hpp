/*
   This program is free software; you can redistribute it and/or modify
   it under the terms of the GNU General Public License as published by
   the Free Software Foundation; either version 2 of the License, or
   (at your option) any later version.

   This program is distributed in the hope that it will be useful,
   but WITHOUT ANY WARRANTY; without even the implied warranty of
   MERCHANTABILITY or FITNESS FOR A PARTICULAR PURPOSE. See the
   GNU General Public License for more details.

   You should have received a copy of the GNU General Public License
   along with this program; if not, write to the Free Software
   Foundation, Inc., 675 Mass Ave, Cambridge, MA 02139, USA.

   Product name: redemption, a FLOSS RDP proxy
   Copyright (C) Wallix 2010
   Author(s): Christophe Grosjean, Javier Caverni, Xavier Dunat,
              Martin Potier, Poelen Jonathan, Raphael Zhou, Meng Tan
*/

#ifndef _REDEMPTION_CORE_RDP_RDPDRAWABLE_HPP_
#define _REDEMPTION_CORE_RDP_RDPDRAWABLE_HPP_

#include "drawable.hpp"
#include "RDP/caches/bmpcache.hpp"
#include "RDP/caches/pointercache.hpp"

#include "RDP/RDPGraphicDevice.hpp"
#include "RDP/orders/RDPOrdersCommon.hpp"
#include "RDP/orders/RDPOrdersPrimaryOpaqueRect.hpp"
#include "RDP/orders/RDPOrdersPrimaryDestBlt.hpp"
#include "RDP/orders/RDPOrdersPrimaryMultiDstBlt.hpp"
#include "RDP/orders/RDPOrdersPrimaryMultiPatBlt.hpp"
#include "RDP/orders/RDPOrdersPrimaryMultiScrBlt.hpp"
#include "RDP/orders/RDPOrdersPrimaryScrBlt.hpp"
#include "RDP/orders/RDPOrdersPrimaryPatBlt.hpp"
#include "RDP/orders/RDPOrdersPrimaryLineTo.hpp"
#include "RDP/orders/RDPOrdersSecondaryBmpCache.hpp"
#include "RDP/orders/RDPOrdersPrimaryMemBlt.hpp"
#include "RDP/orders/RDPOrdersPrimaryMem3Blt.hpp"
#include "RDP/orders/RDPOrdersPrimaryPolygonSC.hpp"
#include "RDP/orders/RDPOrdersPrimaryPolygonCB.hpp"
#include "RDP/orders/RDPOrdersPrimaryPolyline.hpp"
#include "RDP/orders/RDPOrdersPrimaryEllipseSC.hpp"
#include "RDP/orders/RDPOrdersPrimaryEllipseCB.hpp"
#include "font.hpp"
#include "png.hpp"
#include "text_metrics.hpp"

// orders provided to RDPDrawable *MUST* be 24 bits
// drawable also only support 24 bits orders
class RDPDrawable : public RDPGraphicDevice, public RDPCaptureDevice
{
    using Color = Drawable::Color;

    Drawable drawable;
    GlyphCache gly_cache;
    int frame_start_count;
    int capture_bpp;
    BGRPalette mod_palette_rgb;

public:
    RDPDrawable(const uint16_t width, const uint16_t height, int capture_bpp)
    : drawable(width, height)
    , frame_start_count(0)
    , capture_bpp(capture_bpp)
    {
        REDASSERT(capture_bpp);
        Pointer pointer0(Pointer::POINTER_CURSOR0);
        this->drawable.cache_pointer(pointer0.x, pointer0.y, pointer0.data, pointer0.mask, 0);

        Pointer pointer1(Pointer::POINTER_CURSOR1);
        this->drawable.cache_pointer(pointer1.x, pointer1.y, pointer1.data, pointer1.mask, 1);

        init_palette332(this->mod_palette_rgb);
    }

    const uint8_t * data() const noexcept {
        return this->drawable.data();
    }

    uint16_t width() const noexcept {
        return this->drawable.width();
    }

    uint16_t height() const noexcept {
        return this->drawable.height();
    }

    unsigned size() const noexcept {
        return this->drawable.size();
    }

    size_t rowsize() const noexcept {
        return this->drawable.rowsize();
    }

    size_t pix_len() const noexcept {
        return this->drawable.pix_len();
    }

    void set_mouse_cursor_pos(int x, int y) {
        this->drawable.set_mouse_cursor_pos(x, y);
    }

    void show_mouse_cursor(bool x) {
        this->drawable.dont_show_mouse_cursor = !x;
    }

    // TODO FIXME temporary
    //@{
    Drawable & impl() noexcept {
        return this->drawable;
    }

    const Drawable & impl() const noexcept {
        return this->drawable;
    }
    //@}

private:
    Color u32_to_color(uint32_t color) const
    {
        return this->drawable.u32bgr_to_color(color);
    }

    Color u32rgb_to_color(BGRColor color) const
    {
        return this->u32_to_color((this->capture_bpp == 24)
            ? color
            : ::color_decode_opaquerect(color, this->capture_bpp, this->mod_palette_rgb)
        );
    }

    std::tuple<Color, Color> u32rgb_to_color(BGRColor color1, BGRColor color2) const
    {
        if (this->capture_bpp == 24) {
            return std::tuple<Color, Color>{this->u32_to_color(color1), this->u32_to_color(color2)};
        }
        return std::tuple<Color, Color>{
            this->u32_to_color(::color_decode_opaquerect(color1, this->capture_bpp, this->mod_palette_rgb)),
            this->u32_to_color(::color_decode_opaquerect(color2, this->capture_bpp, this->mod_palette_rgb))
        };
    }

public:
    virtual void set_row(size_t rownum, const uint8_t * data)
    {
        this->drawable.set_row(rownum, data);
    }

    void draw(const RDPOpaqueRect & cmd, const Rect & clip)
    {
        const Rect trect = clip.intersect(this->drawable.width(), this->drawable.height()).intersect(cmd.rect);
        this->drawable.opaquerect(trect, this->u32rgb_to_color(cmd.color));
    }

    void draw(const RDPEllipseSC & cmd, const Rect & clip) {
        this->drawable.ellipse(cmd.el, cmd.bRop2, cmd.fillMode, this->u32rgb_to_color(cmd.color));
    }

    TODO("This will draw a standard ellipse without brush style")
    void draw(const RDPEllipseCB & cmd, const Rect & clip) {
        this->drawable.ellipse(cmd.el, cmd.brop2, cmd.fill_mode, this->u32rgb_to_color(cmd.back_color));
    }

    void draw(const RDPScrBlt & cmd, const Rect & clip)
    {
        // Destination rectangle : drect
        const Rect drect = clip.intersect(this->drawable.width(), this->drawable.height()).intersect(cmd.rect);
        if (drect.isempty()){ return; }
        // adding delta move dest to source
        const signed int deltax = cmd.srcx - cmd.rect.x;
        const signed int deltay = cmd.srcy - cmd.rect.y;
        this->drawable.scrblt(drect.x + deltax, drect.y + deltay, drect, cmd.rop);
    }

    void draw(const RDPDestBlt & cmd, const Rect & clip)
    {
        const Rect trect = clip.intersect(this->drawable.width(), this->drawable.height()).intersect(cmd.rect);
        this->drawable.destblt(trect, cmd.rop);
    }

private:
    template<class RDPMulti, class FRect>
    void draw_multi(const RDPMulti & cmd, const Rect & clip, FRect f)
    {
        const Rect clip_drawable_cmd_intersect
          = clip.intersect(this->drawable.width(), this->drawable.height())
          .intersect(Rect(cmd.nLeftRect, cmd.nTopRect, cmd.nWidth, cmd.nHeight));

        Rect cmd_rect;

        for (uint8_t i = 0; i < cmd.nDeltaEntries; i++) {
            cmd_rect.x  += cmd.deltaEncodedRectangles[i].leftDelta;
            cmd_rect.y  += cmd.deltaEncodedRectangles[i].topDelta;
            cmd_rect.cx =  cmd.deltaEncodedRectangles[i].width;
            cmd_rect.cy =  cmd.deltaEncodedRectangles[i].height;
            f(clip_drawable_cmd_intersect.intersect(cmd_rect));
        }
    }

public:
    void draw(const RDPMultiDstBlt & cmd, const Rect & clip)
    {
        this->draw_multi(cmd, clip, [&](const Rect & trect) {
            this->drawable.destblt(trect, cmd.bRop);
        });
    }

    void draw(const RDPMultiOpaqueRect & cmd, const Rect & clip)
    {
        const Color color = this->u32rgb_to_color(cmd._Color);
        this->draw_multi(cmd, clip, [color, this](const Rect & trect) {
            this->drawable.opaquerect(trect, color);
        });
    }

    void draw(const RDP::RDPMultiPatBlt & cmd, const Rect & clip)
    {
        TODO(" PatBlt is not yet fully implemented. It is awkward to do because computing actual brush pattern is quite tricky (brushes are defined in a so complex way  with stripes  etc.) and also there is quite a lot of possible ternary operators  and how they are encoded inside rop3 bits is not obvious at first. We should begin by writing a pseudo patblt always using back_color for pattern. Then  work on correct computation of pattern and fix it.");
        if ((cmd.bRop == 0xF0) && (cmd.BrushStyle == 0x03)) {
            enum { BackColor, ForeColor };
            auto colors = this->u32rgb_to_color(cmd.BackColor, cmd.ForeColor);
            uint8_t brush_data[8];
            memcpy(brush_data, cmd.BrushExtra, 7);
            brush_data[7] = cmd.BrushHatch;
            this->draw_multi(cmd, clip, [&](const Rect & trect) {
                this->drawable.patblt_ex(trect, cmd.bRop, get<BackColor>(colors), get<ForeColor>(colors), brush_data);
            });
        }
        else {
            const Color color = this->u32rgb_to_color(cmd.BackColor);
            this->draw_multi(cmd, clip, [&](const Rect & trect) {
                this->drawable.patblt(trect, cmd.bRop, color);
            });
        }
    }

    void draw(const RDP::RDPMultiScrBlt & cmd, const Rect & clip)
    {
        const signed int deltax = cmd.nXSrc - cmd.rect.x;
        const signed int deltay = cmd.nYSrc - cmd.rect.y;
        this->draw_multi(cmd, clip, [&](const Rect & trect) {
            this->drawable.scrblt(trect.x + deltax, trect.y + deltay, trect, cmd.bRop);
        });
    }

    void draw(const RDPPatBlt & cmd, const Rect & clip)
    {
        const Rect trect = clip.intersect(this->drawable.width(), this->drawable.height()).intersect(cmd.rect);
        TODO("PatBlt is not yet fully implemented. It is awkward to do because computing actual brush pattern is quite tricky (brushes are defined in a so complex way  with stripes  etc.) and also there is quite a lot of possible ternary operators  and how they are encoded inside rop3 bits is not obvious at first. We should begin by writing a pseudo patblt always using back_color for pattern. Then  work on correct computation of pattern and fix it.");

        if ((cmd.rop == 0xF0) && (cmd.brush.style == 0x03)) {
            enum { BackColor, ForeColor };
            auto colors = this->u32rgb_to_color(cmd.back_color, cmd.fore_color);
            uint8_t brush_data[8];
            memcpy(brush_data, cmd.brush.extra, 7);
            brush_data[7] = cmd.brush.hatch;

            this->drawable.patblt_ex(trect, cmd.rop, get<BackColor>(colors), get<ForeColor>(colors), brush_data);
        }
        else {
            this->drawable.patblt(trect, cmd.rop, this->u32rgb_to_color(cmd.back_color));
        }
    }

    void draw(const RDPMemBlt & cmd, const Rect & clip, const Bitmap & bmp)
    {
        const Rect& rect = clip.intersect(cmd.rect);
        if (rect.isempty()){
            return ;
        }

        switch (cmd.rop) {
        case 0x00:
            this->drawable.black_color(rect);
        break;
        case 0xFF:
            this->drawable.white_color(rect);
        break;
        case 0x55:
            this->drawable.mem_blt_invert(rect, bmp
                , cmd.srcx + (rect.x - cmd.rect.x)
                , cmd.srcy + (rect.y - cmd.rect.y));
        break;
        case 0xCC:
            this->drawable.mem_blt(rect, bmp
                , cmd.srcx + (rect.x - cmd.rect.x)
                , cmd.srcy + (rect.y - cmd.rect.y));
        break;
        case 0x22:  // dest = dest AND (NOT source)
        case 0x66:  // dest = source XOR dest (SRCINVERT)
        case 0x88:  // dest = source AND dest (SRCAND)
        case 0xBB:  // dest = (NOT source) OR dest (MERGEPAINT)
        case 0xEE:  // dest = source OR dest (SRCPAINT)
            this->drawable.mem_blt_ex(rect, bmp
                , cmd.srcx + (rect.x - cmd.rect.x)
                , cmd.srcy + (rect.y - cmd.rect.y)
                , cmd.rop);
            break;
        default:
            // should not happen
            //LOG(LOG_INFO, "Unsupported Rop=0x%02X", cmd.rop);
        break;
        }
    }

    void draw(const RDPMem3Blt & cmd, const Rect & clip, const Bitmap & bmp) {
        const Rect& rect = clip.intersect(cmd.rect);
        if (rect.isempty()){
            return ;
        }

        this->drawable.mem_3_blt(rect, bmp
            , cmd.srcx + (rect.x  - cmd.rect.x)
            , cmd.srcy + (rect.y  - cmd.rect.y)
            , cmd.rop
            , this->u32rgb_to_color(cmd.fore_color)
        );
    }

    /*
     *
     *            +----+----+
     *            |\   |   /|  4 cases.
     *            | \  |  / |  > Case 1 is the normal case
     *            |  \ | /  |  > Case 2 has a negative coeff
     *            | 3 \|/ 2 |  > Case 3 and 4 are the same as
     *            +----0---->x    Case 1 and 2 but one needs to
     *            | 4 /|\ 1 |     exchange begin and end.
     *            |  / | \  |
     *            | /  |  \ |
     *            |/   |   \|
     *            +----v----+
     *                 y
     *  Anyway, we base the line drawing on bresenham's algorithm
     */
    void draw(const RDPLineTo & lineto, const Rect & clip)
    {
        this->draw_line(lineto.back_mode, lineto.startx, lineto.starty, lineto.endx, lineto.endy, lineto.rop2,
                        this->u32rgb_to_color(lineto.pen.color), clip);
    }

private:
    void draw_line(uint16_t BackMode, int16_t nXStart, int16_t nYStart,
                   int16_t nXEnd, int16_t nYEnd, uint8_t bRop2,
                   Color color, const Rect & clip) {
        LineEquation equa(nXStart, nYStart, nXEnd, nYEnd);
        int startx = 0;
        int starty = 0;
        int endx = 0;
        int endy = 0;
        if (equa.resolve(clip)) {
            startx = equa.segin.a.x;
            starty = equa.segin.a.y;
            endx = equa.segin.b.x;
            endy = equa.segin.b.y;
        }
        else {
            return;
        }

        if (startx == endx){
            this->drawable.vertical_line(BackMode,
                                         startx,
                                         std::min(starty, endy),
                                         std::max(starty, endy),
                                         bRop2,
                                         color);
        }
        else if (starty == endy){
            this->drawable.horizontal_line(BackMode,
                                           std::min(startx, endx),
                                           starty,
                                           std::max(startx, endx),
                                           bRop2,
                                           color);

        }
        else if (startx <= endx){
            this->drawable.line(BackMode,
                                startx,
                                starty,
                                endx,
                                endy,
                                bRop2,
                                color);
        }
        else {
            this->drawable.line(BackMode,
                                endx,
                                endy,
                                startx,
                                starty,
                                bRop2,
                                color);
        }

    }

public:
    virtual void draw(const RDPGlyphCache & cmd)
    {
        FontChar fc(cmd.glyphData_x, cmd.glyphData_y, cmd.glyphData_cx, cmd.glyphData_cy, -1);
        memcpy(fc.data.get(), cmd.glyphData_aj, fc.datasize());
        this->gly_cache.set_glyph(std::move(fc), cmd.cacheId, cmd.glyphData_cacheIndex);
    }

private:
    void draw_glyph(Bitmap & bmp, FontChar const & fc, size_t offset_x, Color color) const
    {
        uint8_t * bmp_data    = const_cast<uint8_t*>(bmp.data()) + (offset_x + 1) * 3 + bmp.line_size() * (fc.height - 1);
        uint8_t   fc_bit_mask = 128;
        const uint8_t * fc_data     = fc.data.get();

        for (int y = 0; y < fc.height; y++)
        {
            for (int x = 0; x < fc.width; x++)
            {
                if (fc_bit_mask & (*fc_data))
                {
                    bmp_data[x * 3    ] = color.red();
                    bmp_data[x * 3 + 1] = color.green();
                    bmp_data[x * 3 + 2] = color.blue();
                    //printf("X");
                }
                //else
                //{
                //    printf(".");
                //}

                fc_bit_mask >>= 1;
                if (!fc_bit_mask)
                {
                    fc_data++;
                    fc_bit_mask = 128;
                }
            }

            bmp_data -= bmp.line_size();
            //printf("\n");
        }
    }

public:
    virtual void draw(const RDPGlyphIndex & cmd, const Rect & clip, const GlyphCache * gly_cache)
    {
        Bitmap glyph_fragments(24, NULL, cmd.bk.cx, cmd.bk.cy);

        {
            const Color color = this->u32rgb_to_color(cmd.fore_color);

            uint8_t * base = const_cast<uint8_t*>(glyph_fragments.data());
            uint8_t * p    = base;

            for (size_t x = 0; x < glyph_fragments.cx(); x++)
            {
                p[0] = color.red();
                p[1] = color.green();
                p[2] = color.blue();

                p += 3;
            }

            uint8_t * target = base;

            for (size_t y = 1; y < glyph_fragments.cy(); y++)
            {
                target += glyph_fragments.line_size();
                memcpy(target, base, glyph_fragments.line_size());
            }
        }

        {
            bool has_delta_byte = (!cmd.ui_charinc && !(cmd.fl_accel & 0x20));
            const Color color = this->u32rgb_to_color(cmd.back_color);

            StaticStream aj(cmd.data, cmd.data_len);

            uint16_t draw_pos = 0;

            while (aj.in_remain())
            {
                uint8_t  data     = aj.in_uint8();
                if (data <= 0xFD)
                {
                    FontChar const & fc = this->gly_cache.char_items[cmd.cache_id][data].font_item;
                    if (!fc)
                    {
                        LOG(LOG_INFO, "RDPDrawable::draw(RDPGlyphIndex, ...): Unknown glyph=%u", data);
                        REDASSERT(fc);
                    }

                    if (has_delta_byte)
                    {
                        data = aj.in_uint8();
                        if (data == 0x80)
                        {
                            draw_pos += aj.in_uint16_le();
                        }
                        else
                        {
                            draw_pos += data;
                        }
                    }

                    if (fc)
                    {
                        this->draw_glyph(glyph_fragments, fc, draw_pos, color);
                    }
                }
                else if (data == 0xFE)
                {
                    LOG(LOG_INFO, "RDPDrawable::draw(RDPGlyphIndex, ...): Unsupported data");
                    throw Error(ERR_RDP_UNSUPPORTED);
                }
                else if (data == 0xFF)
                {
                    aj.in_skip_bytes(2);
                    REDASSERT(!aj.in_remain());
                }
            }
        }

        this->drawable.draw_bitmap(Rect(cmd.glyph_x, cmd.glyph_y - cmd.bk.cy, cmd.bk.cx, cmd.bk.cy), glyph_fragments);
    }

    virtual void draw(const RDPBrushCache & cmd) {}
    virtual void draw(const RDPColCache & cmd) {}

    virtual void flush() {}

    static const FontChar & get_font(const Font& font, uint32_t c)
    {
        if (!font.glyph_defined(c) || !font.font_items[c]) {
            LOG(LOG_WARNING, "RDPDrawable::get_font() - character not defined >0x%02x<", c);
            return font.font_items[unsigned('?')];
        }
        return font.font_items[c];
    }

    void text_metrics(const char * text, int & width, int & height, const Font & font)
    {
        ::text_metrics(font, text, width, height);
    }

    void server_draw_text(int16_t x, int16_t y, const char* text, uint32_t fgcolor, uint32_t bgcolor, const Rect& clip, Font& font)
    {
        TODO("Merge common code with Front::server_draw_text()");
        if (text[0] != 0) {
            Rect screen_rect = clip.intersect(this->drawable.width(), this->drawable.height());
            if (screen_rect.isempty()){
                return ;
            }

            const Color fg_color = this->u32_to_color(fgcolor);

            UTF8toUnicodeIterator unicode_iter(text);

            for (; *unicode_iter; ++unicode_iter) {
                const FontChar & font_item = this->get_font(font, *unicode_iter);
                if (x + font_item.width > screen_rect.x) {
                    break ;
                }
                x += font_item.incby;
            }

            for (; *unicode_iter && x < screen_rect.right(); ++unicode_iter) {
                const FontChar & font_item = this->get_font(font, *unicode_iter);
                int16_t cy = std::min<int16_t>(y + font_item.height, screen_rect.bottom()) - y;
                int i = 0;
                //x += font_item.offset;
                for (int yy = 0 ; yy < cy; yy++) {
                    unsigned char oc = 1<<7;
                    for (int xx = 0; xx < font_item.width; xx++) {
                        if (!oc) {
                            oc = 1 << 7;
                            ++i;
                        }
<<<<<<< HEAD
                        if (yy + y >= screen_rect.y && xx + x >= screen_rect.x && xx + x < screen_rect.right() && font_item.data[i + yy] & oc) {
                            this->drawable.opaquerect(Rect(x + xx, y + yy, 1, 1), fgcolor);
=======
                        if (yy + y >= screen_rect.y && xx + x >= screen_rect.x && xx + x < screen_rect.right() && font_item->data[i + yy] & oc) {
                            this->drawable.draw_pixel(x + xx, y + yy, fg_color);
>>>>>>> 303d0d9d
                        }
                        oc >>= 1;
                    }
                }
                //x += font_item.incby - font_item.offset;
                x += font_item.incby;
            }
        }
    }

    void draw(const RDPPolyline & cmd, const Rect & clip) {
        int16_t startx = cmd.xStart;
        int16_t starty = cmd.yStart;

        int16_t endx;
        int16_t endy;

        const Color color = this->u32rgb_to_color(cmd.PenColor);

        for (uint8_t i = 0; i < cmd.NumDeltaEntries; i++) {
            endx = startx + cmd.deltaEncodedPoints[i].xDelta;
            endy = starty + cmd.deltaEncodedPoints[i].yDelta;

            this->draw_line(0x0001, startx, starty, endx, endy, cmd.bRop2, color, clip);

            startx = endx;
            starty = endy;
        }
    }

    TODO("this functions only draw polygon borders but do not fill "
         "them with solid color.")
    void draw(const RDPPolygonSC & cmd, const Rect & clip) {
        int16_t startx = cmd.xStart;
        int16_t starty = cmd.yStart;

        int16_t endx;
        int16_t endy;

        const Color BrushColor = this->u32rgb_to_color(cmd.BrushColor);

        for (uint8_t i = 0; i < cmd.NumDeltaEntries; i++) {
            endx = startx + cmd.deltaPoints[i].xDelta;
            endy = starty + cmd.deltaPoints[i].yDelta;

            this->draw_line(0x0001, startx, starty, endx, endy, cmd.bRop2, BrushColor, clip);

            startx = endx;
            starty = endy;
        }
        endx = cmd.xStart;
        endy = cmd.yStart;

        this->draw_line(0x0001, startx, starty, endx, endy, cmd.bRop2, BrushColor, clip);
    }

    TODO("this functions only draw polygon borders but do not fill "
         "them with brush color.")
    void draw(const RDPPolygonCB & cmd, const Rect & clip) {
        int16_t startx = cmd.xStart;
        int16_t starty = cmd.yStart;

        int16_t endx;
        int16_t endy;

        const Color foreColor = this->u32rgb_to_color(cmd.foreColor);

        for (uint8_t i = 0; i < cmd.NumDeltaEntries; i++) {
            endx = startx + cmd.deltaPoints[i].xDelta;
            endy = starty + cmd.deltaPoints[i].yDelta;

            this->draw_line(0x0001, startx, starty, endx, endy, cmd.bRop2, foreColor, clip);

            startx = endx;
            starty = endy;
        }
        endx = cmd.xStart;
        endy = cmd.yStart;

        this->draw_line(0x0001, startx, starty, endx, endy, cmd.bRop2, foreColor, clip);
    }

    virtual void draw(const RDPBitmapData & bitmap_data, const uint8_t * data,
            size_t size, const Bitmap & bmp) {
        const Rect rectBmp( bitmap_data.dest_left, bitmap_data.dest_top
                          , bitmap_data.dest_right - bitmap_data.dest_left + 1
                          , bitmap_data.dest_bottom - bitmap_data.dest_top + 1);

        const Rect trect = rectBmp.intersect(this->drawable.width(), this->drawable.height());

        this->drawable.draw_bitmap(trect, bmp);
    }

    virtual void draw(const RDP::FrameMarker & order) {
        this->frame_start_count += ((order.action == RDP::FrameMarker::FrameStart) ? 1 : -1);
        REDASSERT(this->frame_start_count >= 0);
        this->drawable.logical_frame_ended = (this->frame_start_count == 0);
    }

    virtual void send_pointer(int cache_idx, const Pointer & cursor)
    {
        this->drawable.cache_pointer(cursor.x, cursor.y, cursor.data, cursor.mask, cache_idx);

        this->drawable.use_cached_pointer(cache_idx);
    }

    virtual void set_pointer(int cache_idx) {
        this->drawable.use_cached_pointer(cache_idx);
    }

    virtual void set_mod_palette(const BGRPalette & palette) {
        for (unsigned i = 0; i < 256 ; i++){
            this->mod_palette_rgb[i] = palette[i];
        }
    }

    virtual void dump_png24(Transport * trans, bool bgr) const {
        ::transport_dump_png24(trans, this->drawable.data(),
            this->drawable.width(), this->drawable.height(),
            this->drawable.rowsize(),
            bgr);
    }
};

#endif<|MERGE_RESOLUTION|>--- conflicted
+++ resolved
@@ -48,6 +48,8 @@
 #include "png.hpp"
 #include "text_metrics.hpp"
 
+#include <tuple>
+
 // orders provided to RDPDrawable *MUST* be 24 bits
 // drawable also only support 24 bits orders
 class RDPDrawable : public RDPGraphicDevice, public RDPCaptureDevice
@@ -227,7 +229,7 @@
             memcpy(brush_data, cmd.BrushExtra, 7);
             brush_data[7] = cmd.BrushHatch;
             this->draw_multi(cmd, clip, [&](const Rect & trect) {
-                this->drawable.patblt_ex(trect, cmd.bRop, get<BackColor>(colors), get<ForeColor>(colors), brush_data);
+                this->drawable.patblt_ex(trect, cmd.bRop, std::get<BackColor>(colors), std::get<ForeColor>(colors), brush_data);
             });
         }
         else {
@@ -259,7 +261,7 @@
             memcpy(brush_data, cmd.brush.extra, 7);
             brush_data[7] = cmd.brush.hatch;
 
-            this->drawable.patblt_ex(trect, cmd.rop, get<BackColor>(colors), get<ForeColor>(colors), brush_data);
+            this->drawable.patblt_ex(trect, cmd.rop, std::get<BackColor>(colors), std::get<ForeColor>(colors), brush_data);
         }
         else {
             this->drawable.patblt(trect, cmd.rop, this->u32rgb_to_color(cmd.back_color));
@@ -579,13 +581,8 @@
                             oc = 1 << 7;
                             ++i;
                         }
-<<<<<<< HEAD
                         if (yy + y >= screen_rect.y && xx + x >= screen_rect.x && xx + x < screen_rect.right() && font_item.data[i + yy] & oc) {
-                            this->drawable.opaquerect(Rect(x + xx, y + yy, 1, 1), fgcolor);
-=======
-                        if (yy + y >= screen_rect.y && xx + x >= screen_rect.x && xx + x < screen_rect.right() && font_item->data[i + yy] & oc) {
                             this->drawable.draw_pixel(x + xx, y + yy, fg_color);
->>>>>>> 303d0d9d
                         }
                         oc >>= 1;
                     }
