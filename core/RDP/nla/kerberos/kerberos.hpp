--- conflicted
+++ resolved
@@ -37,11 +37,7 @@
     Kerberos_Comment        // Comment
 };
 static gss_OID_desc _gss_spnego_krb5_mechanism_oid_desc =
-<<<<<<< HEAD
-    { 9, const_cast<char*>("\x2a\x86\x48\x86\xf7\x12\x01\x02\x02") };
-=======
 	{ 9, const_cast<void *>(static_cast<const void *>("\x2a\x86\x48\x86\xf7\x12\x01\x02\x02")) };
->>>>>>> 42d357d3
 
 struct KERBEROSContext {
     gss_ctx_id_t gss_ctx;
@@ -145,13 +141,8 @@
             spn->get_data()[length] = 0;
         }
         Krb5Creds * credentials = new Krb5Creds;
-<<<<<<< HEAD
-        phCredential->SecureHandleSetLowerPointer(credentials);
-        phCredential->SecureHandleSetUpperPointer(const_cast<char*>(KERBEROS_PACKAGE_NAME));
-=======
         phCredential->SecureHandleSetLowerPointer(static_cast<void *>(credentials));
         phCredential->SecureHandleSetUpperPointer(const_cast<void *>(static_cast<const void *>(KERBEROS_PACKAGE_NAME)));
->>>>>>> 42d357d3
 
         SEC_WINNT_AUTH_IDENTITY* identity = NULL;
         if (pAuthData != NULL) {
@@ -246,11 +237,7 @@
             }
 
             phNewContext->SecureHandleSetLowerPointer(krb_ctx);
-<<<<<<< HEAD
-            phNewContext->SecureHandleSetUpperPointer(const_cast<char*>(KERBEROS_PACKAGE_NAME));
-=======
             phNewContext->SecureHandleSetUpperPointer(const_cast<void *>(static_cast<const void *>(KERBEROS_PACKAGE_NAME)));
->>>>>>> 42d357d3
 
             // Target name (server name, ip ...)
             if (!this->get_service_name(pszTargetName, &krb_ctx->target_name)) {
@@ -372,11 +359,7 @@
             }
 
             phNewContext->SecureHandleSetLowerPointer(krb_ctx);
-<<<<<<< HEAD
-            phNewContext->SecureHandleSetUpperPointer(const_cast<char*>(KERBEROS_PACKAGE_NAME));
-=======
             phNewContext->SecureHandleSetUpperPointer(const_cast<void *>(static_cast<const void *>(KERBEROS_PACKAGE_NAME)));
->>>>>>> 42d357d3
         }
         // else {
         //     LOG(LOG_INFO, "Initialiaze Sec CTX: USE FORMER CONTEXT");
