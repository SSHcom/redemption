--- conflicted
+++ resolved
@@ -190,26 +190,13 @@
         SubStream payload;
         uint8_t   numEvents;
 
-<<<<<<< HEAD
-        ClientInputEventPDU_Recv( Transport & trans
-                                , Stream & stream
-                                , CryptContext & decrypt)
-=======
         ClientInputEventPDU_Recv(Stream & stream, CryptContext & decrypt)
->>>>>>> 99a66ac0
         : secFlags(0)
         , fipsInformation(0)
         , dataSignature{}
         , payload(stream) 
         , numEvents(0)
         {
-<<<<<<< HEAD
-
-            if (stream.size() < 1)
-                trans.recv(&stream.end, 1);
-
-=======
->>>>>>> 99a66ac0
             uint8_t byte = stream.in_uint8();
             int action = byte & 0x03;
             if (action != 0) {
