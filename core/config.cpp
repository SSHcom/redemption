--- conflicted
+++ resolved
@@ -199,13 +199,7 @@
         }
 };
 
-<<<<<<< HEAD
 void Inifile::cparse(istream & ifs){
-    
-=======
-void Inifile::cparse(istream & ifs, bool getdefault){
-
->>>>>>> 43ecde69
     const size_t maxlen = 256;
     char line[maxlen];
     char context[128] = {0};
@@ -458,11 +452,5 @@
 
 void Inifile::cparse(const char * filename){
     ifstream inifile(filename);
-<<<<<<< HEAD
     this->cparse(inifile);
-}
-
-=======
-    this->cparse(inifile, getdefault);
-}
->>>>>>> 43ecde69
+}