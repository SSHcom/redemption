--- conflicted
+++ resolved
@@ -226,7 +226,6 @@
 
     const ClientInfo & get_client_info() const {
         return this->front->rdp_layer.client_info;
-<<<<<<< HEAD
     }
 
     int get_front_bpp() const {
@@ -244,25 +243,6 @@
     virtual void front_resize() {
     }
 
-=======
-    }
-
-    int get_front_bpp() const {
-        return this->front->rdp_layer.client_info.bpp;
-    }
-
-    int get_front_width() const {
-        return this->front->rdp_layer.client_info.width;
-    }
-
-    int get_front_height() const {
-        return this->front->rdp_layer.client_info.height;
-    }
-
-    virtual void front_resize() {
-    }
-
->>>>>>> 2aab7516
     const Rect get_front_rect(){
         return Rect(0, 0, this->get_front_width(), get_front_height());
     }
@@ -293,8 +273,6 @@
 
             /* this should do the resizing */
             this->front->rdp_layer.server_rdp_send_demand_active();
-<<<<<<< HEAD
-
             this->front->common = RDPOrderCommon(0,  Rect(0, 0, 1, 1));
             this->front->memblt = RDPMemBlt(0, Rect(), 0, 0, 0, 0);
             this->front->opaquerect = RDPOpaqueRect(Rect(), 0);
@@ -308,22 +286,6 @@
             this->front->order_count = 0;
             this->front->order_level = 0;
 
-=======
-
-            this->front->common = RDPOrderCommon(0,  Rect(0, 0, 1, 1));
-            this->front->memblt = RDPMemBlt(0, Rect(), 0, 0, 0, 0);
-            this->front->opaquerect = RDPOpaqueRect(Rect(), 0);
-            this->front->scrblt = RDPScrBlt(Rect(), 0, 0, 0);
-            this->front->destblt = RDPDestBlt(Rect(), 0);
-            this->front->patblt = RDPPatBlt(Rect(), 0, 0, 0, RDPBrush());
-            this->front->lineto = RDPLineTo(0, 0, 0, 0, 0, 0, 0, RDPPen(0, 0, 0));
-            this->front->glyphindex = RDPGlyphIndex(0, 0, 0, 0, 0, 0, Rect(0, 0, 1, 1), Rect(0, 0, 1, 1), RDPBrush(), 0, 0, 0, (uint8_t*)"");
-            this->front->common.order = RDP::PATBLT;
-
-            this->front->order_count = 0;
-            this->front->order_level = 0;
-
->>>>>>> 2aab7516
             this->front->cache.reset(client_info);
 
             if (this->front->bmp_cache){
@@ -476,13 +438,8 @@
         #warning color conversion should probably go into bitmap. Something like a copy constructor that change color on the fly ? We may even choose to keep several versions of the same bitmap with different bpp ?
         const uint16_t width = bitmap.cx;
         const uint16_t height = bitmap.cy;
-<<<<<<< HEAD
-        const uint8_t * src = bitmap.data_co;
-        const uint8_t in_bpp = bitmap.bpp;
-=======
         const uint8_t in_bpp = this->mod_bpp;
         const uint8_t * src = bitmap.data_co(in_bpp);
->>>>>>> 2aab7516
         const uint8_t out_bpp = this->get_front_bpp();
         uint8_t * bmpdata = (uint8_t*)malloc(width * height * nbbytes(out_bpp));
         uint8_t * dest = bmpdata;
@@ -513,13 +470,8 @@
         #warning color conversion should probably go into bitmap. Something like a copy constructor that change color on the fly ? We may even choose to keep several versions of the same bitmap with different bpp ?
         const uint16_t width = bitmap.cx;
         const uint16_t height = bitmap.cy;
-<<<<<<< HEAD
-        const uint8_t * src = bitmap.data_co;
-        const uint8_t in_bpp = bitmap.bpp;
-=======
         const uint8_t in_bpp = this->mod_bpp;
         const uint8_t * src = bitmap.data_co(in_bpp);
->>>>>>> 2aab7516
         const uint8_t out_bpp = this->get_front_bpp();
         uint8_t * bmpdata = (uint8_t*)malloc(width * height * nbbytes(out_bpp));
         uint8_t * dest = bmpdata;
@@ -569,21 +521,12 @@
     }
 
     virtual void invalidate(const Rect & rect)
-<<<<<<< HEAD
     {
         LOG(LOG_INFO, "client_mod::invalidate");
     }
 
     void color_cache(const uint32_t (& palette)[256])
     {
-=======
-    {
-        LOG(LOG_INFO, "client_mod::invalidate");
-    }
-
-    void color_cache(const uint32_t (& palette)[256])
-    {
->>>>>>> 2aab7516
         LOG(LOG_INFO, "client_mod::color_cache");
         this->front->color_cache(palette);
     }
