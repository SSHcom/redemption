/*
   This program is free software; you can redistribute it and/or modify
   it under the terms of the GNU General Public License as published by
   the Free Software Foundation; either version 2 of the License, or
   (at your option) any later version.

   This program is distributed in the hope that it will be useful,
   but WITHOUT ANY WARRANTY; without even the implied warranty of
   MERCHANTABILITY or FITNESS FOR A PARTICULAR PURPOSE.  See the
   GNU General Public License for more details.

   You should have received a copy of the GNU General Public License
   along with this program; if not, write to the Free Software
   Foundation, Inc., 675 Mass Ave, Cambridge, MA 02139, USA.

   Product name: redemption, a FLOSS RDP proxy
   Copyright (C) Wallix 2010
   Author(s): Christophe Grosjean, Javier Caverni
   Based on xrdp Copyright (C) Jay Sorg 2004-2010

   module object. Some kind of interface between core and modules

*/
#if !defined(__MOD_HPP__)
#define __MOD_HPP__

#include <string.h>
#include <stdio.h>
#include <sys/un.h>
#include <arpa/inet.h>
#include <locale.h>

#include "client_info.hpp"
#include "font.hpp"
#include "cache.hpp"
#include "front.hpp"
#include "mainloop.hpp"
#include "bitmap_cache.hpp"
#include "wait_obj.hpp"
#include "keymap.hpp"
#include "callback.hpp"
#include "graphic_device.hpp"

struct GraphicDeviceMod : public GraphicDevice
{
    Front & front;
    Capture * capture;
    Rect clip;
    RDPPen pen;
    bool palette_sent;
    bool palette_memblt_sent[6];
    BGRPalette palette332;
    BGRPalette mod_palette;
    int current_pointer;
    uint8_t mod_bpp;
    BGRPalette memblt_mod_palette;
    bool mod_palette_setted;


    GraphicDeviceMod(Front & front)
<<<<<<< HEAD
    : front(front), 
      capture(NULL), 
      clip(clip), 
      palette_sent(false), 
=======
    : front(front),
      capture(NULL),
      clip(clip),
      palette_sent(false),
>>>>>>> f6461632
      mod_palette_setted(0),
      mod_bpp(24)

    {
        for (size_t i = 0; i < 6 ; i++){
            this->palette_memblt_sent[i] = false;
        }
        this->current_pointer = 0;
        init_palette332(this->palette332);
        this->clip = Rect(0,0,4096,2048);
    }

<<<<<<< HEAD
=======

    virtual void server_set_clip(const Rect & rect)
    {
        this->clip = rect;
    }

    virtual void server_reset_clip()
    {
        this->clip = this->get_front_rect();
    }


>>>>>>> f6461632
    virtual int text_width(const char * text){
        int rv = 0;
        if (text) {
            size_t len = mbstowcs(0, text, 0);
            wchar_t wstr[len + 2];
            mbstowcs(wstr, text, len + 1);
            for (size_t index = 0; index < len; index++) {
                FontChar *font_item = this->front.font.font_items[wstr[index]];
                rv = rv + font_item->incby;
            }
        }
        return rv;
    }

    virtual int text_height(const char * text){
        int rv = 0;
        if (text) {
            int len = mbstowcs(0, text, 0);
            wchar_t *wstr = new wchar_t[len + 2];
            mbstowcs(wstr, text, len + 1);
            for (int index = 0; index < len; index++) {
                FontChar *font_item = this->front.font.font_items[wstr[index]];
                rv = std::max(rv, font_item->height);
            }
            delete [] wstr;
        }
        return rv;
    }

    virtual int server_begin_update() {
        this->front.begin_update();
        return 0;
    }

    virtual int server_end_update(){
        this->front.end_update();
        return 0;
    }

    virtual const ClientInfo & get_client_info() const {
        return this->front.get_client_info();
    }

    virtual int get_front_bpp() const {
        return this->get_client_info().bpp;
    }

    virtual int get_front_width() const {
        return this->get_client_info().width;
    }

    virtual int get_front_height() const {
        return this->get_client_info().height;
    }

    virtual const Rect get_front_rect(){
        return Rect(0, 0, this->get_front_width(), get_front_height());
    }

    virtual void draw_window(const Rect & r, uint32_t bgcolor, const char * caption, bool has_focus){

        // Window surface and border
        this->opaque_rect(
            RDPOpaqueRect(r, bgcolor));
        this->opaque_rect(
            RDPOpaqueRect(Rect(r.x + 1, r.y + 1, r.cx - 2, 1), WHITE));
        this->opaque_rect(
            RDPOpaqueRect(Rect(r.x + 1, r.y + 1, 1, r.cy - 2), WHITE));
        this->opaque_rect(
            RDPOpaqueRect(Rect(r.x + 1, r.y + r.cy - 2, r.cx - 2, 1), DARK_GREY));
        this->opaque_rect(
            RDPOpaqueRect(Rect(r.x+r.cx-2, r.y + 1, 1, r.cy), DARK_GREY));
        this->opaque_rect(
            RDPOpaqueRect(Rect(r.x, r.y + r.cy - 1, r.cx, 1), BLACK));
        this->opaque_rect(
            RDPOpaqueRect(Rect(r.x + r.cx - 1, r.y, 1, r.cy), BLACK));

        // Title bar
        this->opaque_rect(
            RDPOpaqueRect(Rect(r.x + 3, r.y + 3, r.cx - 5, 18),
                          has_focus?WABGREEN:DARK_GREY));

        this->server_draw_text(r.x + 4, r.y + 4, caption,
                has_focus?WABGREEN:DARK_GREY,
                has_focus?WHITE:BLACK);
    }

    virtual void draw_combo(const Rect & r, const char * caption, int state, bool has_focus)
    {
        this->opaque_rect(RDPOpaqueRect(Rect(r.x, r.y, r.cx, r.cy), GREY));
        this->opaque_rect(RDPOpaqueRect(Rect(r.x + 1, r.y + 1, r.cx - 3, r.cy - 3), WHITE));
        if (has_focus) {
            this->opaque_rect(RDPOpaqueRect(Rect(r.x + 3, r.y + 3, (r.cx - 6) - 18, r.cy - 5), DARK_WABGREEN));
        }
        this->opaque_rect(RDPOpaqueRect(Rect(r.x, r.y, r.cx, 1), DARK_GREY));
        this->opaque_rect(RDPOpaqueRect(Rect(r.x, r.y, 1, r.cy), DARK_GREY));
        this->opaque_rect(RDPOpaqueRect(Rect(r.x, r.y + r.cy- 1, r.cx, 1), WHITE));
        this->opaque_rect(RDPOpaqueRect(Rect(r.x + r.cx - 1, r.y, 1, r.cy), WHITE));
        this->opaque_rect(RDPOpaqueRect(Rect(r.x + 1, r.y + 1, 1, r.cy - 2), BLACK));
        this->opaque_rect(RDPOpaqueRect(Rect(r.x + 1, r.y + 1, r.cx - 2, 1), BLACK));
        this->server_draw_text(r.x + 4, r.y + 3, caption, has_focus?DARK_WABGREEN:WHITE, has_focus?WHITE:BLACK);
        this->draw_button(Rect(r.x + r.cx - 20, r.y + 2, 18, r.cy - 4), "", state, false);
    }

    virtual void draw_button(const Rect & r, const char * caption, int state, bool has_focus){

        int bevel = (state == BUTTON_STATE_DOWN)?1:0;

        this->opaque_rect(RDPOpaqueRect(r, GREY));
        if (state == BUTTON_STATE_DOWN) {
            this->opaque_rect(RDPOpaqueRect(Rect(r.x, r.y, r.cx, 1), BLACK));
            this->opaque_rect(RDPOpaqueRect(Rect(r.x, r.y, 1, r.cy), BLACK));
            this->opaque_rect(RDPOpaqueRect(Rect(r.x + 1, r.y + 1, r.cx - 2, 1), DARK_GREY));
            this->opaque_rect(RDPOpaqueRect(Rect(r.x + 1, r.y + 1, 1, r.cy - 2), DARK_GREY));
            this->opaque_rect(RDPOpaqueRect(Rect(r.x + 1, r.y + (r.cy - 2), r.cx - 1, 1), DARK_GREY));
            this->opaque_rect(RDPOpaqueRect(Rect(r.x + (r.cx - 2), r.y + 1, 1, r.cy - 1), DARK_GREY));
            this->opaque_rect(RDPOpaqueRect(Rect(r.x, r.y + (r.cy - 1), r.cx, 1), BLACK));
            this->opaque_rect(RDPOpaqueRect(Rect(r.x + (r.cx - 1), r.y, 1, r.cy), BLACK));
        } else {
            this->opaque_rect(RDPOpaqueRect(Rect(r.x, r.y, r.cx, 1), WHITE));
            this->opaque_rect(RDPOpaqueRect(Rect(r.x, r.y, 1, r.cy), WHITE));
            this->opaque_rect(RDPOpaqueRect(Rect(r.x + 1, r.y + (r.cy - 2), r.cx - 1, 1), DARK_GREY));
            this->opaque_rect(RDPOpaqueRect(Rect((r.x + r.cx) - 2, r.y + 1, 1, r.cy - 1), DARK_GREY));
            this->opaque_rect(RDPOpaqueRect(Rect(r.x, r.y + (r.cy - 1), r.cx, 1), BLACK));
            this->opaque_rect(RDPOpaqueRect(Rect(r.x + (r.cx - 1), r.y, 1, r.cy), BLACK));
        }
        int w = this->text_width(caption);
        int h = this->text_height(caption);
        this->server_draw_text(
            r.x + r.cx / 2 - w / 2 + bevel,
            r.y + r.cy / 2 - h / 2 + bevel,
            caption, GREY, BLACK);
        // focus rect
        if (has_focus) {
            this->pat_blt(
                RDPPatBlt(Rect(r.x + 3 + bevel, r.y + 3 + bevel, r.cx - 8, 2),
                    0xF0, GREY, BLACK,
                    RDPBrush(r.x, r.y, 3, 0xaa, (const uint8_t *)"\xaa\x55\xaa\x55\xaa\x55\xaa\x55")));
            this->pat_blt(
                RDPPatBlt(Rect(r.x + 3 + bevel, r.y + 3 + bevel, 2, r.cy - 8),
                    0xF0, GREY, BLACK,
                    RDPBrush(r.x, r.y, 3, 0xaa, (const uint8_t *)"\xaa\x55\xaa\x55\xaa\x55\xaa\x55")));
            this->pat_blt(
                RDPPatBlt(Rect(r.x + r.cx - 6 + bevel, r.y + 3 + bevel, 2, r.cy - 8),
                    0xF0, GREY, BLACK,
                    RDPBrush(r.x, r.y, 3, 0xaa, (const uint8_t *)"\xaa\x55\xaa\x55\xaa\x55\xaa\x55")));
            this->pat_blt(
                RDPPatBlt(Rect(r.x + 3 + bevel, r.y + r.cy - 6 + bevel, r.cx - 8, 2),
                    0xF0, GREY, BLACK,
                    RDPBrush(r.x, r.y, 3, 0xaa, (const uint8_t *)"\xaa\x55\xaa\x55\xaa\x55\xaa\x55")));
        }
    }

    virtual void draw_edit(const Rect & r, char password_char, char * buffer, size_t edit_pos, bool has_focus){
        this->opaque_rect(
<<<<<<< HEAD
            RDPOpaqueRect(r, GREY));
        this->opaque_rect(
            RDPOpaqueRect(Rect(r.x+1, r.y+1, r.cx - 3, r.cy - 3), WHITE));
        this->opaque_rect(
            RDPOpaqueRect(Rect(r.x, r.y, r.cx, 1), DARK_GREY));
        this->opaque_rect(
            RDPOpaqueRect(Rect(r.x, r.y, 1, r.cy), DARK_GREY));
=======
            RDPOpaqueRect(Rect(r.x+1, r.y+1, r.cx - 3, r.cy - 3), DARK_GREEN));
        this->opaque_rect(
            RDPOpaqueRect(Rect(r.x, r.y, r.cx, 1), BLACK));
        this->opaque_rect(
            RDPOpaqueRect(Rect(r.x, r.y, 1, r.cy), BLACK));
>>>>>>> f6461632
        this->opaque_rect(
            RDPOpaqueRect(Rect(r.x, r.y + r.cy - 1, r.cx, 1), WHITE));
        this->opaque_rect(
            RDPOpaqueRect(Rect(r.x + r.cx - 1, r.y, 1, r.cy), WHITE));
<<<<<<< HEAD
        this->opaque_rect(
            RDPOpaqueRect(Rect(r.x + 1, r.y + 1, 1, r.cy - 2), BLACK));
        this->opaque_rect(
            RDPOpaqueRect(Rect(r.x + 1, r.y + 1, r.cx - 2, 1), BLACK));
=======
>>>>>>> f6461632

        /* draw text */
        char text[255];
        wchar_t wtext[255];

        if (password_char != 0) {
            int i = mbstowcs(0, buffer, 0);
            memset(text, password_char, i);
            text[i] = 0;
<<<<<<< HEAD
            this->server_draw_text(r.x + 4, r.y + 2, text, WHITE, BLACK);
        }
        else {
            this->server_draw_text(r.x + 4, r.y + 2, buffer, WHITE, BLACK);
=======
            this->server_draw_text(r.x + 4, r.y + 2, text, DARK_GREEN, LIGHT_GREEN);
        }
        else {
            this->server_draw_text(r.x + 4, r.y + 2, buffer, DARK_GREEN, LIGHT_GREEN);
>>>>>>> f6461632
        }
        /* draw xor box(cursor) */
        if (has_focus) {
            if (password_char != 0) {
                for (int index = 0; index < edit_pos; index++) {
                    if (index >= 255) {
                        break;
                    }
                    wtext[index] = password_char;
                }
                wtext[edit_pos] = 0;
                wcstombs(text, wtext, 255);
            } else {
                mbstowcs(wtext, buffer, 255);
                wtext[edit_pos] = 0;
                wcstombs(text, wtext, 255);
            }

            this->opaque_rect(
                RDPOpaqueRect(
                    Rect(r.x + 4 + this->text_width(text), r.y + 3, 2, r.cy - 6),
<<<<<<< HEAD
                    DARK_GREY));
=======
                    PALE_GREEN));
>>>>>>> f6461632
        }
    }

    #warning implementation of the server_draw_text function below is quite broken (a small subset of possibilities is implemented, especially for data). See MS-RDPEGDI 2.2.2.2.1.1.2.13 GlyphIndex (GLYPHINDEX_ORDER)
    virtual void server_draw_text(uint16_t x, uint16_t y, const char * text, uint32_t fgcolor, uint32_t bgcolor)
    {
        setlocale(LC_CTYPE, "fr_FR.UTF-8");
        this->send_global_palette();

        // add text to glyph cache
        #warning use mbsrtowcs instead
        int len = mbstowcs(0, text, 0);
        wchar_t* wstr = new wchar_t[len + 2];
        mbstowcs(wstr, text, len + 1);
        int total_width = 0;
        int total_height = 0;
        uint8_t *data = new uint8_t[len * 4];
        memset(data, 0, len * 4);
        int f = 0;
        int c = 0;
        int distance_from_previous_fragment = 0;
        for (int index = 0; index < len; index++) {
            FontChar* font_item = this->front.font.font_items[wstr[index]];
            #warning avoid passing parameters by reference to get results
            switch (this->front.cache.add_glyph(font_item, f, c))
            {
                case Cache::GLYPH_ADDED_TO_CACHE:
                    this->glyph_cache(*font_item, f, c);
                break;
                default:
                break;
            }
            data[index * 2] = c;
            data[index * 2 + 1] = distance_from_previous_fragment;
            distance_from_previous_fragment = font_item->incby;
            total_width += font_item->incby;
            total_height = std::max(total_height, font_item->height);
        }

        const Rect bk(x, y, total_width + 1, total_height);

         RDPGlyphIndex glyphindex(
            f, // cache_id
            0x03, // fl_accel
            0x0, // ui_charinc
            1, // f_op_redundant,
            bgcolor, // bgcolor
            fgcolor, // fgcolor
            bk, // bk
            Rect(), // op
            // brush
            RDPBrush(0, 0, 3, 0xaa,
                (const uint8_t *)"\xaa\x55\xaa\x55\xaa\x55\xaa\x55"),
//            this->brush,
            x,  // glyph_x
            y + total_height, // glyph_y
            len * 2, // data_len in bytes
            data // data
        );

        this->glyph_index(glyphindex);

        delete [] wstr;
        delete [] data;
    }

    virtual void opaque_rect(const RDPOpaqueRect & cmd)
    {
        if (!clip.isempty()
        && !clip.intersect(cmd.rect).isempty()){

            this->send_global_palette();

            RDPOpaqueRect new_cmd = cmd;
            new_cmd.color = this->convert_opaque(cmd.color);
            this->front.orders->send(new_cmd, this->clip);

            if (this->capture){
                RDPOpaqueRect new_cmd24 = cmd;
                new_cmd24.color = this->convert24_opaque(cmd.color);
                this->capture->opaque_rect(new_cmd24, this->clip);
            }
        }
    }

    virtual void scr_blt(const RDPScrBlt & cmd)
    {
        if (!this->clip.isempty()
        && !this->clip.intersect(cmd.rect).isempty()){
            this->front.orders->send(cmd, clip);

            if (this->capture){
                this->capture->scr_blt(cmd, clip);
            }
        }
    }

    virtual void dest_blt(const RDPDestBlt & cmd)
    {
        if (!this->clip.isempty()
        && !this->clip.intersect(cmd.rect).isempty()){
            this->front.orders->send(cmd, this->clip);
            if (this->capture){
                this->capture->dest_blt(cmd, this->clip);
            }
        }
    }

    virtual void pat_blt(const RDPPatBlt & cmd)
    {
        if (!this->clip.isempty()
        && !this->clip.intersect(cmd.rect).isempty()){

            this->send_global_palette();

            RDPPatBlt new_cmd = cmd;
            new_cmd.back_color = this->convert(cmd.back_color);
            new_cmd.fore_color = this->convert(cmd.fore_color);

            if (new_cmd.brush.style == 3){
                if (this->get_client_info().brush_cache_code == 1) {
                    uint8_t pattern[8];
                    pattern[0] = new_cmd.brush.hatch;
                    memcpy(pattern+1, new_cmd.brush.extra, 7);
                    int cache_idx = 0;
                    if (BRUSH_TO_SEND == this->front.cache.add_brush(pattern, cache_idx)){
                        this->brush_cache(cache_idx);
                    }
                    new_cmd.brush.hatch = cache_idx;
                    new_cmd.brush.style = 0x81;
                }
            }
            this->front.orders->send(new_cmd, this->clip);

            if (this->capture){
                RDPPatBlt new_cmd24 = cmd;
                new_cmd24.back_color = this->convert24(cmd.back_color);
                new_cmd24.fore_color = this->convert24(cmd.fore_color);

                this->capture->pat_blt(new_cmd24, this->clip);
            }
        }
    }

    virtual void mem_blt(const RDPMemBlt & memblt, Bitmap & bitmap, const BGRPalette & palette)
    {
        uint8_t palette_id = ((memblt.cache_id >> 4) >= 6)?0:(memblt.cache_id >> 4);

        if (this->get_front_bpp() == 8){
            #warning there may be some performance issue when client is 8 bits, palette is sent way too often
            this->palette_sent = false;
            this->send_global_palette();
            if (!this->palette_memblt_sent[palette_id]) {
                this->color_cache(palette, palette_id);
                this->palette_memblt_sent[palette_id] = true;
            }
            this->palette_sent = false;
        }

        const Rect & dst = memblt.rect;
        const int srcx = memblt.srcx;
        const int srcy = memblt.srcy;
        const uint16_t width = bitmap.cx;
        const uint16_t height = bitmap.cy;
        const Rect src_r(srcx, srcy, width, height);
        const uint8_t * src_data = bitmap.data_co(this->get_front_bpp());
        const uint8_t rop = memblt.rop;

        for (int y = 0; y < dst.cy ; y += 32) {
            int cy = std::min(32, dst.cy - y);
            for (int x = 0; x < dst.cx ; x += 32) {
                int cx = std::min(32, dst.cx - x);
                const Rect tile(x, y, cx, cy);
                if (!this->clip.intersect(tile.offset(dst.x, dst.y)).isempty()){
                    #warning transmit a bitmap to add_bitmap instead of individual components
                     uint32_t cache_ref = this->front.bmp_cache->add_bitmap(
                                                src_r.cx, src_r.cy,
                                                src_data,
                                                tile.offset(src_r.x, src_r.y),
                                                this->get_front_bpp(),
                                                bitmap.original_palette);

                    uint8_t send_type = (cache_ref >> 24);
                    uint8_t cache_id  = (cache_ref >> 16);
                    uint16_t cache_idx = (cache_ref & 0xFFFF);

                    if (send_type == BITMAP_ADDED_TO_CACHE){
                        this->bitmap_cache(cache_id, cache_idx);
                    }

                    const RDPMemBlt cmd(cache_id + palette_id*16, tile.offset(dst.x, dst.y), rop, 0, 0, cache_idx);
//                    cmd.log(LOG_INFO, this->clip);

                    if (!this->clip.isempty()
                    && !this->clip.intersect(cmd.rect).isempty()){
                        this->front.orders->send(cmd, this->clip);
                        #warning capture should have it's own reference to bmp_cache
                        if (this->capture){
                            this->capture->mem_blt(cmd, *this->front.bmp_cache, this->clip);
                        }
                    }
                }
            }
        }
    }

    virtual void server_set_pen(int style, int width)
    {
        this->pen.style = style;
        this->pen.width = width;
    }

    virtual void line_to(const RDPLineTo & cmd)
    {
        const uint16_t minx = std::min(cmd.startx, cmd.endx);
        const uint16_t miny = std::min(cmd.starty, cmd.endy);
        const Rect rect(minx, miny,
                        std::max(cmd.startx, cmd.endx)-minx+1,
                        std::max(cmd.starty, cmd.endy)-miny+1);

        if (!this->clip.isempty() && !this->clip.intersect(rect).isempty()){

            RDPLineTo new_cmd = cmd;
            new_cmd.back_color = this->convert(cmd.back_color);
            new_cmd.pen.color = this->convert(cmd.pen.color);

            this->front.orders->send(new_cmd, clip);

            if (this->capture){
                RDPLineTo new_cmd24 = cmd;
                new_cmd24.back_color = this->convert24(cmd.back_color);
                new_cmd24.pen.color = this->convert24(cmd.pen.color);

                this->capture->line_to(new_cmd24, clip);
            }
        }
    }

    virtual void glyph_index(const RDPGlyphIndex & cmd)
    {
        if (!this->clip.isempty() && !this->clip.intersect(cmd.bk).isempty()){
            this->send_global_palette();

            RDPGlyphIndex new_cmd = cmd;
            new_cmd.back_color = this->convert_opaque(cmd.back_color);
            new_cmd.fore_color = this->convert_opaque(cmd.fore_color);

            if (new_cmd.brush.style == 3){
                if (this->get_client_info().brush_cache_code == 1) {
                    uint8_t pattern[8];
                    pattern[0] = new_cmd.brush.hatch;
                    memcpy(pattern+1, new_cmd.brush.extra, 7);
                    int cache_idx = 0;
                    if (BRUSH_TO_SEND == this->front.cache.add_brush(pattern, cache_idx)){
                        this->brush_cache(cache_idx);
                    }
                    new_cmd.brush.hatch = cache_idx;
                    new_cmd.brush.style = 0x81;
                }
            }

            this->front.orders->send(new_cmd, this->clip);

            if (this->capture){
                RDPGlyphIndex new_cmd24 = cmd;
                new_cmd24.back_color = this->convert24_opaque(cmd.back_color);
                new_cmd24.fore_color = this->convert24_opaque(cmd.fore_color);

                this->capture->glyph_index(new_cmd24, this->clip);
            }
        }
    }

    virtual void brush_cache(const int index)
    {
        RDPBrushCache cmd(index, 1, 8, 8, 0x81,
            sizeof(this->front.cache.brush_items[index].pattern),
            this->front.cache.brush_items[index].pattern);
        this->front.orders->send(cmd);
    }


    virtual void color_cache(const BGRPalette & palette, uint8_t cacheIndex)
    {
        RDPColCache cmd(cacheIndex, palette);
        this->front.orders->send(cmd);
    }

    virtual void bitmap_cache(const uint8_t cache_id, const uint16_t cache_idx)
    {
        BitmapCacheItem * entry =  this->front.bmp_cache->get_item(cache_id, cache_idx);

        RDPBmpCache cmd(this->get_front_bpp(), entry->pbmp, cache_id, cache_idx, &(this->get_client_info()));
        this->front.orders->send(cmd);

        if (this->capture){
            this->capture->bitmap_cache(cmd);
        }

    }

    virtual void glyph_cache(const FontChar & font_char, int font_index, int char_index)
    {
        RDPGlyphCache cmd(font_index, 1, char_index, font_char.offset, font_char.baseline, font_char.width, font_char.height, font_char.data);
        this->front.orders->send(cmd);
    }

    virtual void bitmap_update(Bitmap & bitmap, const Rect & dst, int srcx, int srcy)
    {
        const uint16_t width = bitmap.cx;
        const uint16_t height = bitmap.cy;
        const Rect src_r(srcx, srcy, width, height);
        const int palette_id = 0;
        const uint8_t * src_data = bitmap.data_co(this->get_front_bpp());
        const uint8_t rop = 0xCC;

        for (int y = 0; y < dst.cy ; y += 32) {
            int cy = std::min(32, dst.cy - y);
            for (int x = 0; x < dst.cx ; x += 32) {
                int cx = std::min(32, dst.cx - x);
                const Rect tile(x, y, cx, cy);
                if (!this->clip.intersect(tile.offset(dst.x, dst.y)).isempty()){
                     uint32_t cache_ref = this->front.bmp_cache->add_bitmap(
                                                src_r.cx, src_r.cy,
                                                src_data,
                                                tile.offset(src_r.x, src_r.y),
                                                this->get_front_bpp(),
                                                bitmap.original_palette);

                    uint8_t send_type = (cache_ref >> 24);
                    uint8_t cache_id  = (cache_ref >> 16);
                    uint16_t cache_idx = (cache_ref & 0xFFFF);

                    if (send_type == BITMAP_ADDED_TO_CACHE){
                        this->bitmap_cache(cache_id, cache_idx);
                    }

                    const RDPMemBlt cmd(cache_id, tile.offset(dst.x, dst.y), rop, 0, 0, cache_idx);
                    if (!this->clip.isempty()
                    && !this->clip.intersect(cmd.rect).isempty()){
                        if (this->get_front_bpp() == 8){
                            if (!this->palette_memblt_sent[palette_id]) {
                                if (bitmap.original_bpp == 8){
                                    this->color_cache(this->mod_palette, palette_id);
                                }
                                else {
                                    this->color_cache(this->palette332, palette_id);
                                }
                                this->palette_memblt_sent[palette_id] = true;
                            }
                            this->palette_sent = false;
                        }
                        this->front.orders->send(cmd, this->clip);
                        #warning capture should have it's own reference to bmp_cache
                        if (this->capture){
                            this->capture->mem_blt(cmd, *this->front.bmp_cache, this->clip);
                        }
                    }
                }
            }
        }
    }

    virtual void set_pointer(int cache_idx)
    {
        this->front.set_pointer(cache_idx);
        this->current_pointer = cache_idx;
    }

    virtual void send_global_palette()
    {
        if (!this->palette_sent && (this->get_front_bpp() == 8)){
            if (this->mod_bpp == 8){
                this->front.send_global_palette(this->memblt_mod_palette);
            }
            else {
                this->front.send_global_palette(this->palette332);
            }
            this->palette_sent = true;
        }
    }

    virtual void server_set_pointer(int x, int y, uint8_t* data, uint8_t* mask)
    {
        int cacheidx = 0;
        switch (this->front.cache.add_pointer(data, mask, x, y, cacheidx)){
        case POINTER_TO_SEND:
            this->front.send_pointer(cacheidx, data, mask, x, y);
        break;
        default:
        case POINTER_ALLREADY_SENT:
            this->set_pointer(cacheidx);
        break;
        }
    }

    virtual void set_mod_palette(const BGRPalette & palette)
    {
        this->mod_palette_setted = true;
        for (unsigned i = 0; i < 256 ; i++){
            this->mod_palette[i] = palette[i];
            this->memblt_mod_palette[i] = RGBtoBGR(palette[i]);
        }
    }

    virtual const BGRColor convert(const BGRColor color) const
<<<<<<< HEAD
    {
        if (this->get_front_bpp() == 8 && this->mod_bpp == 8){
//            return ((color >> 5) & 7) |((color << 1) & 0x31)|((color<<6)&0xc0);
//            this->mod_palette[color]
            return color;
        }
        else{
            const BGRColor color24 = color_decode(color, this->mod_bpp, this->mod_palette);
            return color_encode(color24, this->get_front_bpp());
        }
    }

    virtual const BGRColor convert_opaque(const BGRColor color) const
    {
        if (this->get_front_bpp() == 8 && this->mod_bpp == 8){
//            LOG(LOG_INFO, "convert_opaque: front=%u back=%u setted=%u color=%u palette=%.06x", this->get_front_bpp(), this->mod_bpp, this->mod_palette_setted, color, this->mod_palette[color]);
//            return ((color >> 5) & 7) |((color << 1) & 0x31)|((color<<6)&0xc0);
//            this->mod_palette[color]
            return color;
        }
        else
        if (this->mod_bpp == 16 || this->mod_bpp == 15 || this->mod_bpp == 8){
            const BGRColor color24 = color_decode_opaquerect(
                        color, this->mod_bpp, this->mod_palette);
            return  color_encode(color24, this->get_front_bpp());
        }
        else {
            const BGRColor color24 = color_decode(color, this->mod_bpp, this->mod_palette);
            return color_encode(color24, this->get_front_bpp());
        }
    }

    virtual const BGRColor convert24_opaque(const BGRColor color) const
    {
        if (this->mod_bpp == 16 || this->mod_bpp == 15){
            const BGRColor color24 = color_decode_opaquerect(
                        color, this->mod_bpp, this->mod_palette);
            return  color_encode(color24, 24);
        }
        else if (this->mod_bpp == 8) {
            const BGRColor color24 = color_decode(color, this->mod_bpp, this->mod_palette);
            return RGBtoBGR(color_encode(color24, 24));
        }
        else {
            const BGRColor color24 = color_decode(color, this->mod_bpp, this->mod_palette);
            return color_encode(color24, 24);
        }
    }

    virtual const BGRColor convert24(const BGRColor color) const
    {
        const BGRColor color24 = color_decode(color, this->mod_bpp, this->mod_palette);
        return color_encode(color24, 24);
    }

    virtual uint32_t convert_to_black(uint32_t color)
    {
        return 0; // convert(color);
    }


};


struct client_mod : public Callback {
    GraphicDeviceMod gd;

    bool clipboard_enable;
    bool pointer_displayed;
    int sck;
    char ip_source[256];
    int rdp_compression;
    int bitmap_cache_persist_enable;
    uint8_t socket;

    wait_obj * event;
    int signal;

    client_mod(Front & front)
        : gd(front),
          signal(0)    {
        this->pointer_displayed = false;

    }

    virtual ~client_mod()
    {
        if (this->gd.capture){
            delete this->gd.capture;
        }
    }

    void start_capture(int width, int height, bool flag, char * path,
                const char * codec_id, const char * quality, int timezone)
    {
        this->gd.front.timezone = timezone;
        if (flag){
            this->stop_capture();
            this->gd.capture = new Capture(width, height, 24, path, codec_id, quality);
        }
    }

    void stop_capture()
    {
        if (this->gd.capture){
            delete this->gd.capture;
            this->gd.capture = 0;
        }
    }

    void periodic_snapshot(bool pointer_is_displayed)
    {
        if (this->gd.capture){
            this->gd.capture->snapshot(this->gd.front.mouse_x, this->gd.front.mouse_y,
                    pointer_is_displayed|this->gd.front.nomouse, this->gd.front.notimestamp, this->gd.front.timezone);
        }
    }

    // draw_event is run when mod socket received some data (drawing order),
    // these order could also be auto-generated, say to comply to some refresh.

    // draw_event returns not 0 (return status) when the module finished
    // (connection to remote or internal server closed)
    // and returns 0 as long as the connection with server is still active.
    virtual int draw_event(void) = 0;

    virtual void front_resize() {
    }

    void server_resize(int width, int height, int bpp)
    {
        const ClientInfo & client_info = this->gd.get_client_info();

        if (client_info.width != width
        || client_info.height != height
        || client_info.bpp != bpp) {
            /* older client can't resize */
            if (client_info.build <= 419) {
                LOG(LOG_ERR, "Resizing is not available on older RDP clients");
                return;
            }
            this->gd.palette_sent = false;
            for (size_t i = 0; i < 6 ; i++){
                this->gd.palette_memblt_sent[i] = false;
            }
            LOG(LOG_INFO, "// Resizing client to : %d x %d x %d\n", width, height, bpp);

            this->gd.front.set_client_info(width, height, bpp);
            this->front_resize();
            this->gd.front.reset();
        }

        this->server_reset_clip();
    }

    int server_is_term()
=======
>>>>>>> f6461632
    {
        if (this->get_front_bpp() == 8 && this->mod_bpp == 8){
//            return ((color >> 5) & 7) |((color << 1) & 0x31)|((color<<6)&0xc0);
//            this->mod_palette[color]
            return color;
        }
        else{
            const BGRColor color24 = color_decode(color, this->mod_bpp, this->mod_palette);
            return color_encode(color24, this->get_front_bpp());
        }
    }

    virtual const BGRColor convert_opaque(const BGRColor color) const
    {
<<<<<<< HEAD
        this->gd.clip = rect;
=======
        if (this->get_front_bpp() == 8 && this->mod_bpp == 8){
//            LOG(LOG_INFO, "convert_opaque: front=%u back=%u setted=%u color=%u palette=%.06x", this->get_front_bpp(), this->mod_bpp, this->mod_palette_setted, color, this->mod_palette[color]);
//            return ((color >> 5) & 7) |((color << 1) & 0x31)|((color<<6)&0xc0);
//            this->mod_palette[color]
            return color;
        }
        else
        if (this->mod_bpp == 16 || this->mod_bpp == 15 || this->mod_bpp == 8){
            const BGRColor color24 = color_decode_opaquerect(
                        color, this->mod_bpp, this->mod_palette);
            return  color_encode(color24, this->get_front_bpp());
        }
        else {
            const BGRColor color24 = color_decode(color, this->mod_bpp, this->mod_palette);
            return color_encode(color24, this->get_front_bpp());
        }
>>>>>>> f6461632
    }

    virtual const BGRColor convert24_opaque(const BGRColor color) const
    {
<<<<<<< HEAD
        this->gd.clip = this->gd.get_front_rect();
=======
        if (this->mod_bpp == 16 || this->mod_bpp == 15){
            const BGRColor color24 = color_decode_opaquerect(
                        color, this->mod_bpp, this->mod_palette);
            return  color_encode(color24, 24);
        }
        else if (this->mod_bpp == 8) {
            const BGRColor color24 = color_decode(color, this->mod_bpp, this->mod_palette);
            return RGBtoBGR(color_encode(color24, 24));
        }
        else {
            const BGRColor color24 = color_decode(color, this->mod_bpp, this->mod_palette);
            return color_encode(color24, 24);
        }
    }

    virtual const BGRColor convert24(const BGRColor color) const
    {
        const BGRColor color24 = color_decode(color, this->mod_bpp, this->mod_palette);
        return color_encode(color24, 24);
    }

    virtual uint32_t convert_to_black(uint32_t color)
    {
        return 0; // convert(color);
    }


};


struct client_mod : public Callback {
    GraphicDeviceMod gd;

    bool clipboard_enable;
    bool pointer_displayed;
    int sck;
    char ip_source[256];
    int rdp_compression;
    int bitmap_cache_persist_enable;
    uint8_t socket;

    wait_obj * event;
    int signal;

    client_mod(Front & front)
        : gd(front),
          signal(0)    {
        this->pointer_displayed = false;

    }

    virtual ~client_mod()
    {
        if (this->gd.capture){
            delete this->gd.capture;
        }
    }

    void start_capture(int width, int height, bool flag, char * path,
                const char * codec_id, const char * quality, int timezone)
    {
        this->gd.front.timezone = timezone;
        if (flag){
            this->stop_capture();
            this->gd.capture = new Capture(width, height, 24, path, codec_id, quality);
        }
    }

    void stop_capture()
    {
        if (this->gd.capture){
            delete this->gd.capture;
            this->gd.capture = 0;
        }
    }

    void periodic_snapshot(bool pointer_is_displayed)
    {
        if (this->gd.capture){
            this->gd.capture->snapshot(this->gd.front.mouse_x, this->gd.front.mouse_y,
                    pointer_is_displayed|this->gd.front.nomouse, this->gd.front.notimestamp, this->gd.front.timezone);
        }
    }

    // draw_event is run when mod socket received some data (drawing order),
    // these order could also be auto-generated, say to comply to some refresh.

    // draw_event returns not 0 (return status) when the module finished
    // (connection to remote or internal server closed)
    // and returns 0 as long as the connection with server is still active.
    virtual int draw_event(void) = 0;

    virtual void front_resize() {
    }

    void server_resize(int width, int height, int bpp)
    {
        const ClientInfo & client_info = this->gd.get_client_info();

        if (client_info.width != width
        || client_info.height != height
        || client_info.bpp != bpp) {
            /* older client can't resize */
            if (client_info.build <= 419) {
                LOG(LOG_ERR, "Resizing is not available on older RDP clients");
                return;
            }
            this->gd.palette_sent = false;
            for (size_t i = 0; i < 6 ; i++){
                this->gd.palette_memblt_sent[i] = false;
            }
            LOG(LOG_INFO, "// Resizing client to : %d x %d x %d\n", width, height, bpp);

            this->gd.front.set_client_info(width, height, bpp);
            this->front_resize();
            this->gd.front.reset();
        }

        this->gd.server_reset_clip();
    }

    int server_is_term()
    {
        return g_is_term();
>>>>>>> f6461632
    }

    void server_add_char(int font, int character,
                    int offset, int baseline,
                    int width, int height, const uint8_t* data)
    {
        struct FontChar fi(offset, baseline, width, height, 0);
        memcpy(fi.data, data, fi.datasize());
        this->gd.glyph_cache(fi, font, character);
    }

    void server_send_to_channel_mod(const McsChannelItem & channel, uint8_t* data, int length, int flags)
    {
        for (size_t index = 0; index < this->gd.front.get_channel_list().size(); index++){
            const McsChannelItem & front_channel_item = this->gd.front.get_channel_list()[index];
            if (strcmp(channel.name, front_channel_item.name) == 0){
//                LOG(LOG_INFO, "found front channel chanid=%u flags=%x [channel_flags=%x] name=%s", front_channel_item.chanid, flags, front_channel_item.flags, front_channel_item.name);
                this->gd.front.send_to_channel(front_channel_item, data, length, flags);
                break;
            }
        }
    }

    bool get_pointer_displayed() {
        return this->pointer_displayed;
    }

    void set_pointer_display() {
        this->pointer_displayed = true;
    }

    virtual void rdp_input_invalidate(const Rect & r) = 0;
    virtual void rdp_input_synchronize(uint32_t time, uint16_t device_flags, int16_t param1, int16_t param2) = 0;
    virtual void rdp_input_scancode(long param1, long param2, long param3, long param4, const Keymap * keymap, const key_info* ki) = 0;
    virtual void rdp_input_mouse(int device_flags, int x, int y, const Keymap * keymap) = 0;

};

#endif<|MERGE_RESOLUTION|>--- conflicted
+++ resolved
@@ -58,17 +58,10 @@
 
 
     GraphicDeviceMod(Front & front)
-<<<<<<< HEAD
-    : front(front), 
-      capture(NULL), 
-      clip(clip), 
-      palette_sent(false), 
-=======
     : front(front),
       capture(NULL),
       clip(clip),
       palette_sent(false),
->>>>>>> f6461632
       mod_palette_setted(0),
       mod_bpp(24)
 
@@ -81,8 +74,6 @@
         this->clip = Rect(0,0,4096,2048);
     }
 
-<<<<<<< HEAD
-=======
 
     virtual void server_set_clip(const Rect & rect)
     {
@@ -95,7 +86,6 @@
     }
 
 
->>>>>>> f6461632
     virtual int text_width(const char * text){
         int rv = 0;
         if (text) {
@@ -251,32 +241,15 @@
 
     virtual void draw_edit(const Rect & r, char password_char, char * buffer, size_t edit_pos, bool has_focus){
         this->opaque_rect(
-<<<<<<< HEAD
-            RDPOpaqueRect(r, GREY));
-        this->opaque_rect(
-            RDPOpaqueRect(Rect(r.x+1, r.y+1, r.cx - 3, r.cy - 3), WHITE));
-        this->opaque_rect(
-            RDPOpaqueRect(Rect(r.x, r.y, r.cx, 1), DARK_GREY));
-        this->opaque_rect(
-            RDPOpaqueRect(Rect(r.x, r.y, 1, r.cy), DARK_GREY));
-=======
             RDPOpaqueRect(Rect(r.x+1, r.y+1, r.cx - 3, r.cy - 3), DARK_GREEN));
         this->opaque_rect(
             RDPOpaqueRect(Rect(r.x, r.y, r.cx, 1), BLACK));
         this->opaque_rect(
             RDPOpaqueRect(Rect(r.x, r.y, 1, r.cy), BLACK));
->>>>>>> f6461632
         this->opaque_rect(
             RDPOpaqueRect(Rect(r.x, r.y + r.cy - 1, r.cx, 1), WHITE));
         this->opaque_rect(
             RDPOpaqueRect(Rect(r.x + r.cx - 1, r.y, 1, r.cy), WHITE));
-<<<<<<< HEAD
-        this->opaque_rect(
-            RDPOpaqueRect(Rect(r.x + 1, r.y + 1, 1, r.cy - 2), BLACK));
-        this->opaque_rect(
-            RDPOpaqueRect(Rect(r.x + 1, r.y + 1, r.cx - 2, 1), BLACK));
-=======
->>>>>>> f6461632
 
         /* draw text */
         char text[255];
@@ -286,17 +259,10 @@
             int i = mbstowcs(0, buffer, 0);
             memset(text, password_char, i);
             text[i] = 0;
-<<<<<<< HEAD
-            this->server_draw_text(r.x + 4, r.y + 2, text, WHITE, BLACK);
-        }
-        else {
-            this->server_draw_text(r.x + 4, r.y + 2, buffer, WHITE, BLACK);
-=======
             this->server_draw_text(r.x + 4, r.y + 2, text, DARK_GREEN, LIGHT_GREEN);
         }
         else {
             this->server_draw_text(r.x + 4, r.y + 2, buffer, DARK_GREEN, LIGHT_GREEN);
->>>>>>> f6461632
         }
         /* draw xor box(cursor) */
         if (has_focus) {
@@ -318,11 +284,7 @@
             this->opaque_rect(
                 RDPOpaqueRect(
                     Rect(r.x + 4 + this->text_width(text), r.y + 3, 2, r.cy - 6),
-<<<<<<< HEAD
-                    DARK_GREY));
-=======
                     PALE_GREEN));
->>>>>>> f6461632
         }
     }
 
@@ -729,7 +691,6 @@
     }
 
     virtual const BGRColor convert(const BGRColor color) const
-<<<<<<< HEAD
     {
         if (this->get_front_bpp() == 8 && this->mod_bpp == 8){
 //            return ((color >> 5) & 7) |((color << 1) & 0x31)|((color<<6)&0xc0);
@@ -882,178 +843,12 @@
             this->gd.front.reset();
         }
 
-        this->server_reset_clip();
+        this->gd.server_reset_clip();
     }
 
     int server_is_term()
-=======
->>>>>>> f6461632
-    {
-        if (this->get_front_bpp() == 8 && this->mod_bpp == 8){
-//            return ((color >> 5) & 7) |((color << 1) & 0x31)|((color<<6)&0xc0);
-//            this->mod_palette[color]
-            return color;
-        }
-        else{
-            const BGRColor color24 = color_decode(color, this->mod_bpp, this->mod_palette);
-            return color_encode(color24, this->get_front_bpp());
-        }
-    }
-
-    virtual const BGRColor convert_opaque(const BGRColor color) const
-    {
-<<<<<<< HEAD
-        this->gd.clip = rect;
-=======
-        if (this->get_front_bpp() == 8 && this->mod_bpp == 8){
-//            LOG(LOG_INFO, "convert_opaque: front=%u back=%u setted=%u color=%u palette=%.06x", this->get_front_bpp(), this->mod_bpp, this->mod_palette_setted, color, this->mod_palette[color]);
-//            return ((color >> 5) & 7) |((color << 1) & 0x31)|((color<<6)&0xc0);
-//            this->mod_palette[color]
-            return color;
-        }
-        else
-        if (this->mod_bpp == 16 || this->mod_bpp == 15 || this->mod_bpp == 8){
-            const BGRColor color24 = color_decode_opaquerect(
-                        color, this->mod_bpp, this->mod_palette);
-            return  color_encode(color24, this->get_front_bpp());
-        }
-        else {
-            const BGRColor color24 = color_decode(color, this->mod_bpp, this->mod_palette);
-            return color_encode(color24, this->get_front_bpp());
-        }
->>>>>>> f6461632
-    }
-
-    virtual const BGRColor convert24_opaque(const BGRColor color) const
-    {
-<<<<<<< HEAD
-        this->gd.clip = this->gd.get_front_rect();
-=======
-        if (this->mod_bpp == 16 || this->mod_bpp == 15){
-            const BGRColor color24 = color_decode_opaquerect(
-                        color, this->mod_bpp, this->mod_palette);
-            return  color_encode(color24, 24);
-        }
-        else if (this->mod_bpp == 8) {
-            const BGRColor color24 = color_decode(color, this->mod_bpp, this->mod_palette);
-            return RGBtoBGR(color_encode(color24, 24));
-        }
-        else {
-            const BGRColor color24 = color_decode(color, this->mod_bpp, this->mod_palette);
-            return color_encode(color24, 24);
-        }
-    }
-
-    virtual const BGRColor convert24(const BGRColor color) const
-    {
-        const BGRColor color24 = color_decode(color, this->mod_bpp, this->mod_palette);
-        return color_encode(color24, 24);
-    }
-
-    virtual uint32_t convert_to_black(uint32_t color)
-    {
-        return 0; // convert(color);
-    }
-
-
-};
-
-
-struct client_mod : public Callback {
-    GraphicDeviceMod gd;
-
-    bool clipboard_enable;
-    bool pointer_displayed;
-    int sck;
-    char ip_source[256];
-    int rdp_compression;
-    int bitmap_cache_persist_enable;
-    uint8_t socket;
-
-    wait_obj * event;
-    int signal;
-
-    client_mod(Front & front)
-        : gd(front),
-          signal(0)    {
-        this->pointer_displayed = false;
-
-    }
-
-    virtual ~client_mod()
-    {
-        if (this->gd.capture){
-            delete this->gd.capture;
-        }
-    }
-
-    void start_capture(int width, int height, bool flag, char * path,
-                const char * codec_id, const char * quality, int timezone)
-    {
-        this->gd.front.timezone = timezone;
-        if (flag){
-            this->stop_capture();
-            this->gd.capture = new Capture(width, height, 24, path, codec_id, quality);
-        }
-    }
-
-    void stop_capture()
-    {
-        if (this->gd.capture){
-            delete this->gd.capture;
-            this->gd.capture = 0;
-        }
-    }
-
-    void periodic_snapshot(bool pointer_is_displayed)
-    {
-        if (this->gd.capture){
-            this->gd.capture->snapshot(this->gd.front.mouse_x, this->gd.front.mouse_y,
-                    pointer_is_displayed|this->gd.front.nomouse, this->gd.front.notimestamp, this->gd.front.timezone);
-        }
-    }
-
-    // draw_event is run when mod socket received some data (drawing order),
-    // these order could also be auto-generated, say to comply to some refresh.
-
-    // draw_event returns not 0 (return status) when the module finished
-    // (connection to remote or internal server closed)
-    // and returns 0 as long as the connection with server is still active.
-    virtual int draw_event(void) = 0;
-
-    virtual void front_resize() {
-    }
-
-    void server_resize(int width, int height, int bpp)
-    {
-        const ClientInfo & client_info = this->gd.get_client_info();
-
-        if (client_info.width != width
-        || client_info.height != height
-        || client_info.bpp != bpp) {
-            /* older client can't resize */
-            if (client_info.build <= 419) {
-                LOG(LOG_ERR, "Resizing is not available on older RDP clients");
-                return;
-            }
-            this->gd.palette_sent = false;
-            for (size_t i = 0; i < 6 ; i++){
-                this->gd.palette_memblt_sent[i] = false;
-            }
-            LOG(LOG_INFO, "// Resizing client to : %d x %d x %d\n", width, height, bpp);
-
-            this->gd.front.set_client_info(width, height, bpp);
-            this->front_resize();
-            this->gd.front.reset();
-        }
-
-        this->gd.server_reset_clip();
-    }
-
-    int server_is_term()
     {
         return g_is_term();
->>>>>>> f6461632
     }
 
     void server_add_char(int font, int character,
