/*
   This program is free software; you can redistribute it and/or modify
   it under the terms of the GNU General Public License as published by
   the Free Software Foundation; either version 2 of the License, or
   (at your option) any later version.

   This program is distributed in the hope that it will be useful,
   but WITHOUT ANY WARRANTY; without even the implied warranty of
   MERCHANTABILITY or FITNESS FOR A PARTICULAR PURPOSE.  See the
   GNU General Public License for more details.

   You should have received a copy of the GNU General Public License
   along with this program; if not, write to the Free Software
   Foundation, Inc., 675 Mass Ave, Cambridge, MA 02139, USA.

   Product name: redemption, a FLOSS RDP proxy
   Copyright (C) Wallix 2010
   Author(s): Christophe Grosjean, Javier Caverni, Xavier Dunat

*/

#warning rename sesman to authentifier
#if !defined(__SESMAN3_HPP__)
#define __SESMAN3_HPP__

#include "stream.hpp"
#include "config.hpp"
#include "sesman.hpp"
#include "modcontext.hpp"

class SessionManager {

    enum {
        MOD_STATE_INIT,
        MOD_STATE_DONE_RECEIVED_CREDENTIALS,
        MOD_STATE_DONE_DISPLAY_MESSAGE,
        MOD_STATE_DONE_VALID_MESSAGE,
        MOD_STATE_DONE_LOGIN,
        MOD_STATE_DONE_SELECTOR,
        MOD_STATE_DONE_PASSWORD,
        MOD_STATE_DONE_CONNECTED,
        MOD_STATE_DONE_CLOSE,
        MOD_STATE_DONE_EXIT,
    } mod_state;


    ModContext & context;
    int tick_count;
    public:

    struct SocketTransport * auth_trans_t;
    wait_obj * auth_event;

    SessionManager(ModContext & context)
        : mod_state(MOD_STATE_INIT), context(context), tick_count(0)
    {
        this->auth_trans_t = NULL;
        this->auth_event = 0;
    }

    ~SessionManager()
    {
        if (this->auth_trans_t) {
            delete this->auth_trans_t;
            this->auth_trans_t = 0;
        }
        if (this->auth_event){
            delete this->auth_event;
            this->auth_event = 0;
        }
    }

    bool event(){
        return this->auth_event?this->auth_event->is_set():false;
    }

    void start_keep_alive(long & keepalive_time)
    {
        this->tick_count = 1;
        if (this->auth_trans_t){
            Stream stream(8192);

            stream.skip_uint8(4); // skip length
            this->out_ask_item(stream, STRAUTHID_KEEPALIVE);
            // now set length
            int total_length = stream.p - stream.data;
            stream.p = stream.data;
            stream.out_uint32_be(total_length);
            // and send
            this->auth_trans_t->send((char*)stream.data, total_length);
            keepalive_time = ::time(NULL) + 30;
        }
    }

    void in_items(Stream & stream)
    {
        for (stream.p = stream.data + 4
            ; stream.p < stream.end
            ; this->in_item(stream)){
                    ;
        }

    }

    void in_item(Stream & stream)
    {
        enum { STATE_KEYWORD, STATE_VALUE } state = STATE_KEYWORD;
        uint8_t * value = stream.p;
        uint8_t * keyword = stream.p;
        for ( ; stream.p < stream.end ; stream.p++){
            switch (state){
            case STATE_KEYWORD:
                if (*stream.p == '\n'){
                    *stream.p = 0;
                    value = stream.p+1;
                    state = STATE_VALUE;
                }
                break;
            case STATE_VALUE:
                if (*stream.p == '\n'){
                    *stream.p = 0;
                    if (!this->context.get((char*)keyword)) {
                        LOG(LOG_INFO, "keyword %s unknown. Skip it.", keyword);
                    }
                    else
                    {
                        if ((0==strncasecmp((char*)value, "ask", 3))){
                            this->context.ask((char*)keyword);
                            LOG(LOG_INFO, "receiving %s '%s'\n", value, keyword);
                        }
                        else {
                            this->context.cpy((char*)keyword, (char*)value+(value[0]=='!'?1:0));
                            if ((strncasecmp((char*)value, "ask", 3) != 0)
                            && ((strncasecmp("password", (char*)keyword, 8) == 0)
                            || (strncasecmp("target_password", (char*)keyword, 15) == 0))){
                               LOG(LOG_INFO, "receiving '%s'=<hidden>\n", keyword);
                            }
                            else{
                                LOG(LOG_INFO, "receiving '%s'=%s\n", keyword, value+(!(0[value]=='!')?0:1));
                            }
                        }
                    }
                    stream.p = stream.p+1;
                    return;
                }
                break;
            }
        }
        #warning we should have stopped after fully getting the value, hence this case is an error, see how this exception should be qualified.
        throw 0;
    }

    bool close_on_timestamp(long & timestamp)
    {
        bool res = false;
        if (MOD_STATE_DONE_CONNECTED == this->mod_state){
            long enddate = atol(this->context.get(STRAUTHID_END_DATE_CNX));
            if (enddate != 0 && (timestamp > enddate)) {
                LOG(LOG_INFO, "Session is out of allowed timeframe : stopping");
                res = true;
            }
        }
        return res;
    }

    bool keep_alive_or_inactivity(long & keepalive_time, long & now, Transport * trans)
    {
        // Keepalive Data exchange with sesman
        if (this->auth_trans_t){
            if (this->auth_event?this->auth_event->is_set():false) {

                try {
                    Stream stream(8192);

                    this->auth_trans_t->recv((char**)&(stream.end), 4);
                    #warning check if size is < 8192
                    int size = stream.in_uint32_be();
                    this->auth_trans_t->recv((char**)&(stream.end), size-4);
                    this->in_items(stream);
                    keepalive_time = now + 30;
                }
                catch (...){
                    this->context.cpy(STRAUTHID_AUTH_ERROR_MESSAGE, "Connection closed by manager");
                    return false;
                }
            }
            if (keepalive_time && (now > keepalive_time + 30)){
                this->context.cpy(STRAUTHID_AUTH_ERROR_MESSAGE, "Connection closed by manager");
                return false;
            }
            else if (keepalive_time && (now > keepalive_time)){
                LOG(LOG_INFO, "%llu bytes sent in last quantum,"
                              " total: %llu tick:%d",
                              trans->last_quantum_sent, trans->total_sent,
                              this->tick_count);
                if (trans->last_quantum_sent == 0){
                    this->tick_count++;
                    if (this->tick_count > 30){ // 10 minutes before closing on inactivity
                        this->context.cpy(STRAUTHID_AUTH_ERROR_MESSAGE, "Connection closed on inactivity");
                        return false;
                    }
                }
                else {
                    this->tick_count = 0;
                }
                trans->tick();

                keepalive_time = now + 30;
                Stream stream(8192);

                // skip length
                stream.skip_uint8(4);
                // set data
                this->out_ask_item(stream, STRAUTHID_KEEPALIVE);
                // now set length in header
                int total_length = stream.p - stream.data;
                stream.p = stream.data;
                stream.out_uint32_be(total_length); /* size */
                // and send
                this->auth_trans_t->send((char*)stream.data, total_length);
            }
        }
        return true;
    }

    int get_mod_from_protocol()
    {
        const char * protocol = this->context.get(STRAUTHID_TARGET_PROTOCOL);
        int res = MCTX_STATUS_EXIT;
        if (strncasecmp(protocol, "RDP", 4) == 0){
            res = MCTX_STATUS_RDP;
            this->mod_state = MOD_STATE_DONE_CONNECTED;
        }
        else if (strncasecmp(protocol, "VNC", 4) == 0){
            res = MCTX_STATUS_VNC;
            this->mod_state = MOD_STATE_DONE_CONNECTED;
        }
        else if (strncasecmp(protocol, "XUP", 4) == 0){
            res = MCTX_STATUS_XUP;
            this->mod_state = MOD_STATE_DONE_CONNECTED;
        }
        else if (strncasecmp(protocol, "INTERNAL", 8) == 0){
            res = MCTX_STATUS_INTERNAL;
<<<<<<< HEAD
            #warning : check, as far as I remember context->get returns a status buffer, checking if return is not null looks pretty useless
            char * target = this->context.get(STRAUTHID_TARGET_DEVICE);
            if (target){
                if (target && 0 == strncmp(target, "bouncer2", 9)){
                    this->context.nextmod = ModContext::INTERNAL_BOUNCER2;
                }
                else if (0 == strncmp(target, "test", 5)){
                    this->context.nextmod = ModContext::INTERNAL_TEST;
                }
                else if (0 == strncmp(target, "selector", 9)){
                    this->context.nextmod = ModContext::INTERNAL_SELECTOR;
                }
                else {
                    this->context.nextmod = ModContext::INTERNAL_CARD;
                }
=======
            char * target = this->context.get(STRAUTHID_TARGET_DEVICE);
            if (0 == strcmp(target, "bouncer2")){
                this->context.nextmod = ModContext::INTERNAL_BOUNCER2;
                this->mod_state = MOD_STATE_DONE_CONNECTED;
            }
            else if (0 == strcmp(target, "test")){
                this->context.nextmod = ModContext::INTERNAL_TEST;
                this->mod_state = MOD_STATE_DONE_CONNECTED;
            }
            else if (0 == strcmp(target, "selector")){
                this->context.nextmod = ModContext::INTERNAL_SELECTOR;
                this->mod_state = MOD_STATE_DONE_CONNECTED;
            }
            else if (0 == strcmp(target, "login")){
                this->context.nextmod = ModContext::INTERNAL_LOGIN;
                this->mod_state = MOD_STATE_DONE_CONNECTED;
            }
            else if (0 == strcmp(target, "close")){
                this->context.nextmod = ModContext::INTERNAL_CLOSE;
                this->mod_state = MOD_STATE_DONE_CONNECTED;
            }
            else {
                this->context.nextmod = ModContext::INTERNAL_CARD;
                this->mod_state = MOD_STATE_DONE_CONNECTED;
>>>>>>> f6461632
            }
        }
        else {
            assert(false);
        }
        return res;
    }


    int ask_next_module(long & keepalive_time, const char * auth_host, int auth_port, bool & record_video, bool & keep_alive)
    {
        int next_state = MCTX_STATUS_EXIT;
        switch (this->mod_state){
        default:
<<<<<<< HEAD
            LOG(LOG_INFO, "Default Mod State : ask next module %s %u\n", auth_host, auth_port);
=======
            LOG(LOG_INFO, "Entry, ask first credentials");
            next_state = this->ask_next_module_remote(auth_host, auth_port);
        break;
        case MOD_STATE_DONE_SELECTOR:
            LOG(LOG_INFO, "return from selector\n");
            next_state = this->ask_next_module_remote(auth_host, auth_port);
        break;
        case MOD_STATE_DONE_LOGIN:
            LOG(LOG_INFO, "return from login");
            next_state = this->ask_next_module_remote(auth_host, auth_port);
        break;
        case MOD_STATE_DONE_PASSWORD:
            LOG(LOG_INFO, "return from password");
>>>>>>> f6461632
            next_state = this->ask_next_module_remote(auth_host, auth_port);
        break;
        case MOD_STATE_DONE_RECEIVED_CREDENTIALS:
        LOG(LOG_INFO, "Received Credentials\n");
        {
<<<<<<< HEAD
            if (this->context.is_asked(STRAUTHID_AUTH_USER)
            || this->context.is_asked(STRAUTHID_TARGET_DEVICE)
            || this->context.is_asked(STRAUTHID_TARGET_USER)){
                this->context.wab_auth = 0;
                next_state = MCTX_STATUS_INTERNAL;
                this->context.nextmod = ModContext::INTERNAL_LOGIN;
                this->context.mod_state = MOD_STATE_INIT;
            }
            else if (this->context.is_asked(STRAUTHID_PASSWORD)){
                this->context.wab_auth = 1;
                next_state = MCTX_STATUS_INTERNAL;
                this->context.nextmod = ModContext::INTERNAL_LOGIN;
                this->context.mod_state = MOD_STATE_INIT;
            }
            else if (this->context.is_asked(STRAUTHID_DISPLAY_MESSAGE)){
                next_state = MCTX_STATUS_INTERNAL;
                this->context.nextmod = ModContext::INTERNAL_DIALOG;
                this->context.mod_state = MOD_STATE_DISPLAY_MESSAGE;


            }
            else if (this->context.is_asked(STRAUTHID_ACCEPT_MESSAGE)){
                next_state = MCTX_STATUS_INTERNAL;
                this->context.nextmod = ModContext::INTERNAL_DIALOG;
                this->context.mod_state = MOD_STATE_VALID_MESSAGE;
=======
         LOG(LOG_INFO, "%s=%s",STRAUTHID_AUTH_USER,
            this->context.is_asked(STRAUTHID_AUTH_USER)?"ask"
            :this->context.get(STRAUTHID_AUTH_USER));
         LOG(LOG_INFO, "%s=%s",STRAUTHID_PASSWORD,
            this->context.is_asked(STRAUTHID_PASSWORD)?"ask"
            :this->context.get(STRAUTHID_PASSWORD));
         LOG(LOG_INFO, "%s=%s",STRAUTHID_TARGET_DEVICE,
            this->context.is_asked(STRAUTHID_TARGET_DEVICE)?"ask"
            :this->context.get(STRAUTHID_TARGET_DEVICE));
         LOG(LOG_INFO, "%s=%s",STRAUTHID_TARGET_USER,
            this->context.is_asked(STRAUTHID_TARGET_USER)?"ask"
            :this->context.get(STRAUTHID_TARGET_USER));
         LOG(LOG_INFO, "%s=%s",STRAUTHID_SELECTOR,
            this->context.get_bool(STRAUTHID_SELECTOR)?"true":"false");
         LOG(LOG_INFO, "%s=%s",STRAUTHID_AUTHENTICATED,
            this->context.get_bool(STRAUTHID_AUTHENTICATED)?"true":"false");
         LOG(LOG_INFO, "%s=%s",STRAUTHID_SELECTOR_DEVICE_FILTER,
            this->context.get(STRAUTHID_SELECTOR_DEVICE_FILTER));
         LOG(LOG_INFO, "%s=%s",STRAUTHID_SELECTOR_GROUP_FILTER,
            this->context.get(STRAUTHID_SELECTOR_GROUP_FILTER));

            if (this->context.is_asked(STRAUTHID_AUTH_USER)){
                next_state = MCTX_STATUS_INTERNAL;
                this->context.nextmod = ModContext::INTERNAL_LOGIN;
                this->mod_state = MOD_STATE_DONE_LOGIN;
            }
            else if (this->context.is_asked(STRAUTHID_PASSWORD)){
                next_state = MCTX_STATUS_INTERNAL;
                this->context.nextmod = ModContext::INTERNAL_LOGIN;
                this->mod_state = MOD_STATE_DONE_LOGIN;
            }
            else if (!this->context.is_asked(STRAUTHID_SELECTOR)
                 &&   this->context.get_bool(STRAUTHID_SELECTOR)
                 &&  !this->context.is_asked(STRAUTHID_TARGET_DEVICE)
                 &&  !this->context.is_asked(STRAUTHID_TARGET_USER)){
                next_state = MCTX_STATUS_INTERNAL;
                this->context.nextmod = ModContext::INTERNAL_SELECTOR;
                this->mod_state = MOD_STATE_DONE_SELECTOR;
            }
            else if (this->context.is_asked(STRAUTHID_TARGET_DEVICE)
                 ||  this->context.is_asked(STRAUTHID_TARGET_USER)){
                    next_state = MCTX_STATUS_INTERNAL;
                    this->context.nextmod = ModContext::INTERNAL_LOGIN;
                    this->mod_state = MOD_STATE_DONE_LOGIN;
            }
            else if (this->context.is_asked(STRAUTHID_DISPLAY_MESSAGE)){
                next_state = MCTX_STATUS_INTERNAL;
                this->context.nextmod = ModContext::INTERNAL_DIALOG_DISPLAY_MESSAGE;
                this->mod_state = MOD_STATE_DONE_DISPLAY_MESSAGE;
            }
            else if (this->context.is_asked(STRAUTHID_ACCEPT_MESSAGE)){
                next_state = MCTX_STATUS_INTERNAL;
                this->context.nextmod = ModContext::INTERNAL_DIALOG_VALID_MESSAGE;
                this->mod_state = MOD_STATE_DONE_VALID_MESSAGE;
>>>>>>> f6461632
            }
            else if (this->context.get_bool(STRAUTHID_AUTHENTICATED)){
                next_state = this->get_mod_from_protocol();
                record_video = this->context.get_bool(STRAUTHID_OPT_MOVIE);
                keep_alive = true;
                if (context.get(STRAUTHID_AUTH_ERROR_MESSAGE)[0] == 0){
                    context.cpy(STRAUTHID_AUTH_ERROR_MESSAGE, "End of connection");
                }
            }
            else {
                if (context.get(STRAUTHID_REJECTED)[0] != 0){
                    context.cpy(STRAUTHID_AUTH_ERROR_MESSAGE, context.get(STRAUTHID_REJECTED));
                }
                if (context.get(STRAUTHID_AUTH_ERROR_MESSAGE)[0] == 0){
                    context.cpy(STRAUTHID_AUTH_ERROR_MESSAGE, "Authentifier service failed");
                }
                #warning check life cycle of auth_trans_t
                if (this->auth_trans_t){
                    delete this->auth_trans_t;
                    this->auth_trans_t = 0;
                }
                next_state = MCTX_STATUS_INTERNAL;
                this->context.nextmod = ModContext::INTERNAL_CLOSE;
<<<<<<< HEAD
            }
        }
        break;
        case MOD_STATE_MESSAGE_CONNEXION_CLOSE_AT_LIMIT:
        LOG(LOG_INFO, "MESSAGE CONNEXION CLOSE AT LIMIT\n");
        {
        }
        break;
        case MOD_STATE_CONNECTED_RDP:
        LOG(LOG_INFO, "CONNECTED RDP\n");
        this->context.mod_state = MOD_STATE_CLOSE;
        next_state = MCTX_STATUS_INTERNAL;

        break;
        case MOD_STATE_CLOSE:
        LOG(LOG_INFO, "CLOSE\n");
        {
            this->context.mod_state = MOD_STATE_CLOSE;
=======
                this->mod_state = MOD_STATE_DONE_CONNECTED;
            }
        }
        break;
        case MOD_STATE_DONE_CONNECTED:
            LOG(LOG_INFO, "return from CONNECTED\n");
            this->context.nextmod = ModContext::INTERNAL_CLOSE;
            next_state = MCTX_STATUS_INTERNAL;
            this->mod_state = MOD_STATE_DONE_CLOSE;
        break;
        case MOD_STATE_DONE_CLOSE:
            LOG(LOG_INFO, "return from CLOSE\n");
            this->mod_state = MOD_STATE_DONE_EXIT;
>>>>>>> f6461632
            next_state = MCTX_STATUS_EXIT;
        break;
        case MOD_STATE_DONE_EXIT:
            // we should never goes here, the main loop should have stopped before
            LOG(LOG_WARNING, "unexpected forced exit");
        break;
        }
        return next_state;
    }

#warning move that function to ModContext, create specialized stream object ModContextStream
    void out_item(Stream & stream, const char * key)
    {
        const char * tmp = this->context.get(key);
        // do not send empty values
        if (tmp[0] != 0){
            if (strncasecmp(tmp, "ask", 3) != 0
            &&((strncasecmp("password", (char*)key, 8) == 0)
            ||(strncasecmp("target_password", (char*)key, 15) == 0))){
                LOG(LOG_INFO, "sending %s=<hidden>\n", key);
            }
            else {
                LOG(LOG_INFO, "sending %s=%s\n", key, tmp);
            }
            stream.out_copy_bytes(key, strlen(key));
            stream.out_uint8('\n');
            stream.out_copy_bytes(tmp, strlen(tmp));
            stream.out_uint8('\n');
        }
    }

    void out_ask_item(Stream & stream, const char * key)
    {
        this->context.ask(key);
        LOG(LOG_INFO, "sending %s=ASK\n", key);
        stream.out_copy_bytes(key, strlen(key));
        stream.out_copy_bytes("\nASK\n",5);
    }

    void add_to_fd_set(fd_set & rfds, unsigned & max)
    {
        #warning look at concept behind wait_obj
        if (this->auth_event){
            this->auth_event->add_to_fd_set(rfds, max);
        }
    }


    int ask_next_module_remote(const char * auth_host, int authport)
    {
        // if anything happen, like authentification socked closing, stop current connection
        try {
            Stream stream(8192);

            stream.skip_uint8(4);
            #warning is there a way to make auth_event RAII ? (initialized in sesman constructor)
            if (!this->auth_trans_t){
                this->auth_trans_t = new SocketTransport(connect(auth_host, authport, 4, 1000000));
                #warning create a realloc method
                if (this->auth_event){
                    delete this->auth_event;
                }
                this->auth_event = new wait_obj(this->auth_trans_t->sck);
            }
            this->out_item(stream, STRAUTHID_PROXY_TYPE);
            this->out_item(stream, STRAUTHID_DISPLAY_MESSAGE);
            this->out_item(stream, STRAUTHID_ACCEPT_MESSAGE);
            this->out_item(stream, STRAUTHID_HOST);
            this->out_item(stream, STRAUTHID_AUTH_USER);
            this->out_item(stream, STRAUTHID_PASSWORD);
            this->out_item(stream, STRAUTHID_TARGET_USER);
            this->out_item(stream, STRAUTHID_TARGET_DEVICE);
            this->out_item(stream, STRAUTHID_SELECTOR);
            this->out_item(stream, STRAUTHID_SELECTOR_GROUP_FILTER);
            this->out_item(stream, STRAUTHID_SELECTOR_DEVICE_FILTER);
            this->out_item(stream, STRAUTHID_SELECTOR_LINES_PER_PAGE);
            this->out_item(stream, STRAUTHID_SELECTOR_CURRENT_PAGE);
            this->out_ask_item(stream, STRAUTHID_TARGET_PASSWORD);
            this->out_item(stream, STRAUTHID_OPT_WIDTH);
            this->out_item(stream, STRAUTHID_OPT_HEIGHT);
            this->out_item(stream, STRAUTHID_OPT_BPP);
            /* translation message */
            this->out_item(stream, STRAUTHID_TRANS_BUTTON_OK);
            this->out_item(stream, STRAUTHID_TRANS_BUTTON_CANCEL);
            this->out_item(stream, STRAUTHID_TRANS_BUTTON_HELP);
            this->out_item(stream, STRAUTHID_TRANS_BUTTON_CLOSE);
            this->out_item(stream, STRAUTHID_TRANS_BUTTON_REFUSED);
            this->out_item(stream, STRAUTHID_TRANS_LOGIN);
            this->out_item(stream, STRAUTHID_TRANS_USERNAME);
            this->out_item(stream, STRAUTHID_TRANS_PASSWORD);
            this->out_item(stream, STRAUTHID_TRANS_TARGET);
            this->out_item(stream, STRAUTHID_TRANS_DIAGNOSTIC);
            this->out_item(stream, STRAUTHID_TRANS_CONNECTION_CLOSED);

            int total_length = stream.p - stream.data;
            stream.p = stream.data;
            stream.out_uint32_be(total_length); /* size */
            this->auth_trans_t->send((char*)stream.data, total_length);

        } catch (Error e) {
            this->context.cpy(STRAUTHID_AUTHENTICATED, false);
            this->context.cpy(STRAUTHID_REJECTED, "Authentifier service failed");
            delete this->auth_trans_t;
            this->auth_trans_t = NULL;
        }
        return MCTX_STATUS_WAITING;
    }

    int receive_next_module()
    {
        Stream stream(8192);

        try {
            this->auth_trans_t->recv((char**)&(stream.end), 4);
            int size = stream.in_uint32_be();
            this->auth_trans_t->recv((char**)&(stream.end), size-4);
            this->in_items(stream);
        } catch (...) {
            this->context.cpy(STRAUTHID_AUTHENTICATED, false);
            this->context.cpy(STRAUTHID_REJECTED, "Authentifier service failed");
            delete this->auth_trans_t;
            this->auth_trans_t = NULL;
        }
        this->mod_state = MOD_STATE_DONE_RECEIVED_CREDENTIALS;
        return MCTX_STATUS_TRANSITORY;
    }

};

#endif<|MERGE_RESOLUTION|>--- conflicted
+++ resolved
@@ -241,23 +241,6 @@
         }
         else if (strncasecmp(protocol, "INTERNAL", 8) == 0){
             res = MCTX_STATUS_INTERNAL;
-<<<<<<< HEAD
-            #warning : check, as far as I remember context->get returns a status buffer, checking if return is not null looks pretty useless
-            char * target = this->context.get(STRAUTHID_TARGET_DEVICE);
-            if (target){
-                if (target && 0 == strncmp(target, "bouncer2", 9)){
-                    this->context.nextmod = ModContext::INTERNAL_BOUNCER2;
-                }
-                else if (0 == strncmp(target, "test", 5)){
-                    this->context.nextmod = ModContext::INTERNAL_TEST;
-                }
-                else if (0 == strncmp(target, "selector", 9)){
-                    this->context.nextmod = ModContext::INTERNAL_SELECTOR;
-                }
-                else {
-                    this->context.nextmod = ModContext::INTERNAL_CARD;
-                }
-=======
             char * target = this->context.get(STRAUTHID_TARGET_DEVICE);
             if (0 == strcmp(target, "bouncer2")){
                 this->context.nextmod = ModContext::INTERNAL_BOUNCER2;
@@ -282,7 +265,6 @@
             else {
                 this->context.nextmod = ModContext::INTERNAL_CARD;
                 this->mod_state = MOD_STATE_DONE_CONNECTED;
->>>>>>> f6461632
             }
         }
         else {
@@ -297,9 +279,6 @@
         int next_state = MCTX_STATUS_EXIT;
         switch (this->mod_state){
         default:
-<<<<<<< HEAD
-            LOG(LOG_INFO, "Default Mod State : ask next module %s %u\n", auth_host, auth_port);
-=======
             LOG(LOG_INFO, "Entry, ask first credentials");
             next_state = this->ask_next_module_remote(auth_host, auth_port);
         break;
@@ -313,39 +292,11 @@
         break;
         case MOD_STATE_DONE_PASSWORD:
             LOG(LOG_INFO, "return from password");
->>>>>>> f6461632
             next_state = this->ask_next_module_remote(auth_host, auth_port);
         break;
         case MOD_STATE_DONE_RECEIVED_CREDENTIALS:
         LOG(LOG_INFO, "Received Credentials\n");
         {
-<<<<<<< HEAD
-            if (this->context.is_asked(STRAUTHID_AUTH_USER)
-            || this->context.is_asked(STRAUTHID_TARGET_DEVICE)
-            || this->context.is_asked(STRAUTHID_TARGET_USER)){
-                this->context.wab_auth = 0;
-                next_state = MCTX_STATUS_INTERNAL;
-                this->context.nextmod = ModContext::INTERNAL_LOGIN;
-                this->context.mod_state = MOD_STATE_INIT;
-            }
-            else if (this->context.is_asked(STRAUTHID_PASSWORD)){
-                this->context.wab_auth = 1;
-                next_state = MCTX_STATUS_INTERNAL;
-                this->context.nextmod = ModContext::INTERNAL_LOGIN;
-                this->context.mod_state = MOD_STATE_INIT;
-            }
-            else if (this->context.is_asked(STRAUTHID_DISPLAY_MESSAGE)){
-                next_state = MCTX_STATUS_INTERNAL;
-                this->context.nextmod = ModContext::INTERNAL_DIALOG;
-                this->context.mod_state = MOD_STATE_DISPLAY_MESSAGE;
-
-
-            }
-            else if (this->context.is_asked(STRAUTHID_ACCEPT_MESSAGE)){
-                next_state = MCTX_STATUS_INTERNAL;
-                this->context.nextmod = ModContext::INTERNAL_DIALOG;
-                this->context.mod_state = MOD_STATE_VALID_MESSAGE;
-=======
          LOG(LOG_INFO, "%s=%s",STRAUTHID_AUTH_USER,
             this->context.is_asked(STRAUTHID_AUTH_USER)?"ask"
             :this->context.get(STRAUTHID_AUTH_USER));
@@ -400,7 +351,6 @@
                 next_state = MCTX_STATUS_INTERNAL;
                 this->context.nextmod = ModContext::INTERNAL_DIALOG_VALID_MESSAGE;
                 this->mod_state = MOD_STATE_DONE_VALID_MESSAGE;
->>>>>>> f6461632
             }
             else if (this->context.get_bool(STRAUTHID_AUTHENTICATED)){
                 next_state = this->get_mod_from_protocol();
@@ -424,26 +374,6 @@
                 }
                 next_state = MCTX_STATUS_INTERNAL;
                 this->context.nextmod = ModContext::INTERNAL_CLOSE;
-<<<<<<< HEAD
-            }
-        }
-        break;
-        case MOD_STATE_MESSAGE_CONNEXION_CLOSE_AT_LIMIT:
-        LOG(LOG_INFO, "MESSAGE CONNEXION CLOSE AT LIMIT\n");
-        {
-        }
-        break;
-        case MOD_STATE_CONNECTED_RDP:
-        LOG(LOG_INFO, "CONNECTED RDP\n");
-        this->context.mod_state = MOD_STATE_CLOSE;
-        next_state = MCTX_STATUS_INTERNAL;
-
-        break;
-        case MOD_STATE_CLOSE:
-        LOG(LOG_INFO, "CLOSE\n");
-        {
-            this->context.mod_state = MOD_STATE_CLOSE;
-=======
                 this->mod_state = MOD_STATE_DONE_CONNECTED;
             }
         }
@@ -457,7 +387,6 @@
         case MOD_STATE_DONE_CLOSE:
             LOG(LOG_INFO, "return from CLOSE\n");
             this->mod_state = MOD_STATE_DONE_EXIT;
->>>>>>> f6461632
             next_state = MCTX_STATUS_EXIT;
         break;
         case MOD_STATE_DONE_EXIT:
