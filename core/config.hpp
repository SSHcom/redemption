--- conflicted
+++ resolved
@@ -1229,7 +1229,6 @@
         this->context.authentication_challenge.attach_ini(this, AUTHID_AUTHENTICATION_CHALLENGE);
 
         this->to_send_set.insert(AUTHID_MODULE);
-        this->to_send_set.insert(AUTHID_FORCEMODULE);
         this->to_send_set.insert(AUTHID_TICKET);
         this->to_send_set.insert(AUTHID_COMMENT);
         this->to_send_set.insert(AUTHID_DURATION);
@@ -1242,10 +1241,6 @@
         this->context.module.use();
         this->context.forcemodule.set(false);
         this->context.forcemodule.attach_ini(this, AUTHID_FORCEMODULE);
-<<<<<<< HEAD
-        this->context.forcemodule.use();
-=======
->>>>>>> 8ba29627
 
         this->context.ticket.set_from_cstr("");
         this->context.ticket.attach_ini(this, AUTHID_TICKET);
