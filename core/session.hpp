--- conflicted
+++ resolved
@@ -745,7 +745,6 @@
                             LOG(LOG_INFO, "Session::Creation of internal module 'SelectorMod'");
                         }
                         this->mod = new SelectorMod(
-                            *this->context,
                             *this->ini,
                             *this->front,
                             this->front->client_info.width,
@@ -759,12 +758,7 @@
                         if (this->verbose){
                             LOG(LOG_INFO, "Session::Creation of internal module 'CloseMod'");
                         }
-<<<<<<< HEAD
                         this->mod = new WabCloseMod(
-                            *this->context,
-=======
-                        this->mod = new widget2_mod(
->>>>>>> 2010b36e
                             *this->ini,
                             *this->front,
                             this->front->client_info.width,
@@ -780,16 +774,12 @@
                         if (this->verbose){
                             LOG(LOG_INFO, "Session::Creation of internal module 'DialogMod'");
                         }
-<<<<<<< HEAD
+
                         //const char * message = this->context->get(STRAUTHID_MESSAGE);
                         const char * message = this->ini->globals.context.message;
                         const char * button = this->ini->globals.translation.button_refused;
                         const char * caption = "Information";
                         this->mod = new DialogMod(
-                            *this->context,
-=======
-                        this->mod = new SelectorMod(
->>>>>>> 2010b36e
                             *this->ini,
                             *this->front,
                             this->front->client_info.width,
