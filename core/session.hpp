--- conflicted
+++ resolved
@@ -135,14 +135,10 @@
             this->mod = 0;
             this->internal_state = SESSION_STATE_ENTRY;
             const bool enable_fastpath = true;
-<<<<<<< HEAD
             const bool tls_support     = this->ini->globals.enable_tls;
             const bool mem3blt_support = true;
-            this->front = new Front(&front_trans, &this->gen, ini, enable_fastpath, tls_support, mem3blt_support);
-=======
-            const bool tls_support = this->ini->globals.enable_tls;
-            this->front = new Front(&front_trans, SHARE_PATH "/" DEFAULT_FONT_NAME, &this->gen, ini, enable_fastpath, tls_support);
->>>>>>> 429fc712
+            this->front = new Front(&front_trans, SHARE_PATH "/" DEFAULT_FONT_NAME, &this->gen,
+                ini, enable_fastpath, tls_support, mem3blt_support);
             this->no_mod = new null_mod(*(this->front));
             this->mod = this->no_mod;
 
