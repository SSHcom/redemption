/*
   This program is free software; you can redistribute it and/or modify
   it under the terms of the GNU General Public License as published by
   the Free Software Foundation; either version 2 of the License, or
   (at your option) any later version.

   This program is distributed in the hope that it will be useful,
   but WITHOUT ANY WARRANTY; without even the implied warranty of
   MERCHANTABILITY or FITNESS FOR A PARTICULAR PURPOSE. See the
   GNU General Public License for more details.

   You should have received a copy of the GNU General Public License
   along with this program; if not, write to the Free Software
   Foundation, Inc., 675 Mass Ave, Cambridge, MA 02139, USA.

   Product name: redemption, a FLOSS RDP proxy
   Copyright (C) Wallix 2010-2012
   Author(s): Christophe Grosjean, Javier Caverni, Raphael Zhou, Meng Tan
*/

#ifndef _REDEMPTION_CORE_SESSION_HPP_
#define _REDEMPTION_CORE_SESSION_HPP_

#include <netinet/tcp.h>
#include <unistd.h>
#include <fcntl.h>
#include <netdb.h>
#include <sys/un.h>
#include <arpa/inet.h>
#include <netinet/tcp.h>
#include <errno.h>
#include <string.h>
#include <assert.h>
#include <dirent.h>

#include "server.hpp"
#include "colors.hpp"
#include "stream.hpp"
#include "constants.hpp"
#include "ssl_calls.hpp"
#include "rect.hpp"
#include "client_info.hpp"
#include "netutils.hpp"

#include "config.hpp"
#include "wait_obj.hpp"
#include "transport.hpp"
#include "bitmap.hpp"

#include "authentifier.hpp"
//#include "front.hpp"
//#include "null/null.hpp"
//#include "rdp/rdp.hpp"
//#include "vnc/vnc.hpp"
//#include "xup/xup.hpp"
//#include "transitory/transitory.hpp"
//#include "cli/cli_mod.hpp"

//#include "internal/widget2/bouncer2.hpp"
//#include "internal/widget2/test_card_mod.hpp"
//#include "internal/widget2/replay_mod.hpp"
//#include "internal/widget2/selector_mod.hpp"
//#include "internal/widget2/wab_close_mod.hpp"
//#include "internal/widget2/dialog_mod.hpp"
//#include "internal/widget2/login_mod.hpp"
//#include "internal/widget2/rwl_mod.hpp"
//#include "internal/widget2/rwl_login_mod.hpp"

using namespace std;

enum {
    // before anything else : exchange of credentials
//    SESSION_STATE_RSA_KEY_HANDSHAKE,
    // initial state no module loaded, init not done
    SESSION_STATE_ENTRY,
    // no module loaded
    // init_done
    // login window destoyed if necessary
    // user clicked on OK to run module  or provided connection info on cmd line
    // but did not received credentials yet
    SESSION_STATE_WAITING_FOR_NEXT_MODULE,
    // a module is loaded and active but required some action
    // involving requesting remote context
    SESSION_STATE_WAITING_FOR_CONTEXT,
    // init_done, module loaded and running
    SESSION_STATE_RUNNING,
    // display dialog when connection is closed
    SESSION_STATE_CLOSE_CONNECTION,
    // disconnect session
    SESSION_STATE_STOP,
};

struct Session {
    wait_obj & front_event;

    Inifile  * ini;
    uint32_t & verbose;

    int internal_state;
    long id;                     // not used
    time_t keep_alive_time;

    struct Front * front;

    SessionManager * acl;
    UdevRandom gen;

    SocketTransport * ptr_auth_trans;
    wait_obj        * ptr_auth_event;

    Session(wait_obj & front_event, int sck, Inifile * ini)
        : front_event(front_event)
        , ini(ini)
        , verbose(this->ini->debug.session)
        , acl(NULL)
        , ptr_auth_trans(NULL)
        , ptr_auth_event(NULL)
    {
        try {
            SocketTransport front_trans("RDP Client", sck, "", 0, this->ini->debug.front);
            // Contruct auth_trans (SocketTransport) and auth_event (wait_obj)
            //  here instead of inside Sessionmanager

            this->ptr_auth_trans = NULL;
            this->ptr_auth_event = NULL;
            this->acl = NULL;

            this->internal_state = SESSION_STATE_ENTRY;
            const bool enable_fastpath = true;
            const bool tls_support     = this->ini->globals.enable_tls;
            const bool mem3blt_support = true;
            this->front = new Front(&front_trans, SHARE_PATH "/" DEFAULT_FONT_NAME, &this->gen,
<<<<<<< HEAD
                                    ini, enable_fastpath, tls_support, mem3blt_support);
            this->no_mod = new null_mod(*(this->front));
            this->no_mod->event.reset();
            this->mod = this->no_mod;
=======
                ini, enable_fastpath, tls_support, mem3blt_support);
>>>>>>> 14c5390d
            
            ModuleManager mm(*this->front, *this->ini);

            /* module interface */
            this->keep_alive_time = 0;

            if (this->verbose){
                LOG(LOG_INFO, "Session::session_main_loop() starting");
            }

<<<<<<< HEAD
            const char * state_names[] =
                { "Initializing client session"                         // SESSION_STATE_ENTRY
                  , "Waiting for authentifier"                            // SESSION_STATE_WAITING_FOR_NEXT_MODULE
                  , "Waiting for authentifier (context refresh required)" // SESSION_STATE_WAITING_FOR_CONTEXT
                  , "Running"                                             // SESSION_STATE_RUNNING
                  , "Close connection"                                    // SESSION_STATE_CLOSE_CONNECTION
                  , "Stop required"                                       // SESSION_STATE_STOP
                };

=======
>>>>>>> 14c5390d
            struct timeval time_mark = { 0, 0 };
            bool run_session = true;
            while (run_session) {
                try {
                    if (time_mark.tv_sec == 0 && time_mark.tv_usec < 500){
                        time_mark.tv_sec = 0;
                        time_mark.tv_usec = 50000;
                    }

                    unsigned max = 0;
                    fd_set rfds;
                    fd_set wfds;

                    FD_ZERO(&rfds);
                    FD_ZERO(&wfds);
                    struct timeval timeout = time_mark;

                    this->front_event.add_to_fd_set(rfds, max);
                    
                    TODO("Looks like acl and mod can be unified into a common class, where events can happen")
                    TODO("move ptr_auth_event to acl") 
                    if (this->acl){
                        this->ptr_auth_event->add_to_fd_set(rfds, max);
                    }
                    mm.mod->event.add_to_fd_set(rfds, max);

                    if (mm.mod->event.is_set(rfds)) {
                        timeout.tv_sec  = 0;
                        timeout.tv_usec = 0;
                    }

                    int num = select(max + 1, &rfds, &wfds, 0, &timeout);

                    if (num < 0){
                        if (errno == EINTR){
                            continue;
                        }
                        // Cope with EBADF, EINVAL, ENOMEM : none of these should ever happen
                        // EBADF: means fd has been closed (my me) or as already returned an error on another call
                        // EINVAL: invalid value in timeout (my fault again)
                        // ENOMEM: no enough memory in kernel (unlikely fort 3 sockets)

                        LOG(LOG_ERR, "Proxy data wait loop raised error %u : %s", errno, strerror(errno));
                        throw Error(ERR_SOCKET_ERROR);
                    }

                    time_t now = time(NULL);
                    if (this->front_event.is_set(rfds)) {
                        try {
                            this->front->incoming(*mm.mod);
                        } catch (...) {
                            run_session = false;
                            continue;
                        };
                    }

                    if (this->front->up_and_running){

                        // Process incoming module trafic
                        if (mm.mod->event.is_set(rfds)){

                            mm.mod->draw_event();
                            this->front->periodic_snapshot(mm.mod->get_pointer_displayed());

                            if (mm.mod->event.signal != BACK_EVENT_NONE){
                                this->acl->signal = mm.mod->event.signal;
                                mm.mod->event.reset();
                            }
                        }
                        
                        // Incoming data from ACL, or opening acl
                        if (!this->acl){
                            this->connect_authentifier();
                            this->acl->signal = BACK_EVENT_NEXT;
                        }
                        else {
                            if (this->ptr_auth_event->is_set(rfds)){
                                // acl received updated values
                                this->acl->receive();
                            }
                        }
                        
                        run_session = this->acl->check(*this->front, mm, now);
                    }
                } catch (Error & e) {
                    LOG(LOG_INFO, "Session::Session exception = %d!\n", e.id);
                    run_session = false;                        
                };
            }
            this->front->disconnect();
        }
        catch (const Error & e) {
            LOG(LOG_INFO, "Session::Session exception = %d!\n", e.id);
        }
        catch(...){
            LOG(LOG_INFO, "Session::Session other exception\n");
        }
        LOG(LOG_INFO, "Session::Client Session Disconnected\n");
        this->front->stop_capture();
    }



    ~Session()
    {
        delete this->front;
        if (this->acl) { delete this->acl; }
        if (this->ptr_auth_event) { delete this->ptr_auth_event; }
        if (this->ptr_auth_trans) { delete this->ptr_auth_trans; }
        // Suppress Session file from disk (original name with PID or renamed with session_id)
        if (!this->ini->context.session_id.get().is_empty()) {
            char new_session_file[256];
            sprintf(new_session_file, "%s/session_%s.pid", PID_PATH,
                this->ini->context.session_id.get_cstr());
            unlink(new_session_file);
        }
        else {
            int child_pid = getpid();
            char old_session_file[256];
            sprintf(old_session_file, "%s/session_%d.pid", PID_PATH, child_pid);
            unlink(old_session_file);
        }
    }


    void connect_authentifier()
    {
        int client_sck = ip_connect(this->ini->globals.authip,
                                    this->ini->globals.authport,
                                    30,
                                    1000,
                                    this->ini->debug.auth);

        if (client_sck == -1) {
            LOG(LOG_ERR, "Failed to connect to authentifieur");
            throw Error(ERR_SOCKET_CONNECT_FAILED);
        }
        
        this->ptr_auth_trans = new SocketTransport( "Authentifier"
                                                  , client_sck
                                                  , this->ini->globals.authip
                                                  , this->ini->globals.authport
                                                  , this->ini->debug.auth
                                                  );
        this->ptr_auth_event = new wait_obj(this->ptr_auth_trans->sck);
        this->acl = new SessionManager( this->ini
                                         , *this->ptr_auth_trans
                                         , this->ini->globals.keepalive_grace_delay
                                         , this->ini->globals.max_tick
                                         , this->ini->globals.internal_domain
                                         , this->ini->debug.auth);
    }
};

#endif<|MERGE_RESOLUTION|>--- conflicted
+++ resolved
@@ -130,14 +130,7 @@
             const bool tls_support     = this->ini->globals.enable_tls;
             const bool mem3blt_support = true;
             this->front = new Front(&front_trans, SHARE_PATH "/" DEFAULT_FONT_NAME, &this->gen,
-<<<<<<< HEAD
-                                    ini, enable_fastpath, tls_support, mem3blt_support);
-            this->no_mod = new null_mod(*(this->front));
-            this->no_mod->event.reset();
-            this->mod = this->no_mod;
-=======
                 ini, enable_fastpath, tls_support, mem3blt_support);
->>>>>>> 14c5390d
             
             ModuleManager mm(*this->front, *this->ini);
 
@@ -148,18 +141,6 @@
                 LOG(LOG_INFO, "Session::session_main_loop() starting");
             }
 
-<<<<<<< HEAD
-            const char * state_names[] =
-                { "Initializing client session"                         // SESSION_STATE_ENTRY
-                  , "Waiting for authentifier"                            // SESSION_STATE_WAITING_FOR_NEXT_MODULE
-                  , "Waiting for authentifier (context refresh required)" // SESSION_STATE_WAITING_FOR_CONTEXT
-                  , "Running"                                             // SESSION_STATE_RUNNING
-                  , "Close connection"                                    // SESSION_STATE_CLOSE_CONNECTION
-                  , "Stop required"                                       // SESSION_STATE_STOP
-                };
-
-=======
->>>>>>> 14c5390d
             struct timeval time_mark = { 0, 0 };
             bool run_session = true;
             while (run_session) {
