--- conflicted
+++ resolved
@@ -114,11 +114,6 @@
             const bool mem3blt_support = true;
             this->front = new Front(&front_trans, SHARE_PATH "/" DEFAULT_FONT_NAME, &this->gen,
                 ini, enable_fastpath, tls_support, mem3blt_support);
-<<<<<<< HEAD
-
-            ModuleManager mm(*this->front, *this->ini);
-=======
->>>>>>> 121fa3c8
 
             ModuleManager mm(*this->front, *this->ini);
 
