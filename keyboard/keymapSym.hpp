--- conflicted
+++ resolved
@@ -14,11 +14,7 @@
    Foundation, Inc., 675 Mass Ave, Cambridge, MA 02139, USA.
 
    Product name: redemption, a FLOSS RDP proxy
-<<<<<<< HEAD
-   Copyright (C) Wallix 2012
-=======
    Copyright (C) Wallix 2012-2013
->>>>>>> 039c8f62
    Author(s): Christophe Grosjean, Dominique Lafages
 
    header file. KeymapSym object for keymap translation from RDP to X (VNC)
