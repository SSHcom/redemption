--- conflicted
+++ resolved
@@ -232,17 +232,10 @@
     const char * header1, const char * header2, const char * header3)
 {
     self->sq_type = SQ_TYPE_OUTTRACKER;
-<<<<<<< HEAD
-    self->err = sq_m_SQOuttracker_constructor(&(self->u.outtracker), tracker,
-                                            format,
-                                            path, filename, extension,
-                                            tv, header1, header2, header3);
-=======
     self->err = sq_m_SQOuttracker_constructor( &(self->u.outtracker)
                                              , tracker, format, path, filename
                                              , extension, tv, header1, header2
                                              , header3);
->>>>>>> b7a1cc4f
     return self->err;
 }
 
@@ -920,11 +913,7 @@
        hence no need to close it again calling close
     */
     if (rt->err != RIO_ERROR_OK){
-<<<<<<< HEAD
-        return rt->err; 
-=======
         return rt->err;
->>>>>>> b7a1cc4f
     }
     switch(rt->rt_type){
         case RIO_TYPE_GENERATOR:
