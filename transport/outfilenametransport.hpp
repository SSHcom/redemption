/*
   This program is free software; you can redistribute it and/or modify
   it under the terms of the GNU General Public License as published by
   the Free Software Foundation; either version 2 of the License, or
   (at your option) any later version.

   This program is distributed in the hope that it will be useful,
   but WITHOUT ANY WARRANTY; without even the implied warranty of
   MERCHANTABILITY or FITNESS FOR A PARTICULAR PURPOSE.  See the
   GNU General Public License for more details.

   You should have received a copy of the GNU General Public License
   along with this program; if not, write to the Free Software
   Foundation, Inc., 675 Mass Ave, Cambridge, MA 02139, USA.

   Product name: redemption, a FLOSS RDP proxy
   Copyright (C) Wallix 2012
   Author(s): Christophe Grosjean

   Transport layer abstraction
*/

#ifndef _REDEMPTION_TRANSPORT_OUTFILENAMETRANSPORT_HPP_
#define _REDEMPTION_TRANSPORT_OUTFILENAMETRANSPORT_HPP_

#include "transport.hpp"
#include "rio/rio.h"

class OutFilenameTransport : public Transport {
public:
    SQ seq;
    RIO rio;

    OutFilenameTransport(
            SQ_FORMAT format,
            const char * const prefix,
            const char * const filename,
            const char * const extension,
            const int groupid,
            unsigned verbose = 0)
    {
        RIO_ERROR status1 = sq_init_outfilename(&this->seq, format, prefix, filename, extension, groupid);
        if (status1 != RIO_ERROR_OK){
            LOG(LOG_ERR, "Sequence outfilename initialisation failed (%u)", status1);
            throw Error(ERR_TRANSPORT);
        }
        RIO_ERROR status2 = rio_init_outsequence(&this->rio, &this->seq);
        if (status2 != RIO_ERROR_OK){
            LOG(LOG_ERR, "rio outsequence initialisation failed (%u)", status2);
            throw Error(ERR_TRANSPORT);
        }
    }

    ~OutFilenameTransport()
    {
        rio_clear(&this->rio);
        sq_clear(&this->seq);
    }

    using Transport::send;
    virtual void send(const char * const buffer, size_t len) throw (Error) {
        ssize_t res = rio_send(&this->rio, buffer, len);
        if (res < 0){
            throw Error(ERR_TRANSPORT_WRITE_FAILED, errno);
        }
    }

    virtual void timestamp(timeval now)
    {
        sq_timestamp(&this->seq, &now);
        Transport::timestamp(now);
    }

    using Transport::recv;
    virtual void recv(char**, size_t) throw (Error)
    {  
        LOG(LOG_ERR, "OutFilenameTransport used for recv");
        throw Error(ERR_TRANSPORT_OUTPUT_ONLY_USED_FOR_SEND, 0);
    }

    virtual void seek(int64_t offset, int whence) throw (Error)
    {
        ssize_t res = rio_seek(&this->rio, offset, whence);
        if (res != RIO_ERROR_OK){
            LOG(LOG_WARNING, "OutFilenameTransport used for recv");
            throw Error(ERR_TRANSPORT_SEEK_FAILED, errno);
        }    
    }

    virtual bool next()
    {
        sq_next(&this->seq);
        return Transport::next();
    }
};



/*****************************
* CryptoOutFilenameTransport *
*****************************/

class CryptoOutFilenameTransport : public Transport {
public:
    SQ seq;
    RIO rio;

    CryptoOutFilenameTransport(
            SQ_FORMAT format,
            const char * const prefix,
            const char * const filename,
            const char * const extension,
            const int groupid,
            unsigned verbose = 0)
    {
        RIO_ERROR status1 = sq_init_cryptooutfilename(&this->seq, format, prefix, filename, extension, groupid);
        if (status1 != RIO_ERROR_OK){
            LOG(LOG_ERR, "Sequence outfilename initialisation failed (%u)", status1);
            throw Error(ERR_TRANSPORT);
        }
        RIO_ERROR status2 = rio_init_outsequence(&this->rio, &this->seq);
        if (status2 != RIO_ERROR_OK){
            LOG(LOG_ERR, "rio outsequence initialisation failed (%u)", status2);
            throw Error(ERR_TRANSPORT);
        }
    }

    ~CryptoOutFilenameTransport()
    {
        rio_clear(&this->rio);
        sq_clear(&this->seq);
    }

    using Transport::send;
    virtual void send(const char * const buffer, size_t len) throw (Error) {
        ssize_t res = rio_send(&this->rio, buffer, len);
        if (res < 0){
            throw Error(ERR_TRANSPORT_WRITE_FAILED, errno);
        }
    }

    virtual void timestamp(timeval now)
    {
        sq_timestamp(&this->seq, &now);
        Transport::timestamp(now);
    }

    using Transport::recv;
    virtual void recv(char**, size_t) throw (Error)
    {  
        LOG(LOG_INFO, "OutFilenameTransport used for recv");
        throw Error(ERR_TRANSPORT_OUTPUT_ONLY_USED_FOR_SEND, 0);
    }

    virtual void seek(int64_t offset, int whence) throw (Error) {
<<<<<<< HEAD
        throw Error(ERR_TRANSPORT_SEEK_NOT_AVAILABLE, errno);
=======
         return rio_seek(&this->rio, offset, whence);
>>>>>>> 32bc4b2a
    }

    virtual bool next()
    {
        sq_next(&this->seq);
        return Transport::next();
    }
};

#endif<|MERGE_RESOLUTION|>--- conflicted
+++ resolved
@@ -153,11 +153,7 @@
     }
 
     virtual void seek(int64_t offset, int whence) throw (Error) {
-<<<<<<< HEAD
-        throw Error(ERR_TRANSPORT_SEEK_NOT_AVAILABLE, errno);
-=======
          return rio_seek(&this->rio, offset, whence);
->>>>>>> 32bc4b2a
     }
 
     virtual bool next()
