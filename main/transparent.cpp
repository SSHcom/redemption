--- conflicted
+++ resolved
@@ -87,7 +87,6 @@
 
 //    UdevRandom gen;
 
-<<<<<<< HEAD
     try {
         mod_rdp_transparent mod( mod_trans
                                , "Administrateur"
@@ -101,8 +100,8 @@
                                , gen
                                , front.keymap.key_flags
                                , ini.globals.auth_channel
-                               , ini.globals.alternate_shell
-                               , ini.globals.shell_working_directory
+                               , ini.globals.alternate_shell.get_cstr()
+                               , ini.globals.shell_working_directory.get_cstr()
                                , false  // fast-path
                                , true   // mem3blt
                                , false  // bitmap update
@@ -158,44 +157,6 @@
 
                     // Socket error
                     break;
-=======
-    mod_rdp_transparent mod(mod_trans
-                            , "Administrateur"
-                            , "SecureLinux$42"
-                            , "0.0.0.0"
-                            , front
-                            , target_device
-                            , false              // tls
-                            , front.client_info
-                            , gen
-                            , ini.globals.auth_channel
-                            , ini.globals.alternate_shell.get_cstr()
-                            , ini.globals.shell_working_directory.get_cstr()
-                            , verbose);
-
-    struct      timeval time_mark = { 0, 50000 };
-    bool        run_session       = true;
-    BackEvent_t mod_event_signal  = BACK_EVENT_NONE;
-
-    while (run_session) {
-        try {
-            unsigned max = 0;
-            fd_set   rfds;
-            fd_set   wfds;
-
-            FD_ZERO(&rfds);
-            FD_ZERO(&wfds);
-            struct timeval timeout = time_mark;
-
-            front_event.add_to_fd_set(rfds, max);
-            mod.event.add_to_fd_set(rfds, max);
-
-            int num = select(max + 1, &rfds, &wfds, 0, &timeout);
-
-            if (num < 0) {
-                if (errno == EINTR) {
-                    continue;
->>>>>>> 1e1c4d98
                 }
 
                 if (front_event.is_set(rfds)) {
