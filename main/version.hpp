--- conflicted
+++ resolved
@@ -26,10 +26,6 @@
 #ifndef __MAIN_VERSION_HPP__
 #define __MAIN_VERSION_HPP__
 
-<<<<<<< HEAD
-#define VERSION "0.9.445a"
-=======
-#define VERSION "0.9.426"
->>>>>>> 84e7f59c
+#define VERSION "0.9.445b"
 
 #endif