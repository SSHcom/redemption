--- conflicted
+++ resolved
@@ -31,54 +31,11 @@
 int main(int argc, char** argv)
 {
     WrmRecorderOption opt;
-<<<<<<< HEAD
-    opt.parse_command_line(argc, argv);
-
-    if (opt.options.count("version")) {
-        std::cout << argv[0] << ' ' << opt.version() << '\n';
-        return 0;
-    }
-
-    if (opt.options.count("help")) {
-        std::cout << opt.desc << std::endl;
-        return 0;
-    }
-
-    int error = opt.notify_options();
-    if (error){
-        std::cerr
-        << WrmRecorderOption::get_cerror(error) << '\n'
-        << opt.desc << std::endl
-        ;
-        return error;
-    }
-
-    InputType::enum_t itype = get_input_type(opt);
-    if (itype == InputType::NOT_FOUND){
-        std::cerr
-        << "Incorrect input-type, "
-        << opt.desc.find("input-type", false).description() << '\n';
-        return 1000;
-    }
-
-    error = opt.normalize_options();
-    if (error){
-        std::cerr << WrmRecorderOption::get_cerror(error) << std::endl;
-        return error;
-    }
-
-    typedef recorder_item_traits<WrmRecorderOption> item_traits;
-    typedef item_traits::recorder_item recorder_item;
-    recorder_item recorder_actions[] = {
-        recorder_item("png", &to_png),
-        recorder_item("wrm", &to_wrm),
-=======
     ToPngAdaptator to_png(opt);
     ToWrmAdaptator to_wrm(opt);
     RecorderAction recorder_actions[] = {
         RecorderAction("png", &to_png),
         RecorderAction("wrm", &to_wrm),
->>>>>>> 87d72ef9
     };
 
     return recorder_app(opt, argc, argv, recorder_actions,
