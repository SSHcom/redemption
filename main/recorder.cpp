--- conflicted
+++ resolved
@@ -322,11 +322,7 @@
     memcpy(cctx.crypto_key, ini.crypto.key0, sizeof(cctx.crypto_key));
     memcpy(cctx.hmac_key,   ini.crypto.key1, sizeof(cctx.hmac_key  ));
 
-<<<<<<< HEAD
-    timeval  begin_record = { 0 , 0 };
-=======
     timeval  begin_record = { 0, 0 };
->>>>>>> 2911ba74
     unsigned file_count   = 0;
     try {
         if (infile_is_encrypted == false) {
