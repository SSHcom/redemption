/*
  This program is free software; you can redistribute it and/or modify
  it under the terms of the GNU General Public License as published by
  the Free Software Foundation; either version 2 of the License, or
  (at your option) any later version.

  This program is distributed in the hope that it will be useful,
  but WITHOUT ANY WARRANTY; without even the implied warranty of
  MERCHANTABILITY or FITNESS FOR A PARTICULAR PURPOSE. See the
  GNU General Public License for more details.

  You should have received a copy of the GNU General Public License
  along with this program; if not, write to the Free Software
  Foundation, Inc., 675 Mass Ave, Cambridge, MA 02139, USA.

  Product name: redemption, a FLOSS RDP proxy
  Copyright (C) Wallix 2010
  Author(s): Christophe Grosjean, Javier Caverni, Dominique Lafages,
             Raphael Zhou, Meng Tan
  Based on xrdp Copyright (C) Jay Sorg 2004-2010

  rdp module main header file
*/

#ifndef _REDEMPTION_MOD_RDP_RDP_HPP_
#define _REDEMPTION_MOD_RDP_RDP_HPP_

#include "rdp/rdp_orders.hpp"

/* include "ther h files */
#include "stream.hpp"
#include "ssl_calls.hpp"
#include "mod_api.hpp"
#include "auth_api.hpp"
#include "front_api.hpp"

#include "RDP/x224.hpp"
#include "RDP/nego.hpp"
#include "RDP/mcs.hpp"
#include "RDP/lic.hpp"
#include "RDP/logon.hpp"
#include "channel_list.hpp"
#include "RDP/gcc.hpp"
#include "RDP/sec.hpp"
#include "colors.hpp"
#include "RDP/autoreconnect.hpp"
#include "RDP/ServerRedirection.hpp"
#include "RDP/bitmapupdate.hpp"
#include "RDP/clipboard.hpp"
#include "RDP/fastpath.hpp"
#include "RDP/PersistentKeyListPDU.hpp"
#include "RDP/protocol.hpp"
#include "RDP/RefreshRectPDU.hpp"
#include "RDP/SaveSessionInfoPDU.hpp"
#include "RDP/pointer.hpp"
#include "RDP/mppc_unified_dec.hpp"
#include "RDP/capabilities/cap_bitmap.hpp"
#include "RDP/capabilities/order.hpp"
#include "RDP/capabilities/bmpcache.hpp"
#include "RDP/capabilities/bmpcache2.hpp"
#include "RDP/capabilities/colcache.hpp"
#include "RDP/capabilities/activate.hpp"
#include "RDP/capabilities/control.hpp"
#include "RDP/capabilities/pointer.hpp"
#include "RDP/capabilities/cap_share.hpp"
#include "RDP/capabilities/input.hpp"
#include "RDP/capabilities/cap_sound.hpp"
#include "RDP/capabilities/cap_font.hpp"
#include "RDP/capabilities/glyphcache.hpp"
#include "RDP/capabilities/rail.hpp"
#include "RDP/capabilities/window.hpp"
#include "RDP/channels/rdpdr.hpp"
#include "RDP/channels/rdpdr_file_system_drive_manager.hpp"
#include "RDP/remote_programs.hpp"
#include "rdp_params.hpp"
#include "transparentrecorder.hpp"
#include "FSCC/FileInformation.hpp"

#include "cast.hpp"
#include "client_info.hpp"
#include "genrandom.hpp"
#include "authorization_channels.hpp"
#include "parser.hpp"
#include "channel_names.hpp"
#include "finally.hpp"
#include "apply_for_delim.hpp"

class mod_rdp : public mod_api {
    FrontAPI & front;

    CHANNELS::ChannelDefArray mod_channel_list;

    const AuthorizationChannels authorization_channels;

    typedef int_fast32_t data_size_type;
    data_size_type max_clipboard_data = 0;
    data_size_type total_clipboard_data = 0;
    data_size_type max_rdpdr_data = 0;
    data_size_type total_rdpdr_data = 0;

    int  use_rdp5;

    int  keylayout;

    uint8_t   lic_layer_license_key[16];
    uint8_t   lic_layer_license_sign_key[16];
    uint8_t * lic_layer_license_data;
    size_t    lic_layer_license_size;

    rdp_orders orders;

    int      share_id;
    uint16_t userid;

    char hostname[16];
    char username[128];
    char password[256];
    char domain[256];
    char program[512];
    char directory[512];

    uint8_t bpp;

    int encryptionLevel;
    int encryptionMethod;

    const int    key_flags;

    uint32_t     server_public_key_len;
    uint8_t      client_crypt_random[512];
    CryptContext encrypt, decrypt;

    enum {
          MOD_RDP_NEGO
        , MOD_RDP_BASIC_SETTINGS_EXCHANGE
        , MOD_RDP_CHANNEL_CONNECTION_ATTACH_USER
        , MOD_RDP_GET_LICENSE
        , MOD_RDP_CONNECTED
    };

    enum {
        EARLY,
        WAITING_SYNCHRONIZE,
        WAITING_CTL_COOPERATE,
        WAITING_GRANT_CONTROL_COOPERATE,
        WAITING_FONT_MAP,
        UP_AND_RUNNING
    } connection_finalization_state;

    int state;
    Pointer cursors[32];
    const bool console_session;
    const uint8_t front_bpp;
    const uint32_t performanceFlags;
    Random & gen;
    const uint32_t verbose;
    const uint32_t cache_verbose;

    char auth_channel[8];
    int  auth_channel_flags;
    int  auth_channel_chanid;
    //int  auth_channel_state;    // 0 means unused, 1 means session running

    auth_api * acl;

    RdpNego nego;

    char clientAddr[512];

    const bool enable_bitmap_update;
    const bool enable_fastpath;                    // choice of programmer
          bool enable_fastpath_client_input_event; // choice of programmer + capability of server
    const bool enable_fastpath_server_update;      // = choice of programmer
    const bool enable_glyph_cache;
    const bool enable_mem3blt;
    const bool enable_new_pointer;
    const bool enable_transparent_mode;
    const bool enable_persistent_disk_bitmap_cache;
    const bool enable_cache_waiting_list;
    const int  rdp_compression;
    const bool persist_bitmap_cache_on_disk;

    size_t recv_bmp_update;

    rdp_mppc_unified_dec mppc_dec;

    std::string * error_message;

    const bool     disconnect_on_logon_user_change;
    const uint32_t open_session_timeout;

    Timeout  open_session_timeout_checker;

    std::string output_filename;

    std::string end_session_reason;
    std::string end_session_message;

    const unsigned certificate_change_action;

    bool enable_polygonsc;
    bool enable_polygoncb;
    bool enable_polyline;
    bool enable_ellipsesc;
    bool enable_ellipsecb;
    bool enable_multidstblt;
    bool enable_multiopaquerect;
    bool enable_multipatblt;
    bool enable_multiscrblt;

    const bool remote_program;

    bool server_redirection_support;

    TransparentRecorder * transparent_recorder;
    Transport           * persistent_key_list_transport;

    //uint64_t total_data_received;

    const uint32_t password_printing_mode;

    bool deactivation_reactivation_in_progress;
<<<<<<< HEAD

    typedef std::vector<std::tuple<uint32_t, uint32_t, uint32_t, uint32_t>>
        device_io_request_collection_type; // DeviceId, CompletionId, MajorFunction, (extra data).
    device_io_request_collection_type device_io_requests;

    FileSystemDriveManager file_system_drive_manager;

=======
    RedirectionInfo & redir_info;
>>>>>>> e6980553
public:
    mod_rdp( Transport & trans
           , FrontAPI & front
           , const ClientInfo & info
           , RedirectionInfo & redir_info
           , Random & gen
           , const ModRDPParams & mod_rdp_params
           )
        : mod_api(info.width - (info.width % 4), info.height)
        , front(front)
        , authorization_channels(
            mod_rdp_params.allow_channels ? *mod_rdp_params.allow_channels : std::string{},
            mod_rdp_params.deny_channels ? *mod_rdp_params.deny_channels : std::string{}
          )
        , use_rdp5(1)
        , keylayout(info.keylayout)
        , orders( mod_rdp_params.target_host, mod_rdp_params.enable_persistent_disk_bitmap_cache
                , mod_rdp_params.persist_bitmap_cache_on_disk, mod_rdp_params.verbose)
        , share_id(0)
        , userid(0)
        , bpp(0)
        , encryptionLevel(0)
        , key_flags(mod_rdp_params.key_flags)
        , server_public_key_len(0)
        , connection_finalization_state(EARLY)
        , state(MOD_RDP_NEGO)
        , console_session(info.console_session)
        , front_bpp(info.bpp)
        , performanceFlags(info.rdp5_performanceflags)
        , gen(gen)
        , verbose(mod_rdp_params.verbose)
        , cache_verbose(mod_rdp_params.cache_verbose)
        , auth_channel_flags(0)
        , auth_channel_chanid(0)
        //, auth_channel_state(0) // 0 means unused
        , acl(mod_rdp_params.acl)
        , nego( mod_rdp_params.enable_tls, trans, mod_rdp_params.target_user
              , mod_rdp_params.enable_nla, mod_rdp_params.target_host
              , mod_rdp_params.enable_krb, mod_rdp_params.verbose)
        , enable_bitmap_update(mod_rdp_params.enable_bitmap_update)
        , enable_fastpath(mod_rdp_params.enable_fastpath)
        , enable_fastpath_client_input_event(false)
        , enable_fastpath_server_update(mod_rdp_params.enable_fastpath)
        , enable_glyph_cache(mod_rdp_params.enable_glyph_cache)
        , enable_mem3blt(mod_rdp_params.enable_mem3blt)
        , enable_new_pointer(mod_rdp_params.enable_new_pointer)
        , enable_transparent_mode(mod_rdp_params.enable_transparent_mode)
        , enable_persistent_disk_bitmap_cache(mod_rdp_params.enable_persistent_disk_bitmap_cache)
        , enable_cache_waiting_list(mod_rdp_params.enable_cache_waiting_list)
        , rdp_compression(mod_rdp_params.rdp_compression)
        , persist_bitmap_cache_on_disk(mod_rdp_params.persist_bitmap_cache_on_disk)
        , recv_bmp_update(0)
        , error_message(mod_rdp_params.error_message)
        , disconnect_on_logon_user_change(mod_rdp_params.disconnect_on_logon_user_change)
        , open_session_timeout(mod_rdp_params.open_session_timeout)
        , open_session_timeout_checker(0)
        , output_filename(mod_rdp_params.output_filename)
        , certificate_change_action(mod_rdp_params.certificate_change_action)
        , enable_polygonsc(false)
        , enable_polygoncb(false)
        , enable_polyline(false)
        , enable_ellipsesc(false)
        , enable_ellipsecb(false)
        , enable_multidstblt(false)
        , enable_multiopaquerect(false)
        , enable_multipatblt(false)
        , enable_multiscrblt(false)
        , remote_program(mod_rdp_params.remote_program)
        , server_redirection_support(mod_rdp_params.server_redirection_support)
        , transparent_recorder(NULL)
        , persistent_key_list_transport(mod_rdp_params.persistent_key_list_transport)
        //, total_data_received(0)
        , password_printing_mode(mod_rdp_params.password_printing_mode)
        , deactivation_reactivation_in_progress(false)
        , redir_info(redir_info)
    {
        if (this->verbose & 1) {
            if (!enable_transparent_mode) {
                LOG(LOG_INFO, "Creation of new mod 'RDP'");
            }
            else {
                LOG(LOG_INFO, "Creation of new mod 'RDP Transparent'");

                if (this->output_filename.empty()) {
                    LOG(LOG_INFO, "Use transparent capabilities.");
                }
                else {
                    LOG(LOG_INFO, "Use proxy default capabilities.");
                }
            }

            mod_rdp_params.log();
        }

        if (mod_rdp_params.transparent_recorder_transport) {
            this->transparent_recorder = new TransparentRecorder(mod_rdp_params.transparent_recorder_transport);
        }

        this->configure_extra_orders(mod_rdp_params.extra_orders);

        this->event.object_and_time = (this->open_session_timeout > 0);

        memset(this->auth_channel, 0, sizeof(this->auth_channel));
        strncpy(this->auth_channel, mod_rdp_params.auth_channel, sizeof(this->auth_channel) - 1);

        memset(this->clientAddr, 0, sizeof(this->clientAddr));
        strncpy(this->clientAddr, mod_rdp_params.client_address, sizeof(this->clientAddr) - 1);
        this->lic_layer_license_data = 0;
        this->lic_layer_license_size = 0;
        memset(this->lic_layer_license_key, 0, 16);
        memset(this->lic_layer_license_sign_key, 0, 16);
        TODO("CGR: license loading should be done before creating protocol layers");
        struct stat st;
        char path[256];
        snprintf(path, sizeof(path), LICENSE_PATH "/license.%s", info.hostname);
        int fd = open(path, O_RDONLY);
        if (fd != -1){
            if (fstat(fd, &st) != 0){
                this->lic_layer_license_data = (uint8_t *)malloc(this->lic_layer_license_size);
                if (this->lic_layer_license_data){
                    size_t lic_size = read(fd, this->lic_layer_license_data, this->lic_layer_license_size);
                    if (lic_size != this->lic_layer_license_size){
                        LOG(LOG_ERR, "license file truncated : expected %u, got %u", this->lic_layer_license_size, lic_size);
                    }
                }
            }
            close(fd);
        }

        // from rdp_sec
        memset(this->client_crypt_random, 0, sizeof(this->client_crypt_random));

        // shared
        memset(this->decrypt.key, 0, 16);
        memset(this->encrypt.key, 0, 16);
        memset(this->decrypt.update_key, 0, 16);
        memset(this->encrypt.update_key, 0, 16);
        this->decrypt.encryptionMethod = 2; /* 128 bits */
        this->encrypt.encryptionMethod = 2; /* 128 bits */

        if (::strlen(info.hostname) >= sizeof(this->hostname)) {
            LOG(LOG_WARNING, "mod_rdp: hostname too long! %u >= %u", ::strlen(info.hostname), sizeof(this->hostname));
        }
        strncpy(this->hostname, info.hostname, 15);
        this->hostname[15] = 0;


        const char * domain_pos   = 0;
        size_t       domain_len   = 0;
        const char * username_pos = 0;
        size_t       username_len = 0;
        const char * separator = strchr(mod_rdp_params.target_user, '\\');
        if (separator)
        {
            domain_pos   = mod_rdp_params.target_user;
            domain_len   = separator - mod_rdp_params.target_user;
            username_pos = ++separator;
            username_len = strlen(username_pos);
        }
        else
        {
            separator = strchr(mod_rdp_params.target_user, '@');
            if (separator)
            {
                domain_pos   = separator + 1;
                domain_len   = strlen(domain_pos);
                username_pos = mod_rdp_params.target_user;
                username_len = separator - mod_rdp_params.target_user;
                LOG(LOG_INFO, "mod_rdp: username_len=%u", username_len);
            }
            else
            {
                username_pos = mod_rdp_params.target_user;
                username_len = strlen(username_pos);
            }
        }

        if (username_len >= sizeof(this->username)) {
            LOG(LOG_INFO, "mod_rdp: username too long! %u >= %u", username_len, sizeof(this->username));
        }
        size_t count = std::min(sizeof(this->username) - 1, username_len);
        if (count > 0) strncpy(this->username, username_pos, count);
        this->username[count] = 0;

        if (domain_len >= sizeof(this->domain)) {
            LOG(LOG_INFO, "mod_rdp: domain too long! %u >= %u", domain_len, sizeof(this->domain));
        }
        count = std::min(sizeof(this->domain) - 1, domain_len);
        if (count > 0) strncpy(this->domain, domain_pos, count);
        this->domain[count] = 0;

        LOG(LOG_INFO, "Remote RDP Server domain=\"%s\" login=\"%s\" host=\"%s\"",
            this->domain, this->username, this->hostname);


        strncpy(this->password, mod_rdp_params.target_password, sizeof(this->password) - 1);
        this->password[sizeof(this->password) - 1] = 0;

        std::string alternate_shell(mod_rdp_params.alternate_shell);
        if (mod_rdp_params.target_application_account && *mod_rdp_params.target_application_account) {
            const char * user_marker = "${USER}";
            size_t pos = alternate_shell.find(user_marker, 0);
            if (pos != std::string::npos) {
                alternate_shell.replace(pos, strlen(user_marker), mod_rdp_params.target_application_account);
            }
        }
        if (mod_rdp_params.target_application_password && *mod_rdp_params.target_application_password) {
            const char * password_marker = "${PASSWORD}";
            size_t pos = alternate_shell.find(password_marker, 0);
            if (pos != std::string::npos) {
                alternate_shell.replace(pos, strlen(password_marker), mod_rdp_params.target_application_password);
            }
        }

        strncpy(this->program, alternate_shell.c_str(), sizeof(this->program) - 1);
        this->program[sizeof(this->program) - 1] = 0;
        strncpy(this->directory, mod_rdp_params.shell_working_directory, sizeof(this->directory) - 1);
        this->directory[sizeof(this->directory) - 1] = 0;

        LOG(LOG_INFO, "Server key layout is %x", this->keylayout);

        this->nego.set_identity(this->username,
                                this->domain,
                                this->password,
                                this->hostname);

        if (this->verbose & 128){
            this->redir_info.log(LOG_INFO, "Init with Redir_info");
            LOG(LOG_INFO, "ServerRedirectionSupport=%s",
                this->server_redirection_support?"true":"false");
        }
        if (this->server_redirection_support) {
            if (this->redir_info.valid && (this->redir_info.lb_info_length > 0)) {
                this->nego.set_lb_info(this->redir_info.lb_info,
                                       this->redir_info.lb_info_length);
            }
        }

        while (UP_AND_RUNNING != this->connection_finalization_state){
            this->draw_event(time(NULL));
            if (this->event.signal != BACK_EVENT_NONE){
                char statestr[256];
                switch (this->state) {
                case MOD_RDP_NEGO:
                    snprintf(statestr, sizeof(statestr), "RDP_NEGO");
                    break;
                case MOD_RDP_BASIC_SETTINGS_EXCHANGE:
                    snprintf(statestr, sizeof(statestr), "RDP_BASIC_SETTINGS_EXCHANGE");
                    break;
                case MOD_RDP_CHANNEL_CONNECTION_ATTACH_USER:
                    snprintf(statestr, sizeof(statestr),
                             "RDP_CHANNEL_CONNECTION_ATTACH_USER");
                    break;
                case MOD_RDP_GET_LICENSE:
                    snprintf(statestr, sizeof(statestr), "RDP_GET_LICENSE");
                    break;
                case MOD_RDP_CONNECTED:
                    snprintf(statestr, sizeof(statestr), "RDP_CONNECTED");
                    break;
                default:
                    snprintf(statestr, sizeof(statestr), "UNKNOWN");
                    break;
                }
                statestr[255] = 0;
                LOG(LOG_ERR, "Creation of new mod 'RDP' failed at %s state", statestr);
                throw Error(ERR_SESSION_UNKNOWN_BACKEND);
            }
        }

        if (this->acl) {
            this->acl->report("CONNECTION_SUCCESSFUL", "Ok.");
        }

        // this->end_session_reason.copy_c_str("OPEN_SESSION_FAILED");
        // this->end_session_message.copy_c_str("Open RDP session cancelled.");
    }   // mod_rdp

    virtual ~mod_rdp() {
        delete this->transparent_recorder;

        if (this->acl && !this->end_session_reason.empty() &&
            !this->end_session_message.empty()) {
            this->acl->report(this->end_session_reason.c_str(),
                this->end_session_message.c_str());
        }

        if (this->lic_layer_license_data) {
            free(this->lic_layer_license_data);
        }

        if (this->verbose & 1) {
            LOG(LOG_INFO, "~mod_rdp(): Recv bmp cache count  = %llu",
                this->orders.recv_bmp_cache_count);
            LOG(LOG_INFO, "~mod_rdp(): Recv order count      = %llu",
                this->orders.recv_order_count);
            LOG(LOG_INFO, "~mod_rdp(): Recv bmp update count = %llu",
                this->recv_bmp_update);
        }
    }

    void configure_extra_orders(const char * extra_orders) {
        if (verbose) {
            LOG(LOG_INFO, "RDP Extra orders=\"%s\"", extra_orders);
        }

        apply_for_delim(extra_orders, ',', [this](const char *order) {
            int const order_number = long_from_cstr(order);
            if (verbose) {
                LOG(LOG_INFO, "RDP Extra orders number=%d", order_number);
            }
            switch (order_number) {
            case RDP::MULTIDSTBLT:
                if (verbose) {
                    LOG(LOG_INFO, "RDP Extra orders=MultiDstBlt");
                }
                this->enable_multidstblt = true;
                break;
            case RDP::MULTIOPAQUERECT:
                if (verbose) {
                    LOG(LOG_INFO, "RDP Extra orders=MultiOpaqueRect");
                }
                this->enable_multiopaquerect = true;
                break;
            case RDP::MULTIPATBLT:
                if (verbose) {
                    LOG(LOG_INFO, "RDP Extra orders=MultiPatBlt");
                }
                this->enable_multipatblt = true;
                break;
            case RDP::MULTISCRBLT:
                if (verbose) {
                    LOG(LOG_INFO, "RDP Extra orders=MultiScrBlt");
                }
                this->enable_multiscrblt = true;
                break;
            case RDP::POLYGONSC:
                if (verbose) {
                    LOG(LOG_INFO, "RDP Extra orders=PolygonSC");
                }
                this->enable_polygonsc = true;
                break;
            case RDP::POLYGONCB:
                if (verbose) {
                    LOG(LOG_INFO, "RDP Extra orders=PolygonCB");
                }
                this->enable_polygoncb = true;
                break;
            case RDP::POLYLINE:
                if (verbose) {
                    LOG(LOG_INFO, "RDP Extra orders=Polyline");
                }
                this->enable_polyline = true;
                break;
            case RDP::ELLIPSESC:
                if (verbose) {
                    LOG(LOG_INFO, "RDP Extra orders=EllipseSC");
                }
                this->enable_ellipsesc = true;
                break;
            case RDP::ELLIPSECB:
                if (verbose) {
                    LOG(LOG_INFO, "RDP Extra orders=EllipseCB");
                }
                this->enable_ellipsecb = true;
                break;
            default:
                if (verbose) {
                    LOG(LOG_INFO, "RDP Unknown Extra orders");
                }
                break;
            }
        }, [](char c) { return c == ' ' || c == '\t' || c == ','; });
    }   // configure_extra_orders

    virtual void rdp_input_scancode( long param1, long param2, long device_flags, long time
                                     , Keymap2 * keymap) {
        if (UP_AND_RUNNING == this->connection_finalization_state) {
            this->send_input(time, RDP_INPUT_SCANCODE, device_flags, param1, param2);
        }
    }

    virtual void rdp_input_synchronize( uint32_t time, uint16_t device_flags, int16_t param1
                                        , int16_t param2) {
        if (UP_AND_RUNNING == this->connection_finalization_state) {
            this->send_input(0, RDP_INPUT_SYNCHRONIZE, device_flags, param1, 0);
        }
    }

    virtual void rdp_input_mouse(int device_flags, int x, int y, Keymap2 * keymap) {
        if (UP_AND_RUNNING == this->connection_finalization_state) {
            this->send_input(0, RDP_INPUT_MOUSE, device_flags, x, y);
        }
    }

    virtual void send_to_front_channel( const char * const mod_channel_name, uint8_t * data
                                        , size_t length, size_t chunk_size, int flags) {
        if (this->transparent_recorder) {
            this->transparent_recorder->send_to_front_channel( mod_channel_name, data, length
                                                             , chunk_size, flags);
        }

        const CHANNELS::ChannelDef * front_channel = this->front.get_channel_list().get_by_name(mod_channel_name);
        if (front_channel) {
            this->front.send_to_channel(*front_channel, data, length, chunk_size, flags);
        }
    }

private:
    template<class PDU, class... Args>
    void send_clipboard_pdu_to_front_channel(bool response_ok, Args&&... args) {
        PDU             format_data_response_pdu(response_ok);
        uint8_t         data[256];
        FixedSizeStream out_s(data, sizeof(data));

        format_data_response_pdu.emit(out_s, args...);

        this->send_to_front_channel( channel_names::cliprdr
                                   , out_s.get_data()
                                   , out_s.size()
                                   , out_s.size()
                                   , CHANNELS::CHANNEL_FLAG_FIRST
                                   | CHANNELS::CHANNEL_FLAG_LAST
                                   );
    }

    void update_total_clipboard_data(uint16_t msgType, uint32_t len) {
        if (this->max_clipboard_data == 0) {
            return ;
        }

        if (RDPECLIP::CB_FORMAT_DATA_RESPONSE == msgType || RDPECLIP::CB_FILECONTENTS_RESPONSE == msgType) {
            this->total_clipboard_data += len;
            if (this->total_clipboard_data >= this->max_clipboard_data && this->acl) {
                this->acl->report("CLIPBOARD_LIMIT", "");
                this->max_clipboard_data = 0;
            }
        }
    }

    void update_total_rdpdr_data(rdpdr::PacketId e, uint32_t len) {
        if (this->max_rdpdr_data == 0) {
            return ;
        }

        if (rdpdr::PacketId::PAKID_CORE_DEVICE_IOCOMPLETION == e) {
            this->total_rdpdr_data += len;
            if (this->total_rdpdr_data >= this->max_rdpdr_data && this->acl) {
                this->acl->report("RDPDR_LIMIT", "");
                this->max_rdpdr_data = 0;
            }
        }
    }

public:
    virtual void send_to_mod_channel( const char * const front_channel_name
                                    , Stream & chunk
                                    , size_t length
                                    , uint32_t flags) {
        if (this->verbose & 16) {
            LOG(LOG_INFO,
                "mod_rdp::send_to_mod_channel: front_channel_channel=\"%s\"",
                front_channel_name);
        }

        const CHANNELS::ChannelDef * mod_channel = this->mod_channel_list.get_by_name(front_channel_name);
        if (!mod_channel) {
            return;
        }
        if (this->verbose & 16) {
            mod_channel->log(unsigned(mod_channel - &this->mod_channel_list[0]));
        }

             if (!strcmp(front_channel_name, channel_names::cliprdr)) {
            this->send_to_mod_cliprdr_channel(mod_channel, chunk, length, flags);
        }
        else if (!strcmp(front_channel_name, channel_names::rail)) {
            this->send_to_mod_rail_channel(mod_channel, chunk, length, flags);
        }
        else if (!strcmp(front_channel_name, channel_names::rdpdr)) {
            this->send_to_mod_rdpdr_channel(mod_channel, chunk, length, flags);
        }
        else {
            this->send_to_channel(*mod_channel, chunk, length, flags);
        }
    }

    void send_to_mod_cliprdr_channel(const CHANNELS::ChannelDef * cliprdr_channel,
                                     Stream & chunk, size_t length, uint32_t flags) {
        if (this->verbose & 1) {
            LOG(LOG_INFO, "mod_rdp client clipboard PDU");
        }

        if (!chunk.in_check_rem(2)) {
            LOG(LOG_INFO, "mod_rdp::send_to_mod_cliprdr_channel: truncated msgType, need=2 remains=%u",
                chunk.in_remain());
            throw Error(ERR_RDP_DATA_TRUNCATED);
        }
        const uint16_t msgType = chunk.in_uint16_le();
        if (this->verbose & 1) {
            LOG(LOG_INFO, "mod_rdp::send_to_mod_cliprdr_channel: client clipboard PDU: msgType=%d", msgType);
        }

        if ((msgType == RDPECLIP::CB_FORMAT_LIST)) {
            if (!this->authorization_channels.cliprdr_up_is_authorized() &&
                !this->authorization_channels.cliprdr_down_is_authorized()) {
                if (this->verbose & 1) {
                    LOG(LOG_INFO, "mod_rdp::send_to_mod_cliprdr_channel: clipboard is fully disabled (c)");
                }
                this->send_clipboard_pdu_to_front_channel<RDPECLIP::FormatListResponsePDU>(true);
                return;
            }
        }
        else if (msgType == RDPECLIP::CB_FORMAT_DATA_REQUEST) {
            if (!this->authorization_channels.cliprdr_down_is_authorized()) {
                if (this->verbose & 1) {
                    LOG(LOG_INFO, "mod_rdp::send_to_mod_cliprdr_channel: clipboard down is unavailable");
                }

                this->send_clipboard_pdu_to_front_channel<RDPECLIP::FormatDataResponsePDU>(false, "\0");
                return;
            }
        }
        else if (msgType == RDPECLIP::CB_FILECONTENTS_REQUEST) {
            if (!this->authorization_channels.cliprdr_file_is_authorized()) {
                if (this->verbose & 1) {
                    LOG(LOG_INFO, "mod_rdp::send_to_mod_cliprdr_channel: requesting the contents of server file is denied");
                }
                this->send_clipboard_pdu_to_front_channel<RDPECLIP::FileContentsResponse>(false);
                return;
            }
        }

        this->update_total_clipboard_data(msgType, length);

        chunk.p -= 2;

        this->send_to_channel(*cliprdr_channel, chunk, length, flags);
    }

    void send_to_mod_rail_channel(const CHANNELS::ChannelDef * rail_channel,
                                  Stream & chunk, size_t length, uint32_t flags) {
        //LOG(LOG_INFO, "mod_rdp::send_to_mod_rail_channel: chunk.size=%u length=%u",
        //    chunk.size(), length);
        //hexdump_d(chunk.get_data(), chunk.size());

        const auto saved_chunk_p = chunk.p;

        const uint16_t orderType   = chunk.in_uint16_le();
        const uint16_t orderLength = chunk.in_uint16_le();

        //LOG(LOG_INFO, "mod_rdp::send_to_mod_rail_channel: orderType=%u orderLength=%u",
        //    orderType, orderLength);

        switch (orderType) {
            case TS_RAIL_ORDER_EXEC:
            {
                ClientExecutePDU_Recv cepdur(chunk);

                LOG(LOG_INFO,
                    "mod_rdp::send_to_mod_rail_channel: Client Execute PDU - "
                        "flags=0x%X exe_or_file=\"%s\" working_dir=\"%s\" arguments=\"%s\"",
                    cepdur.Flags(), cepdur.exe_or_file(), cepdur.working_dir(), cepdur.arguments());
            }
            break;

            case TS_RAIL_ORDER_SYSPARAM:
            {
                ClientSystemParametersUpdatePDU_Recv cspupdur(chunk);

                switch(cspupdur.SystemParam()) {
                    case SPI_SETDRAGFULLWINDOWS:
                    {
                        const unsigned expected = 1 /* Body(1) */;
                        if (!chunk.in_check_rem(expected)) {
                            LOG(LOG_ERR,
                                "mod_rdp::send_to_mod_rail_channel: Client System Parameters Update PDU - "
                                    "expected=%u remains=%u (0x%04X)",
                                expected, chunk.in_remain(),
                                cspupdur.SystemParam());
                            throw Error(ERR_RAIL_PDU_TRUNCATED);
                        }

                        uint8_t Body = chunk.in_uint8();

                        LOG(LOG_INFO,
                            "mod_rdp::send_to_mod_rail_channel: Client System Parameters Update PDU - "
                                "Full Window Drag is %s.",
                            (!Body ? "disabled" : "enabled"));
                    }
                    break;

                    case SPI_SETKEYBOARDCUES:
                    {
                        const unsigned expected = 1 /* Body(1) */;
                        if (!chunk.in_check_rem(expected)) {
                            LOG(LOG_ERR,
                                "mod_rdp::send_to_mod_rail_channel: Client System Parameters Update PDU - "
                                    "expected=%u remains=%u (0x%04X)",
                                expected, chunk.in_remain(),
                                cspupdur.SystemParam());
                            throw Error(ERR_RAIL_PDU_TRUNCATED);
                        }

                        uint8_t Body = chunk.in_uint8();

                        if (Body) {
                            LOG(LOG_INFO,
                                "mod_rdp::send_to_mod_rail_channel: Client System Parameters Update PDU - "
                                    "Menu Access Keys are always underlined.");
                        }
                        else {
                            LOG(LOG_INFO,
                                "mod_rdp::send_to_mod_rail_channel: Client System Parameters Update PDU - "
                                    "Menu Access Keys are underlined only when the menu is activated by the keyboard.");
                        }
                    }
                    break;

                    case SPI_SETKEYBOARDPREF:
                    {
                        const unsigned expected = 1 /* Body(1) */;
                        if (!chunk.in_check_rem(expected)) {
                            LOG(LOG_ERR,
                                "mod_rdp::send_to_mod_rail_channel: Client System Parameters Update PDU - "
                                    "expected=%u remains=%u (0x%04X)",
                                expected, chunk.in_remain(),
                                cspupdur.SystemParam());
                            throw Error(ERR_RAIL_PDU_TRUNCATED);
                        }

                        uint8_t Body = chunk.in_uint8();

                        if (Body) {
                            LOG(LOG_INFO,
                                "mod_rdp::send_to_mod_rail_channel: Client System Parameters Update PDU - "
                                    "The user prefers the keyboard over mouse.");
                        }
                        else {
                            LOG(LOG_INFO,
                                "mod_rdp::send_to_mod_rail_channel: Client System Parameters Update PDU - "
                                    "The user does not prefer the keyboard over mouse.");
                        }
                    }
                    break;

                    case SPI_SETMOUSEBUTTONSWAP:
                    {
                        const unsigned expected = 1 /* Body(1) */;
                        if (!chunk.in_check_rem(expected)) {
                            LOG(LOG_ERR,
                                "mod_rdp::send_to_mod_rail_channel: Client System Parameters Update PDU - "
                                    "expected=%u remains=%u (0x%04X)",
                                expected, chunk.in_remain(),
                                cspupdur.SystemParam());
                            throw Error(ERR_RAIL_PDU_TRUNCATED);
                        }

                        uint8_t Body = chunk.in_uint8();

                        if (Body) {
                            LOG(LOG_INFO,
                                "mod_rdp::send_to_mod_rail_channel: Client System Parameters Update PDU - "
                                    "Swaps the meaning of the left and right mouse buttons.");
                        }
                        else {
                            LOG(LOG_INFO,
                                "mod_rdp::send_to_mod_rail_channel: Client System Parameters Update PDU - "
                                    "Restores the meaning of the left and right mouse buttons to their original meanings.");
                        }
                    }
                    break;

                    case SPI_SETWORKAREA:
                    {
                        const unsigned expected = 8 /* Body(8) */;
                        if (!chunk.in_check_rem(expected)) {
                            LOG(LOG_ERR,
                                "mod_rdp::send_to_mod_rail_channel: Client System Parameters Update PDU - "
                                    "expected=%u remains=%u (0x%04X)",
                                expected, chunk.in_remain(),
                                cspupdur.SystemParam());
                            throw Error(ERR_RAIL_PDU_TRUNCATED);
                        }

                        uint16_t Left   = chunk.in_uint16_le();
                        uint16_t Top    = chunk.in_uint16_le();
                        uint16_t Right  = chunk.in_uint16_le();
                        uint16_t Bottom = chunk.in_uint16_le();

                        LOG(LOG_INFO,
                            "mod_rdp::send_to_mod_rail_channel: Client System Parameters Update PDU - "
                                "work area in virtual screen coordinates is (left=%u top=%u right=%u bottom=%u).",
                            Left, Top, Right, Bottom);
                    }
                    break;

                    case RAIL_SPI_DISPLAYCHANGE:
                    {
                        const unsigned expected = 8 /* Body(8) */;
                        if (!chunk.in_check_rem(expected)) {
                            LOG(LOG_ERR,
                                "mod_rdp::send_to_mod_rail_channel: Client System Parameters Update PDU - "
                                    "expected=%u remains=%u (0x%04X)",
                                expected, chunk.in_remain(),
                                cspupdur.SystemParam());
                            throw Error(ERR_RAIL_PDU_TRUNCATED);
                        }

                        uint16_t Left   = chunk.in_uint16_le();
                        uint16_t Top    = chunk.in_uint16_le();
                        uint16_t Right  = chunk.in_uint16_le();
                        uint16_t Bottom = chunk.in_uint16_le();

                        LOG(LOG_INFO,
                            "mod_rdp::send_to_mod_rail_channel: Client System Parameters Update PDU - "
                                "New display resolution in virtual screen coordinates is (left=%u top=%u right=%u bottom=%u).",
                            Left, Top, Right, Bottom);
                    }
                    break;

                    case RAIL_SPI_TASKBARPOS:
                    {
                        const unsigned expected = 8 /* Body(8) */;
                        if (!chunk.in_check_rem(expected)) {
                            LOG(LOG_ERR,
                                "mod_rdp::send_to_mod_rail_channel: Client System Parameters Update PDU - "
                                    "expected=%u remains=%u (0x%04X)",
                                expected, chunk.in_remain(),
                                cspupdur.SystemParam());
                            throw Error(ERR_RAIL_PDU_TRUNCATED);
                        }

                        uint16_t Left   = chunk.in_uint16_le();
                        uint16_t Top    = chunk.in_uint16_le();
                        uint16_t Right  = chunk.in_uint16_le();
                        uint16_t Bottom = chunk.in_uint16_le();

                        LOG(LOG_INFO,
                            "mod_rdp::send_to_mod_rail_channel: Client System Parameters Update PDU - "
                                "Size of the client taskbar is (left=%u top=%u right=%u bottom=%u).",
                            Left, Top, Right, Bottom);
                    }
                    break;

                    case SPI_SETHIGHCONTRAST:
                    {
                        HighContrastSystemInformationStructure_Recv hcsisr(chunk);

                        LOG(LOG_INFO,
                            "mod_rdp::send_to_mod_rail_channel: Client System Parameters Update PDU - "
                                "parameters for the high-contrast accessibility feature, Flags=0x%X, ColorScheme=\"%s\".",
                            hcsisr.Flags(), hcsisr.ColorScheme());
                    }
                    break;
                }
            }
            break;

            case TS_RAIL_ORDER_CLIENTSTATUS:
            {
                ClientInformationPDU_Recv cipdur(chunk);

                LOG(LOG_INFO,
                    "mod_rdp::send_to_mod_rail_channel: Client Information PDU - Flags=0x%08X",
                    cipdur.Flags());
            }
            break;

            case TS_RAIL_ORDER_HANDSHAKE:
            {
                HandshakePDU_Recv hpdur(chunk);

                LOG(LOG_INFO,
                    "mod_rdp::send_to_mod_rail_channel: Handshake PDU - buildNumber=%u",
                    hpdur.buildNumber());
            }
            break;

            default:
                LOG(LOG_INFO,
                    "mod_rdp::send_to_mod_rail_channel: undecoded PDU - orderType=%u orderLength=%u",
                    orderType, orderLength);
            break;
        }

        chunk.p = saved_chunk_p;

        this->send_to_channel(*rail_channel, chunk, length, flags);
    }   // send_to_mod_rail_channel

    static uint32_t filter_unsupported_device(AuthorizationChannels const & authorization_channels,
            Stream & chunk, uint32_t device_count, Stream & result,
            FileSystemDriveManager & file_system_drive_manager, uint32_t verbose = 0) {
        //LOG(LOG_INFO, "filter_unsupported_device: device_count=%u", device_count);
        result.out_uint16_le(static_cast<uint16_t>(rdpdr::Component::RDPDR_CTYP_CORE));
        result.out_uint16_le(static_cast<uint16_t>(rdpdr::PacketId::PAKID_CORE_DEVICELIST_ANNOUNCE));

        const uint32_t device_count_offset = result.get_offset();
        result.out_skip_bytes(4);

        uint32_t real_device_count = 0;

        for (uint32_t device_index = 0; device_index < device_count; ++device_index) {
            rdpdr::DeviceAnnounceHeader device_announce_header;

            device_announce_header.receive(chunk);
            if (verbose) {
                device_announce_header.log(LOG_INFO);
            }

            if (authorization_channels.rdpdr_type_is_authorized(device_announce_header.DeviceType())) {
                //LOG(LOG_INFO, "DeviceType=%u", device_announce_header.DeviceType());
                device_announce_header.emit(result);

                real_device_count++;
            }
        }

        // Add proxy managed File System Drives.
        real_device_count += file_system_drive_manager.AnnounceDrivePartially(result);

        result.set_out_uint32_le(real_device_count, device_count_offset);

        result.mark_end();

        return real_device_count;
    }

    void send_to_mod_rdpdr_channel(const CHANNELS::ChannelDef * rdpdr_channel,
                                   Stream & chunk, size_t length, uint32_t flags) {
        //LOG(LOG_INFO, "chunk.size=%u, length=%u flags=0x%X", chunk.size(), length, flags);
        REDASSERT(chunk.size() == length);

        // filtering device redirection (printer, smartcard, etc)
        const auto saved_chunk_p = chunk.p;

        rdpdr::SharedHeader sh_r;

        sh_r.receive(chunk);
        if (this->verbose) {
            sh_r.log(LOG_INFO);
        }

        const rdpdr::PacketId packet_id = sh_r.packet_id;

        switch (packet_id) {
            case rdpdr::PacketId::PAKID_CORE_CLIENTID_CONFIRM:
                if (this->verbose) {
                    LOG(LOG_INFO,
                        "mod_rdp::send_to_mod_rdpdr_channel: Client Announce Reply");
                }
            break;

            case rdpdr::PacketId::PAKID_CORE_CLIENT_NAME:
                if (this->verbose) {
                    LOG(LOG_INFO,
                        "mod_rdp::send_to_mod_rdpdr_channel: Client Name Request");
                }
            break;

            case rdpdr::PacketId::PAKID_CORE_DEVICELIST_ANNOUNCE:
            {
                const uint32_t DeviceCount = chunk.in_uint32_le();

                if (this->verbose) {
                    LOG(LOG_INFO,
                        "mod_rdp::send_to_mod_rdpdr_channel: "
                            "Client Device List Announce Request - DeviceCount=%u",
                        DeviceCount);
                }

                uint8_t * const DeviceList = chunk.p;

                {
                    BStream result(65535);

                    if (this->filter_unsupported_device(this->authorization_channels,
                                                        chunk, DeviceCount,
                                                        result,
                                                        this->file_system_drive_manager,
                                                        this->verbose)) {
                        this->send_to_channel(*rdpdr_channel, result, result.size(),
                                              flags);
                    }
                }

                chunk.p = DeviceList;

                for (uint32_t device_index = 0; device_index < DeviceCount; ++device_index) {
                    const uint32_t DeviceType       = chunk.in_uint32_le();
                    const uint32_t DeviceId         = chunk.in_uint32_le();
                    chunk.in_skip_bytes(8);    /* PreferredDosName(8) */
                    const uint32_t DeviceDataLength = chunk.in_uint32_le();
                    chunk.in_skip_bytes(DeviceDataLength);    /* DeviceData(variable) */

                    if (!this->authorization_channels.rdpdr_type_is_authorized(DeviceType)) {
                        rdpdr::ServerDeviceAnnounceResponse server_device_announce_response(
                                DeviceId,
                                //0x00000000  // STATUS_SUCCESS
                                0xC0000001  // STATUS_UNSUCCESSFUL
                            );

                        if (this->verbose) {
                            LOG(LOG_INFO,
                                "mod_rdp::send_to_mod_rdpdr_channel: Server Device Announce Response");
                            server_device_announce_response.log(LOG_INFO);
                        }

                        uint8_t data[128];
                        FixedSizeStream stream(data, sizeof(data));

                        stream.out_uint16_le(static_cast<uint16_t>(rdpdr::Component::RDPDR_CTYP_CORE));
                        stream.out_uint16_le(static_cast<uint16_t>(rdpdr::PacketId::PAKID_CORE_DEVICE_REPLY));

                        server_device_announce_response.emit(stream);
                        stream.mark_end();

                        this->send_to_front_channel( channel_names::rdpdr
                                                   , stream.get_data()
                                                   , stream.size()
                                                   , stream.size()
                                                   , CHANNELS::CHANNEL_FLAG_FIRST
                                                   | CHANNELS::CHANNEL_FLAG_LAST
                                                   );
                    }
                }

                return;
            }
            break;

            case rdpdr::PacketId::PAKID_CORE_DEVICE_IOCOMPLETION:
                if (this->verbose) {
                    LOG(LOG_INFO,
                        "mod_rdp::send_to_mod_rdpdr_channel: Device I/O Response");

                    rdpdr::DeviceIOResponse device_io_response;

                    device_io_response.receive(chunk);
                    device_io_response.log(LOG_INFO);

                    bool     corresponding_device_io_request_is_not_found = true;
                    uint32_t major_function = 0;
                    uint32_t extra_data     = 0;
                    device_io_request_collection_type::iterator iter;
                    for (iter = this->device_io_requests.begin();
                         iter !=  this->device_io_requests.end(); ++iter) {
                        if ((std::get<0>(*iter) == device_io_response.DeviceId()) &&
                            (std::get<1>(*iter) == device_io_response.CompletionId())) {

                            major_function = std::get<2>(*iter);
                            extra_data     = std::get<3>(*iter);

                            LOG(LOG_INFO,
                                "mod_rdp::send_to_mod_rdpdr_channel: MajorFunction=0x%X extra_data=0x%X",
                                major_function, extra_data);

                            this->device_io_requests.erase(iter);

                            corresponding_device_io_request_is_not_found = false;
                            break;
                        }
                    }
                    if (corresponding_device_io_request_is_not_found) {
                        LOG(LOG_ERR,
                            "mod_rdp::send_to_mod_rdpdr_channel: "
                                "The corresponding Device I/O Request is not found!");
                        REDASSERT(false);
                    }
                    else {
                        switch (major_function) {
                            case rdpdr::IRP_MJ_CREATE:
                            {
                                rdpdr::DeviceCreateResponse device_create_response;

                                device_create_response.receive(chunk);
                                device_create_response.log(LOG_INFO);
                            }
                            break;

                            case rdpdr::IRP_MJ_CLOSE:
                            break;

                            case rdpdr::IRP_MJ_QUERY_INFORMATION:
                            {
                                const uint32_t FsInformationClass = extra_data;

                                switch (extra_data) {
                                    case rdpdr::FileBasicInformation:
                                    {
                                        fscc::FileBasicInformation file_basic_information;

                                        file_basic_information.receive(chunk);
                                        file_basic_information.log(LOG_INFO);
                                    }
                                    break;

                                    default:
                                        LOG(LOG_INFO,
                                            "mod_rdp::send_to_mod_rail_channel: undecoded FsInformationClass(0x%X)",
                                            FsInformationClass);
                                    break;
                                }
                            }
                            break;

                            default:
                                LOG(LOG_INFO,
                                    "mod_rdp::send_to_mod_rail_channel: undecoded MajorFunction(0x%X)",
                                    major_function);
                            break;
                        }
                    }
                }
            break;

            case rdpdr::PacketId::PAKID_CORE_CLIENT_CAPABILITY:
                if (this->verbose) {
                    LOG(LOG_INFO,
                        "mod_rdp::send_to_mod_rdpdr_channel: Client Core Capability Response");
                }
            break;

            case rdpdr::PacketId::PAKID_CORE_DEVICELIST_REMOVE:
                if (this->verbose) {
                    LOG(LOG_INFO,
                        "mod_rdp::send_to_mod_rdpdr_channel: Client Drive Device List Remove");
                }
            break;

            default:
                if (this->verbose) {
                    LOG(LOG_INFO,
                        "mod_rdp::send_to_mod_rail_channel: undecoded PDU - Component=0x%X PacketId=0x%X",
                        static_cast<uint16_t>(sh_r.component), static_cast<uint16_t>(sh_r.packet_id));
                }

                this->update_total_rdpdr_data(packet_id, length);
            break;
        }

        chunk.p = saved_chunk_p;

        this->send_to_channel(*rdpdr_channel, chunk, length, flags);
    }   // send_to_mod_rdpdr_channel

    // Method used by session to transmit sesman answer for auth_channel
    virtual void send_auth_channel_data(const char * string_data) {
        //if (strncmp("Error", string_data, 5)) {
        //    this->auth_channel_state = 1; // session started
        //}

        CHANNELS::VirtualChannelPDU virtual_channel_pdu;

        BStream stream_data(65536);
        uint32_t data_size = std::min(::strlen(string_data) + 1, stream_data.get_capacity());

        stream_data.out_copy_bytes(string_data, data_size);
        stream_data.mark_end();

        virtual_channel_pdu.send_to_server( this->nego.trans, this->encrypt, this->encryptionLevel
                            , this->userid, this->auth_channel_chanid
                            , stream_data.size()
                            , this->auth_channel_flags
                            , stream_data.get_data()
                            , stream_data.size());
    }

    void send_to_channel(const CHANNELS::ChannelDef & channel, Stream & chunk, size_t length, uint32_t flags) {
        if (this->verbose & 16) {
            LOG( LOG_INFO, "mod_rdp::send_to_channel length=%u chunk_size=%u", static_cast<unsigned>(length)
                 , (unsigned)chunk.size());
            channel.log(-1u);
        }

        if (channel.flags & GCC::UserData::CSNet::CHANNEL_OPTION_SHOW_PROTOCOL) {
            flags |= CHANNELS::CHANNEL_FLAG_SHOW_PROTOCOL;
        }

        if (chunk.size() <= CHANNELS::CHANNEL_CHUNK_LENGTH) {
            CHANNELS::VirtualChannelPDU virtual_channel_pdu;

            virtual_channel_pdu.send_to_server( this->nego.trans, this->encrypt, this->encryptionLevel
                                              , this->userid, channel.chanid, length, flags, chunk.get_data(), chunk.size());
        }
        else {
            uint8_t const * virtual_channel_data = chunk.get_data();
            size_t          remaining_data_length = length;

            auto get_channel_control_flags = [] (uint32_t flags, size_t data_length,
                                                 size_t remaining_data_length,
                                                 size_t virtual_channel_data_length) -> uint32_t {
                if (remaining_data_length == data_length) {
                    return (flags & (~CHANNELS::CHANNEL_FLAG_LAST));
                }
                else if (remaining_data_length == virtual_channel_data_length) {
                    return (flags & (~CHANNELS::CHANNEL_FLAG_FIRST));
                }

                return (flags & (~(CHANNELS::CHANNEL_FLAG_FIRST | CHANNELS::CHANNEL_FLAG_LAST)));
            };

            do {
                const uint16_t virtual_channel_data_length =
                    std::min<uint16_t>(remaining_data_length, CHANNELS::CHANNEL_CHUNK_LENGTH);

                CHANNELS::VirtualChannelPDU virtual_channel_pdu;

                virtual_channel_pdu.send_to_server( this->nego.trans, this->encrypt, this->encryptionLevel
                                                  , this->userid, channel.chanid, length
                                                  , get_channel_control_flags(flags, length, remaining_data_length, virtual_channel_data_length)
                                                  , virtual_channel_data, virtual_channel_data_length);

                remaining_data_length -= virtual_channel_data_length;
                virtual_channel_data  += virtual_channel_data_length;
            }
            while (remaining_data_length);
        }

        if (this->verbose & 16) {
            LOG(LOG_INFO, "mod_rdp::send_to_channel done");
        }
    }

    void send_data_request(uint16_t channelId, HStream & stream) {
        if (this->verbose & 16) {
            LOG(LOG_INFO, "send data request");
        }

        BStream x224_header(256);
        OutPerBStream mcs_header(256);

        MCS::SendDataRequest_Send mcs(mcs_header, this->userid, channelId, 1,
                                      3, stream.size(), MCS::PER_ENCODING);

        X224::DT_TPDU_Send(x224_header, stream.size() + mcs_header.size());

        this->nego.trans.send(x224_header, mcs_header, stream);

        if (this->verbose & 16) {
            LOG(LOG_INFO, "send data request done");
        }
    }

    void send_data_request_ex(uint16_t channelId, HStream & stream) {
        BStream x224_header(256);
        OutPerBStream mcs_header(256);
        BStream sec_header(256);

        SEC::Sec_Send sec(sec_header, stream, 0, this->encrypt, this->encryptionLevel);
        stream.copy_to_head(sec_header.get_data(), sec_header.size());

        MCS::SendDataRequest_Send mcs(mcs_header, this->userid, channelId, 1,
                                      3, stream.size(), MCS::PER_ENCODING);

        X224::DT_TPDU_Send(x224_header, stream.size() + mcs_header.size());

        this->nego.trans.send(x224_header, mcs_header, stream);
    }

    virtual void draw_event(time_t now) {
        if (!this->event.waked_up_by_time) {
            try{
                char * hostname = this->hostname;

                switch (this->state){
                case MOD_RDP_NEGO:
                    if (this->verbose & 1){
                        LOG(LOG_INFO, "mod_rdp::Early TLS Security Exchange");
                    }
                    switch (this->nego.state){
                    default:
                        this->nego.server_event(this->certificate_change_action == 1);
                        break;
                    case RdpNego::NEGO_STATE_FINAL:
                        {
                            // Basic Settings Exchange
                            // -----------------------

                            // Basic Settings Exchange: Basic settings are exchanged between the client and
                            // server by using the MCS Connect Initial and MCS Connect Response PDUs. The
                            // Connect Initial PDU contains a GCC Conference Create Request, while the
                            // Connect Response PDU contains a GCC Conference Create Response.

                            // These two Generic Conference Control (GCC) packets contain concatenated
                            // blocks of settings data (such as core data, security data and network data)
                            // which are read by client and server


                            // Client                                                     Server
                            //    |--------------MCS Connect Initial PDU with-------------> |
                            //                   GCC Conference Create Request
                            //    | <------------MCS Connect Response PDU with------------- |
                            //                   GCC conference Create Response

                            /* Generic Conference Control (T.124) ConferenceCreateRequest */

                            HStream stream(1024, 65536);
                            // ------------------------------------------------------------
                            GCC::UserData::CSCore cs_core;
                            cs_core.version = this->use_rdp5?0x00080004:0x00080001;
                            cs_core.desktopWidth = this->front_width;
                            cs_core.desktopHeight = this->front_height;
                            //cs_core.highColorDepth = this->front_bpp;
                            cs_core.highColorDepth = ((this->front_bpp == 32)
                                ? uint16_t(GCC::UserData::HIGH_COLOR_24BPP) : this->front_bpp);
                            cs_core.keyboardLayout = this->keylayout;
                            if (this->front_bpp == 32) {
                                cs_core.supportedColorDepths = 15;
                                cs_core.earlyCapabilityFlags |= GCC::UserData::RNS_UD_CS_WANT_32BPP_SESSION;
                            }

                            uint16_t hostlen = strlen(hostname);
                            uint16_t maxhostlen = std::min((uint16_t)15, hostlen);
                            for (size_t i = 0; i < maxhostlen ; i++){
                                cs_core.clientName[i] = hostname[i];
                            }
                            memset(&(cs_core.clientName[hostlen]), 0, 16-hostlen);

                            if (this->nego.tls){
                                cs_core.serverSelectedProtocol = this->nego.selected_protocol;
                            }
                            if (this->verbose & 1) {
                                cs_core.log("Sending to Server");
                            }
                            cs_core.emit(stream);
                            // ------------------------------------------------------------

                            GCC::UserData::CSCluster cs_cluster;
                            TODO("CGR: values used for setting console_session looks crazy. It's old code and actual validity of these values should be checked. It should only be about REDIRECTED_SESSIONID_FIELD_VALID and shouldn't touch redirection version. Shouldn't it ?");

                            if (this->server_redirection_support) {
                                LOG(LOG_INFO, "CS_Cluster: Server Redirection Supported");
                                if (!this->nego.tls){
                                    cs_cluster.flags |= GCC::UserData::CSCluster::REDIRECTION_SUPPORTED;
                                    cs_cluster.flags |= (2 << 2); // REDIRECTION V3
                                } else {
                                    cs_cluster.flags |= GCC::UserData::CSCluster::REDIRECTION_SUPPORTED;
                                    cs_cluster.flags |= (3 << 2);  // REDIRECTION V4
                                }
                                if (this->redir_info.valid) {
                                    cs_cluster.flags |= GCC::UserData::CSCluster::REDIRECTED_SESSIONID_FIELD_VALID;
                                    cs_cluster.redirectedSessionID = this->redir_info.session_id;
                                    LOG(LOG_INFO, "Effective Redirection SessionId=%u",
                                        cs_cluster.redirectedSessionID);

                                }
                            }
                            // if (!this->nego.tls){
                            //     if (this->console_session){
                            //         cs_cluster.flags = GCC::UserData::CSCluster::REDIRECTED_SESSIONID_FIELD_VALID | (3 << 2) ; // REDIRECTION V4
                            //     }
                            //     else {
                            //         cs_cluster.flags = GCC::UserData::CSCluster::REDIRECTION_SUPPORTED            | (2 << 2) ; // REDIRECTION V3
                            //     }
                            //     }
                            // else {
                            //     cs_cluster.flags = GCC::UserData::CSCluster::REDIRECTION_SUPPORTED * ((3 << 2)|1);  // REDIRECTION V4
                            //     if (this->console_session){
                            //         cs_cluster.flags |= GCC::UserData::CSCluster::REDIRECTED_SESSIONID_FIELD_VALID ;
                            //     }
                            // }
                            if (this->verbose & 1) {
                                cs_cluster.log("Sending to server");
                            }
                            cs_cluster.emit(stream);
                            // ------------------------------------------------------------
                            GCC::UserData::CSSecurity cs_security;
                            if (this->verbose & 1) {
                                cs_security.log("Sending to server");
                            }
                            cs_security.emit(stream);
                            // ------------------------------------------------------------

                            const CHANNELS::ChannelDefArray & channel_list = this->front.get_channel_list();
                            size_t num_channels = channel_list.size();
                            if ((num_channels > 0) || this->auth_channel[0]) {
                                /* Here we need to put channel information in order
                                   to redirect channel data
                                   from client to server passing through the "proxy" */
                                GCC::UserData::CSNet cs_net;
                                cs_net.channelCount = num_channels;
                                for (size_t index = 0; index < num_channels; index++) {
                                    const CHANNELS::ChannelDef & channel_item = channel_list[index];
                                    if (this->authorization_channels.is_authorized(channel_list[index].name)) {
                                        memcpy(cs_net.channelDefArray[index].name, channel_list[index].name, 8);
                                    }
                                    else {
                                        memcpy(cs_net.channelDefArray[index].name, "\0\0\0\0\0\0\0", 8);
                                        //memset(cs_net.channelDefArray[i].name, 0, 8);
                                    }
                                    cs_net.channelDefArray[index].options = channel_item.flags;
                                    CHANNELS::ChannelDef def;
                                    memcpy(def.name, cs_net.channelDefArray[index].name, 8);
                                    def.flags = channel_item.flags;
                                    if (this->verbose & 16){
                                        def.log(index);
                                    }
                                    this->mod_channel_list.push_back(def);
                                }

                                // Inject a new channel for auth_channel virtual channel (wablauncher)
                                if (this->auth_channel[0]) {
                                    memcpy(cs_net.channelDefArray[num_channels].name, this->auth_channel, 8);
                                    cs_net.channelDefArray[num_channels].options =
                                          GCC::UserData::CSNet::CHANNEL_OPTION_INITIALIZED/*
                                        | GCC::UserData::CSNet::CHANNEL_OPTION_ENCRYPT_RDP
                                        | GCC::UserData::CSNet::CHANNEL_OPTION_COMPRESS_RDP
                                        | GCC::UserData::CSNet::CHANNEL_OPTION_SHOW_PROTOCOL*/;
                                    cs_net.channelCount++;
                                    CHANNELS::ChannelDef def;
                                    memcpy(def.name, this->auth_channel, 8);
                                    def.flags = cs_net.channelDefArray[num_channels].options;
                                    if (this->verbose & 16){
                                        def.log(num_channels);
                                    }
                                    this->mod_channel_list.push_back(def);
                                }

                                if (this->verbose & 1) {
                                    cs_net.log("Sending to server");
                                }
                                cs_net.emit(stream);
                            }
                            // ------------------------------------------------------------

                            OutPerBStream gcc_header(65536);
                            GCC::Create_Request_Send(gcc_header, stream.size());

                            BStream mcs_header(65536);
                            MCS::CONNECT_INITIAL_Send mcs(mcs_header, gcc_header.size() + stream.size(), MCS::BER_ENCODING);

                            BStream x224_header(256);
                            X224::DT_TPDU_Send(x224_header, mcs_header.size() + gcc_header.size() + stream.size());
                            this->nego.trans.send(x224_header, mcs_header, gcc_header, stream);

                            this->state = MOD_RDP_BASIC_SETTINGS_EXCHANGE;
                        }
                        break;
                    }
                    break;

                case MOD_RDP_BASIC_SETTINGS_EXCHANGE:
                    if (this->verbose & 1){
                        LOG(LOG_INFO, "mod_rdp::Basic Settings Exchange");
                    }
                    {
                        Array array(65536);
                        uint8_t * end = array.get_data();
                        X224::RecvFactory f(this->nego.trans, &end, array.size());
                        InStream x224_data(array, 0, 0, end - array.get_data());
                        X224::DT_TPDU_Recv x224(x224_data);

                        MCS::CONNECT_RESPONSE_PDU_Recv mcs(x224.payload, MCS::BER_ENCODING);

                        GCC::Create_Response_Recv gcc_cr(mcs.payload);

                        while (gcc_cr.payload.in_check_rem(4)) {

                            GCC::UserData::RecvFactory f(gcc_cr.payload);
                            switch (f.tag) {
                            case SC_CORE:
                                {
                                    GCC::UserData::SCCore sc_core;
                                    sc_core.recv(f.payload);
                                    if (this->verbose & 1) {
                                        sc_core.log("Received from server");
                                    }
                                    if (0x0080001 == sc_core.version){ // can't use rdp5
                                        this->use_rdp5 = 0;
                                    }
                                }
                                break;
                            case SC_SECURITY:
                                {
                                    GCC::UserData::SCSecurity sc_sec1;
                                    sc_sec1.recv(f.payload);
                                    if (this->verbose & 1) {
                                        sc_sec1.log("Received from server");
                                    }

                                    this->encryptionLevel = sc_sec1.encryptionLevel;
                                    this->encryptionMethod = sc_sec1.encryptionMethod;
                                    if (sc_sec1.encryptionLevel == 0
                                        &&  sc_sec1.encryptionMethod == 0) { /* no encryption */
                                        LOG(LOG_INFO, "No encryption");
                                    }
                                    else {

                                        uint8_t serverRandom[SEC_RANDOM_SIZE] = {};
                                        uint8_t modulus[SEC_MAX_MODULUS_SIZE];
                                        memset(modulus, 0, sizeof(modulus));
                                        uint8_t exponent[SEC_EXPONENT_SIZE];
                                        memset(exponent, 0, sizeof(exponent));

                                        memcpy(serverRandom, sc_sec1.serverRandom, sc_sec1.serverRandomLen);

                                        // serverCertificate (variable): The variable-length certificate containing the
                                        //  server's public key information. The length in bytes is given by the
                                        // serverCertLen field. If the encryptionMethod and encryptionLevel fields are
                                        // both set to 0 then this field MUST NOT be present.

                                        /* RSA info */
                                        if (sc_sec1.dwVersion == GCC::UserData::SCSecurity::CERT_CHAIN_VERSION_1) {
                                            memcpy(exponent, sc_sec1.proprietaryCertificate.RSAPK.pubExp, SEC_EXPONENT_SIZE);
                                            memcpy(modulus, sc_sec1.proprietaryCertificate.RSAPK.modulus,
                                                   sc_sec1.proprietaryCertificate.RSAPK.keylen - SEC_PADDING_SIZE);

                                            this->server_public_key_len = sc_sec1.proprietaryCertificate.RSAPK.keylen - SEC_PADDING_SIZE;

                                        }
                                        else {

                                            uint32_t certcount = sc_sec1.x509.certCount;
                                            if (certcount < 2){
                                                LOG(LOG_WARNING, "Server didn't send enough X509 certificates");
                                                throw Error(ERR_SEC);
                                            }

                                            uint32_t cert_len = sc_sec1.x509.cert[certcount - 1].len;
                                            X509 *cert =  sc_sec1.x509.cert[certcount - 1].cert;
                                            (void)cert_len;

                                            TODO("CGR: Currently, we don't use the CA Certificate, we should"
                                                 "*) Verify the server certificate (server_cert) with the CA certificate."
                                                 "*) Store the CA Certificate with the hostname of the server we are connecting"
                                                 " to as key, and compare it when we connect the next time, in order to prevent"
                                                 " MITM-attacks.")

                                                /* By some reason, Microsoft sets the OID of the Public RSA key to
                                                   the oid for "MD5 with RSA Encryption" instead of "RSA Encryption"

                                                   Kudos to Richard Levitte for the following (. intuitive .)
                                                   lines of code that resets the OID and let's us extract the key. */

                                                int nid = OBJ_obj2nid(cert->cert_info->key->algor->algorithm);
                                            if ((nid == NID_md5WithRSAEncryption) || (nid == NID_shaWithRSAEncryption)){
                                                ASN1_OBJECT_free(cert->cert_info->key->algor->algorithm);
                                                cert->cert_info->key->algor->algorithm = OBJ_nid2obj(NID_rsaEncryption);
                                            }

                                            EVP_PKEY * epk = X509_get_pubkey(cert);
                                            if (NULL == epk){
                                                LOG(LOG_WARNING, "Failed to extract public key from certificate\n");
                                                throw Error(ERR_SEC);
                                            }

                                            TODO("see possible factorisation with ssl_calls.hpp/ssllib::rsa_encrypt")
                                            RSA * server_public_key = EVP_PKEY_get1_RSA(epk);
                                            EVP_PKEY_free(epk);
                                            this->server_public_key_len = RSA_size(server_public_key);

                                            if (NULL == server_public_key){
                                                LOG(LOG_WARNING, "Failed to parse X509 server key");
                                                throw Error(ERR_SEC);
                                            }

                                            if ((this->server_public_key_len < SEC_MODULUS_SIZE) ||
                                                (this->server_public_key_len > SEC_MAX_MODULUS_SIZE)){
                                                LOG(LOG_WARNING, "Wrong server public key size (%u bits)", this->server_public_key_len * 8);
                                                throw Error(ERR_SEC_PARSE_CRYPT_INFO_MOD_SIZE_NOT_OK);
                                            }

                                            if ((BN_num_bytes(server_public_key->e) > SEC_EXPONENT_SIZE)
                                                ||  (BN_num_bytes(server_public_key->n) > SEC_MAX_MODULUS_SIZE)){
                                                LOG(LOG_WARNING, "Failed to extract RSA exponent and modulus");
                                                throw Error(ERR_SEC);
                                            }
                                            int len_e = BN_bn2bin(server_public_key->e, (unsigned char*)exponent);
                                            reverseit(exponent, len_e);
                                            int len_n = BN_bn2bin(server_public_key->n, (unsigned char*)modulus);
                                            reverseit(modulus, len_n);
                                            RSA_free(server_public_key);
                                        }

                                        uint8_t client_random[SEC_RANDOM_SIZE];
                                        memset(client_random, 0, sizeof(SEC_RANDOM_SIZE));

                                        /* Generate a client random, and determine encryption keys */
                                        this->gen.random(client_random, SEC_RANDOM_SIZE);

                                        ssllib ssl;

                                        ssl.rsa_encrypt(client_crypt_random, client_random, SEC_RANDOM_SIZE, this->server_public_key_len, modulus, exponent);
                                        SEC::KeyBlock key_block(client_random, serverRandom);
                                        memcpy(encrypt.sign_key, key_block.blob0, 16);
                                        if (sc_sec1.encryptionMethod == 1){
                                            ssl.sec_make_40bit(encrypt.sign_key);
                                        }
                                        this->decrypt.generate_key(key_block.key1, sc_sec1.encryptionMethod);
                                        this->encrypt.generate_key(key_block.key2, sc_sec1.encryptionMethod);
                                    }
                                }
                                break;
                            case SC_NET:
                                {
                                    GCC::UserData::SCNet sc_net;
                                    sc_net.recv(f.payload);

                                    /* We assume that the channel_id array is confirmed in the same order
                                       that it has been sent. If there are any channels not confirmed, they're
                                       going to be the last channels on the array sent in MCS Connect Initial */
                                    if (this->verbose & 16){
                                        LOG(LOG_INFO, "server_channels_count=%u sent_channels_count=%u",
                                            sc_net.channelCount,
                                            mod_channel_list.size());
                                    }
                                    for (uint32_t index = 0; index < sc_net.channelCount; index++) {
                                        if (this->verbose & 16){
                                            this->mod_channel_list[index].log(index);
                                        }
                                        this->mod_channel_list.set_chanid(index, sc_net.channelDefArray[index].id);
                                    }
                                    if (this->verbose & 1) {
                                        sc_net.log("Received from server");
                                    }
                                }
                                break;
                            default:
                                LOG(LOG_WARNING, "unsupported GCC UserData response tag 0x%x", f.tag);
                                throw Error(ERR_GCC);
                            }
                        }
                        if (gcc_cr.payload.in_check_rem(1)) {
                            LOG(LOG_WARNING, "Error while parsing GCC UserData : short header");
                            throw Error(ERR_GCC);
                        }

                    }

                    if (this->verbose & (1|16)){
                        LOG(LOG_INFO, "mod_rdp::Channel Connection");
                    }

                    // Channel Connection
                    // ------------------
                    // Channel Connection: The client sends an MCS Erect Domain Request PDU,
                    // followed by an MCS Attach User Request PDU to attach the primary user
                    // identity to the MCS domain.

                    // The server responds with an MCS Attach User Response PDU containing the user
                    // channel ID.

                    // The client then proceeds to join the :
                    // - user channel,
                    // - the input/output (I/O) channel
                    // - and all of the static virtual channels

                    // (the I/O and static virtual channel IDs are obtained from the data embedded
                    //  in the GCC packets) by using multiple MCS Channel Join Request PDUs.

                    // The server confirms each channel with an MCS Channel Join Confirm PDU.
                    // (The client only sends a Channel Join Request after it has received the
                    // Channel Join Confirm for the previously sent request.)

                    // From this point, all subsequent data sent from the client to the server is
                    // wrapped in an MCS Send Data Request PDU, while data sent from the server to
                    //  the client is wrapped in an MCS Send Data Indication PDU. This is in
                    // addition to the data being wrapped by an X.224 Data PDU.

                    // Client                                                     Server
                    //    |-------MCS Erect Domain Request PDU--------------------> |
                    //    |-------MCS Attach User Request PDU---------------------> |

                    //    | <-----MCS Attach User Confirm PDU---------------------- |

                    //    |-------MCS Channel Join Request PDU--------------------> |
                    //    | <-----MCS Channel Join Confirm PDU--------------------- |

                    if (this->verbose & 1){
                        LOG(LOG_INFO, "Send MCS::ErectDomainRequest");
                    }
                    {
                        BStream x224_header(256);
                        OutPerBStream mcs_header(256);
                        HStream data(512, 512);
                        data.mark_end();

                        MCS::ErectDomainRequest_Send mcs(mcs_header, 0, 0, MCS::PER_ENCODING);
                        X224::DT_TPDU_Send(x224_header, mcs_header.size());
                        this->nego.trans.send(x224_header, mcs_header, data);
                    }
                    if (this->verbose & 1){
                        LOG(LOG_INFO, "Send MCS::AttachUserRequest");
                    }
                    {
                        BStream x224_header(256);
                        HStream mcs_data(256, 512);

                        MCS::AttachUserRequest_Send mcs(mcs_data, MCS::PER_ENCODING);

                        X224::DT_TPDU_Send(x224_header, mcs_data.size());
                        this->nego.trans.send(x224_header, mcs_data);
                    }
                    this->state = MOD_RDP_CHANNEL_CONNECTION_ATTACH_USER;
                    break;

                case MOD_RDP_CHANNEL_CONNECTION_ATTACH_USER:
                    if (this->verbose & 1){
                        LOG(LOG_INFO, "mod_rdp::Channel Connection Attach User");
                    }
                    {
                        {
                            Array array(65536);
                            uint8_t * end = array.get_data();
                            X224::RecvFactory f(this->nego.trans, &end, array.size());
                            InStream stream(array, 0, 0, end - array.get_data());
                            X224::DT_TPDU_Recv x224(stream);
                            SubStream & payload = x224.payload;

                            MCS::AttachUserConfirm_Recv mcs(payload, MCS::PER_ENCODING);
                            if (mcs.initiator_flag){
                                this->userid = mcs.initiator;
                            }
                        }

                        {
                            size_t num_channels = this->mod_channel_list.size();
                            uint16_t channels_id[CHANNELS::MAX_STATIC_VIRTUAL_CHANNELS + 2];
                            channels_id[0] = this->userid + GCC::MCS_USERCHANNEL_BASE;
                            channels_id[1] = GCC::MCS_GLOBAL_CHANNEL;
                            for (size_t index = 0; index < num_channels; index++){
                                channels_id[index+2] = this->mod_channel_list[index].chanid;
                            }

                            for (size_t index = 0; index < num_channels+2; index++) {
                                BStream x224_header(256);
                                HStream mcs_cjrq_data(256, 512);
                                if (this->verbose & 16){
                                    LOG(LOG_INFO, "cjrq[%u] = %u", index, channels_id[index]);
                                }
                                MCS::ChannelJoinRequest_Send(mcs_cjrq_data, this->userid, channels_id[index], MCS::PER_ENCODING);
                                X224::DT_TPDU_Send(x224_header, mcs_cjrq_data.size());
                                this->nego.trans.send(x224_header, mcs_cjrq_data);

                                Array array(65536);
                                uint8_t * end = array.get_data();
                                X224::RecvFactory f(this->nego.trans, &end, array.size());
                                InStream x224_data(array, 0, 0, end - array.get_data());

                                X224::DT_TPDU_Recv x224(x224_data);
                                SubStream & mcs_cjcf_data = x224.payload;
                                MCS::ChannelJoinConfirm_Recv mcs(mcs_cjcf_data, MCS::PER_ENCODING);
                                TODO("If mcs.result is negative channel is not confirmed and should be removed from mod_channel list");
                                if (this->verbose & 16){
                                    LOG(LOG_INFO, "cjcf[%u] = %u", index, mcs.channelId);
                                }
                            }
                        }

                        // RDP Security Commencement
                        // -------------------------

                        // RDP Security Commencement: If standard RDP security methods are being
                        // employed and encryption is in force (this is determined by examining the data
                        // embedded in the GCC Conference Create Response packet) then the client sends
                        // a Security Exchange PDU containing an encrypted 32-byte random number to the
                        // server. This random number is encrypted with the public key of the server
                        // (the server's public key, as well as a 32-byte server-generated random
                        // number, are both obtained from the data embedded in the GCC Conference Create
                        //  Response packet).

                        // The client and server then utilize the two 32-byte random numbers to generate
                        // session keys which are used to encrypt and validate the integrity of
                        // subsequent RDP traffic.

                        // From this point, all subsequent RDP traffic can be encrypted and a security
                        // header is include " with the data if encryption is in force (the Client Info
                        // and licensing PDUs are an exception in that they always have a security
                        // header). The Security Header follows the X.224 and MCS Headers and indicates
                        // whether the attached data is encrypted.

                        // Even if encryption is in force server-to-client traffic may not always be
                        // encrypted, while client-to-server traffic will always be encrypted by
                        // Microsoft RDP implementations (encryption of licensing PDUs is optional,
                        // however).

                        // Client                                                     Server
                        //    |------Security Exchange PDU ---------------------------> |
                        if (this->verbose & 1){
                            LOG(LOG_INFO, "mod_rdp::RDP Security Commencement");
                        }

                        if (this->encryptionLevel){
                            if (this->verbose & 1){
                                LOG(LOG_INFO, "mod_rdp::SecExchangePacket keylen=%u",
                                    this->server_public_key_len);
                            }
                            HStream stream(512, 512 + this->server_public_key_len + 32);
                            SEC::SecExchangePacket_Send mcs(stream, client_crypt_random,
                                this->server_public_key_len);
                            this->send_data_request(GCC::MCS_GLOBAL_CHANNEL, stream);
                        }

                        // Secure Settings Exchange
                        // ------------------------

                        // Secure Settings Exchange: Secure client data (such as the username,
                        // password and auto-reconnect cookie) is sent to the server using the Client
                        // Info PDU.

                        // Client                                                     Server
                        //    |------ Client Info PDU      ---------------------------> |

                        if (this->verbose & 1){
                            LOG(LOG_INFO, "mod_rdp::Secure Settings Exchange");
                        }

                        this->send_client_info_pdu(this->userid, this->password);

                        this->state = MOD_RDP_GET_LICENSE;
                    }
                    break;

                case MOD_RDP_GET_LICENSE:
                    if (this->verbose & 2){
                        LOG(LOG_INFO, "mod_rdp::Licensing");
                    }
                    // Licensing
                    // ---------

                    // Licensing: The goal of the licensing exchange is to transfer a
                    // license from the server to the client.

                    // The client should store this license and on subsequent
                    // connections send the license to the server for validation.
                    // However, in some situations the client may not be issued a
                    // license to store. In effect, the packets exchanged during this
                    // phase of the protocol depend on the licensing mechanisms
                    // employed by the server. Within the context of this document
                    // we will assume that the client will not be issued a license to
                    // store. For details regarding more advanced licensing scenarios
                    // that take place during the Licensing Phase, see [MS-RDPELE].

                    // Client                                                     Server
                    //    | <------ License Error PDU Valid Client ---------------- |

                    // 2.2.1.12 Server License Error PDU - Valid Client
                    // ================================================

                    // The License Error (Valid Client) PDU is an RDP Connection Sequence PDU sent
                    // from server to client during the Licensing phase of the RDP Connection
                    // Sequence (see section 1.3.1.1 for an overview of the RDP Connection Sequence
                    // phases). This licensing PDU indicates that the server will not issue the
                    // client a license to store and that the Licensing Phase has ended
                    // successfully. This is one possible licensing PDU that may be sent during the
                    // Licensing Phase (see [MS-RDPELE] section 2.2.2 for a list of all permissible
                    // licensing PDUs).

                    // tpktHeader (4 bytes): A TPKT Header, as specified in [T123] section 8.

                    // x224Data (3 bytes): An X.224 Class 0 Data TPDU, as specified in [X224] section 13.7.

                    // mcsSDin (variable): Variable-length PER-encoded MCS Domain PDU (DomainMCSPDU)
                    // which encapsulates an MCS Send Data Indication structure (SDin, choice 26
                    // from DomainMCSPDU), as specified in [T125] section 11.33 (the ASN.1 structure
                    // definitions are given in [T125] section 7, parts 7 and 10). The userData
                    // field of the MCS Send Data Indication contains a Security Header and a Valid
                    // Client License Data (section 2.2.1.12.1) structure.

                    // securityHeader (variable): Security header. The format of the security header
                    // depends on the Encryption Level and Encryption Method selected by the server
                    // (sections 5.3.2 and 2.2.1.4.3).

                    // This field MUST contain one of the following headers:
                    //  - Basic Security Header (section 2.2.8.1.1.2.1) if the Encryption Level
                    // selected by the server is ENCRYPTION_LEVEL_NONE (0) or ENCRYPTION_LEVEL_LOW
                    // (1) and the embedded flags field does not contain the SEC_ENCRYPT (0x0008)
                    // flag.
                    //  - Non-FIPS Security Header (section 2.2.8.1.1.2.2) if the Encryption Method
                    // selected by the server is ENCRYPTION_METHOD_40BIT (0x00000001),
                    // ENCRYPTION_METHOD_56BIT (0x00000008), or ENCRYPTION_METHOD_128BIT
                    // (0x00000002) and the embedded flags field contains the SEC_ENCRYPT (0x0008)
                    // flag.
                    //  - FIPS Security Header (section 2.2.8.1.1.2.3) if the Encryption Method
                    // selected by the server is ENCRYPTION_METHOD_FIPS (0x00000010) and the
                    // embedded flags field contains the SEC_ENCRYPT (0x0008) flag.

                    // If the Encryption Level is set to ENCRYPTION_LEVEL_CLIENT_COMPATIBLE (2),
                    // ENCRYPTION_LEVEL_HIGH (3), or ENCRYPTION_LEVEL_FIPS (4) and the flags field
                    // of the security header does not contain the SEC_ENCRYPT (0x0008) flag (the
                    // licensing PDU is not encrypted), then the field MUST contain a Basic Security
                    // Header. This MUST be the case if SEC_LICENSE_ENCRYPT_SC (0x0200) flag was not
                    // set on the Security Exchange PDU (section 2.2.1.10).

                    // The flags field of the security header MUST contain the SEC_LICENSE_PKT
                    // (0x0080) flag (see Basic (TS_SECURITY_HEADER)).

                    // validClientLicenseData (variable): The actual contents of the License Error
                    // (Valid Client) PDU, as specified in section 2.2.1.12.1.

                    {
                        const char * hostname = this->hostname;
                        const char * username;
                        char username_a_domain[512];
                        if (this->domain[0]) {
                            snprintf(username_a_domain, sizeof(username_a_domain), "%s@%s", this->username, this->domain);
                            username = username_a_domain;
                        }
                        else {
                            username = this->username;
                        }
                        LOG(LOG_INFO, "Rdp::Get license: username=\"%s\"", username);
                        // read tpktHeader (4 bytes = 3 0 len)
                        // TPDU class 0    (3 bytes = LI F0 PDU_DT)

                        Array array(65536);
                        uint8_t * end = array.get_data();
                        X224::RecvFactory f(this->nego.trans, &end, array.size());
                        InStream stream(array, 0, 0, end - array.get_data());
                        X224::DT_TPDU_Recv x224(stream);
                        TODO("Shouldn't we use mcs_type to manage possible Deconnection Ultimatum here")
//                        int mcs_type = MCS::peekPerEncodedMCSType(x224.payload);
                        MCS::SendDataIndication_Recv mcs(x224.payload, MCS::PER_ENCODING);

                        SEC::SecSpecialPacket_Recv sec(mcs.payload, this->decrypt, this->encryptionLevel);

                        if (sec.flags & SEC::SEC_LICENSE_PKT) {
                            LIC::RecvFactory flic(sec.payload);

                            switch (flic.tag) {
                            case LIC::LICENSE_REQUEST:
                                if (this->verbose & 2) {
                                    LOG(LOG_INFO, "Rdp::License Request");
                                }
                                {
                                    LIC::LicenseRequest_Recv lic(sec.payload);
                                    uint8_t null_data[SEC_MODULUS_SIZE];
                                    memset(null_data, 0, sizeof(null_data));
                                    /* We currently use null client keys. This is a bit naughty but, hey,
                                       the security of license negotiation isn't exactly paramount. */
                                    SEC::SessionKey keyblock(null_data, null_data, lic.server_random);

                                    /* Store first 16 bytes of session key as MAC secret */
                                    memcpy(this->lic_layer_license_sign_key, keyblock.get_MAC_salt_key(), 16);
                                    memcpy(this->lic_layer_license_key, keyblock.get_LicensingEncryptionKey(), 16);

                                    BStream sec_header(256);
                                    HStream lic_data(1024, 65535);

                                    if (this->lic_layer_license_size > 0) {
                                        uint8_t hwid[LIC::LICENSE_HWID_SIZE];
                                        buf_out_uint32(hwid, 2);
                                        memcpy(hwid + 4, hostname, LIC::LICENSE_HWID_SIZE - 4);

                                        /* Generate a signature for the HWID buffer */
                                        uint8_t signature[LIC::LICENSE_SIGNATURE_SIZE];

                                        uint8_t lenhdr[4];
                                        buf_out_uint32(lenhdr, sizeof(hwid));

                                        Sign sign(this->lic_layer_license_sign_key, 16);
                                        sign.update(lenhdr, sizeof(lenhdr));
                                        sign.update(hwid, sizeof(hwid));

                                        assert(MD5_DIGEST_LENGTH == LIC::LICENSE_SIGNATURE_SIZE);
                                        sign.final(signature, sizeof(signature));


                                        /* Now encrypt the HWID */

                                        SslRC4 rc4;
                                        rc4.set_key(this->lic_layer_license_key, 16);

                                        // in, out
                                        rc4.crypt(LIC::LICENSE_HWID_SIZE, hwid, hwid);

                                        LIC::ClientLicenseInfo_Send(lic_data, this->use_rdp5?3:2,
                                                                    this->lic_layer_license_size, this->lic_layer_license_data, hwid, signature);
                                    }
                                    else {
                                        LIC::NewLicenseRequest_Send(lic_data, this->use_rdp5?3:2, username, hostname);
                                    }

                                    SEC::Sec_Send sec(sec_header, lic_data,
                                        SEC::SEC_LICENSE_PKT, this->encrypt, 0);
                                    lic_data.copy_to_head(sec_header.get_data(), sec_header.size());

                                    this->send_data_request(GCC::MCS_GLOBAL_CHANNEL, lic_data);
                                }
                                break;
                            case LIC::PLATFORM_CHALLENGE:
                                if (this->verbose & 2){
                                    LOG(LOG_INFO, "Rdp::Platform Challenge");
                                }
                                {
                                    LIC::PlatformChallenge_Recv lic(sec.payload);


                                    uint8_t out_token[LIC::LICENSE_TOKEN_SIZE];
                                    uint8_t decrypt_token[LIC::LICENSE_TOKEN_SIZE];
                                    uint8_t hwid[LIC::LICENSE_HWID_SIZE];
                                    uint8_t crypt_hwid[LIC::LICENSE_HWID_SIZE];
                                    uint8_t out_sig[LIC::LICENSE_SIGNATURE_SIZE];

                                    memcpy(out_token, lic.encryptedPlatformChallenge.blob, LIC::LICENSE_TOKEN_SIZE);
                                    /* Decrypt the token. It should read TEST in Unicode. */
                                    memcpy(decrypt_token, lic.encryptedPlatformChallenge.blob, LIC::LICENSE_TOKEN_SIZE);
                                    SslRC4 rc4_decrypt_token;
                                    rc4_decrypt_token.set_key(this->lic_layer_license_key, 16);
                                    // size, in, out
                                    rc4_decrypt_token.crypt(LIC::LICENSE_TOKEN_SIZE, decrypt_token, decrypt_token);

                                    /* Generate a signature for a buffer of token and HWID */
                                    buf_out_uint32(hwid, 2);
                                    memcpy(hwid + 4, hostname, LIC::LICENSE_HWID_SIZE - 4);

                                    uint8_t sealed_buffer[LIC::LICENSE_TOKEN_SIZE + LIC::LICENSE_HWID_SIZE];
                                    memcpy(sealed_buffer, decrypt_token, LIC::LICENSE_TOKEN_SIZE);
                                    memcpy(sealed_buffer + LIC::LICENSE_TOKEN_SIZE, hwid, LIC::LICENSE_HWID_SIZE);

                                    uint8_t lenhdr[4];
                                    buf_out_uint32(lenhdr, sizeof(sealed_buffer));

                                    Sign sign(this->lic_layer_license_sign_key, 16);
                                    sign.update(lenhdr, sizeof(lenhdr));
                                    sign.update(sealed_buffer, sizeof(sealed_buffer));

                                    assert(MD5_DIGEST_LENGTH == LIC::LICENSE_SIGNATURE_SIZE);
                                    sign.final(out_sig, sizeof(out_sig));

                                    /* Now encrypt the HWID */
                                    memcpy(crypt_hwid, hwid, LIC::LICENSE_HWID_SIZE);
                                    SslRC4 rc4_hwid;
                                    rc4_hwid.set_key(this->lic_layer_license_key, 16);
                                    // size, in, out
                                    rc4_hwid.crypt(LIC::LICENSE_HWID_SIZE, crypt_hwid, crypt_hwid);

                                    BStream sec_header(256);
                                    HStream lic_data(1024, 65535);

                                    LIC::ClientPlatformChallengeResponse_Send(lic_data, this->use_rdp5?3:2, out_token, crypt_hwid, out_sig);
                                    SEC::Sec_Send sec(sec_header, lic_data, SEC::SEC_LICENSE_PKT, this->encrypt, 0);
                                    lic_data.copy_to_head(sec_header.get_data(), sec_header.size());
                                    this->send_data_request(GCC::MCS_GLOBAL_CHANNEL, lic_data);
                                }
                                break;
                            case LIC::NEW_LICENSE:
                                {
                                    if (this->verbose & 2){
                                        LOG(LOG_INFO, "Rdp::New License");
                                    }

                                    LIC::NewLicense_Recv lic(sec.payload, this->lic_layer_license_key);

                                    TODO("CGR: Save license to keep a local copy of the license of a remote server thus avoiding to ask it every time we connect. Not obvious files is the best choice to do that");
                                        this->state = MOD_RDP_CONNECTED;

                                    LOG(LOG_WARNING, "New license not saved");
                                }
                                break;
                            case LIC::UPGRADE_LICENSE:
                                {
                                    if (this->verbose & 2){
                                        LOG(LOG_INFO, "Rdp::Upgrade License");
                                    }
                                    LIC::UpgradeLicense_Recv lic(sec.payload, this->lic_layer_license_key);

                                    LOG(LOG_WARNING, "Upgraded license not saved");
                                }
                                break;
                            case LIC::ERROR_ALERT:
                                {
                                    if (this->verbose & 2){
                                        LOG(LOG_INFO, "Rdp::Get license status");
                                    }
                                    LIC::ErrorAlert_Recv lic(sec.payload);
                                    if ((lic.validClientMessage.dwErrorCode == LIC::STATUS_VALID_CLIENT)
                                        && (lic.validClientMessage.dwStateTransition == LIC::ST_NO_TRANSITION)){
                                        this->state = MOD_RDP_CONNECTED;
                                    }
                                    else {
                                        LOG(LOG_ERR, "RDP::License Alert: error=%u transition=%u",
                                            lic.validClientMessage.dwErrorCode, lic.validClientMessage.dwStateTransition);
                                    }
                                    this->state = MOD_RDP_CONNECTED;
                                }
                                break;
                            default:
                                {
                                    LOG(LOG_WARNING, "Unexpected license tag sent from server (tag = %x)", flic.tag);
                                    throw Error(ERR_SEC);
                                }
                                break;
                            }

                            if (sec.payload.p != sec.payload.end){
                                LOG(LOG_ERR, "all data should have been consumed %s:%u tag = %x", __FILE__, __LINE__, flic.tag);
                                throw Error(ERR_SEC);
                            }
                        }
                        else {
                            LOG(LOG_ERR, "Failed to get expected license negotiation PDU");
                            hexdump(x224.payload.get_data(), x224.payload.size());
                            //                throw Error(ERR_SEC);
                            this->state = MOD_RDP_CONNECTED;
                            sec.payload.p = sec.payload.end;
                            hexdump(sec.payload.get_data(), sec.payload.size());
                        }
                    }
                    break;

                    // Capabilities Exchange
                    // ---------------------

                    // Capabilities Negotiation: The server sends the set of capabilities it
                    // supports to the client in a Demand Active PDU. The client responds with its
                    // capabilities by sending a Confirm Active PDU.

                    // Client                                                     Server
                    //    | <------- Demand Active PDU ---------------------------- |
                    //    |--------- Confirm Active PDU --------------------------> |

                    // Connection Finalization
                    // -----------------------

                    // Connection Finalization: The client and server send PDUs to finalize the
                    // connection details. The client-to-server and server-to-client PDUs exchanged
                    // during this phase may be sent concurrently as long as the sequencing in
                    // either direction is maintained (there are no cross-dependencies between any
                    // of the client-to-server and server-to-client PDUs). After the client receives
                    // the Font Map PDU it can start sending mouse and keyboard input to the server,
                    // and upon receipt of the Font List PDU the server can start sending graphics
                    // output to the client.

                    // Client                                                     Server
                    //    |----------Synchronize PDU------------------------------> |
                    //    |----------Control PDU Cooperate------------------------> |
                    //    |----------Control PDU Request Control------------------> |
                    //    |----------Persistent Key List PDU(s)-------------------> |
                    //    |----------Font List PDU--------------------------------> |

                    //    | <--------Synchronize PDU------------------------------- |
                    //    | <--------Control PDU Cooperate------------------------- |
                    //    | <--------Control PDU Granted Control------------------- |
                    //    | <--------Font Map PDU---------------------------------- |

                    // All PDU's in the client-to-server direction must be sent in the specified
                    // order and all PDU's in the server to client direction must be sent in the
                    // specified order. However, there is no requirement that client to server PDU's
                    // be sent before server-to-client PDU's. PDU's may be sent concurrently as long
                    // as the sequencing in either direction is maintained.


                    // Besides input and graphics data, other data that can be exchanged between
                    // client and server after the connection has been finalized include "
                    // connection management information and virtual channel messages (exchanged
                    // between client-side plug-ins and server-side applications).

                case MOD_RDP_CONNECTED:
                    {
                        // read tpktHeader (4 bytes = 3 0 len)
                        // TPDU class 0    (3 bytes = LI F0 PDU_DT)

                        // Detect fast-path PDU
                        Array array(65536);
                        uint8_t * end = array.get_data();
                        X224::RecvFactory fx224(this->nego.trans, &end, array.size(), true);
                        InStream stream(array, 0, 0, end - array.get_data());

                        if (fx224.fast_path) {
                            FastPath::ServerUpdatePDU_Recv su(stream, this->decrypt);
                            if (this->enable_transparent_mode) {
                                //total_data_received += su.payload.size();
                                //LOG(LOG_INFO, "total_data_received=%llu", total_data_received);
//                                SubStream su_payload(su.payload, 0, su.payload.size());
                                if (this->transparent_recorder) {
                                    this->transparent_recorder->send_fastpath_data(su.payload);
                                }
                                this->front.send_fastpath_data(su.payload);

                                break;
                            }

                            while (su.payload.in_remain()) {
                                FastPath::Update_Recv upd(su.payload, &this->mppc_dec);

                                switch (upd.updateCode) {
                                case FastPath::FASTPATH_UPDATETYPE_ORDERS:
                                    this->front.begin_update();
                                    this->orders.process_orders(this->bpp, upd.payload, true, *this->gd,
                                                                this->front_width, this->front_height);
                                    this->front.end_update();

                                    if (this->verbose & 8) { LOG(LOG_INFO, "FASTPATH_UPDATETYPE_ORDERS"); }
                                    break;

                                case FastPath::FASTPATH_UPDATETYPE_BITMAP:
                                    this->front.begin_update();
                                    this->process_bitmap_updates(upd.payload, true);
                                    this->front.end_update();

                                    if (this->verbose & 8) { LOG(LOG_INFO, "FASTPATH_UPDATETYPE_BITMAP"); }
                                    break;

                                case FastPath::FASTPATH_UPDATETYPE_PALETTE:
                                    this->front.begin_update();
                                    this->process_palette(upd.payload, true);
                                    this->front.end_update();

                                    if (this->verbose & 8) { LOG(LOG_INFO, "FASTPATH_UPDATETYPE_PALETTE"); }
                                    break;

                                case FastPath::FASTPATH_UPDATETYPE_SYNCHRONIZE:
                                    if (this->verbose & 8) { LOG(LOG_INFO, "FASTPATH_UPDATETYPE_SYNCHRONIZE"); }
                                    break;

                                case FastPath::FASTPATH_UPDATETYPE_PTR_NULL:
                                    {
                                        if (this->verbose & 8) { LOG(LOG_INFO, "FASTPATH_UPDATETYPE_PTR_NULL"); }
                                        struct Pointer cursor;
                                        memset(cursor.mask, 0xff, sizeof(cursor.mask));
                                        this->front.server_set_pointer(cursor);
                                    }
                                    break;

                                case FastPath::FASTPATH_UPDATETYPE_PTR_DEFAULT:
                                    {
                                        if (this->verbose & 8) { LOG(LOG_INFO, "FASTPATH_UPDATETYPE_PTR_DEFAULT"); }
                                        Pointer cursor(Pointer::POINTER_SYSTEM_DEFAULT);
                                        this->front.server_set_pointer(cursor);
                                    }
                                    break;

                                case FastPath::FASTPATH_UPDATETYPE_PTR_POSITION:
                                    {
                                        if (this->verbose & 8) { LOG(LOG_INFO, "FASTPATH_UPDATETYPE_PTR_POSITION"); }
                                        uint16_t xPos = upd.payload.in_uint16_le();
                                        uint16_t yPos = upd.payload.in_uint16_le();
                                        this->front.update_pointer_position(xPos, yPos);
                                    }
                                    break;

                                case FastPath::FASTPATH_UPDATETYPE_COLOR:
                                    this->process_color_pointer_pdu(upd.payload);

                                    if (this->verbose & 8) { LOG(LOG_INFO, "FASTPATH_UPDATETYPE_COLOR"); }
                                    break;

                                case FastPath::FASTPATH_UPDATETYPE_POINTER:
                                    this->process_new_pointer_pdu(upd.payload);

                                    if (this->verbose & 8) { LOG(LOG_INFO, "FASTPATH_UPDATETYPE_POINTER"); }
                                    break;

                                case FastPath::FASTPATH_UPDATETYPE_CACHED:
                                    this->process_cached_pointer_pdu(upd.payload);

                                    if (this->verbose & 8) { LOG(LOG_INFO, "FASTPATH_UPDATETYPE_CACHED"); }
                                    break;

                                default:
                                    LOG( LOG_INFO
                                       , "mod::rdp: received unexpected fast-path PUD, updateCode = %u"
                                       , upd.updateCode);
                                    throw Error(ERR_RDP_FASTPATH);
                                }
                            }

                            TODO("Chech all data in the PDU is consumed");
                            break;
                        }

                        X224::DT_TPDU_Recv x224(stream);

                        const int mcs_type = MCS::peekPerEncodedMCSType(x224.payload);

                        if (mcs_type == MCS::MCSPDU_DisconnectProviderUltimatum){
                            LOG(LOG_INFO, "mod::rdp::DisconnectProviderUltimatum received");
                            x224.payload.rewind();
                            MCS::DisconnectProviderUltimatum_Recv mcs(x224.payload, MCS::PER_ENCODING);
                            const char * reason = MCS::get_reason(mcs.reason);
                            LOG(LOG_INFO, "mod::rdp::DisconnectProviderUltimatum: reason=%s [%d]", reason, mcs.reason);
                            throw Error(ERR_MCS_APPID_IS_MCS_DPUM);
                        }


                        MCS::SendDataIndication_Recv mcs(x224.payload, MCS::PER_ENCODING);
                        SEC::Sec_Recv sec(mcs.payload, this->decrypt, this->encryptionLevel);

                        if (mcs.channelId != GCC::MCS_GLOBAL_CHANNEL){
                            if (this->verbose & 16){
                                LOG(LOG_INFO, "received channel data on mcs.chanid=%u", mcs.channelId);
                            }

                            int num_channel_src = this->mod_channel_list.get_index_by_id(mcs.channelId);
                            if (num_channel_src == -1) {
                                LOG(LOG_WARNING, "mod::rdp::MOD_RDP_CONNECTED::Unknown Channel id=%d", mcs.channelId);
                                throw Error(ERR_CHANNEL_UNKNOWN_CHANNEL);
                            }

                            const CHANNELS::ChannelDef & mod_channel = this->mod_channel_list[num_channel_src];
                            if (this->verbose & 16){
                                mod_channel.log(num_channel_src);
                            }

                            uint32_t length = sec.payload.in_uint32_le();
                            int flags = sec.payload.in_uint32_le();
                            size_t chunk_size = sec.payload.in_remain();

                            // If channel name is our virtual channel, then don't send data to front
                            if ( this->auth_channel[0] /*&& this->acl */
                             && !strcmp(mod_channel.name, this->auth_channel)
                            ) {
                                this->process_auth_event(mod_channel, sec.payload, length, flags, chunk_size);
                            }
                            // Clipboard is a Clipboard PDU
                            else if (!strcmp(mod_channel.name, channel_names::cliprdr)) {
                                this->process_cliprdr_event(mod_channel, sec.payload, length, flags, chunk_size);
                            }
                            else if (!strcmp(mod_channel.name, channel_names::rail)) {
                                this->process_rail_event(mod_channel, sec.payload, length, flags, chunk_size);
                            }
                            else if (!strcmp(mod_channel.name, channel_names::rdpdr)) {
                                this->process_rdpdr_event(mod_channel, sec.payload, length, flags, chunk_size);
                            }
                            else {
                                this->send_to_front_channel(
                                    mod_channel.name, sec.payload.p, length, chunk_size, flags
                                );
                            }
                            sec.payload.p = sec.payload.end;
                        }
                        else {
                            uint8_t * next_packet = sec.payload.p;
                            while (next_packet < sec.payload.end) {
                                sec.payload.p = next_packet;

                                uint8_t * current_packet = next_packet;

                                if  (peekFlowPDU(sec.payload)){
                                    if (this->verbose & 128) {
                                        LOG(LOG_WARNING, "FlowPDU TYPE");
                                    }
                                    ShareFlow_Recv sflow(sec.payload);
                                    // ignoring
                                    // if (sctrl.flow_pdu_type == FLOW_TEST_PDU) {
                                    //     this->send_flow_response_pdu(sctrl.flow_id,
                                    //                                  sctrl.flow_number);
                                    // }
                                    next_packet = sec.payload.p;
                                }
                                else {
                                    ShareControl_Recv sctrl(sec.payload);
                                    next_packet += sctrl.totalLength;

                                    if (this->verbose & 128) {
                                        LOG(LOG_WARNING, "LOOPING on PDUs: %u", (unsigned)sctrl.totalLength);
                                    }

                                    switch (sctrl.pduType) {
                                    case PDUTYPE_DATAPDU:
                                        if (this->verbose & 128) {
                                            LOG(LOG_WARNING, "PDUTYPE_DATAPDU");
                                        }
                                        switch (this->connection_finalization_state){
                                        case EARLY:
                                            LOG(LOG_WARNING, "Rdp::finalization is early");
                                            throw Error(ERR_SEC);
                                        case WAITING_SYNCHRONIZE:
                                            if (this->verbose & 1){
                                                LOG(LOG_WARNING, "WAITING_SYNCHRONIZE");
                                            }
                                            //this->check_data_pdu(PDUTYPE2_SYNCHRONIZE);
                                            this->connection_finalization_state = WAITING_CTL_COOPERATE;
                                            {
                                                ShareData_Recv sdata(sctrl.payload, &this->mppc_dec);
                                                sdata.payload.p = sdata.payload.end;
                                            }
                                            break;
                                        case WAITING_CTL_COOPERATE:
                                            if (this->verbose & 1){
                                                LOG(LOG_WARNING, "WAITING_CTL_COOPERATE");
                                            }
                                            //this->check_data_pdu(PDUTYPE2_CONTROL);
                                            this->connection_finalization_state = WAITING_GRANT_CONTROL_COOPERATE;
                                            {
                                                ShareData_Recv sdata(sctrl.payload, &this->mppc_dec);
                                                sdata.payload.p = sdata.payload.end;
                                            }
                                            break;
                                        case WAITING_GRANT_CONTROL_COOPERATE:
                                            if (this->verbose & 1){
                                                LOG(LOG_WARNING, "WAITING_GRANT_CONTROL_COOPERATE");
                                            }
                                            //                            this->check_data_pdu(PDUTYPE2_CONTROL);
                                            this->connection_finalization_state = WAITING_FONT_MAP;
                                            {
                                                ShareData_Recv sdata(sctrl.payload, &this->mppc_dec);
                                                sdata.payload.p = sdata.payload.end;
                                            }
                                            break;
                                        case WAITING_FONT_MAP:
                                            if (this->verbose & 1){
                                                LOG(LOG_WARNING, "PDUTYPE2_FONTMAP");
                                            }
                                            //this->check_data_pdu(PDUTYPE2_FONTMAP);
                                            this->connection_finalization_state = UP_AND_RUNNING;

                                            // Synchronize sent to indicate server the state of sticky keys (x-locks)
                                            // Must be sent at this point of the protocol (sent before, it xwould be ignored or replaced)
                                            rdp_input_synchronize(0, 0, (this->key_flags & 0x07), 0);
                                            {
                                                ShareData_Recv sdata(sctrl.payload, &this->mppc_dec);
                                                sdata.payload.p = sdata.payload.end;
                                            }
                                            break;
                                        case UP_AND_RUNNING:
                                            if (this->enable_transparent_mode)
                                            {
                                                sec.payload.p = current_packet;

                                                HStream copy_stream(1024, 65535);

                                                copy_stream.out_copy_bytes(current_packet, next_packet - current_packet);
                                                copy_stream.mark_end();

                                                //total_data_received += copy_stream.size();
                                                //LOG(LOG_INFO, "total_data_received=%llu", total_data_received);

                                                if (this->transparent_recorder) {
                                                    this->transparent_recorder->send_data_indication_ex(mcs.channelId,
                                                        copy_stream);
                                                }
                                                this->front.send_data_indication_ex(mcs.channelId, copy_stream);

                                                next_packet = sec.payload.end;

                                                break;
                                            }

                                            {
                                                ShareData_Recv sdata(sctrl.payload, &this->mppc_dec);
                                                switch (sdata.pdutype2) {
                                                case PDUTYPE2_UPDATE:
                                                    {
                                                        if (this->verbose & 8){ LOG(LOG_INFO, "PDUTYPE2_UPDATE"); }
                                                        // MS-RDPBCGR: 1.3.6
                                                        // -----------------
                                                        // The most fundamental output that a server can send to a connected client
                                                        // is bitmap images of the remote session using the Update Bitmap PDU. This
                                                        // allows the client to render the working space and enables a user to
                                                        // interact with the session running on the server. The global palette
                                                        // information for a session is sent to the client in the Update Palette PDU.

                                                        SlowPath::GraphicsUpdate_Recv gur(sdata.payload);
                                                        switch (gur.update_type) {
                                                        case RDP_UPDATE_ORDERS:
                                                            if (this->verbose & 8){ LOG(LOG_INFO, "RDP_UPDATE_ORDERS"); }
                                                            this->front.begin_update();
                                                            this->orders.process_orders(this->bpp, sdata.payload, false, *this->gd,
                                                                                        this->front_width, this->front_height);
                                                            this->front.end_update();
                                                            break;
                                                        case RDP_UPDATE_BITMAP:
                                                            if (this->verbose & 8){ LOG(LOG_INFO, "RDP_UPDATE_BITMAP");}
                                                            this->front.begin_update();
                                                            this->process_bitmap_updates(sdata.payload, false);
                                                            this->front.end_update();
                                                            break;
                                                        case RDP_UPDATE_PALETTE:
                                                            if (this->verbose & 8){ LOG(LOG_INFO, "RDP_UPDATE_PALETTE");}
                                                            this->front.begin_update();
                                                            this->process_palette(sdata.payload, false);
                                                            this->front.end_update();
                                                            break;
                                                        case RDP_UPDATE_SYNCHRONIZE:
                                                            if (this->verbose & 8){ LOG(LOG_INFO, "RDP_UPDATE_SYNCHRONIZE");}
                                                            sdata.payload.in_skip_bytes(2);
                                                            break;
                                                        default:
                                                            if (this->verbose & 8){ LOG(LOG_WARNING, "mod_rdp::MOD_RDP_CONNECTED:RDP_UPDATE_UNKNOWN");}
                                                            break;
                                                        }
                                                    }
                                                    break;
                                                case PDUTYPE2_CONTROL:
                                                    if (this->verbose & 8){ LOG(LOG_INFO, "PDUTYPE2_CONTROL");}
                                                    TODO("CGR: Data should actually be consumed");
                                                        sdata.payload.p = sdata.payload.end;
                                                    break;
                                                case PDUTYPE2_SYNCHRONIZE:
                                                    if (this->verbose & 8){ LOG(LOG_INFO, "PDUTYPE2_SYNCHRONIZE");}
                                                    TODO("CGR: Data should actually be consumed");
                                                        sdata.payload.p = sdata.payload.end;
                                                    break;
                                                case PDUTYPE2_POINTER:
                                                    if (this->verbose & 8){ LOG(LOG_INFO, "PDUTYPE2_POINTER");}
                                                    this->process_pointer_pdu(sdata.payload, this);
                                                    TODO("CGR: Data should actually be consumed");
                                                        sdata.payload.p = sdata.payload.end;
                                                    break;
                                                case PDUTYPE2_PLAY_SOUND:
                                                    if (this->verbose & 8){ LOG(LOG_INFO, "PDUTYPE2_PLAY_SOUND");}
                                                    TODO("CGR: Data should actually be consumed");
                                                        sdata.payload.p = sdata.payload.end;
                                                    break;
                                                case PDUTYPE2_SAVE_SESSION_INFO:
                                                    if (this->verbose & 8){ LOG(LOG_INFO, "PDUTYPE2_SAVE_SESSION_INFO");}
                                                    TODO("CGR: Data should actually be consumed");
                                                    this->process_save_session_info(sdata.payload);
                                                    break;
                                                case PDUTYPE2_SET_ERROR_INFO_PDU:
                                                    if (this->verbose & 8){ LOG(LOG_INFO, "PDUTYPE2_SET_ERROR_INFO_PDU");}
                                                    this->process_disconnect_pdu(sdata.payload);
                                                    break;
                                                case PDUTYPE2_SHUTDOWN_DENIED:
                                                    if (this->verbose & 8){ LOG(LOG_INFO, "PDUTYPE2_SHUTDOWN_DENIED");}
                                                    LOG(LOG_INFO, "PDUTYPE2_SHUTDOWN_DENIED Received");
                                                    break;
                                                default:
                                                    LOG(LOG_WARNING, "PDUTYPE2 unsupported tag=%u", sdata.pdutype2);
                                                    TODO("CGR: Data should actually be consumed");
                                                        sdata.payload.p = sdata.payload.end;
                                                    break;
                                                }
                                            }
                                            break;
                                        }
                                        break;
                                    case PDUTYPE_DEMANDACTIVEPDU:
                                        {
                                            if (this->verbose & 128){
                                                 LOG(LOG_INFO, "PDUTYPE_DEMANDACTIVEPDU");
                                            }

                                            this->orders.reset();

        // 2.2.1.13.1.1 Demand Active PDU Data (TS_DEMAND_ACTIVE_PDU)
        // ==========================================================

        //    shareControlHeader (6 bytes): Share Control Header (section 2.2.8.1.1.1.1 ) containing information
        //  about the packet. The type subfield of the pduType field of the Share Control Header MUST be set to
        // PDUTYPE_DEMANDACTIVEPDU (1).

        //    shareId (4 bytes): A 32-bit, unsigned integer. The share identifier for the packet (see [T128]
        // section 8.4.2 for more information regarding share IDs).

                                            this->share_id = sctrl.payload.in_uint32_le();

        //    lengthSourceDescriptor (2 bytes): A 16-bit, unsigned integer. The size in bytes of the sourceDescriptor
        // field.
                                            uint16_t lengthSourceDescriptor = sctrl.payload.in_uint16_le();

        //    lengthCombinedCapabilities (2 bytes): A 16-bit, unsigned integer. The combined size in bytes of the
        // numberCapabilities, pad2Octets, and capabilitySets fields.

                                            uint16_t lengthCombinedCapabilities = sctrl.payload.in_uint16_le();

        //    sourceDescriptor (variable): A variable-length array of bytes containing a source descriptor (see
        // [T128] section 8.4.1 for more information regarding source descriptors).

                                            TODO("before skipping we should check we do not go outside current stream");
                                            sctrl.payload.in_skip_bytes(lengthSourceDescriptor);

        // numberCapabilities (2 bytes): A 16-bit, unsigned integer. The number of capability sets included in the
        // Demand Active PDU.

        // pad2Octets (2 bytes): A 16-bit, unsigned integer. Padding. Values in this field MUST be ignored.

        // capabilitySets (variable): An array of Capability Set (section 2.2.1.13.1.1.1) structures. The number
        //  of capability sets is specified by the numberCapabilities field.

                                            this->process_server_caps(sctrl.payload, lengthCombinedCapabilities);

        // sessionId (4 bytes): A 32-bit, unsigned integer. The session identifier. This field is ignored by the client.

                                            uint32_t sessionId = sctrl.payload.in_uint32_le();
    (void)sessionId;

                                            this->send_confirm_active(this);
                                            this->send_synchronise();
                                            this->send_control(RDP_CTL_COOPERATE);
                                            this->send_control(RDP_CTL_REQUEST_CONTROL);

                                            /* Including RDP 5.0 capabilities */
                                            if (this->use_rdp5){
                                                LOG(LOG_INFO, "use rdp5");
                                                if (this->enable_persistent_disk_bitmap_cache &&
                                                    this->persist_bitmap_cache_on_disk) {
                                                    if (!this->deactivation_reactivation_in_progress) {
                                                        this->send_persistent_key_list();
                                                    }
                                                }
                                                this->send_fonts(3);
                                            }
                                            else{
                                                LOG(LOG_INFO, "not using rdp5");
                                                this->send_fonts(1);
                                                this->send_fonts(2);
                                            }

                                            this->send_input(0, RDP_INPUT_SYNCHRONIZE, 0, 0, 0);

                                            LOG(LOG_INFO, "Resizing to %ux%ux%u", this->front_width, this->front_height, this->bpp);
                                            if (this->transparent_recorder) {
                                                this->transparent_recorder->server_resize(this->front_width,
                                                    this->front_height, this->bpp);
                                            }
                                            if (-1 == this->front.server_resize(this->front_width, this->front_height, this->bpp)){
                                                LOG(LOG_WARNING, "Resize not available on older clients,"
                                                    " change client resolution to match server resolution");
                                                throw Error(ERR_RDP_RESIZE_NOT_AVAILABLE);
                                            }
    //                                        this->orders.reset();
                                            this->connection_finalization_state = WAITING_SYNCHRONIZE;

                                            this->deactivation_reactivation_in_progress = false;
                                        }
                                        break;
                                    case PDUTYPE_DEACTIVATEALLPDU:
                                        if (this->verbose & 128){ LOG(LOG_INFO, "PDUTYPE_DEACTIVATEALLPDU"); }
                                        LOG(LOG_INFO, "Deactivate All PDU");
                                        this->deactivation_reactivation_in_progress = true;
                                        TODO("CGR: Data should actually be consumed");
                                            TODO("CGR: Check we are indeed expecting Synchronize... dubious");
                                            this->connection_finalization_state = WAITING_SYNCHRONIZE;
                                        break;
                                    case PDUTYPE_SERVER_REDIR_PKT:
                                        {
                                            if (this->verbose & 128){
                                                LOG(LOG_INFO, "PDUTYPE_SERVER_REDIR_PKT");
                                            }
                                            sctrl.payload.in_skip_bytes(2);
                                            ServerRedirectionPDU server_redirect;
                                            server_redirect.receive(sctrl.payload);
                                            sctrl.payload.in_skip_bytes(1);
                                            server_redirect.export_to_redirection_info(this->redir_info);
                                            if (this->verbose & 128){
                                                server_redirect.log(LOG_INFO, "Got Packet");
                                                this->redir_info.log(LOG_INFO, "RInfo Ini");
                                            }
                                            if (!server_redirect.Noredirect()) {
                                                LOG(LOG_INFO, "Server Redirection thrown");
                                                throw Error(ERR_RDP_SERVER_REDIR);
                                            }
                                        }
                                        break;
                                    default:
                                        LOG(LOG_INFO, "unknown PDU %u", sctrl.pduType);
                                        break;
                                    }
                                TODO("check sctrl.payload is completely consumed");
                                }
                            }
                        }
                    }
                }
            }
            catch(Error const & e){
                if (e.id == ERR_RDP_SERVER_REDIR) {
                    throw;
                }
                if (this->acl)
                {
                    char message[128];
                    snprintf(message, sizeof(message), "Code=%d", e.id);
                    this->acl->report("SESSION_EXCEPTION", message);

                    this->end_session_reason.clear();
                    this->end_session_message.clear();
                }

                BStream stream(256);
                X224::DR_TPDU_Send x224(stream, X224::REASON_NOT_SPECIFIED);
                try {
                    this->nego.trans.send(stream);
                    LOG(LOG_INFO, "Connection to server closed");
                }
                catch(Error const & e){
                    LOG(LOG_INFO, "Connection to server Already closed: error=%d", e.id);
                };
                this->event.signal = BACK_EVENT_NEXT;

                if ((e.id == ERR_TRANSPORT_TLS_CERTIFICATE_CHANGED) ||
                    (e.id == ERR_NLA_AUTHENTICATION_FAILED))
                {
                    throw;
                }

            }
        }

        if (this->open_session_timeout) {
            switch(this->open_session_timeout_checker.check(now)) {
            case Timeout::TIMEOUT_REACHED:
                if (this->error_message) {
                    *this->error_message = "Logon timer expired!";
                }
                LOG(LOG_ERR,
                    "Logon timer expired on %s. The session will be disconnected.",
                    this->hostname);
                if (this->acl)
                {
                    this->acl->report("CONNECTION_FAILED", "Logon timer expired.");
                }

                this->event.signal = BACK_EVENT_NEXT;
                this->event.set();
            break;
            case Timeout::TIMEOUT_NOT_REACHED:
                this->event.set(1000000);
            break;
            case Timeout::TIMEOUT_INACTIVE:
            break;
            }
        }
    }   // draw_event

    // 1.3.1.3 Deactivation-Reactivation Sequence
    // ==========================================

    // After the connection sequence has run to completion, the server may determine
    // that the client needs to be connected to a waiting, disconnected session. To
    // accomplish this task the server signals the client with a Deactivate All PDU.
    // A Deactivate All PDU implies that the connection will be dropped or that a
    // capability renegotiation will occur. If a capability renegotiation needs to
    // be performed then the server will re-execute the connection sequence,
    // starting with the Demand Active PDU (the Capability Negotiation and
    // Connection Finalization phases as described in section 1.3.1.1) but excluding
    // the Persistent Key List PDU.


    // 2.2.1.13.1.1 Demand Active PDU Data (TS_DEMAND_ACTIVE_PDU)
    // ==========================================================
    // The TS_DEMAND_ACTIVE_PDU structure is a standard T.128 Demand Active PDU (see [T128] section 8.4.1).

    // shareControlHeader (6 bytes): Share Control Header (section 2.2.8.1.1.1.1) containing information about the packet. The type subfield of the pduType field of the Share Control Header MUST be set to PDUTYPE_DEMANDACTIVEPDU (1).

    // shareId (4 bytes): A 32-bit, unsigned integer. The share identifier for the packet (see [T128] section 8.4.2 for more information regarding share IDs).

    // lengthSourceDescriptor (2 bytes): A 16-bit, unsigned integer. The size in bytes of the sourceDescriptor field.

    // lengthCombinedCapabilities (2 bytes): A 16-bit, unsigned integer. The combined size in bytes of the numberCapabilities, pad2Octets, and capabilitySets fields.

    // sourceDescriptor (variable): A variable-length array of bytes containing a source descriptor (see [T128] section 8.4.1 for more information regarding source descriptors).

    // numberCapabilities (2 bytes): A 16-bit, unsigned integer. The number of capability sets include " in the Demand Active PDU.

    // pad2Octets (2 bytes): A 16-bit, unsigned integer. Padding. Values in this field MUST be ignored.

    // capabilitySets (variable): An array of Capability Set (section 2.2.1.13.1.1.1) structures. The number of capability sets is specified by the numberCapabilities field.

    // sessionId (4 bytes): A 32-bit, unsigned integer. The session identifier. This field is ignored by the client.

    void send_confirm_active(mod_api * mod) throw(Error) {
        if (this->verbose & 1){
            LOG(LOG_INFO, "mod_rdp::send_confirm_active");
        }

        BStream stream(65536);

        RDP::ConfirmActivePDU_Send confirm_active_pdu(stream);

        confirm_active_pdu.emit_begin(this->share_id);

        GeneralCaps general_caps;
        general_caps.extraflags  =
            this->use_rdp5
            ? NO_BITMAP_COMPRESSION_HDR | AUTORECONNECT_SUPPORTED | LONG_CREDENTIALS_SUPPORTED
            : 0
            ;
        // Slow/Fast-path
        general_caps.extraflags |=
            this->enable_fastpath_server_update
            ? FASTPATH_OUTPUT_SUPPORTED
            : 0
            ;
        if (this->enable_transparent_mode) {
            this->front.retrieve_client_capability_set(general_caps);
        }
        if (this->verbose & 1) {
            general_caps.log("Sending to server");
        }
        confirm_active_pdu.emit_capability_set(general_caps);

        BitmapCaps bitmap_caps;
        TODO("Client SHOULD set this field to the color depth requested in the Client Core Data")
        bitmap_caps.preferredBitsPerPixel = this->bpp;
        //bitmap_caps.preferredBitsPerPixel = this->front_bpp;
        bitmap_caps.desktopWidth          = this->front_width;
        bitmap_caps.desktopHeight         = this->front_height;
        bitmap_caps.bitmapCompressionFlag = 0x0001; // This field MUST be set to TRUE (0x0001).
        //bitmap_caps.drawingFlags = DRAW_ALLOW_DYNAMIC_COLOR_FIDELITY | DRAW_ALLOW_COLOR_SUBSAMPLING | DRAW_ALLOW_SKIP_ALPHA;
        bitmap_caps.drawingFlags = DRAW_ALLOW_SKIP_ALPHA;
        if (this->enable_transparent_mode) {
            this->front.retrieve_client_capability_set(bitmap_caps);
        }
        if (this->verbose & 1) {
            bitmap_caps.log("Sending to server");
        }
        confirm_active_pdu.emit_capability_set(bitmap_caps);

        OrderCaps order_caps;
        order_caps.numberFonts                                   = 0;
        order_caps.orderFlags                                    = /*0x2a*/
                                                                    NEGOTIATEORDERSUPPORT   /* 0x02 */
                                                                  | ZEROBOUNDSDELTASSUPPORT /* 0x08 */
                                                                  | COLORINDEXSUPPORT       /* 0x20 */
                                                                  | ORDERFLAGS_EXTRA_FLAGS  /* 0x80 */
                                                                  ;
        order_caps.orderSupport[TS_NEG_DSTBLT_INDEX]             = 1;
        order_caps.orderSupport[TS_NEG_MULTIDSTBLT_INDEX]        = (this->enable_multidstblt     ? 1 : 0);
        order_caps.orderSupport[TS_NEG_MULTIOPAQUERECT_INDEX]    = (this->enable_multiopaquerect ? 1 : 0);
        order_caps.orderSupport[TS_NEG_MULTIPATBLT_INDEX]        = (this->enable_multipatblt     ? 1 : 0);
        order_caps.orderSupport[TS_NEG_MULTISCRBLT_INDEX]        = (this->enable_multiscrblt     ? 1 : 0);
        order_caps.orderSupport[TS_NEG_PATBLT_INDEX]             = 1;
        order_caps.orderSupport[TS_NEG_SCRBLT_INDEX]             = 1;
        order_caps.orderSupport[TS_NEG_MEMBLT_INDEX]             = 1;
        order_caps.orderSupport[TS_NEG_MEM3BLT_INDEX]            = (this->enable_mem3blt         ? 1 : 0);
        order_caps.orderSupport[TS_NEG_LINETO_INDEX]             = 1;
        order_caps.orderSupport[TS_NEG_MULTI_DRAWNINEGRID_INDEX] = 0;
        order_caps.orderSupport[UnusedIndex3]                    = 1;
        order_caps.orderSupport[UnusedIndex5]                    = 1;
        order_caps.orderSupport[TS_NEG_POLYGON_SC_INDEX]         = (this->enable_polygonsc       ? 1 : 0);
        order_caps.orderSupport[TS_NEG_POLYGON_CB_INDEX]         = (this->enable_polygoncb       ? 1 : 0);
        order_caps.orderSupport[TS_NEG_POLYLINE_INDEX]           = (this->enable_polyline        ? 1 : 0);
        order_caps.orderSupport[TS_NEG_ELLIPSE_SC_INDEX]         = (this->enable_ellipsesc       ? 1 : 0);
        order_caps.orderSupport[TS_NEG_ELLIPSE_CB_INDEX]         = (this->enable_ellipsecb       ? 1 : 0);
        order_caps.orderSupport[TS_NEG_INDEX_INDEX]              = 1;

        order_caps.textFlags                                     = 0x06a1;
        order_caps.orderSupportExFlags                           = ORDERFLAGS_EX_ALTSEC_FRAME_MARKER_SUPPORT;
        order_caps.textANSICodePage                              = 0x4e4; // Windows-1252 codepage is passed (latin-1)

        // Apparently, these primary drawing orders are supported
        // by both rdesktop and xfreerdp :
        // TS_NEG_DSTBLT_INDEX
        // TS_NEG_PATBLT_INDEX
        // TS_NEG_SCRBLT_INDEX
        // TS_NEG_MEMBLT_INDEX
        // TS_NEG_LINETO_INDEX
        // others orders may not be supported.

        // intersect with client order capabilities
        // which may not be supported by clients.
        this->front.intersect_order_caps(TS_NEG_DSTBLT_INDEX,             order_caps.orderSupport);
        this->front.intersect_order_caps(TS_NEG_PATBLT_INDEX,             order_caps.orderSupport);
        this->front.intersect_order_caps(TS_NEG_SCRBLT_INDEX,             order_caps.orderSupport);
        this->front.intersect_order_caps(TS_NEG_LINETO_INDEX,             order_caps.orderSupport);

        this->front.intersect_order_caps(TS_NEG_MULTIDSTBLT_INDEX,        order_caps.orderSupport);
        this->front.intersect_order_caps(TS_NEG_MULTIOPAQUERECT_INDEX,    order_caps.orderSupport);
        this->front.intersect_order_caps(TS_NEG_MULTIPATBLT_INDEX,        order_caps.orderSupport);
        this->front.intersect_order_caps(TS_NEG_MULTISCRBLT_INDEX,        order_caps.orderSupport);
        this->front.intersect_order_caps(TS_NEG_MEMBLT_INDEX,             order_caps.orderSupport);
        if ((this->verbose & 1) && (!order_caps.orderSupport[TS_NEG_MEMBLT_INDEX])) {
            LOG(LOG_INFO, "MemBlt Primary Drawing Order is disabled.");
        }
        this->front.intersect_order_caps(TS_NEG_MEM3BLT_INDEX,            order_caps.orderSupport);
        this->front.intersect_order_caps(TS_NEG_MULTI_DRAWNINEGRID_INDEX, order_caps.orderSupport);
        this->front.intersect_order_caps(TS_NEG_POLYGON_SC_INDEX,         order_caps.orderSupport);
        this->front.intersect_order_caps(TS_NEG_POLYGON_CB_INDEX,         order_caps.orderSupport);
        this->front.intersect_order_caps(TS_NEG_POLYLINE_INDEX,           order_caps.orderSupport);
        this->front.intersect_order_caps(TS_NEG_ELLIPSE_SC_INDEX,         order_caps.orderSupport);
        this->front.intersect_order_caps(TS_NEG_ELLIPSE_CB_INDEX,         order_caps.orderSupport);
        this->front.intersect_order_caps(TS_NEG_INDEX_INDEX,              order_caps.orderSupport);

        this->front.intersect_order_caps_ex(order_caps);

        // LOG(LOG_INFO, ">>>>>>>>ORDER CAPABILITIES : ELLIPSE : %d",
        //     order_caps.orderSupport[TS_NEG_ELLIPSE_SC_INDEX]);
        if (this->enable_transparent_mode) {
            this->front.retrieve_client_capability_set(order_caps);
        }
        if (this->verbose & 1) {
            order_caps.log("Sending to server");
        }
        confirm_active_pdu.emit_capability_set(order_caps);


        BmpCacheCaps bmpcache_caps;
        bmpcache_caps.cache0Entries         = 0x258;
        bmpcache_caps.cache0MaximumCellSize = nbbytes(this->bpp) * 0x100;
        bmpcache_caps.cache1Entries         = 0x12c;
        bmpcache_caps.cache1MaximumCellSize = nbbytes(this->bpp) * 0x400;
        bmpcache_caps.cache2Entries         = 0x106;
        bmpcache_caps.cache2MaximumCellSize = nbbytes(this->bpp) * 0x1000;

        BmpCache2Caps bmpcache2_caps;
        bmpcache2_caps.cacheFlags           = PERSISTENT_KEYS_EXPECTED_FLAG | (this->enable_cache_waiting_list ? ALLOW_CACHE_WAITING_LIST_FLAG : 0);
        bmpcache2_caps.numCellCaches        = 3;
        bmpcache2_caps.bitmapCache0CellInfo = 120;
        bmpcache2_caps.bitmapCache1CellInfo = 120;
        bmpcache2_caps.bitmapCache2CellInfo = (2553 | 0x80000000);

        bool use_bitmapcache_rev2 = false;

        if (this->enable_transparent_mode) {
            if (!this->front.retrieve_client_capability_set(bmpcache_caps)) {
                this->front.retrieve_client_capability_set(bmpcache2_caps);
                use_bitmapcache_rev2 = true;
            }
        }
        else {
            use_bitmapcache_rev2 = this->enable_persistent_disk_bitmap_cache;
        }

        if (use_bitmapcache_rev2) {
            if (this->verbose & 1) {
                bmpcache2_caps.log("Sending to server");
            }
            confirm_active_pdu.emit_capability_set(bmpcache2_caps);

            if (!this->enable_transparent_mode && !this->deactivation_reactivation_in_progress) {
                this->orders.create_cache_bitmap(this->bpp,
                    120,   nbbytes(this->bpp) * 16 * 16, false,
                    120,   nbbytes(this->bpp) * 32 * 32, false,
                    2553,  nbbytes(this->bpp) * 64 * 64, this->enable_persistent_disk_bitmap_cache,
                    this->cache_verbose);
            }
        }
        else {
            if (this->verbose & 1) {
                bmpcache_caps.log("Sending to server");
            }
            confirm_active_pdu.emit_capability_set(bmpcache_caps);

            if (!this->enable_transparent_mode && !this->deactivation_reactivation_in_progress) {
                this->orders.create_cache_bitmap(this->bpp,
                    0x258, nbbytes(this->bpp) * 0x100,   false,
                    0x12c, nbbytes(this->bpp) * 0x400,   false,
                    0x106, nbbytes(this->bpp) * 0x1000,  false,
                    this->cache_verbose);
            }
        }

        ColorCacheCaps colorcache_caps;
        if (this->verbose & 1) {
            colorcache_caps.log("Sending to server");
        }
        confirm_active_pdu.emit_capability_set(colorcache_caps);

        ActivationCaps activation_caps;
        if (this->verbose & 1) {
            activation_caps.log("Sending to server");
        }
        confirm_active_pdu.emit_capability_set(activation_caps);

        ControlCaps control_caps;
        if (this->verbose & 1) {
            control_caps.log("Sending to server");
        }
        confirm_active_pdu.emit_capability_set(control_caps);

        PointerCaps pointer_caps;
        pointer_caps.len                       = 10;
        if (this->enable_new_pointer == false) {
            pointer_caps.pointerCacheSize      = 0;
            pointer_caps.colorPointerCacheSize = 20;
            pointer_caps.len                   = 8;
            REDASSERT(pointer_caps.colorPointerCacheSize <= sizeof(this->cursors) / sizeof(Pointer));
        }
        if (this->verbose & 1) {
            pointer_caps.log("Sending to server");
        }
        confirm_active_pdu.emit_capability_set(pointer_caps);

        ShareCaps share_caps;
        if (this->verbose & 1) {
            share_caps.log("Sending to server");
        }
        confirm_active_pdu.emit_capability_set(share_caps);

        InputCaps input_caps;
        if (this->verbose & 1) {
            input_caps.log("Sending to server");
        }
        confirm_active_pdu.emit_capability_set(input_caps);

        SoundCaps sound_caps;
        if (this->verbose & 1) {
            sound_caps.log("Sending to server");
        }
        confirm_active_pdu.emit_capability_set(sound_caps);

        FontCaps font_caps;
        if (this->verbose & 1) {
            font_caps.log("Sending to server");
        }
        confirm_active_pdu.emit_capability_set(font_caps);

        GlyphCacheCaps glyphcache_caps;
        if (this->enable_glyph_cache) {
            this->front.retrieve_client_capability_set(glyphcache_caps);

            glyphcache_caps.FragCache         = 0;  // Not yet supported
            glyphcache_caps.GlyphSupportLevel &= GlyphCacheCaps::GLYPH_SUPPORT_PARTIAL;
        }
        if (this->verbose & 1) {
            glyphcache_caps.log("Sending to server");
        }
        confirm_active_pdu.emit_capability_set(glyphcache_caps);

        if (this->remote_program) {
            RailCaps rail_caps;
            rail_caps.RailSupportLevel = TS_RAIL_LEVEL_SUPPORTED;
            if (this->verbose & 1) {
                rail_caps.log("Sending to server");
            }
            confirm_active_pdu.emit_capability_set(rail_caps);

            WindowListCaps window_list_caps;
            window_list_caps.WndSupportLevel = TS_WINDOW_LEVEL_SUPPORTED;
            window_list_caps.NumIconCaches = 3;
            window_list_caps.NumIconCacheEntries = 12;
            if (this->verbose & 1) {
                window_list_caps.log("Sending to server");
            }
            confirm_active_pdu.emit_capability_set(window_list_caps);
        }
        confirm_active_pdu.emit_end();

        // shareControlHeader (6 bytes): Share Control Header (section 2.2.8.1.1.1.1)
        // containing information about the packet. The type subfield of the pduType
        // field of the Share Control Header MUST be set to PDUTYPE_DEMANDACTIVEPDU (1).
        BStream sctrl_header(256);
        ShareControl_Send(sctrl_header, PDUTYPE_CONFIRMACTIVEPDU,
            this->userid + GCC::MCS_USERCHANNEL_BASE, stream.size());

        HStream target_stream(1024, 65536);
        target_stream.out_copy_bytes(sctrl_header);
        target_stream.out_copy_bytes(stream);
        target_stream.mark_end();

        this->send_data_request_ex(GCC::MCS_GLOBAL_CHANNEL, target_stream);

        if (this->verbose & 1){
            LOG(LOG_INFO, "mod_rdp::send_confirm_active done");
            LOG(LOG_INFO, "Waiting for answer to confirm active");
        }
    }   // send_confirm_active

    void process_pointer_pdu(Stream & stream, mod_api * mod) throw(Error)
    {
        if (this->verbose & 4){
            LOG(LOG_INFO, "mod_rdp::process_pointer_pdu");
        }

        int message_type = stream.in_uint16_le();
        stream.in_skip_bytes(2); /* pad */
        switch (message_type) {
        case RDP_POINTER_CACHED:
            if (this->verbose & 4){
                LOG(LOG_INFO, "Process pointer cached");
            }
            this->process_cached_pointer_pdu(stream);
            if (this->verbose & 4){
                LOG(LOG_INFO, "Process pointer cached done");
            }
            break;
        case RDP_POINTER_COLOR:
            if (this->verbose & 4){
                LOG(LOG_INFO, "Process pointer color");
            }
            this->process_system_pointer_pdu(stream);
            if (this->verbose & 4){
                LOG(LOG_INFO, "Process pointer system done");
            }
            break;
        case RDP_POINTER_NEW:
            if (this->verbose & 4){
                LOG(LOG_INFO, "Process pointer new");
            }
            if (enable_new_pointer) {
                this->process_new_pointer_pdu(stream); // Pointer with arbitrary color depth
            }
            if (this->verbose & 4){
                LOG(LOG_INFO, "Process pointer new done");
            }
            break;
        case RDP_POINTER_SYSTEM:
            if (this->verbose & 4){
                LOG(LOG_INFO, "Process pointer system");
            }
        case RDP_POINTER_MOVE:
            {
                if (this->verbose & 4) {
                    LOG(LOG_INFO, "Process pointer move");
                }
                uint16_t xPos = stream.in_uint16_le();
                uint16_t yPos = stream.in_uint16_le();
                this->front.update_pointer_position(xPos, yPos);
            }
            break;
        default:
            break;
        }
        if (this->verbose & 4){
            LOG(LOG_INFO, "mod_rdp::process_pointer_pdu done");
        }
    }

    void process_palette(Stream & stream, bool fast_path) {
        if (this->verbose & 4) {
            LOG(LOG_INFO, "mod_rdp::process_palette");
        }

        RDP::UpdatePaletteData_Recv(stream, fast_path, this->orders.global_palette);
        this->front.set_mod_palette(this->orders.global_palette);

        if (this->verbose & 4) {
            LOG(LOG_INFO, "mod_rdp::process_palette done");
        }
    }

    // 2.2.5.1.1 Set Error Info PDU Data (TS_SET_ERROR_INFO_PDU)
    // =========================================================
    // The TS_SET_ERROR_INFO_PDU structure contains the contents of the Set Error
    // Info PDU, which is a Share Data Header (section 2.2.8.1.1.1.2) with an error
    // value field.

    // shareDataHeader (18 bytes): Share Data Header containing information about
    // the packet. The type subfield of the pduType field of the Share Control
    // Header (section 2.2.8.1.1.1.1) MUST be set to PDUTYPE_DATAPDU (7). The
    // pduType2 field of the Share Data Header MUST be set to
    // PDUTYPE2_SET_ERROR_INFO_PDU (47), and the pduSource field MUST be set to 0.

    // errorInfo (4 bytes): A 32-bit, unsigned integer. Error code.

    // Protocol-independent codes:
    // +---------------------------------------------+-----------------------------+
    // | 0x00000001 ERRINFO_RPC_INITIATED_DISCONNECT | The disconnection was       |
    // |                                             | initiated by an             |
    // |                                             | administrative tool on the  |
    // |                                             | server in another session.  |
    // +---------------------------------------------+-----------------------------+
    // | 0x00000002 ERRINFO_RPC_INITIATED_LOGOFF     | The disconnection was due   |
    // |                                             | to a forced logoff initiated|
    // |                                             | by an administrative tool   |
    // |                                             | on the server in another    |
    // |                                             | session.                    |
    // +---------------------------------------------+-----------------------------+
    // | 0x00000003 ERRINFO_IDLE_TIMEOUT             | The idle session limit timer|
    // |                                             | on the server has elapsed.  |
    // +---------------------------------------------+-----------------------------+
    // | 0x00000004 ERRINFO_LOGON_TIMEOUT            | The active session limit    |
    // |                                             | timer on the server has     |
    // |                                             | elapsed.                    |
    // +---------------------------------------------+-----------------------------+
    // | 0x00000005                                  | Another user connected to   |
    // | ERRINFO_DISCONNECTED_BY_OTHERCONNECTION     | the server, forcing the     |
    // |                                             | disconnection of the current|
    // |                                             | connection.                 |
    // +---------------------------------------------+-----------------------------+
    // | 0x00000006 ERRINFO_OUT_OF_MEMORY            | The server ran out of       |
    // |                                             | available memory resources. |
    // +---------------------------------------------+-----------------------------+
    // | 0x00000007 ERRINFO_SERVER_DENIED_CONNECTION | The server denied the       |
    // |                                             | connection.                 |
    // +---------------------------------------------+-----+-----------------------+
    // | 0x00000009                                  | The user cannot connect to  |
    // | ERRINFO_SERVER_INSUFFICIENT_PRIVILEGES      | the server due to           |
    // |                                             | insufficient access         |
    // |                                             | privileges.                 |
    // +---------------------------------------------+-----------------------------+
    // | 0x0000000A                                  | The server does not accept  |
    // | ERRINFO_SERVER_FRESH_CREDENTIALS_REQUIRED   | saved user credentials and  |
    // |                                             | requires that the user enter|
    // |                                             | their credentials for each  |
    // |                                             | connection.                 |
    // +-----------------------------------------+---+-----------------------------+
    // | 0x0000000B                              | The disconnection was initiated |
    // | ERRINFO_RPC_INITIATED_DISCONNECT_BYUSER | by an administrative tool on    |
    // |                                         | the server running in the user's|
    // |                                         | session.                        |
    // +-----------------------------------------+---------------------------------+
    // | 0x0000000C ERRINFO_LOGOFF_BY_USER       | The disconnection was initiated |
    // |                                         | by the user logging off his or  |
    // |                                         | her session on the server.      |
    // +-----------------------------------------+---------------------------------+

    // Protocol-independent licensing codes:
    // +-------------------------------------------+-------------------------------+
    // | 0x00000100 ERRINFO_LICENSE_INTERNAL       | An internal error has occurred|
    // |                                           | in the Terminal Services      |
    // |                                           | licensing component.          |
    // +-------------------------------------------+-------------------------------+
    // | 0x00000101                                | A Remote Desktop License      |
    // | ERRINFO_LICENSE_NO_LICENSE_SERVER         | Server ([MS-RDPELE] section   |
    // |                                           | 1.1) could not be found to    |
    // |                                           | provide a license.            |
    // +-------------------------------------------+-------------------------------+
    // | 0x00000102 ERRINFO_LICENSE_NO_LICENSE     | There are no Client Access    |
    // |                                           | Licenses ([MS-RDPELE] section |
    // |                                           | 1.1) available for the target |
    // |                                           | remote computer.              |
    // +-------------------------------------------+-------------------------------+
    // | 0x00000103 ERRINFO_LICENSE_BAD_CLIENT_MSG | The remote computer received  |
    // |                                           | an invalid licensing message  |
    // |                                           | from the client.              |
    // +-------------------------------------------+-------------------------------+
    // | 0x00000104                                | The Client Access License     |
    // | ERRINFO_LICENSE_HWID_DOESNT_MATCH_LICENSE | ([MS-RDPELE] section 1.1)     |
    // |                                           | stored by the client has been |
    // |                                           |  modified.                    |
    // +-------------------------------------------+-------------------------------+
    // | 0x00000105                                | The Client Access License     |
    // | ERRINFO_LICENSE_BAD_CLIENT_LICENSE        | ([MS-RDPELE] section 1.1)     |
    // |                                           | stored by the client is in an |
    // |                                           | invalid format.               |
    // +-------------------------------------------+-------------------------------+
    // | 0x00000106                                | Network problems have caused  |
    // | ERRINFO_LICENSE_CANT_FINISH_PROTOCOL      | the licensing protocol        |
    // |                                           | ([MS-RDPELE] section 1.3.3)   |
    // |                                           | to be terminated.             |
    // +-------------------------------------------+-------------------------------+
    // | 0x00000107                                | The client prematurely ended  |
    // | ERRINFO_LICENSE_CLIENT_ENDED_PROTOCOL     | the licensing protocol        |
    // |                                           | ([MS-RDPELE] section 1.3.3).  |
    // +---------------------------------------+---+-------------------------------+
    // | 0x00000108                            | A licensing message ([MS-RDPELE]  |
    // | ERRINFO_LICENSE_BAD_CLIENT_ENCRYPTION | sections 2.2 and 5.1) was         |
    // |                                       | incorrectly encrypted.            |
    // +---------------------------------------+-----------------------------------+
    // | 0x00000109                            | The Client Access License         |
    // | ERRINFO_LICENSE_CANT_UPGRADE_LICENSE  | ([MS-RDPELE] section 1.1) stored  |
    // |                                       | by the client could not be        |
    // |                                       | upgraded or renewed.              |
    // +---------------------------------------+-----------------------------------+
    // | 0x0000010A                            | The remote computer is not        |
    // | ERRINFO_LICENSE_NO_REMOTE_CONNECTIONS | licensed to accept remote         |
    // |                                       |  connections.                     |
    // +---------------------------------------+-----------------------------------+

    // Protocol-independent codes generated by Connection Broker:
    // +----------------------------------------------+----------------------------+
    // | Value                                        | Meaning                    |
    // +----------------------------------------------+----------------------------+
    // | 0x0000400                                    | The target endpoint could  |
    // | ERRINFO_CB_DESTINATION_NOT_FOUND             | not be found.              |
    // +----------------------------------------------+----------------------------+
    // | 0x0000402                                    | The target endpoint to     |
    // | ERRINFO_CB_LOADING_DESTINATION               | which the client is being  |
    // |                                              | redirected is              |
    // |                                              | disconnecting from the     |
    // |                                              | Connection Broker.         |
    // +----------------------------------------------+----------------------------+
    // | 0x0000404                                    | An error occurred while    |
    // | ERRINFO_CB_REDIRECTING_TO_DESTINATION        | the connection was being   |
    // |                                              | redirected to the target   |
    // |                                              | endpoint.                  |
    // +----------------------------------------------+----------------------------+
    // | 0x0000405                                    | An error occurred while    |
    // | ERRINFO_CB_SESSION_ONLINE_VM_WAKE            | the target endpoint (a     |
    // |                                              | virtual machine) was being |
    // |                                              | awakened.                  |
    // +----------------------------------------------+----------------------------+
    // | 0x0000406                                    | An error occurred while    |
    // | ERRINFO_CB_SESSION_ONLINE_VM_BOOT            | the target endpoint (a     |
    // |                                              | virtual machine) was being |
    // |                                              | started.                   |
    // +----------------------------------------------+----------------------------+
    // | 0x0000407                                    | The IP address of the      |
    // | ERRINFO_CB_SESSION_ONLINE_VM_NO_DNS          | target endpoint (a virtual |
    // |                                              | machine) cannot be         |
    // |                                              | determined.                |
    // +----------------------------------------------+----------------------------+
    // | 0x0000408                                    | There are no available     |
    // | ERRINFO_CB_DESTINATION_POOL_NOT_FREE         | endpoints in the pool      |
    // |                                              | managed by the Connection  |
    // |                                              | Broker.                    |
    // +----------------------------------------------+----------------------------+
    // | 0x0000409                                    | Processing of the          |
    // | ERRINFO_CB_CONNECTION_CANCELLED              | connection has been        |
    // |                                              | cancelled.                 |
    // +----------------------------------------------+----------------------------+
    // | 0x0000410                                    | The settings contained in  |
    // | ERRINFO_CB_CONNECTION_ERROR_INVALID_SETTINGS | the routingToken field of  |
    // |                                              | the X.224 Connection       |
    // |                                              | Request PDU (section       |
    // |                                              | 2.2.1.1) cannot be         |
    // |                                              | validated.                 |
    // +----------------------------------------------+----------------------------+
    // | 0x0000411                                    | A time-out occurred while  |
    // | ERRINFO_CB_SESSION_ONLINE_VM_BOOT_TIMEOUT    | the target endpoint (a     |
    // |                                              | virtual machine) was being |
    // |                                              | started.                   |
    // +----------------------------------------------+----------------------------+
    // | 0x0000412                                    | A session monitoring error |
    // | ERRINFO_CB_SESSION_ONLINE_VM_SESSMON_FAILED  | occurred while the target  |
    // |                                              | endpoint (a virtual        |
    // |                                              | machine) was being         |
    // |                                              | started.                   |
    // +----------------------------------------------+----------------------------+

    // RDP specific codes:
    // +------------------------------------+--------------------------------------+
    // | 0x000010C9 ERRINFO_UNKNOWNPDUTYPE2 | Unknown pduType2 field in a received |
    // |                                    | Share Data Header (section           |
    // |                                    | 2.2.8.1.1.1.2).                      |
    // +------------------------------------+--------------------------------------+
    // | 0x000010CA ERRINFO_UNKNOWNPDUTYPE  | Unknown pduType field in a received  |
    // |                                    | Share Control Header (section        |
    // |                                    | 2.2.8.1.1.1.1).                      |
    // +------------------------------------+--------------------------------------+
    // | 0x000010CB ERRINFO_DATAPDUSEQUENCE | An out-of-sequence Slow-Path Data PDU|
    // |                                    | (section 2.2.8.1.1.1.1) has been     |
    // |                                    | received.                            |
    // +------------------------------------+--------------------------------------+
    // | 0x000010CD                         | An out-of-sequence Slow-Path Non-Data|
    // | ERRINFO_CONTROLPDUSEQUENCE         | PDU (section 2.2.8.1.1.1.1) has been |
    // |                                    | received.                            |
    // +------------------------------------+--------------------------------------+
    // | 0x000010CE                         | A Control PDU (sections 2.2.1.15 and |
    // | ERRINFO_INVALIDCONTROLPDUACTION    | 2.2.1.16) has been received with an  |
    // |                                    | invalid action field.                |
    // +------------------------------------+--------------------------------------+
    // | 0x000010CF                         | (a) A Slow-Path Input Event (section |
    // | ERRINFO_INVALIDINPUTPDUTYPE        | 2.2.8.1.1.3.1.1) has been received   |
    // |                                    | with an invalid messageType field.   |
    // |                                    | (b) A Fast-Path Input Event (section |
    // |                                    | 2.2.8.1.2.2) has been received with  |
    // |                                    | an invalid eventCode field.          |
    // +------------------------------------+--------------------------------------+
    // | 0x000010D0                         | (a) A Slow-Path Mouse Event (section |
    // | ERRINFO_INVALIDINPUTPDUMOUSE       | 2.2.8.1.1.3.1.1.3) or Extended Mouse |
    // |                                    | Event (section 2.2.8.1.1.3.1.1.4)    |
    // |                                    | has been received with an invalid    |
    // |                                    | pointerFlags field.                  |
    // |                                    | (b) A Fast-Path Mouse Event (section |
    // |                                    | 2.2.8.1.2.2.3) or Fast-Path Extended |
    // |                                    | Mouse Event (section 2.2.8.1.2.2.4)  |
    // |                                    | has been received with an invalid    |
    // |                                    | pointerFlags field.                  |
    // +------------------------------------+--------------------------------------+
    // | 0x000010D1                         | An invalid Refresh Rect PDU (section |
    // | ERRINFO_INVALIDREFRESHRECTPDU      | 2.2.11.2) has been received.         |
    // +------------------------------------+--------------------------------------+
    // | 0x000010D2                         | The server failed to construct the   |
    // | ERRINFO_CREATEUSERDATAFAILED       | GCC Conference Create Response user  |
    // |                                    | data (section 2.2.1.4).              |
    // +------------------------------------+--------------------------------------+
    // | 0x000010D3 ERRINFO_CONNECTFAILED   | Processing during the Channel        |
    // |                                    | Connection phase of the RDP          |
    // |                                    | Connection Sequence (see section     |
    // |                                    | 1.3.1.1 for an overview of the RDP   |
    // |                                    | Connection Sequence phases) has      |
    // |                                    | failed.                              |
    // +------------------------------------+--------------------------------------+
    // | 0x000010D4                         | A Confirm Active PDU (section        |
    // | ERRINFO_CONFIRMACTIVEWRONGSHAREID  | 2.2.1.13.2) was received from the    |
    // |                                    | client with an invalid shareId field.|
    // +------------------------------------+-+------------------------------------+
    // | 0x000010D5                           | A Confirm Active PDU (section      |
    // | ERRINFO_CONFIRMACTIVEWRONGORIGINATOR | 2.2.1.13.2) was received from the  |
    // |                                      | client with an invalid originatorId|
    // |                                      | field.                             |
    // +--------------------------------------+------------------------------------+
    // | 0x000010DA                           | There is not enough data to process|
    // | ERRINFO_PERSISTENTKEYPDUBADLENGTH    | a Persistent Key List PDU (section |
    // |                                      | 2.2.1.17).                         |
    // +--------------------------------------+------------------------------------+
    // | 0x000010DB                           | A Persistent Key List PDU (section |
    // | ERRINFO_PERSISTENTKEYPDUILLEGALFIRST | 2.2.1.17) marked as                |
    // |                                      | PERSIST_PDU_FIRST (0x01) was       |
    // |                                      | received after the reception of a  |
    // |                                      | prior Persistent Key List PDU also |
    // |                                      | marked as PERSIST_PDU_FIRST.       |
    // +--------------------------------------+---+--------------------------------+
    // | 0x000010DC                               | A Persistent Key List PDU      |
    // | ERRINFO_PERSISTENTKEYPDUTOOMANYTOTALKEYS | (section 2.2.1.17) was received|
    // |                                          | which specified a total number |
    // |                                          | of bitmap cache entries larger |
    // |                                          | than 262144.                   |
    // +------------------------------------------+--------------------------------+
    // | 0x000010DD                               | A Persistent Key List PDU      |
    // | ERRINFO_PERSISTENTKEYPDUTOOMANYCACHEKEYS | (section 2.2.1.17) was received|
    // |                                          | which specified an invalid     |
    // |                                          | total number of keys for a     |
    // |                                          | bitmap cache (the number of    |
    // |                                          | entries that can be stored     |
    // |                                          | within each bitmap cache is    |
    // |                                          | specified in the Revision 1 or |
    // |                                          | 2 Bitmap Cache Capability Set  |
    // |                                          | (section 2.2.7.1.4) that is    |
    // |                                          | sent from client to server).   |
    // +------------------------------------------+--------------------------------+
    // | 0x000010DE ERRINFO_INPUTPDUBADLENGTH     | There is not enough data to    |
    // |                                          | process Input Event PDU Data   |
    // |                                          | (section 2.2.8.1.1.3.          |
    // |                                          | 2.2.8.1.2).                    |
    // +------------------------------------------+--------------------------------+
    // | 0x000010DF                               | There is not enough data to    |
    // | ERRINFO_BITMAPCACHEERRORPDUBADLENGTH     | process the shareDataHeader,   |
    // |                                          | NumInfoBlocks, Pad1, and Pad2  |
    // |                                          | fields of the Bitmap Cache     |
    // |                                          | Error PDU Data ([MS-RDPEGDI]   |
    // |                                          | section 2.2.2.3.1.1).          |
    // +------------------------------------------+--------------------------------+
    // | 0x000010E0  ERRINFO_SECURITYDATATOOSHORT | (a) The dataSignature field of |
    // |                                          | the Fast-Path Input Event PDU  |
    // |                                          | (section 2.2.8.1.2) does not   |
    // |                                          | contain enough data.           |
    // |                                          | (b) The fipsInformation and    |
    // |                                          | dataSignature fields of the    |
    // |                                          | Fast-Path Input Event PDU      |
    // |                                          | (section 2.2.8.1.2) do not     |
    // |                                          | contain enough data.           |
    // +------------------------------------------+--------------------------------+
    // | 0x000010E1 ERRINFO_VCHANNELDATATOOSHORT  | (a) There is not enough data   |
    // |                                          | in the Client Network Data     |
    // |                                          | (section 2.2.1.3.4) to read the|
    // |                                          | virtual channel configuration  |
    // |                                          | data.                          |
    // |                                          | (b) There is not enough data   |
    // |                                          | to read a complete Channel     |
    // |                                          | PDU Header (section 2.2.6.1.1).|
    // +------------------------------------------+--------------------------------+
    // | 0x000010E2 ERRINFO_SHAREDATATOOSHORT     | (a) There is not enough data   |
    // |                                          | to process Control PDU Data    |
    // |                                          | (section 2.2.1.15.1).          |
    // |                                          | (b) There is not enough data   |
    // |                                          | to read a complete Share       |
    // |                                          | Control Header (section        |
    // |                                          | 2.2.8.1.1.1.1).                |
    // |                                          | (c) There is not enough data   |
    // |                                          | to read a complete Share Data  |
    // |                                          | Header (section 2.2.8.1.1.1.2) |
    // |                                          | of a Slow-Path Data PDU        |
    // |                                          | (section 2.2.8.1.1.1.1).       |
    // |                                          | (d) There is not enough data   |
    // |                                          | to process Font List PDU Data  |
    // |                                          | (section 2.2.1.18.1).          |
    // +------------------------------------------+--------------------------------+
    // | 0x000010E3 ERRINFO_BADSUPRESSOUTPUTPDU   | (a) There is not enough data   |
    // |                                          | to process Suppress Output PDU |
    // |                                          | Data (section 2.2.11.3.1).     |
    // |                                          | (b) The allowDisplayUpdates    |
    // |                                          | field of the Suppress Output   |
    // |                                          | PDU Data (section 2.2.11.3.1)  |
    // |                                          | is invalid.                    |
    // +------------------------------------------+--------------------------------+
    // | 0x000010E5                               | (a) There is not enough data   |
    // | ERRINFO_CONFIRMACTIVEPDUTOOSHORT         | to read the shareControlHeader,|
    // |                                          | shareId, originatorId,         |
    // |                                          | lengthSourceDescriptor, and    |
    // |                                          | lengthCombinedCapabilities     |
    // |                                          | fields of the Confirm Active   |
    // |                                          | PDU Data (section              |
    // |                                          | 2.2.1.13.2.1).                 |
    // |                                          | (b) There is not enough data   |
    // |                                          | to read the sourceDescriptor,  |
    // |                                          | numberCapabilities, pad2Octets,|
    // |                                          | and capabilitySets fields of   |
    // |                                          | the Confirm Active PDU Data    |
    // |                                          | (section 2.2.1.13.2.1).        |
    // +------------------------------------------+--------------------------------+
    // | 0x000010E7 ERRINFO_CAPABILITYSETTOOSMALL | There is not enough data to    |
    // |                                          | read the capabilitySetType and |
    // |                                          | the lengthCapability fields in |
    // |                                          | a received Capability Set      |
    // |                                          | (section 2.2.1.13.1.1.1).      |
    // +------------------------------------------+--------------------------------+
    // | 0x000010E8 ERRINFO_CAPABILITYSETTOOLARGE | A Capability Set (section      |
    // |                                          | 2.2.1.13.1.1.1) has been       |
    // |                                          | received with a                |
    // |                                          | lengthCapability field that    |
    // |                                          | contains a value greater than  |
    // |                                          | the total length of the data   |
    // |                                          | received.                      |
    // +------------------------------------------+--------------------------------+
    // | 0x000010E9 ERRINFO_NOCURSORCACHE         | (a) Both the                   |
    // |                                          | colorPointerCacheSize and      |
    // |                                          | pointerCacheSize fields in the |
    // |                                          | Pointer Capability Set         |
    // |                                          | (section 2.2.7.1.5) are set to |
    // |                                          | zero.                          |
    // |                                          | (b) The pointerCacheSize field |
    // |                                          | in the Pointer Capability Set  |
    // |                                          | (section 2.2.7.1.5) is not     |
    // |                                          | present, and the               |
    // |                                          | colorPointerCacheSize field is |
    // |                                          | set to zero.                   |
    // +------------------------------------------+--------------------------------+
    // | 0x000010EA ERRINFO_BADCAPABILITIES       | The capabilities received from |
    // |                                          | the client in the Confirm      |
    // |                                          | Active PDU (section 2.2.1.13.2)|
    // |                                          | were not accepted by the       |
    // |                                          | server.                        |
    // +------------------------------------------+--------------------------------+
    // | 0x000010EC                               | An error occurred while using  |
    // | ERRINFO_VIRTUALCHANNELDECOMPRESSIONERR   | the bulk compressor (section   |
    // |                                          | 3.1.8 and [MS- RDPEGDI] section|
    // |                                          | 3.1.8) to decompress a Virtual |
    // |                                          | Channel PDU (section 2.2.6.1). |
    // +------------------------------------------+--------------------------------+
    // | 0x000010ED                               | An invalid bulk compression    |
    // | ERRINFO_INVALIDVCCOMPRESSIONTYPE         | package was specified in the   |
    // |                                          | flags field of the Channel PDU |
    // |                                          | Header (section 2.2.6.1.1).    |
    // +------------------------------------------+--------------------------------+
    // | 0x000010EF ERRINFO_INVALIDCHANNELID      | An invalid MCS channel ID was  |
    // |                                          | specified in the mcsPdu field  |
    // |                                          | of the Virtual Channel PDU     |
    // |                                          | (section 2.2.6.1).             |
    // +------------------------------------------+--------------------------------+
    // | 0x000010F0 ERRINFO_VCHANNELSTOOMANY      | The client requested more than |
    // |                                          | the maximum allowed 31 static  |
    // |                                          | virtual channels in the Client |
    // |                                          | Network Data (section          |
    // |                                          | 2.2.1.3.4).                    |
    // +------------------------------------------+--------------------------------+
    // | 0x000010F3 ERRINFO_REMOTEAPPSNOTENABLED  | The INFO_RAIL flag (0x00008000)|
    // |                                          | MUST be set in the flags field |
    // |                                          | of the Info Packet (section    |
    // |                                          | 2.2.1.11.1.1) as the session   |
    // |                                          | on the remote server can only  |
    // |                                          | host remote applications.      |
    // +------------------------------------------+--------------------------------+
    // | 0x000010F4 ERRINFO_CACHECAPNOTSET        | The client sent a Persistent   |
    // |                                          | Key List PDU (section 2.2.1.17)|
    // |                                          | without including the          |
    // |                                          | prerequisite Revision 2 Bitmap |
    // |                                          | Cache Capability Set (section  |
    // |                                          | 2.2.7.1.4.2) in the Confirm    |
    // |                                          | Active PDU (section            |
    // |                                          | 2.2.1.13.2).                   |
    // +------------------------------------------+--------------------------------+
    // | 0x000010F5                               | The NumInfoBlocks field in the |
    // |ERRINFO_BITMAPCACHEERRORPDUBADLENGTH2     | Bitmap Cache Error PDU Data is |
    // |                                          | inconsistent with the amount   |
    // |                                          | of data in the Info field      |
    // |                                          | ([MS-RDPEGDI] section          |
    // |                                          | 2.2.2.3.1.1).                  |
    // +------------------------------------------+--------------------------------+
    // | 0x000010F6                               | There is not enough data to    |
    // | ERRINFO_OFFSCRCACHEERRORPDUBADLENGTH     | process an Offscreen Bitmap    |
    // |                                          | Cache Error PDU ([MS-RDPEGDI]  |
    // |                                          | section 2.2.2.3.2).            |
    // +------------------------------------------+--------------------------------+
    // | 0x000010F7                               | There is not enough data to    |
    // | ERRINFO_DNGCACHEERRORPDUBADLENGTH        | process a DrawNineGrid Cache   |
    // |                                          | Error PDU ([MS-RDPEGDI]        |
    // |                                          | section 2.2.2.3.3).            |
    // +------------------------------------------+--------------------------------+
    // | 0x000010F8 ERRINFO_GDIPLUSPDUBADLENGTH   | There is not enough data to    |
    // |                                          | process a GDI+ Error PDU       |
    // |                                          | ([MS-RDPEGDI] section          |
    // |                                          | 2.2.2.3.4).                    |
    // +------------------------------------------+--------------------------------+
    // | 0x00001111 ERRINFO_SECURITYDATATOOSHORT2 | There is not enough data to    |
    // |                                          | read a Basic Security Header   |
    // |                                          | (section 2.2.8.1.1.2.1).       |
    // +------------------------------------------+--------------------------------+
    // | 0x00001112 ERRINFO_SECURITYDATATOOSHORT3 | There is not enough data to    |
    // |                                          | read a Non- FIPS Security      |
    // |                                          | Header (section 2.2.8.1.1.2.2) |
    // |                                          | or FIPS Security Header        |
    // |                                          | (section 2.2.8.1.1.2.3).       |
    // +------------------------------------------+--------------------------------+
    // | 0x00001113 ERRINFO_SECURITYDATATOOSHORT4 | There is not enough data to    |
    // |                                          | read the basicSecurityHeader   |
    // |                                          | and length fields of the       |
    // |                                          | Security Exchange PDU Data     |
    // |                                          | (section 2.2.1.10.1).          |
    // +------------------------------------------+--------------------------------+
    // | 0x00001114 ERRINFO_SECURITYDATATOOSHORT5 | There is not enough data to    |
    // |                                          | read the CodePage, flags,      |
    // |                                          | cbDomain, cbUserName,          |
    // |                                          | cbPassword, cbAlternateShell,  |
    // |                                          | cbWorkingDir, Domain, UserName,|
    // |                                          | Password, AlternateShell, and  |
    // |                                          | WorkingDir fields in the Info  |
    // |                                          | Packet (section 2.2.1.11.1.1). |
    // +------------------------------------------+--------------------------------+
    // | 0x00001115 ERRINFO_SECURITYDATATOOSHORT6 | There is not enough data to    |
    // |                                          | read the CodePage, flags,      |
    // |                                          | cbDomain, cbUserName,          |
    // |                                          | cbPassword, cbAlternateShell,  |
    // |                                          | and cbWorkingDir fields in the |
    // |                                          | Info Packet (section           |
    // |                                          | 2.2.1.11.1.1).                 |
    // +------------------------------------------+--------------------------------+
    // | 0x00001116 ERRINFO_SECURITYDATATOOSHORT7 | There is not enough data to    |
    // |                                          | read the clientAddressFamily   |
    // |                                          | and cbClientAddress fields in  |
    // |                                          | (section 2.2.1.11.1.1.1).      |
    // +------------------------------------------+--------------------------------+
    // | 0x00001117 ERRINFO_SECURITYDATATOOSHORT8 | There is not enough data to    |
    // |                                          | read the clientAddress field in|
    // |                                          | the Extended Info Packet       |
    // |                                          | (section 2.2.1.11.1.1.1).      |
    // +------------------------------------------+--------------------------------+
    // | 0x00001118 ERRINFO_SECURITYDATATOOSHORT9 | There is not enough data to    |
    // |                                          | read the cbClientDir field in  |
    // |                                          | the Extended Info Packet       |
    // |                                          | (section 2.2.1.11.1.1.1).      |
    // +------------------------------------------+--------------------------------+
    // | 0x00001119 ERRINFO_SECURITYDATATOOSHORT10| There is not enough data to    |
    // |                                          | read the clientDir field in the|
    // |                                          | Extended Info Packet (section  |
    // |                                          | 2.2.1.11.1.1.1).               |
    // +------------------------------------------+--------------------------------+
    // | 0x0000111A ERRINFO_SECURITYDATATOOSHORT11| There is not enough data to    |
    // |                                          | read the clientTimeZone field  |
    // |                                          | in the Extended Info Packet    |
    // |                                          | (section 2.2.1.11.1.1.1).      |
    // +------------------------------------------+--------------------------------+
    // | 0x0000111B ERRINFO_SECURITYDATATOOSHORT12| There is not enough data to    |
    // |                                          | read the clientSessionId field |
    // |                                          | in the Extended Info Packet    |
    // |                                          | (section 2.2.1.11.1.1.1).      |
    // +------------------------------------------+--------------------------------+
    // | 0x0000111C ERRINFO_SECURITYDATATOOSHORT13| There is not enough data to    |
    // |                                          | read the performanceFlags      |
    // |                                          | field in the Extended Info     |
    // |                                          | Packet (section                |
    // |                                          | 2.2.1.11.1.1.1).               |
    // +------------------------------------------+--------------------------------+
    // | 0x0000111D ERRINFO_SECURITYDATATOOSHORT14| There is not enough data to    |
    // |                                          | read the cbAutoReconnectLen    |
    // |                                          | field in the Extended Info     |
    // |                                          | Packet (section                |
    // |                                          | 2.2.1.11.1.1.1).               |
    // +------------------------------------------+--------------------------------+
    // | 0x0000111E ERRINFO_SECURITYDATATOOSHORT15| There is not enough data to    |
    // |                                          | read the autoReconnectCookie   |
    // |                                          | field in the Extended Info     |
    // |                                          | Packet (section                |
    // |                                          | 2.2.1.11.1.1.1).               |
    // +------------------------------------------+--------------------------------+
    // | 0x0000111F ERRINFO_SECURITYDATATOOSHORT16| The cbAutoReconnectLen field   |
    // |                                          | in the Extended Info Packet    |
    // |                                          | (section 2.2.1.11.1.1.1)       |
    // |                                          | contains a value which is      |
    // |                                          | larger than the maximum        |
    // |                                          | allowed length of 128 bytes.   |
    // +------------------------------------------+--------------------------------+
    // | 0x00001120 ERRINFO_SECURITYDATATOOSHORT17| There is not enough data to    |
    // |                                          | read the clientAddressFamily   |
    // |                                          | and cbClientAddress fields in  |
    // |                                          | the Extended Info Packet       |
    // |                                          | (section 2.2.1.11.1.1.1).      |
    // +------------------------------------------+--------------------------------+
    // | 0x00001121 ERRINFO_SECURITYDATATOOSHORT18| There is not enough data to    |
    // |                                          | read the clientAddress field in|
    // |                                          | the Extended Info Packet       |
    // |                                          | (section 2.2.1.11.1.1.1).      |
    // +------------------------------------------+--------------------------------+
    // | 0x00001122 ERRINFO_SECURITYDATATOOSHORT19| There is not enough data to    |
    // |                                          | read the cbClientDir field in  |
    // |                                          | the Extended Info Packet       |
    // |                                          | (section 2.2.1.11.1.1.1).      |
    // +------------------------------------------+--------------------------------+
    // | 0x00001123 ERRINFO_SECURITYDATATOOSHORT20| There is not enough data to    |
    // |                                          | read the clientDir field in    |
    // |                                          | the Extended Info Packet       |
    // |                                          | (section 2.2.1.11.1.1.1).      |
    // +------------------------------------------+--------------------------------+
    // | 0x00001124 ERRINFO_SECURITYDATATOOSHORT21| There is not enough data to    |
    // |                                          | read the clientTimeZone field  |
    // |                                          | in the Extended Info Packet    |
    // |                                          | (section 2.2.1.11.1.1.1).      |
    // +------------------------------------------+--------------------------------+
    // | 0x00001125 ERRINFO_SECURITYDATATOOSHORT22| There is not enough data to    |
    // |                                          | read the clientSessionId field |
    // |                                          | in the Extended Info Packet    |
    // |                                          | (section 2.2.1.11.1.1.1).      |
    // +------------------------------------------+--------------------------------+
    // | 0x00001126 ERRINFO_SECURITYDATATOOSHORT23| There is not enough data to    |
    // |                                          | read the Client Info PDU Data  |
    // |                                          | (section 2.2.1.11.1).          |
    // +------------------------------------------+--------------------------------+
    // | 0x00001129 ERRINFO_BADMONITORDATA        | The monitorCount field in the  |
    // |                                          | Client Monitor Data (section   |
    // |                                          | 2.2.1.3.6) is invalid.         |
    // +------------------------------------------+--------------------------------+
    // | 0x0000112A                               | The server-side decompression  |
    // | ERRINFO_VCDECOMPRESSEDREASSEMBLEFAILED   | buffer is invalid, or the size |
    // |                                          | of the decompressed VC data    |
    // |                                          | exceeds the chunking size      |
    // |                                          | specified in the Virtual       |
    // |                                          | Channel Capability Set         |
    // |                                          | (section 2.2.7.1.10).          |
    // +------------------------------------------+--------------------------------+
    // | 0x0000112B ERRINFO_VCDATATOOLONG         | The size of a received Virtual |
    // |                                          | Channel PDU (section 2.2.6.1)  |
    // |                                          | exceeds the chunking size      |
    // |                                          | specified in the Virtual       |
    // |                                          | Channel Capability Set         |
    // |                                          | (section 2.2.7.1.10).          |
    // +------------------------------------------+--------------------------------+
    // | 0x0000112C ERRINFO_BAD_FRAME_ACK_DATA    | There is not enough data to    |
    // |                                          | read a                         |
    // |                                          | TS_FRAME_ACKNOWLEDGE_PDU ([MS- |
    // |                                          | RDPRFX] section 2.2.3.1).      |
    // +------------------------------------------+--------------------------------+
    // | 0x0000112D                               | The graphics mode requested by |
    // | ERRINFO_GRAPHICSMODENOTSUPPORTED         | the client is not supported by |
    // |                                          | the server.                    |
    // +------------------------------------------+--------------------------------+
    // | 0x0000112E                               | The server-side graphics       |
    // | ERRINFO_GRAPHICSSUBSYSTEMRESETFAILED     | subsystem failed to reset.     |
    // +------------------------------------------+--------------------------------+
    // | 0x0000112F                               | The server-side graphics       |
    // | ERRINFO_GRAPHICSSUBSYSTEMFAILED          | subsystem is in an error state |
    // |                                          | and unable to continue         |
    // |                                          | graphics encoding.             |
    // +------------------------------------------+--------------------------------+
    // | 0x00001130                               | There is not enough data to    |
    // | ERRINFO_TIMEZONEKEYNAMELENGTHTOOSHORT    | read the                       |
    // |                                          | cbDynamicDSTTimeZoneKeyName    |
    // |                                          | field in the Extended Info     |
    // |                                          | Packet (section                |
    // |                                          | 2.2.1.11.1.1.1).               |
    // +------------------------------------------+--------------------------------+
    // | 0x00001131                               | The length reported in the     |
    // | ERRINFO_TIMEZONEKEYNAMELENGTHTOOLONG     | cbDynamicDSTTimeZoneKeyName    |
    // |                                          | field of the Extended Info     |
    // |                                          | Packet (section                |
    // |                                          | 2.2.1.11.1.1.1) is too long.   |
    // +------------------------------------------+--------------------------------+
    // | 0x00001132                               | The                            |
    // | ERRINFO_DYNAMICDSTDISABLEDFIELDMISSING   | dynamicDaylightTimeDisabled    |
    // |                                          | field is not present in the    |
    // |                                          | Extended Info Packet (section  |
    // |                                          | 2.2.1.11.1.1.1).               |
    // +------------------------------------------+--------------------------------+
    // | 0x00001191                               | An attempt to update the       |
    // | ERRINFO_UPDATESESSIONKEYFAILED           | session keys while using       |
    // |                                          | Standard RDP Security          |
    // |                                          | mechanisms (section 5.3.7)     |
    // |                                          | failed.                        |
    // +------------------------------------------+--------------------------------+
    // | 0x00001192 ERRINFO_DECRYPTFAILED         | (a) Decryption using Standard  |
    // |                                          | RDP Security mechanisms        |
    // |                                          | (section 5.3.6) failed.        |
    // |                                          | (b) Session key creation using |
    // |                                          | Standard RDP Security          |
    // |                                          | mechanisms (section 5.3.5)     |
    // |                                          | failed.                        |
    // +------------------------------------------+--------------------------------+
    // | 0x00001193 ERRINFO_ENCRYPTFAILED         | Encryption using Standard RDP  |
    // |                                          | Security mechanisms (section   |
    // |                                          | 5.3.6) failed.                 |
    // +------------------------------------------+--------------------------------+
    // | 0x00001194 ERRINFO_ENCPKGMISMATCH        | Failed to find a usable        |
    // |                                          | Encryption Method (section     |
    // |                                          | 5.3.2) in the encryptionMethods|
    // |                                          | field of the Client Security   |
    // |                                          | Data (section 2.2.1.4.3).      |
    // +------------------------------------------+--------------------------------+
    // | 0x00001195 ERRINFO_DECRYPTFAILED2        | Encryption using Standard RDP  |
    // |                                          | Security mechanisms (section   |
    // |                                          | 5.3.6) failed. Unencrypted     |
    // |                                          | data was encountered in a      |
    // |                                          | protocol stream which is meant |
    // |                                          | to be encrypted with Standard  |
    // |                                          | RDP Security mechanisms        |
    // |                                          | (section 5.3.6).               |
    // +------------------------------------------+--------------------------------+

    enum {
        ERRINFO_RPC_INITIATED_DISCONNECT          = 0x00000001,
        ERRINFO_RPC_INITIATED_LOGOFF              = 0x00000002,
        ERRINFO_IDLE_TIMEOUT                      = 0x00000003,
        ERRINFO_LOGON_TIMEOUT                     = 0x00000004,
        ERRINFO_DISCONNECTED_BY_OTHERCONNECTION   = 0x00000005,
        ERRINFO_OUT_OF_MEMORY                     = 0x00000006,
        ERRINFO_SERVER_DENIED_CONNECTION          = 0x00000007,
        ERRINFO_SERVER_INSUFFICIENT_PRIVILEGES    = 0x00000009,
        ERRINFO_SERVER_FRESH_CREDENTIALS_REQUIRED = 0x0000000A,
        ERRINFO_RPC_INITIATED_DISCONNECT_BYUSER   = 0x0000000B,
        ERRINFO_LOGOFF_BY_USER                    = 0x0000000C,
        ERRINFO_LICENSE_INTERNAL                  = 0x00000100,
        ERRINFO_LICENSE_NO_LICENSE_SERVER         = 0x00000101,
        ERRINFO_LICENSE_NO_LICENSE                = 0x00000102,
        ERRINFO_LICENSE_BAD_CLIENT_MSG            = 0x00000103,
        ERRINFO_LICENSE_HWID_DOESNT_MATCH_LICENSE = 0x00000104,
        ERRINFO_LICENSE_BAD_CLIENT_LICENSE        = 0x00000105,
        ERRINFO_LICENSE_CANT_FINISH_PROTOCOL      = 0x00000106,
        ERRINFO_LICENSE_CLIENT_ENDED_PROTOCOL     = 0x00000107,
        ERRINFO_LICENSE_BAD_CLIENT_ENCRYPTION     = 0x00000108,
        ERRINFO_LICENSE_CANT_UPGRADE_LICENSE      = 0x00000109,
        ERRINFO_LICENSE_NO_REMOTE_CONNECTIONS     = 0x0000010A,

        ERRINFO_CB_DESTINATION_NOT_FOUND             = 0x00000400,
        ERRINFO_CB_LOADING_DESTINATION               = 0x00000402,
        ERRINFO_CB_REDIRECTING_TO_DESTINATION        = 0x00000404,
        ERRINFO_CB_SESSION_ONLINE_VM_WAKE            = 0x00000405,
        ERRINFO_CB_SESSION_ONLINE_VM_BOOT            = 0x00000406,
        ERRINFO_CB_SESSION_ONLINE_VM_NO_DNS          = 0x00000407,
        ERRINFO_CB_DESTINATION_POOL_NOT_FREE         = 0x00000408,
        ERRINFO_CB_CONNECTION_CANCELLED              = 0x00000409,
        ERRINFO_CB_CONNECTION_ERROR_INVALID_SETTINGS = 0x00000410,
        ERRINFO_CB_SESSION_ONLINE_VM_BOOT_TIMEOUT    = 0x00000411,
        ERRINFO_CB_SESSION_ONLINE_VM_SESSMON_FAILED  = 0x00000412,

        ERRINFO_UNKNOWNPDUTYPE2                   = 0x000010C9,
        ERRINFO_UNKNOWNPDUTYPE                    = 0x000010CA,
        ERRINFO_DATAPDUSEQUENCE                   = 0x000010CB,
        ERRINFO_CONTROLPDUSEQUENCE                = 0x000010CD,
        ERRINFO_INVALIDCONTROLPDUACTION           = 0x000010CE,
        ERRINFO_INVALIDINPUTPDUTYPE               = 0x000010CF,
        ERRINFO_INVALIDINPUTPDUMOUSE              = 0x000010D0,
        ERRINFO_INVALIDREFRESHRECTPDU             = 0x000010D1,
        ERRINFO_CREATEUSERDATAFAILED              = 0x000010D2,
        ERRINFO_CONNECTFAILED                     = 0x000010D3,
        ERRINFO_CONFIRMACTIVEWRONGSHAREID         = 0x000010D4,
        ERRINFO_CONFIRMACTIVEWRONGORIGINATOR      = 0x000010D5,
        ERRINFO_PERSISTENTKEYPDUBADLENGTH         = 0x000010DA,
        ERRINFO_PERSISTENTKEYPDUILLEGALFIRST      = 0x000010DB,
        ERRINFO_PERSISTENTKEYPDUTOOMANYTOTALKEYS  = 0x000010DC,
        ERRINFO_PERSISTENTKEYPDUTOOMANYCACHEKEYS  = 0x000010DD,
        ERRINFO_INPUTPDUBADLENGTH                 = 0x000010DE,
        ERRINFO_BITMAPCACHEERRORPDUBADLENGTH      = 0x000010DF,
        ERRINFO_SECURITYDATATOOSHORT              = 0x000010E0,
        ERRINFO_VCHANNELDATATOOSHORT              = 0x000010E1,
        ERRINFO_SHAREDATATOOSHORT                 = 0x000010E2,
        ERRINFO_BADSUPRESSOUTPUTPDU               = 0x000010E3,
        ERRINFO_CONFIRMACTIVEPDUTOOSHORT          = 0x000010E5,
        ERRINFO_CAPABILITYSETTOOSMALL             = 0x000010E7,
        ERRINFO_CAPABILITYSETTOOLARGE             = 0x000010E8,
        ERRINFO_NOCURSORCACHE                     = 0x000010E9,
        ERRINFO_BADCAPABILITIES                   = 0x000010EA,
        ERRINFO_VIRTUALCHANNELDECOMPRESSIONERR    = 0x000010EC,
        ERRINFO_INVALIDVCCOMPRESSIONTYPE          = 0x000010ED,
        ERRINFO_INVALIDCHANNELID                  = 0x000010EF,
        ERRINFO_VCHANNELSTOOMANY                  = 0x000010F0,
        ERRINFO_REMOTEAPPSNOTENABLED              = 0x000010F3,
        ERRINFO_CACHECAPNOTSET                    = 0x000010F4,
        ERRINFO_BITMAPCACHEERRORPDUBADLENGTH2     = 0x000010F5,
        ERRINFO_OFFSCRCACHEERRORPDUBADLENGTH      = 0x000010F6,
        ERRINFO_DNGCACHEERRORPDUBADLENGTH         = 0x000010F7,
        ERRINFO_GDIPLUSPDUBADLENGTH               = 0x000010F8,
        ERRINFO_SECURITYDATATOOSHORT2             = 0x00001111,
        ERRINFO_SECURITYDATATOOSHORT3             = 0x00001112,
        ERRINFO_SECURITYDATATOOSHORT4             = 0x00001113,
        ERRINFO_SECURITYDATATOOSHORT5             = 0x00001114,
        ERRINFO_SECURITYDATATOOSHORT6             = 0x00001115,
        ERRINFO_SECURITYDATATOOSHORT7             = 0x00001116,
        ERRINFO_SECURITYDATATOOSHORT8             = 0x00001117,
        ERRINFO_SECURITYDATATOOSHORT9             = 0x00001118,
        ERRINFO_SECURITYDATATOOSHORT10            = 0x00001119,
        ERRINFO_SECURITYDATATOOSHORT11            = 0x0000111A,
        ERRINFO_SECURITYDATATOOSHORT12            = 0x0000111B,
        ERRINFO_SECURITYDATATOOSHORT13            = 0x0000111C,
        ERRINFO_SECURITYDATATOOSHORT14            = 0x0000111D,
        ERRINFO_SECURITYDATATOOSHORT15            = 0x0000111E,
        ERRINFO_SECURITYDATATOOSHORT16            = 0x0000111F,
        ERRINFO_SECURITYDATATOOSHORT17            = 0x00001120,
        ERRINFO_SECURITYDATATOOSHORT18            = 0x00001121,
        ERRINFO_SECURITYDATATOOSHORT19            = 0x00001122,
        ERRINFO_SECURITYDATATOOSHORT20            = 0x00001123,
        ERRINFO_SECURITYDATATOOSHORT21            = 0x00001124,
        ERRINFO_SECURITYDATATOOSHORT22            = 0x00001125,
        ERRINFO_SECURITYDATATOOSHORT23            = 0x00001126,
        ERRINFO_BADMONITORDATA                    = 0x00001129,
        ERRINFO_VCDECOMPRESSEDREASSEMBLEFAILED    = 0x0000112A,
        ERRINFO_VCDATATOOLONG                     = 0x0000112B,
        ERRINFO_BAD_FRAME_ACK_DATA                = 0x0000112C,
        ERRINFO_GRAPHICSMODENOTSUPPORTED          = 0x0000112D,
        ERRINFO_GRAPHICSSUBSYSTEMRESETFAILED      = 0x0000112E,
        ERRINFO_GRAPHICSSUBSYSTEMFAILED           = 0x0000112F,
        ERRINFO_TIMEZONEKEYNAMELENGTHTOOSHORT     = 0x00001130,
        ERRINFO_TIMEZONEKEYNAMELENGTHTOOLONG      = 0x00001131,
        ERRINFO_DYNAMICDSTDISABLEDFIELDMISSING    = 0x00001132,
        ERRINFO_UPDATESESSIONKEYFAILED            = 0x00001191,
        ERRINFO_DECRYPTFAILED                     = 0x00001192,
        ERRINFO_ENCRYPTFAILED                     = 0x00001193,
        ERRINFO_ENCPKGMISMATCH                    = 0x00001194,
        ERRINFO_DECRYPTFAILED2                    = 0x00001195
    };

    void process_disconnect_pdu(Stream & stream) {
        uint32_t errorInfo = stream.in_uint32_le();
        switch (errorInfo){
        case ERRINFO_RPC_INITIATED_DISCONNECT:
            LOG(LOG_INFO, "process disconnect pdu : code = %8x error=%s", errorInfo, "RPC_INITIATED_DISCONNECT");
            break;
        case ERRINFO_RPC_INITIATED_LOGOFF:
            LOG(LOG_INFO, "process disconnect pdu : code = %8x error=%s", errorInfo, "RPC_INITIATED_LOGOFF");
            break;
        case ERRINFO_IDLE_TIMEOUT:
            LOG(LOG_INFO, "process disconnect pdu : code = %8x error=%s", errorInfo, "IDLE_TIMEOUT");
            break;
        case ERRINFO_LOGON_TIMEOUT:
            LOG(LOG_INFO, "process disconnect pdu : code = %8x error=%s", errorInfo, "LOGON_TIMEOUT");
            break;
        case ERRINFO_DISCONNECTED_BY_OTHERCONNECTION:
            LOG(LOG_INFO, "process disconnect pdu : code = %8x error=%s", errorInfo, "DISCONNECTED_BY_OTHERCONNECTION");
            break;
        case ERRINFO_OUT_OF_MEMORY:
            LOG(LOG_INFO, "process disconnect pdu : code = %8x error=%s", errorInfo, "OUT_OF_MEMORY");
            break;
        case ERRINFO_SERVER_DENIED_CONNECTION:
            LOG(LOG_INFO, "process disconnect pdu : code = %8x error=%s", errorInfo, "SERVER_DENIED_CONNECTION");
            break;
        case ERRINFO_SERVER_INSUFFICIENT_PRIVILEGES:
            LOG(LOG_INFO, "process disconnect pdu : code = %8x error=%s", errorInfo, "SERVER_INSUFFICIENT_PRIVILEGES");
            break;
        case ERRINFO_SERVER_FRESH_CREDENTIALS_REQUIRED:
            LOG(LOG_INFO, "process disconnect pdu : code = %8x error=%s", errorInfo, "SERVER_FRESH_CREDENTIALS_REQUIRED");
            break;
        case ERRINFO_RPC_INITIATED_DISCONNECT_BYUSER:
            LOG(LOG_INFO, "process disconnect pdu : code = %8x error=%s", errorInfo, "RPC_INITIATED_DISCONNECT_BYUSER");
            break;
        case ERRINFO_LOGOFF_BY_USER:
            LOG(LOG_INFO, "process disconnect pdu : code = %8x error=%s", errorInfo, "LOGOFF_BY_USER");
            break;
        case ERRINFO_LICENSE_INTERNAL:
            LOG(LOG_INFO, "process disconnect pdu : code = %8x error=%s", errorInfo, "LICENSE_INTERNAL");
            break;
        case ERRINFO_LICENSE_NO_LICENSE_SERVER:
            LOG(LOG_INFO, "process disconnect pdu : code = %8x error=%s", errorInfo, "LICENSE_NO_LICENSE_SERVER");
            break;
        case ERRINFO_LICENSE_NO_LICENSE:
            LOG(LOG_INFO, "process disconnect pdu : code = %8x error=%s", errorInfo, "LICENSE_NO_LICENSE");
            break;
        case ERRINFO_LICENSE_BAD_CLIENT_MSG:
            LOG(LOG_INFO, "process disconnect pdu : code = %8x error=%s", errorInfo, "LICENSE_BAD_CLIENT_MSG");
            break;
        case ERRINFO_LICENSE_HWID_DOESNT_MATCH_LICENSE:
            LOG(LOG_INFO, "process disconnect pdu : code = %8x error=%s", errorInfo, "LICENSE_HWID_DOESNT_MATCH_LICENSE");
            break;
        case ERRINFO_LICENSE_BAD_CLIENT_LICENSE:
            LOG(LOG_INFO, "process disconnect pdu : code = %8x error=%s", errorInfo, "LICENSE_BAD_CLIENT_LICENSE");
            break;
        case ERRINFO_LICENSE_CANT_FINISH_PROTOCOL:
            LOG(LOG_INFO, "process disconnect pdu : code = %8x error=%s", errorInfo, "LICENSE_CANT_FINISH_PROTOCOL");
            break;
        case ERRINFO_LICENSE_CLIENT_ENDED_PROTOCOL:
            LOG(LOG_INFO, "process disconnect pdu : code = %8x error=%s", errorInfo, "LICENSE_CLIENT_ENDED_PROTOCOL");
            break;
        case ERRINFO_LICENSE_BAD_CLIENT_ENCRYPTION:
            LOG(LOG_INFO, "process disconnect pdu : code = %8x error=%s", errorInfo, "LICENSE_BAD_CLIENT_ENCRYPTION");
            break;
        case ERRINFO_LICENSE_CANT_UPGRADE_LICENSE:
            LOG(LOG_INFO, "process disconnect pdu : code = %8x error=%s", errorInfo, "LICENSE_CANT_UPGRADE_LICENSE");
            break;
        case ERRINFO_LICENSE_NO_REMOTE_CONNECTIONS:
            LOG(LOG_INFO, "process disconnect pdu : code = %8x error=%s", errorInfo, "LICENSE_NO_REMOTE_CONNECTIONS");
            break;
        case ERRINFO_CB_DESTINATION_NOT_FOUND:
            LOG(LOG_INFO, "process disconnect pdu : code = %8x error=%s", errorInfo, "CB_DESTINATION_NOT_FOUND");
            break;
        case ERRINFO_CB_LOADING_DESTINATION:
            LOG(LOG_INFO, "process disconnect pdu : code = %8x error=%s", errorInfo, "CB_LOADING_DESTINATION");
            break;
        case ERRINFO_CB_REDIRECTING_TO_DESTINATION:
            LOG(LOG_INFO, "process disconnect pdu : code = %8x error=%s", errorInfo, "CB_REDIRECTING_TO_DESTINATION");
            break;
        case ERRINFO_CB_SESSION_ONLINE_VM_WAKE:
            LOG(LOG_INFO, "process disconnect pdu : code = %8x error=%s", errorInfo, "CB_SESSION_ONLINE_VM_WAKE");
            break;
        case ERRINFO_CB_SESSION_ONLINE_VM_BOOT:
            LOG(LOG_INFO, "process disconnect pdu : code = %8x error=%s", errorInfo, "CB_SESSION_ONLINE_VM_BOOT");
            break;
        case ERRINFO_CB_SESSION_ONLINE_VM_NO_DNS:
            LOG(LOG_INFO, "process disconnect pdu : code = %8x error=%s", errorInfo, "CB_SESSION_ONLINE_VM_NO_DNS");
            break;
        case ERRINFO_CB_DESTINATION_POOL_NOT_FREE:
            LOG(LOG_INFO, "process disconnect pdu : code = %8x error=%s", errorInfo, "CB_DESTINATION_POOL_NOT_FREE");
            break;
        case ERRINFO_CB_CONNECTION_CANCELLED:
            LOG(LOG_INFO, "process disconnect pdu : code = %8x error=%s", errorInfo, "CB_CONNECTION_CANCELLED");
            break;
        case ERRINFO_CB_CONNECTION_ERROR_INVALID_SETTINGS:
            LOG(LOG_INFO, "process disconnect pdu : code = %8x error=%s", errorInfo, "CB_CONNECTION_ERROR_INVALID_SETTINGS");
            break;
        case ERRINFO_CB_SESSION_ONLINE_VM_BOOT_TIMEOUT:
            LOG(LOG_INFO, "process disconnect pdu : code = %8x error=%s", errorInfo, "CB_SESSION_ONLINE_VM_BOOT_TIMEOUT");
            break;
        case ERRINFO_CB_SESSION_ONLINE_VM_SESSMON_FAILED:
            LOG(LOG_INFO, "process disconnect pdu : code = %8x error=%s", errorInfo, "CB_SESSION_ONLINE_VM_SESSMON_FAILED");
            break;
        case ERRINFO_UNKNOWNPDUTYPE2:
            LOG(LOG_INFO, "process disconnect pdu : code = %8x error=%s", errorInfo, "UNKNOWNPDUTYPE2");
            break;
        case ERRINFO_UNKNOWNPDUTYPE:
            LOG(LOG_INFO, "process disconnect pdu : code = %8x error=%s", errorInfo, "UNKNOWNPDUTYPE");
            break;
        case ERRINFO_DATAPDUSEQUENCE:
            LOG(LOG_INFO, "process disconnect pdu : code = %8x error=%s", errorInfo, "DATAPDUSEQUENCE");
            break;
        case ERRINFO_CONTROLPDUSEQUENCE:
            LOG(LOG_INFO, "process disconnect pdu : code = %8x error=%s", errorInfo, "CONTROLPDUSEQUENCE");
            break;
        case ERRINFO_INVALIDCONTROLPDUACTION:
            LOG(LOG_INFO, "process disconnect pdu : code = %8x error=%s", errorInfo, "INVALIDCONTROLPDUACTION");
            break;
        case ERRINFO_INVALIDINPUTPDUTYPE:
            LOG(LOG_INFO, "process disconnect pdu : code = %8x error=%s", errorInfo, "INVALIDINPUTPDUTYPE");
            break;
        case ERRINFO_INVALIDINPUTPDUMOUSE:
            LOG(LOG_INFO, "process disconnect pdu : code = %8x error=%s", errorInfo, "INVALIDINPUTPDUMOUSE");
            break;
        case ERRINFO_INVALIDREFRESHRECTPDU:
            LOG(LOG_INFO, "process disconnect pdu : code = %8x error=%s", errorInfo, "INVALIDREFRESHRECTPDU");
            break;
        case ERRINFO_CREATEUSERDATAFAILED:
            LOG(LOG_INFO, "process disconnect pdu : code = %8x error=%s", errorInfo, "CREATEUSERDATAFAILED");
            break;
        case ERRINFO_CONNECTFAILED:
            LOG(LOG_INFO, "process disconnect pdu : code = %8x error=%s", errorInfo, "CONNECTFAILED");
            break;
        case ERRINFO_CONFIRMACTIVEWRONGSHAREID:
            LOG(LOG_INFO, "process disconnect pdu : code = %8x error=%s", errorInfo, "CONFIRMACTIVEWRONGSHAREID");
            break;
        case ERRINFO_CONFIRMACTIVEWRONGORIGINATOR:
            LOG(LOG_INFO, "process disconnect pdu : code = %8x error=%s", errorInfo, "CONFIRMACTIVEWRONGORIGINATOR");
            break;
        case ERRINFO_PERSISTENTKEYPDUBADLENGTH:
            LOG(LOG_INFO, "process disconnect pdu : code = %8x error=%s", errorInfo, "PERSISTENTKEYPDUBADLENGTH");
            break;
        case ERRINFO_PERSISTENTKEYPDUILLEGALFIRST:
            LOG(LOG_INFO, "process disconnect pdu : code = %8x error=%s", errorInfo, "PERSISTENTKEYPDUILLEGALFIRST");
            break;
        case ERRINFO_PERSISTENTKEYPDUTOOMANYTOTALKEYS:
            LOG(LOG_INFO, "process disconnect pdu : code = %8x error=%s", errorInfo, "PERSISTENTKEYPDUTOOMANYTOTALKEYS");
            break;
        case ERRINFO_PERSISTENTKEYPDUTOOMANYCACHEKEYS:
            LOG(LOG_INFO, "process disconnect pdu : code = %8x error=%s", errorInfo, "PERSISTENTKEYPDUTOOMANYCACHEKEYS");
            break;
        case ERRINFO_INPUTPDUBADLENGTH:
            LOG(LOG_INFO, "process disconnect pdu : code = %8x error=%s", errorInfo, "INPUTPDUBADLENGTH");
            break;
        case ERRINFO_BITMAPCACHEERRORPDUBADLENGTH:
            LOG(LOG_INFO, "process disconnect pdu : code = %8x error=%s", errorInfo, "BITMAPCACHEERRORPDUBADLENGTH");
            break;
        case ERRINFO_SECURITYDATATOOSHORT:
            LOG(LOG_INFO, "process disconnect pdu : code = %8x error=%s", errorInfo, "SECURITYDATATOOSHORT");
            break;
        case ERRINFO_VCHANNELDATATOOSHORT:
            LOG(LOG_INFO, "process disconnect pdu : code = %8x error=%s", errorInfo, "VCHANNELDATATOOSHORT");
            break;
        case ERRINFO_SHAREDATATOOSHORT:
            LOG(LOG_INFO, "process disconnect pdu : code = %8x error=%s", errorInfo, "SHAREDATATOOSHORT");
            break;
        case ERRINFO_BADSUPRESSOUTPUTPDU:
            LOG(LOG_INFO, "process disconnect pdu : code = %8x error=%s", errorInfo, "BADSUPRESSOUTPUTPDU");
            break;
        case ERRINFO_CONFIRMACTIVEPDUTOOSHORT:
            LOG(LOG_INFO, "process disconnect pdu : code = %8x error=%s", errorInfo, "CONFIRMACTIVEPDUTOOSHORT");
            break;
        case ERRINFO_CAPABILITYSETTOOSMALL:
            LOG(LOG_INFO, "process disconnect pdu : code = %8x error=%s", errorInfo, "CAPABILITYSETTOOSMALL");
            break;
        case ERRINFO_CAPABILITYSETTOOLARGE:
            LOG(LOG_INFO, "process disconnect pdu : code = %8x error=%s", errorInfo, "CAPABILITYSETTOOLARGE");
            break;
        case ERRINFO_NOCURSORCACHE:
            LOG(LOG_INFO, "process disconnect pdu : code = %8x error=%s", errorInfo, "NOCURSORCACHE");
            break;
        case ERRINFO_BADCAPABILITIES:
            LOG(LOG_INFO, "process disconnect pdu : code = %8x error=%s", errorInfo, "BADCAPABILITIES");
            break;
        case ERRINFO_VIRTUALCHANNELDECOMPRESSIONERR:
            LOG(LOG_INFO, "process disconnect pdu : code = %8x error=%s", errorInfo, "VIRTUALCHANNELDECOMPRESSIONERR");
            break;
        case ERRINFO_INVALIDVCCOMPRESSIONTYPE:
            LOG(LOG_INFO, "process disconnect pdu : code = %8x error=%s", errorInfo, "INVALIDVCCOMPRESSIONTYPE");
            break;
        case ERRINFO_INVALIDCHANNELID:
            LOG(LOG_INFO, "process disconnect pdu : code = %8x error=%s", errorInfo, "INVALIDCHANNELID");
            break;
        case ERRINFO_VCHANNELSTOOMANY:
            LOG(LOG_INFO, "process disconnect pdu : code = %8x error=%s", errorInfo, "VCHANNELSTOOMANY");
            break;
        case ERRINFO_REMOTEAPPSNOTENABLED:
            LOG(LOG_INFO, "process disconnect pdu : code = %8x error=%s", errorInfo, "REMOTEAPPSNOTENABLED");
            break;
        case ERRINFO_CACHECAPNOTSET:
            LOG(LOG_INFO, "process disconnect pdu : code = %8x error=%s", errorInfo, "CACHECAPNOTSET");
            break;
        case ERRINFO_BITMAPCACHEERRORPDUBADLENGTH2:
            LOG(LOG_INFO, "process disconnect pdu : code = %8x error=%s", errorInfo, "BITMAPCACHEERRORPDUBADLENGTH2");
            break;
        case ERRINFO_OFFSCRCACHEERRORPDUBADLENGTH:
            LOG(LOG_INFO, "process disconnect pdu : code = %8x error=%s", errorInfo, "OFFSCRCACHEERRORPDUBADLENGTH");
            break;
        case ERRINFO_DNGCACHEERRORPDUBADLENGTH:
            LOG(LOG_INFO, "process disconnect pdu : code = %8x error=%s", errorInfo, "DNGCACHEERRORPDUBADLENGTH");
            break;
        case ERRINFO_GDIPLUSPDUBADLENGTH:
            LOG(LOG_INFO, "process disconnect pdu : code = %8x error=%s", errorInfo, "GDIPLUSPDUBADLENGTH");
            break;
        case ERRINFO_SECURITYDATATOOSHORT2:
            LOG(LOG_INFO, "process disconnect pdu : code = %8x error=%s", errorInfo, "SECURITYDATATOOSHORT2");
            break;
        case ERRINFO_SECURITYDATATOOSHORT3:
            LOG(LOG_INFO, "process disconnect pdu : code = %8x error=%s", errorInfo, "SECURITYDATATOOSHORT3");
            break;
        case ERRINFO_SECURITYDATATOOSHORT4:
            LOG(LOG_INFO, "process disconnect pdu : code = %8x error=%s", errorInfo, "SECURITYDATATOOSHORT4");
            break;
        case ERRINFO_SECURITYDATATOOSHORT5:
            LOG(LOG_INFO, "process disconnect pdu : code = %8x error=%s", errorInfo, "SECURITYDATATOOSHORT5");
            break;
        case ERRINFO_SECURITYDATATOOSHORT6:
            LOG(LOG_INFO, "process disconnect pdu : code = %8x error=%s", errorInfo, "SECURITYDATATOOSHORT6");
            break;
        case ERRINFO_SECURITYDATATOOSHORT7:
            LOG(LOG_INFO, "process disconnect pdu : code = %8x error=%s", errorInfo, "SECURITYDATATOOSHORT7");
            break;
        case ERRINFO_SECURITYDATATOOSHORT8:
            LOG(LOG_INFO, "process disconnect pdu : code = %8x error=%s", errorInfo, "SECURITYDATATOOSHORT8");
            break;
        case ERRINFO_SECURITYDATATOOSHORT9:
            LOG(LOG_INFO, "process disconnect pdu : code = %8x error=%s", errorInfo, "SECURITYDATATOOSHORT9");
            break;
        case ERRINFO_SECURITYDATATOOSHORT10:
            LOG(LOG_INFO, "process disconnect pdu : code = %8x error=%s", errorInfo, "SECURITYDATATOOSHORT10");
            break;
        case ERRINFO_SECURITYDATATOOSHORT11:
            LOG(LOG_INFO, "process disconnect pdu : code = %8x error=%s", errorInfo, "SECURITYDATATOOSHORT11");
            break;
        case ERRINFO_SECURITYDATATOOSHORT12:
            LOG(LOG_INFO, "process disconnect pdu : code = %8x error=%s", errorInfo, "SECURITYDATATOOSHORT12");
            break;
        case ERRINFO_SECURITYDATATOOSHORT13:
            LOG(LOG_INFO, "process disconnect pdu : code = %8x error=%s", errorInfo, "SECURITYDATATOOSHORT13");
            break;
        case ERRINFO_SECURITYDATATOOSHORT14:
            LOG(LOG_INFO, "process disconnect pdu : code = %8x error=%s", errorInfo, "SECURITYDATATOOSHORT14");
            break;
        case ERRINFO_SECURITYDATATOOSHORT15:
            LOG(LOG_INFO, "process disconnect pdu : code = %8x error=%s", errorInfo, "SECURITYDATATOOSHORT15");
            break;
        case ERRINFO_SECURITYDATATOOSHORT16:
            LOG(LOG_INFO, "process disconnect pdu : code = %8x error=%s", errorInfo, "SECURITYDATATOOSHORT16");
            break;
        case ERRINFO_SECURITYDATATOOSHORT17:
            LOG(LOG_INFO, "process disconnect pdu : code = %8x error=%s", errorInfo, "SECURITYDATATOOSHORT17");
            break;
        case ERRINFO_SECURITYDATATOOSHORT18:
            LOG(LOG_INFO, "process disconnect pdu : code = %8x error=%s", errorInfo, "SECURITYDATATOOSHORT18");
            break;
        case ERRINFO_SECURITYDATATOOSHORT19:
            LOG(LOG_INFO, "process disconnect pdu : code = %8x error=%s", errorInfo, "SECURITYDATATOOSHORT19");
            break;
        case ERRINFO_SECURITYDATATOOSHORT20:
            LOG(LOG_INFO, "process disconnect pdu : code = %8x error=%s", errorInfo, "SECURITYDATATOOSHORT20");
            break;
        case ERRINFO_SECURITYDATATOOSHORT21:
            LOG(LOG_INFO, "process disconnect pdu : code = %8x error=%s", errorInfo, "SECURITYDATATOOSHORT21");
            break;
        case ERRINFO_SECURITYDATATOOSHORT22:
            LOG(LOG_INFO, "process disconnect pdu : code = %8x error=%s", errorInfo, "SECURITYDATATOOSHORT22");
            break;
        case ERRINFO_SECURITYDATATOOSHORT23:
            LOG(LOG_INFO, "process disconnect pdu : code = %8x error=%s", errorInfo, "SECURITYDATATOOSHORT23");
            break;
        case ERRINFO_BADMONITORDATA:
            LOG(LOG_INFO, "process disconnect pdu : code = %8x error=%s", errorInfo, "BADMONITORDATA");
            break;
        case ERRINFO_VCDECOMPRESSEDREASSEMBLEFAILED:
            LOG(LOG_INFO, "process disconnect pdu : code = %8x error=%s", errorInfo, "VCDECOMPRESSEDREASSEMBLEFAILED");
            break;
        case ERRINFO_VCDATATOOLONG:
            LOG(LOG_INFO, "process disconnect pdu : code = %8x error=%s", errorInfo, "VCDATATOOLONG");
            break;
        case ERRINFO_BAD_FRAME_ACK_DATA:
            LOG(LOG_INFO, "process disconnect pdu : code = %8x error=%s", errorInfo, "BAD_FRAME_ACK_DATA");
            break;
        case ERRINFO_GRAPHICSMODENOTSUPPORTED:
            LOG(LOG_INFO, "process disconnect pdu : code = %8x error=%s", errorInfo, "GRAPHICSMODENOTSUPPORTED");
            break;
        case ERRINFO_GRAPHICSSUBSYSTEMRESETFAILED:
            LOG(LOG_INFO, "process disconnect pdu : code = %8x error=%s", errorInfo, "GRAPHICSSUBSYSTEMRESETFAILED");
            break;
        case ERRINFO_GRAPHICSSUBSYSTEMFAILED:
            LOG(LOG_INFO, "process disconnect pdu : code = %8x error=%s", errorInfo, "GRAPHICSSUBSYSTEMFAILED");
            break;
        case ERRINFO_TIMEZONEKEYNAMELENGTHTOOSHORT:
            LOG(LOG_INFO, "process disconnect pdu : code = %8x error=%s", errorInfo, "TIMEZONEKEYNAMELENGTHTOOSHORT");
            break;
        case ERRINFO_TIMEZONEKEYNAMELENGTHTOOLONG:
            LOG(LOG_INFO, "process disconnect pdu : code = %8x error=%s", errorInfo, "TIMEZONEKEYNAMELENGTHTOOLONG");
            break;
        case ERRINFO_DYNAMICDSTDISABLEDFIELDMISSING:
            LOG(LOG_INFO, "process disconnect pdu : code = %8x error=%s", errorInfo, "DYNAMICDSTDISABLEDFIELDMISSING");
            break;
        case ERRINFO_UPDATESESSIONKEYFAILED:
            LOG(LOG_INFO, "process disconnect pdu : code = %8x error=%s", errorInfo, "UPDATESESSIONKEYFAILED");
            break;
        case ERRINFO_DECRYPTFAILED:
            LOG(LOG_INFO, "process disconnect pdu : code = %8x error=%s", errorInfo, "DECRYPTFAILED");
            break;
        case ERRINFO_ENCRYPTFAILED:
            LOG(LOG_INFO, "process disconnect pdu : code = %8x error=%s", errorInfo, "ENCRYPTFAILED");
            break;
        case ERRINFO_ENCPKGMISMATCH:
            LOG(LOG_INFO, "process disconnect pdu : code = %8x error=%s", errorInfo, "ENCPKGMISMATCH");
            break;
        case ERRINFO_DECRYPTFAILED2:
            LOG(LOG_INFO, "process disconnect pdu : code = %8x error=%s", errorInfo, "DECRYPTFAILED2");
            break;
        default:
            LOG(LOG_INFO, "process disconnect pdu : code = %8x error=%s", errorInfo, "?");
            break;
        }
    }   // process_disconnect_pdu

    void process_logon_info(const char * domain, const char * username) {
        char domain_username_format_0[2048];
        char domain_username_format_1[2048];

        snprintf(domain_username_format_0, sizeof(domain_username_format_0),
            "%s@%s", username, domain);
        snprintf(domain_username_format_1, sizeof(domain_username_format_0),
            "%s\\%s", domain, username);
        //LOG(LOG_INFO,
        //    "Domain username format 0=(%s) Domain username format 1=(%s)",
        //    domain_username_format_0, domain_username_format_0);

        if (this->disconnect_on_logon_user_change &&
            ((strcasecmp(domain, this->domain) || strcasecmp(username, this->username)) &&
             (this->domain[0] ||
              (strcasecmp(domain_username_format_0, this->username) &&
               strcasecmp(domain_username_format_1, this->username) &&
               strcasecmp(username, this->username))))) {
            if (this->error_message) {
                *this->error_message = "Unauthorized logon user change detected!";
            }
            LOG(LOG_ERR,
                "Unauthorized logon user change detected on %s (%s\\%s) -> (%s\\%s). "
                    "The session will be disconnected.",
                this->hostname, this->domain, this->username, domain, username);
            LOG(LOG_ERR,
                "Unauthorized logon user change detected on %s (%s\\%s). "
                    "The session will be disconnected.",
                this->hostname, domain, username);

            this->end_session_reason = "OPEN_SESSION_FAILED";
            this->end_session_message = "Unauthorized logon user change detected.";

            throw Error(ERR_RDP_LOGON_USER_CHANGED);
        }

        if (this->acl)
        {
            this->acl->report("OPEN_SESSION_SUCCESSFUL", "Ok.");
        }
        this->end_session_reason = "CLOSE_SESSION_SUCCESSFUL";
        this->end_session_message = "OK.";

        if (this->open_session_timeout) {
            this->open_session_timeout_checker.cancel_timeout();

            this->event.reset();
        }
    }

    void process_save_session_info(Stream & stream) {
        RDP::SaveSessionInfoPDUData_Recv ssipdudata(stream);

        switch (ssipdudata.infoType) {
        case RDP::INFOTYPE_LOGON:
        {
            LOG(LOG_INFO, "process save session info : Logon");
            RDP::LogonInfoVersion1_Recv liv1(ssipdudata.payload);

            process_logon_info(reinterpret_cast<char *>(liv1.Domain),
                reinterpret_cast<char *>(liv1.UserName));
        }
        break;
        case RDP::INFOTYPE_LOGON_LONG:
        {
            LOG(LOG_INFO, "process save session info : Logon long");
            RDP::LogonInfoVersion2_Recv liv2(ssipdudata.payload);

            process_logon_info(reinterpret_cast<char *>(liv2.Domain),
                reinterpret_cast<char *>(liv2.UserName));
        }
        break;
        case RDP::INFOTYPE_LOGON_PLAINNOTIFY:
        {
            LOG(LOG_INFO, "process save session info : Logon plainnotify");
            RDP::PlainNotify_Recv pn(ssipdudata.payload);
        }
        break;
        case RDP::INFOTYPE_LOGON_EXTENDED_INFO:
        {
            LOG(LOG_INFO, "process save session info : Logon extended info");
            RDP::LogonInfoExtended_Recv lie(ssipdudata.payload);

            RDP::LogonInfoField_Recv lif(lie.payload);

            if (lie.FieldsPresent & RDP::LOGON_EX_AUTORECONNECTCOOKIE) {
                LOG(LOG_INFO, "process save session info : Auto-reconnect cookie");

                RDP::ServerAutoReconnectPacket_Recv sarp(lif.payload);
            }
            if (lie.FieldsPresent & RDP::LOGON_EX_LOGONERRORS) {
                LOG(LOG_INFO, "process save session info : Logon Errors Info");

                RDP::LogonErrorsInfo_Recv lei(lif.payload);
            }
        }
        break;
        }

        stream.p = stream.end;
    }

    TODO("CGR: this can probably be unified with process_confirm_active in front")
    void process_server_caps(Stream & stream, uint16_t len) {
        if (this->verbose & 32){
            LOG(LOG_INFO, "mod_rdp::process_server_caps");
        }

        struct autoclose_file {
            FILE * file;

            ~autoclose_file()
            {
                if (this->file) {
                    fclose(this->file);
                }
            }
        };
        FILE * const output_file =
            !this->output_filename.empty()
            ? fopen(this->output_filename.c_str(), "w")
            : nullptr;
        autoclose_file autoclose{output_file};

        unsigned expected = 4; /* numberCapabilities(2) + pad2Octets(2) */
        if (!stream.in_check_rem(expected)){
            LOG(LOG_ERR, "Truncated Demand active PDU data, need=%u remains=%u",
                expected, stream.in_remain());
            throw Error(ERR_MCS_PDU_TRUNCATED);
        }

        uint16_t ncapsets = stream.in_uint16_le();
        stream.in_skip_bytes(2); /* pad */

        for (uint16_t n = 0; n < ncapsets; n++) {
            expected = 4; /* capabilitySetType(2) + lengthCapability(2) */
            if (!stream.in_check_rem(expected)){
                LOG(LOG_ERR, "Truncated Demand active PDU data, need=%u remains=%u",
                    expected, stream.in_remain());
                throw Error(ERR_MCS_PDU_TRUNCATED);
            }

            uint16_t capset_type = stream.in_uint16_le();
            uint16_t capset_length = stream.in_uint16_le();

            expected = capset_length - 4 /* capabilitySetType(2) + lengthCapability(2) */;
            if (!stream.in_check_rem(expected)){
                LOG(LOG_ERR, "Truncated Demand active PDU data, need=%u remains=%u",
                    expected, stream.in_remain());
                throw Error(ERR_MCS_PDU_TRUNCATED);
            }

            uint8_t * next = stream.p + expected;
            switch (capset_type) {
            case CAPSTYPE_GENERAL:
                {
                    GeneralCaps general_caps;
                    general_caps.recv(stream, capset_length);
                    if (this->verbose & 1) {
                        general_caps.log("Received from server");
                    }
                    if (output_file) {
                        general_caps.dump(output_file);
                    }
                }
                break;
            case CAPSTYPE_BITMAP:
                {
                    BitmapCaps bitmap_caps;
                    bitmap_caps.recv(stream, capset_length);
                    if (this->verbose & 1) {
                        bitmap_caps.log("Received from server");
                    }
                    if (output_file) {
                        bitmap_caps.dump(output_file);
                    }
                    this->bpp = bitmap_caps.preferredBitsPerPixel;
                    this->front_width = bitmap_caps.desktopWidth;
                    this->front_height = bitmap_caps.desktopHeight;
                }
                break;
            case CAPSTYPE_ORDER:
                {
                    OrderCaps order_caps;
                    order_caps.recv(stream, capset_length);
                    if (this->verbose & 1) {
                        order_caps.log("Received from server");
                    }
                    if (output_file) {
                        order_caps.dump(output_file);
                    }
                }
                break;
            case CAPSTYPE_INPUT:
                {
                    InputCaps input_caps;
                    input_caps.recv(stream, capset_length);
                    if (this->verbose & 1) {
                        input_caps.log("Received from server");
                    }

                    this->enable_fastpath_client_input_event =
                        (this->enable_fastpath && ((input_caps.inputFlags & (INPUT_FLAG_FASTPATH_INPUT | INPUT_FLAG_FASTPATH_INPUT2)) != 0));
                }
                break;
            default:
                break;
            }
            stream.p = next;
        }

        if (this->verbose & 32){
            LOG(LOG_INFO, "mod_rdp::process_server_caps done");
        }
    }   // process_server_caps

    void send_control(int action) throw(Error) {
        if (this->verbose & 1) {
            LOG(LOG_INFO, "mod_rdp::send_control");
        }

        BStream stream(256);

        ShareData sdata(stream);
        sdata.emit_begin(PDUTYPE2_CONTROL, this->share_id, RDP::STREAM_MED);

        // Payload
        stream.out_uint16_le(action);
        stream.out_uint16_le(0); /* userid */
        stream.out_uint32_le(0); /* control id */
        stream.mark_end();

        // Packet trailer
        sdata.emit_end();

        BStream sctrl_header(256);
        ShareControl_Send(sctrl_header, PDUTYPE_DATAPDU, this->userid + GCC::MCS_USERCHANNEL_BASE, stream.size());

        HStream target_stream(1024, 65536);
        target_stream.out_copy_bytes(sctrl_header);
        target_stream.out_copy_bytes(stream);
        target_stream.mark_end();

        this->send_data_request_ex(GCC::MCS_GLOBAL_CHANNEL, target_stream);

        if (this->verbose & 1) {
            LOG(LOG_INFO, "mod_rdp::send_control done");
        }
    }

    /* Send persistent bitmap cache enumeration PDU's
       Not implemented yet because it should be implemented
       before in process_data case. The problem is that
       we don't save the bitmap key list attached with rdp_bmpcache2 capability
       message so we can't develop this function yet */

    void send_persistent_key_list_pdu(BStream & pdu_data_stream) throw(Error) {
        BStream persistent_key_list_stream(65535);

        ShareData sdata(persistent_key_list_stream);
        sdata.emit_begin(PDUTYPE2_BITMAPCACHE_PERSISTENT_LIST, this->share_id, RDP::STREAM_MED);

        // Payload
        persistent_key_list_stream.out_copy_bytes(pdu_data_stream);
        persistent_key_list_stream.mark_end();

        sdata.emit_end();

        BStream sctrl_header(256);
        ShareControl_Send(sctrl_header, PDUTYPE_DATAPDU, this->userid + GCC::MCS_USERCHANNEL_BASE, persistent_key_list_stream.size());

        HStream target_stream(1024, 65536);
        target_stream.out_copy_bytes(sctrl_header);
        target_stream.out_copy_bytes(persistent_key_list_stream);
        target_stream.mark_end();

        this->send_data_request_ex(GCC::MCS_GLOBAL_CHANNEL, target_stream);
    }

    void send_persistent_key_list_regular() throw(Error) {
        if (this->verbose & 1) {
            LOG(LOG_INFO, "mod_rdp::send_persistent_key_list_regular");
        }

        uint16_t totalEntriesCache[BmpCache::MAXIMUM_NUMBER_OF_CACHES] = { 0, 0, 0, 0, 0 };

        for (uint8_t cache_id = 0; cache_id < this->orders.bmp_cache->number_of_cache; cache_id++) {
            const BmpCache::cache_ & cache = this->orders.bmp_cache->get_cache(cache_id);
            if (cache.persistent()) {
                uint16_t idx = 0;
                while (idx < cache.size() && cache[idx]) {
                    ++idx;
                }
                totalEntriesCache[cache_id] = idx;
            }
        }
        //LOG(LOG_INFO, "totalEntriesCache0=%u totalEntriesCache1=%u totalEntriesCache2=%u totalEntriesCache3=%u totalEntriesCache4=%u",
        //    totalEntriesCache[0], totalEntriesCache[1], totalEntriesCache[2], totalEntriesCache[3], totalEntriesCache[4]);

        uint16_t total_number_of_entries = totalEntriesCache[0] + totalEntriesCache[1] + totalEntriesCache[2] +
                                           totalEntriesCache[3] + totalEntriesCache[4];
        if (total_number_of_entries > 0) {
            RDP::PersistentKeyListPDUData pklpdu;
            pklpdu.bBitMask |= RDP::PERSIST_FIRST_PDU;

            uint16_t number_of_entries     = 0;
            uint8_t  pdu_number_of_entries = 0;
            for (uint8_t cache_id = 0; cache_id < this->orders.bmp_cache->number_of_cache; cache_id++) {
                const BmpCache::cache_ & cache = this->orders.bmp_cache->get_cache(cache_id);

                if (!cache.persistent()) {
                    continue;
                }

                const uint16_t entries_max = totalEntriesCache[cache_id];
                for (uint16_t cache_index = 0; cache_index < entries_max; cache_index++) {
                    pklpdu.entries[pdu_number_of_entries].Key1 = cache[cache_index].sig.sig_32[0];
                    pklpdu.entries[pdu_number_of_entries].Key2 = cache[cache_index].sig.sig_32[1];

                    pklpdu.number_entries_cache[cache_id]++;
                    number_of_entries++;
                    pdu_number_of_entries++;

                    if ((pdu_number_of_entries == RDP::PersistentKeyListPDUData::MAXIMUM_ENCAPSULATED_BITMAP_KEYS) ||
                        (number_of_entries == total_number_of_entries))
                    {
                        if (number_of_entries == total_number_of_entries) {
                            pklpdu.bBitMask |= RDP::PERSIST_LAST_PDU;
                        }
                        pklpdu.totalEntriesCache0 = totalEntriesCache[0];
                        pklpdu.totalEntriesCache1 = totalEntriesCache[1];
                        pklpdu.totalEntriesCache2 = totalEntriesCache[2];
                        pklpdu.totalEntriesCache3 = totalEntriesCache[3];
                        pklpdu.totalEntriesCache4 = totalEntriesCache[4];

                        //pklpdu.log(LOG_INFO, "Send to server");

                        BStream pdu_data_stream(65535);
                        pklpdu.emit(pdu_data_stream);
                        pdu_data_stream.mark_end();

                        this->send_persistent_key_list_pdu(pdu_data_stream);

                        pklpdu.reset();

                        pdu_number_of_entries = 0;
                    }
                }
            }
        }

        if (this->verbose & 1) {
            LOG(LOG_INFO, "mod_rdp::send_persistent_key_list_regular done");
        }
    }   // send_persistent_key_list_regular

    void send_persistent_key_list_transparent() throw(Error) {
        if (!this->persistent_key_list_transport) {
            return;
        }

        if (this->verbose & 1) {
            LOG(LOG_INFO, "mod_rdp::send_persistent_key_list_transparent");
        }

        BStream pdu_data_stream(65535);

        bool bContinue = true;
        while (bContinue) {
            try
            {
                pdu_data_stream.reset();

                this->persistent_key_list_transport->recv(&pdu_data_stream.end, 2/*pdu_size(2)*/);

                uint16_t pdu_size = pdu_data_stream.in_uint16_le();


                pdu_data_stream.reset();

                this->persistent_key_list_transport->recv(&pdu_data_stream.end, pdu_size);

                if (this->verbose & 1) {
                    SubStream stream(pdu_data_stream);
                    RDP::PersistentKeyListPDUData pklpdu;
                    pklpdu.receive(stream);
                    pklpdu.log(LOG_INFO, "Send to server");
                }

                this->send_persistent_key_list_pdu(pdu_data_stream);
            }
            catch (Error & e)
            {
                if (e.id != ERR_TRANSPORT_NO_MORE_DATA) {
                    LOG(LOG_ERR, "mod_rdp::send_persistent_key_list_transparent: error=%u", e.id);
                    throw;
                }

                bContinue = false;
            }
        }

        if (this->verbose & 1) {
            LOG(LOG_INFO, "mod_rdp::send_persistent_key_list_transparent done");
        }
    }

    void send_persistent_key_list() throw(Error) {
        if (this->enable_transparent_mode) {
            this->send_persistent_key_list_transparent();
        }
        else {
            this->send_persistent_key_list_regular();
        }
    }

    TODO("CGR: duplicated code in front")
    void send_synchronise() throw(Error) {
        if (this->verbose & 1){
            LOG(LOG_INFO, "mod_rdp::send_synchronise");
        }
        BStream stream(65536);
        ShareData sdata(stream);
        sdata.emit_begin(PDUTYPE2_SYNCHRONIZE, this->share_id, RDP::STREAM_MED);

        // Payload
        stream.out_uint16_le(1); /* type */
        stream.out_uint16_le(1002);
        stream.mark_end();

        // Packet trailer
        sdata.emit_end();

        BStream sctrl_header(256);
        ShareControl_Send(sctrl_header, PDUTYPE_DATAPDU, this->userid + GCC::MCS_USERCHANNEL_BASE, stream.size());

        HStream target_stream(1024, 65536);
        target_stream.out_copy_bytes(sctrl_header);
        target_stream.out_copy_bytes(stream);
        target_stream.mark_end();

        this->send_data_request_ex(GCC::MCS_GLOBAL_CHANNEL, target_stream);

        if (this->verbose & 1){
            LOG(LOG_INFO, "mod_rdp::send_synchronise done");
        }
    }

    void send_fonts(int seq) throw(Error) {
        if (this->verbose & 1){
            LOG(LOG_INFO, "mod_rdp::send_fonts");
        }
        BStream stream(65536);
        ShareData sdata(stream);
        sdata.emit_begin(PDUTYPE2_FONTLIST, this->share_id, RDP::STREAM_MED);

        // Payload
        stream.out_uint16_le(0); /* number of fonts */
        stream.out_uint16_le(0); /* pad? */
        stream.out_uint16_le(seq); /* unknown */
        stream.out_uint16_le(0x32); /* entry size */
        stream.mark_end();

        // Packet trailer
        sdata.emit_end();

        BStream sctrl_header(256);
        ShareControl_Send(sctrl_header, PDUTYPE_DATAPDU, this->userid + GCC::MCS_USERCHANNEL_BASE, stream.size());

        HStream target_stream(1024, 65536);
        target_stream.out_copy_bytes(sctrl_header);
        target_stream.out_copy_bytes(stream);
        target_stream.mark_end();

        this->send_data_request_ex(GCC::MCS_GLOBAL_CHANNEL, target_stream);

        if (this->verbose & 1){
            LOG(LOG_INFO, "mod_rdp::send_fonts done");
        }
    }

public:

    void send_input_slowpath(int time, int message_type, int device_flags, int param1, int param2) throw(Error) {
        if (this->verbose & 4){
            LOG(LOG_INFO, "mod_rdp::send_input_slowpath");
        }
        BStream stream(65536);
        ShareData sdata(stream);
        sdata.emit_begin(PDUTYPE2_INPUT, this->share_id, RDP::STREAM_HI);

        // Payload
        stream.out_uint16_le(1); /* number of events */
        stream.out_uint16_le(0);
        stream.out_uint32_le(time);
        stream.out_uint16_le(message_type);
        stream.out_uint16_le(device_flags);
        stream.out_uint16_le(param1);
        stream.out_uint16_le(param2);
        stream.mark_end();

        // Packet trailer
        sdata.emit_end();

        BStream sctrl_header(256);
        ShareControl_Send(sctrl_header, PDUTYPE_DATAPDU, this->userid + GCC::MCS_USERCHANNEL_BASE, stream.size());

        HStream target_stream(1024, 65536);
        target_stream.out_copy_bytes(sctrl_header);
        target_stream.out_copy_bytes(stream);
        target_stream.mark_end();

        this->send_data_request_ex(GCC::MCS_GLOBAL_CHANNEL, target_stream);

        if (this->verbose & 4){
            LOG(LOG_INFO, "mod_rdp::send_input_slowpath done");
        }
    }

    void send_input_fastpath(int time, int message_type, int device_flags, int param1, int param2) throw(Error) {
        if (this->verbose & 4) {
            LOG(LOG_INFO, "mod_rdp::send_input_fastpath");
        }

        BStream fastpath_header(256);
        HStream stream(256, 512);

        switch (message_type) {
        case RDP_INPUT_SCANCODE:
            FastPath::KeyboardEvent_Send(stream, (uint16_t)device_flags, param1);
            break;

        case RDP_INPUT_SYNCHRONIZE:
            FastPath::SynchronizeEvent_Send(stream, param1);
            break;

        case RDP_INPUT_MOUSE:
            FastPath::MouseEvent_Send(stream, (uint16_t)device_flags, param1, param2);
            break;

        default:
            LOG(LOG_WARNING, "unsupported fast-path input message type 0x%x", message_type);
            throw Error(ERR_RDP_FASTPATH);
        }

        FastPath::ClientInputEventPDU_Send out_cie(fastpath_header, stream, 1, this->encrypt, this->encryptionLevel, this->encryptionMethod);

        this->nego.trans.send(fastpath_header, stream);

        if (this->verbose & 4) {
            LOG(LOG_INFO, "mod_rdp::send_input_fastpath done");
        }
    }

    void send_input(int time, int message_type, int device_flags, int param1, int param2) throw(Error) {
        if (this->enable_fastpath_client_input_event == false) {
            this->send_input_slowpath(time, message_type, device_flags, param1, param2);
        }
        else {
            this->send_input_fastpath(time, message_type, device_flags, param1, param2);
        }
    }

    virtual void rdp_input_invalidate(const Rect & r) {
        if (this->verbose & 4){
            LOG(LOG_INFO, "mod_rdp::rdp_input_invalidate");
        }
        if (UP_AND_RUNNING == this->connection_finalization_state) {
            if (!r.isempty()){
                RDP::RefreshRectPDU rrpdu(this->share_id,
                                          this->userid,
                                          this->encryptionLevel,
                                          this->encrypt);

                rrpdu.addInclusiveRect(r.x, r.y, r.x + r.cx - 1, r.y + r.cy - 1);

                rrpdu.emit(this->nego.trans);
            }
        }
        if (this->verbose & 4){
            LOG(LOG_INFO, "mod_rdp::rdp_input_invalidate done");
        }
    }

    virtual void rdp_input_invalidate2(const DArray<Rect> & vr) {
        LOG(LOG_INFO, " ===================> mod_rdp::rdp_input_invalidate 2 <=====================");
        if (this->verbose & 4){
            LOG(LOG_INFO, "mod_rdp::rdp_input_invalidate");
        }
        if ((UP_AND_RUNNING == this->connection_finalization_state)
            && (vr.size() > 0)) {
            RDP::RefreshRectPDU rrpdu(this->share_id,
                                      this->userid,
                                      this->encryptionLevel,
                                      this->encrypt);
            for (size_t i = 0; i < vr.size() ; i++){
                if (!vr[i].isempty()){
                    rrpdu.addInclusiveRect(vr[i].x, vr[i].y, vr[i].x + vr[i].cx - 1, vr[i].y + vr[i].cy - 1);
                }
            }
            rrpdu.emit(this->nego.trans);
        }
        if (this->verbose & 4){
            LOG(LOG_INFO, "mod_rdp::rdp_input_invalidate done");
        }

    };

    // 2.2.9.1.2.1.7 Fast-Path Color Pointer Update (TS_FP_COLORPOINTERATTRIBUTE)
    // =========================================================================

    // updateHeader (1 byte): An 8-bit, unsigned integer. The format of this field is
    // the same as the updateHeader byte field specified in the Fast-Path Update
    // (section 2.2.9.1.2.1) structure. The updateCode bitfield (4 bits in size) MUST
    // be set to FASTPATH_UPDATETYPE_COLOR (9).

    // compressionFlags (1 byte): An 8-bit, unsigned integer. The format of this optional
    // field (as well as the possible values) is the same as the compressionFlags field
    // specified in the Fast-Path Update structure.

    // size (2 bytes): A 16-bit, unsigned integer. The format of this field (as well as
    // the possible values) is the same as the size field specified in the Fast-Path
    // Update structure.

    // colorPointerUpdateData (variable): Color pointer data. Both slow-path and
    // fast-path utilize the same data format, a Color Pointer Update (section
    // 2.2.9.1.1.4.4) structure, to represent this information.

    // 2.2.9.1.1.4.4 Color Pointer Update (TS_COLORPOINTERATTRIBUTE)
    // =============================================================

    // The TS_COLORPOINTERATTRIBUTE structure represents a regular T.128 24 bpp
    // color pointer, as specified in [T128] section 8.14.3. This pointer update
    // is used for both monochrome and color pointers in RDP.

    //    cacheIndex (2 bytes): A 16-bit, unsigned integer. The zero-based cache
    // entry in the pointer cache in which to store the pointer image. The number
    // of cache entries is specified using the Pointer Capability Set (section 2.2.7.1.5).

    //    hotSpot (4 bytes): Point (section 2.2.9.1.1.4.1 ) structure containing
    // the x-coordinates and y-coordinates of the pointer hotspot.

    //    width (2 bytes): A 16-bit, unsigned integer. The width of the pointer
    // in pixels. The maximum allowed pointer width is 96 pixels if the client
    // indicated support for large pointers by setting the LARGE_POINTER_FLAG (0x00000001)
    // in the Large Pointer Capability Set (section 2.2.7.2.7). If the LARGE_POINTER_FLAG
    // was not set, the maximum allowed pointer width is 32 pixels.

    //    height (2 bytes): A 16-bit, unsigned integer. The height of the pointer
    // in pixels. The maximum allowed pointer height is 96 pixels if the client
    // indicated support for large pointers by setting the LARGE_POINTER_FLAG (0x00000001)
    // in the Large Pointer Capability Set (section 2.2.7.2.7). If the LARGE_POINTER_FLAG
    // was not set, the maximum allowed pointer height is 32 pixels.

    //    lengthAndMask (2 bytes): A 16-bit, unsigned integer. The size in bytes of the
    // andMaskData field.

    //    lengthXorMask (2 bytes): A 16-bit, unsigned integer. The size in bytes of the
    // xorMaskData field.

    //    xorMaskData (variable): A variable-length array of bytes. Contains the 24-bpp,
    // bottom-up XOR mask scan-line data. The XOR mask is padded to a 2-byte boundary for
    // each encoded scan-line. For example, if a 3x3 pixel cursor is being sent, then each
    // scan-line will consume 10 bytes (3 pixels per scan-line multiplied by 3 bytes per pixel,
    // rounded up to the next even number of bytes).

    //    andMaskData (variable): A variable-length array of bytes. Contains the 1-bpp, bottom-up
    // AND mask scan-line data. The AND mask is padded to a 2-byte boundary for each encoded scan-line.
    // For example, if a 7x7 pixel cursor is being sent, then each scan-line will consume 2 bytes
    // (7 pixels per scan-line multiplied by 1 bpp, rounded up to the next even number of bytes).

    //    pad (1 byte): An optional 8-bit, unsigned integer. Padding. Values in this field MUST be ignored.

    void process_color_pointer_pdu(Stream & stream) throw(Error) {
        if (this->verbose & 4) {
            LOG(LOG_INFO, "mod_rdp::process_color_pointer_pdu");
        }
        unsigned pointer_cache_idx = stream.in_uint16_le();
        if (pointer_cache_idx >= (sizeof(this->cursors) / sizeof(this->cursors[0]))) {
            throw Error(ERR_RDP_PROCESS_COLOR_POINTER_CACHE_NOT_OK);
        }

        struct Pointer & cursor = this->cursors[pointer_cache_idx];

        memset(&cursor, 0, sizeof(struct Pointer));
        cursor.bpp = 24;
        cursor.x      = stream.in_uint16_le();
        cursor.y      = stream.in_uint16_le();
        cursor.width  = stream.in_uint16_le();
        cursor.height = stream.in_uint16_le();
        unsigned mlen  = stream.in_uint16_le(); /* mask length */
        unsigned dlen  = stream.in_uint16_le(); /* data length */

        if ((mlen > sizeof(cursor.mask)) || (dlen > sizeof(cursor.data))) {
            LOG(LOG_WARNING,
                "mod_rdp::Bad length for color pointer mask_len=%u data_len=%u",
                (unsigned)mlen, static_cast<unsigned>(dlen));
            throw Error(ERR_RDP_PROCESS_COLOR_POINTER_LEN_NOT_OK);
        }
        TODO("this is modifiying cursor in place: we should not do that.");
        memcpy(cursor.data, stream.in_uint8p(dlen), dlen);
        memcpy(cursor.mask, stream.in_uint8p(mlen), mlen);

        this->front.server_set_pointer(cursor);
        if (this->verbose & 4) {
            LOG(LOG_INFO, "mod_rdp::process_color_pointer_pdu done");
        }
    }

    // 2.2.9.1.1.4.6 Cached Pointer Update (TS_CACHEDPOINTERATTRIBUTE)
    // ---------------------------------------------------------------

    // The TS_CACHEDPOINTERATTRIBUTE structure is used to instruct the
    // client to change the current pointer shape to one already present
    // in the pointer cache.

    // cacheIndex (2 bytes): A 16-bit, unsigned integer. A zero-based
    // cache entry containing the cache index of the cached pointer to
    // which the client's pointer MUST be changed. The pointer data MUST
    // have already been cached using either the Color Pointer Update
    // (section 2.2.9.1.1.4.4) or New Pointer Update (section 2.2.9.1.1.4.5).

    void process_cached_pointer_pdu(Stream & stream)
    {
        if (this->verbose & 4){
            LOG(LOG_INFO, "mod_rdp::process_cached_pointer_pdu");
        }

        TODO("Add check that the idx transmitted is actually an used pointer")
        uint16_t pointer_idx = stream.in_uint16_le();
        if (pointer_idx >= (sizeof(this->cursors) / sizeof(Pointer))) {
            LOG(LOG_INFO, "mod_rdp::process_cached_pointer_pdu pointer cache idx overflow (%d)", pointer_idx);
            throw Error(ERR_RDP_PROCESS_POINTER_CACHE_NOT_OK);
        }
        struct Pointer & cursor = this->cursors[pointer_idx];
        if (cursor.is_valid()) {
            this->front.server_set_pointer(cursor);
        }
        else {
            LOG(LOG_WARNING, "mod_rdp::process_cached_pointer_pdu: incalid cache cell index, use system default. index=%u", pointer_idx);
            Pointer cursor(Pointer::POINTER_NORMAL);
            this->front.server_set_pointer(cursor);
        }
        if (this->verbose & 4){
            LOG(LOG_INFO, "mod_rdp::process_cached_pointer_pdu done");
        }
    }

    // 2.2.9.1.1.4.3 System Pointer Update (TS_SYSTEMPOINTERATTRIBUTE)
    // ---------------------------------------------------------------

    // systemPointerType (4 bytes): A 32-bit, unsigned integer. The type of system pointer.

    // +---------------------------+-----------------------------+
    // |      Value                |      Meaning                |
    // +---------------------------+-----------------------------+
    // | SYSPTR_NULL    0x00000000 | The hidden pointer.         |
    // +---------------------------+-----------------------------+
    // | SYSPTR_DEFAULT 0x00007F00 | The default system pointer. |
    // +---------------------------+-----------------------------+

    void process_system_pointer_pdu(Stream & stream)
    {
        if (this->verbose & 4){
            LOG(LOG_INFO, "mod_rdp::process_system_pointer_pdu");
        }
        int system_pointer_type = stream.in_uint32_le();
        switch (system_pointer_type) {
        case RDP_NULL_POINTER:
            {
                struct Pointer cursor;
                memset(cursor.mask, 0xff, sizeof(cursor.mask));
                this->front.server_set_pointer(cursor);
            }
            break;
        default:
            {
                Pointer cursor(Pointer::POINTER_NORMAL);
                this->front.server_set_pointer(cursor);
            }
            break;
        }
        if (this->verbose & 4){
            LOG(LOG_INFO, "mod_rdp::process_system_pointer_pdu done");
        }
    }

    void to_regular_mask(const uint8_t * indata, unsigned mlen, uint8_t bpp, uint8_t * mask, size_t mask_size) {
        if (this->verbose & 4) {
            LOG(LOG_INFO, "mod_rdp::to_regular_mask");
        }

        TODO("check code below: why do we revert mask and pointer when pointer is 1 BPP and not with other color depth ?"
             " Looks fishy, a mask and pointer should always be encoded in the same way, not depending on color depth"
             "difficult to see for symmetrical pointers... check documentation");
        TODO("it may be more efficient to revert cursor after creating it instead of doing it on the fly")
        switch (bpp) {
        case 1 :
        {
            for (unsigned x = 0; x < mlen ; x++) {
                BGRColor px = indata[x];
                // incoming new pointer mask is upside down, revert it
                mask[128 - 4 - (x & 0x7C) + (x & 3)] = px;
            }
        }
        break;
        default:
            memcpy(mask, indata, mlen);
        break;
        }

        if (this->verbose & 4) {
            LOG(LOG_INFO, "mod_rdp::to_regular_mask");
        }
    }

    void to_regular_pointer(const uint8_t * indata, unsigned dlen, uint8_t bpp, uint8_t * data, size_t target_data_len) {
        if (this->verbose & 4) {
            LOG(LOG_INFO, "mod_rdp::to_regular_pointer");
        }
        switch (bpp) {
        case 1 :
        {
            for (unsigned x = 0; x < dlen ; x ++) {
                BGRColor px = indata[x];
                // target cursor will receive 8 bits input at once
                for (unsigned b = 0 ; b < 8 ; b++) {
                    // incoming new pointer is upside down, revert it
                    uint8_t * bstart = &(data[24 * (128 - 4 - (x & 0xFFFC) + (x & 3))]);
                    // emit all individual bits
                    ::out_bytes_le(bstart,      3, (px & 0x80) ? 0xFFFFFF : 0);
                    ::out_bytes_le(bstart +  3, 3, (px & 0x40) ? 0xFFFFFF : 0);
                    ::out_bytes_le(bstart +  6, 3, (px & 0x20) ? 0xFFFFFF : 0);
                    ::out_bytes_le(bstart +  9, 3, (px & 0x10) ? 0xFFFFFF : 0);
                    ::out_bytes_le(bstart + 12, 3, (px &    8) ? 0xFFFFFF : 0);
                    ::out_bytes_le(bstart + 15, 3, (px &    4) ? 0xFFFFFF : 0);
                    ::out_bytes_le(bstart + 18, 3, (px &    2) ? 0xFFFFFF : 0);
                    ::out_bytes_le(bstart + 21, 3, (px &    1) ? 0xFFFFFF : 0);
                }
            }
        }
        break;
        case 4 :
        {
            for (unsigned i = 0; i < dlen ; i++) {
                BGRColor px = indata[i];
                // target cursor will receive 8 bits input at once
                ::out_bytes_le(&(data[6 * i]),     3, color_decode((px >> 4) & 0xF, bpp, this->orders.global_palette));
                ::out_bytes_le(&(data[6 * i + 3]), 3, color_decode(px        & 0xF, bpp, this->orders.global_palette));
            }
        }
        break;
        case 32: case 24: case 16: case 15: case 8:
        {
            uint8_t BPP = nbbytes(bpp);
            for (unsigned i = 0; i + BPP <= dlen; i += BPP) {
                BGRColor px = in_uint32_from_nb_bytes_le(BPP, indata + i);
                ::out_bytes_le(&(data[(i/BPP)*3]), 3, color_decode(px, bpp, this->orders.global_palette));
            }
        }
        break;
        default:
            LOG(LOG_ERR, "Mouse pointer : color depth not supported %d, forcing green mouse (running in the grass ?)", bpp);
            for (size_t x = 0 ; x < 1024 ; x++) {
                ::out_bytes_le(data + x *3, 3, GREEN);
            }
            break;
        }

        if (this->verbose & 4) {
            LOG(LOG_INFO, "mod_rdp::to_regular_pointer");
        }
    }

    // 2.2.9.1.1.4.5 New Pointer Update (TS_POINTERATTRIBUTE)
    // ------------------------------------------------------

    // The TS_POINTERATTRIBUTE structure is used to send pointer data at an arbitrary
    // color depth. Support for the New Pointer Update is advertised in the Pointer
    // Capability Set (section 2.2.7.1.5).


    // xorBpp (2 bytes): A 16-bit, unsigned integer. The color depth in bits-per-pixel
    // of the XOR mask contained in the colorPtrAttr field.

    // colorPtrAttr (variable): Encapsulated Color Pointer Update (section 2.2.9.1.1.4.4)
    //  structure which contains information about the pointer. The Color Pointer Update
    //  fields are all used, as specified in section 2.2.9.1.1.4.4; however color XOR data
    //  is presented in the color depth described in the xorBpp field (for 8 bpp, each byte
    //  contains one palette index; for 4 bpp, there are two palette indices per byte).


    void process_new_pointer_pdu(Stream & stream) throw(Error) {
        if (this->verbose & 4) {
            LOG(LOG_INFO, "mod_rdp::process_new_pointer_pdu");
        }

        unsigned data_bpp  = stream.in_uint16_le(); /* data bpp */
        unsigned pointer_idx = stream.in_uint16_le();

        if (pointer_idx >= (sizeof(this->cursors) / sizeof(Pointer))) {
            LOG(LOG_INFO, "mod_rdp::process_new_pointer_pdu pointer cache idx overflow (%d)", pointer_idx);
            throw Error(ERR_RDP_PROCESS_POINTER_CACHE_NOT_OK);
        }

        Pointer & cursor = this->cursors[pointer_idx];
        memset(&cursor, 0, sizeof(struct Pointer));
        cursor.bpp    = 24;
        cursor.x      = stream.in_uint16_le();
        cursor.y      = stream.in_uint16_le();
        cursor.width  = stream.in_uint16_le();
        cursor.height = stream.in_uint16_le();
        uint16_t mlen  = stream.in_uint16_le(); /* mask length */
        uint16_t dlen  = stream.in_uint16_le(); /* data length */

        if (cursor.width > Pointer::MAX_WIDTH){
            LOG(LOG_INFO, "mod_rdp::process_new_pointer_pdu pointer width overflow (%d)", cursor.width);
            throw Error(ERR_RDP_PROCESS_POINTER_CACHE_NOT_OK);
        }
        if (cursor.height > Pointer::MAX_HEIGHT){
            LOG(LOG_INFO, "mod_rdp::process_new_pointer_pdu pointer height overflow (%d)", cursor.height);
            throw Error(ERR_RDP_PROCESS_POINTER_CACHE_NOT_OK);
        }

        if ((unsigned)cursor.x >= cursor.width){
            LOG(LOG_INFO, "mod_rdp::process_new_pointer_pdu hotspot x out of pointer (%d >= %d)", cursor.x, cursor.width);
            cursor.x = 0;
        }

        if ((unsigned)cursor.y >= cursor.height){
            LOG(LOG_INFO, "mod_rdp::process_new_pointer_pdu hotspot y out of pointer (%d >= %d)", cursor.y, cursor.height);
            cursor.y = 0;
        }

        if (!stream.in_check_rem(dlen)){
            LOG(LOG_ERR, "Not enough data for cursor pixels (need=%u remain=%u)", dlen, stream.in_remain());
            throw Error(ERR_RDP_PROCESS_NEW_POINTER_LEN_NOT_OK);
        }
        if (!stream.in_check_rem(mlen + dlen)){
            LOG(LOG_ERR, "Not enough data for cursor mask (need=%u remain=%u)", mlen, stream.in_remain() - dlen);
            throw Error(ERR_RDP_PROCESS_NEW_POINTER_LEN_NOT_OK);
        }

        size_t out_data_len = 3 * (
            (bpp == 1) ? (cursor.width * cursor.height) / 8 :
            (bpp == 4) ? (cursor.width * cursor.height) / 2 :
            (dlen / nbbytes(data_bpp)));

        if ((mlen > sizeof(cursor.mask)) ||
            (out_data_len > sizeof(cursor.data))) {
            LOG(LOG_WARNING,
                "mod_rdp::Bad length for color pointer mask_len=%u "
                    "data_len=%u Width = %u Height = %u bpp = %u out_data_len = %u nbbytes=%u",
                (unsigned)mlen, (unsigned)dlen, cursor.width, cursor.height,
                data_bpp, out_data_len, nbbytes(data_bpp));
            throw Error(ERR_RDP_PROCESS_NEW_POINTER_LEN_NOT_OK);
        }

        if (data_bpp == 1) {
            uint8_t data_data[32*32/8];
            uint8_t mask_data[32*32/8];
            stream.in_copy_bytes(data_data, dlen);
            stream.in_copy_bytes(mask_data, mlen);

            for (unsigned i = 0 ; i < mlen; i++) {
                uint8_t new_mask_data = (mask_data[i] & (data_data[i] ^ 0xFF));
                uint8_t new_data_data = (data_data[i] ^ mask_data[i] ^ new_mask_data);
                data_data[i]    = new_data_data;
                mask_data[i]    = new_mask_data;
            }

            TODO("move that into cursor")
            this->to_regular_pointer(data_data, dlen, 1, cursor.data, sizeof(cursor.data));
            this->to_regular_mask(mask_data, mlen, 1, cursor.mask, sizeof(cursor.mask));
        }
        else {
            TODO("move that into cursor")
            this->to_regular_pointer(stream.p, dlen, data_bpp, cursor.data, sizeof(cursor.data));
            stream.in_skip_bytes(dlen);
            this->to_regular_mask(stream.p, mlen, data_bpp, cursor.mask, sizeof(cursor.mask));
            stream.in_skip_bytes(mlen);
        }

        this->front.server_set_pointer(cursor);
        if (this->verbose & 4) {
            LOG(LOG_INFO, "mod_rdp::process_new_pointer_pdu done");
        }
    }   // process_new_pointer_pdu

    void process_bitmap_updates(Stream & stream, bool fast_path) {
        if (this->verbose & 64){
            LOG(LOG_INFO, "mod_rdp::process_bitmap_updates");
        }

        this->recv_bmp_update++;

        if (fast_path) {
            stream.in_skip_bytes(2); // updateType(2)
        }

        // RDP-BCGR: 2.2.9.1.1.3.1.2 Bitmap Update (TS_UPDATE_BITMAP)
        // ----------------------------------------------------------
        // The TS_UPDATE_BITMAP structure contains one or more rectangular
        // clippings taken from the server-side screen frame buffer (see [T128]
        // section 8.17).

        // shareDataHeader (18 bytes): Share Data Header (section 2.2.8.1.1.1.2)
        // containing information about the packet. The type subfield of the
        // pduType field of the Share Control Header (section 2.2.8.1.1.1.1)
        // MUST be set to PDUTYPE_DATAPDU (7). The pduType2 field of the Share
        // Data Header MUST be set to PDUTYPE2_UPDATE (2).

        // bitmapData (variable): The actual bitmap update data, as specified in
        // section 2.2.9.1.1.3.1.2.1.

        // 2.2.9.1.1.3.1.2.1 Bitmap Update Data (TS_UPDATE_BITMAP_DATA)
        // ------------------------------------------------------------
        // The TS_UPDATE_BITMAP_DATA structure encapsulates the bitmap data that
        // defines a Bitmap Update (section 2.2.9.1.1.3.1.2).

        // updateType (2 bytes): A 16-bit, unsigned integer. The graphics update
        // type. This field MUST be set to UPDATETYPE_BITMAP (0x0001).

        // numberRectangles (2 bytes): A 16-bit, unsigned integer.
        // The number of screen rectangles present in the rectangles field.
        size_t numberRectangles = stream.in_uint16_le();
        if (this->verbose & 64){
            LOG(LOG_INFO, "/* ---------------- Sending %d rectangles ----------------- */", numberRectangles);
        }

        for (size_t i = 0; i < numberRectangles; i++) {

            // rectangles (variable): Variable-length array of TS_BITMAP_DATA
            // (section 2.2.9.1.1.3.1.2.2) structures, each of which contains a
            // rectangular clipping taken from the server-side screen frame buffer.
            // The number of screen clippings in the array is specified by the
            // numberRectangles field.

            // 2.2.9.1.1.3.1.2.2 Bitmap Data (TS_BITMAP_DATA)
            // ----------------------------------------------

            // The TS_BITMAP_DATA structure wraps the bitmap data bytestream
            // for a screen area rectangle containing a clipping taken from
            // the server-side screen frame buffer.

            // A 16-bit, unsigned integer. Left bound of the rectangle.

            // A 16-bit, unsigned integer. Top bound of the rectangle.

            // A 16-bit, unsigned integer. Right bound of the rectangle.

            // A 16-bit, unsigned integer. Bottom bound of the rectangle.

            // A 16-bit, unsigned integer. The width of the rectangle.

            // A 16-bit, unsigned integer. The height of the rectangle.

            // A 16-bit, unsigned integer. The color depth of the rectangle
            // data in bits-per-pixel.

            // CGR: As far as I understand we should have
            // align4(right-left) == width and bottom-top == height
            // maybe put some assertion to check it's true
            // LOG(LOG_ERR, "left=%u top=%u right=%u bottom=%u width=%u height=%u bpp=%u", left, top, right, bottom, width, height, bpp);

            // A 16-bit, unsigned integer. The flags describing the format
            // of the bitmap data in the bitmapDataStream field.

            // +-----------------------------------+---------------------------+
            // | 0x0001 BITMAP_COMPRESSION         | Indicates that the bitmap |
            // |                                   | data is compressed. This  |
            // |                                   | implies that the          |
            // |                                   | bitmapComprHdr field is   |
            // |                                   | present if the NO_BITMAP_C|
            // |                                   |OMPRESSION_HDR (0x0400)    |
            // |                                   | flag is not set.          |
            // +-----------------------------------+---------------------------+
            // | 0x0400 NO_BITMAP_COMPRESSION_HDR  | Indicates that the        |
            // |                                   | bitmapComprHdr field is   |
            // |                                   | not present(removed for   |
            // |                                   | bandwidth efficiency to   |
            // |                                   | save 8 bytes).            |
            // +-----------------------------------+---------------------------+

            RDPBitmapData bmpdata;

            bmpdata.receive(stream);

            Rect boundary( bmpdata.dest_left
                           , bmpdata.dest_top
                           , bmpdata.dest_right - bmpdata.dest_left + 1
                           , bmpdata.dest_bottom - bmpdata.dest_top + 1
                           );

            // BITMAP_COMPRESSION 0x0001
            // Indicates that the bitmap data is compressed. This implies
            // that the bitmapComprHdr field is present if the
            // NO_BITMAP_COMPRESSION_HDR (0x0400) flag is not set.

            if (this->verbose & 64) {
                LOG( LOG_INFO
                     , "/* Rect [%d] bpp=%d width=%d height=%d b(%d, %d, %d, %d) */"
                     , i
                     , bmpdata.bits_per_pixel
                     , bmpdata.width
                     , bmpdata.height
                     , boundary.x
                     , boundary.y
                     , boundary.cx
                     , boundary.cy
                     );
            }

            // bitmapComprHdr (8 bytes): Optional Compressed Data Header
            // structure (see Compressed Data Header (TS_CD_HEADER)
            // (section 2.2.9.1.1.3.1.2.3)) specifying the bitmap data
            // in the bitmapDataStream. This field MUST be present if
            // the BITMAP_COMPRESSION (0x0001) flag is present in the
            // Flags field, but the NO_BITMAP_COMPRESSION_HDR (0x0400)
            // flag is not.

            if (bmpdata.flags & BITMAP_COMPRESSION) {
                if ((bmpdata.width <= 0) || (bmpdata.height <= 0)) {
                    LOG( LOG_WARNING
                         , "Unexpected bitmap size: width=%d height=%d size=%u left=%u, top=%u, right=%u, bottom=%u"
                         , bmpdata.width
                         , bmpdata.height
                         , bmpdata.cb_comp_main_body_size
                         , bmpdata.dest_left
                         , bmpdata.dest_top
                         , bmpdata.dest_right
                         , bmpdata.dest_bottom
                         );
                }
            }

            TODO("CGR: check which sanity checks should be done");
                //            if (bufsize != bitmap.bmp_size){
                //                LOG(LOG_WARNING, "Unexpected bufsize in bitmap received [%u != %u] width=%u height=%u bpp=%u",
                //                    bufsize, bitmap.bmp_size, width, height, bpp);
                //            }
                const uint8_t * data = stream.in_uint8p(bmpdata.bitmap_size());
            Bitmap bitmap( this->bpp
                           , bmpdata.bits_per_pixel
                           , &this->orders.global_palette
                           , bmpdata.width
                           , bmpdata.height
                           , data
                           , bmpdata.bitmap_size()
                           , (bmpdata.flags & BITMAP_COMPRESSION)
                           );

            if (   bmpdata.cb_scan_width
                   && ((bmpdata.cb_scan_width - bitmap.line_size()) >= nbbytes(bitmap.bpp()))) {
                LOG( LOG_WARNING
                     , "Bad line size: line_size=%u width=%u height=%u bpp=%u"
                     , bmpdata.cb_scan_width
                     , bmpdata.width
                     , bmpdata.height
                     , bmpdata.bits_per_pixel
                     );
            }

            if (   bmpdata.cb_uncompressed_size
                   && (bmpdata.cb_uncompressed_size != bitmap.bmp_size())) {
                LOG( LOG_WARNING
                     , "final_size should be size of decompressed bitmap [%u != %u] width=%u height=%u bpp=%u"
                     , bmpdata.cb_uncompressed_size
                     , bitmap.bmp_size()
                     , bmpdata.width
                     , bmpdata.height
                     , bmpdata.bits_per_pixel
                     );
            }

            TODO("this is to protect rdesktop different color depth works with mstsc and xfreerdp");
            if (!this->enable_bitmap_update
               || (bmpdata.bits_per_pixel != this->front_bpp)
               || ((bmpdata.bits_per_pixel == 8) && (this->front_bpp != 8))) {
                this->gd->draw(RDPMemBlt(0, boundary, 0xCC, 0, 0, 0), boundary, bitmap);
            }
            else {
                this->gd->draw(bmpdata, data, bmpdata.bitmap_size(), bitmap);
            }
        }
        if (this->verbose & 64){
            LOG(LOG_INFO, "mod_rdp::process_bitmap_updates done");
        }
    }   // process_bitmap_updates

    void send_client_info_pdu(int userid, const char * password) {
        if (this->verbose & 1){
            LOG(LOG_INFO, "mod_rdp::send_client_info_pdu");
        }
        HStream stream(1024, 2048);

        InfoPacket infoPacket( this->use_rdp5
                               , this->domain
                               , this->username
                               , password
                               , this->program
                               , this->directory
                               , this->performanceFlags
                               , this->clientAddr
                               );

        if (this->rdp_compression) {
            infoPacket.flags |= INFO_COMPRESSION;
            infoPacket.flags &= ~CompressionTypeMask;
            infoPacket.flags |= ((this->rdp_compression - 1) << 9);
        }

        if (this->remote_program) {
            infoPacket.flags |= INFO_RAIL;
        }

        if (this->verbose & 1) {
            infoPacket.log("Sending to server: ", this->password_printing_mode);
        }

        infoPacket.emit(stream);
        stream.mark_end();

        if (this->verbose & 1) {
            infoPacket.log("Preparing sec header ", this->password_printing_mode);
        }
        BStream sec_header(256);

        SEC::Sec_Send sec(sec_header, stream, SEC::SEC_INFO_PKT, this->encrypt, this->encryptionLevel);
        stream.copy_to_head(sec_header.get_data(), sec_header.size());

        if (this->verbose & 1) {
            infoPacket.log("Send data request", this->password_printing_mode);
        }
        this->send_data_request(GCC::MCS_GLOBAL_CHANNEL, stream);

        if (this->open_session_timeout) {
            this->open_session_timeout_checker.restart_timeout(
                time(NULL), this->open_session_timeout);
            this->event.set(1000000);
        }

        if (this->verbose & 1){
            LOG(LOG_INFO, "mod_rdp::send_client_info_pdu done");
        }
    }

    virtual void begin_update() {
        this->front.begin_update();
    }

    virtual void end_update() {
        this->front.end_update();
    }

    virtual void draw(const RDPOpaqueRect & cmd, const Rect & clip) {
        this->front.draw(cmd, clip);
    }

    virtual void draw(const RDPScrBlt & cmd, const Rect & clip) {
        this->front.draw(cmd, clip);
    }

    virtual void draw(const RDPDestBlt & cmd, const Rect & clip) {
        this->front.draw(cmd, clip);
    }

    virtual void draw(const RDPMultiDstBlt & cmd, const Rect & clip) {
        this->front.draw(cmd, clip);
    }

    virtual void draw(const RDPMultiOpaqueRect & cmd, const Rect & clip) {
        this->front.draw(cmd, clip);
    }

    virtual void draw(const RDP::RDPMultiPatBlt & cmd, const Rect & clip) {
        this->front.draw(cmd, clip);
    }

    virtual void draw(const RDP::RDPMultiScrBlt & cmd, const Rect & clip) {
        this->front.draw(cmd, clip);
    }

    virtual void draw(const RDPPatBlt & cmd, const Rect &clip) {
        this->front.draw(cmd, clip);
    }

    virtual void draw(const RDPMemBlt & cmd, const Rect & clip,
                      const Bitmap & bmp) {
        this->front.draw(cmd, clip, bmp);
    }

    virtual void draw(const RDPMem3Blt & cmd, const Rect & clip,
                      const Bitmap & bmp) {
        this->front.draw(cmd, clip, bmp);
    }

    virtual void draw(const RDPLineTo& cmd, const Rect & clip) {
        this->front.draw(cmd, clip);
    }

    virtual void draw(const RDPGlyphIndex & cmd, const Rect & clip,
                      const GlyphCache * gly_cache) {
        this->front.draw(cmd, clip, gly_cache);
    }

    virtual void draw(const RDPPolygonSC& cmd, const Rect & clip) {
        this->front.draw(cmd, clip);
    }

    virtual void draw(const RDPPolygonCB& cmd, const Rect & clip) {
        this->front.draw(cmd, clip);
    }


    virtual void draw(const RDPPolyline& cmd, const Rect & clip) {
        this->front.draw(cmd, clip);
    }

    virtual void draw(const RDPEllipseSC& cmd, const Rect & clip) {
        this->front.draw(cmd, clip);
    }

    virtual void draw(const RDPEllipseCB& cmd, const Rect & clip) {
        this->front.draw(cmd, clip);
    }

    virtual void server_set_pointer(const Pointer & cursor) {
        this->front.server_set_pointer(cursor);
    }

    virtual void draw(const RDPColCache & cmd) {
        this->front.draw(cmd);
    }

    virtual void draw(const RDP::FrameMarker & order) {
        this->front.draw(order);
    }

    virtual void draw(const RDPBitmapData & bitmap_data, const uint8_t * data,
                      size_t size, const Bitmap & bmp) {
        this->front.draw(bitmap_data, data, size, bmp);
    }

    virtual void draw(const RDPBrushCache & cmd) {
        this->front.draw(cmd);
    }

    virtual void draw(const RDP::RAIL::NewOrExistingWindow & order) {
        this->front.draw(order);
    }

    virtual void draw(const RDP::RAIL::WindowIcon & order) {
        this->front.draw(order);
    }

    virtual void draw(const RDP::RAIL::CachedIcon & order) {
        this->front.draw(order);
    }

    virtual void draw(const RDP::RAIL::DeletedWindow & order) {
        this->front.draw(order);
    }

    virtual bool is_up_and_running() {
        return (UP_AND_RUNNING == this->connection_finalization_state);
    }

    virtual void disconnect() {
        if (this->is_up_and_running()) {
            if (this->verbose & 1){
                LOG(LOG_INFO, "mod_rdp::disconnect()");
            }
            // this->send_shutdown_request();
            // this->draw_event(time(NULL));
            this->send_disconnect_ultimatum();
        }
    }

    void send_shutdown_request() {
        LOG(LOG_INFO, "SEND SHUTDOWN REQUEST PDU");

        BStream stream(65536);
        ShareData sdata(stream);
        sdata.emit_begin(PDUTYPE2_SHUTDOWN_REQUEST, this->share_id,
                         RDP::STREAM_MED);
        sdata.emit_end();
        BStream sctrl_header(256);
        ShareControl_Send(sctrl_header, PDUTYPE_DATAPDU,
                          this->userid + GCC::MCS_USERCHANNEL_BASE,
                          stream.size());
        HStream target_stream(1024, 65536);
        target_stream.out_copy_bytes(sctrl_header);
        target_stream.out_copy_bytes(stream);
        target_stream.mark_end();

        this->send_data_request_ex(GCC::MCS_GLOBAL_CHANNEL, target_stream);
    }

    void send_disconnect_ultimatum() {
        if (this->verbose & 1){
            LOG(LOG_INFO, "SEND MCS DISCONNECT PROVIDER ULTIMATUM PDU");
        }
        BStream x224_header(256);
        HStream mcs_data(256, 512);
        MCS::DisconnectProviderUltimatum_Send(mcs_data, 3, MCS::PER_ENCODING);
        X224::DT_TPDU_Send(x224_header,  mcs_data.size());
        this->nego.trans.send(x224_header, mcs_data);
    }

    void send_flow_response_pdu(uint8_t flow_id, uint8_t flow_number) {
        LOG(LOG_INFO, "SEND FLOW RESPONSE PDU n° %u", flow_number);
        BStream flowpdu(256);
        FlowPDU_Send(flowpdu, FLOW_RESPONSE_PDU, flow_id, flow_number,
                     this->userid + GCC::MCS_USERCHANNEL_BASE);
        HStream target_stream(1024, 65536);
        target_stream.out_copy_bytes(flowpdu);
        target_stream.mark_end();
        this->send_data_request_ex(GCC::MCS_GLOBAL_CHANNEL, target_stream);
    }

    void process_auth_event(const CHANNELS::ChannelDef & mod_channel,
            Stream & stream, uint32_t length, uint32_t flags, size_t chunk_size) {
        std::string auth_channel_message(char_ptr_cast(stream.p), stream.in_remain());

        LOG(LOG_INFO, "Auth channel data=\"%s\"", auth_channel_message.c_str());

        this->auth_channel_flags  = flags;
        this->auth_channel_chanid = mod_channel.chanid;

        if (this->acl) {
            this->acl->set_auth_channel_target(auth_channel_message.c_str());
        }
    }

    void process_cliprdr_event(
            const CHANNELS::ChannelDef & mod_channel, Stream & stream,
            uint32_t length, uint32_t flags, size_t chunk_size) {
        if (this->verbose & 1) {
            LOG(LOG_INFO, "mod_rdp server clipboard PDU");
        }

        const uint16_t msgType = stream.in_uint16_le();
        if (this->verbose & 1) {
            LOG(LOG_INFO, "mod_rdp server clipboard PDU: msgType=%d", msgType);
        }

        bool cencel_pdu = false;

        if (msgType == RDPECLIP::CB_FORMAT_LIST) {
            if (!this->authorization_channels.cliprdr_up_is_authorized() &&
                !this->authorization_channels.cliprdr_down_is_authorized()) {
                if (this->verbose & 1) {
                    LOG(LOG_INFO, "mod_rdp clipboard is fully disabled (s)");
                }

                // Build and send the CB_FORMAT_LIST_RESPONSE (with status = OK)
                // 03 00 01 00 00 00 00 00
                BStream out_s(256);
                const bool response_ok = true;
                RDPECLIP::FormatListResponsePDU(response_ok).emit(out_s);

                this->send_to_channel(
                    mod_channel, out_s, out_s.size(),
                    CHANNELS::CHANNEL_FLAG_FIRST | CHANNELS::CHANNEL_FLAG_LAST
                );

                cencel_pdu = true;
            }
        }
        else if (msgType == RDPECLIP::CB_FORMAT_DATA_REQUEST) {
            if (!this->authorization_channels.cliprdr_up_is_authorized()) {
                if (this->verbose & 1) {
                    LOG(LOG_INFO, "mod_rdp clipboard up is unavailable");
                }

                BStream out_s(256);
                RDPECLIP::FormatDataResponsePDU(false).emit(out_s, "\0");

                this->send_to_channel(
                    mod_channel, out_s, out_s.size(),
                    CHANNELS::CHANNEL_FLAG_FIRST | CHANNELS::CHANNEL_FLAG_LAST
                );

                cencel_pdu = true;
            }
        }
        else if (msgType == RDPECLIP::CB_FILECONTENTS_REQUEST) {
            if (!this->authorization_channels.cliprdr_file_is_authorized()) {
                if (this->verbose & 1) {
                    LOG(LOG_INFO, "mod_rdp requesting the contents of client file is denied");
                }

                BStream out_s(256);
                const bool response_ok = false;
                RDPECLIP::FileContentsResponse(response_ok).emit(out_s);

                this->send_to_channel(
                    mod_channel, out_s, out_s.size(),
                    CHANNELS::CHANNEL_FLAG_FIRST | CHANNELS::CHANNEL_FLAG_LAST
                );

                cencel_pdu = true;
            }
        }

        if (!cencel_pdu) {
            this->update_total_clipboard_data(msgType, length);
            stream.p -= 2;  // msgType(2)
            this->send_to_front_channel(
                mod_channel.name, stream.p, length, chunk_size, flags
            );
        }
    }   // process_cliprdr_event

    void process_rail_event(const CHANNELS::ChannelDef & rail_channel,
            Stream & stream, uint32_t length, uint32_t flags, size_t chunk_size) {
        if (this->verbose & 1) {
            LOG(LOG_INFO, "mod_rdp::process_rail_event: Server RAIL PDU.");
        }

        const auto saved_stream_p = stream.p;

        const uint16_t orderType   = stream.in_uint16_le();
        const uint16_t orderLength = stream.in_uint16_le();

        if (this->verbose & 1) {
            LOG(LOG_INFO, "mod_rdp::process_rail_event: orderType=%u orderLength=%u.",
                orderType, orderLength);
        }

        stream.p = saved_stream_p;

        this->send_to_front_channel(
            rail_channel.name, stream.p, length, chunk_size, flags
        );
    }

    void process_rdpdr_event(const CHANNELS::ChannelDef & dr_channel,
            Stream & stream, uint32_t length, uint32_t flags, size_t chunk_size) {
        if (this->verbose & 1) {
            LOG(LOG_INFO, "mod_rdp::process_rdpdr_event: Server DR PDU.");
        }

        const auto saved_stream_p = stream.p;

        rdpdr::SharedHeader sh_r;

        sh_r.receive(stream);

        this->update_total_rdpdr_data(sh_r.packet_id, length);

        switch (sh_r.packet_id) {
            case rdpdr::PacketId::PAKID_CORE_SERVER_ANNOUNCE:
                if (this->verbose) {
                    LOG(LOG_INFO,
                        "mod_rdp::process_rdpdr_event: Server Announce Request");
                }
            break;

            case rdpdr::PacketId::PAKID_CORE_CLIENTID_CONFIRM:
                if (this->verbose) {
                    LOG(LOG_INFO,
                        "mod_rdp::process_rdpdr_event: Server Client ID Confirm");
                }
            break;

            case rdpdr::PacketId::PAKID_CORE_DEVICE_REPLY:
                if (this->verbose) {
                    LOG(LOG_INFO,
                        "mod_rdp::process_rdpdr_event: Server Device Announce Response");

                    rdpdr::ServerDeviceAnnounceResponse server_device_announce_response;

                    server_device_announce_response.receive(stream);
                    server_device_announce_response.log(LOG_INFO);
                }
            break;

            case rdpdr::PacketId::PAKID_CORE_DEVICE_IOREQUEST:
            {
                if (this->verbose) {
                    LOG(LOG_INFO,
                        "mod_rdp::process_rdpdr_event: Device I/O Request");
                }

                rdpdr::DeviceIORequest device_io_request;

                device_io_request.receive(stream);
                if (this->verbose) {
                    device_io_request.log(LOG_INFO);
                }

                if (!this->file_system_drive_manager.IsManagedDrive(
                        device_io_request.DeviceId())) {
                    if (this->verbose) {
                        uint32_t extra_data = 0;

                        switch (device_io_request.MajorFunction()) {
                            case rdpdr::IRP_MJ_CREATE:
                            {
                                LOG(LOG_INFO,
                                    "mod_rdp::process_rdpdr_event: Device Create Request");

                                rdpdr::DeviceCreateRequest device_create_request;

                                device_create_request.receive(stream);
                                device_create_request.log(LOG_INFO);
                            }
                            break;

                            case rdpdr::IRP_MJ_CLOSE:
                                LOG(LOG_INFO,
                                    "mod_rdp::process_rdpdr_event: Device Close Request");
                            break;

                            case rdpdr::IRP_MJ_QUERY_INFORMATION:
                            {
                                LOG(LOG_INFO,
                                    "mod_rdp::process_rdpdr_event: "
                                        "Server Drive Query Information Request");

                                rdpdr::ServerDriveQueryInformationRequest
                                    server_drive_query_information_request;

                                server_drive_query_information_request.receive(stream);
                                server_drive_query_information_request.log(LOG_INFO);

                                extra_data =
                                    server_drive_query_information_request.FsInformationClass();
                            }
                            break;

                            default:
                                if (this->verbose) {
                                    LOG(LOG_INFO,
                                        "mod_rdp::process_rdpdr_event: "
                                            "undecoded Device I/O Request - MajorFunction=0x%X",
                                        device_io_request.MajorFunction());
                                }
                            break;
                        }

                        this->device_io_requests.push_back(std::make_tuple(
                            device_io_request.DeviceId(),
                            device_io_request.CompletionId(),
                            device_io_request.MajorFunction(),
                            extra_data
                            ));
                    }
                }
                else {
                    BStream out_stream(65536);

                    uint32_t out_flags = 0;

                    this->file_system_drive_manager.ProcessDeviceIORequest(
                        device_io_request, stream, out_stream, out_flags, this->verbose);
                    if (out_stream.size()) {
                        this->send_to_channel(dr_channel, out_stream, out_stream.size(),
                            out_flags);
                    }

                    return;
                }
            }
            break;

            case rdpdr::PacketId::PAKID_CORE_SERVER_CAPABILITY:
                if (this->verbose) {
                    LOG(LOG_INFO,
                        "mod_rdp::process_rdpdr_event: Server Core Capability Request");
                }
            break;

            case rdpdr::PacketId::PAKID_CORE_USER_LOGGEDON:
                if (this->verbose) {
                    LOG(LOG_INFO,
                        "mod_rdp::process_rdpdr_event: Server User Logged On");
                }
            break;

            case rdpdr::PacketId::PAKID_PRN_USING_XPS:
                if (this->verbose) {
                    LOG(LOG_INFO,
                        "mod_rdp::process_rdpdr_event: Server Printer Set XPS Mode");
                }
            break;

            default:
                if (this->verbose) {
                    LOG(LOG_INFO,
                        "mod_rdp::process_rdpdr_event: undecoded PDU - Component=0x%X PacketId=0x%X",
                        static_cast<uint16_t>(sh_r.component), static_cast<uint16_t>(sh_r.packet_id));
                }
            break;
        }

        stream.p = saved_stream_p;

        this->send_to_front_channel(
            dr_channel.name, stream.p, length, chunk_size, flags
        );
    }
};

#endif<|MERGE_RESOLUTION|>--- conflicted
+++ resolved
@@ -220,7 +220,6 @@
     const uint32_t password_printing_mode;
 
     bool deactivation_reactivation_in_progress;
-<<<<<<< HEAD
 
     typedef std::vector<std::tuple<uint32_t, uint32_t, uint32_t, uint32_t>>
         device_io_request_collection_type; // DeviceId, CompletionId, MajorFunction, (extra data).
@@ -228,9 +227,7 @@
 
     FileSystemDriveManager file_system_drive_manager;
 
-=======
     RedirectionInfo & redir_info;
->>>>>>> e6980553
 public:
     mod_rdp( Transport & trans
            , FrontAPI & front
