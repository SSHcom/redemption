/*
   This program is free software; you can redistribute it and/or modify
   it under the terms of the GNU General Public License as published by
   the Free Software Foundation; either version 2 of the License, or
   (at your option) any later version.

   This program is distributed in the hope that it will be useful,
   but WITHOUT ANY WARRANTY; without even the implied warranty of
   MERCHANTABILITY or FITNESS FOR A PARTICULAR PURPOSE. See the
   GNU General Public License for more details.

   You should have received a copy of the GNU General Public License
   along with this program; if not, write to the Free Software
   Foundation, Inc., 675 Mass Ave, Cambridge, MA 02139, USA.

   Product name: redemption, a FLOSS RDP proxy
   Copyright (C) Wallix 2010
   Author(s): Christophe Grosjean, Javier Caverni, Dominique Lafages, Raphael Zhou
   Based on xrdp Copyright (C) Jay Sorg 2004-2010

   rdp module main header file
*/

#ifndef _REDEMPTION_MOD_RDP_RDP_HPP_
#define _REDEMPTION_MOD_RDP_RDP_HPP__

#include <unistd.h>
#include <string.h>
#include <assert.h>
#include <netdb.h>
#include <fcntl.h>
#include <netinet/tcp.h>
#include <stdlib.h>
#include <math.h>

#include "rdp/rdp_orders.hpp"
#include "rdp/rdp_cursor.hpp"

/* include "ther h files */
#include "stream.hpp"
#include "ssl_calls.hpp"
#include "constants.hpp"
#include "mod_api.hpp"

#include "RDP/x224.hpp"
#include "RDP/nego.hpp"
#include "RDP/mcs.hpp"
#include "RDP/lic.hpp"
#include "RDP/logon.hpp"
#include "channel_list.hpp"
#include "RDP/gcc.hpp"
#include "RDP/sec.hpp"
#include "colors.hpp"
#include "RDP/bitmapupdate.hpp"
#include "RDP/clipboard.hpp"
#include "RDP/fastpath.hpp"
//#include "authentifier.hpp"
#include "RDP/protocol.hpp"
#include "RDP/RefreshRectPDU.hpp"

#include "genrandom.hpp"

struct mod_rdp : public mod_api {
    /* mod data */
    FrontAPI                  & front;
    BStream                     in_stream;
    CHANNELS::ChannelDefArray   mod_channel_list;

    bool dev_redirection_enable;
    int  use_rdp5;
    int  keylayout;

    uint8_t   lic_layer_license_key[16];
    uint8_t   lic_layer_license_sign_key[16];
    int       lic_layer_license_issued;
    uint8_t * lic_layer_license_data;
    size_t    lic_layer_license_size;

    rdp_orders orders;
    int        share_id;
    int        bitmap_compression;
    int        version;
    uint16_t   userid;

    char    hostname[16];
    char    username[128];
    char    password[256];
    char    domain[256];
    char    program[512];
    char    directory[512];
    uint8_t bpp;

    int          encryptionLevel;
    int          encryptionMethod;
    int          key_flags;
    uint32_t     server_public_key_len;
    uint8_t      client_crypt_random[512];
    CryptContext encrypt, decrypt;

    enum {
          MOD_RDP_NEGO
        , MOD_RDP_BASIC_SETTINGS_EXCHANGE
        , MOD_RDP_CHANNEL_CONNECTION_ATTACH_USER
        , MOD_RDP_GET_LICENSE
        , MOD_RDP_WAITING_DEMAND_ACTIVE_PDU
        , MOD_RDP_CONNECTED
    };

    enum {
        EARLY,
        WAITING_SYNCHRONIZE,
        WAITING_CTL_COOPERATE,
        WAITING_GRANT_CONTROL_COOPERATE,
        WAITING_FONT_MAP,
        UP_AND_RUNNING
    } connection_finalization_state;

    int state;
    struct rdp_cursor cursors[32];
    const bool console_session;
    const int brush_cache_code;
    const uint8_t front_bpp;
    Random * gen;
    uint32_t verbose;

//    SessionManager *sesman;
    char auth_channel[8];
    int auth_channel_flags;
    int auth_channel_chanid;
    int auth_channel_state; // 0 means unused, 1 means session running

    RdpNego nego;

    char clientAddr[512];
    uint16_t cbClientAddr;

    bool enable_new_pointer;

    bool opt_clipboard;  // true clipboard available, false clipboard unavailable
    uint32_t performanceFlags;

    bool fastpath_support;                    // choice of programmer
    bool mem3blt_support;
    bool bitmap_update_support;
    bool client_fastpath_input_event_support; // choice of programmer + capability of server
    bool server_fastpath_update_support;      // = choice of programmer

    mod_rdp(Transport * trans,
            const char * target_user,
            const char * target_password,
            const char * clientIP,
            struct FrontAPI & front,
            const char * hostname,
            const bool tls,
            const ClientInfo & info,
            Random * gen,
            int key_flags,
//            SessionManager * sesman,
            const char * auth_channel,
            const char * alternate_shell,
            const char * shell_working_directory,
            bool clipboard,
            bool fp_support, // If true, fast-path must be supported
            bool mem3blt_support,
            bool bitmap_update_support,
            uint32_t verbose = 0,
            bool enable_new_pointer = false)
        : mod_api(info.width, info.height)
        , front(front)
        , in_stream(65536)
        , use_rdp5(1)
        , keylayout(info.keylayout)
        , orders(0)
        , share_id(0)
        , bitmap_compression(1)
        , version(0)
        , userid(0)
        , bpp(bpp)
        , encryptionLevel(0)
        , server_public_key_len(0)
        , connection_finalization_state(EARLY)
        , state(MOD_RDP_NEGO)
        , console_session(info.console_session)
        , brush_cache_code(info.brush_cache_code)
        , front_bpp(info.bpp)
        , gen(gen)
        , verbose(verbose)
//        , sesman(sesman)
        , auth_channel_flags(0)
        , auth_channel_chanid(0)
        , auth_channel_state(0) // 0 means unused
        , nego(tls, trans, target_user)
        , enable_new_pointer(enable_new_pointer)
        , opt_clipboard(clipboard)
        , performanceFlags(info.rdp5_performanceflags)
        , fastpath_support(fp_support)
        , mem3blt_support(mem3blt_support)
        , bitmap_update_support(bitmap_update_support)
        , client_fastpath_input_event_support(false)
        , server_fastpath_update_support(fp_support)
    {
        if (this->verbose & 1){
            LOG(LOG_INFO, "Creation of new mod 'RDP'");
        }

        memset(this->auth_channel, 0, 8);
        strncpy(this->auth_channel, auth_channel, 8);
        this->cbClientAddr = strlen(clientIP)+1;
        memcpy(this->clientAddr, clientIP, this->cbClientAddr);

        this->key_flags = key_flags;
        this->lic_layer_license_issued = 0;

        this->lic_layer_license_size = 0;
        memset(this->lic_layer_license_key, 0, 16);
        memset(this->lic_layer_license_sign_key, 0, 16);
        TODO("CGR: license loading should be done before creating protocol layers")
        struct stat st;
        char path[256];
        sprintf(path, LICENSE_PATH "/license.%s", hostname);
        int fd = open(path, O_RDONLY);
        if (fd != -1 && fstat(fd, &st) != 0){
            this->lic_layer_license_data = (uint8_t *)malloc(this->lic_layer_license_size);
            if (this->lic_layer_license_data){
                size_t lic_size = read(fd, this->lic_layer_license_data, this->lic_layer_license_size);
                if (lic_size != this->lic_layer_license_size){
                    LOG(LOG_ERR, "license file truncated : expected %u, got %u", this->lic_layer_license_size, lic_size);
                }
            }
            close(fd);
        }

        // from rdp_sec
        memset(this->client_crypt_random, 0, 512);

        // shared
        memset(this->decrypt.key, 0, 16);
        memset(this->encrypt.key, 0, 16);
        memset(this->decrypt.update_key, 0, 16);
        memset(this->encrypt.update_key, 0, 16);
        this->decrypt.encryptionMethod = 2; /* 128 bits */
        this->encrypt.encryptionMethod = 2; /* 128 bits */

        TODO("CGR: and if hostname is really larger  what happens ? We should at least emit a warning log")
        strncpy(this->hostname, hostname, 15);
        this->hostname[15] = 0;
        TODO("CGR: and if username is really larger  what happens ? We should at least emit a warning log")
        strncpy(this->username, target_user, 127);
        this->username[127] = 0;

        LOG(LOG_INFO, "Remote RDP Server login:%s host:%s", this->username, this->hostname);

        memset(this->password, 0, 256);
        strcpy(this->password, target_password);

        memset(this->domain, 0, 256);

        strncpy(this->program, alternate_shell, sizeof(this->program) - 1);
        this->program[sizeof(this->program) - 1] = '\0';
        strncpy(this->directory, shell_working_directory, sizeof(this->directory) - 1);
        this->directory[sizeof(this->directory) - 1] = '\0';

        LOG(LOG_INFO, "Server key layout is %x", this->keylayout);

        while (UP_AND_RUNNING != this->connection_finalization_state){
            this->draw_event();
            if (this->event.signal != BACK_EVENT_NONE){
                LOG(LOG_INFO, "Creation of new mod 'RDP' failed");
                throw Error(ERR_SESSION_UNKNOWN_BACKEND);
            }
        }
    }

    virtual ~mod_rdp() {}

    virtual void rdp_input_scancode( long param1, long param2, long device_flags, long time
                                   , Keymap2 * keymap) {
        if (UP_AND_RUNNING == this->connection_finalization_state) {
//            LOG(LOG_INFO, "Direct parameter transmission");

            this->send_input(time, RDP_INPUT_SCANCODE, device_flags, param1, param2);
        }
    }

    virtual void rdp_input_synchronize( uint32_t time, uint16_t device_flags, int16_t param1
                                      , int16_t param2) {
        if (UP_AND_RUNNING == this->connection_finalization_state) {
            this->send_input(0, RDP_INPUT_SYNCHRONIZE, device_flags, param1, 0);
        }
    }

    virtual void rdp_input_mouse(int device_flags, int x, int y, Keymap2 * keymap) {
        if (UP_AND_RUNNING == this->connection_finalization_state) {
            this->send_input(0, RDP_INPUT_MOUSE, device_flags, x, y);
        }
    }

    virtual void send_to_front_channel( const char * const mod_channel_name, uint8_t * data
                                      , size_t length, size_t chunk_size, int flags) {
        const CHANNELS::ChannelDef * front_channel = this->front.get_channel_list().get(mod_channel_name);
        if (front_channel) {
            this->front.send_to_channel(*front_channel, data, length, chunk_size, flags);
        }
    }

    virtual void send_to_mod_channel( const char * const front_channel_name
                                    , Stream & chunk
                                    , size_t length
                                    , uint32_t flags) {
        if (this->verbose & 16) {
            LOG(LOG_INFO, "mod_rdp::send_to_mod_channel");
            LOG(LOG_INFO, "sending to channel %s", front_channel_name);
        }

        // Clipboard is unavailable and is a Clipboard PDU
        if (!this->opt_clipboard && !::strcmp(front_channel_name, CLIPBOARD_VIRTUAL_CHANNEL_NAME)) {
            if (this->verbose) {
                LOG(LOG_INFO, "mod_rdp clipboard PDU");
            }

            if (!chunk.in_check_rem(2)) {
                LOG(LOG_INFO, "mod_vnc::send_to_mod_channel truncated msgType, need=2 remains=%u",
                    chunk.in_remain());
                throw Error(ERR_VNC);
            }

            uint16_t msgType = chunk.in_uint16_le();

            if (msgType == RDPECLIP::CB_FORMAT_LIST) {
                if (this->verbose) {
                    LOG(LOG_INFO, "mod_rdp clipboard is unavailable");
                }

                bool response_ok = false;

                // Build and send the CB_FORMAT_LIST_RESPONSE (with status = FAILED)
                // 03 00 02 00 00 00 00 00
                RDPECLIP::FormatListResponsePDU format_list_response_pdu(response_ok);
                BStream                         out_s(256);

                format_list_response_pdu.emit(out_s);

                size_t length     = out_s.size();
                size_t chunk_size = length;

                this->send_to_front_channel( (char *)CLIPBOARD_VIRTUAL_CHANNEL_NAME
                                           , out_s.get_data()
                                           , length
                                           , chunk_size
                                           ,   CHANNELS::CHANNEL_FLAG_FIRST
                                             | CHANNELS::CHANNEL_FLAG_LAST
                                           );

                return;
            }
        }

        const CHANNELS::ChannelDef * mod_channel = this->mod_channel_list.get(front_channel_name);
        // send it if module has a matching channel, if no matching channel is found just forget it
        if (mod_channel) {
            if (this->verbose & 16) {
                int index = this->mod_channel_list.get_index(front_channel_name);
                mod_channel->log(index);
            }
            this->send_to_channel(*mod_channel, chunk, length, flags);
        }

        if (this->verbose & 16) {
            LOG(LOG_INFO, "mod_rdp::send_to_mod_channel done");
        }
    }

<<<<<<< HEAD
//    // Method used by session to transmit sesman answer for auth_channel
//    virtual void send_auth_channel_data(const char * data) {
//        if (!this->sesman){ return; }
//        HStream stream(1024, 65536);
//        BStream x224_header(256);
//        BStream mcs_header(256);
//        BStream sec_header(256);

//        if (strncmp("Error:", data, 6)) {
//            this->auth_channel_state = 1; // session started
//        }
//        stream.out_uint32_le(strlen(data));
//        stream.out_uint32_le(this->auth_channel_flags);
//        stream.out_copy_bytes(data, strlen(data));
//        stream.mark_end();

//        SEC::Sec_Send sec(sec_header, stream, 0, this->encrypt, this->encryptionLevel);
//        MCS::SendDataIndication_Send mcs(mcs_header, userid,
//            this->auth_channel_chanid, 1, 3, sec_header.size() + stream.size(), MCS::PER_ENCODING);
//        X224::DT_TPDU_Send(x224_header,  mcs_header.size() + sec_header.size() + stream.size());

//        this->nego.trans->send(x224_header, mcs_header, sec_header, stream);
//    }
=======
    // Method used by session to transmit sesman answer for auth_channel
    virtual void send_auth_channel_data(const char * data) {
        if (!this->sesman){ return; }

        if (strncmp("Error:", data, 6)) {
            this->auth_channel_state = 1; // session started
        }

/*
        HStream stream(1024, 65536);
        BStream x224_header(256);
        BStream mcs_header(256);
        BStream sec_header(256);

        stream.out_uint32_le(strlen(data));
        stream.out_uint32_le(this->auth_channel_flags);
        stream.out_copy_bytes(data, strlen(data));
        stream.mark_end();

        SEC::Sec_Send sec(sec_header, stream, 0, this->encrypt, this->encryptionLevel);
        MCS::SendDataIndication_Send mcs(mcs_header, userid,
            this->auth_channel_chanid, 1, 3, sec_header.size() + stream.size(), MCS::PER_ENCODING);
        X224::DT_TPDU_Send(x224_header,  mcs_header.size() + sec_header.size() + stream.size());

        this->nego.trans->send(x224_header, mcs_header, sec_header, stream);
*/
        CHANNELS::VirtualChannelPDU virtual_channel_pdu;
        StaticStream                chunk(data, ::strlen(data));

        virtual_channel_pdu.send_to_server( *this->nego.trans, this->encrypt, this->encryptionLevel
                                          , this->userid, this->auth_channel_chanid, chunk.size()
                                          , this->auth_channel_flags, chunk);
    }
>>>>>>> c3928e7b

    void send_to_channel( const CHANNELS::ChannelDef & channel, Stream & chunk, size_t length
                        , uint32_t flags) {
        if (this->verbose & 16) {
            LOG( LOG_INFO, "mod_rdp::send_to_channel length=%u chunk_size=%u", (unsigned)length
               , (unsigned)chunk.size());
            channel.log(-1);
        }

        if (channel.flags & GCC::UserData::CSNet::CHANNEL_OPTION_SHOW_PROTOCOL) {
            flags |= CHANNELS::CHANNEL_FLAG_SHOW_PROTOCOL;
        }

        CHANNELS::VirtualChannelPDU virtual_channel_pdu;

        virtual_channel_pdu.send_to_server( *this->nego.trans, this->encrypt, this->encryptionLevel
                                          , this->userid, channel.chanid, length, flags, chunk);

        if (this->verbose & 16) {
            LOG(LOG_INFO, "mod_rdp::send_to_channel done");
        }
    }

    void send_data_request(uint16_t channelId, HStream & stream) {
        BStream x224_header(256);
        BStream mcs_header(256);

        MCS::SendDataRequest_Send mcs( mcs_header, this->userid, channelId, 1, 3, stream.size()
                                     , MCS::PER_ENCODING);

        X224::DT_TPDU_Send(x224_header, stream.size() + mcs_header.size());

        this->nego.trans->send(x224_header, mcs_header, stream);
    }

    virtual void draw_event(void)
    {
        try{
        char * hostname = this->hostname;

        switch (this->state){
        case MOD_RDP_NEGO:
            if (this->verbose & 1){
                LOG(LOG_INFO, "mod_rdp::Early TLS Security Exchange");
            }
            switch (this->nego.state){
                default:
                    this->nego.server_event();
                break;
                case RdpNego::NEGO_STATE_FINAL:
                {
                    // Basic Settings Exchange
                    // -----------------------

                    // Basic Settings Exchange: Basic settings are exchanged between the client and
                    // server by using the MCS Connect Initial and MCS Connect Response PDUs. The
                    // Connect Initial PDU contains a GCC Conference Create Request, while the
                    // Connect Response PDU contains a GCC Conference Create Response.

                    // These two Generic Conference Control (GCC) packets contain concatenated
                    // blocks of settings data (such as core data, security data and network data)
                    // which are read by client and server


                    // Client                                                     Server
                    //    |--------------MCS Connect Initial PDU with-------------> |
                    //                   GCC Conference Create Request
                    //    | <------------MCS Connect Response PDU with------------- |
                    //                   GCC conference Create Response

                    /* Generic Conference Control (T.124) ConferenceCreateRequest */

                    HStream stream(1024, 65536);
                    // ------------------------------------------------------------
                    GCC::UserData::CSCore cs_core;
                    cs_core.version = this->use_rdp5?0x00080004:0x00080001;
                    cs_core.desktopWidth = this->front_width;
                    cs_core.desktopHeight = this->front_height;
                    cs_core.highColorDepth = this->front_bpp;
                    cs_core.keyboardLayout = keylayout;
                    uint16_t hostlen = strlen(hostname);
                    uint16_t maxhostlen = std::min((uint16_t)15, hostlen);
                    for (size_t i = 0; i < maxhostlen ; i++){
                        cs_core.clientName[i] = hostname[i];
                    }
                    bzero(&(cs_core.clientName[hostlen]), 16-hostlen);
                    if (this->nego.tls){
                        cs_core.serverSelectedProtocol = 1;
                    }
                    if (this->verbose) {
                        cs_core.log("Sending to Server");
                    }
                    if (this->nego.tls){
                    }
                    cs_core.emit(stream);

                    // ------------------------------------------------------------
                    GCC::UserData::CSCluster cs_cluster;
                    TODO("CGR: values used for setting console_session looks crazy. It's old code and actual validity of these values should be checked. It should only be about REDIRECTED_SESSIONID_FIELD_VALID and shouldn't touch redirection version. Shouldn't it ?")

                    if (!this->nego.tls){
                         if (this->console_session){
                            cs_cluster.flags = GCC::UserData::CSCluster::REDIRECTED_SESSIONID_FIELD_VALID | (3 << 2) ; // REDIRECTION V4
                        }
                        else {
                            cs_cluster.flags = GCC::UserData::CSCluster::REDIRECTION_SUPPORTED            | (2 << 2) ; // REDIRECTION V3
                        }
                    }
                    else {
                        cs_cluster.flags = GCC::UserData::CSCluster::REDIRECTION_SUPPORTED * ((3 << 2)|1);  // REDIRECTION V4
                        if (this->console_session){
                            cs_cluster.flags |= GCC::UserData::CSCluster::REDIRECTED_SESSIONID_FIELD_VALID ;
                        }
                    }
                    if (this->verbose) {
                        cs_cluster.log("Sending to server");
                    }
                    cs_cluster.emit(stream);
                    // ------------------------------------------------------------

                    GCC::UserData::CSSecurity cs_security;
                    if (this->verbose) {
                        cs_security.log("Sending to server");
                    }
                    cs_security.emit(stream);
                    // ------------------------------------------------------------

                    const CHANNELS::ChannelDefArray & channel_list = this->front.get_channel_list();
                    size_t num_channels = channel_list.size();
                    if (num_channels > 0) {
                        /* Here we need to put channel information in order to redirect channel data
                           from client to server passing through the "proxy" */
                        GCC::UserData::CSNet cs_net;
                        cs_net.channelCount = num_channels;
                        for (size_t index = 0; index < num_channels; index++){
                            const CHANNELS::ChannelDef & channel_item = channel_list[index];
                            memcpy(cs_net.channelDefArray[index].name, channel_list[index].name, 8);
                            cs_net.channelDefArray[index].options = channel_item.flags;
                            CHANNELS::ChannelDef def;
                            memcpy(def.name, cs_net.channelDefArray[index].name, 8);
                            def.flags = channel_item.flags;
                            if (this->verbose & 16){
                                def.log(index);
                            }
                            this->mod_channel_list.push_back(def);
                        }
                        // Inject a new channel for auth_channel virtual channel
//                        if (this->auth_channel[0] && this->sesman){
//                            memcpy(cs_net.channelDefArray[num_channels].name, this->auth_channel, 8);
//                            TODO("CGR: We should figure out what value options should actually have, not just get any channel option and copy it")
//                            cs_net.channelDefArray[num_channels].options = cs_net.channelDefArray[num_channels-1].options;
//                            cs_net.channelCount++;
//                            CHANNELS::ChannelDef def;
//                            memcpy(def.name, this->auth_channel, 8);
//                            def.flags = cs_net.channelDefArray[num_channels].options;
//                            if (this->verbose & 16){
//                                def.log(num_channels);
//                            }
//                            this->mod_channel_list.push_back(def);
//                        }

                        if (this->verbose) {
                            cs_net.log("Sending to server");
                        }
                        cs_net.emit(stream);
                    }
                    // ------------------------------------------------------------

                    BStream gcc_header(65536);
                    GCC::Create_Request_Send(gcc_header, stream.size());

                    BStream mcs_header(65536);
                    MCS::CONNECT_INITIAL_Send mcs(mcs_header, gcc_header.size() + stream.size(), MCS::BER_ENCODING);

                    BStream x224_header(256);
                    X224::DT_TPDU_Send(x224_header, mcs_header.size() + gcc_header.size() + stream.size());

                    this->nego.trans->send(x224_header, mcs_header, gcc_header, stream);

                    this->state = MOD_RDP_BASIC_SETTINGS_EXCHANGE;
                }
                break;
            }
        break;

        case MOD_RDP_BASIC_SETTINGS_EXCHANGE:
            if (this->verbose & 1){
                LOG(LOG_INFO, "mod_rdp::Basic Settings Exchange");
            }
            {
                BStream x224_data(65536);
                X224::RecvFactory f(*this->nego.trans, x224_data);
                X224::DT_TPDU_Recv x224(*this->nego.trans, x224_data);

                SubStream & mcs_data = x224.payload;
                MCS::CONNECT_RESPONSE_PDU_Recv mcs(mcs_data, MCS::BER_ENCODING);

                GCC::Create_Response_Recv gcc_cr(mcs.payload);

                while (gcc_cr.payload.in_check_rem(4)) {

                    GCC::UserData::RecvFactory f(gcc_cr.payload);
                    switch (f.tag) {
                    case SC_CORE:
                    {
                        GCC::UserData::SCCore sc_core;
                        sc_core.recv(f.payload);
                        if (this->verbose) {
                            sc_core.log("Received from server");
                        }
                        if (0x0080001 == sc_core.version){ // can't use rdp5
                            this->use_rdp5 = 0;
                        }
                    }
                    break;
                    case SC_SECURITY:
                    {
                        GCC::UserData::SCSecurity sc_sec1;
                        sc_sec1.recv(f.payload);
                        if (this->verbose) {
                            sc_sec1.log("Received from server");
                        }

                        this->encryptionLevel = sc_sec1.encryptionLevel;
                        this->encryptionMethod = sc_sec1.encryptionMethod;
                        if (sc_sec1.encryptionLevel == 0
                        &&  sc_sec1.encryptionMethod == 0) { /* no encryption */
                            LOG(LOG_INFO, "No encryption");
                        }
                        else {

                            uint8_t serverRandom[SEC_RANDOM_SIZE] = {};
                            uint8_t modulus[SEC_MAX_MODULUS_SIZE];
                            memset(modulus, 0, sizeof(modulus));
                            uint8_t exponent[SEC_EXPONENT_SIZE];
                            memset(exponent, 0, sizeof(exponent));

                            memcpy(serverRandom, sc_sec1.serverRandom, sc_sec1.serverRandomLen);

                        // serverCertificate (variable): The variable-length certificate containing the
                        //  server's public key information. The length in bytes is given by the
                        // serverCertLen field. If the encryptionMethod and encryptionLevel fields are
                        // both set to 0 then this field MUST NOT be present.

                            /* RSA info */
                            if (sc_sec1.dwVersion == GCC::UserData::SCSecurity::CERT_CHAIN_VERSION_1) {
                                memcpy(exponent, sc_sec1.proprietaryCertificate.RSAPK.pubExp, SEC_EXPONENT_SIZE);
                                memcpy(modulus, sc_sec1.proprietaryCertificate.RSAPK.modulus,
                                    sc_sec1.proprietaryCertificate.RSAPK.keylen - SEC_PADDING_SIZE);

                                this->server_public_key_len = sc_sec1.proprietaryCertificate.RSAPK.keylen - SEC_PADDING_SIZE;

                            }
                            else {

                                uint32_t certcount = sc_sec1.x509.certCount;
                                if (certcount < 2){
                                    LOG(LOG_WARNING, "Server didn't send enough X509 certificates");
                                    throw Error(ERR_SEC);
                                }

                                uint32_t cert_len = sc_sec1.x509.cert[certcount - 1].len;
                                X509 *cert =  sc_sec1.x509.cert[certcount - 1].cert;

                                TODO("CGR: Currently, we don't use the CA Certificate, we should"
                                     "*) Verify the server certificate (server_cert) with the CA certificate."
                                     "*) Store the CA Certificate with the hostname of the server we are connecting"
                                     " to as key, and compare it when we connect the next time, in order to prevent"
                                     " MITM-attacks.")

                                /* By some reason, Microsoft sets the OID of the Public RSA key to
                                the oid for "MD5 with RSA Encryption" instead of "RSA Encryption"

                                Kudos to Richard Levitte for the following (. intuitive .)
                                lines of code that resets the OID and let's us extract the key. */

                                int nid = OBJ_obj2nid(cert->cert_info->key->algor->algorithm);
                                if ((nid == NID_md5WithRSAEncryption) || (nid == NID_shaWithRSAEncryption)){
                                    ASN1_OBJECT_free(cert->cert_info->key->algor->algorithm);
                                    cert->cert_info->key->algor->algorithm = OBJ_nid2obj(NID_rsaEncryption);
                                }

                                EVP_PKEY * epk = X509_get_pubkey(cert);
                                if (NULL == epk){
                                    LOG(LOG_WARNING, "Failed to extract public key from certificate\n");
                                    throw Error(ERR_SEC);
                                }

                                RSA * server_public_key = RSAPublicKey_dup((RSA *) epk->pkey.ptr);
                                EVP_PKEY_free(epk);
                                this->server_public_key_len = RSA_size(server_public_key);

                                if (NULL == server_public_key){
                                    LOG(LOG_WARNING, "Failed to parse X509 server key");
                                    throw Error(ERR_SEC);
                                }

                                if ((this->server_public_key_len < SEC_MODULUS_SIZE) ||
                                    (this->server_public_key_len > SEC_MAX_MODULUS_SIZE)){
                                    LOG(LOG_WARNING, "Wrong server public key size (%u bits)", this->server_public_key_len * 8);
                                    throw Error(ERR_SEC_PARSE_CRYPT_INFO_MOD_SIZE_NOT_OK);
                                }

                                if ((BN_num_bytes(server_public_key->e) > SEC_EXPONENT_SIZE)
                                ||  (BN_num_bytes(server_public_key->n) > SEC_MAX_MODULUS_SIZE)){
                                    LOG(LOG_WARNING, "Failed to extract RSA exponent and modulus");
                                    throw Error(ERR_SEC);
                                }
                                int len_e = BN_bn2bin(server_public_key->e, (unsigned char*)exponent);
                                reverseit(exponent, len_e);
                                int len_n = BN_bn2bin(server_public_key->n, (unsigned char*)modulus);
                                reverseit(modulus, len_n);
                                RSA_free(server_public_key);
                            }

                            uint8_t client_random[SEC_RANDOM_SIZE];
                            memset(client_random, 0, sizeof(SEC_RANDOM_SIZE));

                            /* Generate a client random, and determine encryption keys */
                            this->gen->random(client_random, SEC_RANDOM_SIZE);

                            ssllib ssl;

                            ssl.rsa_encrypt(client_crypt_random, client_random, SEC_RANDOM_SIZE, this->server_public_key_len, modulus, exponent);
                            SEC::KeyBlock key_block(client_random, serverRandom);
                            memcpy(encrypt.sign_key, key_block.blob0, 16);
                            if (sc_sec1.encryptionMethod == 1){
                                ssl.sec_make_40bit(encrypt.sign_key);
                            }
                            this->decrypt.generate_key(key_block.key1, sc_sec1.encryptionMethod);
                            this->encrypt.generate_key(key_block.key2, sc_sec1.encryptionMethod);
                        }
                    }
                    break;
                    case SC_NET:
                    {
                        GCC::UserData::SCNet sc_net;
                        sc_net.recv(f.payload);

                        /* We assume that the channel_id array is confirmed in the same order
                        that it has been sent. If there are any channels not confirmed, they're
                        going to be the last channels on the array sent in MCS Connect Initial */
                        if (this->verbose & 16){
                            LOG(LOG_INFO, "server_channels_count=%u sent_channels_count=%u",
                                sc_net.channelCount,
                                mod_channel_list.channelCount);
                        }
                        for (uint32_t index = 0; index < sc_net.channelCount; index++) {
                            if (this->verbose & 16){
                                this->mod_channel_list.items[index].log(index);
                            }
                            this->mod_channel_list.set_chanid(index, sc_net.channelDefArray[index].id);
                        }
                        if (this->verbose) {
                            sc_net.log("Received from server");
                        }
                    }
                    break;
                    default:
                        LOG(LOG_WARNING, "unsupported GCC UserData response tag 0x%x", f.tag);
                        throw Error(ERR_GCC);
                    }
                }
                if (gcc_cr.payload.in_check_rem(1)) {
                    LOG(LOG_WARNING, "Error while parsing GCC UserData : short header");
                    throw Error(ERR_GCC);
                }

            }

            if (this->verbose & (1|16)){
                LOG(LOG_INFO, "mod_rdp::Channel Connection");
            }

            // Channel Connection
            // ------------------
            // Channel Connection: The client sends an MCS Erect Domain Request PDU,
            // followed by an MCS Attach User Request PDU to attach the primary user
            // identity to the MCS domain.

            // The server responds with an MCS Attach User Response PDU containing the user
            // channel ID.

            // The client then proceeds to join the :
            // - user channel,
            // - the input/output (I/O) channel
            // - and all of the static virtual channels

            // (the I/O and static virtual channel IDs are obtained from the data embedded
            //  in the GCC packets) by using multiple MCS Channel Join Request PDUs.

            // The server confirms each channel with an MCS Channel Join Confirm PDU.
            // (The client only sends a Channel Join Request after it has received the
            // Channel Join Confirm for the previously sent request.)

            // From this point, all subsequent data sent from the client to the server is
            // wrapped in an MCS Send Data Request PDU, while data sent from the server to
            //  the client is wrapped in an MCS Send Data Indication PDU. This is in
            // addition to the data being wrapped by an X.224 Data PDU.

            // Client                                                     Server
            //    |-------MCS Erect Domain Request PDU--------------------> |
            //    |-------MCS Attach User Request PDU---------------------> |

            //    | <-----MCS Attach User Confirm PDU---------------------- |

            //    |-------MCS Channel Join Request PDU--------------------> |
            //    | <-----MCS Channel Join Confirm PDU--------------------- |

            if (this->verbose & 1){
                LOG(LOG_INFO, "Send MCS::ErectDomainRequest");
            }
            {
                BStream x224_header(256);
                HStream mcs_data(256, 512);

                MCS::ErectDomainRequest_Send mcs(mcs_data, 0, 0, MCS::PER_ENCODING);
                X224::DT_TPDU_Send(x224_header, mcs_data.size());
                this->nego.trans->send(x224_header, mcs_data);
            }
            if (this->verbose & 1){
                LOG(LOG_INFO, "Send MCS::AttachUserRequest");
            }
            {
                BStream x224_header(256);
                HStream mcs_data(256, 512);

                MCS::AttachUserRequest_Send mcs(mcs_data, MCS::PER_ENCODING);

                X224::DT_TPDU_Send(x224_header, mcs_data.size());
                this->nego.trans->send(x224_header, mcs_data);
            }
            this->state = MOD_RDP_CHANNEL_CONNECTION_ATTACH_USER;
        break;

        case MOD_RDP_CHANNEL_CONNECTION_ATTACH_USER:
        if (this->verbose & 1){
            LOG(LOG_INFO, "mod_rdp::Channel Connection Attach User");
        }
        {
            {
                BStream stream(65536);
                X224::RecvFactory f(*this->nego.trans, stream);
                X224::DT_TPDU_Recv x224(*this->nego.trans, stream);
                SubStream & payload = x224.payload;

                MCS::AttachUserConfirm_Recv mcs(payload, MCS::PER_ENCODING);
                if (mcs.initiator_flag){
                    this->userid = mcs.initiator;
                }
            }

            {
                size_t num_channels = this->mod_channel_list.size();
                uint16_t channels_id[CHANNELS::MAX_STATIC_VIRTUAL_CHANNELS];
                channels_id[0] = this->userid + GCC::MCS_USERCHANNEL_BASE;
                channels_id[1] = GCC::MCS_GLOBAL_CHANNEL;
                for (size_t index = 0; index < num_channels; index++){
                    channels_id[index+2] = this->mod_channel_list[index].chanid;
                }

                for (size_t index = 0; index < num_channels+2; index++){
                    BStream x224_header(256);
                    HStream mcs_cjrq_data(256, 512);
                    if (this->verbose & 16){
                        LOG(LOG_INFO, "cjrq[%u] = %u", index, channels_id[index]);
                    }
                    MCS::ChannelJoinRequest_Send(mcs_cjrq_data, this->userid, channels_id[index], MCS::PER_ENCODING);
                    X224::DT_TPDU_Send(x224_header, mcs_cjrq_data.size());
                    this->nego.trans->send(x224_header, mcs_cjrq_data);

                    BStream x224_data(256);
                    X224::RecvFactory f(*this->nego.trans, x224_data);
                    X224::DT_TPDU_Recv x224(*this->nego.trans, x224_data);
                    SubStream & mcs_cjcf_data = x224.payload;
                    MCS::ChannelJoinConfirm_Recv mcs(mcs_cjcf_data, MCS::PER_ENCODING);
                    TODO("If mcs.result is negative channel is not confirmed and should be removed from mod_channel list")
                    if (this->verbose & 16){
                        LOG(LOG_INFO, "cjcf[%u] = %u", index, mcs.channelId);
                    }
                }
            }

            // RDP Security Commencement
            // -------------------------

            // RDP Security Commencement: If standard RDP security methods are being
            // employed and encryption is in force (this is determined by examining the data
            // embedded in the GCC Conference Create Response packet) then the client sends
            // a Security Exchange PDU containing an encrypted 32-byte random number to the
            // server. This random number is encrypted with the public key of the server
            // (the server's public key, as well as a 32-byte server-generated random
            // number, are both obtained from the data embedded in the GCC Conference Create
            //  Response packet).

            // The client and server then utilize the two 32-byte random numbers to generate
            // session keys which are used to encrypt and validate the integrity of
            // subsequent RDP traffic.

            // From this point, all subsequent RDP traffic can be encrypted and a security
            // header is include " with the data if encryption is in force (the Client Info
            // and licensing PDUs are an exception in that they always have a security
            // header). The Security Header follows the X.224 and MCS Headers and indicates
            // whether the attached data is encrypted.

            // Even if encryption is in force server-to-client traffic may not always be
            // encrypted, while client-to-server traffic will always be encrypted by
            // Microsoft RDP implementations (encryption of licensing PDUs is optional,
            // however).

            // Client                                                     Server
            //    |------Security Exchange PDU ---------------------------> |
            if (this->verbose & 1){
                LOG(LOG_INFO, "mod_rdp::RDP Security Commencement");
            }

            if (this->encryptionLevel){
                if (this->verbose & 1){
                    LOG(LOG_INFO, "mod_rdp::SecExchangePacket keylen=%u", this->server_public_key_len);
                }
                HStream stream(512, 512 + this->server_public_key_len + 32);
                SEC::SecExchangePacket_Send mcs(stream, client_crypt_random, this->server_public_key_len);
                this->send_data_request(GCC::MCS_GLOBAL_CHANNEL, stream);
            }

            // Secure Settings Exchange
            // ------------------------

            // Secure Settings Exchange: Secure client data (such as the username,
            // password and auto-reconnect cookie) is sent to the server using the Client
            // Info PDU.

            // Client                                                     Server
            //    |------ Client Info PDU      ---------------------------> |

            if (this->verbose & 1){
                LOG(LOG_INFO, "mod_rdp::Secure Settings Exchange");
            }

            this->send_client_info_pdu(this->userid, this->password);

            this->state = MOD_RDP_GET_LICENSE;
        }
        break;

        case MOD_RDP_GET_LICENSE:
        if (this->verbose & 2){
            LOG(LOG_INFO, "mod_rdp::Licensing");
        }
        // Licensing
        // ---------

        // Licensing: The goal of the licensing exchange is to transfer a
        // license from the server to the client.

        // The client should store this license and on subsequent
        // connections send the license to the server for validation.
        // However, in some situations the client may not be issued a
        // license to store. In effect, the packets exchanged during this
        // phase of the protocol depend on the licensing mechanisms
        // employed by the server. Within the context of this document
        // we will assume that the client will not be issued a license to
        // store. For details regarding more advanced licensing scenarios
        // that take place during the Licensing Phase, see [MS-RDPELE].

        // Client                                                     Server
        //    | <------ License Error PDU Valid Client ---------------- |

        // 2.2.1.12 Server License Error PDU - Valid Client
        // ================================================

        // The License Error (Valid Client) PDU is an RDP Connection Sequence PDU sent
        // from server to client during the Licensing phase of the RDP Connection
        // Sequence (see section 1.3.1.1 for an overview of the RDP Connection Sequence
        // phases). This licensing PDU indicates that the server will not issue the
        // client a license to store and that the Licensing Phase has ended
        // successfully. This is one possible licensing PDU that may be sent during the
        // Licensing Phase (see [MS-RDPELE] section 2.2.2 for a list of all permissible
        // licensing PDUs).

        // tpktHeader (4 bytes): A TPKT Header, as specified in [T123] section 8.

        // x224Data (3 bytes): An X.224 Class 0 Data TPDU, as specified in [X224] section 13.7.

        // mcsSDin (variable): Variable-length PER-encoded MCS Domain PDU (DomainMCSPDU)
        // which encapsulates an MCS Send Data Indication structure (SDin, choice 26
        // from DomainMCSPDU), as specified in [T125] section 11.33 (the ASN.1 structure
        // definitions are given in [T125] section 7, parts 7 and 10). The userData
        // field of the MCS Send Data Indication contains a Security Header and a Valid
        // Client License Data (section 2.2.1.12.1) structure.

        // securityHeader (variable): Security header. The format of the security header
        // depends on the Encryption Level and Encryption Method selected by the server
        // (sections 5.3.2 and 2.2.1.4.3).

        // This field MUST contain one of the following headers:
        //  - Basic Security Header (section 2.2.8.1.1.2.1) if the Encryption Level
        // selected by the server is ENCRYPTION_LEVEL_NONE (0) or ENCRYPTION_LEVEL_LOW
        // (1) and the embedded flags field does not contain the SEC_ENCRYPT (0x0008)
        // flag.
        //  - Non-FIPS Security Header (section 2.2.8.1.1.2.2) if the Encryption Method
        // selected by the server is ENCRYPTION_METHOD_40BIT (0x00000001),
        // ENCRYPTION_METHOD_56BIT (0x00000008), or ENCRYPTION_METHOD_128BIT
        // (0x00000002) and the embedded flags field contains the SEC_ENCRYPT (0x0008)
        // flag.
        //  - FIPS Security Header (section 2.2.8.1.1.2.3) if the Encryption Method
        // selected by the server is ENCRYPTION_METHOD_FIPS (0x00000010) and the
        // embedded flags field contains the SEC_ENCRYPT (0x0008) flag.

        // If the Encryption Level is set to ENCRYPTION_LEVEL_CLIENT_COMPATIBLE (2),
        // ENCRYPTION_LEVEL_HIGH (3), or ENCRYPTION_LEVEL_FIPS (4) and the flags field
        // of the security header does not contain the SEC_ENCRYPT (0x0008) flag (the
        // licensing PDU is not encrypted), then the field MUST contain a Basic Security
        // Header. This MUST be the case if SEC_LICENSE_ENCRYPT_SC (0x0200) flag was not
        // set on the Security Exchange PDU (section 2.2.1.10).

        // The flags field of the security header MUST contain the SEC_LICENSE_PKT
        // (0x0080) flag (see Basic (TS_SECURITY_HEADER)).

        // validClientLicenseData (variable): The actual contents of the License Error
        // (Valid Client) PDU, as specified in section 2.2.1.12.1.

        {
            const char * hostname = this->hostname;
            const char * username = this->username;
            // read tpktHeader (4 bytes = 3 0 len)
            // TPDU class 0    (3 bytes = LI F0 PDU_DT)

            BStream stream(65536);
            X224::RecvFactory f(*this->nego.trans, stream);
            X224::DT_TPDU_Recv x224(*this->nego.trans, stream);
            SubStream & mcs_data = x224.payload;
            MCS::SendDataIndication_Recv mcs(mcs_data, MCS::PER_ENCODING);

            SEC::SecSpecialPacket_Recv sec(mcs.payload, this->decrypt, this->encryptionLevel);

            if (sec.flags & SEC::SEC_LICENSE_PKT) {
                LIC::RecvFactory flic(sec.payload);

                switch (flic.tag) {
                    case LIC::LICENSE_REQUEST:
                        if (this->verbose & 2) {
                            LOG(LOG_INFO, "Rdp::License Request");
                        }
                        {
                            LIC::LicenseRequest_Recv lic(sec.payload);
                            uint8_t null_data[SEC_MODULUS_SIZE];
                            memset(null_data, 0, sizeof(null_data));
                            /* We currently use null client keys. This is a bit naughty but, hey,
                               the security of license negotiation isn't exactly paramount. */
                            SEC::SessionKey keyblock(null_data, null_data, lic.server_random);

                            /* Store first 16 bytes of session key as MAC secret */
                            memcpy(this->lic_layer_license_sign_key, keyblock.get_MAC_salt_key(), 16);
                            memcpy(this->lic_layer_license_key, keyblock.get_LicensingEncryptionKey(), 16);

                            BStream sec_header(256);
                            HStream lic_data(1024, 65535);

                            if (this->lic_layer_license_size > 0) {
                                uint8_t hwid[LIC::LICENSE_HWID_SIZE];
                                buf_out_uint32(hwid, 2);
                                memcpy(hwid + 4, hostname, LIC::LICENSE_HWID_SIZE - 4);

                                ssllib ssl;
                                /* Generate a signature for the HWID buffer */
                                uint8_t signature[LIC::LICENSE_SIGNATURE_SIZE];

                                FixedSizeStream sig(signature, sizeof(signature));
                                FixedSizeStream key(this->lic_layer_license_sign_key, sizeof(this->lic_layer_license_sign_key));
                                FixedSizeStream data(hwid, sizeof(hwid));

                                ssl.sign(sig, key, data);
                                /* Now encrypt the HWID */

                                SslRC4 rc4;
                                rc4.set_key(FixedSizeStream(this->lic_layer_license_key, 16));

                                FixedSizeStream hwid_stream(hwid, sizeof(hwid));
                                rc4.crypt(hwid_stream);

                                LIC::ClientLicenseInfo_Send(lic_data, this->use_rdp5?3:2,
                                    this->lic_layer_license_size, this->lic_layer_license_data, hwid, signature);
                            }
                            else {
                                LIC::NewLicenseRequest_Send(lic_data, this->use_rdp5?3:2, username, hostname);
                            }

                            SEC::Sec_Send sec(sec_header, lic_data, SEC::SEC_LICENSE_PKT, this->encrypt, 0);
                            lic_data.copy_to_head(sec_header);

                            this->send_data_request(GCC::MCS_GLOBAL_CHANNEL, lic_data);
                        }
                        break;
                    case LIC::PLATFORM_CHALLENGE:
                        if (this->verbose & 2){
                            LOG(LOG_INFO, "Rdp::Platform Challenge");
                        }
                        {
                            LIC::PlatformChallenge_Recv lic(sec.payload);


                            uint8_t out_token[LIC::LICENSE_TOKEN_SIZE];
                            uint8_t decrypt_token[LIC::LICENSE_TOKEN_SIZE];
                            uint8_t hwid[LIC::LICENSE_HWID_SIZE];
                            uint8_t crypt_hwid[LIC::LICENSE_HWID_SIZE];
                            uint8_t out_sig[LIC::LICENSE_SIGNATURE_SIZE];

                            memcpy(out_token, lic.encryptedPlatformChallenge.blob, LIC::LICENSE_TOKEN_SIZE);
                            /* Decrypt the token. It should read TEST in Unicode. */
                            memcpy(decrypt_token, lic.encryptedPlatformChallenge.blob, LIC::LICENSE_TOKEN_SIZE);
                            SslRC4 rc4_decrypt_token;
                            rc4_decrypt_token.set_key(FixedSizeStream(this->lic_layer_license_key, 16));
                            FixedSizeStream decrypt_token_stream(decrypt_token, LIC::LICENSE_TOKEN_SIZE);
                            rc4_decrypt_token.crypt(decrypt_token_stream);

                            /* Generate a signature for a buffer of token and HWID */
                            buf_out_uint32(hwid, 2);
                            memcpy(hwid + 4, hostname, LIC::LICENSE_HWID_SIZE - 4);

                            uint8_t sealed_buffer[LIC::LICENSE_TOKEN_SIZE + LIC::LICENSE_HWID_SIZE];
                            memcpy(sealed_buffer, decrypt_token, LIC::LICENSE_TOKEN_SIZE);
                            memcpy(sealed_buffer + LIC::LICENSE_TOKEN_SIZE, hwid, LIC::LICENSE_HWID_SIZE);

                            ssllib ssl;

                            FixedSizeStream sig(out_sig, sizeof(out_sig));
                            FixedSizeStream key(this->lic_layer_license_sign_key, sizeof(this->lic_layer_license_sign_key));
                            FixedSizeStream data(sealed_buffer, sizeof(sealed_buffer));

                            ssl.sign(sig, key, data);

                            /* Now encrypt the HWID */
                            memcpy(crypt_hwid, hwid, LIC::LICENSE_HWID_SIZE);
                            SslRC4 rc4_hwid;
                            rc4_hwid.set_key(FixedSizeStream(this->lic_layer_license_key, 16));
                            FixedSizeStream crypt_hwid_stream(crypt_hwid, LIC::LICENSE_HWID_SIZE);
                            rc4_hwid.crypt(crypt_hwid_stream);

                            BStream sec_header(256);
                            HStream lic_data(1024, 65535);

                            LIC::ClientPlatformChallengeResponse_Send(lic_data, this->use_rdp5?3:2, out_token, crypt_hwid, out_sig);
                            SEC::Sec_Send sec(sec_header, lic_data, SEC::SEC_LICENSE_PKT, this->encrypt, 0);
                            lic_data.copy_to_head(sec_header);
                            this->send_data_request(GCC::MCS_GLOBAL_CHANNEL, lic_data);
                        }
                        break;
                    case LIC::NEW_LICENSE:
                    {
                        if (this->verbose & 2){
                            LOG(LOG_INFO, "Rdp::New License");
                        }

                        LIC::NewLicense_Recv lic(sec.payload, this->lic_layer_license_key);

                        TODO("CGR: Save license to keep a local copy of the license of a remote server thus avoiding to ask it every time we connect. Not obvious files is the best choice to do that")
                        this->state = MOD_RDP_CONNECTED;

                        LOG(LOG_WARNING, "New license not saved");
                    }
                    break;
                    case LIC::UPGRADE_LICENSE:
                    {
                        if (this->verbose & 2){
                            LOG(LOG_INFO, "Rdp::Upgrade License");
                        }
                        LIC::UpgradeLicense_Recv lic(sec.payload, this->lic_layer_license_key);

                        LOG(LOG_WARNING, "Upgraded license not saved");
                    }
                    break;
                    case LIC::ERROR_ALERT:
                    {
                        if (this->verbose & 2){
                            LOG(LOG_INFO, "Rdp::Get license status");
                        }
                        LIC::ErrorAlert_Recv lic(sec.payload);
                        if ((lic.validClientMessage.dwErrorCode == LIC::STATUS_VALID_CLIENT)
                        && (lic.validClientMessage.dwStateTransition == LIC::ST_NO_TRANSITION)){
                            this->state = MOD_RDP_CONNECTED;
                        }
                        else {
                            LOG(LOG_ERR, "RDP::License Alert: error=%u transition=%u",
                                lic.validClientMessage.dwErrorCode, lic.validClientMessage.dwStateTransition);
                        }
                        this->state = MOD_RDP_CONNECTED;
                    }
                    break;
                    default:
                    {
                        LOG(LOG_WARNING, "Unexpected license tag sent from server (tag = %x)", flic.tag);
                        throw Error(ERR_SEC);
                    }
                    break;
                }
                TODO("CGR: check if moving end is still necessary all data should have been consumed")
                if (sec.payload.p != sec.payload.end){
                    LOG(LOG_ERR, "all data should have been consumed %s:%u tag = %x", __FILE__, __LINE__, flic.tag);
                    throw Error(ERR_SEC);
                }
            }
            else {
                LOG(LOG_ERR, "Failed to get expected license negotiation PDU");
                hexdump(x224.payload.get_data(), x224.payload.size());
//                throw Error(ERR_SEC);
                this->state = MOD_RDP_CONNECTED;
                sec.payload.p = sec.payload.end;
                hexdump(sec.payload.get_data(), sec.payload.size());
            }
        }
        break;

            // Capabilities Exchange
            // ---------------------

            // Capabilities Negotiation: The server sends the set of capabilities it
            // supports to the client in a Demand Active PDU. The client responds with its
            // capabilities by sending a Confirm Active PDU.

            // Client                                                     Server
            //    | <------- Demand Active PDU ---------------------------- |
            //    |--------- Confirm Active PDU --------------------------> |

            // Connection Finalization
            // -----------------------

            // Connection Finalization: The client and server send PDUs to finalize the
            // connection details. The client-to-server and server-to-client PDUs exchanged
            // during this phase may be sent concurrently as long as the sequencing in
            // either direction is maintained (there are no cross-dependencies between any
            // of the client-to-server and server-to-client PDUs). After the client receives
            // the Font Map PDU it can start sending mouse and keyboard input to the server,
            // and upon receipt of the Font List PDU the server can start sending graphics
            // output to the client.

            // Client                                                     Server
            //    |----------Synchronize PDU------------------------------> |
            //    |----------Control PDU Cooperate------------------------> |
            //    |----------Control PDU Request Control------------------> |
            //    |----------Persistent Key List PDU(s)-------------------> |
            //    |----------Font List PDU--------------------------------> |

            //    | <--------Synchronize PDU------------------------------- |
            //    | <--------Control PDU Cooperate------------------------- |
            //    | <--------Control PDU Granted Control------------------- |
            //    | <--------Font Map PDU---------------------------------- |

            // All PDU's in the client-to-server direction must be sent in the specified
            // order and all PDU's in the server to client direction must be sent in the
            // specified order. However, there is no requirement that client to server PDU's
            // be sent before server-to-client PDU's. PDU's may be sent concurrently as long
            // as the sequencing in either direction is maintained.


            // Besides input and graphics data, other data that can be exchanged between
            // client and server after the connection has been finalized include "
            // connection management information and virtual channel messages (exchanged
            // between client-side plug-ins and server-side applications).

        case MOD_RDP_CONNECTED:
        {
            // read tpktHeader (4 bytes = 3 0 len)
            // TPDU class 0    (3 bytes = LI F0 PDU_DT)

            BStream stream(65536);

            // Detect fast-path PDU
            X224::RecvFactory f( *this->nego.trans
                               , stream
                               , true               /* Support Fast-Path. */
                               );

            if (f.fast_path) {
                FastPath::ServerUpdatePDU_Recv su(*this->nego.trans, stream, this->decrypt);
                while (su.payload.in_remain()) {
                    FastPath::Update_Recv upd(su.payload);

                    switch (upd.updateCode) {
                        case FastPath::FASTPATH_UPDATETYPE_ORDERS:
                            this->front.begin_update();
                            this->orders.process_orders(this->bpp, upd.payload, true, this);
                            this->front.end_update();

                            if (this->verbose & 8) { LOG(LOG_INFO, "FASTPATH_UPDATETYPE_ORDERS"); }
                        break;

                        case FastPath::FASTPATH_UPDATETYPE_BITMAP:
                            this->front.begin_update();
                            this->process_bitmap_updates(upd.payload, true);
                            this->front.end_update();

                            if (this->verbose & 8) { LOG(LOG_INFO, "FASTPATH_UPDATETYPE_BITMAP"); }
                        break;

                        case FastPath::FASTPATH_UPDATETYPE_PALETTE:
                            this->front.begin_update();
                            this->process_palette(upd.payload, true);
                            this->front.end_update();

                            if (this->verbose & 8) { LOG(LOG_INFO, "FASTPATH_UPDATETYPE_PALETTE"); }
                        break;

                        case FastPath::FASTPATH_UPDATETYPE_SYNCHRONIZE:
                            if (this->verbose & 8) { LOG(LOG_INFO, "FASTPATH_UPDATETYPE_SYNCHRONIZE, not yet supported"); }
                        break;

                        case FastPath::FASTPATH_UPDATETYPE_PTR_NULL:
                            if (this->verbose & 8) { LOG(LOG_INFO, "FASTPATH_UPDATETYPE_PTR_NULL, not yet supported"); }
                        break;

                        case FastPath::FASTPATH_UPDATETYPE_PTR_DEFAULT:
                            if (this->verbose & 8) { LOG(LOG_INFO, "FASTPATH_UPDATETYPE_PTR_DEFAULT, not yet supported"); }
                        break;

                        case FastPath::FASTPATH_UPDATETYPE_PTR_POSITION:
                            if (this->verbose & 8) { LOG(LOG_INFO, "FASTPATH_UPDATETYPE_PTR_POSITION, not yet supported"); }
                        break;

                        case FastPath::FASTPATH_UPDATETYPE_POINTER:
                            this->process_new_pointer_pdu(upd.payload);

                            if (this->verbose & 8) { LOG(LOG_INFO, "FASTPATH_UPDATETYPE_POINTER"); }
                        break;

                        case FastPath::FASTPATH_UPDATETYPE_CACHED:
                            this->process_cached_pointer_pdu(upd.payload);

                            if (this->verbose & 8) { LOG(LOG_INFO, "FASTPATH_UPDATETYPE_CACHED"); }
                        break;

                        default:
                            LOG(LOG_INFO, "mod::rdp: received unexpected fast-path PUD, updateCode = %u"
                               , upd.updateCode);
                            throw Error(ERR_RDP_FASTPATH);
                        break;
                    }
                }
                break;
            }

            X224::DT_TPDU_Recv x224(*this->nego.trans, stream);
            SubStream & mcs_data = x224.payload;
            MCS::SendDataIndication_Recv mcs(mcs_data, MCS::PER_ENCODING);

            if (mcs.type == MCS::MCSPDU_DisconnectProviderUltimatum){
                LOG(LOG_ERR, "mod_rdp: got MCS DisconnectProviderUltimatum");
                throw Error(ERR_MCS);
            }

            SEC::Sec_Recv sec(mcs.payload, this->decrypt, this->encryptionLevel);

            if (mcs.channelId != GCC::MCS_GLOBAL_CHANNEL){
                if (this->verbose & 16){
                    LOG(LOG_INFO, "received channel data on mcs.chanid=%u", mcs.channelId);
                }
                TODO("CGR: move this to channel_list.hpp")
                size_t num_channel_src = this->mod_channel_list.size();
                for (size_t index = 0; index < num_channel_src; index++){
                    const CHANNELS::ChannelDef & mod_channel_item = this->mod_channel_list[index];
                    if (mcs.channelId == mod_channel_item.chanid){
                        num_channel_src = index;
                        break;
                    }
                }
                if (num_channel_src >= this->mod_channel_list.size()) {
                    LOG(LOG_WARNING, "mod::rdp::MOD_RDP_CONNECTED::Unknown Channel");
                    throw Error(ERR_CHANNEL_UNKNOWN_CHANNEL);
                }

                const CHANNELS::ChannelDef & mod_channel = this->mod_channel_list[num_channel_src];
                if (this->verbose & 16){
                    mod_channel.log(num_channel_src);
                }

                uint32_t length = sec.payload.in_uint32_le();
                int flags = sec.payload.in_uint32_le();
                size_t chunk_size = sec.payload.in_remain();

                // If channel name is our virtual channel, then don't send data to front
//                if (this->auth_channel[0] && this->sesman && !strcmp(mod_channel.name, this->auth_channel)){
//                    const char * auth_channel_message = (const char *)sec.payload.p;
//                    if (this->auth_channel_state == 0) {
//                        this->auth_channel_flags = flags;
//                        this->auth_channel_chanid = mod_channel.chanid;
//                        if (strncmp("target:", auth_channel_message, 7)){
//                            LOG(LOG_ERR, "Invalid request (%s)", auth_channel_message);
//                            this->send_auth_channel_data("Error: Invalid request");
//                        } else {
//                            // Ask sesman for requested target
//                            this->sesman->ask_auth_channel_target(auth_channel_message + 7);
//                        }
//                    }
//                    else if (this->auth_channel_state == 1){
//                        if (strncmp("result:", auth_channel_message, 7)){
//                            LOG(LOG_ERR, "Invalid result (%s)", auth_channel_message);
//                            auth_channel_message = "result:Session interrupted";
//                        }
//                        this->auth_channel_state = 0;
//                        this->sesman->set_auth_channel_result(auth_channel_message + 7);
//                    }
//                }
//                else 
                if (!this->opt_clipboard && !strcmp(mod_channel.name, CLIPBOARD_VIRTUAL_CHANNEL_NAME)) {
                    // Clipboard is unavailable and is a Clipboard PDU

                    TODO("RZ: Don't reject clipboard update, this can block rdesktop.")

                    if (this->verbose) {
                        LOG(LOG_INFO, "mod_rdp clipboard PDU");
                    }

                    uint16_t msgType = sec.payload.in_uint16_le();

                    if (msgType == RDPECLIP::CB_FORMAT_LIST) {
                        if (this->verbose) {
                            LOG(LOG_INFO, "mod_rdp clipboard is unavailable");
                        }

                        bool response_ok = true;

                        // Build and send the CB_FORMAT_LIST_RESPONSE (with status = FAILED)
                        // 03 00 02 00 00 00 00 00
                        RDPECLIP::FormatListResponsePDU format_list_response_pdu(response_ok);
                        BStream                         out_s(256);

                        format_list_response_pdu.emit(out_s);

                        const CHANNELS::ChannelDef * mod_channel =
                            this->mod_channel_list.get(CLIPBOARD_VIRTUAL_CHANNEL_NAME);

                        if (mod_channel) {
                            this->send_to_channel( *mod_channel
                                                 , out_s
                                                 , out_s.size()
                                                 ,   CHANNELS::CHANNEL_FLAG_FIRST
                                                   | CHANNELS::CHANNEL_FLAG_LAST
                                                 );
                        }
                    }
                }
                else {
                    this->send_to_front_channel(mod_channel.name, sec.payload.p, length, chunk_size, flags);
                }
                sec.payload.p = sec.payload.end;
            }
            else {
                uint8_t * next_packet = sec.payload.p;
                while (next_packet < sec.payload.end) {
                    sec.payload.p = next_packet;
                    ShareControl_Recv sctrl(sec.payload);
                    next_packet += sctrl.totalLength;

                    if (this->verbose & 128){
                        LOG(LOG_WARNING, "LOOPING on PDUs: %u", (unsigned)sctrl.totalLength);
                    }


                    switch (sctrl.pdu_type1) {
                    case PDUTYPE_DATAPDU:
                        if (this->verbose & 128){
                            LOG(LOG_WARNING, "PDUTYPE_DATAPDU");
                        }
                        switch (this->connection_finalization_state){
                        case EARLY:
                            LOG(LOG_WARNING, "Rdp::finalization is early");
                            throw Error(ERR_SEC);
                        break;
                        case WAITING_SYNCHRONIZE:
                            if (this->verbose & 1){
                                LOG(LOG_WARNING, "WAITING_SYNCHRONIZE");
                            }
//                            this->check_data_pdu(PDUTYPE2_SYNCHRONIZE);
                            this->connection_finalization_state = WAITING_CTL_COOPERATE;
                        break;
                        case WAITING_CTL_COOPERATE:
                            if (this->verbose & 1){
                                LOG(LOG_WARNING, "WAITING_CTL_COOPERATE");
                            }
//                            this->check_data_pdu(PDUTYPE2_CONTROL);
                            this->connection_finalization_state = WAITING_GRANT_CONTROL_COOPERATE;
                        break;
                        case WAITING_GRANT_CONTROL_COOPERATE:
                            if (this->verbose & 1){
                                LOG(LOG_WARNING, "WAITING_GRANT_CONTROL_COOPERATE");
                            }
//                            this->check_data_pdu(PDUTYPE2_CONTROL);
                            this->connection_finalization_state = WAITING_FONT_MAP;
                        break;
                        case WAITING_FONT_MAP:
                            if (this->verbose & 1){
                                LOG(LOG_WARNING, "PDUTYPE2_FONTMAP");
                            }
//                            this->check_data_pdu(PDUTYPE2_FONTMAP);
                            this->connection_finalization_state = UP_AND_RUNNING;

                            // Synchronize sent to indicate server the state of sticky keys (x-locks)
                            // Must be sent at this point of the protocol (sent before, it xwould be ignored or replaced)
                            rdp_input_synchronize(0, 0, (this->key_flags & 0x07), 0);

                        break;
                        case UP_AND_RUNNING:
                        {
                            ShareData sdata(sctrl.payload);
                            sdata.recv_begin();
                            switch (sdata.pdutype2) {
                            case PDUTYPE2_UPDATE:
                            {
                                if (this->verbose & 8){ LOG(LOG_INFO, "PDUTYPE2_UPDATE"); }
                                // MS-RDPBCGR: 1.3.6
                                // -----------------
                                // The most fundamental output that a server can send to a connected client
                                // is bitmap images of the remote session using the Update Bitmap PDU. This
                                // allows the client to render the working space and enables a user to
                                // interact with the session running on the server. The global palette
                                // information for a session is sent to the client in the Update Palette PDU.

                                SlowPath::GraphicsUpdate_Recv gur(sdata.payload);
                                switch (gur.update_type) {
                                case RDP_UPDATE_ORDERS:
                                    if (this->verbose & 8){ LOG(LOG_INFO, "RDP_UPDATE_ORDERS");}
                                    this->front.begin_update();
                                    this->orders.process_orders(this->bpp, sdata.payload, false, this);
                                    this->front.end_update();
                                    break;
                                case RDP_UPDATE_BITMAP:
                                    if (this->verbose & 8){ LOG(LOG_INFO, "RDP_UPDATE_BITMAP");}
                                    this->front.begin_update();
                                    this->process_bitmap_updates(sdata.payload, false);
                                    this->front.end_update();
                                    break;
                                case RDP_UPDATE_PALETTE:
                                    if (this->verbose & 8){ LOG(LOG_INFO, "RDP_UPDATE_PALETTE");}
                                    this->front.begin_update();
                                    this->process_palette(sdata.payload, false);
                                    this->front.end_update();
                                    break;
                                case RDP_UPDATE_SYNCHRONIZE:
                                    if (this->verbose & 8){ LOG(LOG_INFO, "RDP_UPDATE_SYNCHRONIZE");}
                                    sdata.payload.in_skip_bytes(2);
                                    break;
                                default:
                                    if (this->verbose & 8){ LOG(LOG_WARNING, "mod_rdp::MOD_RDP_CONNECTED:RDP_UPDATE_UNKNOWN");}
                                    break;
                                }
                            }
                            break;
                            case PDUTYPE2_CONTROL:
                                if (this->verbose & 8){ LOG(LOG_INFO, "PDUTYPE2_CONTROL");}
                                TODO("CGR: Data should actually be consumed")
                                sdata.payload.p = sdata.payload.end;
                            break;
                            case PDUTYPE2_SYNCHRONIZE:
                                if (this->verbose & 8){ LOG(LOG_INFO, "PDUTYPE2_SYNCHRONIZE");}
                                TODO("CGR: Data should actually be consumed")
                                sdata.payload.p = sdata.payload.end;
                            break;
                            case PDUTYPE2_POINTER:
                                if (this->verbose & 8){ LOG(LOG_INFO, "PDUTYPE2_POINTER");}
                                this->process_pointer_pdu(sdata.payload, this);
                                TODO("CGR: Data should actually be consumed")
                                sdata.payload.p = sdata.payload.end;
                            break;
                            case PDUTYPE2_PLAY_SOUND:
                                if (this->verbose & 8){ LOG(LOG_INFO, "PDUTYPE2_PLAY_SOUND");}
                                TODO("CGR: Data should actually be consumed")
                                sdata.payload.p = sdata.payload.end;
                            break;
                            case PDUTYPE2_SAVE_SESSION_INFO:
                                if (this->verbose & 8){ LOG(LOG_INFO, "PDUTYPE2_SAVE_SESSION_INFO");}
                                TODO("CGR: Data should actually be consumed")
                                sdata.payload.p = sdata.payload.end;
                            break;
                            case PDUTYPE2_SET_ERROR_INFO_PDU:
                                if (this->verbose & 8){ LOG(LOG_INFO, "PDUTYPE2_SET_ERROR_INFO_PDU");}
                                this->process_disconnect_pdu(sdata.payload);
                            break;
                            default:
                                LOG(LOG_WARNING, "PDUTYPE2 unsupported tag=%u", sdata.pdutype2);
                                TODO("CGR: Data should actually be consumed")
                                sdata.payload.p = sdata.payload.end;
                            break;
                            }
                            sdata.recv_end();
                        }
                        break;
                    }
                    break;
                    case PDUTYPE_DEMANDACTIVEPDU:
                        {
                            if (this->verbose & 128){ LOG(LOG_INFO, "PDUTYPE_DEMANDACTIVEPDU"); }
                            this->share_id = sctrl.payload.in_uint32_le();
                            uint16_t lengthSourceDescriptor = sctrl.payload.in_uint16_le();
                            uint16_t lengthCombinedCapabilities = sctrl.payload.in_uint16_le();
                            sctrl.payload.in_skip_bytes(lengthSourceDescriptor);
                            this->process_server_caps(sctrl.payload, lengthCombinedCapabilities);
                            uint32_t sessionId = sctrl.payload.in_uint32_le();

                            this->send_confirm_active(this);
                            this->send_synchronise();
                            this->send_control(RDP_CTL_COOPERATE);
                            this->send_control(RDP_CTL_REQUEST_CONTROL);

                            this->send_input(0, RDP_INPUT_SYNCHRONIZE, 0, 0, 0);

                            /* Including RDP 5.0 capabilities */
                            if (this->use_rdp5){
                                LOG(LOG_INFO, "use rdp5");
                                this->enum_bmpcache2();
                                this->send_fonts(3);
                            }
                            else{
                                LOG(LOG_INFO, "not using rdp5");
                                this->send_fonts(1);
                                this->send_fonts(2);
                            }
                            LOG(LOG_INFO, "Resizing to %ux%ux%u", this->front_width, this->front_height, this->bpp);
                            if (-1 == this->front.server_resize(this->front_width, this->front_height, this->bpp)){
                                LOG(LOG_WARNING, "Resize not available on older clients,"
                                                 " change client resolution to match server resolution");
                                throw Error(ERR_RDP_RESIZE_NOT_AVAILABLE);
                            }
                            this->orders.reset();
                            this->connection_finalization_state = WAITING_SYNCHRONIZE;
                        }
                    break;
                    case PDUTYPE_DEACTIVATEALLPDU:
                        if (this->verbose & 128){ LOG(LOG_INFO, "PDUTYPE_DEACTIVATEALLPDU"); }
                        LOG(LOG_INFO, "Deactivate All PDU");
                        TODO("CGR: Data should actually be consumed")
                        TODO("CGR: Check we are indeed expecting Synchronize... dubious")
                        this->connection_finalization_state = WAITING_SYNCHRONIZE;
                    break;
                    case PDUTYPE_SERVER_REDIR_PKT:
                        if (this->verbose & 128){ LOG(LOG_INFO, "PDUTYPE_SERVER_REDIR_PKT"); }
                    break;
                    default:
                        LOG(LOG_INFO, "unknown PDU %u", sctrl.pdu_type1);
                        break;
                    }
                    TODO("check sctrl.payload is completely consumed")
                }
            }
        }
        }
        }
        catch(Error e){
            BStream stream(256);
            X224::DR_TPDU_Send x224(stream, X224::REASON_NOT_SPECIFIED);
            try {
                this->nego.trans->send(stream);
                LOG(LOG_INFO, "Connection to server closed");
            }
            catch(Error e){
                LOG(LOG_INFO, "Connection to server Already closed", e.id);
            };
            this->event.signal = BACK_EVENT_NEXT;
        }
    }


// 1.3.1.3 Deactivation-Reactivation Sequence
// ==========================================

// After the connection sequence has run to completion, the server may determine
// that the client needs to be connected to a waiting, disconnected session. To
// accomplish this task the server signals the client with a Deactivate All PDU.
// A Deactivate All PDU implies that the connection will be dropped or that a
// capability renegotiation will occur. If a capability renegotiation needs to
// be performed then the server will re-execute the connection sequence,
// starting with the Demand Active PDU (the Capability Negotiation and
// Connection Finalization phases as described in section 1.3.1.1) but excluding
// the Persistent Key List PDU.


        // 2.2.1.13.1.1 Demand Active PDU Data (TS_DEMAND_ACTIVE_PDU)
        // ==========================================================
        // The TS_DEMAND_ACTIVE_PDU structure is a standard T.128 Demand Active PDU (see [T128] section 8.4.1).

        // shareControlHeader (6 bytes): Share Control Header (section 2.2.8.1.1.1.1) containing information about the packet. The type subfield of the pduType field of the Share Control Header MUST be set to PDUTYPE_DEMANDACTIVEPDU (1).

        // shareId (4 bytes): A 32-bit, unsigned integer. The share identifier for the packet (see [T128] section 8.4.2 for more information regarding share IDs).

        // lengthSourceDescriptor (2 bytes): A 16-bit, unsigned integer. The size in bytes of the sourceDescriptor field.

        // lengthCombinedCapabilities (2 bytes): A 16-bit, unsigned integer. The combined size in bytes of the numberCapabilities, pad2Octets, and capabilitySets fields.

        // sourceDescriptor (variable): A variable-length array of bytes containing a source descriptor (see [T128] section 8.4.1 for more information regarding source descriptors).

        // numberCapabilities (2 bytes): A 16-bit, unsigned integer. The number of capability sets include " in the Demand Active PDU.

        // pad2Octets (2 bytes): A 16-bit, unsigned integer. Padding. Values in this field MUST be ignored.

        // capabilitySets (variable): An array of Capability Set (section 2.2.1.13.1.1.1) structures. The number of capability sets is specified by the numberCapabilities field.

        // sessionId (4 bytes): A 32-bit, unsigned integer. The session identifier. This field is ignored by the client.


        void send_confirm_active(mod_api * mod) throw(Error)
        {
            if (this->verbose & 1){
                LOG(LOG_INFO, "mod_rdp::send_confirm_active");
            }

            BStream stream(65536);

            RDP::ConfirmActivePDU_Send confirm_active_pdu(stream);

            confirm_active_pdu.emit_begin(this->share_id);

            GeneralCaps general_caps;
            general_caps.extraflags  =
                  this->use_rdp5
                ? NO_BITMAP_COMPRESSION_HDR | AUTORECONNECT_SUPPORTED | LONG_CREDENTIALS_SUPPORTED
                : 0
                ;
// Slow/Fast-path
            general_caps.extraflags |=
                  this->server_fastpath_update_support
                ? FASTPATH_OUTPUT_SUPPORTED
                : 0
                ;
            if (this->verbose) {
                general_caps.log("Sending to server");
            }
            confirm_active_pdu.emit_capability_set(general_caps);

            BitmapCaps bitmap_caps;
            bitmap_caps.preferredBitsPerPixel = this->bpp;
            bitmap_caps.desktopWidth          = this->front_width;
            bitmap_caps.desktopHeight         = this->front_height;
            bitmap_caps.bitmapCompressionFlag = this->bitmap_compression;
            if (this->verbose) {
                bitmap_caps.log("Sending bitmap caps to server");
            }
            confirm_active_pdu.emit_capability_set(bitmap_caps);

            OrderCaps order_caps;
            order_caps.numberFonts                                   = 0x147;
            order_caps.orderFlags                                    = 0x2a;
            order_caps.orderSupport[TS_NEG_DSTBLT_INDEX]             = 1;
            order_caps.orderSupport[TS_NEG_PATBLT_INDEX]             = 1;
            order_caps.orderSupport[TS_NEG_SCRBLT_INDEX]             = 1;
            order_caps.orderSupport[TS_NEG_MEMBLT_INDEX]             = 1;
            order_caps.orderSupport[TS_NEG_MEM3BLT_INDEX]            = (this->mem3blt_support ? 1 : 0);
            order_caps.orderSupport[TS_NEG_LINETO_INDEX]             = 1;
            order_caps.orderSupport[TS_NEG_MULTI_DRAWNINEGRID_INDEX] = 1;
            order_caps.orderSupport[UnusedIndex3]                    = 1;
            order_caps.orderSupport[UnusedIndex5]                    = 1;
            order_caps.orderSupport[TS_NEG_INDEX_INDEX]              = 1;
            order_caps.textFlags                                     = 0x06a1;
            order_caps.textANSICodePage                              = 0x4e4; // Windows-1252 codepage is passed (latin-1)
            if (this->verbose) {
                order_caps.log("Sending order caps to server");
            }
            confirm_active_pdu.emit_capability_set(order_caps);

            BmpCacheCaps bmp_cache_caps;
            bmp_cache_caps.cache0Entries         = 0x258;
            bmp_cache_caps.cache0MaximumCellSize = nbbytes(this->bpp) * 0x100;
            bmp_cache_caps.cache1Entries         = 0x12c;
            bmp_cache_caps.cache1MaximumCellSize = nbbytes(this->bpp) * 0x400;
            bmp_cache_caps.cache2Entries         = 0x106;
            bmp_cache_caps.cache2MaximumCellSize = nbbytes(this->bpp) * 0x1000;
            if (this->verbose) {
                bmp_cache_caps.log("Sending bmp cache caps to server");
            }
            confirm_active_pdu.emit_capability_set(bmp_cache_caps);

//            if(this->use_rdp5){
//                BmpCache2Caps bmpcache2_caps;
//                bmpcache2_caps.numCellCaches = 3;
//                bmpcache2_caps.bitmapCache0CellInfo = 2000;
//                bmpcache2_caps.bitmapCache1CellInfo = 2000;
//                bmpcache2_caps.bitmapCache2CellInfo = 2000;
//                confirm_active_pdu.emit_capability_set(bmpcache2_caps);
//            }

            ColorCacheCaps colorcache_caps;
            if (this->verbose) {
                colorcache_caps.log("Sending colorcache caps to server");
            }
            confirm_active_pdu.emit_capability_set(colorcache_caps);

            ActivationCaps activation_caps;
            if (this->verbose) {
                activation_caps.log("Sending activation caps to server");
            }
            confirm_active_pdu.emit_capability_set(activation_caps);

            ControlCaps control_caps;
            if (this->verbose) {
                control_caps.log("Sending control caps to server");
            }
            confirm_active_pdu.emit_capability_set(control_caps);

            PointerCaps pointer_caps;
            pointer_caps.len                       = 10;
            if (this->enable_new_pointer == false) {
                pointer_caps.pointerCacheSize      = 0;
                pointer_caps.colorPointerCacheSize = 20;
                pointer_caps.len                   = 8;
            }
            if (this->verbose) {
                pointer_caps.log("Sending pointer caps to server");
            }
            confirm_active_pdu.emit_capability_set(pointer_caps);

            ShareCaps share_caps;
            if (this->verbose) {
                share_caps.log("Sending share caps to server");
            }
            confirm_active_pdu.emit_capability_set(share_caps);

            InputCaps input_caps;
            if (this->verbose) {
                input_caps.log("Sending input caps to server");
            }
            confirm_active_pdu.emit_capability_set(input_caps);

            SoundCaps sound_caps;
            if (this->verbose) {
                sound_caps.log("Sending sound caps to server");
            }
            confirm_active_pdu.emit_capability_set(sound_caps);

            FontCaps font_caps;
            if (this->verbose) {
                font_caps.log("Sending font caps to server");
            }
            confirm_active_pdu.emit_capability_set(font_caps);

            GlyphSupportCaps glyphsupport_caps;
            if (this->verbose) {
                glyphsupport_caps.log("Sending glyphsupport caps to server");
            }
            confirm_active_pdu.emit_capability_set(glyphsupport_caps);

//            BrushCacheCaps brushcache_caps;
//            brushcache_caps.log("Sending brushcache caps to server");
//            confirm_active_pdu.emit_capability_set(BrushCacheCaps);

//            CompDeskCaps compdesk_caps;
//            compdesk_caps.log("Sending compdesk caps to server");
//            confirm_active_pdu.emit_capability_set(CompDeskCaps);

            confirm_active_pdu.emit_end();

            BStream sec_header(256);
            // shareControlHeader (6 bytes): Share Control Header (section 2.2.8.1.1.1.1)
            // containing information about the packet. The type subfield of the pduType
            // field of the Share Control Header MUST be set to PDUTYPE_DEMANDACTIVEPDU (1).
            BStream sctrl_header(256);
            ShareControl_Send(sctrl_header, PDUTYPE_CONFIRMACTIVEPDU, this->userid + GCC::MCS_USERCHANNEL_BASE, stream.size());

            HStream target_stream(1024, 65536);
            target_stream.out_copy_bytes(sctrl_header);
            target_stream.out_copy_bytes(stream);
            target_stream.mark_end();

            SEC::Sec_Send sec(sec_header, target_stream, 0, this->encrypt, this->encryptionLevel);
            target_stream.copy_to_head(sec_header);

            this->send_data_request(GCC::MCS_GLOBAL_CHANNEL, target_stream);

            if (this->verbose & 1){
                LOG(LOG_INFO, "mod_rdp::send_confirm_active done");
                LOG(LOG_INFO, "Waiting for answer to confirm active");
            }
        }

        void process_pointer_pdu(Stream & stream, mod_api * mod) throw(Error)
        {
            if (this->verbose & 4){
                LOG(LOG_INFO, "mod_rdp::process_pointer_pdu");
            }

            int message_type = stream.in_uint16_le();
            stream.in_skip_bytes(2); /* pad */
            switch (message_type) {
            case RDP_POINTER_CACHED:
                if (this->verbose & 4){
                    LOG(LOG_INFO, "Process pointer cached");
                }
                this->process_cached_pointer_pdu(stream);
                if (this->verbose & 4){
                    LOG(LOG_INFO, "Process pointer cached done");
                }
                break;
            case RDP_POINTER_COLOR:
                if (this->verbose & 4){
                    LOG(LOG_INFO, "Process pointer color");
                }
                this->process_system_pointer_pdu(stream);
                if (this->verbose & 4){
                    LOG(LOG_INFO, "Process pointer system done");
                }
                break;
                this->process_color_pointer_pdu(stream);
                if (this->verbose & 4){
                    LOG(LOG_INFO, "Process pointer color done");
                }
                break;
            case RDP_POINTER_NEW:
                if (this->verbose & 4){
                    LOG(LOG_INFO, "Process pointer new");
                }
                if (enable_new_pointer) {
                    this->process_new_pointer_pdu(stream); // Pointer with arbitrary color depth
                }
                if (this->verbose & 4){
                    LOG(LOG_INFO, "Process pointer new done");
                }
                break;
            case RDP_POINTER_SYSTEM:
                if (this->verbose & 4){
                    LOG(LOG_INFO, "Process pointer system");
                }
            case RDP_POINTER_MOVE:
            {
                LOG(LOG_WARNING, "mod::rdp::RDP Pointer move not yet supported");
                TODO("CGR: implement RDP_POINTER_MOVE")
                /* int x = */ stream.in_uint16_le();
                /* int y = */ stream.in_uint16_le();
            }
            break;
            default:
                break;
            }
            if (this->verbose & 4){
                LOG(LOG_INFO, "mod_rdp::process_pointer_pdu done");
            }
        }

        void process_palette(Stream & stream, bool fast_path) {
            if (this->verbose & 4) {
                LOG(LOG_INFO, "mod_rdp::process_palette");
            }

            RDP::UpdatePaletteData_Recv(stream, fast_path, this->orders.global_palette);
            this->front.set_mod_palette(this->orders.global_palette);

            if (this->verbose & 4) {
                LOG(LOG_INFO, "mod_rdp::process_palette done");
            }
        }

// 2.2.5.1.1 Set Error Info PDU Data (TS_SET_ERROR_INFO_PDU)
// =========================================================
// The TS_SET_ERROR_INFO_PDU structure contains the contents of the Set Error
// Info PDU, which is a Share Data Header (section 2.2.8.1.1.1.2) with an error
// value field.

// shareDataHeader (18 bytes): Share Data Header containing information about
// the packet. The type subfield of the pduType field of the Share Control
// Header (section 2.2.8.1.1.1.1) MUST be set to PDUTYPE_DATAPDU (7). The
// pduType2 field of the Share Data Header MUST be set to
// PDUTYPE2_SET_ERROR_INFO_PDU (47), and the pduSource field MUST be set to 0.

// errorInfo (4 bytes): A 32-bit, unsigned integer. Error code.

// Protocol-independent codes:
// +---------------------------------------------+-----------------------------+
// | 0x00000001 ERRINFO_RPC_INITIATED_DISCONNECT | The disconnection was       |
// |                                             | initiated by an             |
// |                                             | administrative tool on the  |
// |                                             | server in another session.  |
// +---------------------------------------------+-----------------------------+
// | 0x00000002 ERRINFO_RPC_INITIATED_LOGOFF     | The disconnection was due   |
// |                                             | to a forced logoff initiated|
// |                                             | by an administrative tool   |
// |                                             | on the server in another    |
// |                                             | session.                    |
// +---------------------------------------------+-----------------------------+
// | 0x00000003 ERRINFO_IDLE_TIMEOUT             | The idle session limit timer|
// |                                             | on the server has elapsed.  |
// +---------------------------------------------+-----------------------------+
// | 0x00000004 ERRINFO_LOGON_TIMEOUT            | The active session limit    |
// |                                             | timer on the server has     |
// |                                             | elapsed.                    |
// +---------------------------------------------+-----------------------------+
// | 0x00000005                                  | Another user connected to   |
// | ERRINFO_DISCONNECTED_BY_OTHERCONNECTION     | the server, forcing the     |
// |                                             | disconnection of the current|
// |                                             | connection.                 |
// +---------------------------------------------+-----------------------------+
// | 0x00000006 ERRINFO_OUT_OF_MEMORY            | The server ran out of       |
// |                                             | available memory resources. |
// +---------------------------------------------+-----------------------------+
// | 0x00000007 ERRINFO_SERVER_DENIED_CONNECTION | The server denied the       |
// |                                             | connection.                 |
// +---------------------------------------------+-----+-----------------------+
// | 0x00000009                                  | The user cannot connect to  |
// | ERRINFO_SERVER_INSUFFICIENT_PRIVILEGES      | the server due to           |
// |                                             | insufficient access         |
// |                                             | privileges.                 |
// +---------------------------------------------+-----------------------------+
// | 0x0000000A                                  | The server does not accept  |
// | ERRINFO_SERVER_FRESH_CREDENTIALS_REQUIRED   | saved user credentials and  |
// |                                             | requires that the user enter|
// |                                             | their credentials for each  |
// |                                             | connection.                 |
// +-----------------------------------------+---+-----------------------------+
// | 0x0000000B                              | The disconnection was initiated |
// | ERRINFO_RPC_INITIATED_DISCONNECT_BYUSER | by an administrative tool on    |
// |                                         | the server running in the user's|
// |                                         | session.                        |
// +-----------------------------------------+---------------------------------+
// | 0x0000000C ERRINFO_LOGOFF_BY_USER       | The disconnection was initiated |
// |                                         | by the user logging off his or  |
// |                                         | her session on the server.      |
// +-----------------------------------------+---------------------------------+

// Protocol-independent licensing codes:
// +-------------------------------------------+-------------------------------+
// | 0x00000100 ERRINFO_LICENSE_INTERNAL       | An internal error has occurred|
// |                                           | in the Terminal Services      |
// |                                           | licensing component.          |
// +-------------------------------------------+-------------------------------+
// | 0x00000101                                | A Remote Desktop License      |
// | ERRINFO_LICENSE_NO_LICENSE_SERVER         | Server ([MS-RDPELE] section   |
// |                                           | 1.1) could not be found to    |
// |                                           | provide a license.            |
// +-------------------------------------------+-------------------------------+
// | 0x00000102 ERRINFO_LICENSE_NO_LICENSE     | There are no Client Access    |
// |                                           | Licenses ([MS-RDPELE] section |
// |                                           | 1.1) available for the target |
// |                                           | remote computer.              |
// +-------------------------------------------+-------------------------------+
// | 0x00000103 ERRINFO_LICENSE_BAD_CLIENT_MSG | The remote computer received  |
// |                                           | an invalid licensing message  |
// |                                           | from the client.              |
// +-------------------------------------------+-------------------------------+
// | 0x00000104                                | The Client Access License     |
// | ERRINFO_LICENSE_HWID_DOESNT_MATCH_LICENSE | ([MS-RDPELE] section 1.1)     |
// |                                           | stored by the client has been |
// |                                           |  modified.                    |
// +-------------------------------------------+-------------------------------+
// | 0x00000105                                | The Client Access License     |
// | ERRINFO_LICENSE_BAD_CLIENT_LICENSE        | ([MS-RDPELE] section 1.1)     |
// |                                           | stored by the client is in an |
// |                                           | invalid format.               |
// +-------------------------------------------+-------------------------------+
// | 0x00000106                                | Network problems have caused  |
// | ERRINFO_LICENSE_CANT_FINISH_PROTOCOL      | the licensing protocol        |
// |                                           | ([MS-RDPELE] section 1.3.3)   |
// |                                           | to be terminated.             |
// +-------------------------------------------+-------------------------------+
// | 0x00000107                                | The client prematurely ended  |
// | ERRINFO_LICENSE_CLIENT_ENDED_PROTOCOL     | the licensing protocol        |
// |                                           | ([MS-RDPELE] section 1.3.3).  |
// +---------------------------------------+---+-------------------------------+
// | 0x00000108                            | A licensing message ([MS-RDPELE]  |
// | ERRINFO_LICENSE_BAD_CLIENT_ENCRYPTION | sections 2.2 and 5.1) was         |
// |                                       | incorrectly encrypted.            |
// +---------------------------------------+-----------------------------------+
// | 0x00000109                            | The Client Access License         |
// | ERRINFO_LICENSE_CANT_UPGRADE_LICENSE  | ([MS-RDPELE] section 1.1) stored  |
// |                                       | by the client could not be        |
// |                                       | upgraded or renewed.              |
// +---------------------------------------+-----------------------------------+
// | 0x0000010A                            | The remote computer is not        |
// | ERRINFO_LICENSE_NO_REMOTE_CONNECTIONS | licensed to accept remote         |
// |                                       |  connections.                     |
// +---------------------------------------+-----------------------------------+

// Protocol-independent codes generated by Connection Broker:
// +----------------------------------------------+----------------------------+
// | Value                                        | Meaning                    |
// +----------------------------------------------+----------------------------+
// | 0x0000400                                    | The target endpoint could  |
// | ERRINFO_CB_DESTINATION_NOT_FOUND             | not be found.              |
// +----------------------------------------------+----------------------------+
// | 0x0000402                                    | The target endpoint to     |
// | ERRINFO_CB_LOADING_DESTINATION               | which the client is being  |
// |                                              | redirected is              |
// |                                              | disconnecting from the     |
// |                                              | Connection Broker.         |
// +----------------------------------------------+----------------------------+
// | 0x0000404                                    | An error occurred while    |
// | ERRINFO_CB_REDIRECTING_TO_DESTINATION        | the connection was being   |
// |                                              | redirected to the target   |
// |                                              | endpoint.                  |
// +----------------------------------------------+----------------------------+
// | 0x0000405                                    | An error occurred while    |
// | ERRINFO_CB_SESSION_ONLINE_VM_WAKE            | the target endpoint (a     |
// |                                              | virtual machine) was being |
// |                                              | awakened.                  |
// +----------------------------------------------+----------------------------+
// | 0x0000406                                    | An error occurred while    |
// | ERRINFO_CB_SESSION_ONLINE_VM_BOOT            | the target endpoint (a     |
// |                                              | virtual machine) was being |
// |                                              | started.                   |
// +----------------------------------------------+----------------------------+
// | 0x0000407                                    | The IP address of the      |
// | ERRINFO_CB_SESSION_ONLINE_VM_NO_DNS          | target endpoint (a virtual |
// |                                              | machine) cannot be         |
// |                                              | determined.                |
// +----------------------------------------------+----------------------------+
// | 0x0000408                                    | There are no available     |
// | ERRINFO_CB_DESTINATION_POOL_NOT_FREE         | endpoints in the pool      |
// |                                              | managed by the Connection  |
// |                                              | Broker.                    |
// +----------------------------------------------+----------------------------+
// | 0x0000409                                    | Processing of the          |
// | ERRINFO_CB_CONNECTION_CANCELLED              | connection has been        |
// |                                              | cancelled.                 |
// +----------------------------------------------+----------------------------+
// | 0x0000410                                    | The settings contained in  |
// | ERRINFO_CB_CONNECTION_ERROR_INVALID_SETTINGS | the routingToken field of  |
// |                                              | the X.224 Connection       |
// |                                              | Request PDU (section       |
// |                                              | 2.2.1.1) cannot be         |
// |                                              | validated.                 |
// +----------------------------------------------+----------------------------+
// | 0x0000411                                    | A time-out occurred while  |
// | ERRINFO_CB_SESSION_ONLINE_VM_BOOT_TIMEOUT    | the target endpoint (a     |
// |                                              | virtual machine) was being |
// |                                              | started.                   |
// +----------------------------------------------+----------------------------+
// | 0x0000412                                    | A session monitoring error |
// | ERRINFO_CB_SESSION_ONLINE_VM_SESSMON_FAILED  | occurred while the target  |
// |                                              | endpoint (a virtual        |
// |                                              | machine) was being         |
// |                                              | started.                   |
// +----------------------------------------------+----------------------------+

// RDP specific codes:
// +------------------------------------+--------------------------------------+
// | 0x000010C9 ERRINFO_UNKNOWNPDUTYPE2 | Unknown pduType2 field in a received |
// |                                    | Share Data Header (section           |
// |                                    | 2.2.8.1.1.1.2).                      |
// +------------------------------------+--------------------------------------+
// | 0x000010CA ERRINFO_UNKNOWNPDUTYPE  | Unknown pduType field in a received  |
// |                                    | Share Control Header (section        |
// |                                    | 2.2.8.1.1.1.1).                      |
// +------------------------------------+--------------------------------------+
// | 0x000010CB ERRINFO_DATAPDUSEQUENCE | An out-of-sequence Slow-Path Data PDU|
// |                                    | (section 2.2.8.1.1.1.1) has been     |
// |                                    | received.                            |
// +------------------------------------+--------------------------------------+
// | 0x000010CD                         | An out-of-sequence Slow-Path Non-Data|
// | ERRINFO_CONTROLPDUSEQUENCE         | PDU (section 2.2.8.1.1.1.1) has been |
// |                                    | received.                            |
// +------------------------------------+--------------------------------------+
// | 0x000010CE                         | A Control PDU (sections 2.2.1.15 and |
// | ERRINFO_INVALIDCONTROLPDUACTION    | 2.2.1.16) has been received with an  |
// |                                    | invalid action field.                |
// +------------------------------------+--------------------------------------+
// | 0x000010CF                         | (a) A Slow-Path Input Event (section |
// | ERRINFO_INVALIDINPUTPDUTYPE        | 2.2.8.1.1.3.1.1) has been received   |
// |                                    | with an invalid messageType field.   |
// |                                    | (b) A Fast-Path Input Event (section |
// |                                    | 2.2.8.1.2.2) has been received with  |
// |                                    | an invalid eventCode field.          |
// +------------------------------------+--------------------------------------+
// | 0x000010D0                         | (a) A Slow-Path Mouse Event (section |
// | ERRINFO_INVALIDINPUTPDUMOUSE       | 2.2.8.1.1.3.1.1.3) or Extended Mouse |
// |                                    | Event (section 2.2.8.1.1.3.1.1.4)    |
// |                                    | has been received with an invalid    |
// |                                    | pointerFlags field.                  |
// |                                    | (b) A Fast-Path Mouse Event (section |
// |                                    | 2.2.8.1.2.2.3) or Fast-Path Extended |
// |                                    | Mouse Event (section 2.2.8.1.2.2.4)  |
// |                                    | has been received with an invalid    |
// |                                    | pointerFlags field.                  |
// +------------------------------------+--------------------------------------+
// | 0x000010D1                         | An invalid Refresh Rect PDU (section |
// | ERRINFO_INVALIDREFRESHRECTPDU      | 2.2.11.2) has been received.         |
// +------------------------------------+--------------------------------------+
// | 0x000010D2                         | The server failed to construct the   |
// | ERRINFO_CREATEUSERDATAFAILED       | GCC Conference Create Response user  |
// |                                    | data (section 2.2.1.4).              |
// +------------------------------------+--------------------------------------+
// | 0x000010D3 ERRINFO_CONNECTFAILED   | Processing during the Channel        |
// |                                    | Connection phase of the RDP          |
// |                                    | Connection Sequence (see section     |
// |                                    | 1.3.1.1 for an overview of the RDP   |
// |                                    | Connection Sequence phases) has      |
// |                                    | failed.                              |
// +------------------------------------+--------------------------------------+
// | 0x000010D4                         | A Confirm Active PDU (section        |
// | ERRINFO_CONFIRMACTIVEWRONGSHAREID  | 2.2.1.13.2) was received from the    |
// |                                    | client with an invalid shareId field.|
// +------------------------------------+-+------------------------------------+
// | 0x000010D5                           | A Confirm Active PDU (section      |
// | ERRINFO_CONFIRMACTIVEWRONGORIGINATOR | 2.2.1.13.2) was received from the  |
// |                                      | client with an invalid originatorId|
// |                                      | field.                             |
// +--------------------------------------+------------------------------------+
// | 0x000010DA                           | There is not enough data to process|
// | ERRINFO_PERSISTENTKEYPDUBADLENGTH    | a Persistent Key List PDU (section |
// |                                      | 2.2.1.17).                         |
// +--------------------------------------+------------------------------------+
// | 0x000010DB                           | A Persistent Key List PDU (section |
// | ERRINFO_PERSISTENTKEYPDUILLEGALFIRST | 2.2.1.17) marked as                |
// |                                      | PERSIST_PDU_FIRST (0x01) was       |
// |                                      | received after the reception of a  |
// |                                      | prior Persistent Key List PDU also |
// |                                      | marked as PERSIST_PDU_FIRST.       |
// +--------------------------------------+---+--------------------------------+
// | 0x000010DC                               | A Persistent Key List PDU      |
// | ERRINFO_PERSISTENTKEYPDUTOOMANYTOTALKEYS | (section 2.2.1.17) was received|
// |                                          | which specified a total number |
// |                                          | of bitmap cache entries larger |
// |                                          | than 262144.                   |
// +------------------------------------------+--------------------------------+
// | 0x000010DD                               | A Persistent Key List PDU      |
// | ERRINFO_PERSISTENTKEYPDUTOOMANYCACHEKEYS | (section 2.2.1.17) was received|
// |                                          | which specified an invalid     |
// |                                          | total number of keys for a     |
// |                                          | bitmap cache (the number of    |
// |                                          | entries that can be stored     |
// |                                          | within each bitmap cache is    |
// |                                          | specified in the Revision 1 or |
// |                                          | 2 Bitmap Cache Capability Set  |
// |                                          | (section 2.2.7.1.4) that is    |
// |                                          | sent from client to server).   |
// +------------------------------------------+--------------------------------+
// | 0x000010DE ERRINFO_INPUTPDUBADLENGTH     | There is not enough data to    |
// |                                          | process Input Event PDU Data   |
// |                                          | (section 2.2.8.1.1.3.          |
// |                                          | 2.2.8.1.2).                    |
// +------------------------------------------+--------------------------------+
// | 0x000010DF                               | There is not enough data to    |
// | ERRINFO_BITMAPCACHEERRORPDUBADLENGTH     | process the shareDataHeader,   |
// |                                          | NumInfoBlocks, Pad1, and Pad2  |
// |                                          | fields of the Bitmap Cache     |
// |                                          | Error PDU Data ([MS-RDPEGDI]   |
// |                                          | section 2.2.2.3.1.1).          |
// +------------------------------------------+--------------------------------+
// | 0x000010E0  ERRINFO_SECURITYDATATOOSHORT | (a) The dataSignature field of |
// |                                          | the Fast-Path Input Event PDU  |
// |                                          | (section 2.2.8.1.2) does not   |
// |                                          | contain enough data.           |
// |                                          | (b) The fipsInformation and    |
// |                                          | dataSignature fields of the    |
// |                                          | Fast-Path Input Event PDU      |
// |                                          | (section 2.2.8.1.2) do not     |
// |                                          | contain enough data.           |
// +------------------------------------------+--------------------------------+
// | 0x000010E1 ERRINFO_VCHANNELDATATOOSHORT  | (a) There is not enough data   |
// |                                          | in the Client Network Data     |
// |                                          | (section 2.2.1.3.4) to read the|
// |                                          | virtual channel configuration  |
// |                                          | data.                          |
// |                                          | (b) There is not enough data   |
// |                                          | to read a complete Channel     |
// |                                          | PDU Header (section 2.2.6.1.1).|
// +------------------------------------------+--------------------------------+
// | 0x000010E2 ERRINFO_SHAREDATATOOSHORT     | (a) There is not enough data   |
// |                                          | to process Control PDU Data    |
// |                                          | (section 2.2.1.15.1).          |
// |                                          | (b) There is not enough data   |
// |                                          | to read a complete Share       |
// |                                          | Control Header (section        |
// |                                          | 2.2.8.1.1.1.1).                |
// |                                          | (c) There is not enough data   |
// |                                          | to read a complete Share Data  |
// |                                          | Header (section 2.2.8.1.1.1.2) |
// |                                          | of a Slow-Path Data PDU        |
// |                                          | (section 2.2.8.1.1.1.1).       |
// |                                          | (d) There is not enough data   |
// |                                          | to process Font List PDU Data  |
// |                                          | (section 2.2.1.18.1).          |
// +------------------------------------------+--------------------------------+
// | 0x000010E3 ERRINFO_BADSUPRESSOUTPUTPDU   | (a) There is not enough data   |
// |                                          | to process Suppress Output PDU |
// |                                          | Data (section 2.2.11.3.1).     |
// |                                          | (b) The allowDisplayUpdates    |
// |                                          | field of the Suppress Output   |
// |                                          | PDU Data (section 2.2.11.3.1)  |
// |                                          | is invalid.                    |
// +------------------------------------------+--------------------------------+
// | 0x000010E5                               | (a) There is not enough data   |
// | ERRINFO_CONFIRMACTIVEPDUTOOSHORT         | to read the shareControlHeader,|
// |                                          | shareId, originatorId,         |
// |                                          | lengthSourceDescriptor, and    |
// |                                          | lengthCombinedCapabilities     |
// |                                          | fields of the Confirm Active   |
// |                                          | PDU Data (section              |
// |                                          | 2.2.1.13.2.1).                 |
// |                                          | (b) There is not enough data   |
// |                                          | to read the sourceDescriptor,  |
// |                                          | numberCapabilities, pad2Octets,|
// |                                          | and capabilitySets fields of   |
// |                                          | the Confirm Active PDU Data    |
// |                                          | (section 2.2.1.13.2.1).        |
// +------------------------------------------+--------------------------------+
// | 0x000010E7 ERRINFO_CAPABILITYSETTOOSMALL | There is not enough data to    |
// |                                          | read the capabilitySetType and |
// |                                          | the lengthCapability fields in |
// |                                          | a received Capability Set      |
// |                                          | (section 2.2.1.13.1.1.1).      |
// +------------------------------------------+--------------------------------+
// | 0x000010E8 ERRINFO_CAPABILITYSETTOOLARGE | A Capability Set (section      |
// |                                          | 2.2.1.13.1.1.1) has been       |
// |                                          | received with a                |
// |                                          | lengthCapability field that    |
// |                                          | contains a value greater than  |
// |                                          | the total length of the data   |
// |                                          | received.                      |
// +------------------------------------------+--------------------------------+
// | 0x000010E9 ERRINFO_NOCURSORCACHE         | (a) Both the                   |
// |                                          | colorPointerCacheSize and      |
// |                                          | pointerCacheSize fields in the |
// |                                          | Pointer Capability Set         |
// |                                          | (section 2.2.7.1.5) are set to |
// |                                          | zero.                          |
// |                                          | (b) The pointerCacheSize field |
// |                                          | in the Pointer Capability Set  |
// |                                          | (section 2.2.7.1.5) is not     |
// |                                          | present, and the               |
// |                                          | colorPointerCacheSize field is |
// |                                          | set to zero.                   |
// +------------------------------------------+--------------------------------+
// | 0x000010EA ERRINFO_BADCAPABILITIES       | The capabilities received from |
// |                                          | the client in the Confirm      |
// |                                          | Active PDU (section 2.2.1.13.2)|
// |                                          | were not accepted by the       |
// |                                          | server.                        |
// +------------------------------------------+--------------------------------+
// | 0x000010EC                               | An error occurred while using  |
// | ERRINFO_VIRTUALCHANNELDECOMPRESSIONERR   | the bulk compressor (section   |
// |                                          | 3.1.8 and [MS- RDPEGDI] section|
// |                                          | 3.1.8) to decompress a Virtual |
// |                                          | Channel PDU (section 2.2.6.1). |
// +------------------------------------------+--------------------------------+
// | 0x000010ED                               | An invalid bulk compression    |
// | ERRINFO_INVALIDVCCOMPRESSIONTYPE         | package was specified in the   |
// |                                          | flags field of the Channel PDU |
// |                                          | Header (section 2.2.6.1.1).    |
// +------------------------------------------+--------------------------------+
// | 0x000010EF ERRINFO_INVALIDCHANNELID      | An invalid MCS channel ID was  |
// |                                          | specified in the mcsPdu field  |
// |                                          | of the Virtual Channel PDU     |
// |                                          | (section 2.2.6.1).             |
// +------------------------------------------+--------------------------------+
// | 0x000010F0 ERRINFO_VCHANNELSTOOMANY      | The client requested more than |
// |                                          | the maximum allowed 31 static  |
// |                                          | virtual channels in the Client |
// |                                          | Network Data (section          |
// |                                          | 2.2.1.3.4).                    |
// +------------------------------------------+--------------------------------+
// | 0x000010F3 ERRINFO_REMOTEAPPSNOTENABLED  | The INFO_RAIL flag (0x00008000)|
// |                                          | MUST be set in the flags field |
// |                                          | of the Info Packet (section    |
// |                                          | 2.2.1.11.1.1) as the session   |
// |                                          | on the remote server can only  |
// |                                          | host remote applications.      |
// +------------------------------------------+--------------------------------+
// | 0x000010F4 ERRINFO_CACHECAPNOTSET        | The client sent a Persistent   |
// |                                          | Key List PDU (section 2.2.1.17)|
// |                                          | without including the          |
// |                                          | prerequisite Revision 2 Bitmap |
// |                                          | Cache Capability Set (section  |
// |                                          | 2.2.7.1.4.2) in the Confirm    |
// |                                          | Active PDU (section            |
// |                                          | 2.2.1.13.2).                   |
// +------------------------------------------+--------------------------------+
// | 0x000010F5                               | The NumInfoBlocks field in the |
// |ERRINFO_BITMAPCACHEERRORPDUBADLENGTH2     | Bitmap Cache Error PDU Data is |
// |                                          | inconsistent with the amount   |
// |                                          | of data in the Info field      |
// |                                          | ([MS-RDPEGDI] section          |
// |                                          | 2.2.2.3.1.1).                  |
// +------------------------------------------+--------------------------------+
// | 0x000010F6                               | There is not enough data to    |
// | ERRINFO_OFFSCRCACHEERRORPDUBADLENGTH     | process an Offscreen Bitmap    |
// |                                          | Cache Error PDU ([MS-RDPEGDI]  |
// |                                          | section 2.2.2.3.2).            |
// +------------------------------------------+--------------------------------+
// | 0x000010F7                               | There is not enough data to    |
// | ERRINFO_DNGCACHEERRORPDUBADLENGTH        | process a DrawNineGrid Cache   |
// |                                          | Error PDU ([MS-RDPEGDI]        |
// |                                          | section 2.2.2.3.3).            |
// +------------------------------------------+--------------------------------+
// | 0x000010F8 ERRINFO_GDIPLUSPDUBADLENGTH   | There is not enough data to    |
// |                                          | process a GDI+ Error PDU       |
// |                                          | ([MS-RDPEGDI] section          |
// |                                          | 2.2.2.3.4).                    |
// +------------------------------------------+--------------------------------+
// | 0x00001111 ERRINFO_SECURITYDATATOOSHORT2 | There is not enough data to    |
// |                                          | read a Basic Security Header   |
// |                                          | (section 2.2.8.1.1.2.1).       |
// +------------------------------------------+--------------------------------+
// | 0x00001112 ERRINFO_SECURITYDATATOOSHORT3 | There is not enough data to    |
// |                                          | read a Non- FIPS Security      |
// |                                          | Header (section 2.2.8.1.1.2.2) |
// |                                          | or FIPS Security Header        |
// |                                          | (section 2.2.8.1.1.2.3).       |
// +------------------------------------------+--------------------------------+
// | 0x00001113 ERRINFO_SECURITYDATATOOSHORT4 | There is not enough data to    |
// |                                          | read the basicSecurityHeader   |
// |                                          | and length fields of the       |
// |                                          | Security Exchange PDU Data     |
// |                                          | (section 2.2.1.10.1).          |
// +------------------------------------------+--------------------------------+
// | 0x00001114 ERRINFO_SECURITYDATATOOSHORT5 | There is not enough data to    |
// |                                          | read the CodePage, flags,      |
// |                                          | cbDomain, cbUserName,          |
// |                                          | cbPassword, cbAlternateShell,  |
// |                                          | cbWorkingDir, Domain, UserName,|
// |                                          | Password, AlternateShell, and  |
// |                                          | WorkingDir fields in the Info  |
// |                                          | Packet (section 2.2.1.11.1.1). |
// +------------------------------------------+--------------------------------+
// | 0x00001115 ERRINFO_SECURITYDATATOOSHORT6 | There is not enough data to    |
// |                                          | read the CodePage, flags,      |
// |                                          | cbDomain, cbUserName,          |
// |                                          | cbPassword, cbAlternateShell,  |
// |                                          | and cbWorkingDir fields in the |
// |                                          | Info Packet (section           |
// |                                          | 2.2.1.11.1.1).                 |
// +------------------------------------------+--------------------------------+
// | 0x00001116 ERRINFO_SECURITYDATATOOSHORT7 | There is not enough data to    |
// |                                          | read the clientAddressFamily   |
// |                                          | and cbClientAddress fields in  |
// |                                          | (section 2.2.1.11.1.1.1).      |
// +------------------------------------------+--------------------------------+
// | 0x00001117 ERRINFO_SECURITYDATATOOSHORT8 | There is not enough data to    |
// |                                          | read the clientAddress field in|
// |                                          | the Extended Info Packet       |
// |                                          | (section 2.2.1.11.1.1.1).      |
// +------------------------------------------+--------------------------------+
// | 0x00001118 ERRINFO_SECURITYDATATOOSHORT9 | There is not enough data to    |
// |                                          | read the cbClientDir field in  |
// |                                          | the Extended Info Packet       |
// |                                          | (section 2.2.1.11.1.1.1).      |
// +------------------------------------------+--------------------------------+
// | 0x00001119 ERRINFO_SECURITYDATATOOSHORT10| There is not enough data to    |
// |                                          | read the clientDir field in the|
// |                                          | Extended Info Packet (section  |
// |                                          | 2.2.1.11.1.1.1).               |
// +------------------------------------------+--------------------------------+
// | 0x0000111A ERRINFO_SECURITYDATATOOSHORT11| There is not enough data to    |
// |                                          | read the clientTimeZone field  |
// |                                          | in the Extended Info Packet    |
// |                                          | (section 2.2.1.11.1.1.1).      |
// +------------------------------------------+--------------------------------+
// | 0x0000111B ERRINFO_SECURITYDATATOOSHORT12| There is not enough data to    |
// |                                          | read the clientSessionId field |
// |                                          | in the Extended Info Packet    |
// |                                          | (section 2.2.1.11.1.1.1).      |
// +------------------------------------------+--------------------------------+
// | 0x0000111C ERRINFO_SECURITYDATATOOSHORT13| There is not enough data to    |
// |                                          | read the performanceFlags      |
// |                                          | field in the Extended Info     |
// |                                          | Packet (section                |
// |                                          | 2.2.1.11.1.1.1).               |
// +------------------------------------------+--------------------------------+
// | 0x0000111D ERRINFO_SECURITYDATATOOSHORT14| There is not enough data to    |
// |                                          | read the cbAutoReconnectLen    |
// |                                          | field in the Extended Info     |
// |                                          | Packet (section                |
// |                                          | 2.2.1.11.1.1.1).               |
// +------------------------------------------+--------------------------------+
// | 0x0000111E ERRINFO_SECURITYDATATOOSHORT15| There is not enough data to    |
// |                                          | read the autoReconnectCookie   |
// |                                          | field in the Extended Info     |
// |                                          | Packet (section                |
// |                                          | 2.2.1.11.1.1.1).               |
// +------------------------------------------+--------------------------------+
// | 0x0000111F ERRINFO_SECURITYDATATOOSHORT16| The cbAutoReconnectLen field   |
// |                                          | in the Extended Info Packet    |
// |                                          | (section 2.2.1.11.1.1.1)       |
// |                                          | contains a value which is      |
// |                                          | larger than the maximum        |
// |                                          | allowed length of 128 bytes.   |
// +------------------------------------------+--------------------------------+
// | 0x00001120 ERRINFO_SECURITYDATATOOSHORT17| There is not enough data to    |
// |                                          | read the clientAddressFamily   |
// |                                          | and cbClientAddress fields in  |
// |                                          | the Extended Info Packet       |
// |                                          | (section 2.2.1.11.1.1.1).      |
// +------------------------------------------+--------------------------------+
// | 0x00001121 ERRINFO_SECURITYDATATOOSHORT18| There is not enough data to    |
// |                                          | read the clientAddress field in|
// |                                          | the Extended Info Packet       |
// |                                          | (section 2.2.1.11.1.1.1).      |
// +------------------------------------------+--------------------------------+
// | 0x00001122 ERRINFO_SECURITYDATATOOSHORT19| There is not enough data to    |
// |                                          | read the cbClientDir field in  |
// |                                          | the Extended Info Packet       |
// |                                          | (section 2.2.1.11.1.1.1).      |
// +------------------------------------------+--------------------------------+
// | 0x00001123 ERRINFO_SECURITYDATATOOSHORT20| There is not enough data to    |
// |                                          | read the clientDir field in    |
// |                                          | the Extended Info Packet       |
// |                                          | (section 2.2.1.11.1.1.1).      |
// +------------------------------------------+--------------------------------+
// | 0x00001124 ERRINFO_SECURITYDATATOOSHORT21| There is not enough data to    |
// |                                          | read the clientTimeZone field  |
// |                                          | in the Extended Info Packet    |
// |                                          | (section 2.2.1.11.1.1.1).      |
// +------------------------------------------+--------------------------------+
// | 0x00001125 ERRINFO_SECURITYDATATOOSHORT22| There is not enough data to    |
// |                                          | read the clientSessionId field |
// |                                          | in the Extended Info Packet    |
// |                                          | (section 2.2.1.11.1.1.1).      |
// +------------------------------------------+--------------------------------+
// | 0x00001126 ERRINFO_SECURITYDATATOOSHORT23| There is not enough data to    |
// |                                          | read the Client Info PDU Data  |
// |                                          | (section 2.2.1.11.1).          |
// +------------------------------------------+--------------------------------+
// | 0x00001129 ERRINFO_BADMONITORDATA        | The monitorCount field in the  |
// |                                          | Client Monitor Data (section   |
// |                                          | 2.2.1.3.6) is invalid.         |
// +------------------------------------------+--------------------------------+
// | 0x0000112A                               | The server-side decompression  |
// | ERRINFO_VCDECOMPRESSEDREASSEMBLEFAILED   | buffer is invalid, or the size |
// |                                          | of the decompressed VC data    |
// |                                          | exceeds the chunking size      |
// |                                          | specified in the Virtual       |
// |                                          | Channel Capability Set         |
// |                                          | (section 2.2.7.1.10).          |
// +------------------------------------------+--------------------------------+
// | 0x0000112B ERRINFO_VCDATATOOLONG         | The size of a received Virtual |
// |                                          | Channel PDU (section 2.2.6.1)  |
// |                                          | exceeds the chunking size      |
// |                                          | specified in the Virtual       |
// |                                          | Channel Capability Set         |
// |                                          | (section 2.2.7.1.10).          |
// +------------------------------------------+--------------------------------+
// | 0x0000112C ERRINFO_BAD_FRAME_ACK_DATA    | There is not enough data to    |
// |                                          | read a                         |
// |                                          | TS_FRAME_ACKNOWLEDGE_PDU ([MS- |
// |                                          | RDPRFX] section 2.2.3.1).      |
// +------------------------------------------+--------------------------------+
// | 0x0000112D                               | The graphics mode requested by |
// | ERRINFO_GRAPHICSMODENOTSUPPORTED         | the client is not supported by |
// |                                          | the server.                    |
// +------------------------------------------+--------------------------------+
// | 0x0000112E                               | The server-side graphics       |
// | ERRINFO_GRAPHICSSUBSYSTEMRESETFAILED     | subsystem failed to reset.     |
// +------------------------------------------+--------------------------------+
// | 0x0000112F                               | The server-side graphics       |
// | ERRINFO_GRAPHICSSUBSYSTEMFAILED          | subsystem is in an error state |
// |                                          | and unable to continue         |
// |                                          | graphics encoding.             |
// +------------------------------------------+--------------------------------+
// | 0x00001130                               | There is not enough data to    |
// | ERRINFO_TIMEZONEKEYNAMELENGTHTOOSHORT    | read the                       |
// |                                          | cbDynamicDSTTimeZoneKeyName    |
// |                                          | field in the Extended Info     |
// |                                          | Packet (section                |
// |                                          | 2.2.1.11.1.1.1).               |
// +------------------------------------------+--------------------------------+
// | 0x00001131                               | The length reported in the     |
// | ERRINFO_TIMEZONEKEYNAMELENGTHTOOLONG     | cbDynamicDSTTimeZoneKeyName    |
// |                                          | field of the Extended Info     |
// |                                          | Packet (section                |
// |                                          | 2.2.1.11.1.1.1) is too long.   |
// +------------------------------------------+--------------------------------+
// | 0x00001132                               | The                            |
// | ERRINFO_DYNAMICDSTDISABLEDFIELDMISSING   | dynamicDaylightTimeDisabled    |
// |                                          | field is not present in the    |
// |                                          | Extended Info Packet (section  |
// |                                          | 2.2.1.11.1.1.1).               |
// +------------------------------------------+--------------------------------+
// | 0x00001191                               | An attempt to update the       |
// | ERRINFO_UPDATESESSIONKEYFAILED           | session keys while using       |
// |                                          | Standard RDP Security          |
// |                                          | mechanisms (section 5.3.7)     |
// |                                          | failed.                        |
// +------------------------------------------+--------------------------------+
// | 0x00001192 ERRINFO_DECRYPTFAILED         | (a) Decryption using Standard  |
// |                                          | RDP Security mechanisms        |
// |                                          | (section 5.3.6) failed.        |
// |                                          | (b) Session key creation using |
// |                                          | Standard RDP Security          |
// |                                          | mechanisms (section 5.3.5)     |
// |                                          | failed.                        |
// +------------------------------------------+--------------------------------+
// | 0x00001193 ERRINFO_ENCRYPTFAILED         | Encryption using Standard RDP  |
// |                                          | Security mechanisms (section   |
// |                                          | 5.3.6) failed.                 |
// +------------------------------------------+--------------------------------+
// | 0x00001194 ERRINFO_ENCPKGMISMATCH        | Failed to find a usable        |
// |                                          | Encryption Method (section     |
// |                                          | 5.3.2) in the encryptionMethods|
// |                                          | field of the Client Security   |
// |                                          | Data (section 2.2.1.4.3).      |
// +------------------------------------------+--------------------------------+
// | 0x00001195 ERRINFO_DECRYPTFAILED2        | Encryption using Standard RDP  |
// |                                          | Security mechanisms (section   |
// |                                          | 5.3.6) failed. Unencrypted     |
// |                                          | data was encountered in a      |
// |                                          | protocol stream which is meant |
// |                                          | to be encrypted with Standard  |
// |                                          | RDP Security mechanisms        |
// |                                          | (section 5.3.6).               |
// +------------------------------------------+--------------------------------+

        enum {
            ERRINFO_RPC_INITIATED_DISCONNECT          = 0x00000001,
            ERRINFO_RPC_INITIATED_LOGOFF              = 0x00000002,
            ERRINFO_IDLE_TIMEOUT                      = 0x00000003,
            ERRINFO_LOGON_TIMEOUT                     = 0x00000004,
            ERRINFO_DISCONNECTED_BY_OTHERCONNECTION   = 0x00000005,
            ERRINFO_OUT_OF_MEMORY                     = 0x00000006,
            ERRINFO_SERVER_DENIED_CONNECTION          = 0x00000007,
            ERRINFO_SERVER_INSUFFICIENT_PRIVILEGES    = 0x00000009,
            ERRINFO_SERVER_FRESH_CREDENTIALS_REQUIRED = 0x0000000A,
            ERRINFO_RPC_INITIATED_DISCONNECT_BYUSER   = 0x0000000B,
            ERRINFO_LOGOFF_BY_USER                    = 0x0000000C,
            ERRINFO_LICENSE_INTERNAL                  = 0x00000100,
            ERRINFO_LICENSE_NO_LICENSE_SERVER         = 0x00000101,
            ERRINFO_LICENSE_NO_LICENSE                = 0x00000102,
            ERRINFO_LICENSE_BAD_CLIENT_MSG            = 0x00000103,
            ERRINFO_LICENSE_HWID_DOESNT_MATCH_LICENSE = 0x00000104,
            ERRINFO_LICENSE_BAD_CLIENT_LICENSE        = 0x00000105,
            ERRINFO_LICENSE_CANT_FINISH_PROTOCOL      = 0x00000106,
            ERRINFO_LICENSE_CLIENT_ENDED_PROTOCOL     = 0x00000107,
            ERRINFO_LICENSE_BAD_CLIENT_ENCRYPTION     = 0x00000108,
            ERRINFO_LICENSE_CANT_UPGRADE_LICENSE      = 0x00000109,
            ERRINFO_LICENSE_NO_REMOTE_CONNECTIONS     = 0x0000010A,

            ERRINFO_CB_DESTINATION_NOT_FOUND             = 0x00000400,
            ERRINFO_CB_LOADING_DESTINATION               = 0x00000402,
            ERRINFO_CB_REDIRECTING_TO_DESTINATION        = 0x00000404,
            ERRINFO_CB_SESSION_ONLINE_VM_WAKE            = 0x00000405,
            ERRINFO_CB_SESSION_ONLINE_VM_BOOT            = 0x00000406,
            ERRINFO_CB_SESSION_ONLINE_VM_NO_DNS          = 0x00000407,
            ERRINFO_CB_DESTINATION_POOL_NOT_FREE         = 0x00000408,
            ERRINFO_CB_CONNECTION_CANCELLED              = 0x00000409,
            ERRINFO_CB_CONNECTION_ERROR_INVALID_SETTINGS = 0x00000410,
            ERRINFO_CB_SESSION_ONLINE_VM_BOOT_TIMEOUT    = 0x00000411,
            ERRINFO_CB_SESSION_ONLINE_VM_SESSMON_FAILED  = 0x00000412,

            ERRINFO_UNKNOWNPDUTYPE2                   = 0x000010C9,
            ERRINFO_UNKNOWNPDUTYPE                    = 0x000010CA,
            ERRINFO_DATAPDUSEQUENCE                   = 0x000010CB,
            ERRINFO_CONTROLPDUSEQUENCE                = 0x000010CD,
            ERRINFO_INVALIDCONTROLPDUACTION           = 0x000010CE,
            ERRINFO_INVALIDINPUTPDUTYPE               = 0x000010CF,
            ERRINFO_INVALIDINPUTPDUMOUSE              = 0x000010D0,
            ERRINFO_INVALIDREFRESHRECTPDU             = 0x000010D1,
            ERRINFO_CREATEUSERDATAFAILED              = 0x000010D2,
            ERRINFO_CONNECTFAILED                     = 0x000010D3,
            ERRINFO_CONFIRMACTIVEWRONGSHAREID         = 0x000010D4,
            ERRINFO_CONFIRMACTIVEWRONGORIGINATOR      = 0x000010D5,
            ERRINFO_PERSISTENTKEYPDUBADLENGTH         = 0x000010DA,
            ERRINFO_PERSISTENTKEYPDUILLEGALFIRST      = 0x000010DB,
            ERRINFO_PERSISTENTKEYPDUTOOMANYTOTALKEYS  = 0x000010DC,
            ERRINFO_PERSISTENTKEYPDUTOOMANYCACHEKEYS  = 0x000010DD,
            ERRINFO_INPUTPDUBADLENGTH                 = 0x000010DE,
            ERRINFO_BITMAPCACHEERRORPDUBADLENGTH      = 0x000010DF,
            ERRINFO_SECURITYDATATOOSHORT              = 0x000010E0,
            ERRINFO_VCHANNELDATATOOSHORT              = 0x000010E1,
            ERRINFO_SHAREDATATOOSHORT                 = 0x000010E2,
            ERRINFO_BADSUPRESSOUTPUTPDU               = 0x000010E3,
            ERRINFO_CONFIRMACTIVEPDUTOOSHORT          = 0x000010E5,
            ERRINFO_CAPABILITYSETTOOSMALL             = 0x000010E7,
            ERRINFO_CAPABILITYSETTOOLARGE             = 0x000010E8,
            ERRINFO_NOCURSORCACHE                     = 0x000010E9,
            ERRINFO_BADCAPABILITIES                   = 0x000010EA,
            ERRINFO_VIRTUALCHANNELDECOMPRESSIONERR    = 0x000010EC,
            ERRINFO_INVALIDVCCOMPRESSIONTYPE          = 0x000010ED,
            ERRINFO_INVALIDCHANNELID                  = 0x000010EF,
            ERRINFO_VCHANNELSTOOMANY                  = 0x000010F0,
            ERRINFO_REMOTEAPPSNOTENABLED              = 0x000010F3,
            ERRINFO_CACHECAPNOTSET                    = 0x000010F4,
            ERRINFO_BITMAPCACHEERRORPDUBADLENGTH2     = 0x000010F5,
            ERRINFO_OFFSCRCACHEERRORPDUBADLENGTH      = 0x000010F6,
            ERRINFO_DNGCACHEERRORPDUBADLENGTH         = 0x000010F7,
            ERRINFO_GDIPLUSPDUBADLENGTH               = 0x000010F8,
            ERRINFO_SECURITYDATATOOSHORT2             = 0x00001111,
            ERRINFO_SECURITYDATATOOSHORT3             = 0x00001112,
            ERRINFO_SECURITYDATATOOSHORT4             = 0x00001113,
            ERRINFO_SECURITYDATATOOSHORT5             = 0x00001114,
            ERRINFO_SECURITYDATATOOSHORT6             = 0x00001115,
            ERRINFO_SECURITYDATATOOSHORT7             = 0x00001116,
            ERRINFO_SECURITYDATATOOSHORT8             = 0x00001117,
            ERRINFO_SECURITYDATATOOSHORT9             = 0x00001118,
            ERRINFO_SECURITYDATATOOSHORT10            = 0x00001119,
            ERRINFO_SECURITYDATATOOSHORT11            = 0x0000111A,
            ERRINFO_SECURITYDATATOOSHORT12            = 0x0000111B,
            ERRINFO_SECURITYDATATOOSHORT13            = 0x0000111C,
            ERRINFO_SECURITYDATATOOSHORT14            = 0x0000111D,
            ERRINFO_SECURITYDATATOOSHORT15            = 0x0000111E,
            ERRINFO_SECURITYDATATOOSHORT16            = 0x0000111F,
            ERRINFO_SECURITYDATATOOSHORT17            = 0x00001120,
            ERRINFO_SECURITYDATATOOSHORT18            = 0x00001121,
            ERRINFO_SECURITYDATATOOSHORT19            = 0x00001122,
            ERRINFO_SECURITYDATATOOSHORT20            = 0x00001123,
            ERRINFO_SECURITYDATATOOSHORT21            = 0x00001124,
            ERRINFO_SECURITYDATATOOSHORT22            = 0x00001125,
            ERRINFO_SECURITYDATATOOSHORT23            = 0x00001126,
            ERRINFO_BADMONITORDATA                    = 0x00001129,
            ERRINFO_VCDECOMPRESSEDREASSEMBLEFAILED    = 0x0000112A,
            ERRINFO_VCDATATOOLONG                     = 0x0000112B,
            ERRINFO_BAD_FRAME_ACK_DATA                = 0x0000112C,
            ERRINFO_GRAPHICSMODENOTSUPPORTED          = 0x0000112D,
            ERRINFO_GRAPHICSSUBSYSTEMRESETFAILED      = 0x0000112E,
            ERRINFO_GRAPHICSSUBSYSTEMFAILED           = 0x0000112F,
            ERRINFO_TIMEZONEKEYNAMELENGTHTOOSHORT     = 0x00001130,
            ERRINFO_TIMEZONEKEYNAMELENGTHTOOLONG      = 0x00001131,
            ERRINFO_DYNAMICDSTDISABLEDFIELDMISSING    = 0x00001132,
            ERRINFO_UPDATESESSIONKEYFAILED            = 0x00001191,
            ERRINFO_DECRYPTFAILED                     = 0x00001192,
            ERRINFO_ENCRYPTFAILED                     = 0x00001193,
            ERRINFO_ENCPKGMISMATCH                    = 0x00001194,
            ERRINFO_DECRYPTFAILED2                    = 0x00001195,
       };

        void process_disconnect_pdu(Stream & stream)
        {
            uint32_t errorInfo = stream.in_uint32_le();
            switch (errorInfo){
            case ERRINFO_RPC_INITIATED_DISCONNECT:
                LOG(LOG_INFO, "process disconnect pdu : code = %8x error=%s", errorInfo, "RPC_INITIATED_DISCONNECT");
            break;
            case ERRINFO_RPC_INITIATED_LOGOFF:
                LOG(LOG_INFO, "process disconnect pdu : code = %8x error=%s", errorInfo, "RPC_INITIATED_LOGOFF");
            break;
            case ERRINFO_IDLE_TIMEOUT:
                LOG(LOG_INFO, "process disconnect pdu : code = %8x error=%s", errorInfo, "IDLE_TIMEOUT");
            break;
            case ERRINFO_LOGON_TIMEOUT:
                LOG(LOG_INFO, "process disconnect pdu : code = %8x error=%s", errorInfo, "LOGON_TIMEOUT");
            break;
            case ERRINFO_DISCONNECTED_BY_OTHERCONNECTION:
                LOG(LOG_INFO, "process disconnect pdu : code = %8x error=%s", errorInfo, "DISCONNECTED_BY_OTHERCONNECTION");
            break;
            case ERRINFO_OUT_OF_MEMORY:
                LOG(LOG_INFO, "process disconnect pdu : code = %8x error=%s", errorInfo, "OUT_OF_MEMORY");
            break;
            case ERRINFO_SERVER_DENIED_CONNECTION:
                LOG(LOG_INFO, "process disconnect pdu : code = %8x error=%s", errorInfo, "SERVER_DENIED_CONNECTION");
            break;
            case ERRINFO_SERVER_INSUFFICIENT_PRIVILEGES:
                LOG(LOG_INFO, "process disconnect pdu : code = %8x error=%s", errorInfo, "SERVER_INSUFFICIENT_PRIVILEGES");
            break;
            case ERRINFO_SERVER_FRESH_CREDENTIALS_REQUIRED:
                LOG(LOG_INFO, "process disconnect pdu : code = %8x error=%s", errorInfo, "SERVER_FRESH_CREDENTIALS_REQUIRED");
            break;
            case ERRINFO_RPC_INITIATED_DISCONNECT_BYUSER:
                LOG(LOG_INFO, "process disconnect pdu : code = %8x error=%s", errorInfo, "RPC_INITIATED_DISCONNECT_BYUSER");
            break;
            case ERRINFO_LOGOFF_BY_USER:
                LOG(LOG_INFO, "process disconnect pdu : code = %8x error=%s", errorInfo, "LOGOFF_BY_USER");
            break;
            case ERRINFO_LICENSE_INTERNAL:
                LOG(LOG_INFO, "process disconnect pdu : code = %8x error=%s", errorInfo, "LICENSE_INTERNAL");
            break;
            case ERRINFO_LICENSE_NO_LICENSE_SERVER:
                LOG(LOG_INFO, "process disconnect pdu : code = %8x error=%s", errorInfo, "LICENSE_NO_LICENSE_SERVER");
            break;
            case ERRINFO_LICENSE_NO_LICENSE:
                LOG(LOG_INFO, "process disconnect pdu : code = %8x error=%s", errorInfo, "LICENSE_NO_LICENSE");
            break;
            case ERRINFO_LICENSE_BAD_CLIENT_MSG:
                LOG(LOG_INFO, "process disconnect pdu : code = %8x error=%s", errorInfo, "LICENSE_BAD_CLIENT_MSG");
            break;
            case ERRINFO_LICENSE_HWID_DOESNT_MATCH_LICENSE:
                LOG(LOG_INFO, "process disconnect pdu : code = %8x error=%s", errorInfo, "LICENSE_HWID_DOESNT_MATCH_LICENSE");
            break;
            case ERRINFO_LICENSE_BAD_CLIENT_LICENSE:
                LOG(LOG_INFO, "process disconnect pdu : code = %8x error=%s", errorInfo, "LICENSE_BAD_CLIENT_LICENSE");
            break;
            case ERRINFO_LICENSE_CANT_FINISH_PROTOCOL:
                LOG(LOG_INFO, "process disconnect pdu : code = %8x error=%s", errorInfo, "LICENSE_CANT_FINISH_PROTOCOL");
            break;
            case ERRINFO_LICENSE_CLIENT_ENDED_PROTOCOL:
                LOG(LOG_INFO, "process disconnect pdu : code = %8x error=%s", errorInfo, "LICENSE_CLIENT_ENDED_PROTOCOL");
            break;
            case ERRINFO_LICENSE_BAD_CLIENT_ENCRYPTION:
                LOG(LOG_INFO, "process disconnect pdu : code = %8x error=%s", errorInfo, "LICENSE_BAD_CLIENT_ENCRYPTION");
            break;
            case ERRINFO_LICENSE_CANT_UPGRADE_LICENSE:
                LOG(LOG_INFO, "process disconnect pdu : code = %8x error=%s", errorInfo, "LICENSE_CANT_UPGRADE_LICENSE");
            break;
            case ERRINFO_LICENSE_NO_REMOTE_CONNECTIONS:
                LOG(LOG_INFO, "process disconnect pdu : code = %8x error=%s", errorInfo, "LICENSE_NO_REMOTE_CONNECTIONS");
            break;
            case ERRINFO_CB_DESTINATION_NOT_FOUND:
                LOG(LOG_INFO, "process disconnect pdu : code = %8x error=%s", errorInfo, "CB_DESTINATION_NOT_FOUND");
            break;
            case ERRINFO_CB_LOADING_DESTINATION:
                LOG(LOG_INFO, "process disconnect pdu : code = %8x error=%s", errorInfo, "CB_LOADING_DESTINATION");
            break;
            case ERRINFO_CB_REDIRECTING_TO_DESTINATION:
                LOG(LOG_INFO, "process disconnect pdu : code = %8x error=%s", errorInfo, "CB_REDIRECTING_TO_DESTINATION");
            break;
            case ERRINFO_CB_SESSION_ONLINE_VM_WAKE:
                LOG(LOG_INFO, "process disconnect pdu : code = %8x error=%s", errorInfo, "CB_SESSION_ONLINE_VM_WAKE");
            break;
            case ERRINFO_CB_SESSION_ONLINE_VM_BOOT:
                LOG(LOG_INFO, "process disconnect pdu : code = %8x error=%s", errorInfo, "CB_SESSION_ONLINE_VM_BOOT");
            break;
            case ERRINFO_CB_SESSION_ONLINE_VM_NO_DNS:
                LOG(LOG_INFO, "process disconnect pdu : code = %8x error=%s", errorInfo, "CB_SESSION_ONLINE_VM_NO_DNS");
            break;
            case ERRINFO_CB_DESTINATION_POOL_NOT_FREE:
                LOG(LOG_INFO, "process disconnect pdu : code = %8x error=%s", errorInfo, "CB_DESTINATION_POOL_NOT_FREE");
            break;
            case ERRINFO_CB_CONNECTION_CANCELLED:
                LOG(LOG_INFO, "process disconnect pdu : code = %8x error=%s", errorInfo, "CB_CONNECTION_CANCELLED");
            break;
            case ERRINFO_CB_CONNECTION_ERROR_INVALID_SETTINGS:
                LOG(LOG_INFO, "process disconnect pdu : code = %8x error=%s", errorInfo, "CB_CONNECTION_ERROR_INVALID_SETTINGS");
            break;
            case ERRINFO_CB_SESSION_ONLINE_VM_BOOT_TIMEOUT:
                LOG(LOG_INFO, "process disconnect pdu : code = %8x error=%s", errorInfo, "CB_SESSION_ONLINE_VM_BOOT_TIMEOUT");
            break;
            case ERRINFO_CB_SESSION_ONLINE_VM_SESSMON_FAILED:
                LOG(LOG_INFO, "process disconnect pdu : code = %8x error=%s", errorInfo, "CB_SESSION_ONLINE_VM_SESSMON_FAILED");
            break;
            case ERRINFO_UNKNOWNPDUTYPE2:
                LOG(LOG_INFO, "process disconnect pdu : code = %8x error=%s", errorInfo, "UNKNOWNPDUTYPE2");
            break;
            case ERRINFO_UNKNOWNPDUTYPE:
                LOG(LOG_INFO, "process disconnect pdu : code = %8x error=%s", errorInfo, "UNKNOWNPDUTYPE");
            break;
            case ERRINFO_DATAPDUSEQUENCE:
                LOG(LOG_INFO, "process disconnect pdu : code = %8x error=%s", errorInfo, "DATAPDUSEQUENCE");
            break;
            case ERRINFO_CONTROLPDUSEQUENCE:
                LOG(LOG_INFO, "process disconnect pdu : code = %8x error=%s", errorInfo, "CONTROLPDUSEQUENCE");
            break;
            case ERRINFO_INVALIDCONTROLPDUACTION:
                LOG(LOG_INFO, "process disconnect pdu : code = %8x error=%s", errorInfo, "INVALIDCONTROLPDUACTION");
            break;
            case ERRINFO_INVALIDINPUTPDUTYPE:
                LOG(LOG_INFO, "process disconnect pdu : code = %8x error=%s", errorInfo, "INVALIDINPUTPDUTYPE");
            break;
            case ERRINFO_INVALIDINPUTPDUMOUSE:
                LOG(LOG_INFO, "process disconnect pdu : code = %8x error=%s", errorInfo, "INVALIDINPUTPDUMOUSE");
            break;
            case ERRINFO_INVALIDREFRESHRECTPDU:
                LOG(LOG_INFO, "process disconnect pdu : code = %8x error=%s", errorInfo, "INVALIDREFRESHRECTPDU");
            break;
            case ERRINFO_CREATEUSERDATAFAILED:
                LOG(LOG_INFO, "process disconnect pdu : code = %8x error=%s", errorInfo, "CREATEUSERDATAFAILED");
            break;
            case ERRINFO_CONNECTFAILED:
                LOG(LOG_INFO, "process disconnect pdu : code = %8x error=%s", errorInfo, "CONNECTFAILED");
            break;
            case ERRINFO_CONFIRMACTIVEWRONGSHAREID:
                LOG(LOG_INFO, "process disconnect pdu : code = %8x error=%s", errorInfo, "CONFIRMACTIVEWRONGSHAREID");
            break;
            case ERRINFO_CONFIRMACTIVEWRONGORIGINATOR:
                LOG(LOG_INFO, "process disconnect pdu : code = %8x error=%s", errorInfo, "CONFIRMACTIVEWRONGORIGINATOR");
            break;
            case ERRINFO_PERSISTENTKEYPDUBADLENGTH:
                LOG(LOG_INFO, "process disconnect pdu : code = %8x error=%s", errorInfo, "PERSISTENTKEYPDUBADLENGTH");
            break;
            case ERRINFO_PERSISTENTKEYPDUILLEGALFIRST:
                LOG(LOG_INFO, "process disconnect pdu : code = %8x error=%s", errorInfo, "PERSISTENTKEYPDUILLEGALFIRST");
            break;
            case ERRINFO_PERSISTENTKEYPDUTOOMANYTOTALKEYS:
                LOG(LOG_INFO, "process disconnect pdu : code = %8x error=%s", errorInfo, "PERSISTENTKEYPDUTOOMANYTOTALKEYS");
            break;
            case ERRINFO_PERSISTENTKEYPDUTOOMANYCACHEKEYS:
                LOG(LOG_INFO, "process disconnect pdu : code = %8x error=%s", errorInfo, "PERSISTENTKEYPDUTOOMANYCACHEKEYS");
            break;
            case ERRINFO_INPUTPDUBADLENGTH:
                LOG(LOG_INFO, "process disconnect pdu : code = %8x error=%s", errorInfo, "INPUTPDUBADLENGTH");
            break;
            case ERRINFO_BITMAPCACHEERRORPDUBADLENGTH:
                LOG(LOG_INFO, "process disconnect pdu : code = %8x error=%s", errorInfo, "BITMAPCACHEERRORPDUBADLENGTH");
            break;
            case ERRINFO_SECURITYDATATOOSHORT:
                LOG(LOG_INFO, "process disconnect pdu : code = %8x error=%s", errorInfo, "SECURITYDATATOOSHORT");
            break;
            case ERRINFO_VCHANNELDATATOOSHORT:
                LOG(LOG_INFO, "process disconnect pdu : code = %8x error=%s", errorInfo, "VCHANNELDATATOOSHORT");
            break;
            case ERRINFO_SHAREDATATOOSHORT:
                LOG(LOG_INFO, "process disconnect pdu : code = %8x error=%s", errorInfo, "SHAREDATATOOSHORT");
            break;
            case ERRINFO_BADSUPRESSOUTPUTPDU:
                LOG(LOG_INFO, "process disconnect pdu : code = %8x error=%s", errorInfo, "BADSUPRESSOUTPUTPDU");
            break;
            case ERRINFO_CONFIRMACTIVEPDUTOOSHORT:
                LOG(LOG_INFO, "process disconnect pdu : code = %8x error=%s", errorInfo, "CONFIRMACTIVEPDUTOOSHORT");
            break;
            case ERRINFO_CAPABILITYSETTOOSMALL:
                LOG(LOG_INFO, "process disconnect pdu : code = %8x error=%s", errorInfo, "CAPABILITYSETTOOSMALL");
            break;
            case ERRINFO_CAPABILITYSETTOOLARGE:
                LOG(LOG_INFO, "process disconnect pdu : code = %8x error=%s", errorInfo, "CAPABILITYSETTOOLARGE");
            break;
            case ERRINFO_NOCURSORCACHE:
                LOG(LOG_INFO, "process disconnect pdu : code = %8x error=%s", errorInfo, "NOCURSORCACHE");
            break;
            case ERRINFO_BADCAPABILITIES:
                LOG(LOG_INFO, "process disconnect pdu : code = %8x error=%s", errorInfo, "BADCAPABILITIES");
            break;
            case ERRINFO_VIRTUALCHANNELDECOMPRESSIONERR:
                LOG(LOG_INFO, "process disconnect pdu : code = %8x error=%s", errorInfo, "VIRTUALCHANNELDECOMPRESSIONERR");
            break;
            case ERRINFO_INVALIDVCCOMPRESSIONTYPE:
                LOG(LOG_INFO, "process disconnect pdu : code = %8x error=%s", errorInfo, "INVALIDVCCOMPRESSIONTYPE");
            break;
            case ERRINFO_INVALIDCHANNELID:
                LOG(LOG_INFO, "process disconnect pdu : code = %8x error=%s", errorInfo, "INVALIDCHANNELID");
            break;
            case ERRINFO_VCHANNELSTOOMANY:
                LOG(LOG_INFO, "process disconnect pdu : code = %8x error=%s", errorInfo, "VCHANNELSTOOMANY");
            break;
            case ERRINFO_REMOTEAPPSNOTENABLED:
                LOG(LOG_INFO, "process disconnect pdu : code = %8x error=%s", errorInfo, "REMOTEAPPSNOTENABLED");
            break;
            case ERRINFO_CACHECAPNOTSET:
                LOG(LOG_INFO, "process disconnect pdu : code = %8x error=%s", errorInfo, "CACHECAPNOTSET");
            break;
            case ERRINFO_BITMAPCACHEERRORPDUBADLENGTH2:
                LOG(LOG_INFO, "process disconnect pdu : code = %8x error=%s", errorInfo, "BITMAPCACHEERRORPDUBADLENGTH2");
            break;
            case ERRINFO_OFFSCRCACHEERRORPDUBADLENGTH:
                LOG(LOG_INFO, "process disconnect pdu : code = %8x error=%s", errorInfo, "OFFSCRCACHEERRORPDUBADLENGTH");
            break;
            case ERRINFO_DNGCACHEERRORPDUBADLENGTH:
                LOG(LOG_INFO, "process disconnect pdu : code = %8x error=%s", errorInfo, "DNGCACHEERRORPDUBADLENGTH");
            break;
            case ERRINFO_GDIPLUSPDUBADLENGTH:
                LOG(LOG_INFO, "process disconnect pdu : code = %8x error=%s", errorInfo, "GDIPLUSPDUBADLENGTH");
            break;
            case ERRINFO_SECURITYDATATOOSHORT2:
                LOG(LOG_INFO, "process disconnect pdu : code = %8x error=%s", errorInfo, "SECURITYDATATOOSHORT2");
            break;
            case ERRINFO_SECURITYDATATOOSHORT3:
                LOG(LOG_INFO, "process disconnect pdu : code = %8x error=%s", errorInfo, "SECURITYDATATOOSHORT3");
            break;
            case ERRINFO_SECURITYDATATOOSHORT4:
                LOG(LOG_INFO, "process disconnect pdu : code = %8x error=%s", errorInfo, "SECURITYDATATOOSHORT4");
            break;
            case ERRINFO_SECURITYDATATOOSHORT5:
                LOG(LOG_INFO, "process disconnect pdu : code = %8x error=%s", errorInfo, "SECURITYDATATOOSHORT5");
            break;
            case ERRINFO_SECURITYDATATOOSHORT6:
                LOG(LOG_INFO, "process disconnect pdu : code = %8x error=%s", errorInfo, "SECURITYDATATOOSHORT6");
            break;
            case ERRINFO_SECURITYDATATOOSHORT7:
                LOG(LOG_INFO, "process disconnect pdu : code = %8x error=%s", errorInfo, "SECURITYDATATOOSHORT7");
            break;
            case ERRINFO_SECURITYDATATOOSHORT8:
                LOG(LOG_INFO, "process disconnect pdu : code = %8x error=%s", errorInfo, "SECURITYDATATOOSHORT8");
            break;
            case ERRINFO_SECURITYDATATOOSHORT9:
                LOG(LOG_INFO, "process disconnect pdu : code = %8x error=%s", errorInfo, "SECURITYDATATOOSHORT9");
            break;
            case ERRINFO_SECURITYDATATOOSHORT10:
                LOG(LOG_INFO, "process disconnect pdu : code = %8x error=%s", errorInfo, "SECURITYDATATOOSHORT10");
            break;
            case ERRINFO_SECURITYDATATOOSHORT11:
                LOG(LOG_INFO, "process disconnect pdu : code = %8x error=%s", errorInfo, "SECURITYDATATOOSHORT11");
            break;
            case ERRINFO_SECURITYDATATOOSHORT12:
                LOG(LOG_INFO, "process disconnect pdu : code = %8x error=%s", errorInfo, "SECURITYDATATOOSHORT12");
            break;
            case ERRINFO_SECURITYDATATOOSHORT13:
                LOG(LOG_INFO, "process disconnect pdu : code = %8x error=%s", errorInfo, "SECURITYDATATOOSHORT13");
            break;
            case ERRINFO_SECURITYDATATOOSHORT14:
                LOG(LOG_INFO, "process disconnect pdu : code = %8x error=%s", errorInfo, "SECURITYDATATOOSHORT14");
            break;
            case ERRINFO_SECURITYDATATOOSHORT15:
                LOG(LOG_INFO, "process disconnect pdu : code = %8x error=%s", errorInfo, "SECURITYDATATOOSHORT15");
            break;
            case ERRINFO_SECURITYDATATOOSHORT16:
                LOG(LOG_INFO, "process disconnect pdu : code = %8x error=%s", errorInfo, "SECURITYDATATOOSHORT16");
            break;
            case ERRINFO_SECURITYDATATOOSHORT17:
                LOG(LOG_INFO, "process disconnect pdu : code = %8x error=%s", errorInfo, "SECURITYDATATOOSHORT17");
            break;
            case ERRINFO_SECURITYDATATOOSHORT18:
                LOG(LOG_INFO, "process disconnect pdu : code = %8x error=%s", errorInfo, "SECURITYDATATOOSHORT18");
            break;
            case ERRINFO_SECURITYDATATOOSHORT19:
                LOG(LOG_INFO, "process disconnect pdu : code = %8x error=%s", errorInfo, "SECURITYDATATOOSHORT19");
            break;
            case ERRINFO_SECURITYDATATOOSHORT20:
                LOG(LOG_INFO, "process disconnect pdu : code = %8x error=%s", errorInfo, "SECURITYDATATOOSHORT20");
            break;
            case ERRINFO_SECURITYDATATOOSHORT21:
                LOG(LOG_INFO, "process disconnect pdu : code = %8x error=%s", errorInfo, "SECURITYDATATOOSHORT21");
            break;
            case ERRINFO_SECURITYDATATOOSHORT22:
                LOG(LOG_INFO, "process disconnect pdu : code = %8x error=%s", errorInfo, "SECURITYDATATOOSHORT22");
            break;
            case ERRINFO_SECURITYDATATOOSHORT23:
                LOG(LOG_INFO, "process disconnect pdu : code = %8x error=%s", errorInfo, "SECURITYDATATOOSHORT23");
            break;
            case ERRINFO_BADMONITORDATA:
                LOG(LOG_INFO, "process disconnect pdu : code = %8x error=%s", errorInfo, "BADMONITORDATA");
            break;
            case ERRINFO_VCDECOMPRESSEDREASSEMBLEFAILED:
                LOG(LOG_INFO, "process disconnect pdu : code = %8x error=%s", errorInfo, "VCDECOMPRESSEDREASSEMBLEFAILED");
            break;
            case ERRINFO_VCDATATOOLONG:
                LOG(LOG_INFO, "process disconnect pdu : code = %8x error=%s", errorInfo, "VCDATATOOLONG");
            break;
            case ERRINFO_BAD_FRAME_ACK_DATA:
                LOG(LOG_INFO, "process disconnect pdu : code = %8x error=%s", errorInfo, "BAD_FRAME_ACK_DATA");
            break;
            case ERRINFO_GRAPHICSMODENOTSUPPORTED:
                LOG(LOG_INFO, "process disconnect pdu : code = %8x error=%s", errorInfo, "GRAPHICSMODENOTSUPPORTED");
            break;
            case ERRINFO_GRAPHICSSUBSYSTEMRESETFAILED:
                LOG(LOG_INFO, "process disconnect pdu : code = %8x error=%s", errorInfo, "GRAPHICSSUBSYSTEMRESETFAILED");
            break;
            case ERRINFO_GRAPHICSSUBSYSTEMFAILED:
                LOG(LOG_INFO, "process disconnect pdu : code = %8x error=%s", errorInfo, "GRAPHICSSUBSYSTEMFAILED");
            break;
            case ERRINFO_TIMEZONEKEYNAMELENGTHTOOSHORT:
                LOG(LOG_INFO, "process disconnect pdu : code = %8x error=%s", errorInfo, "TIMEZONEKEYNAMELENGTHTOOSHORT");
            break;
            case ERRINFO_TIMEZONEKEYNAMELENGTHTOOLONG:
                LOG(LOG_INFO, "process disconnect pdu : code = %8x error=%s", errorInfo, "TIMEZONEKEYNAMELENGTHTOOLONG");
            break;
            case ERRINFO_DYNAMICDSTDISABLEDFIELDMISSING:
                LOG(LOG_INFO, "process disconnect pdu : code = %8x error=%s", errorInfo, "DYNAMICDSTDISABLEDFIELDMISSING");
            break;
            case ERRINFO_UPDATESESSIONKEYFAILED:
                LOG(LOG_INFO, "process disconnect pdu : code = %8x error=%s", errorInfo, "UPDATESESSIONKEYFAILED");
            break;
            case ERRINFO_DECRYPTFAILED:
                LOG(LOG_INFO, "process disconnect pdu : code = %8x error=%s", errorInfo, "DECRYPTFAILED");
            break;
            case ERRINFO_ENCRYPTFAILED:
                LOG(LOG_INFO, "process disconnect pdu : code = %8x error=%s", errorInfo, "ENCRYPTFAILED");
            break;
            case ERRINFO_ENCPKGMISMATCH:
                LOG(LOG_INFO, "process disconnect pdu : code = %8x error=%s", errorInfo, "ENCPKGMISMATCH");
            break;
            case ERRINFO_DECRYPTFAILED2:
                LOG(LOG_INFO, "process disconnect pdu : code = %8x error=%s", errorInfo, "DECRYPTFAILED2");
            break;
            default:
                LOG(LOG_INFO, "process disconnect pdu : code = %8x error=%s", errorInfo, "?");
            break;
            }
        }


        TODO("CGR: this can probably be unified with process_confirm_active in front");
        void process_server_caps(Stream & stream, uint16_t len)
        {
            if (this->verbose & 32){
                LOG(LOG_INFO, "mod_rdp::process_server_caps");
            }
            uint16_t ncapsets = stream.in_uint16_le();
            stream.in_skip_bytes(2); /* pad */
            for (uint16_t n = 0; n < ncapsets; n++) {
                uint16_t capset_type = stream.in_uint16_le();
                uint16_t capset_length = stream.in_uint16_le();
                uint8_t * next = (stream.p + capset_length) - 4;
                switch (capset_type) {
                case CAPSTYPE_GENERAL:
                {
                    GeneralCaps general_caps;
                    general_caps.recv(stream, capset_length);
                    if (this->verbose) {
                        general_caps.log("Received from server");
                    }
                }
                break;
                case CAPSTYPE_BITMAP:
                {
                    BitmapCaps bitmap_caps;
                    bitmap_caps.recv(stream, capset_length);
                    if (this->verbose) {
                        bitmap_caps.log("Received from server");
                    }
                    this->bpp = bitmap_caps.preferredBitsPerPixel;
                    this->front_width = bitmap_caps.desktopWidth;
                    this->front_height = bitmap_caps.desktopHeight;
                }
                break;
                case CAPSTYPE_ORDER:
                {
                    OrderCaps order_caps;
                    order_caps.recv(stream, capset_length);
                    if (this->verbose) {
                        order_caps.log("Received from server");
                    }
                }
                break;
                case CAPSTYPE_INPUT:
                {
                    InputCaps input_caps;
                    input_caps.recv(stream, capset_length);
                    if (this->verbose) {
                        input_caps.log("Received from server");
                    }

                    this->client_fastpath_input_event_support =
                        (this->fastpath_support && ((input_caps.inputFlags & (INPUT_FLAG_FASTPATH_INPUT | INPUT_FLAG_FASTPATH_INPUT2)) != 0));
                }
                break;
                default:
                break;
                }
                stream.p = next;
            }
            if (this->verbose & 32){
                LOG(LOG_INFO, "mod_rdp::process_server_caps done");
            }
        }

        void send_control(int action) throw(Error) {
            if (this->verbose & 1) {
                LOG(LOG_INFO, "mod_rdp::send_control");
            }

            BStream sec_header(256);
            BStream stream(256);

            ShareData sdata(stream);
            sdata.emit_begin(PDUTYPE2_CONTROL, this->share_id, RDP::STREAM_MED);

            // Payload
            stream.out_uint16_le(action);
            stream.out_uint16_le(0); /* userid */
            stream.out_uint32_le(0); /* control id */
            stream.mark_end();

            // Packet trailer
            sdata.emit_end();

            BStream sctrl_header(256);
            ShareControl_Send(sctrl_header, PDUTYPE_DATAPDU, this->userid + GCC::MCS_USERCHANNEL_BASE, stream.size());

            HStream target_stream(1024, 65536);
            target_stream.out_copy_bytes(sctrl_header);
            target_stream.out_copy_bytes(stream);
            target_stream.mark_end();

            SEC::Sec_Send sec(sec_header, target_stream, 0, this->encrypt, this->encryptionLevel);
            target_stream.copy_to_head(sec_header);

            this->send_data_request(GCC::MCS_GLOBAL_CHANNEL, target_stream);

            if (this->verbose & 1) {
                LOG(LOG_INFO, "mod_rdp::send_control done");
            }
        }

        TODO("CGR: duplicated code in front")
        void send_synchronise() throw (Error)
        {
            if (this->verbose & 1){
                LOG(LOG_INFO, "mod_rdp::send_synchronise");
            }
            BStream stream(65536);
            ShareData sdata(stream);
            sdata.emit_begin(PDUTYPE2_SYNCHRONIZE, this->share_id, RDP::STREAM_MED);

            // Payload
            stream.out_uint16_le(1); /* type */
            stream.out_uint16_le(1002);
            stream.mark_end();

            // Packet trailer
            sdata.emit_end();

            BStream sctrl_header(256);
            ShareControl_Send(sctrl_header, PDUTYPE_DATAPDU, this->userid + GCC::MCS_USERCHANNEL_BASE, stream.size());

            HStream target_stream(1024, 65536);
            target_stream.out_copy_bytes(sctrl_header);
            target_stream.out_copy_bytes(stream);
            target_stream.mark_end();

            BStream sec_header(256);
            SEC::Sec_Send sec(sec_header, target_stream, 0, this->encrypt, this->encryptionLevel);
            target_stream.copy_to_head(sec_header);

            this->send_data_request(GCC::MCS_GLOBAL_CHANNEL, target_stream);

            if (this->verbose & 1){
                LOG(LOG_INFO, "mod_rdp::send_synchronise done");
            }
        }

        void send_fonts(int seq) throw(Error)
        {
            if (this->verbose & 1){
                LOG(LOG_INFO, "mod_rdp::send_fonts");
            }
            BStream stream(65536);
            ShareData sdata(stream);
            sdata.emit_begin(PDUTYPE2_FONTLIST, this->share_id, RDP::STREAM_MED);

            // Payload
            stream.out_uint16_le(0); /* number of fonts */
            stream.out_uint16_le(0); /* pad? */
            stream.out_uint16_le(seq); /* unknown */
            stream.out_uint16_le(0x32); /* entry size */
            stream.mark_end();

            // Packet trailer
            sdata.emit_end();

            BStream sctrl_header(256);
            ShareControl_Send(sctrl_header, PDUTYPE_DATAPDU, this->userid + GCC::MCS_USERCHANNEL_BASE, stream.size());

            HStream target_stream(1024, 65536);
            target_stream.out_copy_bytes(sctrl_header);
            target_stream.out_copy_bytes(stream);
            target_stream.mark_end();

            BStream sec_header(256);
            SEC::Sec_Send sec(sec_header, target_stream, 0, this->encrypt, this->encryptionLevel);
            target_stream.copy_to_head(sec_header);

            this->send_data_request(GCC::MCS_GLOBAL_CHANNEL, target_stream);

            if (this->verbose & 1){
                LOG(LOG_INFO, "mod_rdp::send_fonts done");
            }
        }

    public:
        /* Send persistent bitmap cache enumeration PDU's
        Not implemented yet because it should be implemented
        before in process_data case. The problem is that
        we don't save the bitmap key list attached with rdp_bmpcache2 capability
        message so we can't develop this function yet */

        void enum_bmpcache2() {}

        void send_input_slowpath(int time, int message_type, int device_flags, int param1, int param2) throw(Error)
        {
            if (this->verbose & 4){
                LOG(LOG_INFO, "mod_rdp::send_input_slowpath");
            }
            BStream stream(65536);
            ShareData sdata(stream);
            sdata.emit_begin(PDUTYPE2_INPUT, this->share_id, RDP::STREAM_HI);

            // Payload
            stream.out_uint16_le(1); /* number of events */
            stream.out_uint16_le(0);
            stream.out_uint32_le(time);
            stream.out_uint16_le(message_type);
            stream.out_uint16_le(device_flags);
            stream.out_uint16_le(param1);
            stream.out_uint16_le(param2);
            stream.mark_end();

            // Packet trailer
            sdata.emit_end();

            BStream sctrl_header(256);
            ShareControl_Send(sctrl_header, PDUTYPE_DATAPDU, this->userid + GCC::MCS_USERCHANNEL_BASE, stream.size());

            HStream target_stream(1024, 65536);
            target_stream.out_copy_bytes(sctrl_header);
            target_stream.out_copy_bytes(stream);
            target_stream.mark_end();

            BStream sec_header(256);
            SEC::Sec_Send sec(sec_header, target_stream, 0, this->encrypt, this->encryptionLevel);
            target_stream.copy_to_head(sec_header);

            this->send_data_request(GCC::MCS_GLOBAL_CHANNEL, target_stream);

            if (this->verbose & 4){
                LOG(LOG_INFO, "mod_rdp::send_input_slowpath done");
            }
        }

        void send_input_fastpath(int time, int message_type, int device_flags, int param1, int param2) throw(Error) {
            if (this->verbose & 4) {
                LOG(LOG_INFO, "mod_rdp::send_input_fastpath");
            }

            BStream fastpath_header(256);
            HStream stream(256, 512);

            switch (message_type) {
            case RDP_INPUT_SCANCODE:
                {
                    FastPath::KeyboardEvent_Send ke(stream, (uint16_t)device_flags, param1);
                }
            break;

            case RDP_INPUT_SYNCHRONIZE:
                {
                    FastPath::SynchronizeEvent_Send se(stream, param1);
                }
            break;

            case RDP_INPUT_MOUSE:
                {
                    FastPath::MouseEvent_Send me(stream, (uint16_t)device_flags, param1, param2);
                }
            break;

            default:
                LOG(LOG_WARNING, "unsupported fast-path input message type 0x%x", message_type);
                throw Error(ERR_RDP_FASTPATH);
            break;
            }

            FastPath::ClientInputEventPDU_Send out_cie(fastpath_header, stream, 1, this->encrypt, this->encryptionLevel, this->encryptionMethod);

            this->nego.trans->send(fastpath_header, stream);

            if (this->verbose & 4) {
                LOG(LOG_INFO, "mod_rdp::send_input_fastpath done");
            }
        }

        void send_input(int time, int message_type, int device_flags, int param1, int param2) throw(Error) {
            if (this->client_fastpath_input_event_support == false) {
                send_input_slowpath(time, message_type, device_flags, param1, param2);
            }
            else {
                send_input_fastpath(time, message_type, device_flags, param1, param2);
            }
        }

        virtual void rdp_input_invalidate(const Rect & r)
        {
            if (this->verbose & 4){
                LOG(LOG_INFO, "mod_rdp::rdp_input_invalidate");
            }
            if (UP_AND_RUNNING == this->connection_finalization_state) {
                if (!r.isempty()){
                    RefreshRectPDU rrpdu( this->share_id, this->userid, this->encryptionLevel
                                        , this->encrypt);

                    rrpdu.addInclusiveRect(r.x, r.y, r.cx - 1, r.cy - 1);

                    rrpdu.emit(*this->nego.trans);
                }
            }
            if (this->verbose & 4){
                LOG(LOG_INFO, "mod_rdp::rdp_input_invalidate done");
            }
        }

    void process_color_pointer_pdu(Stream & stream) throw(Error)
    {
        if (this->verbose & 4){
            LOG(LOG_INFO, "mod_rdp::process_color_pointer_pdu");
        }
        unsigned cache_idx = stream.in_uint16_le();
        if (cache_idx >= (sizeof(this->cursors) / sizeof(this->cursors[0]))) {
            throw Error(ERR_RDP_PROCESS_COLOR_POINTER_CACHE_NOT_OK);
        }
        struct rdp_cursor* cursor = this->cursors + cache_idx;

        TODO("CGR: move that to rdp_cursor")

        cursor->x = stream.in_uint16_le();
        cursor->y = stream.in_uint16_le();
        cursor->width = stream.in_uint16_le();
        cursor->height = stream.in_uint16_le();
        unsigned mlen = stream.in_uint16_le(); /* mask length */
        unsigned dlen = stream.in_uint16_le(); /* data length */

        if ((mlen > sizeof(cursor->mask)) || (dlen > sizeof(cursor->data))) {
            LOG(LOG_WARNING, "mod_rdp::Bad length for color pointer mask_len=%u data_len=%u",
                (unsigned)mlen, (unsigned)dlen);
            throw Error(ERR_RDP_PROCESS_COLOR_POINTER_LEN_NOT_OK);
        }
        memcpy(cursor->data, stream.in_uint8p(dlen), dlen);
        memcpy(cursor->mask, stream.in_uint8p(mlen), mlen);

        this->front.server_set_pointer(cursor->x, cursor->y, cursor->data, cursor->mask);
        if (this->verbose & 4){
            LOG(LOG_INFO, "mod_rdp::process_color_pointer_pdu done");
        }
    }

    void process_cached_pointer_pdu(Stream & stream)
    {
        if (this->verbose & 4){
            LOG(LOG_INFO, "mod_rdp::process_cached_pointer_pdu");
        }

        int cache_idx = stream.in_uint16_le();
        if (cache_idx < 0){
            throw Error(ERR_RDP_PROCESS_POINTER_CACHE_LESS_0);
        }
        if (cache_idx >= (int)(sizeof(this->cursors) / sizeof(rdp_cursor))) {
            throw Error(ERR_RDP_PROCESS_POINTER_CACHE_NOT_OK);
        }
        struct rdp_cursor* cursor = this->cursors + cache_idx;
        this->front.server_set_pointer(cursor->x, cursor->y, cursor->data, cursor->mask);
        if (this->verbose & 4){
            LOG(LOG_INFO, "mod_rdp::process_cached_pointer_pdu done");
        }
    }

    void process_system_pointer_pdu(Stream & stream)
    {
        if (this->verbose & 4){
            LOG(LOG_INFO, "mod_rdp::process_system_pointer_pdu");
        }
        int system_pointer_type = stream.in_uint16_le();
        switch (system_pointer_type) {
        case RDP_NULL_POINTER:
            {
                struct rdp_cursor cursor;
                memset(cursor.mask, 0xff, sizeof(cursor.mask));
                TODO("CGR: we should pass in a cursor to set_pointer instead of individual fields")
                this->front.server_set_pointer(cursor.x, cursor.y, cursor.data, cursor.mask);
                this->set_pointer_display();
            }
            break;
        default:
            break;
        }
        if (this->verbose & 4){
            LOG(LOG_INFO, "mod_rdp::process_system_pointer_pdu done");
        }
    }

    void to_regular_mask(Stream & stream, unsigned mlen, uint8_t bpp, uint8_t * mask, size_t mask_size)
    {
        if (this->verbose & 4){
            LOG(LOG_INFO, "mod_rdp::to_regular_mask");
        }
        TODO("CGR: we should ensure we have data enough to create mask")
        uint8_t * end = stream.p + mlen;
        switch (bpp) {
        case 1 : {
            for (unsigned x = 0; x < mlen ; x++) {
                BGRColor px = stream.in_uint8();
                // incoming new pointer mask is upside down, revert it
                mask[128 - 4 - (x & 0xFFFC) + (x & 3)] = px;
            }
        }
        break;
        default:
            for (unsigned x = 0; x < mlen ; x++) {
                BGRColor px = stream.in_uint8();
                mask[x] = px;
            }
//            stream.in_copy_bytes(mask, mlen);
        break;
        }
        stream.p = end;
        if (this->verbose & 4){
            LOG(LOG_INFO, "mod_rdp::to_regular_mask");
        }
    }

    void to_regular_pointer(Stream & stream, unsigned dlen, uint8_t bpp, uint8_t * data, size_t target_data_len)
    {
        if (this->verbose & 4){
            LOG(LOG_INFO, "mod_rdp::to_regular_pointer");
        }
        uint8_t * end = stream.p + dlen;
        TODO("CGR: we should ensure we have data enough to create pointer")
        switch (bpp) {
        case 1 :
        {
            for (unsigned x = 0; x < dlen ; x ++) {
                BGRColor px = stream.in_uint8();
                // target cursor will receive 8 bits input at once
                for (unsigned b = 0 ; b < 8 ; b++){
                    // incoming new pointer is upside down, revert it
                    uint8_t * bstart = &(data[24 * (128 - 4 - (x & 0xFFFC) + (x & 3))]);
                    // emit all individual bits
                    ::out_bytes_le(bstart ,      3, (px & 0x80)?0xFFFFFF:0);
                    ::out_bytes_le(bstart +  3,  3, (px & 0x40)?0xFFFFFF:0);
                    ::out_bytes_le(bstart +  6,  3, (px & 0x20)?0xFFFFFF:0);
                    ::out_bytes_le(bstart +  9 , 3, (px & 0x10)?0xFFFFFF:0);
                    ::out_bytes_le(bstart + 12 , 3, (px &    8)?0xFFFFFF:0);
                    ::out_bytes_le(bstart + 15 , 3, (px &    4)?0xFFFFFF:0);
                    ::out_bytes_le(bstart + 18 , 3, (px &    2)?0xFFFFFF:0);
                    ::out_bytes_le(bstart + 21 , 3, (px &    1)?0xFFFFFF:0);
                }
            }
        }
        break;
        case 4 :
        {
            for (unsigned i=0; i < dlen ; i++) {
                BGRColor px = stream.in_uint8();
                // target cursor will receive 8 bits input at once
                ::out_bytes_le(&(data[6 *i]),     3, color_decode((px >> 4) & 0xF, bpp, this->orders.global_palette));
                ::out_bytes_le(&(data[6 *i + 3]), 3, color_decode(px        & 0xF, bpp, this->orders.global_palette));
            }
        }
        break;
        case 32: case 24: case 16: case 15: case 8:
        {
            uint8_t BPP = nbbytes(bpp);
            for (unsigned i=0; i + BPP <= dlen; i += BPP) {
                BGRColor px = stream.in_bytes_le(BPP);
                ::out_bytes_le(&(data[(i/BPP)*3]), 3, color_decode(px, bpp, this->orders.global_palette));
            }
        }
        break;
        default:
            LOG(LOG_ERR, "Mouse pointer : color depth not supported %d, forcing green mouse (running in the grass ?)", bpp);
            for (size_t x = 0 ; x < 1024 ; x++){
                ::out_bytes_le(data + x *3, 3, GREEN);
            }
            break;
        }

        stream.p = end;
        if (this->verbose & 4){
            LOG(LOG_INFO, "mod_rdp::to_regular_pointer");
        }
    }


    void process_new_pointer_pdu(Stream & stream) throw(Error)
    {
        if (this->verbose & 4){
            LOG(LOG_INFO, "mod_rdp::process_new_pointer_pdu");
        }

        unsigned data_bpp = stream.in_uint16_le(); /* data bpp */
        unsigned cache_idx = stream.in_uint16_le();
        if (cache_idx >= (sizeof(this->cursors) / sizeof(this->cursors[0]))) {
            throw Error(ERR_RDP_PROCESS_NEW_POINTER_CACHE_NOT_OK);
        }

        struct rdp_cursor* cursor = this->cursors + cache_idx;
        cursor->x = stream.in_uint16_le();
        cursor->y = stream.in_uint16_le();
        cursor->width = stream.in_uint16_le();
        cursor->height = stream.in_uint16_le();
        unsigned mlen = stream.in_uint16_le(); /* mask length */
        unsigned dlen = stream.in_uint16_le(); /* data length */

        size_t out_data_len = (bpp == 1) ? (cursor->width * cursor->height) / 8 :
                              (bpp == 4) ? (cursor->width * cursor->height) / 2 :
                                           (dlen * 3) / nbbytes(data_bpp) ;

        if ((mlen > sizeof(cursor->mask)) || (out_data_len > sizeof(cursor->data))) {
            LOG(LOG_WARNING, "mod_rdp::Bad length for color pointer mask_len=%u data_len=%u Width = %u Height = %u bpp = %u out_data_len = %u nbbytes=%u",
                (unsigned)mlen, (unsigned)dlen, cursor->width, cursor->height, data_bpp, out_data_len, nbbytes(data_bpp));
            throw Error(ERR_RDP_PROCESS_NEW_POINTER_LEN_NOT_OK);
        }

        to_regular_pointer(stream, dlen, data_bpp, cursor->data, sizeof(cursor->data));
        to_regular_mask(stream, mlen, data_bpp, cursor->mask, sizeof(cursor->mask));

        this->front.server_set_pointer(cursor->x, cursor->y, cursor->data, cursor->mask);
        if (this->verbose & 4){
            LOG(LOG_INFO, "mod_rdp::process_new_pointer_pdu done");
        }
    }

    void process_bitmap_updates(Stream & stream, bool fast_path)
    {
        if (this->verbose & 64){
            LOG(LOG_INFO, "mod_rdp::process_bitmap_updates");
        }

        if (fast_path) {
            stream.in_skip_bytes(2); // updateType(2)
        }

        // RDP-BCGR: 2.2.9.1.1.3.1.2 Bitmap Update (TS_UPDATE_BITMAP)
        // ----------------------------------------------------------
        // The TS_UPDATE_BITMAP structure contains one or more rectangular
        // clippings taken from the server-side screen frame buffer (see [T128]
        // section 8.17).

        // shareDataHeader (18 bytes): Share Data Header (section 2.2.8.1.1.1.2)
        // containing information about the packet. The type subfield of the
        // pduType field of the Share Control Header (section 2.2.8.1.1.1.1)
        // MUST be set to PDUTYPE_DATAPDU (7). The pduType2 field of the Share
        // Data Header MUST be set to PDUTYPE2_UPDATE (2).

        // bitmapData (variable): The actual bitmap update data, as specified in
        // section 2.2.9.1.1.3.1.2.1.

        // 2.2.9.1.1.3.1.2.1 Bitmap Update Data (TS_UPDATE_BITMAP_DATA)
        // ------------------------------------------------------------
        // The TS_UPDATE_BITMAP_DATA structure encapsulates the bitmap data that
        // defines a Bitmap Update (section 2.2.9.1.1.3.1.2).

        // updateType (2 bytes): A 16-bit, unsigned integer. The graphics update
        // type. This field MUST be set to UPDATETYPE_BITMAP (0x0001).

        // numberRectangles (2 bytes): A 16-bit, unsigned integer.
        // The number of screen rectangles present in the rectangles field.
        size_t numberRectangles = stream.in_uint16_le();
        if (this->verbose & 64){
            LOG(LOG_INFO, "/* ---------------- Sending %d rectangles ----------------- */", numberRectangles);
        }

        for (size_t i = 0; i < numberRectangles; i++) {

            // rectangles (variable): Variable-length array of TS_BITMAP_DATA
            // (section 2.2.9.1.1.3.1.2.2) structures, each of which contains a
            // rectangular clipping taken from the server-side screen frame buffer.
            // The number of screen clippings in the array is specified by the
            // numberRectangles field.

            // 2.2.9.1.1.3.1.2.2 Bitmap Data (TS_BITMAP_DATA)
            // ----------------------------------------------

            // The TS_BITMAP_DATA structure wraps the bitmap data bytestream
            // for a screen area rectangle containing a clipping taken from
            // the server-side screen frame buffer.

            // A 16-bit, unsigned integer. Left bound of the rectangle.

            // A 16-bit, unsigned integer. Top bound of the rectangle.

            // A 16-bit, unsigned integer. Right bound of the rectangle.

            // A 16-bit, unsigned integer. Bottom bound of the rectangle.

            // A 16-bit, unsigned integer. The width of the rectangle.

            // A 16-bit, unsigned integer. The height of the rectangle.

            // A 16-bit, unsigned integer. The color depth of the rectangle
            // data in bits-per-pixel.

            // CGR: As far as I understand we should have
            // align4(right-left) == width and bottom-top == height
            // maybe put some assertion to check it's true
            // LOG(LOG_ERR, "left=%u top=%u right=%u bottom=%u width=%u height=%u bpp=%u", left, top, right, bottom, width, height, bpp);

            // A 16-bit, unsigned integer. The flags describing the format
            // of the bitmap data in the bitmapDataStream field.

            // +-----------------------------------+---------------------------+
            // | 0x0001 BITMAP_COMPRESSION         | Indicates that the bitmap |
            // |                                   | data is compressed. This  |
            // |                                   | implies that the          |
            // |                                   | bitmapComprHdr field is   |
            // |                                   | present if the NO_BITMAP_C|
            // |                                   |OMPRESSION_HDR (0x0400)    |
            // |                                   | flag is not set.          |
            // +-----------------------------------+---------------------------+
            // | 0x0400 NO_BITMAP_COMPRESSION_HDR  | Indicates that the        |
            // |                                   | bitmapComprHdr field is   |
            // |                                   | not present(removed for   |
            // |                                   | bandwidth efficiency to   |
            // |                                   | save 8 bytes).            |
            // +-----------------------------------+---------------------------+

            RDPBitmapData bmpdata;

            bmpdata.receive(stream);

            Rect boundary( bmpdata.dest_left
                         , bmpdata.dest_top
                         , bmpdata.dest_right - bmpdata.dest_left + 1
                         , bmpdata.dest_bottom - bmpdata.dest_top + 1
                         );

            // BITMAP_COMPRESSION 0x0001
            // Indicates that the bitmap data is compressed. This implies
            // that the bitmapComprHdr field is present if the
            // NO_BITMAP_COMPRESSION_HDR (0x0400) flag is not set.

            if (this->verbose & 64) {
                LOG( LOG_INFO
                   , "/* Rect [%d] bpp=%d width=%d height=%d b(%d, %d, %d, %d) */"
                   , i
                   , bmpdata.bits_per_pixel
                   , bmpdata.width
                   , bmpdata.height
                   , boundary.x
                   , boundary.y
                   , boundary.cx
                   , boundary.cy
                   );
            }

                // bitmapComprHdr (8 bytes): Optional Compressed Data Header
                // structure (see Compressed Data Header (TS_CD_HEADER)
                // (section 2.2.9.1.1.3.1.2.3)) specifying the bitmap data
                // in the bitmapDataStream. This field MUST be present if
                // the BITMAP_COMPRESSION (0x0001) flag is present in the
                // Flags field, but the NO_BITMAP_COMPRESSION_HDR (0x0400)
                // flag is not.

            if (bmpdata.flags & BITMAP_COMPRESSION) {
                if ((bmpdata.width <= 0) || (bmpdata.height <= 0)) {
                    LOG( LOG_WARNING
                       , "Unexpected bitmap size: width=%d height=%d size=%u left=%u, top=%u, right=%u, bottom=%u"
                       , bmpdata.width
                       , bmpdata.height
                       , bmpdata.cb_comp_main_body_size
                       , bmpdata.dest_left
                       , bmpdata.dest_top
                       , bmpdata.dest_right
                       , bmpdata.dest_bottom
                       );
                }
            }

            TODO("CGR: check which sanity checks should be done")
//            if (bufsize != bitmap.bmp_size){
//                LOG(LOG_WARNING, "Unexpected bufsize in bitmap received [%u != %u] width=%u height=%u bpp=%u",
//                    bufsize, bitmap.bmp_size, width, height, bpp);
//            }
            const uint8_t * data = stream.in_uint8p(bmpdata.bitmap_size());
            Bitmap bitmap( bmpdata.bits_per_pixel
                         , &this->orders.global_palette
                         , bmpdata.width
                         , bmpdata.height
                         , data
                         , bmpdata.bitmap_size()
                         , (bmpdata.flags & BITMAP_COMPRESSION)
                         );

            if (   bmpdata.cb_scan_width
                && ((bmpdata.cb_scan_width - bitmap.line_size) >= nbbytes(bitmap.original_bpp))) {
                LOG( LOG_WARNING
                   , "Bad line size: line_size=%u width=%u height=%u bpp=%u"
                   , bmpdata.cb_scan_width
                   , bmpdata.width
                   , bmpdata.height
                   , bmpdata.bits_per_pixel
                   );
            }

            if (   bmpdata.cb_uncompressed_size
                && (bmpdata.cb_uncompressed_size != bitmap.bmp_size)) {
                LOG( LOG_WARNING
                   , "final_size should be size of decompressed bitmap [%u != %u] width=%u height=%u bpp=%u"
                   , bmpdata.cb_uncompressed_size
                   , bitmap.bmp_size
                   , bmpdata.width
                   , bmpdata.height
                   , bmpdata.bits_per_pixel
                   );
            }

            if (   !this->bitmap_update_support
                || ((bmpdata.bits_per_pixel == 8) && (this->front_bpp != 8))) {
                this->front.draw(RDPMemBlt(0, boundary, 0xCC, 0, 0, 0), boundary, bitmap);
            }
            else {
                this->front.draw(bmpdata, data, bmpdata.bitmap_size(), bitmap);
            }
        }
        if (this->verbose & 64){
            LOG(LOG_INFO, "mod_rdp::process_bitmap_updates done");
        }
    }

    void send_client_info_pdu(int userid, const char * password)
    {
        if (this->verbose & 1){
            LOG(LOG_INFO, "mod_rdp::send_client_info_pdu");
        }
        HStream stream(1024, 2048);

        InfoPacket infoPacket( this->use_rdp5
                             , this->domain
                             , this->username
                             , password
                             , this->program
                             , this->directory
                             , this->performanceFlags
                             , this->clientAddr
                             );

        if (this->verbose) {
            infoPacket.log("Sending to server: ");
        }
        infoPacket.emit(stream);
        stream.mark_end();

        BStream sec_header(256);

        SEC::Sec_Send sec(sec_header, stream, SEC::SEC_INFO_PKT, this->encrypt, this->encryptionLevel);
        stream.copy_to_head(sec_header);

        this->send_data_request(GCC::MCS_GLOBAL_CHANNEL, stream);

        if (this->verbose & 1){
            LOG(LOG_INFO, "mod_rdp::send_client_info_pdu done");
        }
    }

    virtual void begin_update()
    {
        this->front.begin_update();
    }

    virtual void end_update()
    {
        this->front.begin_update();
    }

    virtual void draw(const RDPGlyphCache & cmd)
    {
        this->front.draw(cmd);
    }

    virtual void draw(const RDPOpaqueRect & cmd, const Rect & clip)
    {
        this->front.draw(cmd, clip);
    }

    virtual void draw(const RDPScrBlt & cmd, const Rect &clip)
    {
        this->front.draw(cmd, clip);
    }

    virtual void draw(const RDPDestBlt & cmd, const Rect &clip)
    {
        this->front.draw(cmd, clip);
    }

    virtual void draw(const RDPPatBlt & cmd, const Rect &clip)
    {
        this->front.draw(cmd, clip);
    }

    virtual void draw(const RDPMemBlt & cmd, const Rect & clip, const Bitmap & bmp)
    {
        this->front.draw(cmd, clip, bmp);
    }

    virtual void draw(const RDPMem3Blt & cmd, const Rect & clip, const Bitmap & bmp)
    {
        this->front.draw(cmd, clip, bmp);
    }

    virtual void draw(const RDPLineTo& cmd, const Rect & clip)
    {
        this->front.draw(cmd, clip);
    }

    virtual void draw(const RDPGlyphIndex & cmd, const Rect & clip)
    {
        this->front.draw(cmd, clip);
    }

    virtual void server_draw_text(int16_t x, int16_t y, const char * text, uint32_t fgcolor, uint32_t bgcolor, const Rect & clip)
    {
        this->front.server_draw_text(x, y, text, fgcolor, bgcolor, clip);
    }

    virtual void text_metrics(const char * text, int & width, int & height)
    {
        this->front.text_metrics(text, width, height);
    }

    virtual void draw(const RDPColCache & cmd)
    {
        this->front.draw(cmd);
    }
};

#endif<|MERGE_RESOLUTION|>--- conflicted
+++ resolved
@@ -370,18 +370,20 @@
         }
     }
 
-<<<<<<< HEAD
-//    // Method used by session to transmit sesman answer for auth_channel
+    // Method used by session to transmit sesman answer for auth_channel
 //    virtual void send_auth_channel_data(const char * data) {
 //        if (!this->sesman){ return; }
+
+//        if (strncmp("Error:", data, 6)) {
+//            this->auth_channel_state = 1; // session started
+//        }
+
+///*
 //        HStream stream(1024, 65536);
 //        BStream x224_header(256);
 //        BStream mcs_header(256);
 //        BStream sec_header(256);
 
-//        if (strncmp("Error:", data, 6)) {
-//            this->auth_channel_state = 1; // session started
-//        }
 //        stream.out_uint32_le(strlen(data));
 //        stream.out_uint32_le(this->auth_channel_flags);
 //        stream.out_copy_bytes(data, strlen(data));
@@ -393,42 +395,14 @@
 //        X224::DT_TPDU_Send(x224_header,  mcs_header.size() + sec_header.size() + stream.size());
 
 //        this->nego.trans->send(x224_header, mcs_header, sec_header, stream);
+//*/
+//        CHANNELS::VirtualChannelPDU virtual_channel_pdu;
+//        StaticStream                chunk(data, ::strlen(data));
+
+//        virtual_channel_pdu.send_to_server( *this->nego.trans, this->encrypt, this->encryptionLevel
+//                                          , this->userid, this->auth_channel_chanid, chunk.size()
+//                                          , this->auth_channel_flags, chunk);
 //    }
-=======
-    // Method used by session to transmit sesman answer for auth_channel
-    virtual void send_auth_channel_data(const char * data) {
-        if (!this->sesman){ return; }
-
-        if (strncmp("Error:", data, 6)) {
-            this->auth_channel_state = 1; // session started
-        }
-
-/*
-        HStream stream(1024, 65536);
-        BStream x224_header(256);
-        BStream mcs_header(256);
-        BStream sec_header(256);
-
-        stream.out_uint32_le(strlen(data));
-        stream.out_uint32_le(this->auth_channel_flags);
-        stream.out_copy_bytes(data, strlen(data));
-        stream.mark_end();
-
-        SEC::Sec_Send sec(sec_header, stream, 0, this->encrypt, this->encryptionLevel);
-        MCS::SendDataIndication_Send mcs(mcs_header, userid,
-            this->auth_channel_chanid, 1, 3, sec_header.size() + stream.size(), MCS::PER_ENCODING);
-        X224::DT_TPDU_Send(x224_header,  mcs_header.size() + sec_header.size() + stream.size());
-
-        this->nego.trans->send(x224_header, mcs_header, sec_header, stream);
-*/
-        CHANNELS::VirtualChannelPDU virtual_channel_pdu;
-        StaticStream                chunk(data, ::strlen(data));
-
-        virtual_channel_pdu.send_to_server( *this->nego.trans, this->encrypt, this->encryptionLevel
-                                          , this->userid, this->auth_channel_chanid, chunk.size()
-                                          , this->auth_channel_flags, chunk);
-    }
->>>>>>> c3928e7b
 
     void send_to_channel( const CHANNELS::ChannelDef & channel, Stream & chunk, size_t length
                         , uint32_t flags) {
