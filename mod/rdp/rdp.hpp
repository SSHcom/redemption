/*
  This program is free software; you can redistribute it and/or modify
  it under the terms of the GNU General Public License as published by
  the Free Software Foundation; either version 2 of the License, or
  (at your option) any later version.

  This program is distributed in the hope that it will be useful,
  but WITHOUT ANY WARRANTY; without even the implied warranty of
  MERCHANTABILITY or FITNESS FOR A PARTICULAR PURPOSE. See the
  GNU General Public License for more details.

  You should have received a copy of the GNU General Public License
  along with this program; if not, write to the Free Software
  Foundation, Inc., 675 Mass Ave, Cambridge, MA 02139, USA.

  Product name: redemption, a FLOSS RDP proxy
  Copyright (C) Wallix 2010
  Author(s): Christophe Grosjean, Javier Caverni, Dominique Lafages,
             Raphael Zhou, Meng Tan
  Based on xrdp Copyright (C) Jay Sorg 2004-2010

  rdp module main header file
*/

#ifndef _REDEMPTION_MOD_RDP_RDP_HPP_
#define _REDEMPTION_MOD_RDP_RDP_HPP_

#include <unistd.h>
#include <string.h>
#include <assert.h>
#include <netdb.h>
#include <fcntl.h>
#include <netinet/tcp.h>
#include <stdlib.h>
#include <math.h>

#include "rdp/rdp_orders.hpp"

/* include "ther h files */
#include "stream.hpp"
#include "ssl_calls.hpp"
#include "mod_api.hpp"
#include "auth_api.hpp"

#include "RDP/x224.hpp"
#include "RDP/nego.hpp"
#include "RDP/mcs.hpp"
#include "RDP/lic.hpp"
#include "RDP/logon.hpp"
#include "channel_list.hpp"
#include "RDP/gcc.hpp"
#include "RDP/sec.hpp"
#include "colors.hpp"
#include "RDP/autoreconnect.hpp"
#include "RDP/bitmapupdate.hpp"
#include "RDP/clipboard.hpp"
#include "RDP/fastpath.hpp"
#include "RDP/PersistentKeyListPDU.hpp"
#include "RDP/protocol.hpp"
#include "RDP/RefreshRectPDU.hpp"
#include "RDP/SaveSessionInfoPDU.hpp"
#include "RDP/pointer.hpp"
#include "rdp_params.hpp"
#include "transparentrecorder.hpp"

#include "genrandom.hpp"

struct mod_rdp : public mod_api {
    FrontAPI & front;

    CHANNELS::ChannelDefArray mod_channel_list;

    int  use_rdp5;

    int  keylayout;

    uint8_t   lic_layer_license_key[16];
    uint8_t   lic_layer_license_sign_key[16];
    uint8_t * lic_layer_license_data;
    size_t    lic_layer_license_size;

    rdp_orders orders;

    int      share_id;
    uint16_t userid;

    int version;

    char hostname[16];
    char username[128];
    char password[256];
    char domain[256];
    char program[512];
    char directory[512];

    uint8_t bpp;

    int encryptionLevel;
    int encryptionMethod;

    const int    key_flags;

    uint32_t     server_public_key_len;
    uint8_t      client_crypt_random[512];
    CryptContext encrypt, decrypt;

    enum {
          MOD_RDP_NEGO
        , MOD_RDP_BASIC_SETTINGS_EXCHANGE
        , MOD_RDP_CHANNEL_CONNECTION_ATTACH_USER
        , MOD_RDP_GET_LICENSE
        , MOD_RDP_CONNECTED
    };

    enum {
        EARLY,
        WAITING_SYNCHRONIZE,
        WAITING_CTL_COOPERATE,
        WAITING_GRANT_CONTROL_COOPERATE,
        WAITING_FONT_MAP,
        UP_AND_RUNNING
    } connection_finalization_state;

    int state;
    Pointer cursors[32];
    const bool console_session;
    const int brush_cache_code;
    const uint8_t front_bpp;
    const uint32_t performanceFlags;
    Random & gen;
    const uint32_t verbose;
    const uint32_t cache_verbose;

    char auth_channel[8];
    int  auth_channel_flags;
    int  auth_channel_chanid;
    int  auth_channel_state;    // 0 means unused, 1 means session running

    auth_api * acl;

    RdpNego nego;

    char clientAddr[512];

    const bool enable_bitmap_update;
    const bool enable_clipboard;                   // true clipboard available, false clipboard unavailable
    const bool enable_fastpath;                    // choice of programmer
          bool enable_fastpath_client_input_event; // choice of programmer + capability of server
    const bool enable_fastpath_server_update;      // = choice of programmer
    const bool enable_mem3blt;
    const bool enable_new_pointer;
    const bool enable_transparent_mode;
    const bool enable_persistent_disk_bitmap_cache;
    const bool enable_cache_waiting_list;
    const int  rdp_compression;

    size_t recv_bmp_update;

    rdp_mppc_unified_dec mppc_dec;

    redemption::string * error_message;

    const bool     disconnect_on_logon_user_change;
    const uint32_t open_session_timeout;

    Timeout  open_session_timeout_checker;

    redemption::string output_filename;

    redemption::string end_session_reason;
    redemption::string end_session_message;

    const unsigned certificate_change_action;

    bool enable_polygonsc;
    bool enable_polygoncb;
    bool enable_polyline;
    bool enable_ellipsesc;
    bool enable_ellipsecb;
    bool enable_multidstblt;
    bool enable_multiopaquerect;
    bool enable_multipatblt;
    bool enable_multiscrblt;

    TransparentRecorder * transparent_recorder;
    Transport           * persistent_key_list_transport;

    //uint64_t total_data_received;

    const uint32_t password_printing_mode;

    mod_rdp( Transport * trans
           , FrontAPI & front
           , const ClientInfo & info
           , Random & gen
           , const ModRDPParams & mod_rdp_params
           )
        : mod_api(info.width - (info.width % 4), info.height)
        , front(front)
        , use_rdp5(1)
        , keylayout(info.keylayout)
        , orders( mod_rdp_params.target_device, mod_rdp_params.enable_persistent_disk_bitmap_cache
                , mod_rdp_params.verbose)
        , share_id(0)
        , userid(0)
        , version(0)
        , bpp(0)
        , encryptionLevel(0)
        , key_flags(mod_rdp_params.key_flags)
        , server_public_key_len(0)
        , connection_finalization_state(EARLY)
        , state(MOD_RDP_NEGO)
        , console_session(info.console_session)
        , brush_cache_code(info.brush_cache_code)
        , front_bpp(info.bpp)
        , performanceFlags(info.rdp5_performanceflags)
        , gen(gen)
        , verbose(mod_rdp_params.verbose)
        , cache_verbose(mod_rdp_params.cache_verbose)
        , auth_channel_flags(0)
        , auth_channel_chanid(0)
        , auth_channel_state(0) // 0 means unused
        , acl(mod_rdp_params.acl)
        , nego( mod_rdp_params.enable_tls, trans, mod_rdp_params.target_user
              , mod_rdp_params.enable_nla, mod_rdp_params.target_device
              , mod_rdp_params.enable_krb, mod_rdp_params.verbose)
        , enable_bitmap_update(mod_rdp_params.enable_bitmap_update)
        , enable_clipboard(mod_rdp_params.enable_clipboard)
        , enable_fastpath(mod_rdp_params.enable_fastpath)
        , enable_fastpath_client_input_event(false)
        , enable_fastpath_server_update(mod_rdp_params.enable_fastpath)
        , enable_mem3blt(mod_rdp_params.enable_mem3blt)
        , enable_new_pointer(mod_rdp_params.enable_new_pointer)
        , enable_transparent_mode(mod_rdp_params.enable_transparent_mode)
        , enable_persistent_disk_bitmap_cache(mod_rdp_params.enable_persistent_disk_bitmap_cache)
        , enable_cache_waiting_list(mod_rdp_params.enable_cache_waiting_list)
        , rdp_compression(mod_rdp_params.rdp_compression)
        , recv_bmp_update(0)
        , error_message(mod_rdp_params.error_message)
        , disconnect_on_logon_user_change(mod_rdp_params.disconnect_on_logon_user_change)
        , open_session_timeout(mod_rdp_params.open_session_timeout)
        , open_session_timeout_checker(0)
        , output_filename(mod_rdp_params.output_filename)
        , certificate_change_action(mod_rdp_params.certificate_change_action)
        , enable_polygonsc(false)
        , enable_polygoncb(false)
        , enable_polyline(false)
        , enable_ellipsesc(false)
        , enable_ellipsecb(false)
        , enable_multidstblt(false)
        , enable_multiopaquerect(false)
        , enable_multipatblt(false)
        , enable_multiscrblt(false)
        , transparent_recorder(NULL)
        , persistent_key_list_transport(mod_rdp_params.persistent_key_list_transport)
        //, total_data_received(0)
        , password_printing_mode(mod_rdp_params.password_printing_mode)
    {
        if (this->verbose & 1) {
            if (!enable_transparent_mode) {
                LOG(LOG_INFO, "Creation of new mod 'RDP'");
            }
            else {
                LOG(LOG_INFO, "Creation of new mod 'RDP Transparent'");

                if (this->output_filename.is_empty()) {
                    LOG(LOG_INFO, "Use transparent capabilities.");
                }
                else {
                    LOG(LOG_INFO, "Use proxy default capabilities.");
                }
            }

            mod_rdp_params.log();
        }

        if (mod_rdp_params.transparent_recorder_transport) {
            this->transparent_recorder = new TransparentRecorder(mod_rdp_params.transparent_recorder_transport);
        }

        this->configure_extra_orders(mod_rdp_params.extra_orders);

        this->event.object_and_time = (this->open_session_timeout > 0);

        memset(this->auth_channel, 0, sizeof(this->auth_channel));
        strncpy(this->auth_channel, mod_rdp_params.auth_channel, sizeof(this->auth_channel) - 1);

        memset(this->clientAddr, 0, sizeof(this->clientAddr));
        strncpy(this->clientAddr, mod_rdp_params.client_address, sizeof(this->clientAddr) - 1);
        this->lic_layer_license_data = 0;
        this->lic_layer_license_size = 0;
        memset(this->lic_layer_license_key, 0, 16);
        memset(this->lic_layer_license_sign_key, 0, 16);
        TODO("CGR: license loading should be done before creating protocol layers");
        struct stat st;
        char path[256];
        snprintf(path, sizeof(path), LICENSE_PATH "/license.%s", info.hostname);
        int fd = open(path, O_RDONLY);
        if (fd != -1){
            if (fstat(fd, &st) != 0){
                this->lic_layer_license_data = (uint8_t *)malloc(this->lic_layer_license_size);
                if (this->lic_layer_license_data){
                    size_t lic_size = read(fd, this->lic_layer_license_data, this->lic_layer_license_size);
                    if (lic_size != this->lic_layer_license_size){
                        LOG(LOG_ERR, "license file truncated : expected %u, got %u", this->lic_layer_license_size, lic_size);
                    }
                }
            }
            close(fd);
        }

        // from rdp_sec
        memset(this->client_crypt_random, 0, sizeof(this->client_crypt_random));

        // shared
        memset(this->decrypt.key, 0, 16);
        memset(this->encrypt.key, 0, 16);
        memset(this->decrypt.update_key, 0, 16);
        memset(this->encrypt.update_key, 0, 16);
        this->decrypt.encryptionMethod = 2; /* 128 bits */
        this->encrypt.encryptionMethod = 2; /* 128 bits */

        if (::strlen(info.hostname) >= sizeof(this->hostname)) {
            LOG(LOG_WARNING, "mod_rdp: hostname too long! %u >= %u", ::strlen(info.hostname), sizeof(this->hostname));
        }
        strncpy(this->hostname, info.hostname, 15);
        this->hostname[15] = 0;


        const char * domain_pos   = 0;
        size_t       domain_len   = 0;
        const char * username_pos = 0;
        size_t       username_len = 0;
        const char * separator = strchr(mod_rdp_params.target_user, '\\');
        if (separator)
        {
            domain_pos   = mod_rdp_params.target_user;
            domain_len   = separator - mod_rdp_params.target_user;
            username_pos = ++separator;
            username_len = strlen(username_pos);
        }
        else
        {
            separator = strchr(mod_rdp_params.target_user, '@');
            if (separator)
            {
                domain_pos   = separator + 1;
                domain_len   = strlen(domain_pos);
                username_pos = mod_rdp_params.target_user;
                username_len = separator - mod_rdp_params.target_user;
                LOG(LOG_INFO, "mod_rdp: username_len=%u", username_len);
            }
            else
            {
                username_pos = mod_rdp_params.target_user;
                username_len = strlen(username_pos);
            }
        }

        if (username_len >= sizeof(this->username)) {
            LOG(LOG_INFO, "mod_rdp: username too long! %u >= %u", username_len, sizeof(this->username));
        }
        size_t count = std::min(sizeof(this->username) - 1, username_len);
        if (count > 0) strncpy(this->username, username_pos, count);
        this->username[count] = 0;

        if (domain_len >= sizeof(this->domain)) {
            LOG(LOG_INFO, "mod_rdp: domain too long! %u >= %u", domain_len, sizeof(this->domain));
        }
        count = std::min(sizeof(this->domain) - 1, domain_len);
        if (count > 0) strncpy(this->domain, domain_pos, count);
        this->domain[count] = 0;

        LOG(LOG_INFO, "Remote RDP Server domain=\"%s\" login=\"%s\" host=\"%s\"",
            this->domain, this->username, this->hostname);


        strncpy(this->password, mod_rdp_params.target_password, sizeof(this->password) - 1);
        this->password[sizeof(this->password) - 1] = 0;


        strncpy(this->program, mod_rdp_params.alternate_shell, sizeof(this->program) - 1);
        this->program[sizeof(this->program) - 1] = 0;
        strncpy(this->directory, mod_rdp_params.shell_working_directory, sizeof(this->directory) - 1);
        this->directory[sizeof(this->directory) - 1] = 0;

        LOG(LOG_INFO, "Server key layout is %x", this->keylayout);

        this->nego.set_identity((uint8_t*)this->username,
                                (uint8_t*)this->domain,
                                (uint8_t*)this->password,
                                (uint8_t*)this->hostname);

        while (UP_AND_RUNNING != this->connection_finalization_state){
            this->draw_event(time(NULL));
            if (this->event.signal != BACK_EVENT_NONE){
                char statestr[256];
                switch (this->state) {
                case MOD_RDP_NEGO:
                    snprintf(statestr, sizeof(statestr), "RDP_NEGO");
                    break;
                case MOD_RDP_BASIC_SETTINGS_EXCHANGE:
                    snprintf(statestr, sizeof(statestr), "RDP_BASIC_SETTINGS_EXCHANGE");
                    break;
                case MOD_RDP_CHANNEL_CONNECTION_ATTACH_USER:
                    snprintf(statestr, sizeof(statestr),
                             "RDP_CHANNEL_CONNECTION_ATTACH_USER");
                    break;
                case MOD_RDP_GET_LICENSE:
                    snprintf(statestr, sizeof(statestr), "RDP_GET_LICENSE");
                    break;
                case MOD_RDP_CONNECTED:
                    snprintf(statestr, sizeof(statestr), "RDP_CONNECTED");
                    break;
                default:
                    snprintf(statestr, sizeof(statestr), "UNKNOWN");
                    break;
                }
                statestr[255] = 0;
                LOG(LOG_ERR, "Creation of new mod 'RDP' failed at %s state", statestr);
                throw Error(ERR_SESSION_UNKNOWN_BACKEND);
            }
        }

        if (this->acl) {
            this->acl->report("CONNECTION_SUCCESSFUL", "Ok.");
        }

        this->end_session_reason.copy_c_str("OPEN_SESSION_FAILED");
        this->end_session_message.copy_c_str("Open RDP session cancelled.");
    }

    virtual ~mod_rdp()
    {
        delete this->transparent_recorder;

        if (this->acl && !this->end_session_reason.is_empty() &&
            !this->end_session_message.is_empty()) {
            this->acl->report(this->end_session_reason.c_str(),
                this->end_session_message.c_str());
        }

        if (this->lic_layer_license_data) {
            free(this->lic_layer_license_data);
        }

        if (this->verbose & 1) {
            LOG(LOG_INFO, "~mod_rdp(): Recv bmp cache count  = %llu",
                this->orders.recv_bmp_cache_count);
            LOG(LOG_INFO, "~mod_rdp(): Recv order count      = %llu",
                this->orders.recv_order_count);
            LOG(LOG_INFO, "~mod_rdp(): Recv bmp update count = %llu",
                this->recv_bmp_update);
        }
    }

    void configure_extra_orders(const char * extra_orders) {
        const char * tmp_extra_orders  = extra_orders;
        uint8_t      order_number;

        if (verbose) {
            LOG(LOG_INFO, "RDP Extra orders=\"%s\"", extra_orders);
        }

        while (*tmp_extra_orders)
        {
            order_number = long_from_cstr(tmp_extra_orders);
            if (verbose) {
                LOG(LOG_INFO, "RDP Extra orders number=%d", order_number);
            }
            switch (order_number) {
            case RDP::MULTIDSTBLT:
                if (verbose) {
                    LOG(LOG_INFO, "RDP Extra orders=MultiDstBlt");
                }
                this->enable_multidstblt = true;
                break;
            case RDP::MULTIOPAQUERECT:
                if (verbose) {
                    LOG(LOG_INFO, "RDP Extra orders=MultiOpaqueRect");
                }
                this->enable_multiopaquerect = true;
                break;
            case RDP::MULTIPATBLT:
                if (verbose) {
                    LOG(LOG_INFO, "RDP Extra orders=MultiPatBlt");
                }
                this->enable_multipatblt = true;
                break;
            case RDP::MULTISCRBLT:
                if (verbose) {
                    LOG(LOG_INFO, "RDP Extra orders=MultiScrBlt");
                }
                this->enable_multiscrblt = true;
                break;
            case RDP::POLYGONSC:
                if (verbose) {
                    LOG(LOG_INFO, "RDP Extra orders=PolygonSC");
                }
                this->enable_polygonsc = true;
                break;
            case RDP::POLYGONCB:
                if (verbose) {
                    LOG(LOG_INFO, "RDP Extra orders=PolygonCB");
                }
                this->enable_polygoncb = true;
                break;
            case RDP::POLYLINE:
                if (verbose) {
                    LOG(LOG_INFO, "RDP Extra orders=Polyline");
                }
                this->enable_polyline = true;
                break;
            case RDP::ELLIPSESC:
                if (verbose) {
                    LOG(LOG_INFO, "RDP Extra orders=EllipseSC");
                }
                this->enable_ellipsesc = true;
                break;
            case RDP::ELLIPSECB:
                if (verbose) {
                    LOG(LOG_INFO, "RDP Extra orders=EllipseCB");
                }
                this->enable_ellipsecb = true;
                break;
            default:
                if (verbose) {
                    LOG(LOG_INFO, "RDP Unknown Extra orders");
                }
                break;
            }

            tmp_extra_orders = strchr(tmp_extra_orders, ',');
            if (!tmp_extra_orders)
            {
                break;
            }

            while ((*tmp_extra_orders == ',') || (*tmp_extra_orders == ' ') || (*tmp_extra_orders == '\t'))
                tmp_extra_orders++;
        }
    }

    virtual void rdp_input_scancode( long param1, long param2, long device_flags, long time
                                     , Keymap2 * keymap) {
        if (UP_AND_RUNNING == this->connection_finalization_state) {
//            LOG(LOG_INFO, "Direct parameter transmission");

            this->send_input(time, RDP_INPUT_SCANCODE, device_flags, param1, param2);
        }
    }

    virtual void rdp_input_synchronize( uint32_t time, uint16_t device_flags, int16_t param1
                                        , int16_t param2) {
        if (UP_AND_RUNNING == this->connection_finalization_state) {
            this->send_input(0, RDP_INPUT_SYNCHRONIZE, device_flags, param1, 0);
        }
    }

    virtual void rdp_input_mouse(int device_flags, int x, int y, Keymap2 * keymap) {
        if (UP_AND_RUNNING == this->connection_finalization_state) {
            this->send_input(0, RDP_INPUT_MOUSE, device_flags, x, y);
        }
    }

    virtual void send_to_front_channel( const char * const mod_channel_name, uint8_t * data
                                        , size_t length, size_t chunk_size, int flags) {
        if (this->transparent_recorder) {
            this->transparent_recorder->send_to_front_channel( mod_channel_name, data, length
                                                             , chunk_size, flags);
        }

        const CHANNELS::ChannelDef * front_channel =
            this->front.get_channel_list().get_by_name(mod_channel_name);
        if (front_channel) {
            this->front.send_to_channel(*front_channel, data, length, chunk_size, flags);
        }
    }

    virtual void send_to_mod_channel( const char * const front_channel_name
                                    , Stream & chunk
                                    , size_t length
                                    , uint32_t flags) {
        if (this->verbose & 16) {
            LOG(LOG_INFO, "mod_rdp::send_to_mod_channel");
            LOG(LOG_INFO, "sending to channel %s", front_channel_name);
        }

        // Clipboard is unavailable and is a Clipboard PDU
        if (!this->enable_clipboard && !::strcmp(front_channel_name, CLIPBOARD_VIRTUAL_CHANNEL_NAME)) {
            if (this->verbose & 1) {
                LOG(LOG_INFO, "mod_rdp clipboard PDU");
            }

            if (!chunk.in_check_rem(2)) {
                LOG(LOG_INFO, "mod_vnc::send_to_mod_channel truncated msgType, need=2 remains=%u",
                    chunk.in_remain());
                throw Error(ERR_VNC);
            }

            uint16_t msgType = chunk.in_uint16_le();

            if (msgType == RDPECLIP::CB_FORMAT_LIST) {
                if (this->verbose & 1) {
                    LOG(LOG_INFO, "mod_rdp clipboard is unavailable");
                }

                bool response_ok = false;

                // Build and send the CB_FORMAT_LIST_RESPONSE (with status = FAILED)
                // 03 00 02 00 00 00 00 00
                RDPECLIP::FormatListResponsePDU format_list_response_pdu(response_ok);
                BStream                         out_s(256);

                format_list_response_pdu.emit(out_s);

                size_t length     = out_s.size();
                size_t chunk_size = length;

                this->send_to_front_channel( (char *)CLIPBOARD_VIRTUAL_CHANNEL_NAME
                                             , out_s.get_data()
                                             , length
                                             , chunk_size
                                             , CHANNELS::CHANNEL_FLAG_FIRST
                                             | CHANNELS::CHANNEL_FLAG_LAST
                                             );

                return;
            }
        }

        const CHANNELS::ChannelDef * mod_channel =
            this->mod_channel_list.get_by_name(front_channel_name);
        // send it if module has a matching channel, if no matching channel is found just forget it
        if (mod_channel) {
            if (this->verbose & 16) {
                int index = this->mod_channel_list.get_index_by_name(front_channel_name);
                mod_channel->log(index);
            }
            this->send_to_channel(*mod_channel, chunk, length, flags);
        }

        if (this->verbose & 16) {
            LOG(LOG_INFO, "mod_rdp::send_to_mod_channel done");
        }
    }

    // Method used by session to transmit sesman answer for auth_channel
    virtual void send_auth_channel_data(const char * string_data) {
        if (strncmp("ERROR", string_data, 5)) {
            this->auth_channel_state = 1; // session started
        }

        CHANNELS::VirtualChannelPDU virtual_channel_pdu;

        BStream stream_data(65536);
        uint32_t data_size = std::min(::strlen(string_data), stream_data.get_capacity() - sizeof(uint32_t));

        stream_data.out_uint32_le(data_size);
        uint8_t * data_curr = stream_data.p;
        stream_data.out_copy_bytes(string_data, data_size);
        stream_data.mark_end();

        for (uint8_t * data_end = data_curr + data_size; data_curr != data_end; data_curr++)
            if (*data_curr == 1)
                *data_curr = '\n';

        virtual_channel_pdu.send_to_server( *this->nego.trans, this->encrypt, this->encryptionLevel
                            , this->userid, this->auth_channel_chanid
                            , stream_data.size()
                            , this->auth_channel_flags
                            , stream_data.get_data()
                            , stream_data.size());
    }

    void send_to_channel( const CHANNELS::ChannelDef & channel, Stream & chunk, size_t length
                          , uint32_t flags) {
        if (this->verbose & 16) {
            LOG( LOG_INFO, "mod_rdp::send_to_channel length=%u chunk_size=%u", static_cast<unsigned>(length)
                 , (unsigned)chunk.size());
            channel.log(-1);
        }

        if (channel.flags & GCC::UserData::CSNet::CHANNEL_OPTION_SHOW_PROTOCOL) {
            flags |= CHANNELS::CHANNEL_FLAG_SHOW_PROTOCOL;
        }

        CHANNELS::VirtualChannelPDU virtual_channel_pdu;

        virtual_channel_pdu.send_to_server( *this->nego.trans, this->encrypt, this->encryptionLevel
                                            , this->userid, channel.chanid, length, flags, chunk.get_data(), chunk.size());

        if (this->verbose & 16) {
            LOG(LOG_INFO, "mod_rdp::send_to_channel done");
        }
    }

    void send_data_request(uint16_t channelId, HStream & stream)
    {
        if (this->verbose & 16) {
            LOG(LOG_INFO, "send data request");
        }

        BStream x224_header(256);
        OutPerBStream mcs_header(256);

        MCS::SendDataRequest_Send mcs(mcs_header, this->userid, channelId, 1,
                                      3, stream.size(), MCS::PER_ENCODING);

        X224::DT_TPDU_Send(x224_header, stream.size() + mcs_header.size());

        this->nego.trans->send(x224_header, mcs_header, stream);

        if (this->verbose & 16) {
            LOG(LOG_INFO, "send data request done");
        }
    }

    void send_data_request_ex(uint16_t channelId, HStream & stream)
    {
        BStream x224_header(256);
        OutPerBStream mcs_header(256);
        BStream sec_header(256);

        SEC::Sec_Send sec(sec_header, stream, 0, this->encrypt, this->encryptionLevel);
        stream.copy_to_head(sec_header.get_data(), sec_header.size());

        MCS::SendDataRequest_Send mcs(mcs_header, this->userid, channelId, 1,
                                      3, stream.size(), MCS::PER_ENCODING);

        X224::DT_TPDU_Send(x224_header, stream.size() + mcs_header.size());

        this->nego.trans->send(x224_header, mcs_header, stream);
    }

    virtual void draw_event(time_t now)
    {
        if (!this->event.waked_up_by_time) {
            try{
                char * hostname = this->hostname;

                switch (this->state){
                case MOD_RDP_NEGO:
                    if (this->verbose & 1){
                        LOG(LOG_INFO, "mod_rdp::Early TLS Security Exchange");
                    }
                    switch (this->nego.state){
                    default:
                        this->nego.server_event(this->certificate_change_action == 1);
                        break;
                    case RdpNego::NEGO_STATE_FINAL:
                        {
                            // Basic Settings Exchange
                            // -----------------------

                            // Basic Settings Exchange: Basic settings are exchanged between the client and
                            // server by using the MCS Connect Initial and MCS Connect Response PDUs. The
                            // Connect Initial PDU contains a GCC Conference Create Request, while the
                            // Connect Response PDU contains a GCC Conference Create Response.

                            // These two Generic Conference Control (GCC) packets contain concatenated
                            // blocks of settings data (such as core data, security data and network data)
                            // which are read by client and server


                            // Client                                                     Server
                            //    |--------------MCS Connect Initial PDU with-------------> |
                            //                   GCC Conference Create Request
                            //    | <------------MCS Connect Response PDU with------------- |
                            //                   GCC conference Create Response

                            /* Generic Conference Control (T.124) ConferenceCreateRequest */

                            HStream stream(1024, 65536);
                            // ------------------------------------------------------------
                            GCC::UserData::CSCore cs_core;
                            cs_core.version = this->use_rdp5?0x00080004:0x00080001;
                            cs_core.desktopWidth = this->front_width;
                            cs_core.desktopHeight = this->front_height;
                            //cs_core.highColorDepth = this->front_bpp;
                            cs_core.highColorDepth = ((this->front_bpp == 32)
                                ? GCC::UserData::HIGH_COLOR_24BPP : this->front_bpp);
                            cs_core.keyboardLayout = this->keylayout;
                            if (this->front_bpp == 32) {
                                cs_core.supportedColorDepths = 15;
                                cs_core.earlyCapabilityFlags |= GCC::UserData::RNS_UD_CS_WANT_32BPP_SESSION;
                            }

                            uint16_t hostlen = strlen(hostname);
                            uint16_t maxhostlen = std::min((uint16_t)15, hostlen);
                            for (size_t i = 0; i < maxhostlen ; i++){
                                cs_core.clientName[i] = hostname[i];
                            }
                            bzero(&(cs_core.clientName[hostlen]), 16-hostlen);

                            if (this->nego.tls){
                                cs_core.serverSelectedProtocol = this->nego.selected_protocol;
                            }
                            if (this->verbose & 1) {
                                cs_core.log("Sending to Server");
                            }
                            cs_core.emit(stream);
                            // ------------------------------------------------------------

                            GCC::UserData::CSCluster cs_cluster;
                            TODO("CGR: values used for setting console_session looks crazy. It's old code and actual validity of these values should be checked. It should only be about REDIRECTED_SESSIONID_FIELD_VALID and shouldn't touch redirection version. Shouldn't it ?");

                            if (!this->nego.tls){
                                if (this->console_session){
                                    cs_cluster.flags = GCC::UserData::CSCluster::REDIRECTED_SESSIONID_FIELD_VALID | (3 << 2) ; // REDIRECTION V4
                                }
                                else {
                                    cs_cluster.flags = GCC::UserData::CSCluster::REDIRECTION_SUPPORTED            | (2 << 2) ; // REDIRECTION V3
                                }
                                }
                            else {
                                cs_cluster.flags = GCC::UserData::CSCluster::REDIRECTION_SUPPORTED * ((3 << 2)|1);  // REDIRECTION V4
                                if (this->console_session){
                                    cs_cluster.flags |= GCC::UserData::CSCluster::REDIRECTED_SESSIONID_FIELD_VALID ;
                                }
                            }
                            if (this->verbose & 1) {
                                cs_cluster.log("Sending to server");
                            }
                            cs_cluster.emit(stream);
                            // ------------------------------------------------------------
                            GCC::UserData::CSSecurity cs_security;
                            if (this->verbose & 1) {
                                cs_security.log("Sending to server");
                            }
                            cs_security.emit(stream);
                            // ------------------------------------------------------------

                            const CHANNELS::ChannelDefArray & channel_list = this->front.get_channel_list();
                            size_t num_channels = channel_list.size();
                            if ((num_channels > 0) || this->auth_channel[0]) {
                                /* Here we need to put channel information in order
                                   to redirect channel data
                                   from client to server passing through the "proxy" */
                                GCC::UserData::CSNet cs_net;
                                cs_net.channelCount = num_channels;
                                for (size_t index = 0; index < num_channels; index++) {
                                    const CHANNELS::ChannelDef & channel_item = channel_list[index];
                                    memcpy(cs_net.channelDefArray[index].name, channel_list[index].name, 8);
                                    cs_net.channelDefArray[index].options = channel_item.flags;
                                    CHANNELS::ChannelDef def;
                                    memcpy(def.name, cs_net.channelDefArray[index].name, 8);
                                    def.flags = channel_item.flags;
                                    if (this->verbose & 16){
                                        def.log(index);
                                    }
                                    this->mod_channel_list.push_back(def);
                                }

                                // Inject a new channel for auth_channel virtual channel (wablauncher)
                                if (this->auth_channel[0]) {
                                    memcpy(cs_net.channelDefArray[num_channels].name, this->auth_channel, 8);
                                    cs_net.channelDefArray[num_channels].options =
                                          GCC::UserData::CSNet::CHANNEL_OPTION_INITIALIZED/*
                                        | GCC::UserData::CSNet::CHANNEL_OPTION_ENCRYPT_RDP
                                        | GCC::UserData::CSNet::CHANNEL_OPTION_COMPRESS_RDP
                                        | GCC::UserData::CSNet::CHANNEL_OPTION_SHOW_PROTOCOL*/;
                                    cs_net.channelCount++;
                                    CHANNELS::ChannelDef def;
                                    memcpy(def.name, this->auth_channel, 8);
                                    def.flags = cs_net.channelDefArray[num_channels].options;
                                    if (this->verbose & 16){
                                        def.log(num_channels);
                                    }
                                    this->mod_channel_list.push_back(def);
                                }

                                if (this->verbose & 1) {
                                    cs_net.log("Sending to server");
                                }
                                cs_net.emit(stream);
                            }
                            // ------------------------------------------------------------

                            OutPerBStream gcc_header(65536);
                            GCC::Create_Request_Send(gcc_header, stream.size());

                            BStream mcs_header(65536);
                            MCS::CONNECT_INITIAL_Send mcs(mcs_header, gcc_header.size() + stream.size(), MCS::BER_ENCODING);

                            BStream x224_header(256);
                            X224::DT_TPDU_Send(x224_header, mcs_header.size() + gcc_header.size() + stream.size());
                            this->nego.trans->send(x224_header, mcs_header, gcc_header, stream);

                            this->state = MOD_RDP_BASIC_SETTINGS_EXCHANGE;
                        }
                        break;
                    }
                    break;

                case MOD_RDP_BASIC_SETTINGS_EXCHANGE:
                    if (this->verbose & 1){
                        LOG(LOG_INFO, "mod_rdp::Basic Settings Exchange");
                    }
                    {
                        BStream x224_data(65536);
                        X224::RecvFactory f(*this->nego.trans, x224_data);
                        X224::DT_TPDU_Recv x224(*this->nego.trans, x224_data);

                        SubStream & mcs_data = x224.payload;
                        MCS::CONNECT_RESPONSE_PDU_Recv mcs(mcs_data, MCS::BER_ENCODING);

                        GCC::Create_Response_Recv gcc_cr(mcs.payload);

                        while (gcc_cr.payload.in_check_rem(4)) {

                            GCC::UserData::RecvFactory f(gcc_cr.payload);
                            switch (f.tag) {
                            case SC_CORE:
                                {
                                    GCC::UserData::SCCore sc_core;
                                    sc_core.recv(f.payload);
                                    if (this->verbose & 1) {
                                        sc_core.log("Received from server");
                                    }
                                    if (0x0080001 == sc_core.version){ // can't use rdp5
                                        this->use_rdp5 = 0;
                                    }
                                }
                                break;
                            case SC_SECURITY:
                                {
                                    GCC::UserData::SCSecurity sc_sec1;
                                    sc_sec1.recv(f.payload);
                                    if (this->verbose & 1) {
                                        sc_sec1.log("Received from server");
                                    }

                                    this->encryptionLevel = sc_sec1.encryptionLevel;
                                    this->encryptionMethod = sc_sec1.encryptionMethod;
                                    if (sc_sec1.encryptionLevel == 0
                                        &&  sc_sec1.encryptionMethod == 0) { /* no encryption */
                                        LOG(LOG_INFO, "No encryption");
                                    }
                                    else {

                                        uint8_t serverRandom[SEC_RANDOM_SIZE] = {};
                                        uint8_t modulus[SEC_MAX_MODULUS_SIZE];
                                        memset(modulus, 0, sizeof(modulus));
                                        uint8_t exponent[SEC_EXPONENT_SIZE];
                                        memset(exponent, 0, sizeof(exponent));

                                        memcpy(serverRandom, sc_sec1.serverRandom, sc_sec1.serverRandomLen);

                                        // serverCertificate (variable): The variable-length certificate containing the
                                        //  server's public key information. The length in bytes is given by the
                                        // serverCertLen field. If the encryptionMethod and encryptionLevel fields are
                                        // both set to 0 then this field MUST NOT be present.

                                        /* RSA info */
                                        if (sc_sec1.dwVersion == GCC::UserData::SCSecurity::CERT_CHAIN_VERSION_1) {
                                            memcpy(exponent, sc_sec1.proprietaryCertificate.RSAPK.pubExp, SEC_EXPONENT_SIZE);
                                            memcpy(modulus, sc_sec1.proprietaryCertificate.RSAPK.modulus,
                                                   sc_sec1.proprietaryCertificate.RSAPK.keylen - SEC_PADDING_SIZE);

                                            this->server_public_key_len = sc_sec1.proprietaryCertificate.RSAPK.keylen - SEC_PADDING_SIZE;

                                        }
                                        else {

                                            uint32_t certcount = sc_sec1.x509.certCount;
                                            if (certcount < 2){
                                                LOG(LOG_WARNING, "Server didn't send enough X509 certificates");
                                                throw Error(ERR_SEC);
                                            }

                                            uint32_t cert_len = sc_sec1.x509.cert[certcount - 1].len;
                                            X509 *cert =  sc_sec1.x509.cert[certcount - 1].cert;
                                            (void)cert_len;

                                            TODO("CGR: Currently, we don't use the CA Certificate, we should"
                                                 "*) Verify the server certificate (server_cert) with the CA certificate."
                                                 "*) Store the CA Certificate with the hostname of the server we are connecting"
                                                 " to as key, and compare it when we connect the next time, in order to prevent"
                                                 " MITM-attacks.")

                                                /* By some reason, Microsoft sets the OID of the Public RSA key to
                                                   the oid for "MD5 with RSA Encryption" instead of "RSA Encryption"

                                                   Kudos to Richard Levitte for the following (. intuitive .)
                                                   lines of code that resets the OID and let's us extract the key. */

                                                int nid = OBJ_obj2nid(cert->cert_info->key->algor->algorithm);
                                            if ((nid == NID_md5WithRSAEncryption) || (nid == NID_shaWithRSAEncryption)){
                                                ASN1_OBJECT_free(cert->cert_info->key->algor->algorithm);
                                                cert->cert_info->key->algor->algorithm = OBJ_nid2obj(NID_rsaEncryption);
                                            }

                                            EVP_PKEY * epk = X509_get_pubkey(cert);
                                            if (NULL == epk){
                                                LOG(LOG_WARNING, "Failed to extract public key from certificate\n");
                                                throw Error(ERR_SEC);
                                            }

                                            TODO("see possible factorisation with ssl_calls.hpp/ssllib::rsa_encrypt")
                                            RSA * server_public_key = EVP_PKEY_get1_RSA(epk);
                                            EVP_PKEY_free(epk);
                                            this->server_public_key_len = RSA_size(server_public_key);

                                            if (NULL == server_public_key){
                                                LOG(LOG_WARNING, "Failed to parse X509 server key");
                                                throw Error(ERR_SEC);
                                            }

                                            if ((this->server_public_key_len < SEC_MODULUS_SIZE) ||
                                                (this->server_public_key_len > SEC_MAX_MODULUS_SIZE)){
                                                LOG(LOG_WARNING, "Wrong server public key size (%u bits)", this->server_public_key_len * 8);
                                                throw Error(ERR_SEC_PARSE_CRYPT_INFO_MOD_SIZE_NOT_OK);
                                            }

                                            if ((BN_num_bytes(server_public_key->e) > SEC_EXPONENT_SIZE)
                                                ||  (BN_num_bytes(server_public_key->n) > SEC_MAX_MODULUS_SIZE)){
                                                LOG(LOG_WARNING, "Failed to extract RSA exponent and modulus");
                                                throw Error(ERR_SEC);
                                            }
                                            int len_e = BN_bn2bin(server_public_key->e, (unsigned char*)exponent);
                                            reverseit(exponent, len_e);
                                            int len_n = BN_bn2bin(server_public_key->n, (unsigned char*)modulus);
                                            reverseit(modulus, len_n);
                                            RSA_free(server_public_key);
                                        }

                                        uint8_t client_random[SEC_RANDOM_SIZE];
                                        memset(client_random, 0, sizeof(SEC_RANDOM_SIZE));

                                        /* Generate a client random, and determine encryption keys */
                                        this->gen.random(client_random, SEC_RANDOM_SIZE);

                                        ssllib ssl;

                                        ssl.rsa_encrypt(client_crypt_random, client_random, SEC_RANDOM_SIZE, this->server_public_key_len, modulus, exponent);
                                        SEC::KeyBlock key_block(client_random, serverRandom);
                                        memcpy(encrypt.sign_key, key_block.blob0, 16);
                                        if (sc_sec1.encryptionMethod == 1){
                                            ssl.sec_make_40bit(encrypt.sign_key);
                                        }
                                        this->decrypt.generate_key(key_block.key1, sc_sec1.encryptionMethod);
                                        this->encrypt.generate_key(key_block.key2, sc_sec1.encryptionMethod);
                                    }
                                }
                                break;
                            case SC_NET:
                                {
                                    GCC::UserData::SCNet sc_net;
                                    sc_net.recv(f.payload);

                                    /* We assume that the channel_id array is confirmed in the same order
                                       that it has been sent. If there are any channels not confirmed, they're
                                       going to be the last channels on the array sent in MCS Connect Initial */
                                    if (this->verbose & 16){
                                        LOG(LOG_INFO, "server_channels_count=%u sent_channels_count=%u",
                                            sc_net.channelCount,
                                            mod_channel_list.channelCount);
                                    }
                                    for (uint32_t index = 0; index < sc_net.channelCount; index++) {
                                        if (this->verbose & 16){
                                            this->mod_channel_list.items[index].log(index);
                                        }
                                        this->mod_channel_list.set_chanid(index, sc_net.channelDefArray[index].id);
                                    }
                                    if (this->verbose & 1) {
                                        sc_net.log("Received from server");
                                    }
                                }
                                break;
                            default:
                                LOG(LOG_WARNING, "unsupported GCC UserData response tag 0x%x", f.tag);
                                throw Error(ERR_GCC);
                            }
                        }
                        if (gcc_cr.payload.in_check_rem(1)) {
                            LOG(LOG_WARNING, "Error while parsing GCC UserData : short header");
                            throw Error(ERR_GCC);
                        }

                    }

                    if (this->verbose & (1|16)){
                        LOG(LOG_INFO, "mod_rdp::Channel Connection");
                    }

                    // Channel Connection
                    // ------------------
                    // Channel Connection: The client sends an MCS Erect Domain Request PDU,
                    // followed by an MCS Attach User Request PDU to attach the primary user
                    // identity to the MCS domain.

                    // The server responds with an MCS Attach User Response PDU containing the user
                    // channel ID.

                    // The client then proceeds to join the :
                    // - user channel,
                    // - the input/output (I/O) channel
                    // - and all of the static virtual channels

                    // (the I/O and static virtual channel IDs are obtained from the data embedded
                    //  in the GCC packets) by using multiple MCS Channel Join Request PDUs.

                    // The server confirms each channel with an MCS Channel Join Confirm PDU.
                    // (The client only sends a Channel Join Request after it has received the
                    // Channel Join Confirm for the previously sent request.)

                    // From this point, all subsequent data sent from the client to the server is
                    // wrapped in an MCS Send Data Request PDU, while data sent from the server to
                    //  the client is wrapped in an MCS Send Data Indication PDU. This is in
                    // addition to the data being wrapped by an X.224 Data PDU.

                    // Client                                                     Server
                    //    |-------MCS Erect Domain Request PDU--------------------> |
                    //    |-------MCS Attach User Request PDU---------------------> |

                    //    | <-----MCS Attach User Confirm PDU---------------------- |

                    //    |-------MCS Channel Join Request PDU--------------------> |
                    //    | <-----MCS Channel Join Confirm PDU--------------------- |

                    if (this->verbose & 1){
                        LOG(LOG_INFO, "Send MCS::ErectDomainRequest");
                    }
                    {
                        BStream x224_header(256);
                        OutPerBStream mcs_header(256);
                        HStream data(512, 512);
                        data.mark_end();

                        MCS::ErectDomainRequest_Send mcs(mcs_header, 0, 0, MCS::PER_ENCODING);
                        X224::DT_TPDU_Send(x224_header, mcs_header.size());
                        this->nego.trans->send(x224_header, mcs_header, data);
                    }
                    if (this->verbose & 1){
                        LOG(LOG_INFO, "Send MCS::AttachUserRequest");
                    }
                    {
                        BStream x224_header(256);
                        HStream mcs_data(256, 512);

                        MCS::AttachUserRequest_Send mcs(mcs_data, MCS::PER_ENCODING);

                        X224::DT_TPDU_Send(x224_header, mcs_data.size());
                        this->nego.trans->send(x224_header, mcs_data);
                    }
                    this->state = MOD_RDP_CHANNEL_CONNECTION_ATTACH_USER;
                    break;

                case MOD_RDP_CHANNEL_CONNECTION_ATTACH_USER:
                    if (this->verbose & 1){
                        LOG(LOG_INFO, "mod_rdp::Channel Connection Attach User");
                    }
                    {
                        {
                            BStream stream(65536);
                            X224::RecvFactory f(*this->nego.trans, stream);
                            X224::DT_TPDU_Recv x224(*this->nego.trans, stream);
                            SubStream & payload = x224.payload;

                            MCS::AttachUserConfirm_Recv mcs(payload, MCS::PER_ENCODING);
                            if (mcs.initiator_flag){
                                this->userid = mcs.initiator;
                            }
                        }

                        {
                            size_t num_channels = this->mod_channel_list.size();
                            uint16_t channels_id[CHANNELS::MAX_STATIC_VIRTUAL_CHANNELS];
                            channels_id[0] = this->userid + GCC::MCS_USERCHANNEL_BASE;
                            channels_id[1] = GCC::MCS_GLOBAL_CHANNEL;
                            for (size_t index = 0; index < num_channels; index++){
                                channels_id[index+2] = this->mod_channel_list[index].chanid;
                            }

                            for (size_t index = 0; index < num_channels+2; index++){
                                BStream x224_header(256);
                                HStream mcs_cjrq_data(256, 512);
                                if (this->verbose & 16){
                                    LOG(LOG_INFO, "cjrq[%u] = %u", index, channels_id[index]);
                                }
                                MCS::ChannelJoinRequest_Send(mcs_cjrq_data, this->userid, channels_id[index], MCS::PER_ENCODING);
                                X224::DT_TPDU_Send(x224_header, mcs_cjrq_data.size());
                                this->nego.trans->send(x224_header, mcs_cjrq_data);

                                BStream x224_data(256);
                                X224::RecvFactory f(*this->nego.trans, x224_data);
                                X224::DT_TPDU_Recv x224(*this->nego.trans, x224_data);
                                SubStream & mcs_cjcf_data = x224.payload;
                                MCS::ChannelJoinConfirm_Recv mcs(mcs_cjcf_data, MCS::PER_ENCODING);
                                TODO("If mcs.result is negative channel is not confirmed and should be removed from mod_channel list");
                                    if (this->verbose & 16){
                                        LOG(LOG_INFO, "cjcf[%u] = %u", index, mcs.channelId);
                                    }
                            }
                        }

                        // RDP Security Commencement
                        // -------------------------

                        // RDP Security Commencement: If standard RDP security methods are being
                        // employed and encryption is in force (this is determined by examining the data
                        // embedded in the GCC Conference Create Response packet) then the client sends
                        // a Security Exchange PDU containing an encrypted 32-byte random number to the
                        // server. This random number is encrypted with the public key of the server
                        // (the server's public key, as well as a 32-byte server-generated random
                        // number, are both obtained from the data embedded in the GCC Conference Create
                        //  Response packet).

                        // The client and server then utilize the two 32-byte random numbers to generate
                        // session keys which are used to encrypt and validate the integrity of
                        // subsequent RDP traffic.

                        // From this point, all subsequent RDP traffic can be encrypted and a security
                        // header is include " with the data if encryption is in force (the Client Info
                        // and licensing PDUs are an exception in that they always have a security
                        // header). The Security Header follows the X.224 and MCS Headers and indicates
                        // whether the attached data is encrypted.

                        // Even if encryption is in force server-to-client traffic may not always be
                        // encrypted, while client-to-server traffic will always be encrypted by
                        // Microsoft RDP implementations (encryption of licensing PDUs is optional,
                        // however).

                        // Client                                                     Server
                        //    |------Security Exchange PDU ---------------------------> |
                        if (this->verbose & 1){
                            LOG(LOG_INFO, "mod_rdp::RDP Security Commencement");
                        }

                        if (this->encryptionLevel){
                            if (this->verbose & 1){
                                LOG(LOG_INFO, "mod_rdp::SecExchangePacket keylen=%u",
                                    this->server_public_key_len);
                            }
                            HStream stream(512, 512 + this->server_public_key_len + 32);
                            SEC::SecExchangePacket_Send mcs(stream, client_crypt_random,
                                this->server_public_key_len);
                            this->send_data_request(GCC::MCS_GLOBAL_CHANNEL, stream);
                        }

                        // Secure Settings Exchange
                        // ------------------------

                        // Secure Settings Exchange: Secure client data (such as the username,
                        // password and auto-reconnect cookie) is sent to the server using the Client
                        // Info PDU.

                        // Client                                                     Server
                        //    |------ Client Info PDU      ---------------------------> |

                        if (this->verbose & 1){
                            LOG(LOG_INFO, "mod_rdp::Secure Settings Exchange");
                        }

                        this->send_client_info_pdu(this->userid, this->password);

                        this->state = MOD_RDP_GET_LICENSE;
                    }
                    break;

                case MOD_RDP_GET_LICENSE:
                    if (this->verbose & 2){
                        LOG(LOG_INFO, "mod_rdp::Licensing");
                    }
                    // Licensing
                    // ---------

                    // Licensing: The goal of the licensing exchange is to transfer a
                    // license from the server to the client.

                    // The client should store this license and on subsequent
                    // connections send the license to the server for validation.
                    // However, in some situations the client may not be issued a
                    // license to store. In effect, the packets exchanged during this
                    // phase of the protocol depend on the licensing mechanisms
                    // employed by the server. Within the context of this document
                    // we will assume that the client will not be issued a license to
                    // store. For details regarding more advanced licensing scenarios
                    // that take place during the Licensing Phase, see [MS-RDPELE].

                    // Client                                                     Server
                    //    | <------ License Error PDU Valid Client ---------------- |

                    // 2.2.1.12 Server License Error PDU - Valid Client
                    // ================================================

                    // The License Error (Valid Client) PDU is an RDP Connection Sequence PDU sent
                    // from server to client during the Licensing phase of the RDP Connection
                    // Sequence (see section 1.3.1.1 for an overview of the RDP Connection Sequence
                    // phases). This licensing PDU indicates that the server will not issue the
                    // client a license to store and that the Licensing Phase has ended
                    // successfully. This is one possible licensing PDU that may be sent during the
                    // Licensing Phase (see [MS-RDPELE] section 2.2.2 for a list of all permissible
                    // licensing PDUs).

                    // tpktHeader (4 bytes): A TPKT Header, as specified in [T123] section 8.

                    // x224Data (3 bytes): An X.224 Class 0 Data TPDU, as specified in [X224] section 13.7.

                    // mcsSDin (variable): Variable-length PER-encoded MCS Domain PDU (DomainMCSPDU)
                    // which encapsulates an MCS Send Data Indication structure (SDin, choice 26
                    // from DomainMCSPDU), as specified in [T125] section 11.33 (the ASN.1 structure
                    // definitions are given in [T125] section 7, parts 7 and 10). The userData
                    // field of the MCS Send Data Indication contains a Security Header and a Valid
                    // Client License Data (section 2.2.1.12.1) structure.

                    // securityHeader (variable): Security header. The format of the security header
                    // depends on the Encryption Level and Encryption Method selected by the server
                    // (sections 5.3.2 and 2.2.1.4.3).

                    // This field MUST contain one of the following headers:
                    //  - Basic Security Header (section 2.2.8.1.1.2.1) if the Encryption Level
                    // selected by the server is ENCRYPTION_LEVEL_NONE (0) or ENCRYPTION_LEVEL_LOW
                    // (1) and the embedded flags field does not contain the SEC_ENCRYPT (0x0008)
                    // flag.
                    //  - Non-FIPS Security Header (section 2.2.8.1.1.2.2) if the Encryption Method
                    // selected by the server is ENCRYPTION_METHOD_40BIT (0x00000001),
                    // ENCRYPTION_METHOD_56BIT (0x00000008), or ENCRYPTION_METHOD_128BIT
                    // (0x00000002) and the embedded flags field contains the SEC_ENCRYPT (0x0008)
                    // flag.
                    //  - FIPS Security Header (section 2.2.8.1.1.2.3) if the Encryption Method
                    // selected by the server is ENCRYPTION_METHOD_FIPS (0x00000010) and the
                    // embedded flags field contains the SEC_ENCRYPT (0x0008) flag.

                    // If the Encryption Level is set to ENCRYPTION_LEVEL_CLIENT_COMPATIBLE (2),
                    // ENCRYPTION_LEVEL_HIGH (3), or ENCRYPTION_LEVEL_FIPS (4) and the flags field
                    // of the security header does not contain the SEC_ENCRYPT (0x0008) flag (the
                    // licensing PDU is not encrypted), then the field MUST contain a Basic Security
                    // Header. This MUST be the case if SEC_LICENSE_ENCRYPT_SC (0x0200) flag was not
                    // set on the Security Exchange PDU (section 2.2.1.10).

                    // The flags field of the security header MUST contain the SEC_LICENSE_PKT
                    // (0x0080) flag (see Basic (TS_SECURITY_HEADER)).

                    // validClientLicenseData (variable): The actual contents of the License Error
                    // (Valid Client) PDU, as specified in section 2.2.1.12.1.

                    {
                        const char * hostname = this->hostname;
                        const char * username;
                        char username_a_domain[512];
                        if (this->domain[0]) {
                            snprintf(username_a_domain, sizeof(username_a_domain), "%s@%s", this->username, this->domain);
                            username = username_a_domain;
                        }
                        else {
                            username = this->username;
                        }
                        LOG(LOG_INFO, "Rdp::Get license: username=\"%s\"", username);
                        // read tpktHeader (4 bytes = 3 0 len)
                        // TPDU class 0    (3 bytes = LI F0 PDU_DT)

                        BStream stream(65536);
                        X224::RecvFactory f(*this->nego.trans, stream);
                        X224::DT_TPDU_Recv x224(*this->nego.trans, stream);
                        SubStream & mcs_data = x224.payload;
                        MCS::SendDataIndication_Recv mcs(mcs_data, MCS::PER_ENCODING);

                        SEC::SecSpecialPacket_Recv sec(mcs.payload, this->decrypt, this->encryptionLevel);

                        if (sec.flags & SEC::SEC_LICENSE_PKT) {
                            LIC::RecvFactory flic(sec.payload);

                            switch (flic.tag) {
                            case LIC::LICENSE_REQUEST:
                                if (this->verbose & 2) {
                                    LOG(LOG_INFO, "Rdp::License Request");
                                }
                                {
                                    LIC::LicenseRequest_Recv lic(sec.payload);
                                    uint8_t null_data[SEC_MODULUS_SIZE];
                                    memset(null_data, 0, sizeof(null_data));
                                    /* We currently use null client keys. This is a bit naughty but, hey,
                                       the security of license negotiation isn't exactly paramount. */
                                    SEC::SessionKey keyblock(null_data, null_data, lic.server_random);

                                    /* Store first 16 bytes of session key as MAC secret */
                                    memcpy(this->lic_layer_license_sign_key, keyblock.get_MAC_salt_key(), 16);
                                    memcpy(this->lic_layer_license_key, keyblock.get_LicensingEncryptionKey(), 16);

                                    BStream sec_header(256);
                                    HStream lic_data(1024, 65535);

                                    if (this->lic_layer_license_size > 0) {
                                        uint8_t hwid[LIC::LICENSE_HWID_SIZE];
                                        buf_out_uint32(hwid, 2);
                                        memcpy(hwid + 4, hostname, LIC::LICENSE_HWID_SIZE - 4);

                                        /* Generate a signature for the HWID buffer */
                                        uint8_t signature[LIC::LICENSE_SIGNATURE_SIZE];

                                        uint8_t lenhdr[4];
                                        buf_out_uint32(lenhdr, sizeof(hwid));

                                        Sign sign(this->lic_layer_license_sign_key, 16);
                                        sign.update(lenhdr, sizeof(lenhdr));
                                        sign.update(hwid, sizeof(hwid));

                                        assert(MD5_DIGEST_LENGTH == LIC::LICENSE_SIGNATURE_SIZE);
                                        sign.final(signature, sizeof(signature));


                                        /* Now encrypt the HWID */

                                        SslRC4 rc4;
                                        rc4.set_key(this->lic_layer_license_key, 16);

                                        // in, out
                                        rc4.crypt(LIC::LICENSE_HWID_SIZE, hwid, hwid);

                                        LIC::ClientLicenseInfo_Send(lic_data, this->use_rdp5?3:2,
                                                                    this->lic_layer_license_size, this->lic_layer_license_data, hwid, signature);
                                    }
                                    else {
                                        LIC::NewLicenseRequest_Send(lic_data, this->use_rdp5?3:2, username, hostname);
                                    }

                                    SEC::Sec_Send sec(sec_header, lic_data,
                                        SEC::SEC_LICENSE_PKT, this->encrypt, 0);
                                    lic_data.copy_to_head(sec_header.get_data(), sec_header.size());

                                    this->send_data_request(GCC::MCS_GLOBAL_CHANNEL, lic_data);
                                }
                                break;
                            case LIC::PLATFORM_CHALLENGE:
                                if (this->verbose & 2){
                                    LOG(LOG_INFO, "Rdp::Platform Challenge");
                                }
                                {
                                    LIC::PlatformChallenge_Recv lic(sec.payload);


                                    uint8_t out_token[LIC::LICENSE_TOKEN_SIZE];
                                    uint8_t decrypt_token[LIC::LICENSE_TOKEN_SIZE];
                                    uint8_t hwid[LIC::LICENSE_HWID_SIZE];
                                    uint8_t crypt_hwid[LIC::LICENSE_HWID_SIZE];
                                    uint8_t out_sig[LIC::LICENSE_SIGNATURE_SIZE];

                                    memcpy(out_token, lic.encryptedPlatformChallenge.blob, LIC::LICENSE_TOKEN_SIZE);
                                    /* Decrypt the token. It should read TEST in Unicode. */
                                    memcpy(decrypt_token, lic.encryptedPlatformChallenge.blob, LIC::LICENSE_TOKEN_SIZE);
                                    SslRC4 rc4_decrypt_token;
                                    rc4_decrypt_token.set_key(this->lic_layer_license_key, 16);
                                    // size, in, out
                                    rc4_decrypt_token.crypt(LIC::LICENSE_TOKEN_SIZE, decrypt_token, decrypt_token);

                                    /* Generate a signature for a buffer of token and HWID */
                                    buf_out_uint32(hwid, 2);
                                    memcpy(hwid + 4, hostname, LIC::LICENSE_HWID_SIZE - 4);

                                    uint8_t sealed_buffer[LIC::LICENSE_TOKEN_SIZE + LIC::LICENSE_HWID_SIZE];
                                    memcpy(sealed_buffer, decrypt_token, LIC::LICENSE_TOKEN_SIZE);
                                    memcpy(sealed_buffer + LIC::LICENSE_TOKEN_SIZE, hwid, LIC::LICENSE_HWID_SIZE);

                                    uint8_t lenhdr[4];
                                    buf_out_uint32(lenhdr, sizeof(sealed_buffer));

                                    Sign sign(this->lic_layer_license_sign_key, 16);
                                    sign.update(lenhdr, sizeof(lenhdr));
                                    sign.update(sealed_buffer, sizeof(sealed_buffer));

                                    assert(MD5_DIGEST_LENGTH == LIC::LICENSE_SIGNATURE_SIZE);
                                    sign.final(out_sig, sizeof(out_sig));

                                    /* Now encrypt the HWID */
                                    memcpy(crypt_hwid, hwid, LIC::LICENSE_HWID_SIZE);
                                    SslRC4 rc4_hwid;
                                    rc4_hwid.set_key(this->lic_layer_license_key, 16);
                                    // size, in, out
                                    rc4_hwid.crypt(LIC::LICENSE_HWID_SIZE, crypt_hwid, crypt_hwid);

                                    BStream sec_header(256);
                                    HStream lic_data(1024, 65535);

                                    LIC::ClientPlatformChallengeResponse_Send(lic_data, this->use_rdp5?3:2, out_token, crypt_hwid, out_sig);
                                    SEC::Sec_Send sec(sec_header, lic_data, SEC::SEC_LICENSE_PKT, this->encrypt, 0);
                                    lic_data.copy_to_head(sec_header.get_data(), sec_header.size());
                                    this->send_data_request(GCC::MCS_GLOBAL_CHANNEL, lic_data);
                                }
                                break;
                            case LIC::NEW_LICENSE:
                                {
                                    if (this->verbose & 2){
                                        LOG(LOG_INFO, "Rdp::New License");
                                    }

                                    LIC::NewLicense_Recv lic(sec.payload, this->lic_layer_license_key);

                                    TODO("CGR: Save license to keep a local copy of the license of a remote server thus avoiding to ask it every time we connect. Not obvious files is the best choice to do that");
                                        this->state = MOD_RDP_CONNECTED;

                                    LOG(LOG_WARNING, "New license not saved");
                                }
                                break;
                            case LIC::UPGRADE_LICENSE:
                                {
                                    if (this->verbose & 2){
                                        LOG(LOG_INFO, "Rdp::Upgrade License");
                                    }
                                    LIC::UpgradeLicense_Recv lic(sec.payload, this->lic_layer_license_key);

                                    LOG(LOG_WARNING, "Upgraded license not saved");
                                }
                                break;
                            case LIC::ERROR_ALERT:
                                {
                                    if (this->verbose & 2){
                                        LOG(LOG_INFO, "Rdp::Get license status");
                                    }
                                    LIC::ErrorAlert_Recv lic(sec.payload);
                                    if ((lic.validClientMessage.dwErrorCode == LIC::STATUS_VALID_CLIENT)
                                        && (lic.validClientMessage.dwStateTransition == LIC::ST_NO_TRANSITION)){
                                        this->state = MOD_RDP_CONNECTED;
                                    }
                                    else {
                                        LOG(LOG_ERR, "RDP::License Alert: error=%u transition=%u",
                                            lic.validClientMessage.dwErrorCode, lic.validClientMessage.dwStateTransition);
                                    }
                                    this->state = MOD_RDP_CONNECTED;
                                }
                                break;
                            default:
                                {
                                    LOG(LOG_WARNING, "Unexpected license tag sent from server (tag = %x)", flic.tag);
                                    throw Error(ERR_SEC);
                                }
                                break;
                            }

                            if (sec.payload.p != sec.payload.end){
                                LOG(LOG_ERR, "all data should have been consumed %s:%u tag = %x", __FILE__, __LINE__, flic.tag);
                                throw Error(ERR_SEC);
                            }
                        }
                        else {
                            LOG(LOG_ERR, "Failed to get expected license negotiation PDU");
                            hexdump(x224.payload.get_data(), x224.payload.size());
                            //                throw Error(ERR_SEC);
                            this->state = MOD_RDP_CONNECTED;
                            sec.payload.p = sec.payload.end;
                            hexdump(sec.payload.get_data(), sec.payload.size());
                        }
                    }
                    break;

                    // Capabilities Exchange
                    // ---------------------

                    // Capabilities Negotiation: The server sends the set of capabilities it
                    // supports to the client in a Demand Active PDU. The client responds with its
                    // capabilities by sending a Confirm Active PDU.

                    // Client                                                     Server
                    //    | <------- Demand Active PDU ---------------------------- |
                    //    |--------- Confirm Active PDU --------------------------> |

                    // Connection Finalization
                    // -----------------------

                    // Connection Finalization: The client and server send PDUs to finalize the
                    // connection details. The client-to-server and server-to-client PDUs exchanged
                    // during this phase may be sent concurrently as long as the sequencing in
                    // either direction is maintained (there are no cross-dependencies between any
                    // of the client-to-server and server-to-client PDUs). After the client receives
                    // the Font Map PDU it can start sending mouse and keyboard input to the server,
                    // and upon receipt of the Font List PDU the server can start sending graphics
                    // output to the client.

                    // Client                                                     Server
                    //    |----------Synchronize PDU------------------------------> |
                    //    |----------Control PDU Cooperate------------------------> |
                    //    |----------Control PDU Request Control------------------> |
                    //    |----------Persistent Key List PDU(s)-------------------> |
                    //    |----------Font List PDU--------------------------------> |

                    //    | <--------Synchronize PDU------------------------------- |
                    //    | <--------Control PDU Cooperate------------------------- |
                    //    | <--------Control PDU Granted Control------------------- |
                    //    | <--------Font Map PDU---------------------------------- |

                    // All PDU's in the client-to-server direction must be sent in the specified
                    // order and all PDU's in the server to client direction must be sent in the
                    // specified order. However, there is no requirement that client to server PDU's
                    // be sent before server-to-client PDU's. PDU's may be sent concurrently as long
                    // as the sequencing in either direction is maintained.


                    // Besides input and graphics data, other data that can be exchanged between
                    // client and server after the connection has been finalized include "
                    // connection management information and virtual channel messages (exchanged
                    // between client-side plug-ins and server-side applications).

                case MOD_RDP_CONNECTED:
                    {
                        // read tpktHeader (4 bytes = 3 0 len)
                        // TPDU class 0    (3 bytes = LI F0 PDU_DT)

                        BStream stream(65536);

                        // Detect fast-path PDU
                        X224::RecvFactory f( *this->nego.trans
                                           , stream
                                           , true               /* Support Fast-Path. */
                                           );

                        if (f.fast_path) {
                            FastPath::ServerUpdatePDU_Recv su(*this->nego.trans, stream, this->decrypt);
                            if (this->enable_transparent_mode) {
                                //total_data_received += su.payload.size();
                                //LOG(LOG_INFO, "total_data_received=%llu", total_data_received);
                                if (this->transparent_recorder) {
                                    this->transparent_recorder->send_fastpath_data(su.payload);
                                }
                                this->front.send_fastpath_data(su.payload);

                                break;
                            }

                            while (su.payload.in_remain()) {
                                FastPath::Update_Recv upd(su.payload, &this->mppc_dec);

                                switch (upd.updateCode) {
                                case FastPath::FASTPATH_UPDATETYPE_ORDERS:
                                    this->front.begin_update();
                                    this->orders.process_orders(this->bpp, upd.payload, true, *this->gd,
                                                                this->front_width, this->front_height);
                                    this->front.end_update();

                                    if (this->verbose & 8) { LOG(LOG_INFO, "FASTPATH_UPDATETYPE_ORDERS"); }
                                    break;

                                case FastPath::FASTPATH_UPDATETYPE_BITMAP:
                                    this->front.begin_update();
                                    this->process_bitmap_updates(upd.payload, true);
                                    this->front.end_update();

                                    if (this->verbose & 8) { LOG(LOG_INFO, "FASTPATH_UPDATETYPE_BITMAP"); }
                                    break;

                                case FastPath::FASTPATH_UPDATETYPE_PALETTE:
                                    this->front.begin_update();
                                    this->process_palette(upd.payload, true);
                                    this->front.end_update();

                                    if (this->verbose & 8) { LOG(LOG_INFO, "FASTPATH_UPDATETYPE_PALETTE"); }
                                    break;

                                case FastPath::FASTPATH_UPDATETYPE_SYNCHRONIZE:
                                    if (this->verbose & 8) { LOG(LOG_INFO, "FASTPATH_UPDATETYPE_SYNCHRONIZE, not yet supported"); }
                                    break;

                                case FastPath::FASTPATH_UPDATETYPE_PTR_NULL:
                                    if (this->verbose & 8) { LOG(LOG_INFO, "FASTPATH_UPDATETYPE_PTR_NULL, not yet supported"); }
                                    break;

                                case FastPath::FASTPATH_UPDATETYPE_PTR_DEFAULT:
                                    if (this->verbose & 8) { LOG(LOG_INFO, "FASTPATH_UPDATETYPE_PTR_DEFAULT, not yet supported"); }
                                    break;

                                case FastPath::FASTPATH_UPDATETYPE_PTR_POSITION:
                                    if (this->verbose & 8) { LOG(LOG_INFO, "FASTPATH_UPDATETYPE_PTR_POSITION, not yet supported"); }
                                    break;

                                case FastPath::FASTPATH_UPDATETYPE_COLOR:
                                    this->process_color_pointer_pdu(upd.payload);

                                    if (this->verbose & 8) { LOG(LOG_INFO, "FASTPATH_UPDATETYPE_COLOR"); }
                                    break;

                                case FastPath::FASTPATH_UPDATETYPE_POINTER:
                                    this->process_new_pointer_pdu(upd.payload);

                                    if (this->verbose & 8) { LOG(LOG_INFO, "FASTPATH_UPDATETYPE_POINTER"); }
                                    break;

                                case FastPath::FASTPATH_UPDATETYPE_CACHED:
                                    this->process_cached_pointer_pdu(upd.payload);

                                    if (this->verbose & 8) { LOG(LOG_INFO, "FASTPATH_UPDATETYPE_CACHED"); }
                                    break;

                                default:
                                    LOG( LOG_INFO
                                       , "mod::rdp: received unexpected fast-path PUD, updateCode = %u"
                                       , upd.updateCode);
                                    throw Error(ERR_RDP_FASTPATH);
                                    break;
                                }
                            }
                            break;
                        }

                        X224::DT_TPDU_Recv x224(*this->nego.trans, stream);
                        SubStream & mcs_data = x224.payload;
                        MCS::SendDataIndication_Recv mcs(mcs_data, MCS::PER_ENCODING);

                        if (mcs.type == MCS::MCSPDU_DisconnectProviderUltimatum){
                            LOG(LOG_ERR, "mod_rdp: got MCS DisconnectProviderUltimatum");
                            throw Error(ERR_MCS_APPID_IS_MCS_DPUM);
                        }

                        SEC::Sec_Recv sec(mcs.payload, this->decrypt, this->encryptionLevel);

                        if (mcs.channelId != GCC::MCS_GLOBAL_CHANNEL){
                            if (this->verbose & 16){
                                LOG(LOG_INFO, "received channel data on mcs.chanid=%u", mcs.channelId);
                            }

                            int num_channel_src =
                                this->mod_channel_list.get_index_by_id(mcs.channelId);
                            if (num_channel_src == -1) {
                                LOG(LOG_WARNING, "mod::rdp::MOD_RDP_CONNECTED::Unknown Channel id=%d", mcs.channelId);
                                throw Error(ERR_CHANNEL_UNKNOWN_CHANNEL);
                            }

                            const CHANNELS::ChannelDef & mod_channel = this->mod_channel_list[num_channel_src];
                            if (this->verbose & 16){
                                mod_channel.log(num_channel_src);
                            }

                            uint32_t length = sec.payload.in_uint32_le();
                            int flags = sec.payload.in_uint32_le();
                            size_t chunk_size = sec.payload.in_remain();

                            // If channel name is our virtual channel, then don't send data to front
                            if (this->auth_channel[0] /*&& this->acl */&& !strcmp(mod_channel.name, this->auth_channel)){
                                uint32_t ulDataLength = sec.payload.in_uint32_le();
                                LOG(LOG_INFO, "Auth channel data length=%d", ulDataLength);
                                redemption::string auth_channel_message((const char *)sec.payload.p, ulDataLength);
                                LOG(LOG_INFO, "Auth channel data=\"%s\"", auth_channel_message.c_str());
                                if (this->auth_channel_state == 0) {
                                    this->auth_channel_flags = flags;
                                    this->auth_channel_chanid = mod_channel.chanid;
                                    if (auth_channel_message.find("GET JOB") != 0) {
                                        LOG(LOG_ERR, "Auth message \"GET JOB\" is expected, got=\"%s\"", auth_channel_message.c_str());
                                        this->send_auth_channel_data("ERROR\nTo:wablauncher\n\n");
                                    }
                                    else {
                                        this->acl->set_auth_channel_target("wablauncher");
                                    }
                                }
                                else if (this->auth_channel_state == 1) {
                                    if (auth_channel_message.find("SET JOB RESULT") != 0) {
                                        LOG(LOG_ERR, "Auth message \"SET JOB RESULT\" is expected, got=\"%s\"", auth_channel_message.c_str());
                                        this->send_auth_channel_data("ERROR\nTo:wablauncher\n\n");
                                    }
                                    this->auth_channel_state = 0;
                                    if (this->acl) {
                                        this->acl->set_auth_channel_result("OK");
                                    }
                                }
                            }
                            else if (!this->enable_clipboard && !strcmp(mod_channel.name, CLIPBOARD_VIRTUAL_CHANNEL_NAME)) {
                                // Clipboard is unavailable and is a Clipboard PDU

                                TODO("RZ: Don't reject clipboard update, this can block rdesktop.");

                                if (this->verbose & 1) {
                                    LOG(LOG_INFO, "mod_rdp clipboard PDU");
                                }

                                uint16_t msgType = sec.payload.in_uint16_le();

                                if (msgType == RDPECLIP::CB_FORMAT_LIST) {
                                    if (this->verbose & 1) {
                                        LOG(LOG_INFO, "mod_rdp clipboard is unavailable");
                                    }

                                    bool response_ok = true;

                                    // Build and send the CB_FORMAT_LIST_RESPONSE (with status = FAILED)
                                    // 03 00 02 00 00 00 00 00
                                    RDPECLIP::FormatListResponsePDU format_list_response_pdu(response_ok);
                                    BStream                         out_s(256);

                                    format_list_response_pdu.emit(out_s);

                                    const CHANNELS::ChannelDef * mod_channel =
                                        this->mod_channel_list.get_by_name(
                                                                           CLIPBOARD_VIRTUAL_CHANNEL_NAME);

                                    if (mod_channel) {
                                        this->send_to_channel(*mod_channel
                                                              , out_s
                                                              , out_s.size()
                                                              ,   CHANNELS::CHANNEL_FLAG_FIRST
                                                              | CHANNELS::CHANNEL_FLAG_LAST
                                                              );
                                    }
                                }
                            }
                            else {
                                this->send_to_front_channel(mod_channel.name, sec.payload.p, length, chunk_size, flags);
                            }
                            sec.payload.p = sec.payload.end;
                        }
                        else {
                            uint8_t * next_packet = sec.payload.p;
                            while (next_packet < sec.payload.end) {
                                sec.payload.p = next_packet;

                                uint8_t * current_packet = next_packet;

                                ShareControl_Recv sctrl(sec.payload);
                                next_packet += sctrl.totalLength;

                                if (this->verbose & 128) {
                                    LOG(LOG_WARNING, "LOOPING on PDUs: %u", (unsigned)sctrl.totalLength);
                                }

                                switch (sctrl.pdu_type1) {
                                case PDUTYPE_DATAPDU:
                                    if (this->verbose & 128) {
                                        LOG(LOG_WARNING, "PDUTYPE_DATAPDU");
                                    }
                                    switch (this->connection_finalization_state){
                                    case EARLY:
                                        LOG(LOG_WARNING, "Rdp::finalization is early");
                                        throw Error(ERR_SEC);
                                        break;
                                    case WAITING_SYNCHRONIZE:
                                        if (this->verbose & 1){
                                            LOG(LOG_WARNING, "WAITING_SYNCHRONIZE");
                                        }
                                        //this->check_data_pdu(PDUTYPE2_SYNCHRONIZE);
                                        this->connection_finalization_state = WAITING_CTL_COOPERATE;
                                        break;
                                    case WAITING_CTL_COOPERATE:
                                        if (this->verbose & 1){
                                            LOG(LOG_WARNING, "WAITING_CTL_COOPERATE");
                                        }
                                        //this->check_data_pdu(PDUTYPE2_CONTROL);
                                        this->connection_finalization_state = WAITING_GRANT_CONTROL_COOPERATE;
                                        break;
                                    case WAITING_GRANT_CONTROL_COOPERATE:
                                        if (this->verbose & 1){
                                            LOG(LOG_WARNING, "WAITING_GRANT_CONTROL_COOPERATE");
                                        }
                                        //                            this->check_data_pdu(PDUTYPE2_CONTROL);
                                        this->connection_finalization_state = WAITING_FONT_MAP;
                                        break;
                                    case WAITING_FONT_MAP:
                                        if (this->verbose & 1){
                                            LOG(LOG_WARNING, "PDUTYPE2_FONTMAP");
                                        }
                                        //this->check_data_pdu(PDUTYPE2_FONTMAP);
                                        this->connection_finalization_state = UP_AND_RUNNING;

                                        // Synchronize sent to indicate server the state of sticky keys (x-locks)
                                        // Must be sent at this point of the protocol (sent before, it xwould be ignored or replaced)
                                        rdp_input_synchronize(0, 0, (this->key_flags & 0x07), 0);
                                        break;
                                    case UP_AND_RUNNING:
                                        if (this->enable_transparent_mode)
                                        {
                                            sec.payload.p = current_packet;

                                            HStream copy_stream(1024, 65535);

                                            copy_stream.out_copy_bytes(current_packet, next_packet - current_packet);
                                            copy_stream.mark_end();

                                            //total_data_received += copy_stream.size();
                                            //LOG(LOG_INFO, "total_data_received=%llu", total_data_received);

                                            if (this->transparent_recorder) {
                                                this->transparent_recorder->send_data_indication_ex(mcs.channelId,
                                                    copy_stream);
                                            }
                                            this->front.send_data_indication_ex(mcs.channelId, copy_stream);

                                            next_packet = sec.payload.end;

                                            break;
                                        }

                                        {
                                            ShareData sdata(sctrl.payload);
                                            sdata.recv_begin(&this->mppc_dec);
                                            switch (sdata.pdutype2) {
                                            case PDUTYPE2_UPDATE:
                                                {
                                                    if (this->verbose & 8){ LOG(LOG_INFO, "PDUTYPE2_UPDATE"); }
                                                    // MS-RDPBCGR: 1.3.6
                                                    // -----------------
                                                    // The most fundamental output that a server can send to a connected client
                                                    // is bitmap images of the remote session using the Update Bitmap PDU. This
                                                    // allows the client to render the working space and enables a user to
                                                    // interact with the session running on the server. The global palette
                                                    // information for a session is sent to the client in the Update Palette PDU.

                                                    SlowPath::GraphicsUpdate_Recv gur(sdata.payload);
                                                    switch (gur.update_type) {
                                                    case RDP_UPDATE_ORDERS:
                                                        if (this->verbose & 8){ LOG(LOG_INFO, "RDP_UPDATE_ORDERS"); }
                                                        this->front.begin_update();
                                                        this->orders.process_orders(this->bpp, sdata.payload, false, *this->gd,
                                                                                    this->front_width, this->front_height);
                                                        this->front.end_update();
                                                        break;
                                                    case RDP_UPDATE_BITMAP:
                                                        if (this->verbose & 8){ LOG(LOG_INFO, "RDP_UPDATE_BITMAP");}
                                                        this->front.begin_update();
                                                        this->process_bitmap_updates(sdata.payload, false);
                                                        this->front.end_update();
                                                        break;
                                                    case RDP_UPDATE_PALETTE:
                                                        if (this->verbose & 8){ LOG(LOG_INFO, "RDP_UPDATE_PALETTE");}
                                                        this->front.begin_update();
                                                        this->process_palette(sdata.payload, false);
                                                        this->front.end_update();
                                                        break;
                                                    case RDP_UPDATE_SYNCHRONIZE:
                                                        if (this->verbose & 8){ LOG(LOG_INFO, "RDP_UPDATE_SYNCHRONIZE");}
                                                        sdata.payload.in_skip_bytes(2);
                                                        break;
                                                    default:
                                                        if (this->verbose & 8){ LOG(LOG_WARNING, "mod_rdp::MOD_RDP_CONNECTED:RDP_UPDATE_UNKNOWN");}
                                                        break;
                                                    }
                                                }
                                                break;
                                            case PDUTYPE2_CONTROL:
                                                if (this->verbose & 8){ LOG(LOG_INFO, "PDUTYPE2_CONTROL");}
                                                TODO("CGR: Data should actually be consumed");
                                                    sdata.payload.p = sdata.payload.end;
                                                break;
                                            case PDUTYPE2_SYNCHRONIZE:
                                                if (this->verbose & 8){ LOG(LOG_INFO, "PDUTYPE2_SYNCHRONIZE");}
                                                TODO("CGR: Data should actually be consumed");
                                                    sdata.payload.p = sdata.payload.end;
                                                break;
                                            case PDUTYPE2_POINTER:
                                                if (this->verbose & 8){ LOG(LOG_INFO, "PDUTYPE2_POINTER");}
                                                this->process_pointer_pdu(sdata.payload, this);
                                                TODO("CGR: Data should actually be consumed");
                                                    sdata.payload.p = sdata.payload.end;
                                                break;
                                            case PDUTYPE2_PLAY_SOUND:
                                                if (this->verbose & 8){ LOG(LOG_INFO, "PDUTYPE2_PLAY_SOUND");}
                                                TODO("CGR: Data should actually be consumed");
                                                    sdata.payload.p = sdata.payload.end;
                                                break;
                                            case PDUTYPE2_SAVE_SESSION_INFO:
                                                if (this->verbose & 8){ LOG(LOG_INFO, "PDUTYPE2_SAVE_SESSION_INFO");}
                                                TODO("CGR: Data should actually be consumed");
                                                this->process_save_session_info(sdata.payload);
                                                break;
                                            case PDUTYPE2_SET_ERROR_INFO_PDU:
                                                if (this->verbose & 8){ LOG(LOG_INFO, "PDUTYPE2_SET_ERROR_INFO_PDU");}
                                                this->process_disconnect_pdu(sdata.payload);
                                                break;
                                            case PDUTYPE2_SHUTDOWN_DENIED:
                                                if (this->verbose & 8){ LOG(LOG_INFO, "PDUTYPE2_SHUTDOWN_DENIED");}
                                                LOG(LOG_INFO, "PDUTYPE2_SHUTDOWN_DENIED Received");
                                                break;
                                            default:
                                                LOG(LOG_WARNING, "PDUTYPE2 unsupported tag=%u", sdata.pdutype2);
                                                TODO("CGR: Data should actually be consumed");
                                                    sdata.payload.p = sdata.payload.end;
                                                break;
                                            }
                                            sdata.recv_end();
                                        }
                                        break;
                                    }
                                    break;
                                case PDUTYPE_DEMANDACTIVEPDU:
                                    {
                                        if (this->verbose & 128){
                                             LOG(LOG_INFO, "PDUTYPE_DEMANDACTIVEPDU");
                                        }

                                        this->orders.reset();

    // 2.2.1.13.1.1 Demand Active PDU Data (TS_DEMAND_ACTIVE_PDU)
    // ==========================================================

    //    shareControlHeader (6 bytes): Share Control Header (section 2.2.8.1.1.1.1 ) containing information
    //  about the packet. The type subfield of the pduType field of the Share Control Header MUST be set to
    // PDUTYPE_DEMANDACTIVEPDU (1).

    //    shareId (4 bytes): A 32-bit, unsigned integer. The share identifier for the packet (see [T128]
    // section 8.4.2 for more information regarding share IDs).

                                        this->share_id = sctrl.payload.in_uint32_le();

    //    lengthSourceDescriptor (2 bytes): A 16-bit, unsigned integer. The size in bytes of the sourceDescriptor
    // field.
                                        uint16_t lengthSourceDescriptor = sctrl.payload.in_uint16_le();

    //    lengthCombinedCapabilities (2 bytes): A 16-bit, unsigned integer. The combined size in bytes of the
    // numberCapabilities, pad2Octets, and capabilitySets fields.

                                        uint16_t lengthCombinedCapabilities = sctrl.payload.in_uint16_le();

    //    sourceDescriptor (variable): A variable-length array of bytes containing a source descriptor (see
    // [T128] section 8.4.1 for more information regarding source descriptors).

                                        TODO("before skipping we should check we do not go outside current stream");
                                        sctrl.payload.in_skip_bytes(lengthSourceDescriptor);

    // numberCapabilities (2 bytes): A 16-bit, unsigned integer. The number of capability sets included in the
    // Demand Active PDU.

    // pad2Octets (2 bytes): A 16-bit, unsigned integer. Padding. Values in this field MUST be ignored.

    // capabilitySets (variable): An array of Capability Set (section 2.2.1.13.1.1.1) structures. The number
    //  of capability sets is specified by the numberCapabilities field.

                                        this->process_server_caps(sctrl.payload, lengthCombinedCapabilities);

    // sessionId (4 bytes): A 32-bit, unsigned integer. The session identifier. This field is ignored by the client.

                                        uint32_t sessionId = sctrl.payload.in_uint32_le();
                                        (void)sessionId;

                                        this->send_confirm_active(this);
                                        this->send_synchronise();
                                        this->send_control(RDP_CTL_COOPERATE);
                                        this->send_control(RDP_CTL_REQUEST_CONTROL);

                                        /* Including RDP 5.0 capabilities */
                                        if (this->use_rdp5){
                                            LOG(LOG_INFO, "use rdp5");
                                            if (this->enable_persistent_disk_bitmap_cache) {
                                                this->send_persistent_key_list();
                                            }
                                            this->send_fonts(3);
                                        }
                                        else{
                                            LOG(LOG_INFO, "not using rdp5");
                                            this->send_fonts(1);
                                            this->send_fonts(2);
                                        }

                                        this->send_input(0, RDP_INPUT_SYNCHRONIZE, 0, 0, 0);

                                        LOG(LOG_INFO, "Resizing to %ux%ux%u", this->front_width, this->front_height, this->bpp);
                                        if (this->transparent_recorder) {
                                            this->transparent_recorder->server_resize(this->front_width,
                                                this->front_height, this->bpp);
                                        }
                                        if (-1 == this->front.server_resize(this->front_width, this->front_height, this->bpp)){
                                            LOG(LOG_WARNING, "Resize not available on older clients,"
                                                " change client resolution to match server resolution");
                                            throw Error(ERR_RDP_RESIZE_NOT_AVAILABLE);
                                        }
//                                        this->orders.reset();
                                        this->connection_finalization_state = WAITING_SYNCHRONIZE;
                                    }
                                    break;
                                case PDUTYPE_DEACTIVATEALLPDU:
                                    if (this->verbose & 128){ LOG(LOG_INFO, "PDUTYPE_DEACTIVATEALLPDU"); }
                                    LOG(LOG_INFO, "Deactivate All PDU");
                                    TODO("CGR: Data should actually be consumed");
                                        TODO("CGR: Check we are indeed expecting Synchronize... dubious");
                                        this->connection_finalization_state = WAITING_SYNCHRONIZE;
                                    break;
                                case PDUTYPE_SERVER_REDIR_PKT:
                                    if (this->verbose & 128){ LOG(LOG_INFO, "PDUTYPE_SERVER_REDIR_PKT"); }
                                    break;
                                default:
                                    LOG(LOG_INFO, "unknown PDU %u", sctrl.pdu_type1);
                                    break;
                                }
                                TODO("check sctrl.payload is completely consumed");
                            }
                        }
                    }
                }
            }
            catch(Error e){
                if (this->acl)
                {
                    char message[128];
                    snprintf(message, sizeof(message), "Code=%d", e.id);
                    this->acl->report("SESSION_EXCEPTION", message);

                    this->end_session_reason.empty();
                    this->end_session_message.empty();
                }

                BStream stream(256);
                X224::DR_TPDU_Send x224(stream, X224::REASON_NOT_SPECIFIED);
                try {
                    this->nego.trans->send(stream);
                    LOG(LOG_INFO, "Connection to server closed");
                }
                catch(Error e){
                    LOG(LOG_INFO, "Connection to server Already closed: error=%d", e.id);
                };
                this->event.signal = BACK_EVENT_NEXT;

                if ((e.id == ERR_TRANSPORT_TLS_CERTIFICATE_CHANGED) ||
                    (e.id == ERR_NLA_AUTHENTICATION_FAILED))
                {
                    throw;
                }

            }
        }

        if (this->open_session_timeout) {
            switch(this->open_session_timeout_checker.check(now)) {
            case Timeout::TIMEOUT_REACHED:
                if (this->error_message) {
                    this->error_message->copy_c_str(
                        "Logon timer expired!");
                }
                LOG(LOG_ERR,
                    "Logon timer expired on %s. The session will be disconnected.",
                    this->hostname);
                if (this->acl)
                {
                    this->acl->report("CONNECTION_FAILED", "Logon timer expired.");
                }

                this->event.signal = BACK_EVENT_NEXT;
                this->event.set();
            break;
            case Timeout::TIMEOUT_NOT_REACHED:
                this->event.set(1000000);
            break;
            case Timeout::TIMEOUT_INACTIVE:
            break;
            }
        }
    }   // draw_event


    // 1.3.1.3 Deactivation-Reactivation Sequence
    // ==========================================

    // After the connection sequence has run to completion, the server may determine
    // that the client needs to be connected to a waiting, disconnected session. To
    // accomplish this task the server signals the client with a Deactivate All PDU.
    // A Deactivate All PDU implies that the connection will be dropped or that a
    // capability renegotiation will occur. If a capability renegotiation needs to
    // be performed then the server will re-execute the connection sequence,
    // starting with the Demand Active PDU (the Capability Negotiation and
    // Connection Finalization phases as described in section 1.3.1.1) but excluding
    // the Persistent Key List PDU.


    // 2.2.1.13.1.1 Demand Active PDU Data (TS_DEMAND_ACTIVE_PDU)
    // ==========================================================
    // The TS_DEMAND_ACTIVE_PDU structure is a standard T.128 Demand Active PDU (see [T128] section 8.4.1).

    // shareControlHeader (6 bytes): Share Control Header (section 2.2.8.1.1.1.1) containing information about the packet. The type subfield of the pduType field of the Share Control Header MUST be set to PDUTYPE_DEMANDACTIVEPDU (1).

    // shareId (4 bytes): A 32-bit, unsigned integer. The share identifier for the packet (see [T128] section 8.4.2 for more information regarding share IDs).

    // lengthSourceDescriptor (2 bytes): A 16-bit, unsigned integer. The size in bytes of the sourceDescriptor field.

    // lengthCombinedCapabilities (2 bytes): A 16-bit, unsigned integer. The combined size in bytes of the numberCapabilities, pad2Octets, and capabilitySets fields.

    // sourceDescriptor (variable): A variable-length array of bytes containing a source descriptor (see [T128] section 8.4.1 for more information regarding source descriptors).

    // numberCapabilities (2 bytes): A 16-bit, unsigned integer. The number of capability sets include " in the Demand Active PDU.

    // pad2Octets (2 bytes): A 16-bit, unsigned integer. Padding. Values in this field MUST be ignored.

    // capabilitySets (variable): An array of Capability Set (section 2.2.1.13.1.1.1) structures. The number of capability sets is specified by the numberCapabilities field.

    // sessionId (4 bytes): A 32-bit, unsigned integer. The session identifier. This field is ignored by the client.


    void send_confirm_active(mod_api * mod) throw(Error)
    {
        if (this->verbose & 1){
            LOG(LOG_INFO, "mod_rdp::send_confirm_active");
        }

        BStream stream(65536);

        RDP::ConfirmActivePDU_Send confirm_active_pdu(stream);

        confirm_active_pdu.emit_begin(this->share_id);

        GeneralCaps general_caps;
        general_caps.extraflags  =
            this->use_rdp5
            ? NO_BITMAP_COMPRESSION_HDR | AUTORECONNECT_SUPPORTED | LONG_CREDENTIALS_SUPPORTED
            : 0
            ;
        // Slow/Fast-path
        general_caps.extraflags |=
            this->enable_fastpath_server_update
            ? FASTPATH_OUTPUT_SUPPORTED
            : 0
            ;
        if (this->enable_transparent_mode) {
            this->front.retrieve_client_capability_set(general_caps);
        }
        if (this->verbose & 1) {
            general_caps.log("Sending to server");
        }
        confirm_active_pdu.emit_capability_set(general_caps);

        BitmapCaps bitmap_caps;
        TODO("Client SHOULD set this field to the color depth requested in the Client Core Data")
        bitmap_caps.preferredBitsPerPixel = this->bpp;
        //bitmap_caps.preferredBitsPerPixel = this->front_bpp;
        bitmap_caps.desktopWidth          = this->front_width;
        bitmap_caps.desktopHeight         = this->front_height;
        bitmap_caps.bitmapCompressionFlag = 0x0001; // This field MUST be set to TRUE (0x0001).
        //bitmap_caps.drawingFlags = DRAW_ALLOW_DYNAMIC_COLOR_FIDELITY | DRAW_ALLOW_COLOR_SUBSAMPLING | DRAW_ALLOW_SKIP_ALPHA;
        bitmap_caps.drawingFlags = DRAW_ALLOW_SKIP_ALPHA;
        if (this->enable_transparent_mode) {
            this->front.retrieve_client_capability_set(bitmap_caps);
        }
        if (this->verbose & 1) {
            bitmap_caps.log("Sending to server");
        }
        confirm_active_pdu.emit_capability_set(bitmap_caps);

        OrderCaps order_caps;
        order_caps.numberFonts                                   = 0;
        order_caps.orderFlags                                    = /*0x2a*/
                                                                    NEGOTIATEORDERSUPPORT   /* 0x02 */
                                                                  | ZEROBOUNDSDELTASSUPPORT /* 0x08 */
                                                                  | COLORINDEXSUPPORT       /* 0x20 */
                                                                  | ORDERFLAGS_EXTRA_FLAGS  /* 0x80 */
                                                                  ;
        order_caps.orderSupport[TS_NEG_DSTBLT_INDEX]             = 1;
        order_caps.orderSupport[TS_NEG_MULTIDSTBLT_INDEX]        = (this->enable_multidstblt     ? 1 : 0);
        order_caps.orderSupport[TS_NEG_MULTIOPAQUERECT_INDEX]    = (this->enable_multiopaquerect ? 1 : 0);
        order_caps.orderSupport[TS_NEG_MULTIPATBLT_INDEX]        = (this->enable_multipatblt     ? 1 : 0);
        order_caps.orderSupport[TS_NEG_MULTISCRBLT_INDEX]        = (this->enable_multiscrblt     ? 1 : 0);
        order_caps.orderSupport[TS_NEG_PATBLT_INDEX]             = 1;
        order_caps.orderSupport[TS_NEG_SCRBLT_INDEX]             = 1;
        order_caps.orderSupport[TS_NEG_MEMBLT_INDEX]             = 1;
        order_caps.orderSupport[TS_NEG_MEM3BLT_INDEX]            = (this->enable_mem3blt         ? 1 : 0);
        order_caps.orderSupport[TS_NEG_LINETO_INDEX]             = 1;
        order_caps.orderSupport[TS_NEG_MULTI_DRAWNINEGRID_INDEX] = 0;
        order_caps.orderSupport[UnusedIndex3]                    = 1;
        order_caps.orderSupport[UnusedIndex5]                    = 1;
        order_caps.orderSupport[TS_NEG_POLYGON_SC_INDEX]         = (this->enable_polygonsc       ? 1 : 0);
        order_caps.orderSupport[TS_NEG_POLYGON_CB_INDEX]         = (this->enable_polygoncb       ? 1 : 0);
        order_caps.orderSupport[TS_NEG_POLYLINE_INDEX]           = (this->enable_polyline        ? 1 : 0);
        order_caps.orderSupport[TS_NEG_ELLIPSE_SC_INDEX]         = (this->enable_ellipsesc       ? 1 : 0);
        order_caps.orderSupport[TS_NEG_ELLIPSE_CB_INDEX]         = (this->enable_ellipsecb       ? 1 : 0);
        order_caps.orderSupport[TS_NEG_INDEX_INDEX]              = 1;

        order_caps.textFlags                                     = 0x06a1;
        order_caps.orderSupportExFlags                           = ORDERFLAGS_EX_ALTSEC_FRAME_MARKER_SUPPORT;
        order_caps.textANSICodePage                              = 0x4e4; // Windows-1252 codepage is passed (latin-1)

        // Apparently, these primary drawing orders are supported
        // by both rdesktop and xfreerdp :
        // TS_NEG_DSTBLT_INDEX
        // TS_NEG_PATBLT_INDEX
        // TS_NEG_SCRBLT_INDEX
        // TS_NEG_MEMBLT_INDEX
        // TS_NEG_LINETO_INDEX
        // others orders may not be supported.

        // intersect with client order capabilities
        // which may not be supported by clients.
        this->front.intersect_order_caps(TS_NEG_MULTIDSTBLT_INDEX,        order_caps.orderSupport);
        this->front.intersect_order_caps(TS_NEG_MULTIOPAQUERECT_INDEX,    order_caps.orderSupport);
        this->front.intersect_order_caps(TS_NEG_MULTIPATBLT_INDEX,        order_caps.orderSupport);
        this->front.intersect_order_caps(TS_NEG_MULTISCRBLT_INDEX,        order_caps.orderSupport);
        this->front.intersect_order_caps(TS_NEG_MEM3BLT_INDEX,            order_caps.orderSupport);
        this->front.intersect_order_caps(TS_NEG_MULTI_DRAWNINEGRID_INDEX, order_caps.orderSupport);
        this->front.intersect_order_caps(TS_NEG_POLYGON_SC_INDEX,         order_caps.orderSupport);
        this->front.intersect_order_caps(TS_NEG_POLYGON_CB_INDEX,         order_caps.orderSupport);
        this->front.intersect_order_caps(TS_NEG_POLYLINE_INDEX,           order_caps.orderSupport);
        this->front.intersect_order_caps(TS_NEG_ELLIPSE_SC_INDEX,         order_caps.orderSupport);
        this->front.intersect_order_caps(TS_NEG_ELLIPSE_CB_INDEX,         order_caps.orderSupport);
        this->front.intersect_order_caps(TS_NEG_INDEX_INDEX,              order_caps.orderSupport);

        this->front.intersect_order_caps_ex(order_caps);

        // LOG(LOG_INFO, ">>>>>>>>ORDER CAPABILITIES : ELLIPSE : %d",
        //     order_caps.orderSupport[TS_NEG_ELLIPSE_SC_INDEX]);
        if (this->enable_transparent_mode) {
            this->front.retrieve_client_capability_set(order_caps);
        }
        if (this->verbose & 1) {
            order_caps.log("Sending to server");
        }
        confirm_active_pdu.emit_capability_set(order_caps);


        BmpCacheCaps bmpcache_caps;
        bmpcache_caps.cache0Entries         = 0x258;
        bmpcache_caps.cache0MaximumCellSize = nbbytes(this->bpp) * 0x100;
        bmpcache_caps.cache1Entries         = 0x12c;
        bmpcache_caps.cache1MaximumCellSize = nbbytes(this->bpp) * 0x400;
        bmpcache_caps.cache2Entries         = 0x106;
        bmpcache_caps.cache2MaximumCellSize = nbbytes(this->bpp) * 0x1000;

        BmpCache2Caps bmpcache2_caps;
        bmpcache2_caps.cacheFlags           = PERSISTENT_KEYS_EXPECTED_FLAG | (this->enable_cache_waiting_list ? ALLOW_CACHE_WAITING_LIST_FLAG : 0);
        bmpcache2_caps.numCellCaches        = 3;
        bmpcache2_caps.bitmapCache0CellInfo = 120;
        bmpcache2_caps.bitmapCache1CellInfo = 120;
        bmpcache2_caps.bitmapCache2CellInfo = (2553 | 0x80000000);

        bool use_bitmapcache_rev2 = false;

        if (this->enable_transparent_mode) {
            if (!this->front.retrieve_client_capability_set(bmpcache_caps)) {
                this->front.retrieve_client_capability_set(bmpcache2_caps);
                use_bitmapcache_rev2 = true;
            }
        }
        else {
            use_bitmapcache_rev2 = this->enable_persistent_disk_bitmap_cache;
        }

        if (use_bitmapcache_rev2) {
            if (this->verbose & 1) {
                bmpcache2_caps.log("Sending to server");
            }
            confirm_active_pdu.emit_capability_set(bmpcache2_caps);
        }
        else {
            if (this->verbose & 1) {
                bmpcache_caps.log("Sending to server");
            }
            confirm_active_pdu.emit_capability_set(bmpcache_caps);
        }

        //if(this->use_rdp5){
        //    BmpCache2Caps bmpcache2_caps;
        //    bmpcache2_caps.numCellCaches = 3;
        //    bmpcache2_caps.bitmapCache0CellInfo = 2000;
        //    bmpcache2_caps.bitmapCache1CellInfo = 2000;
        //    bmpcache2_caps.bitmapCache2CellInfo = 2000;
        //    confirm_active_pdu.emit_capability_set(bmpcache2_caps);
        //}


        ColorCacheCaps colorcache_caps;
        if (this->verbose & 1) {
            colorcache_caps.log("Sending to server");
        }
        confirm_active_pdu.emit_capability_set(colorcache_caps);

        ActivationCaps activation_caps;
        if (this->verbose & 1) {
            activation_caps.log("Sending to server");
        }
        confirm_active_pdu.emit_capability_set(activation_caps);

        ControlCaps control_caps;
        if (this->verbose & 1) {
            control_caps.log("Sending to server");
        }
        confirm_active_pdu.emit_capability_set(control_caps);

        PointerCaps pointer_caps;
        pointer_caps.len                       = 10;
        if (this->enable_new_pointer == false) {
            pointer_caps.pointerCacheSize      = 0;
            pointer_caps.colorPointerCacheSize = 20;
            pointer_caps.len                   = 8;
        }
        if (this->verbose & 1) {
            pointer_caps.log("Sending to server");
        }
        confirm_active_pdu.emit_capability_set(pointer_caps);

        ShareCaps share_caps;
        if (this->verbose & 1) {
            share_caps.log("Sending to server");
        }
        confirm_active_pdu.emit_capability_set(share_caps);

        InputCaps input_caps;
        if (this->verbose & 1) {
            input_caps.log("Sending to server");
        }
        confirm_active_pdu.emit_capability_set(input_caps);

        SoundCaps sound_caps;
        if (this->verbose & 1) {
            sound_caps.log("Sending to server");
        }
        confirm_active_pdu.emit_capability_set(sound_caps);

        FontCaps font_caps;
        if (this->verbose & 1) {
            font_caps.log("Sending to server");
        }
        confirm_active_pdu.emit_capability_set(font_caps);

        GlyphSupportCaps glyphsupport_caps;
        if (this->verbose & 1) {
            glyphsupport_caps.log("Sending to server");
        }
        confirm_active_pdu.emit_capability_set(glyphsupport_caps);

        //            BrushCacheCaps brushcache_caps;
        //            brushcache_caps.log("Sending brushcache caps to server");
        //            confirm_active_pdu.emit_capability_set(BrushCacheCaps);

        //            CompDeskCaps compdesk_caps;
        //            compdesk_caps.log("Sending compdesk caps to server");
        //            confirm_active_pdu.emit_capability_set(CompDeskCaps);

        confirm_active_pdu.emit_end();

        // shareControlHeader (6 bytes): Share Control Header (section 2.2.8.1.1.1.1)
        // containing information about the packet. The type subfield of the pduType
        // field of the Share Control Header MUST be set to PDUTYPE_DEMANDACTIVEPDU (1).
        BStream sctrl_header(256);
        ShareControl_Send(sctrl_header, PDUTYPE_CONFIRMACTIVEPDU,
            this->userid + GCC::MCS_USERCHANNEL_BASE, stream.size());

        HStream target_stream(1024, 65536);
        target_stream.out_copy_bytes(sctrl_header);
        target_stream.out_copy_bytes(stream);
        target_stream.mark_end();

        this->send_data_request_ex(GCC::MCS_GLOBAL_CHANNEL, target_stream);

        if (this->verbose & 1){
            LOG(LOG_INFO, "mod_rdp::send_confirm_active done");
            LOG(LOG_INFO, "Waiting for answer to confirm active");
        }
    }

    void process_pointer_pdu(Stream & stream, mod_api * mod) throw(Error)
    {
        if (this->verbose & 4){
            LOG(LOG_INFO, "mod_rdp::process_pointer_pdu");
        }

        int message_type = stream.in_uint16_le();
        stream.in_skip_bytes(2); /* pad */
        switch (message_type) {
        case RDP_POINTER_CACHED:
            if (this->verbose & 4){
                LOG(LOG_INFO, "Process pointer cached");
            }
            this->process_cached_pointer_pdu(stream);
            if (this->verbose & 4){
                LOG(LOG_INFO, "Process pointer cached done");
            }
            break;
        case RDP_POINTER_COLOR:
            if (this->verbose & 4){
                LOG(LOG_INFO, "Process pointer color");
            }
            this->process_system_pointer_pdu(stream);
            if (this->verbose & 4){
                LOG(LOG_INFO, "Process pointer system done");
            }
            break;
            this->process_color_pointer_pdu(stream);
            if (this->verbose & 4){
                LOG(LOG_INFO, "Process pointer color done");
            }
            break;
        case RDP_POINTER_NEW:
            if (this->verbose & 4){
                LOG(LOG_INFO, "Process pointer new");
            }
            if (enable_new_pointer) {
                this->process_new_pointer_pdu(stream); // Pointer with arbitrary color depth
            }
            if (this->verbose & 4){
                LOG(LOG_INFO, "Process pointer new done");
            }
            break;
        case RDP_POINTER_SYSTEM:
            if (this->verbose & 4){
                LOG(LOG_INFO, "Process pointer system");
            }
        case RDP_POINTER_MOVE:
            {
                LOG(LOG_WARNING, "mod::rdp::RDP Pointer move not yet supported");
                TODO("CGR: implement RDP_POINTER_MOVE");
                    /* int x = */ stream.in_uint16_le();
                /* int y = */ stream.in_uint16_le();
            }
            break;
        default:
            break;
        }
        if (this->verbose & 4){
            LOG(LOG_INFO, "mod_rdp::process_pointer_pdu done");
        }
    }

    void process_palette(Stream & stream, bool fast_path) {
        if (this->verbose & 4) {
            LOG(LOG_INFO, "mod_rdp::process_palette");
        }

        RDP::UpdatePaletteData_Recv(stream, fast_path, this->orders.global_palette);
        this->front.set_mod_palette(this->orders.global_palette);

        if (this->verbose & 4) {
            LOG(LOG_INFO, "mod_rdp::process_palette done");
        }
    }

    // 2.2.5.1.1 Set Error Info PDU Data (TS_SET_ERROR_INFO_PDU)
    // =========================================================
    // The TS_SET_ERROR_INFO_PDU structure contains the contents of the Set Error
    // Info PDU, which is a Share Data Header (section 2.2.8.1.1.1.2) with an error
    // value field.

    // shareDataHeader (18 bytes): Share Data Header containing information about
    // the packet. The type subfield of the pduType field of the Share Control
    // Header (section 2.2.8.1.1.1.1) MUST be set to PDUTYPE_DATAPDU (7). The
    // pduType2 field of the Share Data Header MUST be set to
    // PDUTYPE2_SET_ERROR_INFO_PDU (47), and the pduSource field MUST be set to 0.

    // errorInfo (4 bytes): A 32-bit, unsigned integer. Error code.

    // Protocol-independent codes:
    // +---------------------------------------------+-----------------------------+
    // | 0x00000001 ERRINFO_RPC_INITIATED_DISCONNECT | The disconnection was       |
    // |                                             | initiated by an             |
    // |                                             | administrative tool on the  |
    // |                                             | server in another session.  |
    // +---------------------------------------------+-----------------------------+
    // | 0x00000002 ERRINFO_RPC_INITIATED_LOGOFF     | The disconnection was due   |
    // |                                             | to a forced logoff initiated|
    // |                                             | by an administrative tool   |
    // |                                             | on the server in another    |
    // |                                             | session.                    |
    // +---------------------------------------------+-----------------------------+
    // | 0x00000003 ERRINFO_IDLE_TIMEOUT             | The idle session limit timer|
    // |                                             | on the server has elapsed.  |
    // +---------------------------------------------+-----------------------------+
    // | 0x00000004 ERRINFO_LOGON_TIMEOUT            | The active session limit    |
    // |                                             | timer on the server has     |
    // |                                             | elapsed.                    |
    // +---------------------------------------------+-----------------------------+
    // | 0x00000005                                  | Another user connected to   |
    // | ERRINFO_DISCONNECTED_BY_OTHERCONNECTION     | the server, forcing the     |
    // |                                             | disconnection of the current|
    // |                                             | connection.                 |
    // +---------------------------------------------+-----------------------------+
    // | 0x00000006 ERRINFO_OUT_OF_MEMORY            | The server ran out of       |
    // |                                             | available memory resources. |
    // +---------------------------------------------+-----------------------------+
    // | 0x00000007 ERRINFO_SERVER_DENIED_CONNECTION | The server denied the       |
    // |                                             | connection.                 |
    // +---------------------------------------------+-----+-----------------------+
    // | 0x00000009                                  | The user cannot connect to  |
    // | ERRINFO_SERVER_INSUFFICIENT_PRIVILEGES      | the server due to           |
    // |                                             | insufficient access         |
    // |                                             | privileges.                 |
    // +---------------------------------------------+-----------------------------+
    // | 0x0000000A                                  | The server does not accept  |
    // | ERRINFO_SERVER_FRESH_CREDENTIALS_REQUIRED   | saved user credentials and  |
    // |                                             | requires that the user enter|
    // |                                             | their credentials for each  |
    // |                                             | connection.                 |
    // +-----------------------------------------+---+-----------------------------+
    // | 0x0000000B                              | The disconnection was initiated |
    // | ERRINFO_RPC_INITIATED_DISCONNECT_BYUSER | by an administrative tool on    |
    // |                                         | the server running in the user's|
    // |                                         | session.                        |
    // +-----------------------------------------+---------------------------------+
    // | 0x0000000C ERRINFO_LOGOFF_BY_USER       | The disconnection was initiated |
    // |                                         | by the user logging off his or  |
    // |                                         | her session on the server.      |
    // +-----------------------------------------+---------------------------------+

    // Protocol-independent licensing codes:
    // +-------------------------------------------+-------------------------------+
    // | 0x00000100 ERRINFO_LICENSE_INTERNAL       | An internal error has occurred|
    // |                                           | in the Terminal Services      |
    // |                                           | licensing component.          |
    // +-------------------------------------------+-------------------------------+
    // | 0x00000101                                | A Remote Desktop License      |
    // | ERRINFO_LICENSE_NO_LICENSE_SERVER         | Server ([MS-RDPELE] section   |
    // |                                           | 1.1) could not be found to    |
    // |                                           | provide a license.            |
    // +-------------------------------------------+-------------------------------+
    // | 0x00000102 ERRINFO_LICENSE_NO_LICENSE     | There are no Client Access    |
    // |                                           | Licenses ([MS-RDPELE] section |
    // |                                           | 1.1) available for the target |
    // |                                           | remote computer.              |
    // +-------------------------------------------+-------------------------------+
    // | 0x00000103 ERRINFO_LICENSE_BAD_CLIENT_MSG | The remote computer received  |
    // |                                           | an invalid licensing message  |
    // |                                           | from the client.              |
    // +-------------------------------------------+-------------------------------+
    // | 0x00000104                                | The Client Access License     |
    // | ERRINFO_LICENSE_HWID_DOESNT_MATCH_LICENSE | ([MS-RDPELE] section 1.1)     |
    // |                                           | stored by the client has been |
    // |                                           |  modified.                    |
    // +-------------------------------------------+-------------------------------+
    // | 0x00000105                                | The Client Access License     |
    // | ERRINFO_LICENSE_BAD_CLIENT_LICENSE        | ([MS-RDPELE] section 1.1)     |
    // |                                           | stored by the client is in an |
    // |                                           | invalid format.               |
    // +-------------------------------------------+-------------------------------+
    // | 0x00000106                                | Network problems have caused  |
    // | ERRINFO_LICENSE_CANT_FINISH_PROTOCOL      | the licensing protocol        |
    // |                                           | ([MS-RDPELE] section 1.3.3)   |
    // |                                           | to be terminated.             |
    // +-------------------------------------------+-------------------------------+
    // | 0x00000107                                | The client prematurely ended  |
    // | ERRINFO_LICENSE_CLIENT_ENDED_PROTOCOL     | the licensing protocol        |
    // |                                           | ([MS-RDPELE] section 1.3.3).  |
    // +---------------------------------------+---+-------------------------------+
    // | 0x00000108                            | A licensing message ([MS-RDPELE]  |
    // | ERRINFO_LICENSE_BAD_CLIENT_ENCRYPTION | sections 2.2 and 5.1) was         |
    // |                                       | incorrectly encrypted.            |
    // +---------------------------------------+-----------------------------------+
    // | 0x00000109                            | The Client Access License         |
    // | ERRINFO_LICENSE_CANT_UPGRADE_LICENSE  | ([MS-RDPELE] section 1.1) stored  |
    // |                                       | by the client could not be        |
    // |                                       | upgraded or renewed.              |
    // +---------------------------------------+-----------------------------------+
    // | 0x0000010A                            | The remote computer is not        |
    // | ERRINFO_LICENSE_NO_REMOTE_CONNECTIONS | licensed to accept remote         |
    // |                                       |  connections.                     |
    // +---------------------------------------+-----------------------------------+

    // Protocol-independent codes generated by Connection Broker:
    // +----------------------------------------------+----------------------------+
    // | Value                                        | Meaning                    |
    // +----------------------------------------------+----------------------------+
    // | 0x0000400                                    | The target endpoint could  |
    // | ERRINFO_CB_DESTINATION_NOT_FOUND             | not be found.              |
    // +----------------------------------------------+----------------------------+
    // | 0x0000402                                    | The target endpoint to     |
    // | ERRINFO_CB_LOADING_DESTINATION               | which the client is being  |
    // |                                              | redirected is              |
    // |                                              | disconnecting from the     |
    // |                                              | Connection Broker.         |
    // +----------------------------------------------+----------------------------+
    // | 0x0000404                                    | An error occurred while    |
    // | ERRINFO_CB_REDIRECTING_TO_DESTINATION        | the connection was being   |
    // |                                              | redirected to the target   |
    // |                                              | endpoint.                  |
    // +----------------------------------------------+----------------------------+
    // | 0x0000405                                    | An error occurred while    |
    // | ERRINFO_CB_SESSION_ONLINE_VM_WAKE            | the target endpoint (a     |
    // |                                              | virtual machine) was being |
    // |                                              | awakened.                  |
    // +----------------------------------------------+----------------------------+
    // | 0x0000406                                    | An error occurred while    |
    // | ERRINFO_CB_SESSION_ONLINE_VM_BOOT            | the target endpoint (a     |
    // |                                              | virtual machine) was being |
    // |                                              | started.                   |
    // +----------------------------------------------+----------------------------+
    // | 0x0000407                                    | The IP address of the      |
    // | ERRINFO_CB_SESSION_ONLINE_VM_NO_DNS          | target endpoint (a virtual |
    // |                                              | machine) cannot be         |
    // |                                              | determined.                |
    // +----------------------------------------------+----------------------------+
    // | 0x0000408                                    | There are no available     |
    // | ERRINFO_CB_DESTINATION_POOL_NOT_FREE         | endpoints in the pool      |
    // |                                              | managed by the Connection  |
    // |                                              | Broker.                    |
    // +----------------------------------------------+----------------------------+
    // | 0x0000409                                    | Processing of the          |
    // | ERRINFO_CB_CONNECTION_CANCELLED              | connection has been        |
    // |                                              | cancelled.                 |
    // +----------------------------------------------+----------------------------+
    // | 0x0000410                                    | The settings contained in  |
    // | ERRINFO_CB_CONNECTION_ERROR_INVALID_SETTINGS | the routingToken field of  |
    // |                                              | the X.224 Connection       |
    // |                                              | Request PDU (section       |
    // |                                              | 2.2.1.1) cannot be         |
    // |                                              | validated.                 |
    // +----------------------------------------------+----------------------------+
    // | 0x0000411                                    | A time-out occurred while  |
    // | ERRINFO_CB_SESSION_ONLINE_VM_BOOT_TIMEOUT    | the target endpoint (a     |
    // |                                              | virtual machine) was being |
    // |                                              | started.                   |
    // +----------------------------------------------+----------------------------+
    // | 0x0000412                                    | A session monitoring error |
    // | ERRINFO_CB_SESSION_ONLINE_VM_SESSMON_FAILED  | occurred while the target  |
    // |                                              | endpoint (a virtual        |
    // |                                              | machine) was being         |
    // |                                              | started.                   |
    // +----------------------------------------------+----------------------------+

    // RDP specific codes:
    // +------------------------------------+--------------------------------------+
    // | 0x000010C9 ERRINFO_UNKNOWNPDUTYPE2 | Unknown pduType2 field in a received |
    // |                                    | Share Data Header (section           |
    // |                                    | 2.2.8.1.1.1.2).                      |
    // +------------------------------------+--------------------------------------+
    // | 0x000010CA ERRINFO_UNKNOWNPDUTYPE  | Unknown pduType field in a received  |
    // |                                    | Share Control Header (section        |
    // |                                    | 2.2.8.1.1.1.1).                      |
    // +------------------------------------+--------------------------------------+
    // | 0x000010CB ERRINFO_DATAPDUSEQUENCE | An out-of-sequence Slow-Path Data PDU|
    // |                                    | (section 2.2.8.1.1.1.1) has been     |
    // |                                    | received.                            |
    // +------------------------------------+--------------------------------------+
    // | 0x000010CD                         | An out-of-sequence Slow-Path Non-Data|
    // | ERRINFO_CONTROLPDUSEQUENCE         | PDU (section 2.2.8.1.1.1.1) has been |
    // |                                    | received.                            |
    // +------------------------------------+--------------------------------------+
    // | 0x000010CE                         | A Control PDU (sections 2.2.1.15 and |
    // | ERRINFO_INVALIDCONTROLPDUACTION    | 2.2.1.16) has been received with an  |
    // |                                    | invalid action field.                |
    // +------------------------------------+--------------------------------------+
    // | 0x000010CF                         | (a) A Slow-Path Input Event (section |
    // | ERRINFO_INVALIDINPUTPDUTYPE        | 2.2.8.1.1.3.1.1) has been received   |
    // |                                    | with an invalid messageType field.   |
    // |                                    | (b) A Fast-Path Input Event (section |
    // |                                    | 2.2.8.1.2.2) has been received with  |
    // |                                    | an invalid eventCode field.          |
    // +------------------------------------+--------------------------------------+
    // | 0x000010D0                         | (a) A Slow-Path Mouse Event (section |
    // | ERRINFO_INVALIDINPUTPDUMOUSE       | 2.2.8.1.1.3.1.1.3) or Extended Mouse |
    // |                                    | Event (section 2.2.8.1.1.3.1.1.4)    |
    // |                                    | has been received with an invalid    |
    // |                                    | pointerFlags field.                  |
    // |                                    | (b) A Fast-Path Mouse Event (section |
    // |                                    | 2.2.8.1.2.2.3) or Fast-Path Extended |
    // |                                    | Mouse Event (section 2.2.8.1.2.2.4)  |
    // |                                    | has been received with an invalid    |
    // |                                    | pointerFlags field.                  |
    // +------------------------------------+--------------------------------------+
    // | 0x000010D1                         | An invalid Refresh Rect PDU (section |
    // | ERRINFO_INVALIDREFRESHRECTPDU      | 2.2.11.2) has been received.         |
    // +------------------------------------+--------------------------------------+
    // | 0x000010D2                         | The server failed to construct the   |
    // | ERRINFO_CREATEUSERDATAFAILED       | GCC Conference Create Response user  |
    // |                                    | data (section 2.2.1.4).              |
    // +------------------------------------+--------------------------------------+
    // | 0x000010D3 ERRINFO_CONNECTFAILED   | Processing during the Channel        |
    // |                                    | Connection phase of the RDP          |
    // |                                    | Connection Sequence (see section     |
    // |                                    | 1.3.1.1 for an overview of the RDP   |
    // |                                    | Connection Sequence phases) has      |
    // |                                    | failed.                              |
    // +------------------------------------+--------------------------------------+
    // | 0x000010D4                         | A Confirm Active PDU (section        |
    // | ERRINFO_CONFIRMACTIVEWRONGSHAREID  | 2.2.1.13.2) was received from the    |
    // |                                    | client with an invalid shareId field.|
    // +------------------------------------+-+------------------------------------+
    // | 0x000010D5                           | A Confirm Active PDU (section      |
    // | ERRINFO_CONFIRMACTIVEWRONGORIGINATOR | 2.2.1.13.2) was received from the  |
    // |                                      | client with an invalid originatorId|
    // |                                      | field.                             |
    // +--------------------------------------+------------------------------------+
    // | 0x000010DA                           | There is not enough data to process|
    // | ERRINFO_PERSISTENTKEYPDUBADLENGTH    | a Persistent Key List PDU (section |
    // |                                      | 2.2.1.17).                         |
    // +--------------------------------------+------------------------------------+
    // | 0x000010DB                           | A Persistent Key List PDU (section |
    // | ERRINFO_PERSISTENTKEYPDUILLEGALFIRST | 2.2.1.17) marked as                |
    // |                                      | PERSIST_PDU_FIRST (0x01) was       |
    // |                                      | received after the reception of a  |
    // |                                      | prior Persistent Key List PDU also |
    // |                                      | marked as PERSIST_PDU_FIRST.       |
    // +--------------------------------------+---+--------------------------------+
    // | 0x000010DC                               | A Persistent Key List PDU      |
    // | ERRINFO_PERSISTENTKEYPDUTOOMANYTOTALKEYS | (section 2.2.1.17) was received|
    // |                                          | which specified a total number |
    // |                                          | of bitmap cache entries larger |
    // |                                          | than 262144.                   |
    // +------------------------------------------+--------------------------------+
    // | 0x000010DD                               | A Persistent Key List PDU      |
    // | ERRINFO_PERSISTENTKEYPDUTOOMANYCACHEKEYS | (section 2.2.1.17) was received|
    // |                                          | which specified an invalid     |
    // |                                          | total number of keys for a     |
    // |                                          | bitmap cache (the number of    |
    // |                                          | entries that can be stored     |
    // |                                          | within each bitmap cache is    |
    // |                                          | specified in the Revision 1 or |
    // |                                          | 2 Bitmap Cache Capability Set  |
    // |                                          | (section 2.2.7.1.4) that is    |
    // |                                          | sent from client to server).   |
    // +------------------------------------------+--------------------------------+
    // | 0x000010DE ERRINFO_INPUTPDUBADLENGTH     | There is not enough data to    |
    // |                                          | process Input Event PDU Data   |
    // |                                          | (section 2.2.8.1.1.3.          |
    // |                                          | 2.2.8.1.2).                    |
    // +------------------------------------------+--------------------------------+
    // | 0x000010DF                               | There is not enough data to    |
    // | ERRINFO_BITMAPCACHEERRORPDUBADLENGTH     | process the shareDataHeader,   |
    // |                                          | NumInfoBlocks, Pad1, and Pad2  |
    // |                                          | fields of the Bitmap Cache     |
    // |                                          | Error PDU Data ([MS-RDPEGDI]   |
    // |                                          | section 2.2.2.3.1.1).          |
    // +------------------------------------------+--------------------------------+
    // | 0x000010E0  ERRINFO_SECURITYDATATOOSHORT | (a) The dataSignature field of |
    // |                                          | the Fast-Path Input Event PDU  |
    // |                                          | (section 2.2.8.1.2) does not   |
    // |                                          | contain enough data.           |
    // |                                          | (b) The fipsInformation and    |
    // |                                          | dataSignature fields of the    |
    // |                                          | Fast-Path Input Event PDU      |
    // |                                          | (section 2.2.8.1.2) do not     |
    // |                                          | contain enough data.           |
    // +------------------------------------------+--------------------------------+
    // | 0x000010E1 ERRINFO_VCHANNELDATATOOSHORT  | (a) There is not enough data   |
    // |                                          | in the Client Network Data     |
    // |                                          | (section 2.2.1.3.4) to read the|
    // |                                          | virtual channel configuration  |
    // |                                          | data.                          |
    // |                                          | (b) There is not enough data   |
    // |                                          | to read a complete Channel     |
    // |                                          | PDU Header (section 2.2.6.1.1).|
    // +------------------------------------------+--------------------------------+
    // | 0x000010E2 ERRINFO_SHAREDATATOOSHORT     | (a) There is not enough data   |
    // |                                          | to process Control PDU Data    |
    // |                                          | (section 2.2.1.15.1).          |
    // |                                          | (b) There is not enough data   |
    // |                                          | to read a complete Share       |
    // |                                          | Control Header (section        |
    // |                                          | 2.2.8.1.1.1.1).                |
    // |                                          | (c) There is not enough data   |
    // |                                          | to read a complete Share Data  |
    // |                                          | Header (section 2.2.8.1.1.1.2) |
    // |                                          | of a Slow-Path Data PDU        |
    // |                                          | (section 2.2.8.1.1.1.1).       |
    // |                                          | (d) There is not enough data   |
    // |                                          | to process Font List PDU Data  |
    // |                                          | (section 2.2.1.18.1).          |
    // +------------------------------------------+--------------------------------+
    // | 0x000010E3 ERRINFO_BADSUPRESSOUTPUTPDU   | (a) There is not enough data   |
    // |                                          | to process Suppress Output PDU |
    // |                                          | Data (section 2.2.11.3.1).     |
    // |                                          | (b) The allowDisplayUpdates    |
    // |                                          | field of the Suppress Output   |
    // |                                          | PDU Data (section 2.2.11.3.1)  |
    // |                                          | is invalid.                    |
    // +------------------------------------------+--------------------------------+
    // | 0x000010E5                               | (a) There is not enough data   |
    // | ERRINFO_CONFIRMACTIVEPDUTOOSHORT         | to read the shareControlHeader,|
    // |                                          | shareId, originatorId,         |
    // |                                          | lengthSourceDescriptor, and    |
    // |                                          | lengthCombinedCapabilities     |
    // |                                          | fields of the Confirm Active   |
    // |                                          | PDU Data (section              |
    // |                                          | 2.2.1.13.2.1).                 |
    // |                                          | (b) There is not enough data   |
    // |                                          | to read the sourceDescriptor,  |
    // |                                          | numberCapabilities, pad2Octets,|
    // |                                          | and capabilitySets fields of   |
    // |                                          | the Confirm Active PDU Data    |
    // |                                          | (section 2.2.1.13.2.1).        |
    // +------------------------------------------+--------------------------------+
    // | 0x000010E7 ERRINFO_CAPABILITYSETTOOSMALL | There is not enough data to    |
    // |                                          | read the capabilitySetType and |
    // |                                          | the lengthCapability fields in |
    // |                                          | a received Capability Set      |
    // |                                          | (section 2.2.1.13.1.1.1).      |
    // +------------------------------------------+--------------------------------+
    // | 0x000010E8 ERRINFO_CAPABILITYSETTOOLARGE | A Capability Set (section      |
    // |                                          | 2.2.1.13.1.1.1) has been       |
    // |                                          | received with a                |
    // |                                          | lengthCapability field that    |
    // |                                          | contains a value greater than  |
    // |                                          | the total length of the data   |
    // |                                          | received.                      |
    // +------------------------------------------+--------------------------------+
    // | 0x000010E9 ERRINFO_NOCURSORCACHE         | (a) Both the                   |
    // |                                          | colorPointerCacheSize and      |
    // |                                          | pointerCacheSize fields in the |
    // |                                          | Pointer Capability Set         |
    // |                                          | (section 2.2.7.1.5) are set to |
    // |                                          | zero.                          |
    // |                                          | (b) The pointerCacheSize field |
    // |                                          | in the Pointer Capability Set  |
    // |                                          | (section 2.2.7.1.5) is not     |
    // |                                          | present, and the               |
    // |                                          | colorPointerCacheSize field is |
    // |                                          | set to zero.                   |
    // +------------------------------------------+--------------------------------+
    // | 0x000010EA ERRINFO_BADCAPABILITIES       | The capabilities received from |
    // |                                          | the client in the Confirm      |
    // |                                          | Active PDU (section 2.2.1.13.2)|
    // |                                          | were not accepted by the       |
    // |                                          | server.                        |
    // +------------------------------------------+--------------------------------+
    // | 0x000010EC                               | An error occurred while using  |
    // | ERRINFO_VIRTUALCHANNELDECOMPRESSIONERR   | the bulk compressor (section   |
    // |                                          | 3.1.8 and [MS- RDPEGDI] section|
    // |                                          | 3.1.8) to decompress a Virtual |
    // |                                          | Channel PDU (section 2.2.6.1). |
    // +------------------------------------------+--------------------------------+
    // | 0x000010ED                               | An invalid bulk compression    |
    // | ERRINFO_INVALIDVCCOMPRESSIONTYPE         | package was specified in the   |
    // |                                          | flags field of the Channel PDU |
    // |                                          | Header (section 2.2.6.1.1).    |
    // +------------------------------------------+--------------------------------+
    // | 0x000010EF ERRINFO_INVALIDCHANNELID      | An invalid MCS channel ID was  |
    // |                                          | specified in the mcsPdu field  |
    // |                                          | of the Virtual Channel PDU     |
    // |                                          | (section 2.2.6.1).             |
    // +------------------------------------------+--------------------------------+
    // | 0x000010F0 ERRINFO_VCHANNELSTOOMANY      | The client requested more than |
    // |                                          | the maximum allowed 31 static  |
    // |                                          | virtual channels in the Client |
    // |                                          | Network Data (section          |
    // |                                          | 2.2.1.3.4).                    |
    // +------------------------------------------+--------------------------------+
    // | 0x000010F3 ERRINFO_REMOTEAPPSNOTENABLED  | The INFO_RAIL flag (0x00008000)|
    // |                                          | MUST be set in the flags field |
    // |                                          | of the Info Packet (section    |
    // |                                          | 2.2.1.11.1.1) as the session   |
    // |                                          | on the remote server can only  |
    // |                                          | host remote applications.      |
    // +------------------------------------------+--------------------------------+
    // | 0x000010F4 ERRINFO_CACHECAPNOTSET        | The client sent a Persistent   |
    // |                                          | Key List PDU (section 2.2.1.17)|
    // |                                          | without including the          |
    // |                                          | prerequisite Revision 2 Bitmap |
    // |                                          | Cache Capability Set (section  |
    // |                                          | 2.2.7.1.4.2) in the Confirm    |
    // |                                          | Active PDU (section            |
    // |                                          | 2.2.1.13.2).                   |
    // +------------------------------------------+--------------------------------+
    // | 0x000010F5                               | The NumInfoBlocks field in the |
    // |ERRINFO_BITMAPCACHEERRORPDUBADLENGTH2     | Bitmap Cache Error PDU Data is |
    // |                                          | inconsistent with the amount   |
    // |                                          | of data in the Info field      |
    // |                                          | ([MS-RDPEGDI] section          |
    // |                                          | 2.2.2.3.1.1).                  |
    // +------------------------------------------+--------------------------------+
    // | 0x000010F6                               | There is not enough data to    |
    // | ERRINFO_OFFSCRCACHEERRORPDUBADLENGTH     | process an Offscreen Bitmap    |
    // |                                          | Cache Error PDU ([MS-RDPEGDI]  |
    // |                                          | section 2.2.2.3.2).            |
    // +------------------------------------------+--------------------------------+
    // | 0x000010F7                               | There is not enough data to    |
    // | ERRINFO_DNGCACHEERRORPDUBADLENGTH        | process a DrawNineGrid Cache   |
    // |                                          | Error PDU ([MS-RDPEGDI]        |
    // |                                          | section 2.2.2.3.3).            |
    // +------------------------------------------+--------------------------------+
    // | 0x000010F8 ERRINFO_GDIPLUSPDUBADLENGTH   | There is not enough data to    |
    // |                                          | process a GDI+ Error PDU       |
    // |                                          | ([MS-RDPEGDI] section          |
    // |                                          | 2.2.2.3.4).                    |
    // +------------------------------------------+--------------------------------+
    // | 0x00001111 ERRINFO_SECURITYDATATOOSHORT2 | There is not enough data to    |
    // |                                          | read a Basic Security Header   |
    // |                                          | (section 2.2.8.1.1.2.1).       |
    // +------------------------------------------+--------------------------------+
    // | 0x00001112 ERRINFO_SECURITYDATATOOSHORT3 | There is not enough data to    |
    // |                                          | read a Non- FIPS Security      |
    // |                                          | Header (section 2.2.8.1.1.2.2) |
    // |                                          | or FIPS Security Header        |
    // |                                          | (section 2.2.8.1.1.2.3).       |
    // +------------------------------------------+--------------------------------+
    // | 0x00001113 ERRINFO_SECURITYDATATOOSHORT4 | There is not enough data to    |
    // |                                          | read the basicSecurityHeader   |
    // |                                          | and length fields of the       |
    // |                                          | Security Exchange PDU Data     |
    // |                                          | (section 2.2.1.10.1).          |
    // +------------------------------------------+--------------------------------+
    // | 0x00001114 ERRINFO_SECURITYDATATOOSHORT5 | There is not enough data to    |
    // |                                          | read the CodePage, flags,      |
    // |                                          | cbDomain, cbUserName,          |
    // |                                          | cbPassword, cbAlternateShell,  |
    // |                                          | cbWorkingDir, Domain, UserName,|
    // |                                          | Password, AlternateShell, and  |
    // |                                          | WorkingDir fields in the Info  |
    // |                                          | Packet (section 2.2.1.11.1.1). |
    // +------------------------------------------+--------------------------------+
    // | 0x00001115 ERRINFO_SECURITYDATATOOSHORT6 | There is not enough data to    |
    // |                                          | read the CodePage, flags,      |
    // |                                          | cbDomain, cbUserName,          |
    // |                                          | cbPassword, cbAlternateShell,  |
    // |                                          | and cbWorkingDir fields in the |
    // |                                          | Info Packet (section           |
    // |                                          | 2.2.1.11.1.1).                 |
    // +------------------------------------------+--------------------------------+
    // | 0x00001116 ERRINFO_SECURITYDATATOOSHORT7 | There is not enough data to    |
    // |                                          | read the clientAddressFamily   |
    // |                                          | and cbClientAddress fields in  |
    // |                                          | (section 2.2.1.11.1.1.1).      |
    // +------------------------------------------+--------------------------------+
    // | 0x00001117 ERRINFO_SECURITYDATATOOSHORT8 | There is not enough data to    |
    // |                                          | read the clientAddress field in|
    // |                                          | the Extended Info Packet       |
    // |                                          | (section 2.2.1.11.1.1.1).      |
    // +------------------------------------------+--------------------------------+
    // | 0x00001118 ERRINFO_SECURITYDATATOOSHORT9 | There is not enough data to    |
    // |                                          | read the cbClientDir field in  |
    // |                                          | the Extended Info Packet       |
    // |                                          | (section 2.2.1.11.1.1.1).      |
    // +------------------------------------------+--------------------------------+
    // | 0x00001119 ERRINFO_SECURITYDATATOOSHORT10| There is not enough data to    |
    // |                                          | read the clientDir field in the|
    // |                                          | Extended Info Packet (section  |
    // |                                          | 2.2.1.11.1.1.1).               |
    // +------------------------------------------+--------------------------------+
    // | 0x0000111A ERRINFO_SECURITYDATATOOSHORT11| There is not enough data to    |
    // |                                          | read the clientTimeZone field  |
    // |                                          | in the Extended Info Packet    |
    // |                                          | (section 2.2.1.11.1.1.1).      |
    // +------------------------------------------+--------------------------------+
    // | 0x0000111B ERRINFO_SECURITYDATATOOSHORT12| There is not enough data to    |
    // |                                          | read the clientSessionId field |
    // |                                          | in the Extended Info Packet    |
    // |                                          | (section 2.2.1.11.1.1.1).      |
    // +------------------------------------------+--------------------------------+
    // | 0x0000111C ERRINFO_SECURITYDATATOOSHORT13| There is not enough data to    |
    // |                                          | read the performanceFlags      |
    // |                                          | field in the Extended Info     |
    // |                                          | Packet (section                |
    // |                                          | 2.2.1.11.1.1.1).               |
    // +------------------------------------------+--------------------------------+
    // | 0x0000111D ERRINFO_SECURITYDATATOOSHORT14| There is not enough data to    |
    // |                                          | read the cbAutoReconnectLen    |
    // |                                          | field in the Extended Info     |
    // |                                          | Packet (section                |
    // |                                          | 2.2.1.11.1.1.1).               |
    // +------------------------------------------+--------------------------------+
    // | 0x0000111E ERRINFO_SECURITYDATATOOSHORT15| There is not enough data to    |
    // |                                          | read the autoReconnectCookie   |
    // |                                          | field in the Extended Info     |
    // |                                          | Packet (section                |
    // |                                          | 2.2.1.11.1.1.1).               |
    // +------------------------------------------+--------------------------------+
    // | 0x0000111F ERRINFO_SECURITYDATATOOSHORT16| The cbAutoReconnectLen field   |
    // |                                          | in the Extended Info Packet    |
    // |                                          | (section 2.2.1.11.1.1.1)       |
    // |                                          | contains a value which is      |
    // |                                          | larger than the maximum        |
    // |                                          | allowed length of 128 bytes.   |
    // +------------------------------------------+--------------------------------+
    // | 0x00001120 ERRINFO_SECURITYDATATOOSHORT17| There is not enough data to    |
    // |                                          | read the clientAddressFamily   |
    // |                                          | and cbClientAddress fields in  |
    // |                                          | the Extended Info Packet       |
    // |                                          | (section 2.2.1.11.1.1.1).      |
    // +------------------------------------------+--------------------------------+
    // | 0x00001121 ERRINFO_SECURITYDATATOOSHORT18| There is not enough data to    |
    // |                                          | read the clientAddress field in|
    // |                                          | the Extended Info Packet       |
    // |                                          | (section 2.2.1.11.1.1.1).      |
    // +------------------------------------------+--------------------------------+
    // | 0x00001122 ERRINFO_SECURITYDATATOOSHORT19| There is not enough data to    |
    // |                                          | read the cbClientDir field in  |
    // |                                          | the Extended Info Packet       |
    // |                                          | (section 2.2.1.11.1.1.1).      |
    // +------------------------------------------+--------------------------------+
    // | 0x00001123 ERRINFO_SECURITYDATATOOSHORT20| There is not enough data to    |
    // |                                          | read the clientDir field in    |
    // |                                          | the Extended Info Packet       |
    // |                                          | (section 2.2.1.11.1.1.1).      |
    // +------------------------------------------+--------------------------------+
    // | 0x00001124 ERRINFO_SECURITYDATATOOSHORT21| There is not enough data to    |
    // |                                          | read the clientTimeZone field  |
    // |                                          | in the Extended Info Packet    |
    // |                                          | (section 2.2.1.11.1.1.1).      |
    // +------------------------------------------+--------------------------------+
    // | 0x00001125 ERRINFO_SECURITYDATATOOSHORT22| There is not enough data to    |
    // |                                          | read the clientSessionId field |
    // |                                          | in the Extended Info Packet    |
    // |                                          | (section 2.2.1.11.1.1.1).      |
    // +------------------------------------------+--------------------------------+
    // | 0x00001126 ERRINFO_SECURITYDATATOOSHORT23| There is not enough data to    |
    // |                                          | read the Client Info PDU Data  |
    // |                                          | (section 2.2.1.11.1).          |
    // +------------------------------------------+--------------------------------+
    // | 0x00001129 ERRINFO_BADMONITORDATA        | The monitorCount field in the  |
    // |                                          | Client Monitor Data (section   |
    // |                                          | 2.2.1.3.6) is invalid.         |
    // +------------------------------------------+--------------------------------+
    // | 0x0000112A                               | The server-side decompression  |
    // | ERRINFO_VCDECOMPRESSEDREASSEMBLEFAILED   | buffer is invalid, or the size |
    // |                                          | of the decompressed VC data    |
    // |                                          | exceeds the chunking size      |
    // |                                          | specified in the Virtual       |
    // |                                          | Channel Capability Set         |
    // |                                          | (section 2.2.7.1.10).          |
    // +------------------------------------------+--------------------------------+
    // | 0x0000112B ERRINFO_VCDATATOOLONG         | The size of a received Virtual |
    // |                                          | Channel PDU (section 2.2.6.1)  |
    // |                                          | exceeds the chunking size      |
    // |                                          | specified in the Virtual       |
    // |                                          | Channel Capability Set         |
    // |                                          | (section 2.2.7.1.10).          |
    // +------------------------------------------+--------------------------------+
    // | 0x0000112C ERRINFO_BAD_FRAME_ACK_DATA    | There is not enough data to    |
    // |                                          | read a                         |
    // |                                          | TS_FRAME_ACKNOWLEDGE_PDU ([MS- |
    // |                                          | RDPRFX] section 2.2.3.1).      |
    // +------------------------------------------+--------------------------------+
    // | 0x0000112D                               | The graphics mode requested by |
    // | ERRINFO_GRAPHICSMODENOTSUPPORTED         | the client is not supported by |
    // |                                          | the server.                    |
    // +------------------------------------------+--------------------------------+
    // | 0x0000112E                               | The server-side graphics       |
    // | ERRINFO_GRAPHICSSUBSYSTEMRESETFAILED     | subsystem failed to reset.     |
    // +------------------------------------------+--------------------------------+
    // | 0x0000112F                               | The server-side graphics       |
    // | ERRINFO_GRAPHICSSUBSYSTEMFAILED          | subsystem is in an error state |
    // |                                          | and unable to continue         |
    // |                                          | graphics encoding.             |
    // +------------------------------------------+--------------------------------+
    // | 0x00001130                               | There is not enough data to    |
    // | ERRINFO_TIMEZONEKEYNAMELENGTHTOOSHORT    | read the                       |
    // |                                          | cbDynamicDSTTimeZoneKeyName    |
    // |                                          | field in the Extended Info     |
    // |                                          | Packet (section                |
    // |                                          | 2.2.1.11.1.1.1).               |
    // +------------------------------------------+--------------------------------+
    // | 0x00001131                               | The length reported in the     |
    // | ERRINFO_TIMEZONEKEYNAMELENGTHTOOLONG     | cbDynamicDSTTimeZoneKeyName    |
    // |                                          | field of the Extended Info     |
    // |                                          | Packet (section                |
    // |                                          | 2.2.1.11.1.1.1) is too long.   |
    // +------------------------------------------+--------------------------------+
    // | 0x00001132                               | The                            |
    // | ERRINFO_DYNAMICDSTDISABLEDFIELDMISSING   | dynamicDaylightTimeDisabled    |
    // |                                          | field is not present in the    |
    // |                                          | Extended Info Packet (section  |
    // |                                          | 2.2.1.11.1.1.1).               |
    // +------------------------------------------+--------------------------------+
    // | 0x00001191                               | An attempt to update the       |
    // | ERRINFO_UPDATESESSIONKEYFAILED           | session keys while using       |
    // |                                          | Standard RDP Security          |
    // |                                          | mechanisms (section 5.3.7)     |
    // |                                          | failed.                        |
    // +------------------------------------------+--------------------------------+
    // | 0x00001192 ERRINFO_DECRYPTFAILED         | (a) Decryption using Standard  |
    // |                                          | RDP Security mechanisms        |
    // |                                          | (section 5.3.6) failed.        |
    // |                                          | (b) Session key creation using |
    // |                                          | Standard RDP Security          |
    // |                                          | mechanisms (section 5.3.5)     |
    // |                                          | failed.                        |
    // +------------------------------------------+--------------------------------+
    // | 0x00001193 ERRINFO_ENCRYPTFAILED         | Encryption using Standard RDP  |
    // |                                          | Security mechanisms (section   |
    // |                                          | 5.3.6) failed.                 |
    // +------------------------------------------+--------------------------------+
    // | 0x00001194 ERRINFO_ENCPKGMISMATCH        | Failed to find a usable        |
    // |                                          | Encryption Method (section     |
    // |                                          | 5.3.2) in the encryptionMethods|
    // |                                          | field of the Client Security   |
    // |                                          | Data (section 2.2.1.4.3).      |
    // +------------------------------------------+--------------------------------+
    // | 0x00001195 ERRINFO_DECRYPTFAILED2        | Encryption using Standard RDP  |
    // |                                          | Security mechanisms (section   |
    // |                                          | 5.3.6) failed. Unencrypted     |
    // |                                          | data was encountered in a      |
    // |                                          | protocol stream which is meant |
    // |                                          | to be encrypted with Standard  |
    // |                                          | RDP Security mechanisms        |
    // |                                          | (section 5.3.6).               |
    // +------------------------------------------+--------------------------------+

    enum {
        ERRINFO_RPC_INITIATED_DISCONNECT          = 0x00000001,
        ERRINFO_RPC_INITIATED_LOGOFF              = 0x00000002,
        ERRINFO_IDLE_TIMEOUT                      = 0x00000003,
        ERRINFO_LOGON_TIMEOUT                     = 0x00000004,
        ERRINFO_DISCONNECTED_BY_OTHERCONNECTION   = 0x00000005,
        ERRINFO_OUT_OF_MEMORY                     = 0x00000006,
        ERRINFO_SERVER_DENIED_CONNECTION          = 0x00000007,
        ERRINFO_SERVER_INSUFFICIENT_PRIVILEGES    = 0x00000009,
        ERRINFO_SERVER_FRESH_CREDENTIALS_REQUIRED = 0x0000000A,
        ERRINFO_RPC_INITIATED_DISCONNECT_BYUSER   = 0x0000000B,
        ERRINFO_LOGOFF_BY_USER                    = 0x0000000C,
        ERRINFO_LICENSE_INTERNAL                  = 0x00000100,
        ERRINFO_LICENSE_NO_LICENSE_SERVER         = 0x00000101,
        ERRINFO_LICENSE_NO_LICENSE                = 0x00000102,
        ERRINFO_LICENSE_BAD_CLIENT_MSG            = 0x00000103,
        ERRINFO_LICENSE_HWID_DOESNT_MATCH_LICENSE = 0x00000104,
        ERRINFO_LICENSE_BAD_CLIENT_LICENSE        = 0x00000105,
        ERRINFO_LICENSE_CANT_FINISH_PROTOCOL      = 0x00000106,
        ERRINFO_LICENSE_CLIENT_ENDED_PROTOCOL     = 0x00000107,
        ERRINFO_LICENSE_BAD_CLIENT_ENCRYPTION     = 0x00000108,
        ERRINFO_LICENSE_CANT_UPGRADE_LICENSE      = 0x00000109,
        ERRINFO_LICENSE_NO_REMOTE_CONNECTIONS     = 0x0000010A,

        ERRINFO_CB_DESTINATION_NOT_FOUND             = 0x00000400,
        ERRINFO_CB_LOADING_DESTINATION               = 0x00000402,
        ERRINFO_CB_REDIRECTING_TO_DESTINATION        = 0x00000404,
        ERRINFO_CB_SESSION_ONLINE_VM_WAKE            = 0x00000405,
        ERRINFO_CB_SESSION_ONLINE_VM_BOOT            = 0x00000406,
        ERRINFO_CB_SESSION_ONLINE_VM_NO_DNS          = 0x00000407,
        ERRINFO_CB_DESTINATION_POOL_NOT_FREE         = 0x00000408,
        ERRINFO_CB_CONNECTION_CANCELLED              = 0x00000409,
        ERRINFO_CB_CONNECTION_ERROR_INVALID_SETTINGS = 0x00000410,
        ERRINFO_CB_SESSION_ONLINE_VM_BOOT_TIMEOUT    = 0x00000411,
        ERRINFO_CB_SESSION_ONLINE_VM_SESSMON_FAILED  = 0x00000412,

        ERRINFO_UNKNOWNPDUTYPE2                   = 0x000010C9,
        ERRINFO_UNKNOWNPDUTYPE                    = 0x000010CA,
        ERRINFO_DATAPDUSEQUENCE                   = 0x000010CB,
        ERRINFO_CONTROLPDUSEQUENCE                = 0x000010CD,
        ERRINFO_INVALIDCONTROLPDUACTION           = 0x000010CE,
        ERRINFO_INVALIDINPUTPDUTYPE               = 0x000010CF,
        ERRINFO_INVALIDINPUTPDUMOUSE              = 0x000010D0,
        ERRINFO_INVALIDREFRESHRECTPDU             = 0x000010D1,
        ERRINFO_CREATEUSERDATAFAILED              = 0x000010D2,
        ERRINFO_CONNECTFAILED                     = 0x000010D3,
        ERRINFO_CONFIRMACTIVEWRONGSHAREID         = 0x000010D4,
        ERRINFO_CONFIRMACTIVEWRONGORIGINATOR      = 0x000010D5,
        ERRINFO_PERSISTENTKEYPDUBADLENGTH         = 0x000010DA,
        ERRINFO_PERSISTENTKEYPDUILLEGALFIRST      = 0x000010DB,
        ERRINFO_PERSISTENTKEYPDUTOOMANYTOTALKEYS  = 0x000010DC,
        ERRINFO_PERSISTENTKEYPDUTOOMANYCACHEKEYS  = 0x000010DD,
        ERRINFO_INPUTPDUBADLENGTH                 = 0x000010DE,
        ERRINFO_BITMAPCACHEERRORPDUBADLENGTH      = 0x000010DF,
        ERRINFO_SECURITYDATATOOSHORT              = 0x000010E0,
        ERRINFO_VCHANNELDATATOOSHORT              = 0x000010E1,
        ERRINFO_SHAREDATATOOSHORT                 = 0x000010E2,
        ERRINFO_BADSUPRESSOUTPUTPDU               = 0x000010E3,
        ERRINFO_CONFIRMACTIVEPDUTOOSHORT          = 0x000010E5,
        ERRINFO_CAPABILITYSETTOOSMALL             = 0x000010E7,
        ERRINFO_CAPABILITYSETTOOLARGE             = 0x000010E8,
        ERRINFO_NOCURSORCACHE                     = 0x000010E9,
        ERRINFO_BADCAPABILITIES                   = 0x000010EA,
        ERRINFO_VIRTUALCHANNELDECOMPRESSIONERR    = 0x000010EC,
        ERRINFO_INVALIDVCCOMPRESSIONTYPE          = 0x000010ED,
        ERRINFO_INVALIDCHANNELID                  = 0x000010EF,
        ERRINFO_VCHANNELSTOOMANY                  = 0x000010F0,
        ERRINFO_REMOTEAPPSNOTENABLED              = 0x000010F3,
        ERRINFO_CACHECAPNOTSET                    = 0x000010F4,
        ERRINFO_BITMAPCACHEERRORPDUBADLENGTH2     = 0x000010F5,
        ERRINFO_OFFSCRCACHEERRORPDUBADLENGTH      = 0x000010F6,
        ERRINFO_DNGCACHEERRORPDUBADLENGTH         = 0x000010F7,
        ERRINFO_GDIPLUSPDUBADLENGTH               = 0x000010F8,
        ERRINFO_SECURITYDATATOOSHORT2             = 0x00001111,
        ERRINFO_SECURITYDATATOOSHORT3             = 0x00001112,
        ERRINFO_SECURITYDATATOOSHORT4             = 0x00001113,
        ERRINFO_SECURITYDATATOOSHORT5             = 0x00001114,
        ERRINFO_SECURITYDATATOOSHORT6             = 0x00001115,
        ERRINFO_SECURITYDATATOOSHORT7             = 0x00001116,
        ERRINFO_SECURITYDATATOOSHORT8             = 0x00001117,
        ERRINFO_SECURITYDATATOOSHORT9             = 0x00001118,
        ERRINFO_SECURITYDATATOOSHORT10            = 0x00001119,
        ERRINFO_SECURITYDATATOOSHORT11            = 0x0000111A,
        ERRINFO_SECURITYDATATOOSHORT12            = 0x0000111B,
        ERRINFO_SECURITYDATATOOSHORT13            = 0x0000111C,
        ERRINFO_SECURITYDATATOOSHORT14            = 0x0000111D,
        ERRINFO_SECURITYDATATOOSHORT15            = 0x0000111E,
        ERRINFO_SECURITYDATATOOSHORT16            = 0x0000111F,
        ERRINFO_SECURITYDATATOOSHORT17            = 0x00001120,
        ERRINFO_SECURITYDATATOOSHORT18            = 0x00001121,
        ERRINFO_SECURITYDATATOOSHORT19            = 0x00001122,
        ERRINFO_SECURITYDATATOOSHORT20            = 0x00001123,
        ERRINFO_SECURITYDATATOOSHORT21            = 0x00001124,
        ERRINFO_SECURITYDATATOOSHORT22            = 0x00001125,
        ERRINFO_SECURITYDATATOOSHORT23            = 0x00001126,
        ERRINFO_BADMONITORDATA                    = 0x00001129,
        ERRINFO_VCDECOMPRESSEDREASSEMBLEFAILED    = 0x0000112A,
        ERRINFO_VCDATATOOLONG                     = 0x0000112B,
        ERRINFO_BAD_FRAME_ACK_DATA                = 0x0000112C,
        ERRINFO_GRAPHICSMODENOTSUPPORTED          = 0x0000112D,
        ERRINFO_GRAPHICSSUBSYSTEMRESETFAILED      = 0x0000112E,
        ERRINFO_GRAPHICSSUBSYSTEMFAILED           = 0x0000112F,
        ERRINFO_TIMEZONEKEYNAMELENGTHTOOSHORT     = 0x00001130,
        ERRINFO_TIMEZONEKEYNAMELENGTHTOOLONG      = 0x00001131,
        ERRINFO_DYNAMICDSTDISABLEDFIELDMISSING    = 0x00001132,
        ERRINFO_UPDATESESSIONKEYFAILED            = 0x00001191,
        ERRINFO_DECRYPTFAILED                     = 0x00001192,
        ERRINFO_ENCRYPTFAILED                     = 0x00001193,
        ERRINFO_ENCPKGMISMATCH                    = 0x00001194,
        ERRINFO_DECRYPTFAILED2                    = 0x00001195,
    };

    void process_disconnect_pdu(Stream & stream)
    {
        uint32_t errorInfo = stream.in_uint32_le();
        switch (errorInfo){
        case ERRINFO_RPC_INITIATED_DISCONNECT:
            LOG(LOG_INFO, "process disconnect pdu : code = %8x error=%s", errorInfo, "RPC_INITIATED_DISCONNECT");
            break;
        case ERRINFO_RPC_INITIATED_LOGOFF:
            LOG(LOG_INFO, "process disconnect pdu : code = %8x error=%s", errorInfo, "RPC_INITIATED_LOGOFF");
            break;
        case ERRINFO_IDLE_TIMEOUT:
            LOG(LOG_INFO, "process disconnect pdu : code = %8x error=%s", errorInfo, "IDLE_TIMEOUT");
            break;
        case ERRINFO_LOGON_TIMEOUT:
            LOG(LOG_INFO, "process disconnect pdu : code = %8x error=%s", errorInfo, "LOGON_TIMEOUT");
            break;
        case ERRINFO_DISCONNECTED_BY_OTHERCONNECTION:
            LOG(LOG_INFO, "process disconnect pdu : code = %8x error=%s", errorInfo, "DISCONNECTED_BY_OTHERCONNECTION");
            break;
        case ERRINFO_OUT_OF_MEMORY:
            LOG(LOG_INFO, "process disconnect pdu : code = %8x error=%s", errorInfo, "OUT_OF_MEMORY");
            break;
        case ERRINFO_SERVER_DENIED_CONNECTION:
            LOG(LOG_INFO, "process disconnect pdu : code = %8x error=%s", errorInfo, "SERVER_DENIED_CONNECTION");
            break;
        case ERRINFO_SERVER_INSUFFICIENT_PRIVILEGES:
            LOG(LOG_INFO, "process disconnect pdu : code = %8x error=%s", errorInfo, "SERVER_INSUFFICIENT_PRIVILEGES");
            break;
        case ERRINFO_SERVER_FRESH_CREDENTIALS_REQUIRED:
            LOG(LOG_INFO, "process disconnect pdu : code = %8x error=%s", errorInfo, "SERVER_FRESH_CREDENTIALS_REQUIRED");
            break;
        case ERRINFO_RPC_INITIATED_DISCONNECT_BYUSER:
            LOG(LOG_INFO, "process disconnect pdu : code = %8x error=%s", errorInfo, "RPC_INITIATED_DISCONNECT_BYUSER");
            break;
        case ERRINFO_LOGOFF_BY_USER:
            LOG(LOG_INFO, "process disconnect pdu : code = %8x error=%s", errorInfo, "LOGOFF_BY_USER");
            break;
        case ERRINFO_LICENSE_INTERNAL:
            LOG(LOG_INFO, "process disconnect pdu : code = %8x error=%s", errorInfo, "LICENSE_INTERNAL");
            break;
        case ERRINFO_LICENSE_NO_LICENSE_SERVER:
            LOG(LOG_INFO, "process disconnect pdu : code = %8x error=%s", errorInfo, "LICENSE_NO_LICENSE_SERVER");
            break;
        case ERRINFO_LICENSE_NO_LICENSE:
            LOG(LOG_INFO, "process disconnect pdu : code = %8x error=%s", errorInfo, "LICENSE_NO_LICENSE");
            break;
        case ERRINFO_LICENSE_BAD_CLIENT_MSG:
            LOG(LOG_INFO, "process disconnect pdu : code = %8x error=%s", errorInfo, "LICENSE_BAD_CLIENT_MSG");
            break;
        case ERRINFO_LICENSE_HWID_DOESNT_MATCH_LICENSE:
            LOG(LOG_INFO, "process disconnect pdu : code = %8x error=%s", errorInfo, "LICENSE_HWID_DOESNT_MATCH_LICENSE");
            break;
        case ERRINFO_LICENSE_BAD_CLIENT_LICENSE:
            LOG(LOG_INFO, "process disconnect pdu : code = %8x error=%s", errorInfo, "LICENSE_BAD_CLIENT_LICENSE");
            break;
        case ERRINFO_LICENSE_CANT_FINISH_PROTOCOL:
            LOG(LOG_INFO, "process disconnect pdu : code = %8x error=%s", errorInfo, "LICENSE_CANT_FINISH_PROTOCOL");
            break;
        case ERRINFO_LICENSE_CLIENT_ENDED_PROTOCOL:
            LOG(LOG_INFO, "process disconnect pdu : code = %8x error=%s", errorInfo, "LICENSE_CLIENT_ENDED_PROTOCOL");
            break;
        case ERRINFO_LICENSE_BAD_CLIENT_ENCRYPTION:
            LOG(LOG_INFO, "process disconnect pdu : code = %8x error=%s", errorInfo, "LICENSE_BAD_CLIENT_ENCRYPTION");
            break;
        case ERRINFO_LICENSE_CANT_UPGRADE_LICENSE:
            LOG(LOG_INFO, "process disconnect pdu : code = %8x error=%s", errorInfo, "LICENSE_CANT_UPGRADE_LICENSE");
            break;
        case ERRINFO_LICENSE_NO_REMOTE_CONNECTIONS:
            LOG(LOG_INFO, "process disconnect pdu : code = %8x error=%s", errorInfo, "LICENSE_NO_REMOTE_CONNECTIONS");
            break;
        case ERRINFO_CB_DESTINATION_NOT_FOUND:
            LOG(LOG_INFO, "process disconnect pdu : code = %8x error=%s", errorInfo, "CB_DESTINATION_NOT_FOUND");
            break;
        case ERRINFO_CB_LOADING_DESTINATION:
            LOG(LOG_INFO, "process disconnect pdu : code = %8x error=%s", errorInfo, "CB_LOADING_DESTINATION");
            break;
        case ERRINFO_CB_REDIRECTING_TO_DESTINATION:
            LOG(LOG_INFO, "process disconnect pdu : code = %8x error=%s", errorInfo, "CB_REDIRECTING_TO_DESTINATION");
            break;
        case ERRINFO_CB_SESSION_ONLINE_VM_WAKE:
            LOG(LOG_INFO, "process disconnect pdu : code = %8x error=%s", errorInfo, "CB_SESSION_ONLINE_VM_WAKE");
            break;
        case ERRINFO_CB_SESSION_ONLINE_VM_BOOT:
            LOG(LOG_INFO, "process disconnect pdu : code = %8x error=%s", errorInfo, "CB_SESSION_ONLINE_VM_BOOT");
            break;
        case ERRINFO_CB_SESSION_ONLINE_VM_NO_DNS:
            LOG(LOG_INFO, "process disconnect pdu : code = %8x error=%s", errorInfo, "CB_SESSION_ONLINE_VM_NO_DNS");
            break;
        case ERRINFO_CB_DESTINATION_POOL_NOT_FREE:
            LOG(LOG_INFO, "process disconnect pdu : code = %8x error=%s", errorInfo, "CB_DESTINATION_POOL_NOT_FREE");
            break;
        case ERRINFO_CB_CONNECTION_CANCELLED:
            LOG(LOG_INFO, "process disconnect pdu : code = %8x error=%s", errorInfo, "CB_CONNECTION_CANCELLED");
            break;
        case ERRINFO_CB_CONNECTION_ERROR_INVALID_SETTINGS:
            LOG(LOG_INFO, "process disconnect pdu : code = %8x error=%s", errorInfo, "CB_CONNECTION_ERROR_INVALID_SETTINGS");
            break;
        case ERRINFO_CB_SESSION_ONLINE_VM_BOOT_TIMEOUT:
            LOG(LOG_INFO, "process disconnect pdu : code = %8x error=%s", errorInfo, "CB_SESSION_ONLINE_VM_BOOT_TIMEOUT");
            break;
        case ERRINFO_CB_SESSION_ONLINE_VM_SESSMON_FAILED:
            LOG(LOG_INFO, "process disconnect pdu : code = %8x error=%s", errorInfo, "CB_SESSION_ONLINE_VM_SESSMON_FAILED");
            break;
        case ERRINFO_UNKNOWNPDUTYPE2:
            LOG(LOG_INFO, "process disconnect pdu : code = %8x error=%s", errorInfo, "UNKNOWNPDUTYPE2");
            break;
        case ERRINFO_UNKNOWNPDUTYPE:
            LOG(LOG_INFO, "process disconnect pdu : code = %8x error=%s", errorInfo, "UNKNOWNPDUTYPE");
            break;
        case ERRINFO_DATAPDUSEQUENCE:
            LOG(LOG_INFO, "process disconnect pdu : code = %8x error=%s", errorInfo, "DATAPDUSEQUENCE");
            break;
        case ERRINFO_CONTROLPDUSEQUENCE:
            LOG(LOG_INFO, "process disconnect pdu : code = %8x error=%s", errorInfo, "CONTROLPDUSEQUENCE");
            break;
        case ERRINFO_INVALIDCONTROLPDUACTION:
            LOG(LOG_INFO, "process disconnect pdu : code = %8x error=%s", errorInfo, "INVALIDCONTROLPDUACTION");
            break;
        case ERRINFO_INVALIDINPUTPDUTYPE:
            LOG(LOG_INFO, "process disconnect pdu : code = %8x error=%s", errorInfo, "INVALIDINPUTPDUTYPE");
            break;
        case ERRINFO_INVALIDINPUTPDUMOUSE:
            LOG(LOG_INFO, "process disconnect pdu : code = %8x error=%s", errorInfo, "INVALIDINPUTPDUMOUSE");
            break;
        case ERRINFO_INVALIDREFRESHRECTPDU:
            LOG(LOG_INFO, "process disconnect pdu : code = %8x error=%s", errorInfo, "INVALIDREFRESHRECTPDU");
            break;
        case ERRINFO_CREATEUSERDATAFAILED:
            LOG(LOG_INFO, "process disconnect pdu : code = %8x error=%s", errorInfo, "CREATEUSERDATAFAILED");
            break;
        case ERRINFO_CONNECTFAILED:
            LOG(LOG_INFO, "process disconnect pdu : code = %8x error=%s", errorInfo, "CONNECTFAILED");
            break;
        case ERRINFO_CONFIRMACTIVEWRONGSHAREID:
            LOG(LOG_INFO, "process disconnect pdu : code = %8x error=%s", errorInfo, "CONFIRMACTIVEWRONGSHAREID");
            break;
        case ERRINFO_CONFIRMACTIVEWRONGORIGINATOR:
            LOG(LOG_INFO, "process disconnect pdu : code = %8x error=%s", errorInfo, "CONFIRMACTIVEWRONGORIGINATOR");
            break;
        case ERRINFO_PERSISTENTKEYPDUBADLENGTH:
            LOG(LOG_INFO, "process disconnect pdu : code = %8x error=%s", errorInfo, "PERSISTENTKEYPDUBADLENGTH");
            break;
        case ERRINFO_PERSISTENTKEYPDUILLEGALFIRST:
            LOG(LOG_INFO, "process disconnect pdu : code = %8x error=%s", errorInfo, "PERSISTENTKEYPDUILLEGALFIRST");
            break;
        case ERRINFO_PERSISTENTKEYPDUTOOMANYTOTALKEYS:
            LOG(LOG_INFO, "process disconnect pdu : code = %8x error=%s", errorInfo, "PERSISTENTKEYPDUTOOMANYTOTALKEYS");
            break;
        case ERRINFO_PERSISTENTKEYPDUTOOMANYCACHEKEYS:
            LOG(LOG_INFO, "process disconnect pdu : code = %8x error=%s", errorInfo, "PERSISTENTKEYPDUTOOMANYCACHEKEYS");
            break;
        case ERRINFO_INPUTPDUBADLENGTH:
            LOG(LOG_INFO, "process disconnect pdu : code = %8x error=%s", errorInfo, "INPUTPDUBADLENGTH");
            break;
        case ERRINFO_BITMAPCACHEERRORPDUBADLENGTH:
            LOG(LOG_INFO, "process disconnect pdu : code = %8x error=%s", errorInfo, "BITMAPCACHEERRORPDUBADLENGTH");
            break;
        case ERRINFO_SECURITYDATATOOSHORT:
            LOG(LOG_INFO, "process disconnect pdu : code = %8x error=%s", errorInfo, "SECURITYDATATOOSHORT");
            break;
        case ERRINFO_VCHANNELDATATOOSHORT:
            LOG(LOG_INFO, "process disconnect pdu : code = %8x error=%s", errorInfo, "VCHANNELDATATOOSHORT");
            break;
        case ERRINFO_SHAREDATATOOSHORT:
            LOG(LOG_INFO, "process disconnect pdu : code = %8x error=%s", errorInfo, "SHAREDATATOOSHORT");
            break;
        case ERRINFO_BADSUPRESSOUTPUTPDU:
            LOG(LOG_INFO, "process disconnect pdu : code = %8x error=%s", errorInfo, "BADSUPRESSOUTPUTPDU");
            break;
        case ERRINFO_CONFIRMACTIVEPDUTOOSHORT:
            LOG(LOG_INFO, "process disconnect pdu : code = %8x error=%s", errorInfo, "CONFIRMACTIVEPDUTOOSHORT");
            break;
        case ERRINFO_CAPABILITYSETTOOSMALL:
            LOG(LOG_INFO, "process disconnect pdu : code = %8x error=%s", errorInfo, "CAPABILITYSETTOOSMALL");
            break;
        case ERRINFO_CAPABILITYSETTOOLARGE:
            LOG(LOG_INFO, "process disconnect pdu : code = %8x error=%s", errorInfo, "CAPABILITYSETTOOLARGE");
            break;
        case ERRINFO_NOCURSORCACHE:
            LOG(LOG_INFO, "process disconnect pdu : code = %8x error=%s", errorInfo, "NOCURSORCACHE");
            break;
        case ERRINFO_BADCAPABILITIES:
            LOG(LOG_INFO, "process disconnect pdu : code = %8x error=%s", errorInfo, "BADCAPABILITIES");
            break;
        case ERRINFO_VIRTUALCHANNELDECOMPRESSIONERR:
            LOG(LOG_INFO, "process disconnect pdu : code = %8x error=%s", errorInfo, "VIRTUALCHANNELDECOMPRESSIONERR");
            break;
        case ERRINFO_INVALIDVCCOMPRESSIONTYPE:
            LOG(LOG_INFO, "process disconnect pdu : code = %8x error=%s", errorInfo, "INVALIDVCCOMPRESSIONTYPE");
            break;
        case ERRINFO_INVALIDCHANNELID:
            LOG(LOG_INFO, "process disconnect pdu : code = %8x error=%s", errorInfo, "INVALIDCHANNELID");
            break;
        case ERRINFO_VCHANNELSTOOMANY:
            LOG(LOG_INFO, "process disconnect pdu : code = %8x error=%s", errorInfo, "VCHANNELSTOOMANY");
            break;
        case ERRINFO_REMOTEAPPSNOTENABLED:
            LOG(LOG_INFO, "process disconnect pdu : code = %8x error=%s", errorInfo, "REMOTEAPPSNOTENABLED");
            break;
        case ERRINFO_CACHECAPNOTSET:
            LOG(LOG_INFO, "process disconnect pdu : code = %8x error=%s", errorInfo, "CACHECAPNOTSET");
            break;
        case ERRINFO_BITMAPCACHEERRORPDUBADLENGTH2:
            LOG(LOG_INFO, "process disconnect pdu : code = %8x error=%s", errorInfo, "BITMAPCACHEERRORPDUBADLENGTH2");
            break;
        case ERRINFO_OFFSCRCACHEERRORPDUBADLENGTH:
            LOG(LOG_INFO, "process disconnect pdu : code = %8x error=%s", errorInfo, "OFFSCRCACHEERRORPDUBADLENGTH");
            break;
        case ERRINFO_DNGCACHEERRORPDUBADLENGTH:
            LOG(LOG_INFO, "process disconnect pdu : code = %8x error=%s", errorInfo, "DNGCACHEERRORPDUBADLENGTH");
            break;
        case ERRINFO_GDIPLUSPDUBADLENGTH:
            LOG(LOG_INFO, "process disconnect pdu : code = %8x error=%s", errorInfo, "GDIPLUSPDUBADLENGTH");
            break;
        case ERRINFO_SECURITYDATATOOSHORT2:
            LOG(LOG_INFO, "process disconnect pdu : code = %8x error=%s", errorInfo, "SECURITYDATATOOSHORT2");
            break;
        case ERRINFO_SECURITYDATATOOSHORT3:
            LOG(LOG_INFO, "process disconnect pdu : code = %8x error=%s", errorInfo, "SECURITYDATATOOSHORT3");
            break;
        case ERRINFO_SECURITYDATATOOSHORT4:
            LOG(LOG_INFO, "process disconnect pdu : code = %8x error=%s", errorInfo, "SECURITYDATATOOSHORT4");
            break;
        case ERRINFO_SECURITYDATATOOSHORT5:
            LOG(LOG_INFO, "process disconnect pdu : code = %8x error=%s", errorInfo, "SECURITYDATATOOSHORT5");
            break;
        case ERRINFO_SECURITYDATATOOSHORT6:
            LOG(LOG_INFO, "process disconnect pdu : code = %8x error=%s", errorInfo, "SECURITYDATATOOSHORT6");
            break;
        case ERRINFO_SECURITYDATATOOSHORT7:
            LOG(LOG_INFO, "process disconnect pdu : code = %8x error=%s", errorInfo, "SECURITYDATATOOSHORT7");
            break;
        case ERRINFO_SECURITYDATATOOSHORT8:
            LOG(LOG_INFO, "process disconnect pdu : code = %8x error=%s", errorInfo, "SECURITYDATATOOSHORT8");
            break;
        case ERRINFO_SECURITYDATATOOSHORT9:
            LOG(LOG_INFO, "process disconnect pdu : code = %8x error=%s", errorInfo, "SECURITYDATATOOSHORT9");
            break;
        case ERRINFO_SECURITYDATATOOSHORT10:
            LOG(LOG_INFO, "process disconnect pdu : code = %8x error=%s", errorInfo, "SECURITYDATATOOSHORT10");
            break;
        case ERRINFO_SECURITYDATATOOSHORT11:
            LOG(LOG_INFO, "process disconnect pdu : code = %8x error=%s", errorInfo, "SECURITYDATATOOSHORT11");
            break;
        case ERRINFO_SECURITYDATATOOSHORT12:
            LOG(LOG_INFO, "process disconnect pdu : code = %8x error=%s", errorInfo, "SECURITYDATATOOSHORT12");
            break;
        case ERRINFO_SECURITYDATATOOSHORT13:
            LOG(LOG_INFO, "process disconnect pdu : code = %8x error=%s", errorInfo, "SECURITYDATATOOSHORT13");
            break;
        case ERRINFO_SECURITYDATATOOSHORT14:
            LOG(LOG_INFO, "process disconnect pdu : code = %8x error=%s", errorInfo, "SECURITYDATATOOSHORT14");
            break;
        case ERRINFO_SECURITYDATATOOSHORT15:
            LOG(LOG_INFO, "process disconnect pdu : code = %8x error=%s", errorInfo, "SECURITYDATATOOSHORT15");
            break;
        case ERRINFO_SECURITYDATATOOSHORT16:
            LOG(LOG_INFO, "process disconnect pdu : code = %8x error=%s", errorInfo, "SECURITYDATATOOSHORT16");
            break;
        case ERRINFO_SECURITYDATATOOSHORT17:
            LOG(LOG_INFO, "process disconnect pdu : code = %8x error=%s", errorInfo, "SECURITYDATATOOSHORT17");
            break;
        case ERRINFO_SECURITYDATATOOSHORT18:
            LOG(LOG_INFO, "process disconnect pdu : code = %8x error=%s", errorInfo, "SECURITYDATATOOSHORT18");
            break;
        case ERRINFO_SECURITYDATATOOSHORT19:
            LOG(LOG_INFO, "process disconnect pdu : code = %8x error=%s", errorInfo, "SECURITYDATATOOSHORT19");
            break;
        case ERRINFO_SECURITYDATATOOSHORT20:
            LOG(LOG_INFO, "process disconnect pdu : code = %8x error=%s", errorInfo, "SECURITYDATATOOSHORT20");
            break;
        case ERRINFO_SECURITYDATATOOSHORT21:
            LOG(LOG_INFO, "process disconnect pdu : code = %8x error=%s", errorInfo, "SECURITYDATATOOSHORT21");
            break;
        case ERRINFO_SECURITYDATATOOSHORT22:
            LOG(LOG_INFO, "process disconnect pdu : code = %8x error=%s", errorInfo, "SECURITYDATATOOSHORT22");
            break;
        case ERRINFO_SECURITYDATATOOSHORT23:
            LOG(LOG_INFO, "process disconnect pdu : code = %8x error=%s", errorInfo, "SECURITYDATATOOSHORT23");
            break;
        case ERRINFO_BADMONITORDATA:
            LOG(LOG_INFO, "process disconnect pdu : code = %8x error=%s", errorInfo, "BADMONITORDATA");
            break;
        case ERRINFO_VCDECOMPRESSEDREASSEMBLEFAILED:
            LOG(LOG_INFO, "process disconnect pdu : code = %8x error=%s", errorInfo, "VCDECOMPRESSEDREASSEMBLEFAILED");
            break;
        case ERRINFO_VCDATATOOLONG:
            LOG(LOG_INFO, "process disconnect pdu : code = %8x error=%s", errorInfo, "VCDATATOOLONG");
            break;
        case ERRINFO_BAD_FRAME_ACK_DATA:
            LOG(LOG_INFO, "process disconnect pdu : code = %8x error=%s", errorInfo, "BAD_FRAME_ACK_DATA");
            break;
        case ERRINFO_GRAPHICSMODENOTSUPPORTED:
            LOG(LOG_INFO, "process disconnect pdu : code = %8x error=%s", errorInfo, "GRAPHICSMODENOTSUPPORTED");
            break;
        case ERRINFO_GRAPHICSSUBSYSTEMRESETFAILED:
            LOG(LOG_INFO, "process disconnect pdu : code = %8x error=%s", errorInfo, "GRAPHICSSUBSYSTEMRESETFAILED");
            break;
        case ERRINFO_GRAPHICSSUBSYSTEMFAILED:
            LOG(LOG_INFO, "process disconnect pdu : code = %8x error=%s", errorInfo, "GRAPHICSSUBSYSTEMFAILED");
            break;
        case ERRINFO_TIMEZONEKEYNAMELENGTHTOOSHORT:
            LOG(LOG_INFO, "process disconnect pdu : code = %8x error=%s", errorInfo, "TIMEZONEKEYNAMELENGTHTOOSHORT");
            break;
        case ERRINFO_TIMEZONEKEYNAMELENGTHTOOLONG:
            LOG(LOG_INFO, "process disconnect pdu : code = %8x error=%s", errorInfo, "TIMEZONEKEYNAMELENGTHTOOLONG");
            break;
        case ERRINFO_DYNAMICDSTDISABLEDFIELDMISSING:
            LOG(LOG_INFO, "process disconnect pdu : code = %8x error=%s", errorInfo, "DYNAMICDSTDISABLEDFIELDMISSING");
            break;
        case ERRINFO_UPDATESESSIONKEYFAILED:
            LOG(LOG_INFO, "process disconnect pdu : code = %8x error=%s", errorInfo, "UPDATESESSIONKEYFAILED");
            break;
        case ERRINFO_DECRYPTFAILED:
            LOG(LOG_INFO, "process disconnect pdu : code = %8x error=%s", errorInfo, "DECRYPTFAILED");
            break;
        case ERRINFO_ENCRYPTFAILED:
            LOG(LOG_INFO, "process disconnect pdu : code = %8x error=%s", errorInfo, "ENCRYPTFAILED");
            break;
        case ERRINFO_ENCPKGMISMATCH:
            LOG(LOG_INFO, "process disconnect pdu : code = %8x error=%s", errorInfo, "ENCPKGMISMATCH");
            break;
        case ERRINFO_DECRYPTFAILED2:
            LOG(LOG_INFO, "process disconnect pdu : code = %8x error=%s", errorInfo, "DECRYPTFAILED2");
            break;
        default:
            LOG(LOG_INFO, "process disconnect pdu : code = %8x error=%s", errorInfo, "?");
            break;
        }
    }

    void process_logon_info(const char * domain, const char * username) {
        char domain_username_format_0[2048];
        char domain_username_format_1[2048];

        snprintf(domain_username_format_0, sizeof(domain_username_format_0),
            "%s@%s", username, domain);
        snprintf(domain_username_format_1, sizeof(domain_username_format_0),
            "%s\\%s", domain, username);
//        LOG(LOG_INFO,
//            "Domain username format 0=(%s) Domain username format 1=(%s)",
//            domain_username_format_0, domain_username_format_0);

        if (this->disconnect_on_logon_user_change &&
            ((strcasecmp(domain, this->domain) || strcasecmp(username, this->username)) &&
             (this->domain[0] ||
              (strcasecmp(domain_username_format_0, this->username) &&
               strcasecmp(domain_username_format_1, this->username) &&
               strcasecmp(username, this->username))))) {
            if (this->error_message) {
                this->error_message->copy_c_str(
                    "Unauthorized logon user change detected!");
            }
            LOG(LOG_ERR,
                "Unauthorized logon user change detected on %s (%s\\%s) -> (%s\\%s). "
                    "The session will be disconnected.",
                this->hostname, this->domain, this->username, domain, username);
            LOG(LOG_ERR,
                "Unauthorized logon user change detected on %s (%s\\%s). "
                    "The session will be disconnected.",
                this->hostname, domain, username);

            this->end_session_reason.copy_c_str("OPEN_SESSION_FAILED");
            this->end_session_message.copy_c_str(
                "Unauthorized logon user change detected.");

            throw Error(ERR_RDP_LOGON_USER_CHANGED);
        }

        if (this->acl)
        {
            this->acl->report("OPEN_SESSION_SUCCESSFUL", "Ok.");
        }
        this->end_session_reason.copy_c_str("CLOSE_SESSION_SUCCESSFUL");
        this->end_session_message.copy_c_str("OK.");

        if (this->open_session_timeout) {
            this->open_session_timeout_checker.cancel_timeout();

            this->event.reset();
        }
    }

    void process_save_session_info(Stream & stream) {
        RDP::SaveSessionInfoPDUData_Recv ssipdudata(stream);

        switch (ssipdudata.infoType) {
        case RDP::INFOTYPE_LOGON:
        {
            LOG(LOG_INFO, "process save session info : Logon");
            RDP::LogonInfoVersion1_Recv liv1(ssipdudata.payload);

            process_logon_info(reinterpret_cast<char *>(liv1.Domain),
                reinterpret_cast<char *>(liv1.UserName));
        }
        break;
        case RDP::INFOTYPE_LOGON_LONG:
        {
            LOG(LOG_INFO, "process save session info : Logon long");
            RDP::LogonInfoVersion2_Recv liv2(ssipdudata.payload);

            process_logon_info(reinterpret_cast<char *>(liv2.Domain),
                reinterpret_cast<char *>(liv2.UserName));
        }
        break;
        case RDP::INFOTYPE_LOGON_PLAINNOTIFY:
        {
            LOG(LOG_INFO, "process save session info : Logon plainnotify");
            RDP::PlainNotify_Recv pn(ssipdudata.payload);
        }
        break;
        case RDP::INFOTYPE_LOGON_EXTENDED_INFO:
        {
            LOG(LOG_INFO, "process save session info : Logon extended info");
            RDP::LogonInfoExtended_Recv lie(ssipdudata.payload);

            RDP::LogonInfoField_Recv lif(lie.payload);

            if (lie.FieldsPresent & RDP::LOGON_EX_AUTORECONNECTCOOKIE) {
                LOG(LOG_INFO, "process save session info : Auto-reconnect cookie");

                RDP::ServerAutoReconnectPacket_Recv sarp(lif.payload);
            }
            if (lie.FieldsPresent & RDP::LOGON_EX_LOGONERRORS) {
                LOG(LOG_INFO, "process save session info : Logon Errors Info");

                RDP::LogonErrorsInfo_Recv lei(lif.payload);
            }
        }
        break;
        }

        stream.p = stream.end;
    }

    TODO("CGR: this can probably be unified with process_confirm_active in front");
    void process_server_caps(Stream & stream, uint16_t len)
    {
        if (this->verbose & 32){
            LOG(LOG_INFO, "mod_rdp::process_server_caps");
        }

        FILE * output_file = 0;

        if (!this->output_filename.is_empty())
        {
            output_file = fopen(this->output_filename.c_str(), "w");
        }

        unsigned expected = 4; /* numberCapabilities(2) + pad2Octets(2) */
        if (!stream.in_check_rem(expected)){
            LOG(LOG_ERR, "Truncated Demand active PDU data, need=%u remains=%u",
                expected, stream.in_remain());
            throw Error(ERR_MCS_PDU_TRUNCATED);
        }

        uint16_t ncapsets = stream.in_uint16_le();
        stream.in_skip_bytes(2); /* pad */

        for (uint16_t n = 0; n < ncapsets; n++) {
            expected = 4; /* capabilitySetType(2) + lengthCapability(2) */
            if (!stream.in_check_rem(expected)){
                LOG(LOG_ERR, "Truncated Demand active PDU data, need=%u remains=%u",
                    expected, stream.in_remain());
                throw Error(ERR_MCS_PDU_TRUNCATED);
            }

            uint16_t capset_type = stream.in_uint16_le();
            uint16_t capset_length = stream.in_uint16_le();

            expected = capset_length - 4 /* capabilitySetType(2) + lengthCapability(2) */;
            if (!stream.in_check_rem(expected)){
                LOG(LOG_ERR, "Truncated Demand active PDU data, need=%u remains=%u",
                    expected, stream.in_remain());
                throw Error(ERR_MCS_PDU_TRUNCATED);
            }

            uint8_t * next = stream.p + expected;
            switch (capset_type) {
            case CAPSTYPE_GENERAL:
                {
                    GeneralCaps general_caps;
                    general_caps.recv(stream, capset_length);
                    if (this->verbose & 1) {
                        general_caps.log("Received from server");
                    }
                    if (output_file)
                    {
                        general_caps.dump(output_file);
                    }
                }
                break;
            case CAPSTYPE_BITMAP:
                {
                    BitmapCaps bitmap_caps;
                    bitmap_caps.recv(stream, capset_length);
                    if (this->verbose & 1) {
                        bitmap_caps.log("Received from server");
                    }
                    if (output_file)
                    {
                        bitmap_caps.dump(output_file);
                    }
                    this->bpp = bitmap_caps.preferredBitsPerPixel;
                    this->front_width = bitmap_caps.desktopWidth;
                    this->front_height = bitmap_caps.desktopHeight;

                    if (this->enable_persistent_disk_bitmap_cache) {
                        this->orders.create_cache_bitmap(this->bpp,
                            120,  nbbytes(this->bpp) * 16 * 16, false,
                            120,  nbbytes(this->bpp) * 32 * 32, false,
                            2553, nbbytes(this->bpp) * 64 * 64, true,
                            this->cache_verbose);
                    }
                    else {
                        this->orders.create_cache_bitmap(this->bpp, 0x258, nbbytes(this->bpp) * 0x100, false,
                            0x12c, nbbytes(this->bpp) * 0x400, false, 0x106, nbbytes(this->bpp) * 0x1000, false,
                            this->cache_verbose);
                    }
                }
                break;
            case CAPSTYPE_ORDER:
                {
                    OrderCaps order_caps;
                    order_caps.recv(stream, capset_length);
                    if (this->verbose & 1) {
                        order_caps.log("Received from server");
                    }
                    if (output_file)
                    {
                        order_caps.dump(output_file);
                    }
                }
                break;
            case CAPSTYPE_INPUT:
                {
                    InputCaps input_caps;
                    input_caps.recv(stream, capset_length);
                    if (this->verbose & 1) {
                        input_caps.log("Received from server");
                    }

                    this->enable_fastpath_client_input_event =
                        (this->enable_fastpath && ((input_caps.inputFlags & (INPUT_FLAG_FASTPATH_INPUT | INPUT_FLAG_FASTPATH_INPUT2)) != 0));
                }
                break;
            default:
                break;
            }
            stream.p = next;
        }

        if (output_file)
        {
            fclose(output_file);
        }

        if (this->verbose & 32){
            LOG(LOG_INFO, "mod_rdp::process_server_caps done");
        }
    }

    void send_control(int action) throw(Error) {
        if (this->verbose & 1) {
            LOG(LOG_INFO, "mod_rdp::send_control");
        }

        BStream stream(256);

        ShareData sdata(stream);
        sdata.emit_begin(PDUTYPE2_CONTROL, this->share_id, RDP::STREAM_MED);

        // Payload
        stream.out_uint16_le(action);
        stream.out_uint16_le(0); /* userid */
        stream.out_uint32_le(0); /* control id */
        stream.mark_end();

        // Packet trailer
        sdata.emit_end();

        BStream sctrl_header(256);
        ShareControl_Send(sctrl_header, PDUTYPE_DATAPDU, this->userid + GCC::MCS_USERCHANNEL_BASE, stream.size());

        HStream target_stream(1024, 65536);
        target_stream.out_copy_bytes(sctrl_header);
        target_stream.out_copy_bytes(stream);
        target_stream.mark_end();

        this->send_data_request_ex(GCC::MCS_GLOBAL_CHANNEL, target_stream);

        if (this->verbose & 1) {
            LOG(LOG_INFO, "mod_rdp::send_control done");
        }
    }

    /* Send persistent bitmap cache enumeration PDU's
       Not implemented yet because it should be implemented
       before in process_data case. The problem is that
       we don't save the bitmap key list attached with rdp_bmpcache2 capability
       message so we can't develop this function yet */

    void send_persistent_key_list_pdu(BStream & pdu_data_stream) throw(Error) {
        BStream persistent_key_list_stream(65535);

        ShareData sdata(persistent_key_list_stream);
        sdata.emit_begin(PDUTYPE2_BITMAPCACHE_PERSISTENT_LIST, this->share_id, RDP::STREAM_MED);

        // Payload
        persistent_key_list_stream.out_copy_bytes(pdu_data_stream);

        sdata.emit_end();

        BStream sctrl_header(256);
        ShareControl_Send(sctrl_header, PDUTYPE_DATAPDU, this->userid + GCC::MCS_USERCHANNEL_BASE, persistent_key_list_stream.size());

        HStream target_stream(1024, 65536);
        target_stream.out_copy_bytes(sctrl_header);
        target_stream.out_copy_bytes(persistent_key_list_stream);
        target_stream.mark_end();

        this->send_data_request_ex(GCC::MCS_GLOBAL_CHANNEL, target_stream);
    }

    void send_persistent_key_list_regular() throw(Error) {
        if (this->verbose & 1) {
            LOG(LOG_INFO, "mod_rdp::send_persistent_key_list_regular");
        }

        uint16_t totalEntriesCache[BmpCache::MAXIMUM_NUMBER_OF_CACHES] = { 0, 0, 0, 0, 0 };

        for (uint8_t cache_id = 0; cache_id < this->orders.bmp_cache->number_of_cache; cache_id++) {
            if (this->orders.bmp_cache->cache_persistent[cache_id]) {
                for (; this->orders.bmp_cache->cache[cache_id][totalEntriesCache[cache_id]]; totalEntriesCache[cache_id]++);
            }
        }
        //LOG(LOG_INFO, "totalEntriesCache0=%u totalEntriesCache1=%u totalEntriesCache2=%u totalEntriesCache3=%u totalEntriesCache4=%u",
        //    totalEntriesCache[0], totalEntriesCache[1], totalEntriesCache[2], totalEntriesCache[3], totalEntriesCache[4]);

        uint16_t total_number_of_entries = totalEntriesCache[0] + totalEntriesCache[1] + totalEntriesCache[2] +
                                           totalEntriesCache[3] + totalEntriesCache[4];
        if (total_number_of_entries > 0) {
            RDP::PersistentKeyListPDUData pklpdu;
            pklpdu.bBitMask |= RDP::PERSIST_FIRST_PDU;

            uint16_t number_of_entries     = 0;
            uint8_t  pdu_number_of_entries = 0;
            for (uint8_t cache_id = 0; cache_id < this->orders.bmp_cache->number_of_cache; cache_id++) {
                if (!this->orders.bmp_cache->cache_persistent[cache_id]) {
                    continue;
                }

                for (uint16_t cache_index = 0; this->orders.bmp_cache->cache[cache_id][cache_index]; cache_index++) {
                    pklpdu.entries[pdu_number_of_entries].Key1 = this->orders.bmp_cache->sig[cache_id][cache_index].sig_32[0];
                    pklpdu.entries[pdu_number_of_entries].Key2 = this->orders.bmp_cache->sig[cache_id][cache_index].sig_32[1];

                    pklpdu.number_entries_cache[cache_id]++;
                    number_of_entries++;
                    pdu_number_of_entries++;

                    if ((pdu_number_of_entries == RDP::PersistentKeyListPDUData::MAXIMUM_ENCAPSULATED_BITMAP_KEYS) ||
                        (number_of_entries == total_number_of_entries))
                    {
                        if (number_of_entries == total_number_of_entries) {
                            pklpdu.bBitMask |= RDP::PERSIST_LAST_PDU;
                        }
                        pklpdu.totalEntriesCache0 = totalEntriesCache[0];
                        pklpdu.totalEntriesCache1 = totalEntriesCache[1];
                        pklpdu.totalEntriesCache2 = totalEntriesCache[2];
                        pklpdu.totalEntriesCache3 = totalEntriesCache[3];
                        pklpdu.totalEntriesCache4 = totalEntriesCache[4];

                        //pklpdu.log(LOG_INFO, "Send to server");

                        BStream pdu_data_stream(65535);
                        pklpdu.emit(pdu_data_stream);
                        pdu_data_stream.mark_end();

                        this->send_persistent_key_list_pdu(pdu_data_stream);

                        pklpdu.reset();

                        pdu_number_of_entries = 0;
                    }
                }
            }
        }

        if (this->verbose & 1) {
            LOG(LOG_INFO, "mod_rdp::send_persistent_key_list_regular done");
        }
    }

    void send_persistent_key_list_transparent() throw(Error) {
        if (!this->persistent_key_list_transport) {
            return;
        }

        if (this->verbose & 1) {
            LOG(LOG_INFO, "mod_rdp::send_persistent_key_list_transparent");
        }

        BStream pdu_data_stream(65535);

        bool bContinue = true;
        while (bContinue) {
            try
            {
                pdu_data_stream.reset();

                this->persistent_key_list_transport->recv(&pdu_data_stream.end, 2/*pdu_size(2)*/);

                uint16_t pdu_size = pdu_data_stream.in_uint16_le();


                pdu_data_stream.reset();

                this->persistent_key_list_transport->recv(&pdu_data_stream.end, pdu_size);

                if (this->verbose & 1) {
                    SubStream stream(pdu_data_stream);
                    RDP::PersistentKeyListPDUData pklpdu;
                    pklpdu.receive(stream);
                    pklpdu.log(LOG_INFO, "Send to server");
                }

                this->send_persistent_key_list_pdu(pdu_data_stream);
            }
            catch (Error e)
            {
                if (e.id != ERR_TRANSPORT_READ_FAILED) {
                    LOG(LOG_ERR, "mod_rdp::send_persistent_key_list_transparent: error=%u", e.id);
                    throw;
                }

                bContinue = false;
            }
        }

        if (this->verbose & 1) {
            LOG(LOG_INFO, "mod_rdp::send_persistent_key_list_transparent done");
        }
    }

    void send_persistent_key_list() throw(Error) {
        if (this->enable_transparent_mode) {
            this->send_persistent_key_list_transparent();
        }
        else {
            this->send_persistent_key_list_regular();
        }
    }

    TODO("CGR: duplicated code in front");
    void send_synchronise() throw(Error)
    {
        if (this->verbose & 1){
            LOG(LOG_INFO, "mod_rdp::send_synchronise");
        }
        BStream stream(65536);
        ShareData sdata(stream);
        sdata.emit_begin(PDUTYPE2_SYNCHRONIZE, this->share_id, RDP::STREAM_MED);

        // Payload
        stream.out_uint16_le(1); /* type */
        stream.out_uint16_le(1002);
        stream.mark_end();

        // Packet trailer
        sdata.emit_end();

        BStream sctrl_header(256);
        ShareControl_Send(sctrl_header, PDUTYPE_DATAPDU, this->userid + GCC::MCS_USERCHANNEL_BASE, stream.size());

        HStream target_stream(1024, 65536);
        target_stream.out_copy_bytes(sctrl_header);
        target_stream.out_copy_bytes(stream);
        target_stream.mark_end();

        this->send_data_request_ex(GCC::MCS_GLOBAL_CHANNEL, target_stream);

        if (this->verbose & 1){
            LOG(LOG_INFO, "mod_rdp::send_synchronise done");
        }
    }

    void send_fonts(int seq) throw(Error)
    {
        if (this->verbose & 1){
            LOG(LOG_INFO, "mod_rdp::send_fonts");
        }
        BStream stream(65536);
        ShareData sdata(stream);
        sdata.emit_begin(PDUTYPE2_FONTLIST, this->share_id, RDP::STREAM_MED);

        // Payload
        stream.out_uint16_le(0); /* number of fonts */
        stream.out_uint16_le(0); /* pad? */
        stream.out_uint16_le(seq); /* unknown */
        stream.out_uint16_le(0x32); /* entry size */
        stream.mark_end();

        // Packet trailer
        sdata.emit_end();

        BStream sctrl_header(256);
        ShareControl_Send(sctrl_header, PDUTYPE_DATAPDU, this->userid + GCC::MCS_USERCHANNEL_BASE, stream.size());

        HStream target_stream(1024, 65536);
        target_stream.out_copy_bytes(sctrl_header);
        target_stream.out_copy_bytes(stream);
        target_stream.mark_end();

        this->send_data_request_ex(GCC::MCS_GLOBAL_CHANNEL, target_stream);

        if (this->verbose & 1){
            LOG(LOG_INFO, "mod_rdp::send_fonts done");
        }
    }

public:

    void send_input_slowpath(int time, int message_type, int device_flags, int param1, int param2) throw(Error)
    {
        if (this->verbose & 4){
            LOG(LOG_INFO, "mod_rdp::send_input_slowpath");
        }
        BStream stream(65536);
        ShareData sdata(stream);
        sdata.emit_begin(PDUTYPE2_INPUT, this->share_id, RDP::STREAM_HI);

        // Payload
        stream.out_uint16_le(1); /* number of events */
        stream.out_uint16_le(0);
        stream.out_uint32_le(time);
        stream.out_uint16_le(message_type);
        stream.out_uint16_le(device_flags);
        stream.out_uint16_le(param1);
        stream.out_uint16_le(param2);
        stream.mark_end();

        // Packet trailer
        sdata.emit_end();

        BStream sctrl_header(256);
        ShareControl_Send(sctrl_header, PDUTYPE_DATAPDU, this->userid + GCC::MCS_USERCHANNEL_BASE, stream.size());

        HStream target_stream(1024, 65536);
        target_stream.out_copy_bytes(sctrl_header);
        target_stream.out_copy_bytes(stream);
        target_stream.mark_end();

        this->send_data_request_ex(GCC::MCS_GLOBAL_CHANNEL, target_stream);

        if (this->verbose & 4){
            LOG(LOG_INFO, "mod_rdp::send_input_slowpath done");
        }
    }

    void send_input_fastpath(int time, int message_type, int device_flags, int param1, int param2) throw(Error) {
        if (this->verbose & 4) {
            LOG(LOG_INFO, "mod_rdp::send_input_fastpath");
        }

        BStream fastpath_header(256);
        HStream stream(256, 512);

        switch (message_type) {
        case RDP_INPUT_SCANCODE:
            {
                FastPath::KeyboardEvent_Send ke(stream, (uint16_t)device_flags, param1);
            }
            break;

        case RDP_INPUT_SYNCHRONIZE:
            {
                FastPath::SynchronizeEvent_Send se(stream, param1);
            }
            break;

        case RDP_INPUT_MOUSE:
            {
                FastPath::MouseEvent_Send me(stream, (uint16_t)device_flags, param1, param2);
            }
            break;

        default:
            LOG(LOG_WARNING, "unsupported fast-path input message type 0x%x", message_type);
            throw Error(ERR_RDP_FASTPATH);
            break;
        }

        FastPath::ClientInputEventPDU_Send out_cie(fastpath_header, stream, 1, this->encrypt, this->encryptionLevel, this->encryptionMethod);

        this->nego.trans->send(fastpath_header, stream);

        if (this->verbose & 4) {
            LOG(LOG_INFO, "mod_rdp::send_input_fastpath done");
        }
    }

    void send_input(int time, int message_type, int device_flags, int param1, int param2) throw(Error) {
        if (this->enable_fastpath_client_input_event == false) {
            send_input_slowpath(time, message_type, device_flags, param1, param2);
        }
        else {
            send_input_fastpath(time, message_type, device_flags, param1, param2);
        }
    }

    virtual void rdp_input_invalidate(const Rect & r)
    {
        if (this->verbose & 4){
            LOG(LOG_INFO, "mod_rdp::rdp_input_invalidate");
        }
        if (UP_AND_RUNNING == this->connection_finalization_state) {
            if (!r.isempty()){
                RDP::RefreshRectPDU rrpdu(this->share_id,
                                          this->userid,
                                          this->encryptionLevel,
                                          this->encrypt);

                rrpdu.addInclusiveRect(r.x, r.y, r.x + r.cx - 1, r.y + r.cy - 1);

                rrpdu.emit(*this->nego.trans);
            }
        }
        if (this->verbose & 4){
            LOG(LOG_INFO, "mod_rdp::rdp_input_invalidate done");
        }
    }
    virtual void rdp_input_invalidate2(const Vector<Rect> & vr) {
        LOG(LOG_INFO, " ===================> mod_rdp::rdp_input_invalidate 2 <=====================");
        if (this->verbose & 4){
            LOG(LOG_INFO, "mod_rdp::rdp_input_invalidate");
        }
        if ((UP_AND_RUNNING == this->connection_finalization_state)
            && (vr.size() > 0)) {
            RDP::RefreshRectPDU rrpdu(this->share_id,
                                      this->userid,
                                      this->encryptionLevel,
                                      this->encrypt);
            for (size_t i = 0; i < vr.size() ; i++){
                if (!vr[i].isempty()){
                    rrpdu.addInclusiveRect(vr[i].x, vr[i].y, vr[i].x + vr[i].cx - 1, vr[i].y + vr[i].cy - 1);
                }
            }
            rrpdu.emit(*this->nego.trans);
        }
        if (this->verbose & 4){
            LOG(LOG_INFO, "mod_rdp::rdp_input_invalidate done");
        }

    };

    // 2.2.9.1.2.1.7 Fast-Path Color Pointer Update (TS_FP_COLORPOINTERATTRIBUTE)
    // =========================================================================

    // updateHeader (1 byte): An 8-bit, unsigned integer. The format of this field is
    // the same as the updateHeader byte field specified in the Fast-Path Update
    // (section 2.2.9.1.2.1) structure. The updateCode bitfield (4 bits in size) MUST
    // be set to FASTPATH_UPDATETYPE_COLOR (9).

    // compressionFlags (1 byte): An 8-bit, unsigned integer. The format of this optional
    // field (as well as the possible values) is the same as the compressionFlags field
    // specified in the Fast-Path Update structure.

    // size (2 bytes): A 16-bit, unsigned integer. The format of this field (as well as
    // the possible values) is the same as the size field specified in the Fast-Path
    // Update structure.

    // colorPointerUpdateData (variable): Color pointer data. Both slow-path and
    // fast-path utilize the same data format, a Color Pointer Update (section
    // 2.2.9.1.1.4.4) structure, to represent this information.

    // 2.2.9.1.1.4.4 Color Pointer Update (TS_COLORPOINTERATTRIBUTE)
    // =============================================================

    // The TS_COLORPOINTERATTRIBUTE structure represents a regular T.128 24 bpp
    // color pointer, as specified in [T128] section 8.14.3. This pointer update
    // is used for both monochrome and color pointers in RDP.

    //    cacheIndex (2 bytes): A 16-bit, unsigned integer. The zero-based cache
    // entry in the pointer cache in which to store the pointer image. The number
    // of cache entries is specified using the Pointer Capability Set (section 2.2.7.1.5).

    //    hotSpot (4 bytes): Point (section 2.2.9.1.1.4.1 ) structure containing
    // the x-coordinates and y-coordinates of the pointer hotspot.

    //    width (2 bytes): A 16-bit, unsigned integer. The width of the pointer
    // in pixels. The maximum allowed pointer width is 96 pixels if the client
    // indicated support for large pointers by setting the LARGE_POINTER_FLAG (0x00000001)
    // in the Large Pointer Capability Set (section 2.2.7.2.7). If the LARGE_POINTER_FLAG
    // was not set, the maximum allowed pointer width is 32 pixels.

    //    height (2 bytes): A 16-bit, unsigned integer. The height of the pointer
    // in pixels. The maximum allowed pointer height is 96 pixels if the client
    // indicated support for large pointers by setting the LARGE_POINTER_FLAG (0x00000001)
    // in the Large Pointer Capability Set (section 2.2.7.2.7). If the LARGE_POINTER_FLAG
    // was not set, the maximum allowed pointer height is 32 pixels.

    //    lengthAndMask (2 bytes): A 16-bit, unsigned integer. The size in bytes of the
    // andMaskData field.

    //    lengthXorMask (2 bytes): A 16-bit, unsigned integer. The size in bytes of the
    // xorMaskData field.

    //    xorMaskData (variable): A variable-length array of bytes. Contains the 24-bpp,
    // bottom-up XOR mask scan-line data. The XOR mask is padded to a 2-byte boundary for
    // each encoded scan-line. For example, if a 3x3 pixel cursor is being sent, then each
    // scan-line will consume 10 bytes (3 pixels per scan-line multiplied by 3 bytes per pixel,
    // rounded up to the next even number of bytes).

    //    andMaskData (variable): A variable-length array of bytes. Contains the 1-bpp, bottom-up
    // AND mask scan-line data. The AND mask is padded to a 2-byte boundary for each encoded scan-line.
    // For example, if a 7x7 pixel cursor is being sent, then each scan-line will consume 2 bytes
    // (7 pixels per scan-line multiplied by 1 bpp, rounded up to the next even number of bytes).

    //    pad (1 byte): An optional 8-bit, unsigned integer. Padding. Values in this field MUST be ignored.

    void process_color_pointer_pdu(Stream & stream) throw(Error) {
        if (this->verbose & 4) {
            LOG(LOG_INFO, "mod_rdp::process_color_pointer_pdu");
        }
        unsigned pointer_cache_idx = stream.in_uint16_le();
        if (pointer_cache_idx >= (sizeof(this->cursors) / sizeof(this->cursors[0]))) {
            throw Error(ERR_RDP_PROCESS_COLOR_POINTER_CACHE_NOT_OK);
        }

        struct Pointer & cursor = this->cursors[pointer_cache_idx];

        memset(&cursor, 0, sizeof(struct Pointer));
        cursor.bpp = 24;
        cursor.x      = stream.in_uint16_le();
        cursor.y      = stream.in_uint16_le();
        cursor.width  = stream.in_uint16_le();
        cursor.height = stream.in_uint16_le();
        unsigned mlen  = stream.in_uint16_le(); /* mask length */
        unsigned dlen  = stream.in_uint16_le(); /* data length */

        if ((mlen > sizeof(cursor.mask)) || (dlen > sizeof(cursor.data))) {
            LOG(LOG_WARNING,
                "mod_rdp::Bad length for color pointer mask_len=%u data_len=%u",
                (unsigned)mlen, static_cast<unsigned>(dlen));
            throw Error(ERR_RDP_PROCESS_COLOR_POINTER_LEN_NOT_OK);
        }
        TODO("this is modifiying cursor in place: we should not do that.");
        memcpy(cursor.data, stream.in_uint8p(dlen), dlen);
        memcpy(cursor.mask, stream.in_uint8p(mlen), mlen);

        this->front.server_set_pointer(cursor);
        if (this->verbose & 4) {
            LOG(LOG_INFO, "mod_rdp::process_color_pointer_pdu done");
        }
    }

    // 2.2.9.1.1.4.6 Cached Pointer Update (TS_CACHEDPOINTERATTRIBUTE)
    // ---------------------------------------------------------------

    // The TS_CACHEDPOINTERATTRIBUTE structure is used to instruct the
    // client to change the current pointer shape to one already present
    // in the pointer cache.

    // cacheIndex (2 bytes): A 16-bit, unsigned integer. A zero-based
    // cache entry containing the cache index of the cached pointer to
    // which the client's pointer MUST be changed. The pointer data MUST
    // have already been cached using either the Color Pointer Update
    // (section 2.2.9.1.1.4.4) or New Pointer Update (section 2.2.9.1.1.4.5).

    void process_cached_pointer_pdu(Stream & stream)
    {
        if (this->verbose & 4){
            LOG(LOG_INFO, "mod_rdp::process_cached_pointer_pdu");
        }

        TODO("Add check that the idx transmitted is actually an used pointer")
        int pointer_idx = stream.in_uint16_le();
        if (pointer_idx < 0){
            LOG(LOG_INFO, "mod_rdp::process_cached_pointer_pdu negative pointer cache idx (%d)", pointer_idx);
            throw Error(ERR_RDP_PROCESS_POINTER_CACHE_LESS_0);
        }
        if (pointer_idx >= static_cast<int>(sizeof(this->cursors) / sizeof(Pointer))) {
            LOG(LOG_INFO, "mod_rdp::process_cached_pointer_pdu pointer cache idx overflow (%d)", pointer_idx);
            throw Error(ERR_RDP_PROCESS_POINTER_CACHE_NOT_OK);
        }
        struct Pointer & cursor = this->cursors[pointer_idx];
        this->front.server_set_pointer(cursor);
        if (this->verbose & 4){
            LOG(LOG_INFO, "mod_rdp::process_cached_pointer_pdu done");
        }
    }

    // 2.2.9.1.1.4.3 System Pointer Update (TS_SYSTEMPOINTERATTRIBUTE)
    // ---------------------------------------------------------------

    // systemPointerType (4 bytes): A 32-bit, unsigned integer. The type of system pointer.

    // +---------------------------+-----------------------------+
    // |      Value                |      Meaning                |
    // +---------------------------+-----------------------------+
    // | SYSPTR_NULL    0x00000000 | The hidden pointer.         |
    // +---------------------------+-----------------------------+
    // | SYSPTR_DEFAULT 0x00007F00 | The default system pointer. |
    // +---------------------------+-----------------------------+

    void process_system_pointer_pdu(Stream & stream)
    {
        if (this->verbose & 4){
            LOG(LOG_INFO, "mod_rdp::process_system_pointer_pdu");
        }
        int system_pointer_type = stream.in_uint16_le();
        switch (system_pointer_type) {
        case RDP_NULL_POINTER:
            {
                struct Pointer cursor;
                memset(cursor.mask, 0xff, sizeof(cursor.mask));
                this->front.server_set_pointer(cursor);
                this->front.set_pointer_display();
                this->set_pointer_display();
            }
            break;
        default:
            break;
        }
        if (this->verbose & 4){
            LOG(LOG_INFO, "mod_rdp::process_system_pointer_pdu done");
        }
    }

    void to_regular_mask(const uint8_t * indata, unsigned mlen, uint8_t bpp, uint8_t * mask, size_t mask_size) {
        if (this->verbose & 4) {
            LOG(LOG_INFO, "mod_rdp::to_regular_mask");
        }

        TODO("check code below: why do we revert mask and pointer when pointer is 1 BPP and not with other color depth ?"
             " Looks fishy, a mask and pointer should always be encoded in the same way, not depending on color depth"
             "difficult to see for symmetrical pointers... check documentation");
        TODO("it may be more efficient to revert cursor after creating it instead of doing it on the fly")
        switch (bpp) {
        case 1 :
        {
            for (unsigned x = 0; x < mlen ; x++) {
                BGRColor px = indata[x];
                // incoming new pointer mask is upside down, revert it
                mask[128 - 4 - (x & 0x7C) + (x & 3)] = px;
            }
        }
        break;
        default:
            memcpy(mask, indata, mlen);
        break;
        }

        if (this->verbose & 4) {
            LOG(LOG_INFO, "mod_rdp::to_regular_mask");
        }
    }

    void to_regular_pointer(const uint8_t * indata, unsigned dlen, uint8_t bpp, uint8_t * data, size_t target_data_len) {
        if (this->verbose & 4) {
            LOG(LOG_INFO, "mod_rdp::to_regular_pointer");
        }
        switch (bpp) {
        case 1 :
        {
            for (unsigned x = 0; x < dlen ; x ++) {
                BGRColor px = indata[x];
                // target cursor will receive 8 bits input at once
                for (unsigned b = 0 ; b < 8 ; b++) {
                    // incoming new pointer is upside down, revert it
                    uint8_t * bstart = &(data[24 * (128 - 4 - (x & 0xFFFC) + (x & 3))]);
                    // emit all individual bits
                    ::out_bytes_le(bstart,      3, (px & 0x80) ? 0xFFFFFF : 0);
                    ::out_bytes_le(bstart +  3, 3, (px & 0x40) ? 0xFFFFFF : 0);
                    ::out_bytes_le(bstart +  6, 3, (px & 0x20) ? 0xFFFFFF : 0);
                    ::out_bytes_le(bstart +  9, 3, (px & 0x10) ? 0xFFFFFF : 0);
                    ::out_bytes_le(bstart + 12, 3, (px &    8) ? 0xFFFFFF : 0);
                    ::out_bytes_le(bstart + 15, 3, (px &    4) ? 0xFFFFFF : 0);
                    ::out_bytes_le(bstart + 18, 3, (px &    2) ? 0xFFFFFF : 0);
                    ::out_bytes_le(bstart + 21, 3, (px &    1) ? 0xFFFFFF : 0);
                }
            }
        }
        break;
        case 4 :
        {
            for (unsigned i = 0; i < dlen ; i++) {
                BGRColor px = indata[i];
                // target cursor will receive 8 bits input at once
                ::out_bytes_le(&(data[6 * i]),     3, color_decode((px >> 4) & 0xF, bpp, this->orders.global_palette));
                ::out_bytes_le(&(data[6 * i + 3]), 3, color_decode(px        & 0xF, bpp, this->orders.global_palette));
            }
        }
        break;
        case 32: case 24: case 16: case 15: case 8:
        {
            uint8_t BPP = nbbytes(bpp);
            for (unsigned i = 0; i + BPP <= dlen; i += BPP) {
                BGRColor px = in_uint32_from_nb_bytes_le(BPP, indata + i);
                ::out_bytes_le(&(data[(i/BPP)*3]), 3, color_decode(px, bpp, this->orders.global_palette));
            }
        }
        break;
        default:
            LOG(LOG_ERR, "Mouse pointer : color depth not supported %d, forcing green mouse (running in the grass ?)", bpp);
            for (size_t x = 0 ; x < 1024 ; x++) {
                ::out_bytes_le(data + x *3, 3, GREEN);
            }
            break;
        }

        if (this->verbose & 4) {
            LOG(LOG_INFO, "mod_rdp::to_regular_pointer");
        }
    }

    // 2.2.9.1.1.4.5 New Pointer Update (TS_POINTERATTRIBUTE)
    // ------------------------------------------------------

    // The TS_POINTERATTRIBUTE structure is used to send pointer data at an arbitrary
    // color depth. Support for the New Pointer Update is advertised in the Pointer
    // Capability Set (section 2.2.7.1.5).


    // xorBpp (2 bytes): A 16-bit, unsigned integer. The color depth in bits-per-pixel
    // of the XOR mask contained in the colorPtrAttr field.

    // colorPtrAttr (variable): Encapsulated Color Pointer Update (section 2.2.9.1.1.4.4)
    //  structure which contains information about the pointer. The Color Pointer Update
    //  fields are all used, as specified in section 2.2.9.1.1.4.4; however color XOR data
    //  is presented in the color depth described in the xorBpp field (for 8 bpp, each byte
    //  contains one palette index; for 4 bpp, there are two palette indices per byte).


    void process_new_pointer_pdu(Stream & stream) throw(Error) {
        if (this->verbose & 4) {
            LOG(LOG_INFO, "mod_rdp::process_new_pointer_pdu");
        }

        unsigned data_bpp  = stream.in_uint16_le(); /* data bpp */
        unsigned pointer_idx = stream.in_uint16_le();

        if (pointer_idx < 0){
            LOG(LOG_INFO, "mod_rdp::process_new_pointer_pdu negative pointer cache idx (%d)", pointer_idx);
            throw Error(ERR_RDP_PROCESS_POINTER_CACHE_LESS_0);
        }
        if (pointer_idx >= (int)(sizeof(this->cursors) / sizeof(Pointer))) {
            LOG(LOG_INFO, "mod_rdp::process_new_pointer_pdu pointer cache idx overflow (%d)", pointer_idx);
            throw Error(ERR_RDP_PROCESS_POINTER_CACHE_NOT_OK);
        }

        Pointer & cursor = this->cursors[pointer_idx];
        memset(&cursor, 0, sizeof(struct Pointer));
        cursor.bpp    = 24;
        cursor.x      = stream.in_uint16_le();
        cursor.y      = stream.in_uint16_le();
        cursor.width  = stream.in_uint16_le();
        cursor.height = stream.in_uint16_le();
        uint16_t mlen  = stream.in_uint16_le(); /* mask length */
        uint16_t dlen  = stream.in_uint16_le(); /* data length */

        if (cursor.width > Pointer::MAX_WIDTH){
            LOG(LOG_INFO, "mod_rdp::process_new_pointer_pdu pointer width overflow (%d)", cursor.width);
            throw Error(ERR_RDP_PROCESS_POINTER_CACHE_NOT_OK);
        }
        if (cursor.height > Pointer::MAX_HEIGHT){
            LOG(LOG_INFO, "mod_rdp::process_new_pointer_pdu pointer height overflow (%d)", cursor.height);
            throw Error(ERR_RDP_PROCESS_POINTER_CACHE_NOT_OK);
        }

        if ((unsigned)cursor.x >= cursor.width){
            LOG(LOG_INFO, "mod_rdp::process_new_pointer_pdu hotspot x out of pointer (%d >= %d)", cursor.x, cursor.width);
            cursor.x = 0;
        }

        if ((unsigned)cursor.y >= cursor.height){
            LOG(LOG_INFO, "mod_rdp::process_new_pointer_pdu hotspot y out of pointer (%d >= %d)", cursor.y, cursor.height);
            cursor.y = 0;
        }

        if (!stream.in_check_rem(dlen)){
            LOG(LOG_ERR, "Not enough data for cursor pixels (need=%u remain=%u)", dlen, stream.in_remain());
            throw Error(ERR_RDP_PROCESS_NEW_POINTER_LEN_NOT_OK);
        }
        if (!stream.in_check_rem(mlen + dlen)){
            LOG(LOG_ERR, "Not enough data for cursor mask (need=%u remain=%u)", mlen, stream.in_remain() - dlen);
            throw Error(ERR_RDP_PROCESS_NEW_POINTER_LEN_NOT_OK);
        }

        size_t out_data_len = 3 * (
            (bpp == 1) ? (cursor.width * cursor.height) / 8 :
            (bpp == 4) ? (cursor.width * cursor.height) / 2 :
            (dlen / nbbytes(data_bpp)));

        if ((mlen > sizeof(cursor.mask)) ||
            (out_data_len > sizeof(cursor.data))) {
            LOG(LOG_WARNING,
                "mod_rdp::Bad length for color pointer mask_len=%u "
                    "data_len=%u Width = %u Height = %u bpp = %u out_data_len = %u nbbytes=%u",
                (unsigned)mlen, (unsigned)dlen, cursor.width, cursor.height,
                data_bpp, out_data_len, nbbytes(data_bpp));
            throw Error(ERR_RDP_PROCESS_NEW_POINTER_LEN_NOT_OK);
        }

        if (data_bpp == 1) {
            uint8_t data_data[32*32*4];
            uint8_t mask_data[32*32/8];
            stream.in_copy_bytes(data_data, dlen);
            stream.in_copy_bytes(mask_data, mlen);

            for (unsigned i = 0 ; i < mlen; i++) {
                uint8_t new_mask_data = (mask_data[i] & (data_data[i] ^ 0xFF));
                uint8_t new_data_data = (data_data[i] ^ mask_data[i] ^ new_mask_data);
                data_data[i]    = new_data_data;
                mask_data[i]    = new_mask_data;
            }

            TODO("move that into cursor")
            this->to_regular_pointer(data_data, dlen, 1, cursor.data, sizeof(cursor.data));
            this->to_regular_mask(mask_data, mlen, 1, cursor.mask, sizeof(cursor.mask));
        }
        else {
            TODO("move that into cursor")
            this->to_regular_pointer(stream.p, dlen, data_bpp, cursor.data, sizeof(cursor.data));
            stream.in_skip_bytes(dlen);
            this->to_regular_mask(stream.p, mlen, data_bpp, cursor.mask, sizeof(cursor.mask));
            stream.in_skip_bytes(mlen);
        }

        this->front.server_set_pointer(cursor);
        if (this->verbose & 4) {
            LOG(LOG_INFO, "mod_rdp::process_new_pointer_pdu done");
        }
    }

    void process_bitmap_updates(Stream & stream, bool fast_path)
    {
        if (this->verbose & 64){
            LOG(LOG_INFO, "mod_rdp::process_bitmap_updates");
        }

        this->recv_bmp_update++;

        if (fast_path) {
            stream.in_skip_bytes(2); // updateType(2)
        }

        // RDP-BCGR: 2.2.9.1.1.3.1.2 Bitmap Update (TS_UPDATE_BITMAP)
        // ----------------------------------------------------------
        // The TS_UPDATE_BITMAP structure contains one or more rectangular
        // clippings taken from the server-side screen frame buffer (see [T128]
        // section 8.17).

        // shareDataHeader (18 bytes): Share Data Header (section 2.2.8.1.1.1.2)
        // containing information about the packet. The type subfield of the
        // pduType field of the Share Control Header (section 2.2.8.1.1.1.1)
        // MUST be set to PDUTYPE_DATAPDU (7). The pduType2 field of the Share
        // Data Header MUST be set to PDUTYPE2_UPDATE (2).

        // bitmapData (variable): The actual bitmap update data, as specified in
        // section 2.2.9.1.1.3.1.2.1.

        // 2.2.9.1.1.3.1.2.1 Bitmap Update Data (TS_UPDATE_BITMAP_DATA)
        // ------------------------------------------------------------
        // The TS_UPDATE_BITMAP_DATA structure encapsulates the bitmap data that
        // defines a Bitmap Update (section 2.2.9.1.1.3.1.2).

        // updateType (2 bytes): A 16-bit, unsigned integer. The graphics update
        // type. This field MUST be set to UPDATETYPE_BITMAP (0x0001).

        // numberRectangles (2 bytes): A 16-bit, unsigned integer.
        // The number of screen rectangles present in the rectangles field.
        size_t numberRectangles = stream.in_uint16_le();
        if (this->verbose & 64){
            LOG(LOG_INFO, "/* ---------------- Sending %d rectangles ----------------- */", numberRectangles);
        }

        for (size_t i = 0; i < numberRectangles; i++) {

            // rectangles (variable): Variable-length array of TS_BITMAP_DATA
            // (section 2.2.9.1.1.3.1.2.2) structures, each of which contains a
            // rectangular clipping taken from the server-side screen frame buffer.
            // The number of screen clippings in the array is specified by the
            // numberRectangles field.

            // 2.2.9.1.1.3.1.2.2 Bitmap Data (TS_BITMAP_DATA)
            // ----------------------------------------------

            // The TS_BITMAP_DATA structure wraps the bitmap data bytestream
            // for a screen area rectangle containing a clipping taken from
            // the server-side screen frame buffer.

            // A 16-bit, unsigned integer. Left bound of the rectangle.

            // A 16-bit, unsigned integer. Top bound of the rectangle.

            // A 16-bit, unsigned integer. Right bound of the rectangle.

            // A 16-bit, unsigned integer. Bottom bound of the rectangle.

            // A 16-bit, unsigned integer. The width of the rectangle.

            // A 16-bit, unsigned integer. The height of the rectangle.

            // A 16-bit, unsigned integer. The color depth of the rectangle
            // data in bits-per-pixel.

            // CGR: As far as I understand we should have
            // align4(right-left) == width and bottom-top == height
            // maybe put some assertion to check it's true
            // LOG(LOG_ERR, "left=%u top=%u right=%u bottom=%u width=%u height=%u bpp=%u", left, top, right, bottom, width, height, bpp);

            // A 16-bit, unsigned integer. The flags describing the format
            // of the bitmap data in the bitmapDataStream field.

            // +-----------------------------------+---------------------------+
            // | 0x0001 BITMAP_COMPRESSION         | Indicates that the bitmap |
            // |                                   | data is compressed. This  |
            // |                                   | implies that the          |
            // |                                   | bitmapComprHdr field is   |
            // |                                   | present if the NO_BITMAP_C|
            // |                                   |OMPRESSION_HDR (0x0400)    |
            // |                                   | flag is not set.          |
            // +-----------------------------------+---------------------------+
            // | 0x0400 NO_BITMAP_COMPRESSION_HDR  | Indicates that the        |
            // |                                   | bitmapComprHdr field is   |
            // |                                   | not present(removed for   |
            // |                                   | bandwidth efficiency to   |
            // |                                   | save 8 bytes).            |
            // +-----------------------------------+---------------------------+

            RDPBitmapData bmpdata;

            bmpdata.receive(stream);

            Rect boundary( bmpdata.dest_left
                           , bmpdata.dest_top
                           , bmpdata.dest_right - bmpdata.dest_left + 1
                           , bmpdata.dest_bottom - bmpdata.dest_top + 1
                           );

            // BITMAP_COMPRESSION 0x0001
            // Indicates that the bitmap data is compressed. This implies
            // that the bitmapComprHdr field is present if the
            // NO_BITMAP_COMPRESSION_HDR (0x0400) flag is not set.

            if (this->verbose & 64) {
                LOG( LOG_INFO
                     , "/* Rect [%d] bpp=%d width=%d height=%d b(%d, %d, %d, %d) */"
                     , i
                     , bmpdata.bits_per_pixel
                     , bmpdata.width
                     , bmpdata.height
                     , boundary.x
                     , boundary.y
                     , boundary.cx
                     , boundary.cy
                     );
            }

            // bitmapComprHdr (8 bytes): Optional Compressed Data Header
            // structure (see Compressed Data Header (TS_CD_HEADER)
            // (section 2.2.9.1.1.3.1.2.3)) specifying the bitmap data
            // in the bitmapDataStream. This field MUST be present if
            // the BITMAP_COMPRESSION (0x0001) flag is present in the
            // Flags field, but the NO_BITMAP_COMPRESSION_HDR (0x0400)
            // flag is not.

            if (bmpdata.flags & BITMAP_COMPRESSION) {
                if ((bmpdata.width <= 0) || (bmpdata.height <= 0)) {
                    LOG( LOG_WARNING
                         , "Unexpected bitmap size: width=%d height=%d size=%u left=%u, top=%u, right=%u, bottom=%u"
                         , bmpdata.width
                         , bmpdata.height
                         , bmpdata.cb_comp_main_body_size
                         , bmpdata.dest_left
                         , bmpdata.dest_top
                         , bmpdata.dest_right
                         , bmpdata.dest_bottom
                         );
                }
            }

            TODO("CGR: check which sanity checks should be done");
                //            if (bufsize != bitmap.bmp_size){
                //                LOG(LOG_WARNING, "Unexpected bufsize in bitmap received [%u != %u] width=%u height=%u bpp=%u",
                //                    bufsize, bitmap.bmp_size, width, height, bpp);
                //            }
                const uint8_t * data = stream.in_uint8p(bmpdata.bitmap_size());
            Bitmap bitmap( this->bpp
                           , bmpdata.bits_per_pixel
                           , &this->orders.global_palette
                           , bmpdata.width
                           , bmpdata.height
                           , data
                           , bmpdata.bitmap_size()
                           , (bmpdata.flags & BITMAP_COMPRESSION)
                           );

            if (   bmpdata.cb_scan_width
                   && ((bmpdata.cb_scan_width - bitmap.line_size) >= nbbytes(bitmap.original_bpp))) {
                LOG( LOG_WARNING
                     , "Bad line size: line_size=%u width=%u height=%u bpp=%u"
                     , bmpdata.cb_scan_width
                     , bmpdata.width
                     , bmpdata.height
                     , bmpdata.bits_per_pixel
                     );
            }

            if (   bmpdata.cb_uncompressed_size
                   && (bmpdata.cb_uncompressed_size != bitmap.bmp_size)) {
                LOG( LOG_WARNING
                     , "final_size should be size of decompressed bitmap [%u != %u] width=%u height=%u bpp=%u"
                     , bmpdata.cb_uncompressed_size
                     , bitmap.bmp_size
                     , bmpdata.width
                     , bmpdata.height
                     , bmpdata.bits_per_pixel
                     );
            }

            TODO("this is to protect rdesktop different color depth works with mstsc and xfreerdp");
            if (!this->enable_bitmap_update
               || (bmpdata.bits_per_pixel != this->front_bpp)
               || ((bmpdata.bits_per_pixel == 8) && (this->front_bpp != 8))) {
                this->gd->draw(RDPMemBlt(0, boundary, 0xCC, 0, 0, 0), boundary, bitmap);
            }
            else {
                this->gd->draw(bmpdata, data, bmpdata.bitmap_size(), bitmap);
            }
        }
        if (this->verbose & 64){
            LOG(LOG_INFO, "mod_rdp::process_bitmap_updates done");
        }
    }

    void send_client_info_pdu(int userid, const char * password)
    {
        if (this->verbose & 1){
            LOG(LOG_INFO, "mod_rdp::send_client_info_pdu");
        }
        HStream stream(1024, 2048);

        InfoPacket infoPacket( this->use_rdp5
                               , this->domain
                               , this->username
                               , password
                               , this->program
                               , this->directory
                               , this->performanceFlags
                               , this->clientAddr
                               );

        if (this->rdp_compression) {
            infoPacket.flags |= INFO_COMPRESSION;
            infoPacket.flags &= ~CompressionTypeMask;
            infoPacket.flags |= ((this->rdp_compression - 1) << 9);
        }

        if (this->verbose & 1) {
            infoPacket.log("Sending to server: ", this->password_printing_mode);
        }
        infoPacket.emit(stream);
        stream.mark_end();

        if (this->verbose & 1) {
            infoPacket.log("Preparing sec header ", this->password_printing_mode);
        }
        BStream sec_header(256);

        SEC::Sec_Send sec(sec_header, stream, SEC::SEC_INFO_PKT, this->encrypt, this->encryptionLevel);
        stream.copy_to_head(sec_header.get_data(), sec_header.size());

        if (this->verbose & 1) {
            infoPacket.log("Send data request", this->password_printing_mode);
        }
        this->send_data_request(GCC::MCS_GLOBAL_CHANNEL, stream);

        if (this->open_session_timeout) {
            this->open_session_timeout_checker.restart_timeout(
                time(NULL), this->open_session_timeout);
            this->event.set(1000000);
        }

        if (this->verbose & 1){
            LOG(LOG_INFO, "mod_rdp::send_client_info_pdu done");
        }
    }

    virtual void begin_update()
    {
        this->front.begin_update();
    }

    virtual void end_update()
    {
        this->front.end_update();
    }

    virtual void draw(const RDPGlyphCache & cmd)
    {
        this->front.draw(cmd);
    }

    virtual void draw(const RDPOpaqueRect & cmd, const Rect & clip)
    {
        this->front.draw(cmd, clip);
    }

    virtual void draw(const RDPScrBlt & cmd, const Rect &clip)
    {
        this->front.draw(cmd, clip);
    }

    virtual void draw(const RDPDestBlt & cmd, const Rect &clip)
    {
        this->front.draw(cmd, clip);
    }

    virtual void draw(const RDPMultiDstBlt & cmd, const Rect & clip) {
        this->front.draw(cmd, clip);
    }

    virtual void draw(const RDPMultiOpaqueRect & cmd, const Rect & clip) {
        this->front.draw(cmd, clip);
    }

    virtual void draw(const RDP::RDPMultiPatBlt & cmd, const Rect & clip) {
        this->front.draw(cmd, clip);
    }

    virtual void draw(const RDP::RDPMultiScrBlt & cmd, const Rect & clip) {
        this->front.draw(cmd, clip);
    }

    virtual void draw(const RDPPatBlt & cmd, const Rect &clip)
    {
        this->front.draw(cmd, clip);
    }

    virtual void draw(const RDPMemBlt & cmd, const Rect & clip, const Bitmap & bmp)
    {
        this->front.draw(cmd, clip, bmp);
    }

    virtual void draw(const RDPMem3Blt & cmd, const Rect & clip, const Bitmap & bmp)
    {
        this->front.draw(cmd, clip, bmp);
    }

    virtual void draw(const RDPLineTo& cmd, const Rect & clip)
    {
        this->front.draw(cmd, clip);
    }

    virtual void draw(const RDPGlyphIndex & cmd, const Rect & clip, const GlyphCache * gly_cache)
    {
        this->front.draw(cmd, clip, gly_cache);
    }

    virtual void draw(const RDPPolygonSC& cmd, const Rect & clip) {
        this->front.draw(cmd, clip);
    }

    virtual void draw(const RDPPolygonCB& cmd, const Rect & clip) {
        this->front.draw(cmd, clip);
    }


    virtual void draw(const RDPPolyline& cmd, const Rect & clip) {
        this->front.draw(cmd, clip);
    }

    virtual void draw(const RDPEllipseSC& cmd, const Rect & clip)
    {
        this->front.draw(cmd, clip);
    }

    virtual void draw(const RDPEllipseCB& cmd, const Rect & clip)
    {
        this->front.draw(cmd, clip);
    }

    virtual void server_draw_text(int16_t x, int16_t y, const char * text, uint32_t fgcolor, uint32_t bgcolor, const Rect & clip)
    {
        this->front.server_draw_text(x, y, text, fgcolor, bgcolor, clip);
    }

    virtual void text_metrics(const char * text, int & width, int & height)
    {
        this->front.text_metrics(text, width, height);
    }

    virtual void draw(const RDPColCache & cmd)
    {
        this->front.draw(cmd);
    }

    virtual void draw(const RDP::FrameMarker & order) {
        this->front.draw(order);
    }

    virtual void draw(const RDPBitmapData & bitmap_data, const uint8_t * data,
                      size_t size, const Bitmap & bmp)
    {
        this->front.draw(bitmap_data, data, size, bmp);
    }

    virtual bool is_up_and_running() {
        return (UP_AND_RUNNING == this->connection_finalization_state);
    }
<<<<<<< HEAD
    virtual void disconnect() {
        if (this->is_up_and_running()) {
            if (this->verbose & 1){
                LOG(LOG_INFO, "mod_rdp::disconnect()");
            }
            // this->send_shutdown_request();
            // this->draw_event(time(NULL));
            this->send_disconnect_ultimatum();
        }
    }
    void send_shutdown_request() {
        LOG(LOG_INFO, "SEND SHUTDOWN REQUEST PDU");

        BStream stream(65536);
        ShareData sdata(stream);
        sdata.emit_begin(PDUTYPE2_SHUTDOWN_REQUEST, this->share_id,
                         RDP::STREAM_MED);
        sdata.emit_end();
        BStream sctrl_header(256);
        ShareControl_Send(sctrl_header, PDUTYPE_DATAPDU,
                          this->userid + GCC::MCS_USERCHANNEL_BASE,
                          stream.size());
        HStream target_stream(1024, 65536);
        target_stream.out_copy_bytes(sctrl_header);
        target_stream.out_copy_bytes(stream);
        target_stream.mark_end();

        this->send_data_request_ex(GCC::MCS_GLOBAL_CHANNEL, target_stream);
    }
    void send_disconnect_ultimatum() {
        if (this->verbose & 1){
            LOG(LOG_INFO, "SEND MCS DISCONNECT PROVIDER ULTIMATUM PDU");
        }
        BStream x224_header(256);
        HStream mcs_data(256, 512);
        MCS::DisconnectProviderUltimatum_Send(mcs_data, 3, MCS::PER_ENCODING);
        X224::DT_TPDU_Send(x224_header,  mcs_data.size());
        this->nego.trans->send(x224_header, mcs_data);
    }

=======

    virtual void tick(const timeval & now) {
        this->front.tick(now);
    }
>>>>>>> 2dfe3941
};

#endif<|MERGE_RESOLUTION|>--- conflicted
+++ resolved
@@ -4972,7 +4972,7 @@
     virtual bool is_up_and_running() {
         return (UP_AND_RUNNING == this->connection_finalization_state);
     }
-<<<<<<< HEAD
+
     virtual void disconnect() {
         if (this->is_up_and_running()) {
             if (this->verbose & 1){
@@ -5013,12 +5013,9 @@
         this->nego.trans->send(x224_header, mcs_data);
     }
 
-=======
-
     virtual void tick(const timeval & now) {
         this->front.tick(now);
     }
->>>>>>> 2dfe3941
 };
 
 #endif