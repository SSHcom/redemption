/*
   This program is free software; you can redistribute it and/or modify
   it under the terms of the GNU General Public License as published by
   the Free Software Foundation; either version 2 of the License, or
   (at your option) any later version.

   This program is distributed in the hope that it will be useful,
   but WITHOUT ANY WARRANTY; without even the implied warranty of
   MERCHANTABILITY or FITNESS FOR A PARTICULAR PURPOSE. See the
   GNU General Public License for more details.

   You should have received a copy of the GNU General Public License
   along with this program; if not, write to the Free Software
   Foundation, Inc., 675 Mass Ave, Cambridge, MA 02139, USA.

   Product name: redemption, a FLOSS RDP proxy
   Copyright (C) Wallix 2010
   Author(s): Christophe Grosjean, Javier Caverni, Dominique Lafages, Raphael Zhou
   Based on xrdp Copyright (C) Jay Sorg 2004-2010

   rdp module main header file
*/

#ifndef _REDEMPTION_MOD_RDP_RDP_HPP_
#define _REDEMPTION_MOD_RDP_RDP_HPP__

#include <unistd.h>
#include <string.h>
#include <assert.h>
#include <netdb.h>
#include <fcntl.h>
#include <netinet/tcp.h>
#include <stdlib.h>
#include <math.h>

#include "rdp/rdp_orders.hpp"
#include "rdp/rdp_cursor.hpp"

/* include "ther h files */
#include "stream.hpp"
#include "ssl_calls.hpp"
#include "constants.hpp"
#include "mod_api.hpp"

#include "RDP/x224.hpp"
#include "RDP/nego.hpp"
#include "RDP/mcs.hpp"
#include "RDP/lic.hpp"
#include "RDP/logon.hpp"
#include "channel_list.hpp"
#include "RDP/gcc.hpp"
#include "RDP/sec.hpp"
#include "authentifier.hpp"
#include "colors.hpp"
#include "RDP/bitmapupdate.hpp"
#include "RDP/clipboard.hpp"
#include "RDP/fastpath.hpp"
<<<<<<< HEAD
//#include "authentifier.hpp"
#include "RDP/RefreshRectPDU.hpp"
=======
>>>>>>> 5b9a3e04
#include "RDP/protocol.hpp"
#include "RDP/RefreshRectPDU.hpp"

#include "genrandom.hpp"

struct mod_rdp : public mod_api {
    /* mod data */
    FrontAPI & front;
    BStream in_stream;
    CHANNELS::ChannelDefArray mod_channel_list;

    bool dev_redirection_enable;
    int use_rdp5;
    int keylayout;

    uint8_t lic_layer_license_key[16];
    uint8_t lic_layer_license_sign_key[16];
    int lic_layer_license_issued;
    uint8_t * lic_layer_license_data;
    size_t lic_layer_license_size;

    rdp_orders orders;
    int share_id;
    int bitmap_compression;
    int version;
    uint16_t userid;

    char hostname[16];
    char username[128];
    char password[256];
    char domain[256];
    char program[512];
    char directory[512];
    uint8_t bpp;

    int encryptionLevel;
    int encryptionMethod;
    int key_flags;
    uint32_t server_public_key_len;
    uint8_t client_crypt_random[512];
    CryptContext encrypt, decrypt;

    enum {
        MOD_RDP_NEGO,
        MOD_RDP_BASIC_SETTINGS_EXCHANGE,
        MOD_RDP_CHANNEL_CONNECTION_ATTACH_USER,
        MOD_RDP_GET_LICENSE,
        MOD_RDP_WAITING_DEMAND_ACTIVE_PDU,
        MOD_RDP_CONNECTED,
    };

    enum {
        EARLY,
        WAITING_SYNCHRONIZE,
        WAITING_CTL_COOPERATE,
        WAITING_GRANT_CONTROL_COOPERATE,
        WAITING_FONT_MAP,
        UP_AND_RUNNING
    } connection_finalization_state;

    int state;
    struct rdp_cursor cursors[32];
    const bool console_session;
    const int brush_cache_code;
    const uint8_t front_bpp;
    Random * gen;
    uint32_t verbose;

//    SessionManager *sesman;
    char auth_channel[8];
    int auth_channel_flags;
    int auth_channel_chanid;
    int auth_channel_state; // 0 means unused, 1 means session running

    RdpNego nego;

    char clientAddr[512];
    uint16_t cbClientAddr;

    bool enable_new_pointer;

    bool opt_clipboard;  // true clipboard available, false clipboard unavailable
    uint32_t performanceFlags;

    bool fastpath_support;                    // choice of programmer
    bool mem3blt_support;
    bool bitmap_update_support;
    bool client_fastpath_input_event_support; // choice of programmer + capability of server
    bool server_fastpath_update_support;      // = choice of programmer

    mod_rdp(Transport * trans,
            const char * target_user,
            const char * target_password,
            const char * clientIP,
            struct FrontAPI & front,
            const char * hostname,
            const bool tls,
            const ClientInfo & info,
            Random * gen,
            int key_flags,
//            SessionManager * sesman,
            const char * auth_channel,
            const char * alternate_shell,
            const char * shell_working_directory,
            bool clipboard,
            bool fp_support, // If true, fast-path must be supported
            bool mem3blt_support,
            bool bitmap_update_support,
            uint32_t verbose = 0,
            bool enable_new_pointer = false)
        : mod_api(info.width, info.height)
        , front(front)
        , in_stream(65536)
        , use_rdp5(1)
        , keylayout(info.keylayout)
        , orders(0)
        , share_id(0)
        , bitmap_compression(1)
        , version(0)
        , userid(0)
        , bpp(bpp)
        , encryptionLevel(0)
        , server_public_key_len(0)
        , connection_finalization_state(EARLY)
        , state(MOD_RDP_NEGO)
        , console_session(info.console_session)
        , brush_cache_code(info.brush_cache_code)
        , front_bpp(info.bpp)
        , gen(gen)
        , verbose(verbose)
//        , sesman(sesman)
        , auth_channel_flags(0)
        , auth_channel_chanid(0)
        , auth_channel_state(0) // 0 means unused
        , nego(tls, trans, target_user)
        , enable_new_pointer(enable_new_pointer)
        , opt_clipboard(clipboard)
        , performanceFlags(info.rdp5_performanceflags)
        , fastpath_support(fp_support)
        , mem3blt_support(mem3blt_support)
        , bitmap_update_support(bitmap_update_support)
        , client_fastpath_input_event_support(false)
        , server_fastpath_update_support(fp_support)
    {
        if (this->verbose & 1){
            LOG(LOG_INFO, "Creation of new mod 'RDP'");
        }

        memset(this->auth_channel, 0, 8);
        strncpy(this->auth_channel, auth_channel, 8);
        this->cbClientAddr = strlen(clientIP)+1;
        memcpy(this->clientAddr, clientIP, this->cbClientAddr);

        this->key_flags = key_flags;
        this->lic_layer_license_issued = 0;

        this->lic_layer_license_size = 0;
        memset(this->lic_layer_license_key, 0, 16);
        memset(this->lic_layer_license_sign_key, 0, 16);
        TODO("CGR: license loading should be done before creating protocol layers")
        struct stat st;
        char path[256];
        sprintf(path, LICENSE_PATH "/license.%s", hostname);
        int fd = open(path, O_RDONLY);
        if (fd != -1 && fstat(fd, &st) != 0){
            this->lic_layer_license_data = (uint8_t *)malloc(this->lic_layer_license_size);
            if (this->lic_layer_license_data){
                size_t lic_size = read(fd, this->lic_layer_license_data, this->lic_layer_license_size);
                if (lic_size != this->lic_layer_license_size){
                    LOG(LOG_ERR, "license file truncated : expected %u, got %u", this->lic_layer_license_size, lic_size);
                }
            }
            close(fd);
        }

        // from rdp_sec
        memset(this->client_crypt_random, 0, 512);

        // shared
        memset(this->decrypt.key, 0, 16);
        memset(this->encrypt.key, 0, 16);
        memset(this->decrypt.update_key, 0, 16);
        memset(this->encrypt.update_key, 0, 16);
        this->decrypt.encryptionMethod = 2; /* 128 bits */
        this->encrypt.encryptionMethod = 2; /* 128 bits */

        TODO("CGR: and if hostname is really larger  what happens ? We should at least emit a warning log")
        strncpy(this->hostname, hostname, 15);
        this->hostname[15] = 0;
        TODO("CGR: and if username is really larger  what happens ? We should at least emit a warning log")
        strncpy(this->username, target_user, 127);
        this->username[127] = 0;

        LOG(LOG_INFO, "Remote RDP Server login:%s host:%s", this->username, this->hostname);

        memset(this->password, 0, 256);
        strcpy(this->password, target_password);

        memset(this->domain, 0, 256);

        strncpy(this->program, alternate_shell, sizeof(this->program) - 1);
        this->program[sizeof(this->program) - 1] = '\0';
        strncpy(this->directory, shell_working_directory, sizeof(this->directory) - 1);
        this->directory[sizeof(this->directory) - 1] = '\0';

        LOG(LOG_INFO, "Server key layout is %x", this->keylayout);

        while (UP_AND_RUNNING != this->connection_finalization_state){
            BackEvent_t res = this->draw_event();
            if (res != BACK_EVENT_NONE){
                LOG(LOG_INFO, "Creation of new mod 'RDP' failed");
                throw Error(ERR_SESSION_UNKNOWN_BACKEND);
            }
        }
    }

    virtual ~mod_rdp() {
    }

    virtual void rdp_input_scancode(long param1, long param2, long device_flags, long time, Keymap2 * keymap){
        if (UP_AND_RUNNING == this->connection_finalization_state) {
//            LOG(LOG_INFO, "Direct parameter transmission");

            this->send_input(time, RDP_INPUT_SCANCODE, device_flags, param1, param2);
        }
    }

    virtual void rdp_input_synchronize(uint32_t time, uint16_t device_flags, int16_t param1, int16_t param2)
    {
        if (UP_AND_RUNNING == this->connection_finalization_state) {
            this->send_input(0, RDP_INPUT_SYNCHRONIZE, device_flags, param1, 0);
        }
    }

    virtual void rdp_input_mouse(int device_flags, int x, int y, Keymap2 * keymap)
    {
        if (UP_AND_RUNNING == this->connection_finalization_state) {
            this->send_input(0, RDP_INPUT_MOUSE, device_flags, x, y);
        }
    }

    virtual void send_to_front_channel( const char * const mod_channel_name, uint8_t * data
                                      , size_t length, size_t chunk_size, int flags) {
        const CHANNELS::ChannelDef * front_channel = this->front.get_channel_list().get(mod_channel_name);
        if (front_channel) {
            this->front.send_to_channel(*front_channel, data, length, chunk_size, flags);
        }
    }

    virtual void send_to_mod_channel( const char * const front_channel_name
                                    , Stream & chunk
                                    , size_t length
                                    , uint32_t flags) {
        if (this->verbose & 16) {
            LOG(LOG_INFO, "mod_rdp::send_to_mod_channel");
            LOG(LOG_INFO, "sending to channel %s", front_channel_name);
        }

        // Clipboard is unavailable and is a Clipboard PDU
        if (!this->opt_clipboard && !::strcmp(front_channel_name, CLIPBOARD_VIRTUAL_CHANNEL_NAME)) {
            if (this->verbose) {
                LOG(LOG_INFO, "mod_rdp clipboard PDU");
            }

            if (!chunk.in_check_rem(2)) {
                LOG(LOG_INFO, "mod_vnc::send_to_mod_channel truncated msgType, need=2 remains=%u",
                    chunk.in_remain());
                throw Error(ERR_VNC);
            }

            uint16_t msgType = chunk.in_uint16_le();

            if (msgType == CHANNELS::ChannelDef::CB_FORMAT_LIST) {
                if (this->verbose) {
                    LOG(LOG_INFO, "mod_rdp clipboard is unavailable");
                }

                bool response_ok = false;

                // Build and send the CB_FORMAT_LIST_RESPONSE (with status = FAILED)
                // 03 00 02 00 00 00 00 00
                RDPECLIP::FormatListResponsePDU format_list_response_pdu(response_ok);
                BStream                         out_s(256);

                format_list_response_pdu.emit(out_s);

                size_t length     = out_s.size();
                size_t chunk_size = length;

                this->send_to_front_channel( (char *)CLIPBOARD_VIRTUAL_CHANNEL_NAME
                                           , out_s.get_data()
                                           , length
                                           , chunk_size
                                           ,   CHANNELS::ChannelDef::CHANNEL_FLAG_FIRST
                                             | CHANNELS::ChannelDef::CHANNEL_FLAG_LAST
                                           );

                return;
            }
        }

        const CHANNELS::ChannelDef * mod_channel = this->mod_channel_list.get(front_channel_name);
        // send it if module has a matching channel, if no matching channel is found just forget it
        if (mod_channel) {
            if (this->verbose & 16) {
                int index = this->mod_channel_list.get_index(front_channel_name);
                mod_channel->log(index);
            }
            this->send_to_channel(*mod_channel, chunk, length, flags);
        }

        if (this->verbose & 16) {
            LOG(LOG_INFO, "mod_rdp::send_to_mod_channel done");
        }
    }

//    // Method used by session to transmit sesman answer for auth_channel
//    virtual void send_auth_channel_data(const char * data) {
//        if (!this->sesman){ return; }
//        HStream stream(1024, 65536);
//        BStream x224_header(256);
//        BStream mcs_header(256);
//        BStream sec_header(256);

//        if (strncmp("Error:", data, 6)) {
//            this->auth_channel_state = 1; // session started
//        }
//        stream.out_uint32_le(strlen(data));
//        stream.out_uint32_le(this->auth_channel_flags);
//        stream.out_copy_bytes(data, strlen(data));
//        stream.mark_end();

//        SEC::Sec_Send sec(sec_header, stream, 0, this->encrypt, this->encryptionLevel);
//        MCS::SendDataIndication_Send mcs(mcs_header, userid,
//            this->auth_channel_chanid, 1, 3, sec_header.size() + stream.size(), MCS::PER_ENCODING);
//        X224::DT_TPDU_Send(x224_header,  mcs_header.size() + sec_header.size() + stream.size());

//        this->nego.trans->send(x224_header, mcs_header, sec_header, stream);
//    }

    void send_to_channel(
                const CHANNELS::ChannelDef & channel,
                Stream & chunk,
                size_t length,
                uint32_t flags)
    {
        if (this->verbose & 16){
            LOG(LOG_INFO, "mod_rdp::send_to_channel length=%u chunk_size=%u", (unsigned)length, (unsigned)chunk.size());
            channel.log(-1);
        }

        HStream stream(1024, 65536);

        stream.out_uint32_le(length);
        stream.out_uint32_le(flags);
        if (channel.flags & GCC::UserData::CSNet::CHANNEL_OPTION_SHOW_PROTOCOL) {
            flags |= CHANNELS::ChannelDef::CHANNEL_FLAG_SHOW_PROTOCOL;
        }
        stream.out_copy_bytes(chunk.get_data(), chunk.size());
        stream.mark_end();

        BStream x224_header(256);
        BStream mcs_header(256);
        BStream sec_header(256);
        SEC::Sec_Send sec(sec_header, stream, 0, this->encrypt, this->encryptionLevel);
        MCS::SendDataRequest_Send mcs(mcs_header, this->userid, channel.chanid, 1, 3,
                                      sec_header.size() + stream.size() , MCS::PER_ENCODING);
        X224::DT_TPDU_Send(x224_header, mcs_header.size() + sec_header.size() + stream.size());

        this->nego.trans->send(x224_header, mcs_header, sec_header, stream);

        if (this->verbose & 16){
            LOG(LOG_INFO, "mod_rdp::send_to_channel done");
        }
    }

    void send_data_request(uint16_t channelId, HStream & stream)
    {
        BStream x224_header(256);
        BStream mcs_header(256);

        MCS::SendDataRequest_Send mcs(mcs_header, this->userid, channelId, 1, 3, stream.size(), MCS::PER_ENCODING);
        X224::DT_TPDU_Send(x224_header, stream.size() + mcs_header.size());

        this->nego.trans->send(x224_header, mcs_header, stream);
    }

    virtual BackEvent_t draw_event(void)
    {
        try{
        char * hostname = this->hostname;

        switch (this->state){
        case MOD_RDP_NEGO:
            if (this->verbose & 1){
                LOG(LOG_INFO, "mod_rdp::Early TLS Security Exchange");
            }
            switch (this->nego.state){
                default:
                    this->nego.server_event();
                break;
                case RdpNego::NEGO_STATE_FINAL:
                {
                    // Basic Settings Exchange
                    // -----------------------

                    // Basic Settings Exchange: Basic settings are exchanged between the client and
                    // server by using the MCS Connect Initial and MCS Connect Response PDUs. The
                    // Connect Initial PDU contains a GCC Conference Create Request, while the
                    // Connect Response PDU contains a GCC Conference Create Response.

                    // These two Generic Conference Control (GCC) packets contain concatenated
                    // blocks of settings data (such as core data, security data and network data)
                    // which are read by client and server


                    // Client                                                     Server
                    //    |--------------MCS Connect Initial PDU with-------------> |
                    //                   GCC Conference Create Request
                    //    | <------------MCS Connect Response PDU with------------- |
                    //                   GCC conference Create Response

                    /* Generic Conference Control (T.124) ConferenceCreateRequest */

                    HStream stream(1024, 65536);
                    // ------------------------------------------------------------
                    GCC::UserData::CSCore cs_core;
                    cs_core.version = this->use_rdp5?0x00080004:0x00080001;
                    cs_core.desktopWidth = this->front_width;
                    cs_core.desktopHeight = this->front_height;
                    cs_core.highColorDepth = this->front_bpp;
                    cs_core.keyboardLayout = keylayout;
                    uint16_t hostlen = strlen(hostname);
                    uint16_t maxhostlen = std::min((uint16_t)15, hostlen);
                    for (size_t i = 0; i < maxhostlen ; i++){
                        cs_core.clientName[i] = hostname[i];
                    }
                    bzero(&(cs_core.clientName[hostlen]), 16-hostlen);
                    if (this->nego.tls){
                        cs_core.serverSelectedProtocol = 1;
                    }
                    if (this->verbose) {
                        cs_core.log("Sending to Server");
                    }
                    if (this->nego.tls){
                    }
                    cs_core.emit(stream);

                    // ------------------------------------------------------------
                    GCC::UserData::CSCluster cs_cluster;
                    TODO("CGR: values used for setting console_session looks crazy. It's old code and actual validity of these values should be checked. It should only be about REDIRECTED_SESSIONID_FIELD_VALID and shouldn't touch redirection version. Shouldn't it ?")

                    if (!this->nego.tls){
                         if (this->console_session){
                            cs_cluster.flags = GCC::UserData::CSCluster::REDIRECTED_SESSIONID_FIELD_VALID | (3 << 2) ; // REDIRECTION V4
                        }
                        else {
                            cs_cluster.flags = GCC::UserData::CSCluster::REDIRECTION_SUPPORTED            | (2 << 2) ; // REDIRECTION V3
                        }
                    }
                    else {
                        cs_cluster.flags = GCC::UserData::CSCluster::REDIRECTION_SUPPORTED * ((3 << 2)|1);  // REDIRECTION V4
                        if (this->console_session){
                            cs_cluster.flags |= GCC::UserData::CSCluster::REDIRECTED_SESSIONID_FIELD_VALID ;
                        }
                    }
                    if (this->verbose) {
                        cs_cluster.log("Sending to server");
                    }
                    cs_cluster.emit(stream);
                    // ------------------------------------------------------------

                    GCC::UserData::CSSecurity cs_security;
                    if (this->verbose) {
                        cs_security.log("Sending to server");
                    }
                    cs_security.emit(stream);
                    // ------------------------------------------------------------

                    const CHANNELS::ChannelDefArray & channel_list = this->front.get_channel_list();
                    size_t num_channels = channel_list.size();
                    if (num_channels > 0) {
                        /* Here we need to put channel information in order to redirect channel data
                           from client to server passing through the "proxy" */
                        GCC::UserData::CSNet cs_net;
                        cs_net.channelCount = num_channels;
                        for (size_t index = 0; index < num_channels; index++){
                            const CHANNELS::ChannelDef & channel_item = channel_list[index];
                            memcpy(cs_net.channelDefArray[index].name, channel_list[index].name, 8);
                            cs_net.channelDefArray[index].options = channel_item.flags;
                            CHANNELS::ChannelDef def;
                            memcpy(def.name, cs_net.channelDefArray[index].name, 8);
                            def.flags = channel_item.flags;
                            if (this->verbose & 16){
                                def.log(index);
                            }
                            this->mod_channel_list.push_back(def);
                        }
                        // Inject a new channel for auth_channel virtual channel
//                        if (this->auth_channel[0] && this->sesman){
//                            memcpy(cs_net.channelDefArray[num_channels].name, this->auth_channel, 8);
//                            TODO("CGR: We should figure out what value options should actually have, not just get any channel option and copy it")
//                            cs_net.channelDefArray[num_channels].options = cs_net.channelDefArray[num_channels-1].options;
//                            cs_net.channelCount++;
//                            CHANNELS::ChannelDef def;
//                            memcpy(def.name, this->auth_channel, 8);
//                            def.flags = cs_net.channelDefArray[num_channels].options;
//                            if (this->verbose & 16){
//                                def.log(num_channels);
//                            }
//                            this->mod_channel_list.push_back(def);
//                        }

                        if (this->verbose) {
                            cs_net.log("Sending to server");
                        }
                        cs_net.emit(stream);
                    }
                    // ------------------------------------------------------------

                    BStream gcc_header(65536);
                    GCC::Create_Request_Send(gcc_header, stream.size());

                    BStream mcs_header(65536);
                    MCS::CONNECT_INITIAL_Send mcs(mcs_header, gcc_header.size() + stream.size(), MCS::BER_ENCODING);

                    BStream x224_header(256);
                    X224::DT_TPDU_Send(x224_header, mcs_header.size() + gcc_header.size() + stream.size());

                    this->nego.trans->send(x224_header, mcs_header, gcc_header, stream);

                    this->state = MOD_RDP_BASIC_SETTINGS_EXCHANGE;
                }
                break;
            }
        break;

        case MOD_RDP_BASIC_SETTINGS_EXCHANGE:
            if (this->verbose & 1){
                LOG(LOG_INFO, "mod_rdp::Basic Settings Exchange");
            }
            {
                BStream x224_data(65536);
                X224::RecvFactory f(*this->nego.trans, x224_data);
                X224::DT_TPDU_Recv x224(*this->nego.trans, x224_data);

                SubStream & mcs_data = x224.payload;
                MCS::CONNECT_RESPONSE_PDU_Recv mcs(mcs_data, MCS::BER_ENCODING);

                GCC::Create_Response_Recv gcc_cr(mcs.payload);

                while (gcc_cr.payload.in_check_rem(4)) {

                    GCC::UserData::RecvFactory f(gcc_cr.payload);
                    switch (f.tag) {
                    case SC_CORE:
                    {
                        GCC::UserData::SCCore sc_core;
                        sc_core.recv(f.payload);
                        if (this->verbose) {
                            sc_core.log("Received from server");
                        }
                        if (0x0080001 == sc_core.version){ // can't use rdp5
                            this->use_rdp5 = 0;
                        }
                    }
                    break;
                    case SC_SECURITY:
                    {
                        GCC::UserData::SCSecurity sc_sec1;
                        sc_sec1.recv(f.payload);
                        if (this->verbose) {
                            sc_sec1.log("Received from server");
                        }

                        this->encryptionLevel = sc_sec1.encryptionLevel;
                        this->encryptionMethod = sc_sec1.encryptionMethod;
                        if (sc_sec1.encryptionLevel == 0
                        &&  sc_sec1.encryptionMethod == 0) { /* no encryption */
                            LOG(LOG_INFO, "No encryption");
                        }
                        else {

                            uint8_t serverRandom[SEC_RANDOM_SIZE] = {};
                            uint8_t modulus[SEC_MAX_MODULUS_SIZE];
                            memset(modulus, 0, sizeof(modulus));
                            uint8_t exponent[SEC_EXPONENT_SIZE];
                            memset(exponent, 0, sizeof(exponent));

                            memcpy(serverRandom, sc_sec1.serverRandom, sc_sec1.serverRandomLen);

                        // serverCertificate (variable): The variable-length certificate containing the
                        //  server's public key information. The length in bytes is given by the
                        // serverCertLen field. If the encryptionMethod and encryptionLevel fields are
                        // both set to 0 then this field MUST NOT be present.

                            /* RSA info */
                            if (sc_sec1.dwVersion == GCC::UserData::SCSecurity::CERT_CHAIN_VERSION_1) {
                                memcpy(exponent, sc_sec1.proprietaryCertificate.RSAPK.pubExp, SEC_EXPONENT_SIZE);
                                memcpy(modulus, sc_sec1.proprietaryCertificate.RSAPK.modulus,
                                    sc_sec1.proprietaryCertificate.RSAPK.keylen - SEC_PADDING_SIZE);

                                this->server_public_key_len = sc_sec1.proprietaryCertificate.RSAPK.keylen - SEC_PADDING_SIZE;

                            }
                            else {

                                uint32_t certcount = sc_sec1.x509.certCount;
                                if (certcount < 2){
                                    LOG(LOG_WARNING, "Server didn't send enough X509 certificates");
                                    throw Error(ERR_SEC);
                                }

                                uint32_t cert_len = sc_sec1.x509.cert[certcount - 1].len;
                                X509 *cert =  sc_sec1.x509.cert[certcount - 1].cert;

                                TODO("CGR: Currently, we don't use the CA Certificate, we should"
                                     "*) Verify the server certificate (server_cert) with the CA certificate."
                                     "*) Store the CA Certificate with the hostname of the server we are connecting"
                                     " to as key, and compare it when we connect the next time, in order to prevent"
                                     " MITM-attacks.")

                                /* By some reason, Microsoft sets the OID of the Public RSA key to
                                the oid for "MD5 with RSA Encryption" instead of "RSA Encryption"

                                Kudos to Richard Levitte for the following (. intuitive .)
                                lines of code that resets the OID and let's us extract the key. */

                                int nid = OBJ_obj2nid(cert->cert_info->key->algor->algorithm);
                                if ((nid == NID_md5WithRSAEncryption) || (nid == NID_shaWithRSAEncryption)){
                                    ASN1_OBJECT_free(cert->cert_info->key->algor->algorithm);
                                    cert->cert_info->key->algor->algorithm = OBJ_nid2obj(NID_rsaEncryption);
                                }

                                EVP_PKEY * epk = X509_get_pubkey(cert);
                                if (NULL == epk){
                                    LOG(LOG_WARNING, "Failed to extract public key from certificate\n");
                                    throw Error(ERR_SEC);
                                }

                                RSA * server_public_key = RSAPublicKey_dup((RSA *) epk->pkey.ptr);
                                EVP_PKEY_free(epk);
                                this->server_public_key_len = RSA_size(server_public_key);

                                if (NULL == server_public_key){
                                    LOG(LOG_WARNING, "Failed to parse X509 server key");
                                    throw Error(ERR_SEC);
                                }

                                if ((this->server_public_key_len < SEC_MODULUS_SIZE) ||
                                    (this->server_public_key_len > SEC_MAX_MODULUS_SIZE)){
                                    LOG(LOG_WARNING, "Wrong server public key size (%u bits)", this->server_public_key_len * 8);
                                    throw Error(ERR_SEC_PARSE_CRYPT_INFO_MOD_SIZE_NOT_OK);
                                }

                                if ((BN_num_bytes(server_public_key->e) > SEC_EXPONENT_SIZE)
                                ||  (BN_num_bytes(server_public_key->n) > SEC_MAX_MODULUS_SIZE)){
                                    LOG(LOG_WARNING, "Failed to extract RSA exponent and modulus");
                                    throw Error(ERR_SEC);
                                }
                                int len_e = BN_bn2bin(server_public_key->e, (unsigned char*)exponent);
                                reverseit(exponent, len_e);
                                int len_n = BN_bn2bin(server_public_key->n, (unsigned char*)modulus);
                                reverseit(modulus, len_n);
                                RSA_free(server_public_key);
                            }

                            uint8_t client_random[SEC_RANDOM_SIZE];
                            memset(client_random, 0, sizeof(SEC_RANDOM_SIZE));

                            /* Generate a client random, and determine encryption keys */
                            this->gen->random(client_random, SEC_RANDOM_SIZE);

                            ssllib ssl;

                            ssl.rsa_encrypt(client_crypt_random, client_random, SEC_RANDOM_SIZE, this->server_public_key_len, modulus, exponent);
                            SEC::KeyBlock key_block(client_random, serverRandom);
                            memcpy(encrypt.sign_key, key_block.blob0, 16);
                            if (sc_sec1.encryptionMethod == 1){
                                ssl.sec_make_40bit(encrypt.sign_key);
                            }
                            this->decrypt.generate_key(key_block.key1, sc_sec1.encryptionMethod);
                            this->encrypt.generate_key(key_block.key2, sc_sec1.encryptionMethod);
                        }
                    }
                    break;
                    case SC_NET:
                    {
                        GCC::UserData::SCNet sc_net;
                        sc_net.recv(f.payload);

                        /* We assume that the channel_id array is confirmed in the same order
                        that it has been sent. If there are any channels not confirmed, they're
                        going to be the last channels on the array sent in MCS Connect Initial */
                        if (this->verbose & 16){
                            LOG(LOG_INFO, "server_channels_count=%u sent_channels_count=%u",
                                sc_net.channelCount,
                                mod_channel_list.channelCount);
                        }
                        for (uint32_t index = 0; index < sc_net.channelCount; index++) {
                            if (this->verbose & 16){
                                this->mod_channel_list.items[index].log(index);
                            }
                            this->mod_channel_list.set_chanid(index, sc_net.channelDefArray[index].id);
                        }
                        if (this->verbose) {
                            sc_net.log("Received from server");
                        }
                    }
                    break;
                    default:
                        LOG(LOG_WARNING, "unsupported GCC UserData response tag 0x%x", f.tag);
                        throw Error(ERR_GCC);
                    }
                }
                if (gcc_cr.payload.in_check_rem(1)) {
                    LOG(LOG_WARNING, "Error while parsing GCC UserData : short header");
                    throw Error(ERR_GCC);
                }

            }

            if (this->verbose & (1|16)){
                LOG(LOG_INFO, "mod_rdp::Channel Connection");
            }

            // Channel Connection
            // ------------------
            // Channel Connection: The client sends an MCS Erect Domain Request PDU,
            // followed by an MCS Attach User Request PDU to attach the primary user
            // identity to the MCS domain.

            // The server responds with an MCS Attach User Response PDU containing the user
            // channel ID.

            // The client then proceeds to join the :
            // - user channel,
            // - the input/output (I/O) channel
            // - and all of the static virtual channels

            // (the I/O and static virtual channel IDs are obtained from the data embedded
            //  in the GCC packets) by using multiple MCS Channel Join Request PDUs.

            // The server confirms each channel with an MCS Channel Join Confirm PDU.
            // (The client only sends a Channel Join Request after it has received the
            // Channel Join Confirm for the previously sent request.)

            // From this point, all subsequent data sent from the client to the server is
            // wrapped in an MCS Send Data Request PDU, while data sent from the server to
            //  the client is wrapped in an MCS Send Data Indication PDU. This is in
            // addition to the data being wrapped by an X.224 Data PDU.

            // Client                                                     Server
            //    |-------MCS Erect Domain Request PDU--------------------> |
            //    |-------MCS Attach User Request PDU---------------------> |

            //    | <-----MCS Attach User Confirm PDU---------------------- |

            //    |-------MCS Channel Join Request PDU--------------------> |
            //    | <-----MCS Channel Join Confirm PDU--------------------- |

            if (this->verbose & 1){
                LOG(LOG_INFO, "Send MCS::ErectDomainRequest");
            }
            {
                BStream x224_header(256);
                HStream mcs_data(256, 512);

                MCS::ErectDomainRequest_Send mcs(mcs_data, 0, 0, MCS::PER_ENCODING);
                X224::DT_TPDU_Send(x224_header, mcs_data.size());
                this->nego.trans->send(x224_header, mcs_data);
            }
            if (this->verbose & 1){
                LOG(LOG_INFO, "Send MCS::AttachUserRequest");
            }
            {
                BStream x224_header(256);
                HStream mcs_data(256, 512);

                MCS::AttachUserRequest_Send mcs(mcs_data, MCS::PER_ENCODING);

                X224::DT_TPDU_Send(x224_header, mcs_data.size());
                this->nego.trans->send(x224_header, mcs_data);
            }
            this->state = MOD_RDP_CHANNEL_CONNECTION_ATTACH_USER;
        break;

        case MOD_RDP_CHANNEL_CONNECTION_ATTACH_USER:
        if (this->verbose & 1){
            LOG(LOG_INFO, "mod_rdp::Channel Connection Attach User");
        }
        {
            {
                BStream stream(65536);
                X224::RecvFactory f(*this->nego.trans, stream);
                X224::DT_TPDU_Recv x224(*this->nego.trans, stream);
                SubStream & payload = x224.payload;

                MCS::AttachUserConfirm_Recv mcs(payload, MCS::PER_ENCODING);
                if (mcs.initiator_flag){
                    this->userid = mcs.initiator;
                }
            }

            {
                size_t num_channels = this->mod_channel_list.size();
                uint16_t channels_id[CHANNELS::MAX_STATIC_VIRTUAL_CHANNELS];
                channels_id[0] = this->userid + GCC::MCS_USERCHANNEL_BASE;
                channels_id[1] = GCC::MCS_GLOBAL_CHANNEL;
                for (size_t index = 0; index < num_channels; index++){
                    channels_id[index+2] = this->mod_channel_list[index].chanid;
                }

                for (size_t index = 0; index < num_channels+2; index++){
                    BStream x224_header(256);
                    HStream mcs_cjrq_data(256, 512);
                    if (this->verbose & 16){
                        LOG(LOG_INFO, "cjrq[%u] = %u", index, channels_id[index]);
                    }
                    MCS::ChannelJoinRequest_Send(mcs_cjrq_data, this->userid, channels_id[index], MCS::PER_ENCODING);
                    X224::DT_TPDU_Send(x224_header, mcs_cjrq_data.size());
                    this->nego.trans->send(x224_header, mcs_cjrq_data);

                    BStream x224_data(256);
                    X224::RecvFactory f(*this->nego.trans, x224_data);
                    X224::DT_TPDU_Recv x224(*this->nego.trans, x224_data);
                    SubStream & mcs_cjcf_data = x224.payload;
                    MCS::ChannelJoinConfirm_Recv mcs(mcs_cjcf_data, MCS::PER_ENCODING);
                    TODO("If mcs.result is negative channel is not confirmed and should be removed from mod_channel list")
                    if (this->verbose & 16){
                        LOG(LOG_INFO, "cjcf[%u] = %u", index, mcs.channelId);
                    }
                }
            }

            // RDP Security Commencement
            // -------------------------

            // RDP Security Commencement: If standard RDP security methods are being
            // employed and encryption is in force (this is determined by examining the data
            // embedded in the GCC Conference Create Response packet) then the client sends
            // a Security Exchange PDU containing an encrypted 32-byte random number to the
            // server. This random number is encrypted with the public key of the server
            // (the server's public key, as well as a 32-byte server-generated random
            // number, are both obtained from the data embedded in the GCC Conference Create
            //  Response packet).

            // The client and server then utilize the two 32-byte random numbers to generate
            // session keys which are used to encrypt and validate the integrity of
            // subsequent RDP traffic.

            // From this point, all subsequent RDP traffic can be encrypted and a security
            // header is include " with the data if encryption is in force (the Client Info
            // and licensing PDUs are an exception in that they always have a security
            // header). The Security Header follows the X.224 and MCS Headers and indicates
            // whether the attached data is encrypted.

            // Even if encryption is in force server-to-client traffic may not always be
            // encrypted, while client-to-server traffic will always be encrypted by
            // Microsoft RDP implementations (encryption of licensing PDUs is optional,
            // however).

            // Client                                                     Server
            //    |------Security Exchange PDU ---------------------------> |
            if (this->verbose & 1){
                LOG(LOG_INFO, "mod_rdp::RDP Security Commencement");
            }

            if (this->encryptionLevel){
                if (this->verbose & 1){
                    LOG(LOG_INFO, "mod_rdp::SecExchangePacket keylen=%u", this->server_public_key_len);
                }
                HStream stream(512, 512 + this->server_public_key_len + 32);
                SEC::SecExchangePacket_Send mcs(stream, client_crypt_random, this->server_public_key_len);
                this->send_data_request(GCC::MCS_GLOBAL_CHANNEL, stream);
            }

            // Secure Settings Exchange
            // ------------------------

            // Secure Settings Exchange: Secure client data (such as the username,
            // password and auto-reconnect cookie) is sent to the server using the Client
            // Info PDU.

            // Client                                                     Server
            //    |------ Client Info PDU      ---------------------------> |

            if (this->verbose & 1){
                LOG(LOG_INFO, "mod_rdp::Secure Settings Exchange");
            }

            this->send_client_info_pdu(this->userid, this->password);

            this->state = MOD_RDP_GET_LICENSE;
        }
        break;

        case MOD_RDP_GET_LICENSE:
        if (this->verbose & 2){
            LOG(LOG_INFO, "mod_rdp::Licensing");
        }
        // Licensing
        // ---------

        // Licensing: The goal of the licensing exchange is to transfer a
        // license from the server to the client.

        // The client should store this license and on subsequent
        // connections send the license to the server for validation.
        // However, in some situations the client may not be issued a
        // license to store. In effect, the packets exchanged during this
        // phase of the protocol depend on the licensing mechanisms
        // employed by the server. Within the context of this document
        // we will assume that the client will not be issued a license to
        // store. For details regarding more advanced licensing scenarios
        // that take place during the Licensing Phase, see [MS-RDPELE].

        // Client                                                     Server
        //    | <------ License Error PDU Valid Client ---------------- |

        // 2.2.1.12 Server License Error PDU - Valid Client
        // ================================================

        // The License Error (Valid Client) PDU is an RDP Connection Sequence PDU sent
        // from server to client during the Licensing phase of the RDP Connection
        // Sequence (see section 1.3.1.1 for an overview of the RDP Connection Sequence
        // phases). This licensing PDU indicates that the server will not issue the
        // client a license to store and that the Licensing Phase has ended
        // successfully. This is one possible licensing PDU that may be sent during the
        // Licensing Phase (see [MS-RDPELE] section 2.2.2 for a list of all permissible
        // licensing PDUs).

        // tpktHeader (4 bytes): A TPKT Header, as specified in [T123] section 8.

        // x224Data (3 bytes): An X.224 Class 0 Data TPDU, as specified in [X224] section 13.7.

        // mcsSDin (variable): Variable-length PER-encoded MCS Domain PDU (DomainMCSPDU)
        // which encapsulates an MCS Send Data Indication structure (SDin, choice 26
        // from DomainMCSPDU), as specified in [T125] section 11.33 (the ASN.1 structure
        // definitions are given in [T125] section 7, parts 7 and 10). The userData
        // field of the MCS Send Data Indication contains a Security Header and a Valid
        // Client License Data (section 2.2.1.12.1) structure.

        // securityHeader (variable): Security header. The format of the security header
        // depends on the Encryption Level and Encryption Method selected by the server
        // (sections 5.3.2 and 2.2.1.4.3).

        // This field MUST contain one of the following headers:
        //  - Basic Security Header (section 2.2.8.1.1.2.1) if the Encryption Level
        // selected by the server is ENCRYPTION_LEVEL_NONE (0) or ENCRYPTION_LEVEL_LOW
        // (1) and the embedded flags field does not contain the SEC_ENCRYPT (0x0008)
        // flag.
        //  - Non-FIPS Security Header (section 2.2.8.1.1.2.2) if the Encryption Method
        // selected by the server is ENCRYPTION_METHOD_40BIT (0x00000001),
        // ENCRYPTION_METHOD_56BIT (0x00000008), or ENCRYPTION_METHOD_128BIT
        // (0x00000002) and the embedded flags field contains the SEC_ENCRYPT (0x0008)
        // flag.
        //  - FIPS Security Header (section 2.2.8.1.1.2.3) if the Encryption Method
        // selected by the server is ENCRYPTION_METHOD_FIPS (0x00000010) and the
        // embedded flags field contains the SEC_ENCRYPT (0x0008) flag.

        // If the Encryption Level is set to ENCRYPTION_LEVEL_CLIENT_COMPATIBLE (2),
        // ENCRYPTION_LEVEL_HIGH (3), or ENCRYPTION_LEVEL_FIPS (4) and the flags field
        // of the security header does not contain the SEC_ENCRYPT (0x0008) flag (the
        // licensing PDU is not encrypted), then the field MUST contain a Basic Security
        // Header. This MUST be the case if SEC_LICENSE_ENCRYPT_SC (0x0200) flag was not
        // set on the Security Exchange PDU (section 2.2.1.10).

        // The flags field of the security header MUST contain the SEC_LICENSE_PKT
        // (0x0080) flag (see Basic (TS_SECURITY_HEADER)).

        // validClientLicenseData (variable): The actual contents of the License Error
        // (Valid Client) PDU, as specified in section 2.2.1.12.1.

        {
            const char * hostname = this->hostname;
            const char * username = this->username;
            // read tpktHeader (4 bytes = 3 0 len)
            // TPDU class 0    (3 bytes = LI F0 PDU_DT)

            BStream stream(65536);
            X224::RecvFactory f(*this->nego.trans, stream);
            X224::DT_TPDU_Recv x224(*this->nego.trans, stream);
            SubStream & mcs_data = x224.payload;
            MCS::SendDataIndication_Recv mcs(mcs_data, MCS::PER_ENCODING);

            SEC::SecSpecialPacket_Recv sec(mcs.payload, this->decrypt, this->encryptionLevel);

            if (sec.flags & SEC::SEC_LICENSE_PKT) {
                LIC::RecvFactory flic(sec.payload);

                switch (flic.tag) {
                    case LIC::LICENSE_REQUEST:
                        if (this->verbose & 2) {
                            LOG(LOG_INFO, "Rdp::License Request");
                        }
                        {
                            LIC::LicenseRequest_Recv lic(sec.payload);
                            uint8_t null_data[SEC_MODULUS_SIZE];
                            memset(null_data, 0, sizeof(null_data));
                            /* We currently use null client keys. This is a bit naughty but, hey,
                               the security of license negotiation isn't exactly paramount. */
                            SEC::SessionKey keyblock(null_data, null_data, lic.server_random);

                            /* Store first 16 bytes of session key as MAC secret */
                            memcpy(this->lic_layer_license_sign_key, keyblock.get_MAC_salt_key(), 16);
                            memcpy(this->lic_layer_license_key, keyblock.get_LicensingEncryptionKey(), 16);

                            BStream x224_header(256);
                            BStream mcs_header(256);
                            BStream sec_header(256);
                            HStream lic_data(1024, 65535);

                            if (this->lic_layer_license_size > 0) {
                                uint8_t hwid[LIC::LICENSE_HWID_SIZE];
                                buf_out_uint32(hwid, 2);
                                memcpy(hwid + 4, hostname, LIC::LICENSE_HWID_SIZE - 4);

                                ssllib ssl;
                                /* Generate a signature for the HWID buffer */
                                uint8_t signature[LIC::LICENSE_SIGNATURE_SIZE];

                                FixedSizeStream sig(signature, sizeof(signature));
                                FixedSizeStream key(this->lic_layer_license_sign_key, sizeof(this->lic_layer_license_sign_key));
                                FixedSizeStream data(hwid, sizeof(hwid));

                                ssl.sign(sig, key, data);
                                /* Now encrypt the HWID */

                                SslRC4 rc4;
                                rc4.set_key(FixedSizeStream(this->lic_layer_license_key, 16));

                                FixedSizeStream hwid_stream(hwid, sizeof(hwid));
                                rc4.crypt(hwid_stream);

                                LIC::ClientLicenseInfo_Send(lic_data, this->use_rdp5?3:2,
                                    this->lic_layer_license_size, this->lic_layer_license_data, hwid, signature);
                            }
                            else {
                                LIC::NewLicenseRequest_Send(lic_data, this->use_rdp5?3:2, username, hostname);
                            }

                            SEC::Sec_Send sec(sec_header, lic_data, SEC::SEC_LICENSE_PKT, this->encrypt, 0);
                            MCS::SendDataRequest_Send mcs(mcs_header, this->userid, GCC::MCS_GLOBAL_CHANNEL, 1, 3,
                                                          sec_header.size() + lic_data.size() , MCS::PER_ENCODING);
                            X224::DT_TPDU_Send(x224_header, mcs_header.size() + sec_header.size() + lic_data.size());

                            this->nego.trans->send(x224_header, mcs_header, sec_header, lic_data);
                        }
                        break;
                    case LIC::PLATFORM_CHALLENGE:
                        if (this->verbose & 2){
                            LOG(LOG_INFO, "Rdp::Platform Challenge");
                        }
                        {
                            LIC::PlatformChallenge_Recv lic(sec.payload);


                            uint8_t out_token[LIC::LICENSE_TOKEN_SIZE];
                            uint8_t decrypt_token[LIC::LICENSE_TOKEN_SIZE];
                            uint8_t hwid[LIC::LICENSE_HWID_SIZE];
                            uint8_t crypt_hwid[LIC::LICENSE_HWID_SIZE];
                            uint8_t out_sig[LIC::LICENSE_SIGNATURE_SIZE];

                            memcpy(out_token, lic.encryptedPlatformChallenge.blob, LIC::LICENSE_TOKEN_SIZE);
                            /* Decrypt the token. It should read TEST in Unicode. */
                            memcpy(decrypt_token, lic.encryptedPlatformChallenge.blob, LIC::LICENSE_TOKEN_SIZE);
                            SslRC4 rc4_decrypt_token;
                            rc4_decrypt_token.set_key(FixedSizeStream(this->lic_layer_license_key, 16));
                            FixedSizeStream decrypt_token_stream(decrypt_token, LIC::LICENSE_TOKEN_SIZE);
                            rc4_decrypt_token.crypt(decrypt_token_stream);

                            /* Generate a signature for a buffer of token and HWID */
                            buf_out_uint32(hwid, 2);
                            memcpy(hwid + 4, hostname, LIC::LICENSE_HWID_SIZE - 4);

                            uint8_t sealed_buffer[LIC::LICENSE_TOKEN_SIZE + LIC::LICENSE_HWID_SIZE];
                            memcpy(sealed_buffer, decrypt_token, LIC::LICENSE_TOKEN_SIZE);
                            memcpy(sealed_buffer + LIC::LICENSE_TOKEN_SIZE, hwid, LIC::LICENSE_HWID_SIZE);

                            ssllib ssl;

                            FixedSizeStream sig(out_sig, sizeof(out_sig));
                            FixedSizeStream key(this->lic_layer_license_sign_key, sizeof(this->lic_layer_license_sign_key));
                            FixedSizeStream data(sealed_buffer, sizeof(sealed_buffer));

                            ssl.sign(sig, key, data);

                            /* Now encrypt the HWID */
                            memcpy(crypt_hwid, hwid, LIC::LICENSE_HWID_SIZE);
                            SslRC4 rc4_hwid;
                            rc4_hwid.set_key(FixedSizeStream(this->lic_layer_license_key, 16));
                            FixedSizeStream crypt_hwid_stream(crypt_hwid, LIC::LICENSE_HWID_SIZE);
                            rc4_hwid.crypt(crypt_hwid_stream);

                            BStream x224_header(256);
                            BStream mcs_header(256);
                            BStream sec_header(256);
                            HStream lic_data(1024, 65535);

                            LIC::ClientPlatformChallengeResponse_Send(lic_data, this->use_rdp5?3:2, out_token, crypt_hwid, out_sig);
                            SEC::Sec_Send sec(sec_header, lic_data, SEC::SEC_LICENSE_PKT, this->encrypt, 0);
                            MCS::SendDataRequest_Send mcs(mcs_header, this->userid, GCC::MCS_GLOBAL_CHANNEL, 1, 3,
                                                          sec_header.size() + lic_data.size() , MCS::PER_ENCODING);
                            X224::DT_TPDU_Send(x224_header, mcs_header.size() + sec_header.size() + lic_data.size());

                            this->nego.trans->send(x224_header, mcs_header, sec_header, lic_data);
                        }
                        break;
                    case LIC::NEW_LICENSE:
                    {
                        if (this->verbose & 2){
                            LOG(LOG_INFO, "Rdp::New License");
                        }

                        LIC::NewLicense_Recv lic(sec.payload, this->lic_layer_license_key);

                        TODO("CGR: Save license to keep a local copy of the license of a remote server thus avoiding to ask it every time we connect. Not obvious files is the best choice to do that")
                        this->state = MOD_RDP_CONNECTED;

                        LOG(LOG_WARNING, "New license not saved");
                    }
                    break;
                    case LIC::UPGRADE_LICENSE:
                    {
                        if (this->verbose & 2){
                            LOG(LOG_INFO, "Rdp::Upgrade License");
                        }
                        LIC::UpgradeLicense_Recv lic(sec.payload, this->lic_layer_license_key);

                        LOG(LOG_WARNING, "Upgraded license not saved");
                    }
                    break;
                    case LIC::ERROR_ALERT:
                    {
                        if (this->verbose & 2){
                            LOG(LOG_INFO, "Rdp::Get license status");
                        }
                        LIC::ErrorAlert_Recv lic(sec.payload);
                        if ((lic.validClientMessage.dwErrorCode == LIC::STATUS_VALID_CLIENT)
                        && (lic.validClientMessage.dwStateTransition == LIC::ST_NO_TRANSITION)){
                            this->state = MOD_RDP_CONNECTED;
                        }
                        else {
                            LOG(LOG_ERR, "RDP::License Alert: error=%u transition=%u",
                                lic.validClientMessage.dwErrorCode, lic.validClientMessage.dwStateTransition);
                        }
                        this->state = MOD_RDP_CONNECTED;
                    }
                    break;
                    default:
                    {
                        LOG(LOG_WARNING, "Unexpected license tag sent from server (tag = %x)", flic.tag);
                        throw Error(ERR_SEC);
                    }
                    break;
                }
                TODO("CGR: check if moving end is still necessary all data should have been consumed")
                if (sec.payload.p != sec.payload.end){
                    LOG(LOG_ERR, "all data should have been consumed %s:%u tag = %x", __FILE__, __LINE__, flic.tag);
                    throw Error(ERR_SEC);
                }
            }
            else {
                LOG(LOG_ERR, "Failed to get expected license negotiation PDU");
                hexdump(x224.payload.get_data(), x224.payload.size());
//                throw Error(ERR_SEC);
                this->state = MOD_RDP_CONNECTED;
                sec.payload.p = sec.payload.end;
                hexdump(sec.payload.get_data(), sec.payload.size());
            }
        }
        break;

            // Capabilities Exchange
            // ---------------------

            // Capabilities Negotiation: The server sends the set of capabilities it
            // supports to the client in a Demand Active PDU. The client responds with its
            // capabilities by sending a Confirm Active PDU.

            // Client                                                     Server
            //    | <------- Demand Active PDU ---------------------------- |
            //    |--------- Confirm Active PDU --------------------------> |

            // Connection Finalization
            // -----------------------

            // Connection Finalization: The client and server send PDUs to finalize the
            // connection details. The client-to-server and server-to-client PDUs exchanged
            // during this phase may be sent concurrently as long as the sequencing in
            // either direction is maintained (there are no cross-dependencies between any
            // of the client-to-server and server-to-client PDUs). After the client receives
            // the Font Map PDU it can start sending mouse and keyboard input to the server,
            // and upon receipt of the Font List PDU the server can start sending graphics
            // output to the client.

            // Client                                                     Server
            //    |----------Synchronize PDU------------------------------> |
            //    |----------Control PDU Cooperate------------------------> |
            //    |----------Control PDU Request Control------------------> |
            //    |----------Persistent Key List PDU(s)-------------------> |
            //    |----------Font List PDU--------------------------------> |

            //    | <--------Synchronize PDU------------------------------- |
            //    | <--------Control PDU Cooperate------------------------- |
            //    | <--------Control PDU Granted Control------------------- |
            //    | <--------Font Map PDU---------------------------------- |

            // All PDU's in the client-to-server direction must be sent in the specified
            // order and all PDU's in the server to client direction must be sent in the
            // specified order. However, there is no requirement that client to server PDU's
            // be sent before server-to-client PDU's. PDU's may be sent concurrently as long
            // as the sequencing in either direction is maintained.


            // Besides input and graphics data, other data that can be exchanged between
            // client and server after the connection has been finalized include "
            // connection management information and virtual channel messages (exchanged
            // between client-side plug-ins and server-side applications).

        case MOD_RDP_CONNECTED:
        {
            // read tpktHeader (4 bytes = 3 0 len)
            // TPDU class 0    (3 bytes = LI F0 PDU_DT)

            BStream stream(65536);

            // Detect fast-path PDU
            X224::RecvFactory f( *this->nego.trans
                               , stream
                               , true               /* Support Fast-Path. */
                               );

            if (f.fast_path) {
                FastPath::ServerUpdatePDU_Recv su(*this->nego.trans, stream, this->decrypt);
                while (su.payload.in_remain()) {
                    FastPath::Update_Recv upd(su.payload);

                    switch (upd.updateCode) {
                        case FastPath::FASTPATH_UPDATETYPE_ORDERS:
                            this->front.begin_update();
                            this->orders.process_orders(this->bpp, upd.payload, true, this);
                            this->front.end_update();

                            if (this->verbose & 8) { LOG(LOG_INFO, "FASTPATH_UPDATETYPE_ORDERS"); }
                        break;

                        case FastPath::FASTPATH_UPDATETYPE_BITMAP:
                            this->front.begin_update();
                            this->process_bitmap_updates(upd.payload, true);
                            this->front.end_update();

                            if (this->verbose & 8) { LOG(LOG_INFO, "FASTPATH_UPDATETYPE_BITMAP"); }
                        break;

                        case FastPath::FASTPATH_UPDATETYPE_PALETTE:
                            this->front.begin_update();
                            this->process_palette(upd.payload, true);
                            this->front.end_update();

                            if (this->verbose & 8) { LOG(LOG_INFO, "FASTPATH_UPDATETYPE_PALETTE"); }
                        break;

                        case FastPath::FASTPATH_UPDATETYPE_SYNCHRONIZE:
                            if (this->verbose & 8) { LOG(LOG_INFO, "FASTPATH_UPDATETYPE_SYNCHRONIZE, not yet supported"); }
                        break;

                        case FastPath::FASTPATH_UPDATETYPE_PTR_NULL:
                            if (this->verbose & 8) { LOG(LOG_INFO, "FASTPATH_UPDATETYPE_PTR_NULL, not yet supported"); }
                        break;

                        case FastPath::FASTPATH_UPDATETYPE_PTR_DEFAULT:
                            if (this->verbose & 8) { LOG(LOG_INFO, "FASTPATH_UPDATETYPE_PTR_DEFAULT, not yet supported"); }
                        break;

                        case FastPath::FASTPATH_UPDATETYPE_PTR_POSITION:
                            if (this->verbose & 8) { LOG(LOG_INFO, "FASTPATH_UPDATETYPE_PTR_POSITION, not yet supported"); }
                        break;

                        case FastPath::FASTPATH_UPDATETYPE_POINTER:
                            this->process_new_pointer_pdu(upd.payload);

                            if (this->verbose & 8) { LOG(LOG_INFO, "FASTPATH_UPDATETYPE_POINTER"); }
                        break;

                        case FastPath::FASTPATH_UPDATETYPE_CACHED:
                            this->process_cached_pointer_pdu(upd.payload);

                            if (this->verbose & 8) { LOG(LOG_INFO, "FASTPATH_UPDATETYPE_CACHED"); }
                        break;

                        default:
                            LOG(LOG_INFO, "mod::rdp: received unexpected fast-path PUD, updateCode = %u"
                               , upd.updateCode);
                            throw Error(ERR_RDP_FASTPATH);
                        break;
                    }
                }
                break;
            }

            X224::DT_TPDU_Recv x224(*this->nego.trans, stream);
            SubStream & mcs_data = x224.payload;
            MCS::SendDataIndication_Recv mcs(mcs_data, MCS::PER_ENCODING);

            if (mcs.type == MCS::MCSPDU_DisconnectProviderUltimatum){
                LOG(LOG_ERR, "mod_rdp: got MCS DisconnectProviderUltimatum");
                throw Error(ERR_MCS);
            }

            SEC::Sec_Recv sec(mcs.payload, this->decrypt, this->encryptionLevel);

            if (mcs.channelId != GCC::MCS_GLOBAL_CHANNEL){
                if (this->verbose & 16){
                    LOG(LOG_INFO, "received channel data on mcs.chanid=%u", mcs.channelId);
                }
                TODO("CGR: move this to channel_list.hpp")
                size_t num_channel_src = this->mod_channel_list.size();
                for (size_t index = 0; index < num_channel_src; index++){
                    const CHANNELS::ChannelDef & mod_channel_item = this->mod_channel_list[index];
                    if (mcs.channelId == mod_channel_item.chanid){
                        num_channel_src = index;
                        break;
                    }
                }
                if (num_channel_src >= this->mod_channel_list.size()) {
                    LOG(LOG_WARNING, "mod::rdp::MOD_RDP_CONNECTED::Unknown Channel");
                    throw Error(ERR_CHANNEL_UNKNOWN_CHANNEL);
                }

                const CHANNELS::ChannelDef & mod_channel = this->mod_channel_list[num_channel_src];
                if (this->verbose & 16){
                    mod_channel.log(num_channel_src);
                }

                uint32_t length = sec.payload.in_uint32_le();
                int flags = sec.payload.in_uint32_le();
                size_t chunk_size = sec.payload.in_remain();

                // If channel name is our virtual channel, then don't send data to front
<<<<<<< HEAD
//                if (this->auth_channel[0] && this->sesman && !strcmp(mod_channel.name, this->auth_channel)){
//                    const char * auth_channel_message = (const char *)sec.payload.p;
//                    if (this->auth_channel_state == 0) {
//                        this->auth_channel_flags = flags;
//                        this->auth_channel_chanid = mod_channel.chanid;
//                        if (strncmp("target:", auth_channel_message, 7)){
//                            LOG(LOG_ERR, "Invalid request (%s)", auth_channel_message);
//                            this->send_auth_channel_data("Error: Invalid request");
//                        } else {
//                            // Ask sesman for requested target
//                            this->sesman->ask_auth_channel_target(auth_channel_message + 7);
//                        }
//                    }
//                    else if (this->auth_channel_state == 1){
//                        if (strncmp("result:", auth_channel_message, 7)){
//                            LOG(LOG_ERR, "Invalid result (%s)", auth_channel_message);
//                            auth_channel_message = "result:Session interrupted";
//                        }
//                        this->auth_channel_state = 0;
//                        this->sesman->set_auth_channel_result(auth_channel_message + 7);
//                    }
//                }
//                else 
                if (!this->opt_clipboard && !strcmp(mod_channel.name, CLIPBOARD_VIRTUAL_CHANNEL_NAME)){
=======
                if (this->auth_channel[0] && this->sesman && !strcmp(mod_channel.name, this->auth_channel)){
                    const char * auth_channel_message = (const char *)sec.payload.p;
                    if (this->auth_channel_state == 0) {
                        this->auth_channel_flags = flags;
                        this->auth_channel_chanid = mod_channel.chanid;
                        if (strncmp("target:", auth_channel_message, 7)){
                            LOG(LOG_ERR, "Invalid request (%s)", auth_channel_message);
                            this->send_auth_channel_data("Error: Invalid request");
                        } else {
                            // Ask sesman for requested target
                            this->sesman->ask_auth_channel_target(auth_channel_message + 7);
                        }
                    }
                    else if (this->auth_channel_state == 1){
                        if (strncmp("result:", auth_channel_message, 7)){
                            LOG(LOG_ERR, "Invalid result (%s)", auth_channel_message);
                            auth_channel_message = "result:Session interrupted";
                        }
                        this->auth_channel_state = 0;
                        this->sesman->set_auth_channel_result(auth_channel_message + 7);
                    }
                }
                else if (!this->opt_clipboard && !strcmp(mod_channel.name, CLIPBOARD_VIRTUAL_CHANNEL_NAME)) {
>>>>>>> 5b9a3e04
                    // Clipboard is unavailable and is a Clipboard PDU

                    TODO("RZ: Don't reject clipboard update, this can block rdesktop.")

                    if (this->verbose) {
                        LOG(LOG_INFO, "mod_rdp clipboard PDU");
                    }

                    uint16_t msgType = sec.payload.in_uint16_le();

                    if (msgType == CHANNELS::ChannelDef::CB_FORMAT_LIST) {
                        if (this->verbose) {
                            LOG(LOG_INFO, "mod_rdp clipboard is unavailable");
                        }

                        bool response_ok = true;

                        // Build and send the CB_FORMAT_LIST_RESPONSE (with status = FAILED)
                        // 03 00 02 00 00 00 00 00
                        RDPECLIP::FormatListResponsePDU format_list_response_pdu(response_ok);
                        BStream                         out_s(256);

                        format_list_response_pdu.emit(out_s);

                        const CHANNELS::ChannelDef * mod_channel =
                            this->mod_channel_list.get(CLIPBOARD_VIRTUAL_CHANNEL_NAME);

                        if (mod_channel) {
                            this->send_to_channel( *mod_channel
                                                 , out_s
                                                 , out_s.size()
                                                 ,   CHANNELS::ChannelDef::CHANNEL_FLAG_FIRST
                                                   | CHANNELS::ChannelDef::CHANNEL_FLAG_LAST
                                                 );
                        }
                    }
                }
                else {
                    this->send_to_front_channel(mod_channel.name, sec.payload.p, length, chunk_size, flags);
                }
                sec.payload.p = sec.payload.end;
            }
            else {
                uint8_t * next_packet = sec.payload.p;
                while (next_packet < sec.payload.end) {
                    sec.payload.p = next_packet;
                    ShareControl_Recv sctrl(sec.payload);
                    next_packet += sctrl.totalLength;

                    if (this->verbose & 128){
                        LOG(LOG_WARNING, "LOOPING on PDUs: %u", (unsigned)sctrl.totalLength);
                    }


                    switch (sctrl.pdu_type1) {
                    case PDUTYPE_DATAPDU:
                        if (this->verbose & 128){
                            LOG(LOG_WARNING, "PDUTYPE_DATAPDU");
                        }
                        switch (this->connection_finalization_state){
                        case EARLY:
                            LOG(LOG_WARNING, "Rdp::finalization is early");
                            throw Error(ERR_SEC);
                        break;
                        case WAITING_SYNCHRONIZE:
                            if (this->verbose & 1){
                                LOG(LOG_WARNING, "WAITING_SYNCHRONIZE");
                            }
//                            this->check_data_pdu(PDUTYPE2_SYNCHRONIZE);
                            this->connection_finalization_state = WAITING_CTL_COOPERATE;
                        break;
                        case WAITING_CTL_COOPERATE:
                            if (this->verbose & 1){
                                LOG(LOG_WARNING, "WAITING_CTL_COOPERATE");
                            }
//                            this->check_data_pdu(PDUTYPE2_CONTROL);
                            this->connection_finalization_state = WAITING_GRANT_CONTROL_COOPERATE;
                        break;
                        case WAITING_GRANT_CONTROL_COOPERATE:
                            if (this->verbose & 1){
                                LOG(LOG_WARNING, "WAITING_GRANT_CONTROL_COOPERATE");
                            }
//                            this->check_data_pdu(PDUTYPE2_CONTROL);
                            this->connection_finalization_state = WAITING_FONT_MAP;
                        break;
                        case WAITING_FONT_MAP:
                            if (this->verbose & 1){
                                LOG(LOG_WARNING, "PDUTYPE2_FONTMAP");
                            }
//                            this->check_data_pdu(PDUTYPE2_FONTMAP);
                            this->connection_finalization_state = UP_AND_RUNNING;

                            // Synchronize sent to indicate server the state of sticky keys (x-locks)
                            // Must be sent at this point of the protocol (sent before, it xwould be ignored or replaced)
                            rdp_input_synchronize(0, 0, (this->key_flags & 0x07), 0);

                        break;
                        case UP_AND_RUNNING:
                        {
                            ShareData sdata(sctrl.payload);
                            sdata.recv_begin();
                            switch (sdata.pdutype2) {
                            case PDUTYPE2_UPDATE:
                            {
                                if (this->verbose & 8){ LOG(LOG_INFO, "PDUTYPE2_UPDATE"); }
                                // MS-RDPBCGR: 1.3.6
                                // -----------------
                                // The most fundamental output that a server can send to a connected client
                                // is bitmap images of the remote session using the Update Bitmap PDU. This
                                // allows the client to render the working space and enables a user to
                                // interact with the session running on the server. The global palette
                                // information for a session is sent to the client in the Update Palette PDU.

                                SlowPath::GraphicsUpdate_Recv gur(sdata.payload);
                                switch (gur.update_type) {
                                case RDP_UPDATE_ORDERS:
                                    if (this->verbose & 8){ LOG(LOG_INFO, "RDP_UPDATE_ORDERS");}
                                    this->front.begin_update();
                                    this->orders.process_orders(this->bpp, sdata.payload, false, this);
                                    this->front.end_update();
                                    break;
                                case RDP_UPDATE_BITMAP:
                                    if (this->verbose & 8){ LOG(LOG_INFO, "RDP_UPDATE_BITMAP");}
                                    this->front.begin_update();
                                    this->process_bitmap_updates(sdata.payload, false);
                                    this->front.end_update();
                                    break;
                                case RDP_UPDATE_PALETTE:
                                    if (this->verbose & 8){ LOG(LOG_INFO, "RDP_UPDATE_PALETTE");}
                                    this->front.begin_update();
                                    this->process_palette(sdata.payload, false);
                                    this->front.end_update();
                                    break;
                                case RDP_UPDATE_SYNCHRONIZE:
                                    if (this->verbose & 8){ LOG(LOG_INFO, "RDP_UPDATE_SYNCHRONIZE");}
                                    sdata.payload.in_skip_bytes(2);
                                    break;
                                default:
                                    if (this->verbose & 8){ LOG(LOG_WARNING, "mod_rdp::MOD_RDP_CONNECTED:RDP_UPDATE_UNKNOWN");}
                                    break;
                                }
                            }
                            break;
                            case PDUTYPE2_CONTROL:
                                if (this->verbose & 8){ LOG(LOG_INFO, "PDUTYPE2_CONTROL");}
                                TODO("CGR: Data should actually be consumed")
                                sdata.payload.p = sdata.payload.end;
                            break;
                            case PDUTYPE2_SYNCHRONIZE:
                                if (this->verbose & 8){ LOG(LOG_INFO, "PDUTYPE2_SYNCHRONIZE");}
                                TODO("CGR: Data should actually be consumed")
                                sdata.payload.p = sdata.payload.end;
                            break;
                            case PDUTYPE2_POINTER:
                                if (this->verbose & 8){ LOG(LOG_INFO, "PDUTYPE2_POINTER");}
                                this->process_pointer_pdu(sdata.payload, this);
                                TODO("CGR: Data should actually be consumed")
                                sdata.payload.p = sdata.payload.end;
                            break;
                            case PDUTYPE2_PLAY_SOUND:
                                if (this->verbose & 8){ LOG(LOG_INFO, "PDUTYPE2_PLAY_SOUND");}
                                TODO("CGR: Data should actually be consumed")
                                sdata.payload.p = sdata.payload.end;
                            break;
                            case PDUTYPE2_SAVE_SESSION_INFO:
                                if (this->verbose & 8){ LOG(LOG_INFO, "PDUTYPE2_SAVE_SESSION_INFO");}
                                TODO("CGR: Data should actually be consumed")
                                sdata.payload.p = sdata.payload.end;
                            break;
                            case PDUTYPE2_SET_ERROR_INFO_PDU:
                                if (this->verbose & 8){ LOG(LOG_INFO, "PDUTYPE2_SET_ERROR_INFO_PDU");}
                                this->process_disconnect_pdu(sdata.payload);
                            break;
                            default:
                                LOG(LOG_WARNING, "PDUTYPE2 unsupported tag=%u", sdata.pdutype2);
                                TODO("CGR: Data should actually be consumed")
                                sdata.payload.p = sdata.payload.end;
                            break;
                            }
                            sdata.recv_end();
                        }
                        break;
                    }
                    break;
                    case PDUTYPE_DEMANDACTIVEPDU:
                        {
                            if (this->verbose & 128){ LOG(LOG_INFO, "PDUTYPE_DEMANDACTIVEPDU"); }
                            this->share_id = sctrl.payload.in_uint32_le();
                            uint16_t lengthSourceDescriptor = sctrl.payload.in_uint16_le();
                            uint16_t lengthCombinedCapabilities = sctrl.payload.in_uint16_le();
                            sctrl.payload.in_skip_bytes(lengthSourceDescriptor);
                            this->process_server_caps(sctrl.payload, lengthCombinedCapabilities);
                            uint32_t sessionId = sctrl.payload.in_uint32_le();

                            this->send_confirm_active(this);
                            this->send_synchronise();
                            this->send_control(RDP_CTL_COOPERATE);
                            this->send_control(RDP_CTL_REQUEST_CONTROL);

                            this->send_input(0, RDP_INPUT_SYNCHRONIZE, 0, 0, 0);

                            /* Including RDP 5.0 capabilities */
                            if (this->use_rdp5){
                                LOG(LOG_INFO, "use rdp5");
                                this->enum_bmpcache2();
                                this->send_fonts(3);
                            }
                            else{
                                LOG(LOG_INFO, "not using rdp5");
                                this->send_fonts(1);
                                this->send_fonts(2);
                            }
                            LOG(LOG_INFO, "Resizing to %ux%ux%u", this->front_width, this->front_height, this->bpp);
                            if (-1 == this->front.server_resize(this->front_width, this->front_height, this->bpp)){
                                LOG(LOG_WARNING, "Resize not available on older clients,"
                                                 " change client resolution to match server resolution");
                                throw Error(ERR_RDP_RESIZE_NOT_AVAILABLE);
                            }
                            this->orders.reset();
                            this->connection_finalization_state = WAITING_SYNCHRONIZE;
                        }
                    break;
                    case PDUTYPE_DEACTIVATEALLPDU:
                        if (this->verbose & 128){ LOG(LOG_INFO, "PDUTYPE_DEACTIVATEALLPDU"); }
                        LOG(LOG_INFO, "Deactivate All PDU");
                        TODO("CGR: Data should actually be consumed")
                        TODO("CGR: Check we are indeed expecting Synchronize... dubious")
                        this->connection_finalization_state = WAITING_SYNCHRONIZE;
                    break;
                    case PDUTYPE_SERVER_REDIR_PKT:
                        if (this->verbose & 128){ LOG(LOG_INFO, "PDUTYPE_SERVER_REDIR_PKT"); }
                    break;
                    default:
                        LOG(LOG_INFO, "unknown PDU %u", sctrl.pdu_type1);
                        break;
                    }
                    TODO("check sctrl.payload is completely consumed")
                }
            }
        }
        }
        }
        catch(Error e){
            BStream stream(256);
            X224::DR_TPDU_Send x224(stream, X224::REASON_NOT_SPECIFIED);
            try {
                this->nego.trans->send(stream);
                LOG(LOG_INFO, "Connection to server closed");
            }
            catch(Error e){
                LOG(LOG_INFO, "Connection to server Already closed", e.id);
            };
            return BACK_EVENT_NEXT;
        }
        return BACK_EVENT_NONE;
    }


// 1.3.1.3 Deactivation-Reactivation Sequence
// ==========================================

// After the connection sequence has run to completion, the server may determine
// that the client needs to be connected to a waiting, disconnected session. To
// accomplish this task the server signals the client with a Deactivate All PDU.
// A Deactivate All PDU implies that the connection will be dropped or that a
// capability renegotiation will occur. If a capability renegotiation needs to
// be performed then the server will re-execute the connection sequence,
// starting with the Demand Active PDU (the Capability Negotiation and
// Connection Finalization phases as described in section 1.3.1.1) but excluding
// the Persistent Key List PDU.


        // 2.2.1.13.1.1 Demand Active PDU Data (TS_DEMAND_ACTIVE_PDU)
        // ==========================================================
        // The TS_DEMAND_ACTIVE_PDU structure is a standard T.128 Demand Active PDU (see [T128] section 8.4.1).

        // shareControlHeader (6 bytes): Share Control Header (section 2.2.8.1.1.1.1) containing information about the packet. The type subfield of the pduType field of the Share Control Header MUST be set to PDUTYPE_DEMANDACTIVEPDU (1).

        // shareId (4 bytes): A 32-bit, unsigned integer. The share identifier for the packet (see [T128] section 8.4.2 for more information regarding share IDs).

        // lengthSourceDescriptor (2 bytes): A 16-bit, unsigned integer. The size in bytes of the sourceDescriptor field.

        // lengthCombinedCapabilities (2 bytes): A 16-bit, unsigned integer. The combined size in bytes of the numberCapabilities, pad2Octets, and capabilitySets fields.

        // sourceDescriptor (variable): A variable-length array of bytes containing a source descriptor (see [T128] section 8.4.1 for more information regarding source descriptors).

        // numberCapabilities (2 bytes): A 16-bit, unsigned integer. The number of capability sets include " in the Demand Active PDU.

        // pad2Octets (2 bytes): A 16-bit, unsigned integer. Padding. Values in this field MUST be ignored.

        // capabilitySets (variable): An array of Capability Set (section 2.2.1.13.1.1.1) structures. The number of capability sets is specified by the numberCapabilities field.

        // sessionId (4 bytes): A 32-bit, unsigned integer. The session identifier. This field is ignored by the client.


        void send_confirm_active(mod_api * mod) throw(Error)
        {
            if (this->verbose & 1){
                LOG(LOG_INFO, "mod_rdp::send_confirm_active");
            }

            BStream stream(65536);

            RDP::ConfirmActivePDU_Send confirm_active_pdu(stream);

            confirm_active_pdu.emit_begin(this->share_id);

            GeneralCaps general_caps;
            general_caps.extraflags  =
                  this->use_rdp5
                ? NO_BITMAP_COMPRESSION_HDR | AUTORECONNECT_SUPPORTED | LONG_CREDENTIALS_SUPPORTED
                : 0
                ;
// Slow/Fast-path
            general_caps.extraflags |=
                  this->server_fastpath_update_support
                ? FASTPATH_OUTPUT_SUPPORTED
                : 0
                ;
            if (this->verbose) {
                general_caps.log("Sending to server");
            }
            confirm_active_pdu.emit_capability_set(general_caps);

            BitmapCaps bitmap_caps;
            bitmap_caps.preferredBitsPerPixel = this->bpp;
            bitmap_caps.desktopWidth          = this->front_width;
            bitmap_caps.desktopHeight         = this->front_height;
            bitmap_caps.bitmapCompressionFlag = this->bitmap_compression;
            if (this->verbose) {
                bitmap_caps.log("Sending bitmap caps to server");
            }
            confirm_active_pdu.emit_capability_set(bitmap_caps);

            OrderCaps order_caps;
            order_caps.numberFonts                                   = 0x147;
            order_caps.orderFlags                                    = 0x2a;
            order_caps.orderSupport[TS_NEG_DSTBLT_INDEX]             = 1;
            order_caps.orderSupport[TS_NEG_PATBLT_INDEX]             = 1;
            order_caps.orderSupport[TS_NEG_SCRBLT_INDEX]             = 1;
            order_caps.orderSupport[TS_NEG_MEMBLT_INDEX]             = 1;
            order_caps.orderSupport[TS_NEG_MEM3BLT_INDEX]            = (this->mem3blt_support ? 1 : 0);
            order_caps.orderSupport[TS_NEG_LINETO_INDEX]             = 1;
            order_caps.orderSupport[TS_NEG_MULTI_DRAWNINEGRID_INDEX] = 1;
            order_caps.orderSupport[UnusedIndex3]                    = 1;
            order_caps.orderSupport[UnusedIndex5]                    = 1;
            order_caps.orderSupport[TS_NEG_INDEX_INDEX]              = 1;
            order_caps.textFlags                                     = 0x06a1;
            order_caps.textANSICodePage                              = 0x4e4; // Windows-1252 codepage is passed (latin-1)
            if (this->verbose) {
                order_caps.log("Sending order caps to server");
            }
            confirm_active_pdu.emit_capability_set(order_caps);

            BmpCacheCaps bmp_cache_caps;
            bmp_cache_caps.cache0Entries         = 0x258;
            bmp_cache_caps.cache0MaximumCellSize = nbbytes(this->bpp) * 0x100;
            bmp_cache_caps.cache1Entries         = 0x12c;
            bmp_cache_caps.cache1MaximumCellSize = nbbytes(this->bpp) * 0x400;
            bmp_cache_caps.cache2Entries         = 0x106;
            bmp_cache_caps.cache2MaximumCellSize = nbbytes(this->bpp) * 0x1000;
            if (this->verbose) {
                bmp_cache_caps.log("Sending bmp cache caps to server");
            }
            confirm_active_pdu.emit_capability_set(bmp_cache_caps);

//            if(this->use_rdp5){
//                BmpCache2Caps bmpcache2_caps;
//                bmpcache2_caps.numCellCaches = 3;
//                bmpcache2_caps.bitmapCache0CellInfo = 2000;
//                bmpcache2_caps.bitmapCache1CellInfo = 2000;
//                bmpcache2_caps.bitmapCache2CellInfo = 2000;
//                confirm_active_pdu.emit_capability_set(bmpcache2_caps);
//            }

            ColorCacheCaps colorcache_caps;
            if (this->verbose) {
                colorcache_caps.log("Sending colorcache caps to server");
            }
            confirm_active_pdu.emit_capability_set(colorcache_caps);

            ActivationCaps activation_caps;
            if (this->verbose) {
                activation_caps.log("Sending activation caps to server");
            }
            confirm_active_pdu.emit_capability_set(activation_caps);

            ControlCaps control_caps;
            if (this->verbose) {
                control_caps.log("Sending control caps to server");
            }
            confirm_active_pdu.emit_capability_set(control_caps);

            PointerCaps pointer_caps;
            pointer_caps.len                       = 10;
            if (this->enable_new_pointer == false) {
                pointer_caps.pointerCacheSize      = 0;
                pointer_caps.colorPointerCacheSize = 20;
                pointer_caps.len                   = 8;
            }
            if (this->verbose) {
                pointer_caps.log("Sending pointer caps to server");
            }
            confirm_active_pdu.emit_capability_set(pointer_caps);

            ShareCaps share_caps;
            if (this->verbose) {
                share_caps.log("Sending share caps to server");
            }
            confirm_active_pdu.emit_capability_set(share_caps);

            InputCaps input_caps;
            if (this->verbose) {
                input_caps.log("Sending input caps to server");
            }
            confirm_active_pdu.emit_capability_set(input_caps);

            SoundCaps sound_caps;
            if (this->verbose) {
                sound_caps.log("Sending sound caps to server");
            }
            confirm_active_pdu.emit_capability_set(sound_caps);

            FontCaps font_caps;
            if (this->verbose) {
                font_caps.log("Sending font caps to server");
            }
            confirm_active_pdu.emit_capability_set(font_caps);

            GlyphSupportCaps glyphsupport_caps;
            if (this->verbose) {
                glyphsupport_caps.log("Sending glyphsupport caps to server");
            }
            confirm_active_pdu.emit_capability_set(glyphsupport_caps);

//            BrushCacheCaps brushcache_caps;
//            brushcache_caps.log("Sending brushcache caps to server");
//            confirm_active_pdu.emit_capability_set(BrushCacheCaps);

//            CompDeskCaps compdesk_caps;
//            compdesk_caps.log("Sending compdesk caps to server");
//            confirm_active_pdu.emit_capability_set(CompDeskCaps);

            confirm_active_pdu.emit_end();

            BStream x224_header(256);
            BStream mcs_header(256);
            BStream sec_header(256);
            // shareControlHeader (6 bytes): Share Control Header (section 2.2.8.1.1.1.1)
            // containing information about the packet. The type subfield of the pduType
            // field of the Share Control Header MUST be set to PDUTYPE_DEMANDACTIVEPDU (1).
            BStream sctrl_header(256);
            ShareControl_Send(sctrl_header, PDUTYPE_CONFIRMACTIVEPDU, this->userid + GCC::MCS_USERCHANNEL_BASE, stream.size());

            HStream target_stream(1024, 65536);
            target_stream.out_copy_bytes(sctrl_header);
            target_stream.out_copy_bytes(stream);
            target_stream.mark_end();

            SEC::Sec_Send sec(sec_header, target_stream, 0, this->encrypt, this->encryptionLevel);
            MCS::SendDataRequest_Send mcs(mcs_header, this->userid, GCC::MCS_GLOBAL_CHANNEL, 1, 3,
                                          sec_header.size() + target_stream.size(), MCS::PER_ENCODING);
            X224::DT_TPDU_Send(x224_header, mcs_header.size() + sec_header.size() + target_stream.size());

            this->nego.trans->send(x224_header, mcs_header, sec_header, target_stream);

            if (this->verbose & 1){
                LOG(LOG_INFO, "mod_rdp::send_confirm_active done");
                LOG(LOG_INFO, "Waiting for answer to confirm active");
            }
        }

        void process_pointer_pdu(Stream & stream, mod_api * mod) throw(Error)
        {
            if (this->verbose & 4){
                LOG(LOG_INFO, "mod_rdp::process_pointer_pdu");
            }

            int message_type = stream.in_uint16_le();
            stream.in_skip_bytes(2); /* pad */
            switch (message_type) {
            case RDP_POINTER_CACHED:
                if (this->verbose & 4){
                    LOG(LOG_INFO, "Process pointer cached");
                }
                this->process_cached_pointer_pdu(stream);
                if (this->verbose & 4){
                    LOG(LOG_INFO, "Process pointer cached done");
                }
                break;
            case RDP_POINTER_COLOR:
                if (this->verbose & 4){
                    LOG(LOG_INFO, "Process pointer color");
                }
                this->process_system_pointer_pdu(stream);
                if (this->verbose & 4){
                    LOG(LOG_INFO, "Process pointer system done");
                }
                break;
                this->process_color_pointer_pdu(stream);
                if (this->verbose & 4){
                    LOG(LOG_INFO, "Process pointer color done");
                }
                break;
            case RDP_POINTER_NEW:
                if (this->verbose & 4){
                    LOG(LOG_INFO, "Process pointer new");
                }
                if (enable_new_pointer) {
                    this->process_new_pointer_pdu(stream); // Pointer with arbitrary color depth
                }
                if (this->verbose & 4){
                    LOG(LOG_INFO, "Process pointer new done");
                }
                break;
            case RDP_POINTER_SYSTEM:
                if (this->verbose & 4){
                    LOG(LOG_INFO, "Process pointer system");
                }
            case RDP_POINTER_MOVE:
            {
                LOG(LOG_WARNING, "mod::rdp::RDP Pointer move not yet supported");
                TODO("CGR: implement RDP_POINTER_MOVE")
                /* int x = */ stream.in_uint16_le();
                /* int y = */ stream.in_uint16_le();
            }
            break;
            default:
                break;
            }
            if (this->verbose & 4){
                LOG(LOG_INFO, "mod_rdp::process_pointer_pdu done");
            }
        }

        void process_palette(Stream & stream, bool fast_path) {
            if (this->verbose & 4) {
                LOG(LOG_INFO, "mod_rdp::process_palette");
            }

            RDP::UpdatePaletteData_Recv(stream, fast_path, this->orders.global_palette);
            this->front.set_mod_palette(this->orders.global_palette);

            if (this->verbose & 4) {
                LOG(LOG_INFO, "mod_rdp::process_palette done");
            }
        }

// 2.2.5.1.1 Set Error Info PDU Data (TS_SET_ERROR_INFO_PDU)
// =========================================================
// The TS_SET_ERROR_INFO_PDU structure contains the contents of the Set Error
// Info PDU, which is a Share Data Header (section 2.2.8.1.1.1.2) with an error
// value field.

// shareDataHeader (18 bytes): Share Data Header containing information about
// the packet. The type subfield of the pduType field of the Share Control
// Header (section 2.2.8.1.1.1.1) MUST be set to PDUTYPE_DATAPDU (7). The
// pduType2 field of the Share Data Header MUST be set to
// PDUTYPE2_SET_ERROR_INFO_PDU (47), and the pduSource field MUST be set to 0.

// errorInfo (4 bytes): A 32-bit, unsigned integer. Error code.

// Protocol-independent codes:
// +---------------------------------------------+-----------------------------+
// | 0x00000001 ERRINFO_RPC_INITIATED_DISCONNECT | The disconnection was       |
// |                                             | initiated by an             |
// |                                             | administrative tool on the  |
// |                                             | server in another session.  |
// +---------------------------------------------+-----------------------------+
// | 0x00000002 ERRINFO_RPC_INITIATED_LOGOFF     | The disconnection was due   |
// |                                             | to a forced logoff initiated|
// |                                             | by an administrative tool   |
// |                                             | on the server in another    |
// |                                             | session.                    |
// +---------------------------------------------+-----------------------------+
// | 0x00000003 ERRINFO_IDLE_TIMEOUT             | The idle session limit timer|
// |                                             | on the server has elapsed.  |
// +---------------------------------------------+-----------------------------+
// | 0x00000004 ERRINFO_LOGON_TIMEOUT            | The active session limit    |
// |                                             | timer on the server has     |
// |                                             | elapsed.                    |
// +---------------------------------------------+-----------------------------+
// | 0x00000005                                  | Another user connected to   |
// | ERRINFO_DISCONNECTED_BY_OTHERCONNECTION     | the server, forcing the     |
// |                                             | disconnection of the current|
// |                                             | connection.                 |
// +---------------------------------------------+-----------------------------+
// | 0x00000006 ERRINFO_OUT_OF_MEMORY            | The server ran out of       |
// |                                             | available memory resources. |
// +---------------------------------------------+-----------------------------+
// | 0x00000007 ERRINFO_SERVER_DENIED_CONNECTION | The server denied the       |
// |                                             | connection.                 |
// +---------------------------------------------+-----+-----------------------+
// | 0x00000009                                  | The user cannot connect to  |
// | ERRINFO_SERVER_INSUFFICIENT_PRIVILEGES      | the server due to           |
// |                                             | insufficient access         |
// |                                             | privileges.                 |
// +---------------------------------------------+-----------------------------+
// | 0x0000000A                                  | The server does not accept  |
// | ERRINFO_SERVER_FRESH_CREDENTIALS_REQUIRED   | saved user credentials and  |
// |                                             | requires that the user enter|
// |                                             | their credentials for each  |
// |                                             | connection.                 |
// +-----------------------------------------+---+-----------------------------+
// | 0x0000000B                              | The disconnection was initiated |
// | ERRINFO_RPC_INITIATED_DISCONNECT_BYUSER | by an administrative tool on    |
// |                                         | the server running in the user's|
// |                                         | session.                        |
// +-----------------------------------------+---------------------------------+
// | 0x0000000C ERRINFO_LOGOFF_BY_USER       | The disconnection was initiated |
// |                                         | by the user logging off his or  |
// |                                         | her session on the server.      |
// +-----------------------------------------+---------------------------------+

// Protocol-independent licensing codes:
// +-------------------------------------------+-------------------------------+
// | 0x00000100 ERRINFO_LICENSE_INTERNAL       | An internal error has occurred|
// |                                           | in the Terminal Services      |
// |                                           | licensing component.          |
// +-------------------------------------------+-------------------------------+
// | 0x00000101                                | A Remote Desktop License      |
// | ERRINFO_LICENSE_NO_LICENSE_SERVER         | Server ([MS-RDPELE] section   |
// |                                           | 1.1) could not be found to    |
// |                                           | provide a license.            |
// +-------------------------------------------+-------------------------------+
// | 0x00000102 ERRINFO_LICENSE_NO_LICENSE     | There are no Client Access    |
// |                                           | Licenses ([MS-RDPELE] section |
// |                                           | 1.1) available for the target |
// |                                           | remote computer.              |
// +-------------------------------------------+-------------------------------+
// | 0x00000103 ERRINFO_LICENSE_BAD_CLIENT_MSG | The remote computer received  |
// |                                           | an invalid licensing message  |
// |                                           | from the client.              |
// +-------------------------------------------+-------------------------------+
// | 0x00000104                                | The Client Access License     |
// | ERRINFO_LICENSE_HWID_DOESNT_MATCH_LICENSE | ([MS-RDPELE] section 1.1)     |
// |                                           | stored by the client has been |
// |                                           |  modified.                    |
// +-------------------------------------------+-------------------------------+
// | 0x00000105                                | The Client Access License     |
// | ERRINFO_LICENSE_BAD_CLIENT_LICENSE        | ([MS-RDPELE] section 1.1)     |
// |                                           | stored by the client is in an |
// |                                           | invalid format.               |
// +-------------------------------------------+-------------------------------+
// | 0x00000106                                | Network problems have caused  |
// | ERRINFO_LICENSE_CANT_FINISH_PROTOCOL      | the licensing protocol        |
// |                                           | ([MS-RDPELE] section 1.3.3)   |
// |                                           | to be terminated.             |
// +-------------------------------------------+-------------------------------+
// | 0x00000107                                | The client prematurely ended  |
// | ERRINFO_LICENSE_CLIENT_ENDED_PROTOCOL     | the licensing protocol        |
// |                                           | ([MS-RDPELE] section 1.3.3).  |
// +---------------------------------------+---+-------------------------------+
// | 0x00000108                            | A licensing message ([MS-RDPELE]  |
// | ERRINFO_LICENSE_BAD_CLIENT_ENCRYPTION | sections 2.2 and 5.1) was         |
// |                                       | incorrectly encrypted.            |
// +---------------------------------------+-----------------------------------+
// | 0x00000109                            | The Client Access License         |
// | ERRINFO_LICENSE_CANT_UPGRADE_LICENSE  | ([MS-RDPELE] section 1.1) stored  |
// |                                       | by the client could not be        |
// |                                       | upgraded or renewed.              |
// +---------------------------------------+-----------------------------------+
// | 0x0000010A                            | The remote computer is not        |
// | ERRINFO_LICENSE_NO_REMOTE_CONNECTIONS | licensed to accept remote         |
// |                                       |  connections.                     |
// +---------------------------------------+-----------------------------------+

// Protocol-independent codes generated by Connection Broker:
// +----------------------------------------------+----------------------------+
// | Value                                        | Meaning                    |
// +----------------------------------------------+----------------------------+
// | 0x0000400                                    | The target endpoint could  |
// | ERRINFO_CB_DESTINATION_NOT_FOUND             | not be found.              |
// +----------------------------------------------+----------------------------+
// | 0x0000402                                    | The target endpoint to     |
// | ERRINFO_CB_LOADING_DESTINATION               | which the client is being  |
// |                                              | redirected is              |
// |                                              | disconnecting from the     |
// |                                              | Connection Broker.         |
// +----------------------------------------------+----------------------------+
// | 0x0000404                                    | An error occurred while    |
// | ERRINFO_CB_REDIRECTING_TO_DESTINATION        | the connection was being   |
// |                                              | redirected to the target   |
// |                                              | endpoint.                  |
// +----------------------------------------------+----------------------------+
// | 0x0000405                                    | An error occurred while    |
// | ERRINFO_CB_SESSION_ONLINE_VM_WAKE            | the target endpoint (a     |
// |                                              | virtual machine) was being |
// |                                              | awakened.                  |
// +----------------------------------------------+----------------------------+
// | 0x0000406                                    | An error occurred while    |
// | ERRINFO_CB_SESSION_ONLINE_VM_BOOT            | the target endpoint (a     |
// |                                              | virtual machine) was being |
// |                                              | started.                   |
// +----------------------------------------------+----------------------------+
// | 0x0000407                                    | The IP address of the      |
// | ERRINFO_CB_SESSION_ONLINE_VM_NO_DNS          | target endpoint (a virtual |
// |                                              | machine) cannot be         |
// |                                              | determined.                |
// +----------------------------------------------+----------------------------+
// | 0x0000408                                    | There are no available     |
// | ERRINFO_CB_DESTINATION_POOL_NOT_FREE         | endpoints in the pool      |
// |                                              | managed by the Connection  |
// |                                              | Broker.                    |
// +----------------------------------------------+----------------------------+
// | 0x0000409                                    | Processing of the          |
// | ERRINFO_CB_CONNECTION_CANCELLED              | connection has been        |
// |                                              | cancelled.                 |
// +----------------------------------------------+----------------------------+
// | 0x0000410                                    | The settings contained in  |
// | ERRINFO_CB_CONNECTION_ERROR_INVALID_SETTINGS | the routingToken field of  |
// |                                              | the X.224 Connection       |
// |                                              | Request PDU (section       |
// |                                              | 2.2.1.1) cannot be         |
// |                                              | validated.                 |
// +----------------------------------------------+----------------------------+
// | 0x0000411                                    | A time-out occurred while  |
// | ERRINFO_CB_SESSION_ONLINE_VM_BOOT_TIMEOUT    | the target endpoint (a     |
// |                                              | virtual machine) was being |
// |                                              | started.                   |
// +----------------------------------------------+----------------------------+
// | 0x0000412                                    | A session monitoring error |
// | ERRINFO_CB_SESSION_ONLINE_VM_SESSMON_FAILED  | occurred while the target  |
// |                                              | endpoint (a virtual        |
// |                                              | machine) was being         |
// |                                              | started.                   |
// +----------------------------------------------+----------------------------+

// RDP specific codes:
// +------------------------------------+--------------------------------------+
// | 0x000010C9 ERRINFO_UNKNOWNPDUTYPE2 | Unknown pduType2 field in a received |
// |                                    | Share Data Header (section           |
// |                                    | 2.2.8.1.1.1.2).                      |
// +------------------------------------+--------------------------------------+
// | 0x000010CA ERRINFO_UNKNOWNPDUTYPE  | Unknown pduType field in a received  |
// |                                    | Share Control Header (section        |
// |                                    | 2.2.8.1.1.1.1).                      |
// +------------------------------------+--------------------------------------+
// | 0x000010CB ERRINFO_DATAPDUSEQUENCE | An out-of-sequence Slow-Path Data PDU|
// |                                    | (section 2.2.8.1.1.1.1) has been     |
// |                                    | received.                            |
// +------------------------------------+--------------------------------------+
// | 0x000010CD                         | An out-of-sequence Slow-Path Non-Data|
// | ERRINFO_CONTROLPDUSEQUENCE         | PDU (section 2.2.8.1.1.1.1) has been |
// |                                    | received.                            |
// +------------------------------------+--------------------------------------+
// | 0x000010CE                         | A Control PDU (sections 2.2.1.15 and |
// | ERRINFO_INVALIDCONTROLPDUACTION    | 2.2.1.16) has been received with an  |
// |                                    | invalid action field.                |
// +------------------------------------+--------------------------------------+
// | 0x000010CF                         | (a) A Slow-Path Input Event (section |
// | ERRINFO_INVALIDINPUTPDUTYPE        | 2.2.8.1.1.3.1.1) has been received   |
// |                                    | with an invalid messageType field.   |
// |                                    | (b) A Fast-Path Input Event (section |
// |                                    | 2.2.8.1.2.2) has been received with  |
// |                                    | an invalid eventCode field.          |
// +------------------------------------+--------------------------------------+
// | 0x000010D0                         | (a) A Slow-Path Mouse Event (section |
// | ERRINFO_INVALIDINPUTPDUMOUSE       | 2.2.8.1.1.3.1.1.3) or Extended Mouse |
// |                                    | Event (section 2.2.8.1.1.3.1.1.4)    |
// |                                    | has been received with an invalid    |
// |                                    | pointerFlags field.                  |
// |                                    | (b) A Fast-Path Mouse Event (section |
// |                                    | 2.2.8.1.2.2.3) or Fast-Path Extended |
// |                                    | Mouse Event (section 2.2.8.1.2.2.4)  |
// |                                    | has been received with an invalid    |
// |                                    | pointerFlags field.                  |
// +------------------------------------+--------------------------------------+
// | 0x000010D1                         | An invalid Refresh Rect PDU (section |
// | ERRINFO_INVALIDREFRESHRECTPDU      | 2.2.11.2) has been received.         |
// +------------------------------------+--------------------------------------+
// | 0x000010D2                         | The server failed to construct the   |
// | ERRINFO_CREATEUSERDATAFAILED       | GCC Conference Create Response user  |
// |                                    | data (section 2.2.1.4).              |
// +------------------------------------+--------------------------------------+
// | 0x000010D3 ERRINFO_CONNECTFAILED   | Processing during the Channel        |
// |                                    | Connection phase of the RDP          |
// |                                    | Connection Sequence (see section     |
// |                                    | 1.3.1.1 for an overview of the RDP   |
// |                                    | Connection Sequence phases) has      |
// |                                    | failed.                              |
// +------------------------------------+--------------------------------------+
// | 0x000010D4                         | A Confirm Active PDU (section        |
// | ERRINFO_CONFIRMACTIVEWRONGSHAREID  | 2.2.1.13.2) was received from the    |
// |                                    | client with an invalid shareId field.|
// +------------------------------------+-+------------------------------------+
// | 0x000010D5                           | A Confirm Active PDU (section      |
// | ERRINFO_CONFIRMACTIVEWRONGORIGINATOR | 2.2.1.13.2) was received from the  |
// |                                      | client with an invalid originatorId|
// |                                      | field.                             |
// +--------------------------------------+------------------------------------+
// | 0x000010DA                           | There is not enough data to process|
// | ERRINFO_PERSISTENTKEYPDUBADLENGTH    | a Persistent Key List PDU (section |
// |                                      | 2.2.1.17).                         |
// +--------------------------------------+------------------------------------+
// | 0x000010DB                           | A Persistent Key List PDU (section |
// | ERRINFO_PERSISTENTKEYPDUILLEGALFIRST | 2.2.1.17) marked as                |
// |                                      | PERSIST_PDU_FIRST (0x01) was       |
// |                                      | received after the reception of a  |
// |                                      | prior Persistent Key List PDU also |
// |                                      | marked as PERSIST_PDU_FIRST.       |
// +--------------------------------------+---+--------------------------------+
// | 0x000010DC                               | A Persistent Key List PDU      |
// | ERRINFO_PERSISTENTKEYPDUTOOMANYTOTALKEYS | (section 2.2.1.17) was received|
// |                                          | which specified a total number |
// |                                          | of bitmap cache entries larger |
// |                                          | than 262144.                   |
// +------------------------------------------+--------------------------------+
// | 0x000010DD                               | A Persistent Key List PDU      |
// | ERRINFO_PERSISTENTKEYPDUTOOMANYCACHEKEYS | (section 2.2.1.17) was received|
// |                                          | which specified an invalid     |
// |                                          | total number of keys for a     |
// |                                          | bitmap cache (the number of    |
// |                                          | entries that can be stored     |
// |                                          | within each bitmap cache is    |
// |                                          | specified in the Revision 1 or |
// |                                          | 2 Bitmap Cache Capability Set  |
// |                                          | (section 2.2.7.1.4) that is    |
// |                                          | sent from client to server).   |
// +------------------------------------------+--------------------------------+
// | 0x000010DE ERRINFO_INPUTPDUBADLENGTH     | There is not enough data to    |
// |                                          | process Input Event PDU Data   |
// |                                          | (section 2.2.8.1.1.3.          |
// |                                          | 2.2.8.1.2).                    |
// +------------------------------------------+--------------------------------+
// | 0x000010DF                               | There is not enough data to    |
// | ERRINFO_BITMAPCACHEERRORPDUBADLENGTH     | process the shareDataHeader,   |
// |                                          | NumInfoBlocks, Pad1, and Pad2  |
// |                                          | fields of the Bitmap Cache     |
// |                                          | Error PDU Data ([MS-RDPEGDI]   |
// |                                          | section 2.2.2.3.1.1).          |
// +------------------------------------------+--------------------------------+
// | 0x000010E0  ERRINFO_SECURITYDATATOOSHORT | (a) The dataSignature field of |
// |                                          | the Fast-Path Input Event PDU  |
// |                                          | (section 2.2.8.1.2) does not   |
// |                                          | contain enough data.           |
// |                                          | (b) The fipsInformation and    |
// |                                          | dataSignature fields of the    |
// |                                          | Fast-Path Input Event PDU      |
// |                                          | (section 2.2.8.1.2) do not     |
// |                                          | contain enough data.           |
// +------------------------------------------+--------------------------------+
// | 0x000010E1 ERRINFO_VCHANNELDATATOOSHORT  | (a) There is not enough data   |
// |                                          | in the Client Network Data     |
// |                                          | (section 2.2.1.3.4) to read the|
// |                                          | virtual channel configuration  |
// |                                          | data.                          |
// |                                          | (b) There is not enough data   |
// |                                          | to read a complete Channel     |
// |                                          | PDU Header (section 2.2.6.1.1).|
// +------------------------------------------+--------------------------------+
// | 0x000010E2 ERRINFO_SHAREDATATOOSHORT     | (a) There is not enough data   |
// |                                          | to process Control PDU Data    |
// |                                          | (section 2.2.1.15.1).          |
// |                                          | (b) There is not enough data   |
// |                                          | to read a complete Share       |
// |                                          | Control Header (section        |
// |                                          | 2.2.8.1.1.1.1).                |
// |                                          | (c) There is not enough data   |
// |                                          | to read a complete Share Data  |
// |                                          | Header (section 2.2.8.1.1.1.2) |
// |                                          | of a Slow-Path Data PDU        |
// |                                          | (section 2.2.8.1.1.1.1).       |
// |                                          | (d) There is not enough data   |
// |                                          | to process Font List PDU Data  |
// |                                          | (section 2.2.1.18.1).          |
// +------------------------------------------+--------------------------------+
// | 0x000010E3 ERRINFO_BADSUPRESSOUTPUTPDU   | (a) There is not enough data   |
// |                                          | to process Suppress Output PDU |
// |                                          | Data (section 2.2.11.3.1).     |
// |                                          | (b) The allowDisplayUpdates    |
// |                                          | field of the Suppress Output   |
// |                                          | PDU Data (section 2.2.11.3.1)  |
// |                                          | is invalid.                    |
// +------------------------------------------+--------------------------------+
// | 0x000010E5                               | (a) There is not enough data   |
// | ERRINFO_CONFIRMACTIVEPDUTOOSHORT         | to read the shareControlHeader,|
// |                                          | shareId, originatorId,         |
// |                                          | lengthSourceDescriptor, and    |
// |                                          | lengthCombinedCapabilities     |
// |                                          | fields of the Confirm Active   |
// |                                          | PDU Data (section              |
// |                                          | 2.2.1.13.2.1).                 |
// |                                          | (b) There is not enough data   |
// |                                          | to read the sourceDescriptor,  |
// |                                          | numberCapabilities, pad2Octets,|
// |                                          | and capabilitySets fields of   |
// |                                          | the Confirm Active PDU Data    |
// |                                          | (section 2.2.1.13.2.1).        |
// +------------------------------------------+--------------------------------+
// | 0x000010E7 ERRINFO_CAPABILITYSETTOOSMALL | There is not enough data to    |
// |                                          | read the capabilitySetType and |
// |                                          | the lengthCapability fields in |
// |                                          | a received Capability Set      |
// |                                          | (section 2.2.1.13.1.1.1).      |
// +------------------------------------------+--------------------------------+
// | 0x000010E8 ERRINFO_CAPABILITYSETTOOLARGE | A Capability Set (section      |
// |                                          | 2.2.1.13.1.1.1) has been       |
// |                                          | received with a                |
// |                                          | lengthCapability field that    |
// |                                          | contains a value greater than  |
// |                                          | the total length of the data   |
// |                                          | received.                      |
// +------------------------------------------+--------------------------------+
// | 0x000010E9 ERRINFO_NOCURSORCACHE         | (a) Both the                   |
// |                                          | colorPointerCacheSize and      |
// |                                          | pointerCacheSize fields in the |
// |                                          | Pointer Capability Set         |
// |                                          | (section 2.2.7.1.5) are set to |
// |                                          | zero.                          |
// |                                          | (b) The pointerCacheSize field |
// |                                          | in the Pointer Capability Set  |
// |                                          | (section 2.2.7.1.5) is not     |
// |                                          | present, and the               |
// |                                          | colorPointerCacheSize field is |
// |                                          | set to zero.                   |
// +------------------------------------------+--------------------------------+
// | 0x000010EA ERRINFO_BADCAPABILITIES       | The capabilities received from |
// |                                          | the client in the Confirm      |
// |                                          | Active PDU (section 2.2.1.13.2)|
// |                                          | were not accepted by the       |
// |                                          | server.                        |
// +------------------------------------------+--------------------------------+
// | 0x000010EC                               | An error occurred while using  |
// | ERRINFO_VIRTUALCHANNELDECOMPRESSIONERR   | the bulk compressor (section   |
// |                                          | 3.1.8 and [MS- RDPEGDI] section|
// |                                          | 3.1.8) to decompress a Virtual |
// |                                          | Channel PDU (section 2.2.6.1). |
// +------------------------------------------+--------------------------------+
// | 0x000010ED                               | An invalid bulk compression    |
// | ERRINFO_INVALIDVCCOMPRESSIONTYPE         | package was specified in the   |
// |                                          | flags field of the Channel PDU |
// |                                          | Header (section 2.2.6.1.1).    |
// +------------------------------------------+--------------------------------+
// | 0x000010EF ERRINFO_INVALIDCHANNELID      | An invalid MCS channel ID was  |
// |                                          | specified in the mcsPdu field  |
// |                                          | of the Virtual Channel PDU     |
// |                                          | (section 2.2.6.1).             |
// +------------------------------------------+--------------------------------+
// | 0x000010F0 ERRINFO_VCHANNELSTOOMANY      | The client requested more than |
// |                                          | the maximum allowed 31 static  |
// |                                          | virtual channels in the Client |
// |                                          | Network Data (section          |
// |                                          | 2.2.1.3.4).                    |
// +------------------------------------------+--------------------------------+
// | 0x000010F3 ERRINFO_REMOTEAPPSNOTENABLED  | The INFO_RAIL flag (0x00008000)|
// |                                          | MUST be set in the flags field |
// |                                          | of the Info Packet (section    |
// |                                          | 2.2.1.11.1.1) as the session   |
// |                                          | on the remote server can only  |
// |                                          | host remote applications.      |
// +------------------------------------------+--------------------------------+
// | 0x000010F4 ERRINFO_CACHECAPNOTSET        | The client sent a Persistent   |
// |                                          | Key List PDU (section 2.2.1.17)|
// |                                          | without including the          |
// |                                          | prerequisite Revision 2 Bitmap |
// |                                          | Cache Capability Set (section  |
// |                                          | 2.2.7.1.4.2) in the Confirm    |
// |                                          | Active PDU (section            |
// |                                          | 2.2.1.13.2).                   |
// +------------------------------------------+--------------------------------+
// | 0x000010F5                               | The NumInfoBlocks field in the |
// |ERRINFO_BITMAPCACHEERRORPDUBADLENGTH2     | Bitmap Cache Error PDU Data is |
// |                                          | inconsistent with the amount   |
// |                                          | of data in the Info field      |
// |                                          | ([MS-RDPEGDI] section          |
// |                                          | 2.2.2.3.1.1).                  |
// +------------------------------------------+--------------------------------+
// | 0x000010F6                               | There is not enough data to    |
// | ERRINFO_OFFSCRCACHEERRORPDUBADLENGTH     | process an Offscreen Bitmap    |
// |                                          | Cache Error PDU ([MS-RDPEGDI]  |
// |                                          | section 2.2.2.3.2).            |
// +------------------------------------------+--------------------------------+
// | 0x000010F7                               | There is not enough data to    |
// | ERRINFO_DNGCACHEERRORPDUBADLENGTH        | process a DrawNineGrid Cache   |
// |                                          | Error PDU ([MS-RDPEGDI]        |
// |                                          | section 2.2.2.3.3).            |
// +------------------------------------------+--------------------------------+
// | 0x000010F8 ERRINFO_GDIPLUSPDUBADLENGTH   | There is not enough data to    |
// |                                          | process a GDI+ Error PDU       |
// |                                          | ([MS-RDPEGDI] section          |
// |                                          | 2.2.2.3.4).                    |
// +------------------------------------------+--------------------------------+
// | 0x00001111 ERRINFO_SECURITYDATATOOSHORT2 | There is not enough data to    |
// |                                          | read a Basic Security Header   |
// |                                          | (section 2.2.8.1.1.2.1).       |
// +------------------------------------------+--------------------------------+
// | 0x00001112 ERRINFO_SECURITYDATATOOSHORT3 | There is not enough data to    |
// |                                          | read a Non- FIPS Security      |
// |                                          | Header (section 2.2.8.1.1.2.2) |
// |                                          | or FIPS Security Header        |
// |                                          | (section 2.2.8.1.1.2.3).       |
// +------------------------------------------+--------------------------------+
// | 0x00001113 ERRINFO_SECURITYDATATOOSHORT4 | There is not enough data to    |
// |                                          | read the basicSecurityHeader   |
// |                                          | and length fields of the       |
// |                                          | Security Exchange PDU Data     |
// |                                          | (section 2.2.1.10.1).          |
// +------------------------------------------+--------------------------------+
// | 0x00001114 ERRINFO_SECURITYDATATOOSHORT5 | There is not enough data to    |
// |                                          | read the CodePage, flags,      |
// |                                          | cbDomain, cbUserName,          |
// |                                          | cbPassword, cbAlternateShell,  |
// |                                          | cbWorkingDir, Domain, UserName,|
// |                                          | Password, AlternateShell, and  |
// |                                          | WorkingDir fields in the Info  |
// |                                          | Packet (section 2.2.1.11.1.1). |
// +------------------------------------------+--------------------------------+
// | 0x00001115 ERRINFO_SECURITYDATATOOSHORT6 | There is not enough data to    |
// |                                          | read the CodePage, flags,      |
// |                                          | cbDomain, cbUserName,          |
// |                                          | cbPassword, cbAlternateShell,  |
// |                                          | and cbWorkingDir fields in the |
// |                                          | Info Packet (section           |
// |                                          | 2.2.1.11.1.1).                 |
// +------------------------------------------+--------------------------------+
// | 0x00001116 ERRINFO_SECURITYDATATOOSHORT7 | There is not enough data to    |
// |                                          | read the clientAddressFamily   |
// |                                          | and cbClientAddress fields in  |
// |                                          | (section 2.2.1.11.1.1.1).      |
// +------------------------------------------+--------------------------------+
// | 0x00001117 ERRINFO_SECURITYDATATOOSHORT8 | There is not enough data to    |
// |                                          | read the clientAddress field in|
// |                                          | the Extended Info Packet       |
// |                                          | (section 2.2.1.11.1.1.1).      |
// +------------------------------------------+--------------------------------+
// | 0x00001118 ERRINFO_SECURITYDATATOOSHORT9 | There is not enough data to    |
// |                                          | read the cbClientDir field in  |
// |                                          | the Extended Info Packet       |
// |                                          | (section 2.2.1.11.1.1.1).      |
// +------------------------------------------+--------------------------------+
// | 0x00001119 ERRINFO_SECURITYDATATOOSHORT10| There is not enough data to    |
// |                                          | read the clientDir field in the|
// |                                          | Extended Info Packet (section  |
// |                                          | 2.2.1.11.1.1.1).               |
// +------------------------------------------+--------------------------------+
// | 0x0000111A ERRINFO_SECURITYDATATOOSHORT11| There is not enough data to    |
// |                                          | read the clientTimeZone field  |
// |                                          | in the Extended Info Packet    |
// |                                          | (section 2.2.1.11.1.1.1).      |
// +------------------------------------------+--------------------------------+
// | 0x0000111B ERRINFO_SECURITYDATATOOSHORT12| There is not enough data to    |
// |                                          | read the clientSessionId field |
// |                                          | in the Extended Info Packet    |
// |                                          | (section 2.2.1.11.1.1.1).      |
// +------------------------------------------+--------------------------------+
// | 0x0000111C ERRINFO_SECURITYDATATOOSHORT13| There is not enough data to    |
// |                                          | read the performanceFlags      |
// |                                          | field in the Extended Info     |
// |                                          | Packet (section                |
// |                                          | 2.2.1.11.1.1.1).               |
// +------------------------------------------+--------------------------------+
// | 0x0000111D ERRINFO_SECURITYDATATOOSHORT14| There is not enough data to    |
// |                                          | read the cbAutoReconnectLen    |
// |                                          | field in the Extended Info     |
// |                                          | Packet (section                |
// |                                          | 2.2.1.11.1.1.1).               |
// +------------------------------------------+--------------------------------+
// | 0x0000111E ERRINFO_SECURITYDATATOOSHORT15| There is not enough data to    |
// |                                          | read the autoReconnectCookie   |
// |                                          | field in the Extended Info     |
// |                                          | Packet (section                |
// |                                          | 2.2.1.11.1.1.1).               |
// +------------------------------------------+--------------------------------+
// | 0x0000111F ERRINFO_SECURITYDATATOOSHORT16| The cbAutoReconnectLen field   |
// |                                          | in the Extended Info Packet    |
// |                                          | (section 2.2.1.11.1.1.1)       |
// |                                          | contains a value which is      |
// |                                          | larger than the maximum        |
// |                                          | allowed length of 128 bytes.   |
// +------------------------------------------+--------------------------------+
// | 0x00001120 ERRINFO_SECURITYDATATOOSHORT17| There is not enough data to    |
// |                                          | read the clientAddressFamily   |
// |                                          | and cbClientAddress fields in  |
// |                                          | the Extended Info Packet       |
// |                                          | (section 2.2.1.11.1.1.1).      |
// +------------------------------------------+--------------------------------+
// | 0x00001121 ERRINFO_SECURITYDATATOOSHORT18| There is not enough data to    |
// |                                          | read the clientAddress field in|
// |                                          | the Extended Info Packet       |
// |                                          | (section 2.2.1.11.1.1.1).      |
// +------------------------------------------+--------------------------------+
// | 0x00001122 ERRINFO_SECURITYDATATOOSHORT19| There is not enough data to    |
// |                                          | read the cbClientDir field in  |
// |                                          | the Extended Info Packet       |
// |                                          | (section 2.2.1.11.1.1.1).      |
// +------------------------------------------+--------------------------------+
// | 0x00001123 ERRINFO_SECURITYDATATOOSHORT20| There is not enough data to    |
// |                                          | read the clientDir field in    |
// |                                          | the Extended Info Packet       |
// |                                          | (section 2.2.1.11.1.1.1).      |
// +------------------------------------------+--------------------------------+
// | 0x00001124 ERRINFO_SECURITYDATATOOSHORT21| There is not enough data to    |
// |                                          | read the clientTimeZone field  |
// |                                          | in the Extended Info Packet    |
// |                                          | (section 2.2.1.11.1.1.1).      |
// +------------------------------------------+--------------------------------+
// | 0x00001125 ERRINFO_SECURITYDATATOOSHORT22| There is not enough data to    |
// |                                          | read the clientSessionId field |
// |                                          | in the Extended Info Packet    |
// |                                          | (section 2.2.1.11.1.1.1).      |
// +------------------------------------------+--------------------------------+
// | 0x00001126 ERRINFO_SECURITYDATATOOSHORT23| There is not enough data to    |
// |                                          | read the Client Info PDU Data  |
// |                                          | (section 2.2.1.11.1).          |
// +------------------------------------------+--------------------------------+
// | 0x00001129 ERRINFO_BADMONITORDATA        | The monitorCount field in the  |
// |                                          | Client Monitor Data (section   |
// |                                          | 2.2.1.3.6) is invalid.         |
// +------------------------------------------+--------------------------------+
// | 0x0000112A                               | The server-side decompression  |
// | ERRINFO_VCDECOMPRESSEDREASSEMBLEFAILED   | buffer is invalid, or the size |
// |                                          | of the decompressed VC data    |
// |                                          | exceeds the chunking size      |
// |                                          | specified in the Virtual       |
// |                                          | Channel Capability Set         |
// |                                          | (section 2.2.7.1.10).          |
// +------------------------------------------+--------------------------------+
// | 0x0000112B ERRINFO_VCDATATOOLONG         | The size of a received Virtual |
// |                                          | Channel PDU (section 2.2.6.1)  |
// |                                          | exceeds the chunking size      |
// |                                          | specified in the Virtual       |
// |                                          | Channel Capability Set         |
// |                                          | (section 2.2.7.1.10).          |
// +------------------------------------------+--------------------------------+
// | 0x0000112C ERRINFO_BAD_FRAME_ACK_DATA    | There is not enough data to    |
// |                                          | read a                         |
// |                                          | TS_FRAME_ACKNOWLEDGE_PDU ([MS- |
// |                                          | RDPRFX] section 2.2.3.1).      |
// +------------------------------------------+--------------------------------+
// | 0x0000112D                               | The graphics mode requested by |
// | ERRINFO_GRAPHICSMODENOTSUPPORTED         | the client is not supported by |
// |                                          | the server.                    |
// +------------------------------------------+--------------------------------+
// | 0x0000112E                               | The server-side graphics       |
// | ERRINFO_GRAPHICSSUBSYSTEMRESETFAILED     | subsystem failed to reset.     |
// +------------------------------------------+--------------------------------+
// | 0x0000112F                               | The server-side graphics       |
// | ERRINFO_GRAPHICSSUBSYSTEMFAILED          | subsystem is in an error state |
// |                                          | and unable to continue         |
// |                                          | graphics encoding.             |
// +------------------------------------------+--------------------------------+
// | 0x00001130                               | There is not enough data to    |
// | ERRINFO_TIMEZONEKEYNAMELENGTHTOOSHORT    | read the                       |
// |                                          | cbDynamicDSTTimeZoneKeyName    |
// |                                          | field in the Extended Info     |
// |                                          | Packet (section                |
// |                                          | 2.2.1.11.1.1.1).               |
// +------------------------------------------+--------------------------------+
// | 0x00001131                               | The length reported in the     |
// | ERRINFO_TIMEZONEKEYNAMELENGTHTOOLONG     | cbDynamicDSTTimeZoneKeyName    |
// |                                          | field of the Extended Info     |
// |                                          | Packet (section                |
// |                                          | 2.2.1.11.1.1.1) is too long.   |
// +------------------------------------------+--------------------------------+
// | 0x00001132                               | The                            |
// | ERRINFO_DYNAMICDSTDISABLEDFIELDMISSING   | dynamicDaylightTimeDisabled    |
// |                                          | field is not present in the    |
// |                                          | Extended Info Packet (section  |
// |                                          | 2.2.1.11.1.1.1).               |
// +------------------------------------------+--------------------------------+
// | 0x00001191                               | An attempt to update the       |
// | ERRINFO_UPDATESESSIONKEYFAILED           | session keys while using       |
// |                                          | Standard RDP Security          |
// |                                          | mechanisms (section 5.3.7)     |
// |                                          | failed.                        |
// +------------------------------------------+--------------------------------+
// | 0x00001192 ERRINFO_DECRYPTFAILED         | (a) Decryption using Standard  |
// |                                          | RDP Security mechanisms        |
// |                                          | (section 5.3.6) failed.        |
// |                                          | (b) Session key creation using |
// |                                          | Standard RDP Security          |
// |                                          | mechanisms (section 5.3.5)     |
// |                                          | failed.                        |
// +------------------------------------------+--------------------------------+
// | 0x00001193 ERRINFO_ENCRYPTFAILED         | Encryption using Standard RDP  |
// |                                          | Security mechanisms (section   |
// |                                          | 5.3.6) failed.                 |
// +------------------------------------------+--------------------------------+
// | 0x00001194 ERRINFO_ENCPKGMISMATCH        | Failed to find a usable        |
// |                                          | Encryption Method (section     |
// |                                          | 5.3.2) in the encryptionMethods|
// |                                          | field of the Client Security   |
// |                                          | Data (section 2.2.1.4.3).      |
// +------------------------------------------+--------------------------------+
// | 0x00001195 ERRINFO_DECRYPTFAILED2        | Encryption using Standard RDP  |
// |                                          | Security mechanisms (section   |
// |                                          | 5.3.6) failed. Unencrypted     |
// |                                          | data was encountered in a      |
// |                                          | protocol stream which is meant |
// |                                          | to be encrypted with Standard  |
// |                                          | RDP Security mechanisms        |
// |                                          | (section 5.3.6).               |
// +------------------------------------------+--------------------------------+

        enum {
            ERRINFO_RPC_INITIATED_DISCONNECT          = 0x00000001,
            ERRINFO_RPC_INITIATED_LOGOFF              = 0x00000002,
            ERRINFO_IDLE_TIMEOUT                      = 0x00000003,
            ERRINFO_LOGON_TIMEOUT                     = 0x00000004,
            ERRINFO_DISCONNECTED_BY_OTHERCONNECTION   = 0x00000005,
            ERRINFO_OUT_OF_MEMORY                     = 0x00000006,
            ERRINFO_SERVER_DENIED_CONNECTION          = 0x00000007,
            ERRINFO_SERVER_INSUFFICIENT_PRIVILEGES    = 0x00000009,
            ERRINFO_SERVER_FRESH_CREDENTIALS_REQUIRED = 0x0000000A,
            ERRINFO_RPC_INITIATED_DISCONNECT_BYUSER   = 0x0000000B,
            ERRINFO_LOGOFF_BY_USER                    = 0x0000000C,
            ERRINFO_LICENSE_INTERNAL                  = 0x00000100,
            ERRINFO_LICENSE_NO_LICENSE_SERVER         = 0x00000101,
            ERRINFO_LICENSE_NO_LICENSE                = 0x00000102,
            ERRINFO_LICENSE_BAD_CLIENT_MSG            = 0x00000103,
            ERRINFO_LICENSE_HWID_DOESNT_MATCH_LICENSE = 0x00000104,
            ERRINFO_LICENSE_BAD_CLIENT_LICENSE        = 0x00000105,
            ERRINFO_LICENSE_CANT_FINISH_PROTOCOL      = 0x00000106,
            ERRINFO_LICENSE_CLIENT_ENDED_PROTOCOL     = 0x00000107,
            ERRINFO_LICENSE_BAD_CLIENT_ENCRYPTION     = 0x00000108,
            ERRINFO_LICENSE_CANT_UPGRADE_LICENSE      = 0x00000109,
            ERRINFO_LICENSE_NO_REMOTE_CONNECTIONS     = 0x0000010A,

            ERRINFO_CB_DESTINATION_NOT_FOUND             = 0x00000400,
            ERRINFO_CB_LOADING_DESTINATION               = 0x00000402,
            ERRINFO_CB_REDIRECTING_TO_DESTINATION        = 0x00000404,
            ERRINFO_CB_SESSION_ONLINE_VM_WAKE            = 0x00000405,
            ERRINFO_CB_SESSION_ONLINE_VM_BOOT            = 0x00000406,
            ERRINFO_CB_SESSION_ONLINE_VM_NO_DNS          = 0x00000407,
            ERRINFO_CB_DESTINATION_POOL_NOT_FREE         = 0x00000408,
            ERRINFO_CB_CONNECTION_CANCELLED              = 0x00000409,
            ERRINFO_CB_CONNECTION_ERROR_INVALID_SETTINGS = 0x00000410,
            ERRINFO_CB_SESSION_ONLINE_VM_BOOT_TIMEOUT    = 0x00000411,
            ERRINFO_CB_SESSION_ONLINE_VM_SESSMON_FAILED  = 0x00000412,

            ERRINFO_UNKNOWNPDUTYPE2                   = 0x000010C9,
            ERRINFO_UNKNOWNPDUTYPE                    = 0x000010CA,
            ERRINFO_DATAPDUSEQUENCE                   = 0x000010CB,
            ERRINFO_CONTROLPDUSEQUENCE                = 0x000010CD,
            ERRINFO_INVALIDCONTROLPDUACTION           = 0x000010CE,
            ERRINFO_INVALIDINPUTPDUTYPE               = 0x000010CF,
            ERRINFO_INVALIDINPUTPDUMOUSE              = 0x000010D0,
            ERRINFO_INVALIDREFRESHRECTPDU             = 0x000010D1,
            ERRINFO_CREATEUSERDATAFAILED              = 0x000010D2,
            ERRINFO_CONNECTFAILED                     = 0x000010D3,
            ERRINFO_CONFIRMACTIVEWRONGSHAREID         = 0x000010D4,
            ERRINFO_CONFIRMACTIVEWRONGORIGINATOR      = 0x000010D5,
            ERRINFO_PERSISTENTKEYPDUBADLENGTH         = 0x000010DA,
            ERRINFO_PERSISTENTKEYPDUILLEGALFIRST      = 0x000010DB,
            ERRINFO_PERSISTENTKEYPDUTOOMANYTOTALKEYS  = 0x000010DC,
            ERRINFO_PERSISTENTKEYPDUTOOMANYCACHEKEYS  = 0x000010DD,
            ERRINFO_INPUTPDUBADLENGTH                 = 0x000010DE,
            ERRINFO_BITMAPCACHEERRORPDUBADLENGTH      = 0x000010DF,
            ERRINFO_SECURITYDATATOOSHORT              = 0x000010E0,
            ERRINFO_VCHANNELDATATOOSHORT              = 0x000010E1,
            ERRINFO_SHAREDATATOOSHORT                 = 0x000010E2,
            ERRINFO_BADSUPRESSOUTPUTPDU               = 0x000010E3,
            ERRINFO_CONFIRMACTIVEPDUTOOSHORT          = 0x000010E5,
            ERRINFO_CAPABILITYSETTOOSMALL             = 0x000010E7,
            ERRINFO_CAPABILITYSETTOOLARGE             = 0x000010E8,
            ERRINFO_NOCURSORCACHE                     = 0x000010E9,
            ERRINFO_BADCAPABILITIES                   = 0x000010EA,
            ERRINFO_VIRTUALCHANNELDECOMPRESSIONERR    = 0x000010EC,
            ERRINFO_INVALIDVCCOMPRESSIONTYPE          = 0x000010ED,
            ERRINFO_INVALIDCHANNELID                  = 0x000010EF,
            ERRINFO_VCHANNELSTOOMANY                  = 0x000010F0,
            ERRINFO_REMOTEAPPSNOTENABLED              = 0x000010F3,
            ERRINFO_CACHECAPNOTSET                    = 0x000010F4,
            ERRINFO_BITMAPCACHEERRORPDUBADLENGTH2     = 0x000010F5,
            ERRINFO_OFFSCRCACHEERRORPDUBADLENGTH      = 0x000010F6,
            ERRINFO_DNGCACHEERRORPDUBADLENGTH         = 0x000010F7,
            ERRINFO_GDIPLUSPDUBADLENGTH               = 0x000010F8,
            ERRINFO_SECURITYDATATOOSHORT2             = 0x00001111,
            ERRINFO_SECURITYDATATOOSHORT3             = 0x00001112,
            ERRINFO_SECURITYDATATOOSHORT4             = 0x00001113,
            ERRINFO_SECURITYDATATOOSHORT5             = 0x00001114,
            ERRINFO_SECURITYDATATOOSHORT6             = 0x00001115,
            ERRINFO_SECURITYDATATOOSHORT7             = 0x00001116,
            ERRINFO_SECURITYDATATOOSHORT8             = 0x00001117,
            ERRINFO_SECURITYDATATOOSHORT9             = 0x00001118,
            ERRINFO_SECURITYDATATOOSHORT10            = 0x00001119,
            ERRINFO_SECURITYDATATOOSHORT11            = 0x0000111A,
            ERRINFO_SECURITYDATATOOSHORT12            = 0x0000111B,
            ERRINFO_SECURITYDATATOOSHORT13            = 0x0000111C,
            ERRINFO_SECURITYDATATOOSHORT14            = 0x0000111D,
            ERRINFO_SECURITYDATATOOSHORT15            = 0x0000111E,
            ERRINFO_SECURITYDATATOOSHORT16            = 0x0000111F,
            ERRINFO_SECURITYDATATOOSHORT17            = 0x00001120,
            ERRINFO_SECURITYDATATOOSHORT18            = 0x00001121,
            ERRINFO_SECURITYDATATOOSHORT19            = 0x00001122,
            ERRINFO_SECURITYDATATOOSHORT20            = 0x00001123,
            ERRINFO_SECURITYDATATOOSHORT21            = 0x00001124,
            ERRINFO_SECURITYDATATOOSHORT22            = 0x00001125,
            ERRINFO_SECURITYDATATOOSHORT23            = 0x00001126,
            ERRINFO_BADMONITORDATA                    = 0x00001129,
            ERRINFO_VCDECOMPRESSEDREASSEMBLEFAILED    = 0x0000112A,
            ERRINFO_VCDATATOOLONG                     = 0x0000112B,
            ERRINFO_BAD_FRAME_ACK_DATA                = 0x0000112C,
            ERRINFO_GRAPHICSMODENOTSUPPORTED          = 0x0000112D,
            ERRINFO_GRAPHICSSUBSYSTEMRESETFAILED      = 0x0000112E,
            ERRINFO_GRAPHICSSUBSYSTEMFAILED           = 0x0000112F,
            ERRINFO_TIMEZONEKEYNAMELENGTHTOOSHORT     = 0x00001130,
            ERRINFO_TIMEZONEKEYNAMELENGTHTOOLONG      = 0x00001131,
            ERRINFO_DYNAMICDSTDISABLEDFIELDMISSING    = 0x00001132,
            ERRINFO_UPDATESESSIONKEYFAILED            = 0x00001191,
            ERRINFO_DECRYPTFAILED                     = 0x00001192,
            ERRINFO_ENCRYPTFAILED                     = 0x00001193,
            ERRINFO_ENCPKGMISMATCH                    = 0x00001194,
            ERRINFO_DECRYPTFAILED2                    = 0x00001195,
       };

        void process_disconnect_pdu(Stream & stream)
        {
            uint32_t errorInfo = stream.in_uint32_le();
            switch (errorInfo){
            case ERRINFO_RPC_INITIATED_DISCONNECT:
                LOG(LOG_INFO, "process disconnect pdu : code = %8x error=%s", errorInfo, "RPC_INITIATED_DISCONNECT");
            break;
            case ERRINFO_RPC_INITIATED_LOGOFF:
                LOG(LOG_INFO, "process disconnect pdu : code = %8x error=%s", errorInfo, "RPC_INITIATED_LOGOFF");
            break;
            case ERRINFO_IDLE_TIMEOUT:
                LOG(LOG_INFO, "process disconnect pdu : code = %8x error=%s", errorInfo, "IDLE_TIMEOUT");
            break;
            case ERRINFO_LOGON_TIMEOUT:
                LOG(LOG_INFO, "process disconnect pdu : code = %8x error=%s", errorInfo, "LOGON_TIMEOUT");
            break;
            case ERRINFO_DISCONNECTED_BY_OTHERCONNECTION:
                LOG(LOG_INFO, "process disconnect pdu : code = %8x error=%s", errorInfo, "DISCONNECTED_BY_OTHERCONNECTION");
            break;
            case ERRINFO_OUT_OF_MEMORY:
                LOG(LOG_INFO, "process disconnect pdu : code = %8x error=%s", errorInfo, "OUT_OF_MEMORY");
            break;
            case ERRINFO_SERVER_DENIED_CONNECTION:
                LOG(LOG_INFO, "process disconnect pdu : code = %8x error=%s", errorInfo, "SERVER_DENIED_CONNECTION");
            break;
            case ERRINFO_SERVER_INSUFFICIENT_PRIVILEGES:
                LOG(LOG_INFO, "process disconnect pdu : code = %8x error=%s", errorInfo, "SERVER_INSUFFICIENT_PRIVILEGES");
            break;
            case ERRINFO_SERVER_FRESH_CREDENTIALS_REQUIRED:
                LOG(LOG_INFO, "process disconnect pdu : code = %8x error=%s", errorInfo, "SERVER_FRESH_CREDENTIALS_REQUIRED");
            break;
            case ERRINFO_RPC_INITIATED_DISCONNECT_BYUSER:
                LOG(LOG_INFO, "process disconnect pdu : code = %8x error=%s", errorInfo, "RPC_INITIATED_DISCONNECT_BYUSER");
            break;
            case ERRINFO_LOGOFF_BY_USER:
                LOG(LOG_INFO, "process disconnect pdu : code = %8x error=%s", errorInfo, "LOGOFF_BY_USER");
            break;
            case ERRINFO_LICENSE_INTERNAL:
                LOG(LOG_INFO, "process disconnect pdu : code = %8x error=%s", errorInfo, "LICENSE_INTERNAL");
            break;
            case ERRINFO_LICENSE_NO_LICENSE_SERVER:
                LOG(LOG_INFO, "process disconnect pdu : code = %8x error=%s", errorInfo, "LICENSE_NO_LICENSE_SERVER");
            break;
            case ERRINFO_LICENSE_NO_LICENSE:
                LOG(LOG_INFO, "process disconnect pdu : code = %8x error=%s", errorInfo, "LICENSE_NO_LICENSE");
            break;
            case ERRINFO_LICENSE_BAD_CLIENT_MSG:
                LOG(LOG_INFO, "process disconnect pdu : code = %8x error=%s", errorInfo, "LICENSE_BAD_CLIENT_MSG");
            break;
            case ERRINFO_LICENSE_HWID_DOESNT_MATCH_LICENSE:
                LOG(LOG_INFO, "process disconnect pdu : code = %8x error=%s", errorInfo, "LICENSE_HWID_DOESNT_MATCH_LICENSE");
            break;
            case ERRINFO_LICENSE_BAD_CLIENT_LICENSE:
                LOG(LOG_INFO, "process disconnect pdu : code = %8x error=%s", errorInfo, "LICENSE_BAD_CLIENT_LICENSE");
            break;
            case ERRINFO_LICENSE_CANT_FINISH_PROTOCOL:
                LOG(LOG_INFO, "process disconnect pdu : code = %8x error=%s", errorInfo, "LICENSE_CANT_FINISH_PROTOCOL");
            break;
            case ERRINFO_LICENSE_CLIENT_ENDED_PROTOCOL:
                LOG(LOG_INFO, "process disconnect pdu : code = %8x error=%s", errorInfo, "LICENSE_CLIENT_ENDED_PROTOCOL");
            break;
            case ERRINFO_LICENSE_BAD_CLIENT_ENCRYPTION:
                LOG(LOG_INFO, "process disconnect pdu : code = %8x error=%s", errorInfo, "LICENSE_BAD_CLIENT_ENCRYPTION");
            break;
            case ERRINFO_LICENSE_CANT_UPGRADE_LICENSE:
                LOG(LOG_INFO, "process disconnect pdu : code = %8x error=%s", errorInfo, "LICENSE_CANT_UPGRADE_LICENSE");
            break;
            case ERRINFO_LICENSE_NO_REMOTE_CONNECTIONS:
                LOG(LOG_INFO, "process disconnect pdu : code = %8x error=%s", errorInfo, "LICENSE_NO_REMOTE_CONNECTIONS");
            break;
            case ERRINFO_CB_DESTINATION_NOT_FOUND:
                LOG(LOG_INFO, "process disconnect pdu : code = %8x error=%s", errorInfo, "CB_DESTINATION_NOT_FOUND");
            break;
            case ERRINFO_CB_LOADING_DESTINATION:
                LOG(LOG_INFO, "process disconnect pdu : code = %8x error=%s", errorInfo, "CB_LOADING_DESTINATION");
            break;
            case ERRINFO_CB_REDIRECTING_TO_DESTINATION:
                LOG(LOG_INFO, "process disconnect pdu : code = %8x error=%s", errorInfo, "CB_REDIRECTING_TO_DESTINATION");
            break;
            case ERRINFO_CB_SESSION_ONLINE_VM_WAKE:
                LOG(LOG_INFO, "process disconnect pdu : code = %8x error=%s", errorInfo, "CB_SESSION_ONLINE_VM_WAKE");
            break;
            case ERRINFO_CB_SESSION_ONLINE_VM_BOOT:
                LOG(LOG_INFO, "process disconnect pdu : code = %8x error=%s", errorInfo, "CB_SESSION_ONLINE_VM_BOOT");
            break;
            case ERRINFO_CB_SESSION_ONLINE_VM_NO_DNS:
                LOG(LOG_INFO, "process disconnect pdu : code = %8x error=%s", errorInfo, "CB_SESSION_ONLINE_VM_NO_DNS");
            break;
            case ERRINFO_CB_DESTINATION_POOL_NOT_FREE:
                LOG(LOG_INFO, "process disconnect pdu : code = %8x error=%s", errorInfo, "CB_DESTINATION_POOL_NOT_FREE");
            break;
            case ERRINFO_CB_CONNECTION_CANCELLED:
                LOG(LOG_INFO, "process disconnect pdu : code = %8x error=%s", errorInfo, "CB_CONNECTION_CANCELLED");
            break;
            case ERRINFO_CB_CONNECTION_ERROR_INVALID_SETTINGS:
                LOG(LOG_INFO, "process disconnect pdu : code = %8x error=%s", errorInfo, "CB_CONNECTION_ERROR_INVALID_SETTINGS");
            break;
            case ERRINFO_CB_SESSION_ONLINE_VM_BOOT_TIMEOUT:
                LOG(LOG_INFO, "process disconnect pdu : code = %8x error=%s", errorInfo, "CB_SESSION_ONLINE_VM_BOOT_TIMEOUT");
            break;
            case ERRINFO_CB_SESSION_ONLINE_VM_SESSMON_FAILED:
                LOG(LOG_INFO, "process disconnect pdu : code = %8x error=%s", errorInfo, "CB_SESSION_ONLINE_VM_SESSMON_FAILED");
            break;
            case ERRINFO_UNKNOWNPDUTYPE2:
                LOG(LOG_INFO, "process disconnect pdu : code = %8x error=%s", errorInfo, "UNKNOWNPDUTYPE2");
            break;
            case ERRINFO_UNKNOWNPDUTYPE:
                LOG(LOG_INFO, "process disconnect pdu : code = %8x error=%s", errorInfo, "UNKNOWNPDUTYPE");
            break;
            case ERRINFO_DATAPDUSEQUENCE:
                LOG(LOG_INFO, "process disconnect pdu : code = %8x error=%s", errorInfo, "DATAPDUSEQUENCE");
            break;
            case ERRINFO_CONTROLPDUSEQUENCE:
                LOG(LOG_INFO, "process disconnect pdu : code = %8x error=%s", errorInfo, "CONTROLPDUSEQUENCE");
            break;
            case ERRINFO_INVALIDCONTROLPDUACTION:
                LOG(LOG_INFO, "process disconnect pdu : code = %8x error=%s", errorInfo, "INVALIDCONTROLPDUACTION");
            break;
            case ERRINFO_INVALIDINPUTPDUTYPE:
                LOG(LOG_INFO, "process disconnect pdu : code = %8x error=%s", errorInfo, "INVALIDINPUTPDUTYPE");
            break;
            case ERRINFO_INVALIDINPUTPDUMOUSE:
                LOG(LOG_INFO, "process disconnect pdu : code = %8x error=%s", errorInfo, "INVALIDINPUTPDUMOUSE");
            break;
            case ERRINFO_INVALIDREFRESHRECTPDU:
                LOG(LOG_INFO, "process disconnect pdu : code = %8x error=%s", errorInfo, "INVALIDREFRESHRECTPDU");
            break;
            case ERRINFO_CREATEUSERDATAFAILED:
                LOG(LOG_INFO, "process disconnect pdu : code = %8x error=%s", errorInfo, "CREATEUSERDATAFAILED");
            break;
            case ERRINFO_CONNECTFAILED:
                LOG(LOG_INFO, "process disconnect pdu : code = %8x error=%s", errorInfo, "CONNECTFAILED");
            break;
            case ERRINFO_CONFIRMACTIVEWRONGSHAREID:
                LOG(LOG_INFO, "process disconnect pdu : code = %8x error=%s", errorInfo, "CONFIRMACTIVEWRONGSHAREID");
            break;
            case ERRINFO_CONFIRMACTIVEWRONGORIGINATOR:
                LOG(LOG_INFO, "process disconnect pdu : code = %8x error=%s", errorInfo, "CONFIRMACTIVEWRONGORIGINATOR");
            break;
            case ERRINFO_PERSISTENTKEYPDUBADLENGTH:
                LOG(LOG_INFO, "process disconnect pdu : code = %8x error=%s", errorInfo, "PERSISTENTKEYPDUBADLENGTH");
            break;
            case ERRINFO_PERSISTENTKEYPDUILLEGALFIRST:
                LOG(LOG_INFO, "process disconnect pdu : code = %8x error=%s", errorInfo, "PERSISTENTKEYPDUILLEGALFIRST");
            break;
            case ERRINFO_PERSISTENTKEYPDUTOOMANYTOTALKEYS:
                LOG(LOG_INFO, "process disconnect pdu : code = %8x error=%s", errorInfo, "PERSISTENTKEYPDUTOOMANYTOTALKEYS");
            break;
            case ERRINFO_PERSISTENTKEYPDUTOOMANYCACHEKEYS:
                LOG(LOG_INFO, "process disconnect pdu : code = %8x error=%s", errorInfo, "PERSISTENTKEYPDUTOOMANYCACHEKEYS");
            break;
            case ERRINFO_INPUTPDUBADLENGTH:
                LOG(LOG_INFO, "process disconnect pdu : code = %8x error=%s", errorInfo, "INPUTPDUBADLENGTH");
            break;
            case ERRINFO_BITMAPCACHEERRORPDUBADLENGTH:
                LOG(LOG_INFO, "process disconnect pdu : code = %8x error=%s", errorInfo, "BITMAPCACHEERRORPDUBADLENGTH");
            break;
            case ERRINFO_SECURITYDATATOOSHORT:
                LOG(LOG_INFO, "process disconnect pdu : code = %8x error=%s", errorInfo, "SECURITYDATATOOSHORT");
            break;
            case ERRINFO_VCHANNELDATATOOSHORT:
                LOG(LOG_INFO, "process disconnect pdu : code = %8x error=%s", errorInfo, "VCHANNELDATATOOSHORT");
            break;
            case ERRINFO_SHAREDATATOOSHORT:
                LOG(LOG_INFO, "process disconnect pdu : code = %8x error=%s", errorInfo, "SHAREDATATOOSHORT");
            break;
            case ERRINFO_BADSUPRESSOUTPUTPDU:
                LOG(LOG_INFO, "process disconnect pdu : code = %8x error=%s", errorInfo, "BADSUPRESSOUTPUTPDU");
            break;
            case ERRINFO_CONFIRMACTIVEPDUTOOSHORT:
                LOG(LOG_INFO, "process disconnect pdu : code = %8x error=%s", errorInfo, "CONFIRMACTIVEPDUTOOSHORT");
            break;
            case ERRINFO_CAPABILITYSETTOOSMALL:
                LOG(LOG_INFO, "process disconnect pdu : code = %8x error=%s", errorInfo, "CAPABILITYSETTOOSMALL");
            break;
            case ERRINFO_CAPABILITYSETTOOLARGE:
                LOG(LOG_INFO, "process disconnect pdu : code = %8x error=%s", errorInfo, "CAPABILITYSETTOOLARGE");
            break;
            case ERRINFO_NOCURSORCACHE:
                LOG(LOG_INFO, "process disconnect pdu : code = %8x error=%s", errorInfo, "NOCURSORCACHE");
            break;
            case ERRINFO_BADCAPABILITIES:
                LOG(LOG_INFO, "process disconnect pdu : code = %8x error=%s", errorInfo, "BADCAPABILITIES");
            break;
            case ERRINFO_VIRTUALCHANNELDECOMPRESSIONERR:
                LOG(LOG_INFO, "process disconnect pdu : code = %8x error=%s", errorInfo, "VIRTUALCHANNELDECOMPRESSIONERR");
            break;
            case ERRINFO_INVALIDVCCOMPRESSIONTYPE:
                LOG(LOG_INFO, "process disconnect pdu : code = %8x error=%s", errorInfo, "INVALIDVCCOMPRESSIONTYPE");
            break;
            case ERRINFO_INVALIDCHANNELID:
                LOG(LOG_INFO, "process disconnect pdu : code = %8x error=%s", errorInfo, "INVALIDCHANNELID");
            break;
            case ERRINFO_VCHANNELSTOOMANY:
                LOG(LOG_INFO, "process disconnect pdu : code = %8x error=%s", errorInfo, "VCHANNELSTOOMANY");
            break;
            case ERRINFO_REMOTEAPPSNOTENABLED:
                LOG(LOG_INFO, "process disconnect pdu : code = %8x error=%s", errorInfo, "REMOTEAPPSNOTENABLED");
            break;
            case ERRINFO_CACHECAPNOTSET:
                LOG(LOG_INFO, "process disconnect pdu : code = %8x error=%s", errorInfo, "CACHECAPNOTSET");
            break;
            case ERRINFO_BITMAPCACHEERRORPDUBADLENGTH2:
                LOG(LOG_INFO, "process disconnect pdu : code = %8x error=%s", errorInfo, "BITMAPCACHEERRORPDUBADLENGTH2");
            break;
            case ERRINFO_OFFSCRCACHEERRORPDUBADLENGTH:
                LOG(LOG_INFO, "process disconnect pdu : code = %8x error=%s", errorInfo, "OFFSCRCACHEERRORPDUBADLENGTH");
            break;
            case ERRINFO_DNGCACHEERRORPDUBADLENGTH:
                LOG(LOG_INFO, "process disconnect pdu : code = %8x error=%s", errorInfo, "DNGCACHEERRORPDUBADLENGTH");
            break;
            case ERRINFO_GDIPLUSPDUBADLENGTH:
                LOG(LOG_INFO, "process disconnect pdu : code = %8x error=%s", errorInfo, "GDIPLUSPDUBADLENGTH");
            break;
            case ERRINFO_SECURITYDATATOOSHORT2:
                LOG(LOG_INFO, "process disconnect pdu : code = %8x error=%s", errorInfo, "SECURITYDATATOOSHORT2");
            break;
            case ERRINFO_SECURITYDATATOOSHORT3:
                LOG(LOG_INFO, "process disconnect pdu : code = %8x error=%s", errorInfo, "SECURITYDATATOOSHORT3");
            break;
            case ERRINFO_SECURITYDATATOOSHORT4:
                LOG(LOG_INFO, "process disconnect pdu : code = %8x error=%s", errorInfo, "SECURITYDATATOOSHORT4");
            break;
            case ERRINFO_SECURITYDATATOOSHORT5:
                LOG(LOG_INFO, "process disconnect pdu : code = %8x error=%s", errorInfo, "SECURITYDATATOOSHORT5");
            break;
            case ERRINFO_SECURITYDATATOOSHORT6:
                LOG(LOG_INFO, "process disconnect pdu : code = %8x error=%s", errorInfo, "SECURITYDATATOOSHORT6");
            break;
            case ERRINFO_SECURITYDATATOOSHORT7:
                LOG(LOG_INFO, "process disconnect pdu : code = %8x error=%s", errorInfo, "SECURITYDATATOOSHORT7");
            break;
            case ERRINFO_SECURITYDATATOOSHORT8:
                LOG(LOG_INFO, "process disconnect pdu : code = %8x error=%s", errorInfo, "SECURITYDATATOOSHORT8");
            break;
            case ERRINFO_SECURITYDATATOOSHORT9:
                LOG(LOG_INFO, "process disconnect pdu : code = %8x error=%s", errorInfo, "SECURITYDATATOOSHORT9");
            break;
            case ERRINFO_SECURITYDATATOOSHORT10:
                LOG(LOG_INFO, "process disconnect pdu : code = %8x error=%s", errorInfo, "SECURITYDATATOOSHORT10");
            break;
            case ERRINFO_SECURITYDATATOOSHORT11:
                LOG(LOG_INFO, "process disconnect pdu : code = %8x error=%s", errorInfo, "SECURITYDATATOOSHORT11");
            break;
            case ERRINFO_SECURITYDATATOOSHORT12:
                LOG(LOG_INFO, "process disconnect pdu : code = %8x error=%s", errorInfo, "SECURITYDATATOOSHORT12");
            break;
            case ERRINFO_SECURITYDATATOOSHORT13:
                LOG(LOG_INFO, "process disconnect pdu : code = %8x error=%s", errorInfo, "SECURITYDATATOOSHORT13");
            break;
            case ERRINFO_SECURITYDATATOOSHORT14:
                LOG(LOG_INFO, "process disconnect pdu : code = %8x error=%s", errorInfo, "SECURITYDATATOOSHORT14");
            break;
            case ERRINFO_SECURITYDATATOOSHORT15:
                LOG(LOG_INFO, "process disconnect pdu : code = %8x error=%s", errorInfo, "SECURITYDATATOOSHORT15");
            break;
            case ERRINFO_SECURITYDATATOOSHORT16:
                LOG(LOG_INFO, "process disconnect pdu : code = %8x error=%s", errorInfo, "SECURITYDATATOOSHORT16");
            break;
            case ERRINFO_SECURITYDATATOOSHORT17:
                LOG(LOG_INFO, "process disconnect pdu : code = %8x error=%s", errorInfo, "SECURITYDATATOOSHORT17");
            break;
            case ERRINFO_SECURITYDATATOOSHORT18:
                LOG(LOG_INFO, "process disconnect pdu : code = %8x error=%s", errorInfo, "SECURITYDATATOOSHORT18");
            break;
            case ERRINFO_SECURITYDATATOOSHORT19:
                LOG(LOG_INFO, "process disconnect pdu : code = %8x error=%s", errorInfo, "SECURITYDATATOOSHORT19");
            break;
            case ERRINFO_SECURITYDATATOOSHORT20:
                LOG(LOG_INFO, "process disconnect pdu : code = %8x error=%s", errorInfo, "SECURITYDATATOOSHORT20");
            break;
            case ERRINFO_SECURITYDATATOOSHORT21:
                LOG(LOG_INFO, "process disconnect pdu : code = %8x error=%s", errorInfo, "SECURITYDATATOOSHORT21");
            break;
            case ERRINFO_SECURITYDATATOOSHORT22:
                LOG(LOG_INFO, "process disconnect pdu : code = %8x error=%s", errorInfo, "SECURITYDATATOOSHORT22");
            break;
            case ERRINFO_SECURITYDATATOOSHORT23:
                LOG(LOG_INFO, "process disconnect pdu : code = %8x error=%s", errorInfo, "SECURITYDATATOOSHORT23");
            break;
            case ERRINFO_BADMONITORDATA:
                LOG(LOG_INFO, "process disconnect pdu : code = %8x error=%s", errorInfo, "BADMONITORDATA");
            break;
            case ERRINFO_VCDECOMPRESSEDREASSEMBLEFAILED:
                LOG(LOG_INFO, "process disconnect pdu : code = %8x error=%s", errorInfo, "VCDECOMPRESSEDREASSEMBLEFAILED");
            break;
            case ERRINFO_VCDATATOOLONG:
                LOG(LOG_INFO, "process disconnect pdu : code = %8x error=%s", errorInfo, "VCDATATOOLONG");
            break;
            case ERRINFO_BAD_FRAME_ACK_DATA:
                LOG(LOG_INFO, "process disconnect pdu : code = %8x error=%s", errorInfo, "BAD_FRAME_ACK_DATA");
            break;
            case ERRINFO_GRAPHICSMODENOTSUPPORTED:
                LOG(LOG_INFO, "process disconnect pdu : code = %8x error=%s", errorInfo, "GRAPHICSMODENOTSUPPORTED");
            break;
            case ERRINFO_GRAPHICSSUBSYSTEMRESETFAILED:
                LOG(LOG_INFO, "process disconnect pdu : code = %8x error=%s", errorInfo, "GRAPHICSSUBSYSTEMRESETFAILED");
            break;
            case ERRINFO_GRAPHICSSUBSYSTEMFAILED:
                LOG(LOG_INFO, "process disconnect pdu : code = %8x error=%s", errorInfo, "GRAPHICSSUBSYSTEMFAILED");
            break;
            case ERRINFO_TIMEZONEKEYNAMELENGTHTOOSHORT:
                LOG(LOG_INFO, "process disconnect pdu : code = %8x error=%s", errorInfo, "TIMEZONEKEYNAMELENGTHTOOSHORT");
            break;
            case ERRINFO_TIMEZONEKEYNAMELENGTHTOOLONG:
                LOG(LOG_INFO, "process disconnect pdu : code = %8x error=%s", errorInfo, "TIMEZONEKEYNAMELENGTHTOOLONG");
            break;
            case ERRINFO_DYNAMICDSTDISABLEDFIELDMISSING:
                LOG(LOG_INFO, "process disconnect pdu : code = %8x error=%s", errorInfo, "DYNAMICDSTDISABLEDFIELDMISSING");
            break;
            case ERRINFO_UPDATESESSIONKEYFAILED:
                LOG(LOG_INFO, "process disconnect pdu : code = %8x error=%s", errorInfo, "UPDATESESSIONKEYFAILED");
            break;
            case ERRINFO_DECRYPTFAILED:
                LOG(LOG_INFO, "process disconnect pdu : code = %8x error=%s", errorInfo, "DECRYPTFAILED");
            break;
            case ERRINFO_ENCRYPTFAILED:
                LOG(LOG_INFO, "process disconnect pdu : code = %8x error=%s", errorInfo, "ENCRYPTFAILED");
            break;
            case ERRINFO_ENCPKGMISMATCH:
                LOG(LOG_INFO, "process disconnect pdu : code = %8x error=%s", errorInfo, "ENCPKGMISMATCH");
            break;
            case ERRINFO_DECRYPTFAILED2:
                LOG(LOG_INFO, "process disconnect pdu : code = %8x error=%s", errorInfo, "DECRYPTFAILED2");
            break;
            default:
                LOG(LOG_INFO, "process disconnect pdu : code = %8x error=%s", errorInfo, "?");
            break;
            }
        }


        TODO("CGR: this can probably be unified with process_confirm_active in front");
        void process_server_caps(Stream & stream, uint16_t len)
        {
            if (this->verbose & 32){
                LOG(LOG_INFO, "mod_rdp::process_server_caps");
            }
            uint16_t ncapsets = stream.in_uint16_le();
            stream.in_skip_bytes(2); /* pad */
            for (uint16_t n = 0; n < ncapsets; n++) {
                uint16_t capset_type = stream.in_uint16_le();
                uint16_t capset_length = stream.in_uint16_le();
                uint8_t * next = (stream.p + capset_length) - 4;
                switch (capset_type) {
                case CAPSTYPE_GENERAL:
                {
                    GeneralCaps general_caps;
                    general_caps.recv(stream, capset_length);
                    if (this->verbose) {
                        general_caps.log("Received from server");
                    }
                }
                break;
                case CAPSTYPE_BITMAP:
                {
                    BitmapCaps bitmap_caps;
                    bitmap_caps.recv(stream, capset_length);
                    if (this->verbose) {
                        bitmap_caps.log("Received from server");
                    }
                    this->bpp = bitmap_caps.preferredBitsPerPixel;
                    this->front_width = bitmap_caps.desktopWidth;
                    this->front_height = bitmap_caps.desktopHeight;
                }
                break;
                case CAPSTYPE_ORDER:
                {
                    OrderCaps order_caps;
                    order_caps.recv(stream, capset_length);
                    if (this->verbose) {
                        order_caps.log("Received from server");
                    }
                }
                break;
                case CAPSTYPE_INPUT:
                {
                    InputCaps input_caps;
                    input_caps.recv(stream, capset_length);
                    if (this->verbose) {
                        input_caps.log("Received from server");
                    }

                    this->client_fastpath_input_event_support =
                        (this->fastpath_support && ((input_caps.inputFlags & (INPUT_FLAG_FASTPATH_INPUT | INPUT_FLAG_FASTPATH_INPUT2)) != 0));
                }
                break;
                default:
                break;
                }
                stream.p = next;
            }
            if (this->verbose & 32){
                LOG(LOG_INFO, "mod_rdp::process_server_caps done");
            }
        }

        void send_control(int action) throw (Error)
        {
            if (this->verbose & 1){
                LOG(LOG_INFO, "mod_rdp::send_control");
            }

            BStream x224_header(256);
            BStream mcs_header(256);
            BStream sec_header(256);
            BStream stream(65536);

            ShareData sdata(stream);
            sdata.emit_begin(PDUTYPE2_CONTROL, this->share_id, RDP::STREAM_MED);

            // Payload
            stream.out_uint16_le(action);
            stream.out_uint16_le(0); /* userid */
            stream.out_uint32_le(0); /* control id */
            stream.mark_end();

            // Packet trailer
            sdata.emit_end();

            BStream sctrl_header(256);
            ShareControl_Send(sctrl_header, PDUTYPE_DATAPDU, this->userid + GCC::MCS_USERCHANNEL_BASE, stream.size());

            HStream target_stream(1024, 65536);
            target_stream.out_copy_bytes(sctrl_header);
            target_stream.out_copy_bytes(stream);
            target_stream.mark_end();

            SEC::Sec_Send sec(sec_header, target_stream, 0, this->encrypt, this->encryptionLevel);
            MCS::SendDataRequest_Send mcs(mcs_header, this->userid, GCC::MCS_GLOBAL_CHANNEL, 1, 3,
                                          sec_header.size() + target_stream.size() , MCS::PER_ENCODING);
            X224::DT_TPDU_Send(x224_header, mcs_header.size() + sec_header.size() + target_stream.size());

            this->nego.trans->send(x224_header, mcs_header, sec_header, target_stream);

            if (this->verbose & 1){
                LOG(LOG_INFO, "mod_rdp::send_control done");
            }
        }

        TODO("CGR: duplicated code in front")
        void send_synchronise() throw (Error)
        {
            if (this->verbose & 1){
                LOG(LOG_INFO, "mod_rdp::send_synchronise");
            }
            BStream stream(65536);
            ShareData sdata(stream);
            sdata.emit_begin(PDUTYPE2_SYNCHRONIZE, this->share_id, RDP::STREAM_MED);

            // Payload
            stream.out_uint16_le(1); /* type */
            stream.out_uint16_le(1002);
            stream.mark_end();

            // Packet trailer
            sdata.emit_end();

            BStream sctrl_header(256);
            ShareControl_Send(sctrl_header, PDUTYPE_DATAPDU, this->userid + GCC::MCS_USERCHANNEL_BASE, stream.size());

            HStream target_stream(1024, 65536);
            target_stream.out_copy_bytes(sctrl_header);
            target_stream.out_copy_bytes(stream);
            target_stream.mark_end();

            BStream x224_header(256);
            BStream mcs_header(256);
            BStream sec_header(256);
            SEC::Sec_Send sec(sec_header, target_stream, 0, this->encrypt, this->encryptionLevel);
            MCS::SendDataRequest_Send mcs(mcs_header, this->userid, GCC::MCS_GLOBAL_CHANNEL, 1, 3,
                                          sec_header.size() + target_stream.size() , MCS::PER_ENCODING);
            X224::DT_TPDU_Send(x224_header, mcs_header.size() + sec_header.size() + target_stream.size());

            this->nego.trans->send(x224_header, mcs_header, sec_header, target_stream);

            if (this->verbose & 1){
                LOG(LOG_INFO, "mod_rdp::send_synchronise done");
            }
        }

        void send_fonts(int seq) throw(Error)
        {
            if (this->verbose & 1){
                LOG(LOG_INFO, "mod_rdp::send_fonts");
            }
            BStream stream(65536);
            ShareData sdata(stream);
            sdata.emit_begin(PDUTYPE2_FONTLIST, this->share_id, RDP::STREAM_MED);

            // Payload
            stream.out_uint16_le(0); /* number of fonts */
            stream.out_uint16_le(0); /* pad? */
            stream.out_uint16_le(seq); /* unknown */
            stream.out_uint16_le(0x32); /* entry size */
            stream.mark_end();

            // Packet trailer
            sdata.emit_end();

            BStream sctrl_header(256);
            ShareControl_Send(sctrl_header, PDUTYPE_DATAPDU, this->userid + GCC::MCS_USERCHANNEL_BASE, stream.size());

            HStream target_stream(1024, 65536);
            target_stream.out_copy_bytes(sctrl_header);
            target_stream.out_copy_bytes(stream);
            target_stream.mark_end();

            BStream x224_header(256);
            BStream mcs_header(256);
            BStream sec_header(256);
            SEC::Sec_Send sec(sec_header, target_stream, 0, this->encrypt, this->encryptionLevel);
            MCS::SendDataRequest_Send mcs(mcs_header, this->userid, GCC::MCS_GLOBAL_CHANNEL, 1, 3,
                                          sec_header.size() + target_stream.size() , MCS::PER_ENCODING);
            X224::DT_TPDU_Send(x224_header, mcs_header.size() + sec_header.size() + target_stream.size());

            this->nego.trans->send(x224_header, mcs_header, sec_header, target_stream);

            if (this->verbose & 1){
                LOG(LOG_INFO, "mod_rdp::send_fonts done");
            }
        }

    public:

        /* Send persistent bitmap cache enumeration PDU's
        Not implemented yet because it should be implemented
        before in process_data case. The problem is that
        we don't save the bitmap key list attached with rdp_bmpcache2 capability
        message so we can't develop this function yet */

        void enum_bmpcache2()
        {
        }

        void send_input_slowpath(int time, int message_type, int device_flags, int param1, int param2) throw(Error)
        {
            if (this->verbose & 4){
                LOG(LOG_INFO, "mod_rdp::send_input_slowpath");
            }
            BStream stream(65536);
            ShareData sdata(stream);
            sdata.emit_begin(PDUTYPE2_INPUT, this->share_id, RDP::STREAM_HI);

            // Payload
            stream.out_uint16_le(1); /* number of events */
            stream.out_uint16_le(0);
            stream.out_uint32_le(time);
            stream.out_uint16_le(message_type);
            stream.out_uint16_le(device_flags);
            stream.out_uint16_le(param1);
            stream.out_uint16_le(param2);
            stream.mark_end();

            // Packet trailer
            sdata.emit_end();

            BStream sctrl_header(256);
            ShareControl_Send(sctrl_header, PDUTYPE_DATAPDU, this->userid + GCC::MCS_USERCHANNEL_BASE, stream.size());

            HStream target_stream(1024, 65536);
            target_stream.out_copy_bytes(sctrl_header);
            target_stream.out_copy_bytes(stream);
            target_stream.mark_end();

            BStream x224_header(256);
            BStream mcs_header(256);
            BStream sec_header(256);
            SEC::Sec_Send sec(sec_header, target_stream, 0, this->encrypt, this->encryptionLevel);
            MCS::SendDataRequest_Send mcs(mcs_header, this->userid, GCC::MCS_GLOBAL_CHANNEL, 1, 3,
                                          sec_header.size() + target_stream.size() , MCS::PER_ENCODING);
            X224::DT_TPDU_Send(x224_header, mcs_header.size() + sec_header.size() + target_stream.size());

            this->nego.trans->send(x224_header, mcs_header, sec_header, target_stream);

            if (this->verbose & 4){
                LOG(LOG_INFO, "mod_rdp::send_input_slowpath done");
            }
        }

        void send_input_fastpath(int time, int message_type, int device_flags, int param1, int param2) throw(Error) {
            if (this->verbose & 4) {
                LOG(LOG_INFO, "mod_rdp::send_input_fastpath");
            }

            BStream fastpath_header(256);
            HStream stream(256, 512);

            switch (message_type) {
            case RDP_INPUT_SCANCODE:
                {
                    FastPath::KeyboardEvent_Send ke(stream, (uint16_t)device_flags, param1);
                }
            break;

            case RDP_INPUT_SYNCHRONIZE:
                {
                    FastPath::SynchronizeEvent_Send se(stream, param1);
                }
            break;

            case RDP_INPUT_MOUSE:
                {
                    FastPath::MouseEvent_Send me(stream, (uint16_t)device_flags, param1, param2);
                }
            break;

            default:
                LOG(LOG_WARNING, "unsupported fast-path input message type 0x%x", message_type);
                throw Error(ERR_RDP_FASTPATH);
            break;
            }

            FastPath::ClientInputEventPDU_Send out_cie(fastpath_header, stream, 1, this->encrypt, this->encryptionLevel, this->encryptionMethod);

            this->nego.trans->send(fastpath_header, stream);

            if (this->verbose & 4) {
                LOG(LOG_INFO, "mod_rdp::send_input_fastpath done");
            }
        }

        void send_input(int time, int message_type, int device_flags, int param1, int param2) throw(Error) {
            if (this->client_fastpath_input_event_support == false) {
                send_input_slowpath(time, message_type, device_flags, param1, param2);
            }
            else {
                send_input_fastpath(time, message_type, device_flags, param1, param2);
            }
        }

        virtual void rdp_input_invalidate(const Rect & r)
        {
            if (this->verbose & 4){
                LOG(LOG_INFO, "mod_rdp::rdp_input_invalidate");
            }
            if (UP_AND_RUNNING == this->connection_finalization_state) {
                if (!r.isempty()){
                    RefreshRectPDU rrpdu( this->share_id, this->userid, this->encryptionLevel
                                        , this->encrypt);

                    rrpdu.addInclusiveRect(r.x, r.y, r.cx - 1, r.cy - 1);

                    rrpdu.emit(*this->nego.trans);
                }
            }
            if (this->verbose & 4){
                LOG(LOG_INFO, "mod_rdp::rdp_input_invalidate done");
            }
        }

    void process_color_pointer_pdu(Stream & stream) throw(Error)
    {
        if (this->verbose & 4){
            LOG(LOG_INFO, "mod_rdp::process_color_pointer_pdu");
        }
        unsigned cache_idx = stream.in_uint16_le();
        if (cache_idx >= (sizeof(this->cursors) / sizeof(this->cursors[0]))) {
            throw Error(ERR_RDP_PROCESS_COLOR_POINTER_CACHE_NOT_OK);
        }
        struct rdp_cursor* cursor = this->cursors + cache_idx;

        TODO("CGR: move that to rdp_cursor")

        cursor->x = stream.in_uint16_le();
        cursor->y = stream.in_uint16_le();
        cursor->width = stream.in_uint16_le();
        cursor->height = stream.in_uint16_le();
        unsigned mlen = stream.in_uint16_le(); /* mask length */
        unsigned dlen = stream.in_uint16_le(); /* data length */

        if ((mlen > sizeof(cursor->mask)) || (dlen > sizeof(cursor->data))) {
            LOG(LOG_WARNING, "mod_rdp::Bad length for color pointer mask_len=%u data_len=%u",
                (unsigned)mlen, (unsigned)dlen);
            throw Error(ERR_RDP_PROCESS_COLOR_POINTER_LEN_NOT_OK);
        }
        memcpy(cursor->data, stream.in_uint8p(dlen), dlen);
        memcpy(cursor->mask, stream.in_uint8p(mlen), mlen);

        this->front.server_set_pointer(cursor->x, cursor->y, cursor->data, cursor->mask);
        if (this->verbose & 4){
            LOG(LOG_INFO, "mod_rdp::process_color_pointer_pdu done");
        }
    }

    void process_cached_pointer_pdu(Stream & stream)
    {
        if (this->verbose & 4){
            LOG(LOG_INFO, "mod_rdp::process_cached_pointer_pdu");
        }

        int cache_idx = stream.in_uint16_le();
        if (cache_idx < 0){
            throw Error(ERR_RDP_PROCESS_POINTER_CACHE_LESS_0);
        }
        if (cache_idx >= (int)(sizeof(this->cursors) / sizeof(rdp_cursor))) {
            throw Error(ERR_RDP_PROCESS_POINTER_CACHE_NOT_OK);
        }
        struct rdp_cursor* cursor = this->cursors + cache_idx;
        this->front.server_set_pointer(cursor->x, cursor->y, cursor->data, cursor->mask);
        if (this->verbose & 4){
            LOG(LOG_INFO, "mod_rdp::process_cached_pointer_pdu done");
        }
    }

    void process_system_pointer_pdu(Stream & stream)
    {
        if (this->verbose & 4){
            LOG(LOG_INFO, "mod_rdp::process_system_pointer_pdu");
        }
        int system_pointer_type = stream.in_uint16_le();
        switch (system_pointer_type) {
        case RDP_NULL_POINTER:
            {
                struct rdp_cursor cursor;
                memset(cursor.mask, 0xff, sizeof(cursor.mask));
                TODO("CGR: we should pass in a cursor to set_pointer instead of individual fields")
                this->front.server_set_pointer(cursor.x, cursor.y, cursor.data, cursor.mask);
                this->set_pointer_display();
            }
            break;
        default:
            break;
        }
        if (this->verbose & 4){
            LOG(LOG_INFO, "mod_rdp::process_system_pointer_pdu done");
        }
    }

    void to_regular_mask(Stream & stream, unsigned mlen, uint8_t bpp, uint8_t * mask, size_t mask_size)
    {
        if (this->verbose & 4){
            LOG(LOG_INFO, "mod_rdp::to_regular_mask");
        }
        TODO("CGR: we should ensure we have data enough to create mask")
        uint8_t * end = stream.p + mlen;
        switch (bpp) {
        case 1 : {
            for (unsigned x = 0; x < mlen ; x++) {
                BGRColor px = stream.in_uint8();
                // incoming new pointer mask is upside down, revert it
                mask[128 - 4 - (x & 0xFFFC) + (x & 3)] = px;
            }
        }
        break;
        default:
            for (unsigned x = 0; x < mlen ; x++) {
                BGRColor px = stream.in_uint8();
                mask[x] = px;
            }
//            stream.in_copy_bytes(mask, mlen);
        break;
        }
        stream.p = end;
        if (this->verbose & 4){
            LOG(LOG_INFO, "mod_rdp::to_regular_mask");
        }
    }

    void to_regular_pointer(Stream & stream, unsigned dlen, uint8_t bpp, uint8_t * data, size_t target_data_len)
    {
        if (this->verbose & 4){
            LOG(LOG_INFO, "mod_rdp::to_regular_pointer");
        }
        uint8_t * end = stream.p + dlen;
        TODO("CGR: we should ensure we have data enough to create pointer")
        switch (bpp) {
        case 1 :
        {
            for (unsigned x = 0; x < dlen ; x ++) {
                BGRColor px = stream.in_uint8();
                // target cursor will receive 8 bits input at once
                for (unsigned b = 0 ; b < 8 ; b++){
                    // incoming new pointer is upside down, revert it
                    uint8_t * bstart = &(data[24 * (128 - 4 - (x & 0xFFFC) + (x & 3))]);
                    // emit all individual bits
                    ::out_bytes_le(bstart ,      3, (px & 0x80)?0xFFFFFF:0);
                    ::out_bytes_le(bstart +  3,  3, (px & 0x40)?0xFFFFFF:0);
                    ::out_bytes_le(bstart +  6,  3, (px & 0x20)?0xFFFFFF:0);
                    ::out_bytes_le(bstart +  9 , 3, (px & 0x10)?0xFFFFFF:0);
                    ::out_bytes_le(bstart + 12 , 3, (px &    8)?0xFFFFFF:0);
                    ::out_bytes_le(bstart + 15 , 3, (px &    4)?0xFFFFFF:0);
                    ::out_bytes_le(bstart + 18 , 3, (px &    2)?0xFFFFFF:0);
                    ::out_bytes_le(bstart + 21 , 3, (px &    1)?0xFFFFFF:0);
                }
            }
        }
        break;
        case 4 :
        {
            for (unsigned i=0; i < dlen ; i++) {
                BGRColor px = stream.in_uint8();
                // target cursor will receive 8 bits input at once
                ::out_bytes_le(&(data[6 *i]),     3, color_decode((px >> 4) & 0xF, bpp, this->orders.global_palette));
                ::out_bytes_le(&(data[6 *i + 3]), 3, color_decode(px        & 0xF, bpp, this->orders.global_palette));
            }
        }
        break;
        case 32: case 24: case 16: case 15: case 8:
        {
            uint8_t BPP = nbbytes(bpp);
            for (unsigned i=0; i + BPP <= dlen; i += BPP) {
                BGRColor px = stream.in_bytes_le(BPP);
                ::out_bytes_le(&(data[(i/BPP)*3]), 3, color_decode(px, bpp, this->orders.global_palette));
            }
        }
        break;
        default:
            LOG(LOG_ERR, "Mouse pointer : color depth not supported %d, forcing green mouse (running in the grass ?)", bpp);
            for (size_t x = 0 ; x < 1024 ; x++){
                ::out_bytes_le(data + x *3, 3, GREEN);
            }
            break;
        }

        stream.p = end;
        if (this->verbose & 4){
            LOG(LOG_INFO, "mod_rdp::to_regular_pointer");
        }
    }


    void process_new_pointer_pdu(Stream & stream) throw(Error)
    {
        if (this->verbose & 4){
            LOG(LOG_INFO, "mod_rdp::process_new_pointer_pdu");
        }

        unsigned data_bpp = stream.in_uint16_le(); /* data bpp */
        unsigned cache_idx = stream.in_uint16_le();
        if (cache_idx >= (sizeof(this->cursors) / sizeof(this->cursors[0]))) {
            throw Error(ERR_RDP_PROCESS_NEW_POINTER_CACHE_NOT_OK);
        }

        struct rdp_cursor* cursor = this->cursors + cache_idx;
        cursor->x = stream.in_uint16_le();
        cursor->y = stream.in_uint16_le();
        cursor->width = stream.in_uint16_le();
        cursor->height = stream.in_uint16_le();
        unsigned mlen = stream.in_uint16_le(); /* mask length */
        unsigned dlen = stream.in_uint16_le(); /* data length */

        size_t out_data_len = (bpp == 1) ? (cursor->width * cursor->height) / 8 :
                              (bpp == 4) ? (cursor->width * cursor->height) / 2 :
                                           (dlen * 3) / nbbytes(data_bpp) ;

        if ((mlen > sizeof(cursor->mask)) || (out_data_len > sizeof(cursor->data))) {
            LOG(LOG_WARNING, "mod_rdp::Bad length for color pointer mask_len=%u data_len=%u Width = %u Height = %u bpp = %u out_data_len = %u nbbytes=%u",
                (unsigned)mlen, (unsigned)dlen, cursor->width, cursor->height, data_bpp, out_data_len, nbbytes(data_bpp));
            throw Error(ERR_RDP_PROCESS_NEW_POINTER_LEN_NOT_OK);
        }

        to_regular_pointer(stream, dlen, data_bpp, cursor->data, sizeof(cursor->data));
        to_regular_mask(stream, mlen, data_bpp, cursor->mask, sizeof(cursor->mask));

        this->front.server_set_pointer(cursor->x, cursor->y, cursor->data, cursor->mask);
        if (this->verbose & 4){
            LOG(LOG_INFO, "mod_rdp::process_new_pointer_pdu done");
        }
    }

    void process_bitmap_updates(Stream & stream, bool fast_path)
    {
        if (this->verbose & 64){
            LOG(LOG_INFO, "mod_rdp::process_bitmap_updates");
        }

        if (fast_path) {
            stream.in_skip_bytes(2); // updateType(2)
        }

        // RDP-BCGR: 2.2.9.1.1.3.1.2 Bitmap Update (TS_UPDATE_BITMAP)
        // ----------------------------------------------------------
        // The TS_UPDATE_BITMAP structure contains one or more rectangular
        // clippings taken from the server-side screen frame buffer (see [T128]
        // section 8.17).

        // shareDataHeader (18 bytes): Share Data Header (section 2.2.8.1.1.1.2)
        // containing information about the packet. The type subfield of the
        // pduType field of the Share Control Header (section 2.2.8.1.1.1.1)
        // MUST be set to PDUTYPE_DATAPDU (7). The pduType2 field of the Share
        // Data Header MUST be set to PDUTYPE2_UPDATE (2).

        // bitmapData (variable): The actual bitmap update data, as specified in
        // section 2.2.9.1.1.3.1.2.1.

        // 2.2.9.1.1.3.1.2.1 Bitmap Update Data (TS_UPDATE_BITMAP_DATA)
        // ------------------------------------------------------------
        // The TS_UPDATE_BITMAP_DATA structure encapsulates the bitmap data that
        // defines a Bitmap Update (section 2.2.9.1.1.3.1.2).

        // updateType (2 bytes): A 16-bit, unsigned integer. The graphics update
        // type. This field MUST be set to UPDATETYPE_BITMAP (0x0001).

        // numberRectangles (2 bytes): A 16-bit, unsigned integer.
        // The number of screen rectangles present in the rectangles field.
        size_t numberRectangles = stream.in_uint16_le();
        if (this->verbose & 64){
            LOG(LOG_INFO, "/* ---------------- Sending %d rectangles ----------------- */", numberRectangles);
        }

        for (size_t i = 0; i < numberRectangles; i++) {

            // rectangles (variable): Variable-length array of TS_BITMAP_DATA
            // (section 2.2.9.1.1.3.1.2.2) structures, each of which contains a
            // rectangular clipping taken from the server-side screen frame buffer.
            // The number of screen clippings in the array is specified by the
            // numberRectangles field.

            // 2.2.9.1.1.3.1.2.2 Bitmap Data (TS_BITMAP_DATA)
            // ----------------------------------------------

            // The TS_BITMAP_DATA structure wraps the bitmap data bytestream
            // for a screen area rectangle containing a clipping taken from
            // the server-side screen frame buffer.

            // A 16-bit, unsigned integer. Left bound of the rectangle.

            // A 16-bit, unsigned integer. Top bound of the rectangle.

            // A 16-bit, unsigned integer. Right bound of the rectangle.

            // A 16-bit, unsigned integer. Bottom bound of the rectangle.

            // A 16-bit, unsigned integer. The width of the rectangle.

            // A 16-bit, unsigned integer. The height of the rectangle.

            // A 16-bit, unsigned integer. The color depth of the rectangle
            // data in bits-per-pixel.

            // CGR: As far as I understand we should have
            // align4(right-left) == width and bottom-top == height
            // maybe put some assertion to check it's true
            // LOG(LOG_ERR, "left=%u top=%u right=%u bottom=%u width=%u height=%u bpp=%u", left, top, right, bottom, width, height, bpp);

            // A 16-bit, unsigned integer. The flags describing the format
            // of the bitmap data in the bitmapDataStream field.

            // +-----------------------------------+---------------------------+
            // | 0x0001 BITMAP_COMPRESSION         | Indicates that the bitmap |
            // |                                   | data is compressed. This  |
            // |                                   | implies that the          |
            // |                                   | bitmapComprHdr field is   |
            // |                                   | present if the NO_BITMAP_C|
            // |                                   |OMPRESSION_HDR (0x0400)    |
            // |                                   | flag is not set.          |
            // +-----------------------------------+---------------------------+
            // | 0x0400 NO_BITMAP_COMPRESSION_HDR  | Indicates that the        |
            // |                                   | bitmapComprHdr field is   |
            // |                                   | not present(removed for   |
            // |                                   | bandwidth efficiency to   |
            // |                                   | save 8 bytes).            |
            // +-----------------------------------+---------------------------+

            RDPBitmapData bmpdata;

            bmpdata.receive(stream);

            Rect boundary( bmpdata.dest_left
                         , bmpdata.dest_top
                         , bmpdata.dest_right - bmpdata.dest_left + 1
                         , bmpdata.dest_bottom - bmpdata.dest_top + 1
                         );

            // BITMAP_COMPRESSION 0x0001
            // Indicates that the bitmap data is compressed. This implies
            // that the bitmapComprHdr field is present if the
            // NO_BITMAP_COMPRESSION_HDR (0x0400) flag is not set.

            if (this->verbose & 64) {
                LOG( LOG_INFO
                   , "/* Rect [%d] bpp=%d width=%d height=%d b(%d, %d, %d, %d) */"
                   , i
                   , bmpdata.bits_per_pixel
                   , bmpdata.width
                   , bmpdata.height
                   , boundary.x
                   , boundary.y
                   , boundary.cx
                   , boundary.cy
                   );
            }

                // bitmapComprHdr (8 bytes): Optional Compressed Data Header
                // structure (see Compressed Data Header (TS_CD_HEADER)
                // (section 2.2.9.1.1.3.1.2.3)) specifying the bitmap data
                // in the bitmapDataStream. This field MUST be present if
                // the BITMAP_COMPRESSION (0x0001) flag is present in the
                // Flags field, but the NO_BITMAP_COMPRESSION_HDR (0x0400)
                // flag is not.

            if (bmpdata.flags & BITMAP_COMPRESSION) {
                if ((bmpdata.width <= 0) || (bmpdata.height <= 0)) {
                    LOG( LOG_WARNING
                       , "Unexpected bitmap size: width=%d height=%d size=%u left=%u, top=%u, right=%u, bottom=%u"
                       , bmpdata.width
                       , bmpdata.height
                       , bmpdata.cb_comp_main_body_size
                       , bmpdata.dest_left
                       , bmpdata.dest_top
                       , bmpdata.dest_right
                       , bmpdata.dest_bottom
                       );
                }
            }

            TODO("CGR: check which sanity checks should be done")
//            if (bufsize != bitmap.bmp_size){
//                LOG(LOG_WARNING, "Unexpected bufsize in bitmap received [%u != %u] width=%u height=%u bpp=%u",
//                    bufsize, bitmap.bmp_size, width, height, bpp);
//            }
            const uint8_t * data = stream.in_uint8p(bmpdata.bitmap_size());
            Bitmap bitmap( bmpdata.bits_per_pixel
                         , &this->orders.global_palette
                         , bmpdata.width
                         , bmpdata.height
                         , data
                         , bmpdata.bitmap_size()
                         , (bmpdata.flags & BITMAP_COMPRESSION)
                         );

            if (     bmpdata.cb_scan_width
                && ((bmpdata.cb_scan_width - bitmap.line_size) >= nbbytes(bitmap.original_bpp))) {
                LOG( LOG_WARNING
                   , "Bad line size: line_size=%u width=%u height=%u bpp=%u"
                   , bmpdata.cb_scan_width
                   , bmpdata.width
                   , bmpdata.height
                   , bmpdata.bits_per_pixel
                   );
            }

            if (    bmpdata.cb_uncompressed_size
                && (bmpdata.cb_uncompressed_size != bitmap.bmp_size)) {
                LOG( LOG_WARNING
                   , "final_size should be size of decompressed bitmap [%u != %u] width=%u height=%u bpp=%u"
                   , bmpdata.cb_uncompressed_size
                   , bitmap.bmp_size
                   , bmpdata.width
                   , bmpdata.height
                   , bmpdata.bits_per_pixel
                   );
            }

            if (!this->bitmap_update_support
            ||  ((bmpdata.bits_per_pixel == 8) && (this->front_bpp != 8))) {
                this->front.draw(RDPMemBlt(0, boundary, 0xCC, 0, 0, 0), boundary, bitmap);
            }
            else {
                this->front.draw(bmpdata, data, bmpdata.bitmap_size(), bitmap);
            }
        }
        if (this->verbose & 64){
            LOG(LOG_INFO, "mod_rdp::process_bitmap_updates done");
        }
    }

    void send_client_info_pdu(int userid, const char * password)
    {
        if (this->verbose & 1){
            LOG(LOG_INFO, "mod_rdp::send_client_info_pdu");
        }
        HStream stream(1024, 2048);

        InfoPacket infoPacket( this->use_rdp5
                             , this->domain
                             , this->username
                             , password
                             , this->program
                             , this->directory
                             , this->performanceFlags
                             , this->clientAddr
                             );

        if (this->verbose) {
            infoPacket.log("Sending to server: ");
        }
        infoPacket.emit(stream);
        stream.mark_end();

        BStream x224_header(256);
        BStream mcs_header(256);
        BStream sec_header(256);

        SEC::Sec_Send sec(sec_header, stream, SEC::SEC_INFO_PKT, this->encrypt, this->encryptionLevel);
        MCS::SendDataRequest_Send mcs(mcs_header, this->userid, GCC::MCS_GLOBAL_CHANNEL, 1, 3,
                                      sec_header.size() + stream.size() , MCS::PER_ENCODING);
        X224::DT_TPDU_Send(x224_header, mcs_header.size() + sec_header.size() + stream.size());

        this->nego.trans->send(x224_header, mcs_header, sec_header, stream);

        if (this->verbose & 1){
            LOG(LOG_INFO, "mod_rdp::send_client_info_pdu done");
        }
    }

    virtual void begin_update()
    {
        this->front.begin_update();
    }

    virtual void end_update()
    {
        this->front.begin_update();
    }

    virtual void draw(const RDPGlyphCache & cmd)
    {
        this->front.draw(cmd);
    }

    virtual void draw(const RDPOpaqueRect & cmd, const Rect & clip)
    {
        this->front.draw(cmd, clip);
    }

    virtual void draw(const RDPScrBlt & cmd, const Rect &clip)
    {
        this->front.draw(cmd, clip);
    }

    virtual void draw(const RDPDestBlt & cmd, const Rect &clip)
    {
        this->front.draw(cmd, clip);
    }

    virtual void draw(const RDPPatBlt & cmd, const Rect &clip)
    {
        this->front.draw(cmd, clip);
    }

    virtual void draw(const RDPMemBlt & cmd, const Rect & clip, const Bitmap & bmp)
    {
        this->front.draw(cmd, clip, bmp);
    }

    virtual void draw(const RDPMem3Blt & cmd, const Rect & clip, const Bitmap & bmp)
    {
        this->front.draw(cmd, clip, bmp);
    }

    virtual void draw(const RDPLineTo& cmd, const Rect & clip)
    {
        this->front.draw(cmd, clip);
    }

    virtual void draw(const RDPGlyphIndex & cmd, const Rect & clip)
    {
        this->front.draw(cmd, clip);
    }

    virtual void server_draw_text(int16_t x, int16_t y, const char * text, uint32_t fgcolor, uint32_t bgcolor, const Rect & clip)
    {
        this->front.server_draw_text(x, y, text, fgcolor, bgcolor, clip);
    }

    virtual void text_metrics(const char * text, int & width, int & height)
    {
        this->front.text_metrics(text, width, height);
    }

    virtual void draw(const RDPColCache & cmd)
    {
        this->front.draw(cmd);
    }
};

#endif<|MERGE_RESOLUTION|>--- conflicted
+++ resolved
@@ -50,16 +50,11 @@
 #include "channel_list.hpp"
 #include "RDP/gcc.hpp"
 #include "RDP/sec.hpp"
-#include "authentifier.hpp"
 #include "colors.hpp"
 #include "RDP/bitmapupdate.hpp"
 #include "RDP/clipboard.hpp"
 #include "RDP/fastpath.hpp"
-<<<<<<< HEAD
 //#include "authentifier.hpp"
-#include "RDP/RefreshRectPDU.hpp"
-=======
->>>>>>> 5b9a3e04
 #include "RDP/protocol.hpp"
 #include "RDP/RefreshRectPDU.hpp"
 
@@ -1401,7 +1396,6 @@
                 size_t chunk_size = sec.payload.in_remain();
 
                 // If channel name is our virtual channel, then don't send data to front
-<<<<<<< HEAD
 //                if (this->auth_channel[0] && this->sesman && !strcmp(mod_channel.name, this->auth_channel)){
 //                    const char * auth_channel_message = (const char *)sec.payload.p;
 //                    if (this->auth_channel_state == 0) {
@@ -1425,32 +1419,7 @@
 //                    }
 //                }
 //                else 
-                if (!this->opt_clipboard && !strcmp(mod_channel.name, CLIPBOARD_VIRTUAL_CHANNEL_NAME)){
-=======
-                if (this->auth_channel[0] && this->sesman && !strcmp(mod_channel.name, this->auth_channel)){
-                    const char * auth_channel_message = (const char *)sec.payload.p;
-                    if (this->auth_channel_state == 0) {
-                        this->auth_channel_flags = flags;
-                        this->auth_channel_chanid = mod_channel.chanid;
-                        if (strncmp("target:", auth_channel_message, 7)){
-                            LOG(LOG_ERR, "Invalid request (%s)", auth_channel_message);
-                            this->send_auth_channel_data("Error: Invalid request");
-                        } else {
-                            // Ask sesman for requested target
-                            this->sesman->ask_auth_channel_target(auth_channel_message + 7);
-                        }
-                    }
-                    else if (this->auth_channel_state == 1){
-                        if (strncmp("result:", auth_channel_message, 7)){
-                            LOG(LOG_ERR, "Invalid result (%s)", auth_channel_message);
-                            auth_channel_message = "result:Session interrupted";
-                        }
-                        this->auth_channel_state = 0;
-                        this->sesman->set_auth_channel_result(auth_channel_message + 7);
-                    }
-                }
-                else if (!this->opt_clipboard && !strcmp(mod_channel.name, CLIPBOARD_VIRTUAL_CHANNEL_NAME)) {
->>>>>>> 5b9a3e04
+                if (!this->opt_clipboard && !strcmp(mod_channel.name, CLIPBOARD_VIRTUAL_CHANNEL_NAME)) {
                     // Clipboard is unavailable and is a Clipboard PDU
 
                     TODO("RZ: Don't reject clipboard update, this can block rdesktop.")
