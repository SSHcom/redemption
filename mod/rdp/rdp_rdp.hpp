/*
   This program is free software; you can redistribute it and/or modify
   it under the terms of the GNU General Public License as published by
   the Free Software Foundation; either version 2 of the License, or
   (at your option) any later version.

   This program is distributed in the hope that it will be useful,
   but WITHOUT ANY WARRANTY; without even the implied warranty of
   MERCHANTABILITY or FITNESS FOR A PARTICULAR PURPOSE.  See the
   GNU General Public License for more details.

   You should have received a copy of the GNU General Public License
   along with this program; if not, write to the Free Software
   Foundation, Inc., 675 Mass Ave, Cambridge, MA 02139, USA.

   Product name: redemption, a FLOSS RDP proxy
   Copyright (C) Wallix 2010
   Author(s): Christophe Grosjean, Javier Caverni, Xavier Dunat
   Based on xrdp Copyright (C) Jay Sorg 2004-2010

   rdp layer at rdp module, top level of stack architecture

*/

#if !defined(__RDP_RDP_HPP__)
#define __RDP_RDP_HPP__

#include "rdp_sec.hpp"
#include "rdp_orders.hpp"
#include "client_mod.hpp"

/* rdp */
struct rdp_rdp {
    rdp_sec sec_layer;
    rdp_orders orders;
    int share_id;
    int use_rdp5;
    int bitmap_compression;
    int bitmap_cache;
    int desktop_save;
    int polygon_ellipse_orders;
    int chan_id;
    int version;

    char password[256];
    char domain[256];
    char program[256];
    char directory[256];
    int keylayout;
    bool console_session;
    int bpp;

    struct rdp_cursor cursors[32];
    rdp_rdp(struct mod_rdp* owner, Transport *t, const char * username, const char * password, const char * hostname, vector<mcs_channel_item*> channel_list, int rdp_performance_flags, int width, int height, int bpp, int keylayout, bool console_session)
        #warning initialize members through constructor
        : sec_layer(t, this->use_rdp5, hostname, username), bpp(bpp)
        {
            LOG(LOG_INFO, "Remote RDP Server login:%s host:%s\n", username, hostname);
            this->share_id = 0;
            this->use_rdp5 = 0;
            this->bitmap_compression = 1;
            this->bitmap_cache = 1;
            this->desktop_save = 0;
            this->polygon_ellipse_orders = 0;
            this->console_session = console_session;

            memset(this->password, 0, 256);
            strcpy(this->password, password);

            memset(this->domain, 0, 256);
            memset(this->program, 0, 256);
            memset(this->directory, 0, 256);

            this->keylayout = keylayout;
            LOG(LOG_INFO, "Server key layout is %x\n", this->keylayout);

            #warning I should change that to RAII by merging instanciation of sec_layer and connection, it should also remove some unecessary parameters from rdp_rdp object
            this->sec_layer.rdp_sec_connect(channel_list, width, height, bpp, keylayout, console_session);
    }
    ~rdp_rdp(){
        LOG(LOG_INFO, "End of remote rdp connection\n");
    }

    private:
        void out_general_caps(Stream & stream)
        {
            LOG(LOG_INFO, "Sending general caps to server\n");
            stream.out_uint16_le(RDP_CAPSET_GENERAL);
            stream.out_uint16_le(RDP_CAPLEN_GENERAL);
            stream.out_uint16_le(1); /* OS major type */
            stream.out_uint16_le(3); /* OS minor type */
            stream.out_uint16_le(0x200); /* Protocol version */
            stream.out_uint16_le(0); /* Pad */
            stream.out_uint16_le(0); /* Compression types */
            stream.out_uint16_le(this->use_rdp5 ? 0x40d : 0);
            stream.out_uint16_le(0); /* Update capability */
            stream.out_uint16_le(0); /* Remote unshare capability */
            stream.out_uint16_le(0); /* Compression level */
            stream.out_uint16_le(0); /* Pad */
        }

        void out_bitmap_caps(Stream & stream)
        {
            LOG(LOG_INFO, "Sending bitmap caps to server\n");
            stream.out_uint16_le(RDP_CAPSET_BITMAP);
            stream.out_uint16_le(RDP_CAPLEN_BITMAP);
            stream.out_uint16_le(this->bpp); /* Preferred bpp */
            stream.out_uint16_le(1); /* Receive 1 BPP */
            stream.out_uint16_le(1); /* Receive 4 BPP */
            stream.out_uint16_le(1); /* Receive 8 BPP */
            stream.out_uint16_le(800); /* Desktop width */
            stream.out_uint16_le(600); /* Desktop height */
            stream.out_uint16_le(0); /* Pad */
            stream.out_uint16_le(1); /* Allow resize */
            stream.out_uint16_le(this->bitmap_compression); /* Support compression */
            stream.out_uint16_le(0); /* Unknown */
            stream.out_uint16_le(1); /* Unknown */
            stream.out_uint16_le(0); /* Pad */
        }



        void out_order_caps(Stream & stream)
        {
            LOG(LOG_INFO, "Sending order caps to server\n");

            char order_caps[32];

            memset(order_caps, 0, 32);
            order_caps[0] = 1; /* dest blt */
            order_caps[1] = 1; /* pat blt */
            order_caps[2] = 1; /* screen blt */
            order_caps[3] = this->bitmap_cache; /* memblt */
            order_caps[4] = 0; /* triblt */
            order_caps[8] = 1; /* line */
            order_caps[9] = 1; /* line */
            order_caps[10] = 1; /* rect */
            order_caps[11] = this->desktop_save; /* desksave */
            order_caps[13] = 1; /* memblt another above */
            order_caps[14] = 1; /* triblt another above */
            order_caps[20] = this->polygon_ellipse_orders; /* polygon */
            order_caps[21] = this->polygon_ellipse_orders; /* polygon2 */
            order_caps[22] = 0; /* todo polyline */
            order_caps[25] = this->polygon_ellipse_orders; /* ellipse */
            order_caps[26] = this->polygon_ellipse_orders; /* ellipse2 */
            order_caps[27] = 1; /* text2 */
            stream.out_uint16_le(RDP_CAPSET_ORDER);
            stream.out_uint16_le(RDP_CAPLEN_ORDER);
            stream.out_clear_bytes(20); /* Terminal desc, pad */
            stream.out_uint16_le(1); /* Cache X granularity */
            stream.out_uint16_le(20); /* Cache Y granularity */
            stream.out_uint16_le(0); /* Pad */
            stream.out_uint16_le(1); /* Max order level */
            stream.out_uint16_le(0x147); /* Number of fonts */
            stream.out_uint16_le(0x2a); /* Capability flags */
            stream.out_copy_bytes(order_caps, 32); /* Orders supported */
            stream.out_uint16_le(0x6a1); /* Text capability flags */
            stream.out_clear_bytes(6); /* Pad */
            stream.out_uint32_le(this->desktop_save * 0x38400); /* Desktop cache size */
            stream.out_uint32_le(0); /* Unknown */
            stream.out_uint32_le(0x4e4); /* Unknown */
        }

        void out_bmpcache_caps(Stream & stream)
        {
            LOG(LOG_INFO, "Sending bmpcache caps to server\n");
            #warning see details for bmpcache caps
            stream.out_uint16_le(RDP_CAPSET_BMPCACHE);
            stream.out_uint16_le(RDP_CAPLEN_BMPCACHE);
            int Bpp = nbbytes(this->bpp);
            stream.out_clear_bytes(24); /* unused */
            stream.out_uint16_le(0x258); /* entries */
            stream.out_uint16_le(0x100 * Bpp); /* max cell size */
            stream.out_uint16_le(0x12c); /* entries */
            stream.out_uint16_le(0x400 * Bpp); /* max cell size */
            stream.out_uint16_le(0x106); /* entries */
            stream.out_uint16_le(0x1000 * Bpp); /* max cell size */
        }


        /* Output control capability set */
        void out_control_caps(Stream & stream)
        {
            LOG(LOG_INFO, "Sending control caps to server\n");
            stream.out_uint16_le(RDP_CAPSET_CONTROL);
            stream.out_uint16_le(RDP_CAPLEN_CONTROL);
            stream.out_uint16_le(0); /* Control capabilities */
            stream.out_uint16_le(0); /* Remote detach */
            stream.out_uint16_le(2); /* Control interest */
            stream.out_uint16_le(2); /* Detach interest */
        }


        void out_activate_caps(Stream & stream)
        {
            LOG(LOG_INFO, "Sending Activate caps to server\n");

            stream.out_uint16_le(RDP_CAPSET_ACTIVATE);
            stream.out_uint16_le(RDP_CAPLEN_ACTIVATE);
            stream.out_uint16_le(0); /* Help key */
            stream.out_uint16_le(0); /* Help index key */
            stream.out_uint16_le(0); /* Extended help key */
            stream.out_uint16_le(0); /* Window activate */
        }

        void out_pointer_caps(Stream & stream)
        {
            LOG(LOG_INFO, "Sending Pointer caps to server\n");

            stream.out_uint16_le(RDP_CAPSET_POINTER);
            stream.out_uint16_le(RDP_CAPLEN_POINTER_MONO);
            stream.out_uint16_le(0); /* Color pointer */
            stream.out_uint16_le(20); /* Cache size */
        }

        void out_share_caps(Stream & stream)
        {
            LOG(LOG_INFO, "Sending share caps to server\n");

            stream.out_uint16_le(RDP_CAPSET_SHARE);
            stream.out_uint16_le(RDP_CAPLEN_SHARE);
            stream.out_uint16_le(0); /* userid */
            stream.out_uint16_le(0); /* pad */
        }

        void out_colcache_caps(Stream & stream)
        {
            LOG(LOG_INFO, "Sending colcache caps to server\n");

            stream.out_uint16_le(RDP_CAPSET_COLCACHE);
            stream.out_uint16_le(RDP_CAPLEN_COLCACHE);
            stream.out_uint16_le(6); /* cache size */
            stream.out_uint16_le(0); /* pad */
        }


        void send_confirm_active(Stream & stream, client_mod * mod) throw(Error)
        {
            LOG(LOG_INFO, "Sending confirm active to server\n");

            char caps_0x0d[] = {
            0x01, 0x00, 0x00, 0x00, 0x09, 0x04, 0x00, 0x00,
            0x04, 0x00, 0x00, 0x00, 0x00, 0x00, 0x00, 0x00,
            0x0C, 0x00, 0x00, 0x00, 0x00, 0x00, 0x00, 0x00,
            0x00, 0x00, 0x00, 0x00, 0x00, 0x00, 0x00, 0x00,
            0x00, 0x00, 0x00, 0x00, 0x00, 0x00, 0x00, 0x00,
            0x00, 0x00, 0x00, 0x00, 0x00, 0x00, 0x00, 0x00,
            0x00, 0x00, 0x00, 0x00, 0x00, 0x00, 0x00, 0x00,
            0x00, 0x00, 0x00, 0x00, 0x00, 0x00, 0x00, 0x00,
            0x00, 0x00, 0x00, 0x00, 0x00, 0x00, 0x00, 0x00,
            0x00, 0x00, 0x00, 0x00, 0x00, 0x00, 0x00, 0x00,
            0x00, 0x00, 0x00, 0x00
            };

            char caps_0x0c[] = { 0x01, 0x00, 0x00, 0x00 };

            char caps_0x0e[] = { 0x01, 0x00, 0x00, 0x00 };

            char caps_0x10[] = {
            0xFE, 0x00, 0x04, 0x00, 0xFE, 0x00, 0x04, 0x00,
            0xFE, 0x00, 0x08, 0x00, 0xFE, 0x00, 0x08, 0x00,
            0xFE, 0x00, 0x10, 0x00, 0xFE, 0x00, 0x20, 0x00,
            0xFE, 0x00, 0x40, 0x00, 0xFE, 0x00, 0x80, 0x00,
            0xFE, 0x00, 0x00, 0x01, 0x40, 0x00, 0x00, 0x08,
            0x00, 0x01, 0x00, 0x01, 0x02, 0x00, 0x00, 0x00
            };

            int sec_flags = SEC_ENCRYPT;
            //sec_flags = RDP5_FLAG | SEC_ENCRYPT;
            int caplen = RDP_CAPLEN_GENERAL + RDP_CAPLEN_BITMAP + RDP_CAPLEN_ORDER +
                    RDP_CAPLEN_BMPCACHE + RDP_CAPLEN_COLCACHE +
                    RDP_CAPLEN_ACTIVATE + RDP_CAPLEN_CONTROL +
                    RDP_CAPLEN_POINTER_MONO + RDP_CAPLEN_SHARE +
                    0x58 + 0x08 + 0x08 + 0x34 /* unknown caps */  +
                    4 /* w2k fix, why? */ ;
            this->sec_layer.rdp_sec_init(stream, sec_flags);
            stream.out_uint16_le(2 + 14 + caplen + sizeof(RDP_SOURCE));
            stream.out_uint16_le((RDP_PDU_CONFIRM_ACTIVE | 0x10)); /* Version 1 */
            stream.out_uint16_le((this->sec_layer.mcs_layer.userid + 1001));
            stream.out_uint32_le(this->share_id);
            stream.out_uint16_le(0x3ea); /* userid */
            stream.out_uint16_le(sizeof(RDP_SOURCE));
            stream.out_uint16_le(caplen);
            stream.out_copy_bytes(RDP_SOURCE, sizeof(RDP_SOURCE));
            stream.out_uint16_le( 0xd); /* num_caps */
            stream.out_clear_bytes( 2); /* pad */
            this->out_general_caps(stream);
            this->out_bitmap_caps(stream);
            this->out_order_caps(stream);

            #warning two identical calls in a row, this is strange, check documentation
            this->out_bmpcache_caps(stream);
            if(this->use_rdp5 == 0){
                this->out_bmpcache_caps(stream);
            }
            else {
                this->out_bmpcache2_caps(stream, mod->get_client_info());
            }
            this->out_colcache_caps(stream);
            this->out_activate_caps(stream);
            this->out_control_caps(stream);
            this->out_pointer_caps(stream);
            this->out_share_caps(stream);
            this->out_unknown_caps(stream, 0x0d, 0x58, caps_0x0d); /* international? */
            this->out_unknown_caps(stream, 0x0c, 0x08, caps_0x0c);
            this->out_unknown_caps(stream, 0x0e, 0x08, caps_0x0e);
            this->out_unknown_caps(stream, 0x10, 0x34, caps_0x10); /* glyph cache? */
            stream.mark_end();
            this->sec_layer.rdp_sec_send(stream, sec_flags);
            LOG(LOG_INFO, "Waiting for answer to confirm active\n");
        }


        void out_unknown_caps(Stream & stream, int id, int length, char* caps)
        {
            LOG(LOG_INFO, "Sending unknown caps to server\n");
            stream.out_uint16_le(id);
            stream.out_uint16_le(length);
            stream.out_copy_bytes(caps, length - 4);
        }


        void process_pointer_pdu(Stream & stream, client_mod * mod) throw(Error)
        {
//            LOG(LOG_INFO, "Process pointer PDU\n");

            int message_type = stream.in_uint16_le();
            stream.skip_uint8(2); /* pad */
            switch (message_type) {
            case RDP_POINTER_MOVE:
            {
                int x = stream.in_uint16_le();
                int y = stream.in_uint16_le();
            }
            break;
            case RDP_POINTER_COLOR:
//                LOG(LOG_INFO, "Process pointer color\n");
                this->process_color_pointer_pdu(stream, mod);
//                LOG(LOG_INFO, "Process pointer color done\n");
                break;
            case RDP_POINTER_CACHED:
//                LOG(LOG_INFO, "Process pointer cached\n");
                this->process_cached_pointer_pdu(stream, mod);
//                LOG(LOG_INFO, "Process pointer cached done\n");
                break;
            case RDP_POINTER_SYSTEM:
//                LOG(LOG_INFO, "Process pointer system\n");
                this->process_system_pointer_pdu(stream, mod);
//                LOG(LOG_INFO, "Process pointer system done\n");
                break;
            default:
                break;
            }
//            LOG(LOG_INFO, "Process pointer PDU done\n");
        }

        void process_palette(Stream & stream, client_mod * mod)
        {
            LOG(LOG_INFO, "Process palette\n");

            stream.skip_uint8(2); /* pad */
            uint16_t numberColors = stream.in_uint16_le();
            assert(numberColors == 256);
            stream.skip_uint8(2); /* pad */
            for (int i = 0; i < 256; i++) {
                uint8_t r = stream.in_uint8();
                uint8_t g = stream.in_uint8();
                uint8_t b = stream.in_uint8();
//                uint32_t color = stream.in_bytes_le(3);
                this->orders.cache_colormap.palette[0][i] = (r << 16)
                                                          | (g << 8)
                                                          |  b;
            }
            mod->set_mod_palette(this->orders.cache_colormap.palette[0]);
        }


        void process_disconnect_pdu(Stream & stream)
        {
            LOG(LOG_INFO, "process disconnect pdu\n");
        }

        void process_general_caps(Stream & stream)
        {
            stream.skip_uint8(10);
            /* Receiving rdp_5 extra flags supported for RDP 5.0 and later versions*/
            int extraflags = stream.in_uint16_le();
            if (extraflags == 0){
                this->use_rdp5 = 0;
            }
            LOG(LOG_INFO, "process general caps %d", extraflags);
        }

// 2.2.7.1.2    Bitmap Capability Set (TS_BITMAP_CAPABILITYSET)
//  The TS_BITMAP_CAPABILITYSET structure is used to advertise bitmap-orientated characteristics and
//  is based on the capability set specified in [T128] section 8.2.4. This capability is sent by both client
//  and server.

// capabilitySetType (2 bytes): A 16-bit, unsigned integer. The type of the capability set. This
//   field MUST be set to CAPSTYPE_BITMAP (2).

// lengthCapability (2 bytes): A 16-bit, unsigned integer. The length in bytes of the capability
//   data, including the size of the capabilitySetType and lengthCapability fields.

// preferredBitsPerPixel (2 bytes): A 16-bit, unsigned integer. Color depth of the remote
//   session. In RDP 4.0 and 5.0, this field MUST be set to 8 (even for a 16-color session).

// receive1BitPerPixel (2 bytes): A 16-bit, unsigned integer. Indicates whether the client can
//   receive 1 bpp. This field is ignored and SHOULD be set to TRUE (0x0001).

// receive4BitsPerPixel (2 bytes): A 16-bit, unsigned integer. Indicates whether the client can
//   receive 4 bpp. This field is ignored and SHOULD be set to TRUE (0x0001).

// receive8BitsPerPixel (2 bytes): A 16-bit, unsigned integer. Indicates whether the client can
//   receive 8 bpp. This field is ignored and SHOULD be set to TRUE (0x0001).

// desktopWidth (2 bytes): A 16-bit, unsigned integer. The width of the desktop in the remote
//   session.

// desktopHeight (2 bytes): A 16-bit, unsigned integer. The height of the desktop in the remote
//   session.

// pad2octets (2 bytes): A 16-bit, unsigned integer. Padding. Values in this field are ignored.

// desktopResizeFlag (2 bytes): A 16-bit, unsigned integer. Indicates whether desktop resizing
//   is supported.
//   0x0000 FALSE  Desktop resizing is not supported.
//   0x0001 TRUE   Desktop resizing is supported.
//   If a desktop resize occurs, the server will deactivate the session (see section 1.3.1.3), and on
//   session reactivation will specify the new desktop size in the desktopWidth and
//   desktopHeight fields in the Bitmap Capability Set, along with a value of TRUE for the
//   desktopResizeFlag field. The client should check these sizes and, if different from the
//   previous desktop size, resize any windows to support this size.

// bitmapCompressionFlag (2 bytes): A 16-bit, unsigned integer. Indicates whether the client
//   supports bitmap compression. RDP requires bitmap compression and hence this field MUST be
//   set to TRUE (0x0001). If it is not set to TRUE, the server MUST NOT continue with the
//   connection.

// highColorFlags (1 byte): An 8-bit, unsigned integer. Client support for 16 bpp color modes.
//   This field is ignored and SHOULD be set to 0.

// drawingFlags (1 byte): An 8-bit, unsigned integer. Flags describing support for 32 bpp
//   bitmaps.
// 0x02 DRAW_ALLOW_DYNAMIC_COLOR_FIDELITY Indicates support for lossy compression of 32 bpp bitmaps by reducing color-fidelity on a per-pixel basis.
// 0x04 DRAW_ALLOW_COLOR_SUBSAMPLING      Indicates support for chroma subsampling when compressing 32 bpp bitmaps.
// 0x08 DRAW_ALLOW_SKIP_ALPHA             Indicates that the client supports the removal of the alpha-channel when compressing 32 bpp bitmaps. In this case the alpha is assumed to be 0xFF, meaning the bitmap is opaque.
// Compression of 32 bpp bitmaps is specified in [MS-RDPEGDI] section 3.1.9.

// multipleRectangleSupport (2 bytes): A 16-bit, unsigned integer. Indicates whether the client
//  supports the use of multiple bitmap rectangles. RDP requires the use of multiple bitmap
//  rectangles and hence this field MUST be set to TRUE (0x0001). If it is not set to TRUE, the
//  server MUST NOT continue with the connection.

// pad2octetsB (2 bytes): A 16-bit, unsigned integer. Padding. Values in this field are ignored.

        /* Process a bitmap capability set */
        void process_bitmap_caps(Stream & stream)
        {
            this->bpp = stream.in_uint16_le();
            stream.skip_uint8(6);
            int width = stream.in_uint16_le();
            int height = stream.in_uint16_le();
            /* todo, call reset if needed and use width and height */
            LOG(LOG_INFO, "process bitmap caps (%dx%dx%d) [bpp=%d] ok\n", width, height, bpp, this->bpp);
        }


        void process_server_caps(Stream & stream, int len)
        {
            int n;
            int ncapsets;
            int capset_type;
            int capset_length;
            uint8_t* next;
            uint8_t* start;

            start = stream.p;
            ncapsets = stream.in_uint16_le();
            stream.skip_uint8(2); /* pad */
            for (n = 0; n < ncapsets; n++) {
                if (stream.p > start + len) {
                    return;
                }
                capset_type = stream.in_uint16_le();
                capset_length = stream.in_uint16_le();
                next = (stream.p + capset_length) - 4;
                switch (capset_type) {
                case RDP_CAPSET_GENERAL:
                    this->process_general_caps(stream);
                    break;
                case RDP_CAPSET_BITMAP:
                    this->process_bitmap_caps(stream);
                    break;
                default:
                    break;
                }
                stream.p = next;
            }
        }


        void send_control(Stream & stream, int action) throw (Error)
        {
            this->init_data(stream);
            stream.out_uint16_le(action);
            stream.out_uint16_le(0); /* userid */
            stream.out_uint32_le(0); /* control id */
            stream.mark_end();
            this->send_data(stream, RDP_DATA_PDU_CONTROL, MCS_GLOBAL_CHANNEL);
        }


        void send_synchronise(Stream & stream) throw (Error)
        {
            this->init_data(stream);
            stream.out_uint16_le(1); /* type */
            stream.out_uint16_le(1002);
            stream.mark_end();
            this->send_data(stream, RDP_DATA_PDU_SYNCHRONISE, MCS_GLOBAL_CHANNEL);
        }

        void send_fonts(Stream & stream, int seq) throw(Error)
        {
            this->init_data(stream);
            stream.out_uint16_le(0); /* number of fonts */
            stream.out_uint16_le(0); /* pad? */
            stream.out_uint16_le(seq); /* unknown */
            stream.out_uint16_le(0x32); /* entry size */
            stream.mark_end();
            this->send_data(stream, RDP_DATA_PDU_FONT2, MCS_GLOBAL_CHANNEL);
        }

    #define RDP5_FLAG 0x0030

    public:

        void init(Stream & stream) throw(Error)
        {
            this->sec_layer.rdp_sec_init(stream, SEC_ENCRYPT);
            stream.rdp_hdr = stream.p;
            stream.p += 6;
        }

        void rdp_channel_init(Stream & stream)
        {
            this->sec_layer.rdp_sec_init(stream, SEC_ENCRYPT);
            stream.channel_hdr = stream.p;
            stream.p += 8;
        }

        /******************************************************************************/

        /* Send persistent bitmap cache enumeration PDU's
        Not implemented yet because it should be implemented
        before in server_rdp_process_data case. The problem is that
        we don't save the bitmap key list attached with rdp_bmpcache2 capability
        message so we can't develop this function yet */

        void enum_bmpcache2()
        {

        }

        void send_login_info(int flags, int rdp5_performanceflags) throw(Error)
        {
//            LOG(LOG_INFO, "send login info to server\n");
            time_t t = time(NULL);
            time_t tzone;

            rdp5_performanceflags = RDP5_NO_WALLPAPER;

            Stream stream(8192);
            // The WAB does not send it's IP to server. Is it what we want ?
            const char * ip_source = "\0\0\0\0";

            int sec_flags = SEC_LOGON_INFO | SEC_ENCRYPT;
            this->sec_layer.rdp_sec_init(stream, sec_flags);
            if(!this->use_rdp5){
                LOG(LOG_INFO, "send login info (RDP4-style) %s:%s\n",this->domain, this->sec_layer.username);

                stream.out_uint32_le(0);
                stream.out_uint32_le(flags);
                stream.out_uint16_le(2 * strlen(this->domain));
                stream.out_uint16_le(2 * strlen(this->sec_layer.username));
                stream.out_uint16_le(2 * strlen(this->password));
                stream.out_uint16_le(2 * strlen(this->program));
                stream.out_uint16_le(2 * strlen(this->directory));
                stream.out_unistr(this->domain);
                stream.out_unistr(this->sec_layer.username);
                stream.out_unistr(this->password);
                stream.out_unistr(this->program);
                stream.out_unistr(this->directory);
            }
            else {
                LOG(LOG_INFO, "send login info (RDP5-style) %x %s:%s\n",flags,
                    this->domain,
                    this->sec_layer.username);

                flags |= RDP_LOGON_BLOB;
                stream.out_uint32_le(0);
                stream.out_uint32_le(flags);
                stream.out_uint16_le(2 * strlen(this->domain));
                stream.out_uint16_le(2 * strlen(this->sec_layer.username));
                if (flags & RDP_LOGON_AUTO){
                    stream.out_uint16_le(2 * strlen(this->password));
                }
                if (flags & RDP_LOGON_BLOB && ! (flags & RDP_LOGON_AUTO)){
                    stream.out_uint16_le(0);
                }
                stream.out_uint16_le(2 * strlen(this->program));
                stream.out_uint16_le(2 * strlen(this->directory));
                if ( 0 < (2 * strlen(this->domain))){
                    stream.out_unistr(this->domain);
                }
                else {
                    stream.out_uint16_le(0);
                }
                stream.out_unistr(this->sec_layer.username);
                if (flags & RDP_LOGON_AUTO){
                    stream.out_unistr(this->password);
                }
                else{
                    stream.out_uint16_le(0);
                }
                if (0 < 2 * strlen(this->program)){
                    stream.out_unistr(this->program);
                }
                else {
                    stream.out_uint16_le(0);
                }
                if (2 * strlen(this->directory) < 0){
                    stream.out_unistr(this->directory);
                }
                else{
                    stream.out_uint16_le(0);
                }
                stream.out_uint16_le(2);
                stream.out_uint16_le(2 * strlen(ip_source) + 2);
                stream.out_unistr(ip_source);
                stream.out_uint16_le(2 * strlen("C:\\WINNT\\System32\\mstscax.dll") + 2);
                stream.out_unistr("C:\\WINNT\\System32\\mstscax.dll");

                tzone = (mktime(gmtime(&t)) - mktime(localtime(&t))) / 60;
                stream.out_uint32_le(tzone);

                stream.out_unistr("GTB, normaltid");
                stream.out_clear_bytes(62 - 2 * strlen("GTB, normaltid"));

                stream.out_uint32_le(0x0a0000);
                stream.out_uint32_le(0x050000);
                stream.out_uint32_le(3);
                stream.out_uint32_le(0);
                stream.out_uint32_le(0);

                stream.out_unistr("GTB, sommartid");
                stream.out_clear_bytes(62 - 2 * strlen("GTB, sommartid"));

                stream.out_uint32_le(0x30000);
                stream.out_uint32_le(0x050000);
                stream.out_uint32_le(2);
                stream.out_uint32_le(0);
                stream.out_uint32_le(0xffffffc4);
                stream.out_uint32_le(0xfffffffe);
                stream.out_uint32_le(rdp5_performanceflags);
                stream.out_uint16_le(0);
                this->use_rdp5 = 0;
            }
            stream.mark_end();
            this->sec_layer.rdp_sec_send(stream, sec_flags);
            LOG(LOG_INFO, "send login info ok\n");
        }


        void send(Stream & stream, int pdu_type) throw(Error)
        {
            stream.p = stream.rdp_hdr;
            int len = stream.end - stream.p;
            stream.out_uint16_le(len);

            /* Added in order to adapt to version 5 packet */
            if (this->use_rdp5)
            {
                stream.out_uint16_le(RDP_PDU_DATA | 0x10);
                stream.out_uint16_le(this->sec_layer.mcs_layer.userid);
                stream.out_uint32_le(this->share_id);
                stream.out_uint8(0);  /* pad */
                stream.out_uint8(1);  /* stream id*/
                stream.out_uint16_le(len - 14);
                stream.out_uint8(pdu_type);
                stream.out_uint8(0);  /* compress type */
                stream.out_uint16_le(0);  /* compress length */
            }
            else {
                stream. out_uint16_le(pdu_type | 0x10);
                stream.out_uint16_le(this->sec_layer.mcs_layer.userid);
            }
            int sec_flags = SEC_ENCRYPT;
            this->sec_layer.rdp_sec_send(stream, sec_flags);
        }

        /* Initialise an RDP data packet */
        int init_data(Stream & stream)
        {
            this->sec_layer.rdp_sec_init(stream, SEC_ENCRYPT);
            stream.rdp_hdr = stream.p;
            stream.p += 18;
            return 0;
        }

        /* Send an RDP data packet */
        void send_data(Stream & stream, int pdu_data_type, int chan_id) throw(Error)
        {
            stream.p = stream.rdp_hdr;
            int len = stream.end - stream.p;
            stream.out_uint16_le(len);
            stream.out_uint16_le(RDP_PDU_DATA | 0x10);
            stream.out_uint16_le(this->sec_layer.mcs_layer.userid);
            stream.out_uint32_le(this->share_id);
            stream.out_uint8(0); /* pad */
            stream.out_uint8(1); /* stream id */
            stream.out_uint16_le( len - 14);
            stream.out_uint8(pdu_data_type);
            stream.out_uint8(0); /* compress type */
            stream.out_uint16_le(0); /* compress len */
            int sec_flags = SEC_ENCRYPT;
            this->sec_layer.rdp_sec_send_to_channel(stream, sec_flags, chan_id);
        }


        void send_input(Stream & stream, int time, int message_type,
                        int device_flags, int param1, int param2) throw(Error)
        {
//            LOG(LOG_INFO, "send_input\n");

            if (this->init_data(stream) != 0) {
                throw Error(ERR_RDP_SEND_INPUT_INIT_DATA_NOK);
            }
            stream.out_uint16_le(1); /* number of events */
            stream.out_uint16_le(0);
            stream.out_uint32_le(time);
            stream.out_uint16_le(message_type);
            stream.out_uint16_le(device_flags);
            stream.out_uint16_le(param1);
            stream.out_uint16_le(param2);
            stream.mark_end();
            this->send_data(stream, RDP_DATA_PDU_INPUT, MCS_GLOBAL_CHANNEL);
        }

        void send_invalidate(Stream & stream,int left, int top, int width, int height) throw(Error)
        {
//            LOG(LOG_INFO, "send_invalidate\n");
            if (this->init_data(stream) != 0) {
                throw Error(ERR_RDP_SEND_INVALIDATE_INIT_DATA_NOK);
            }
            stream.out_uint32_le(1);
            stream.out_uint16_le(left);
            stream.out_uint16_le(top);
            stream.out_uint16_le((left + width) - 1);
            stream.out_uint16_le((top + height) - 1);
            stream.mark_end();
            this->send_data(stream, 33, MCS_GLOBAL_CHANNEL);
        }


        void recv(Stream & stream, int* type, client_mod * mod) throw(Error)
        {
//            LOG(LOG_INFO, "recv\n");
            int len;
            int pdu_type;
            int chan;
            int version;
            //int pdu_data_type;

            chan = 0;
            if (stream.next_packet >= stream.end || stream.next_packet == 0) {
                this->sec_layer.rdp_sec_recv(stream, chan, version, mod);
                if (version == 0xff){
                    stream.next_packet = stream.end;
                    *type = 0;
                    return;
                }
                else if (version != 3){
                    /* We must verify this condition because I'm not pretty sure that
                    it's good. I think we need to recover protocol version and not
                    this one. By the moment, I put the same condition that appears
                    in rdesktop */
                    //rdp5_process_data(self, stream, pdu_data_type);
                    // packet setup Added by kriss
                    stream.next_packet = stream.p;
                    *type = 0;
                    return;
                }
                stream.next_packet = stream.p;
            }
            else {
                stream.p = stream.next_packet;
            }
            len = stream.in_uint16_le();
            if (len == 0x8000) {
                stream.next_packet += 8;
                *type = 0;
                return;
            }
            pdu_type = stream.in_uint16_le();
            stream.skip_uint8(2);
            *type = pdu_type & 0xf;
            stream.next_packet += len;
            this->chan_id = chan;
        }


        void process_data_pdu(Stream & stream, client_mod * mod)
        {
//            LOG(LOG_INFO, "process_data_pdu\n");
            int data_pdu_type;
            int ctype;
            int clen;
            int len;

            stream.skip_uint8(6); /* shareid, pad, Streamid */
            len = stream.in_uint16_le();
            data_pdu_type = stream.in_uint8();
            ctype = stream.in_uint8();
            clen = stream.in_uint16_le();
            clen -= 18;
            switch (data_pdu_type) {
            case RDP_DATA_PDU_UPDATE:
                this->process_update_pdu(stream, mod);
                break;
            case RDP_DATA_PDU_CONTROL:
                break;
            case RDP_DATA_PDU_SYNCHRONISE:
                break;
            case RDP_DATA_PDU_POINTER:
                this->process_pointer_pdu(stream, mod);
                break;
            case RDP_DATA_PDU_BELL:
                break;
            case RDP_DATA_PDU_LOGON:
//                LOG(LOG_INFO, "DATA PDU LOGON\n");
                break;
            case RDP_DATA_PDU_DISCONNECT:
//                LOG(LOG_INFO, "DATA PDU DISCONNECT\n");
                this->process_disconnect_pdu(stream);
                break;
            default:
                break;
            }
        }


        void process_demand_active(Stream & stream, client_mod * mod) throw(Error)
        {
            LOG(LOG_INFO, "process demand active\n");

            int type;
            int len_src_descriptor;
            int len_combined_caps;

            this->share_id = stream.in_uint32_le();
            len_src_descriptor = stream.in_uint16_le();
            len_combined_caps = stream.in_uint16_le();
            stream.skip_uint8(len_src_descriptor);
            this->process_server_caps(stream, len_combined_caps);
            this->send_confirm_active(stream, mod);
            this->send_synchronise(stream);
            this->send_control(stream, RDP_CTL_COOPERATE);
            this->send_control(stream, RDP_CTL_REQUEST_CONTROL);
            this->recv(stream, &type, mod); /* RDP_PDU_SYNCHRONIZE */
            this->recv(stream, &type, mod); /* RDP_CTL_COOPERATE */
            this->recv(stream, &type, mod); /* RDP_CTL_GRANT_CONTROL */
            this->send_input(stream, 0, RDP_INPUT_SYNCHRONIZE, 0, 0, 0);
            /* Including RDP 5.0 capabilities */
            if (this->use_rdp5 != 0){
                this->enum_bmpcache2();
                this->send_fonts(stream, 3);
            }
            else{
                this->send_fonts(stream, 1);
                this->send_fonts(stream, 2);
            }
            this->recv(stream, &type, mod); /* RDP_PDU_UNKNOWN 0x28 (Fonts?) */
            this->orders.rdp_orders_reset_state();
            LOG(LOG_INFO, "process demand active ok, reset state [bpp=%d]\n", this->bpp);
        }


        #warning this function connects front-end channels given in channel_list with back_end channels in this->sec_layer.mcs_layer.channel_list. This kind of things should be done through client_mod API (as it is done for color conversion). Change that by performing a call to some client_mod function.
        void send_redirect_pdu(long param1, long param2, long param3, int param4,
                                      vector<mcs_channel_item*> channel_list) throw(Error)
        {
            LOG(LOG_INFO, "send_redirect_pdu\n");
            char* name = 0;
            struct mcs_channel_item* channel_item;
            /* We need to verify this in order to right process the stream passed */
            int chan_id = (int)(param1 & 0xffff) + MCS_GLOBAL_CHANNEL + 1;
            int flags = (int)((param1 >> 16) & 0xffff);
            int size = param2;
            char * data = (char*)param3;
            int total_data_length = param4;
            /* We need to recover the name of the channel linked with this
            channel_id in order to match it with the same channel on the
            first channel_list created by the RDP client at initialization
            process*/

            int num_channels_src = (int) channel_list.size();
            for (int index = 0; index < num_channels_src; index++){
                channel_item = channel_list[index];
                if (chan_id == channel_item->chanid){
                    name = channel_item->name;
                }
            }
            LOG(LOG_INFO, "send_redirect_pdu channel=%s\n", name);
            /* Here, we're going to search the correct channel in order to send
            information throughout this channel to RDP server */
            int channel_id = 0;
            int num_channels_dst = (int) this->sec_layer.mcs_layer.channel_list.size();
            for (int index = 0; index < num_channels_dst; index++){
                channel_item = this->sec_layer.mcs_layer.channel_list[index];
                LOG(LOG_INFO, "send_redirect_pdu testint channel %s\n", channel_item->name);
                if (strcmp(name, channel_item->name) == 0){
                    LOG(LOG_INFO, "send_redirect_pdu channel found=%s\n", name);
                    channel_id = channel_item->chanid;
                }
            }
            LOG(LOG_INFO, "send_redirect_pdu channel_id %d\n", channel_id);
            #warning what to do if no matching channel was found in back-end ?
            assert(channel_id);
            /*Copy data from s to data and after that close stream and send
            it to send_data with channel_id so we need to pass chan_id to
            send_data also in order to be able to redirect data in the correct
            way*/
            Stream stream(8192);
            this->rdp_channel_init(stream);
            stream.p = stream.channel_hdr;

            stream.out_uint32_le(total_data_length);
            stream.out_uint32_le(flags);
            memcpy(stream.p, data, size);
            stream.p+= size;
            stream.mark_end();

            /* in send_redirect_pdu, sending data from stream.p throughout channel channel_item->name */
            //g_hexdump(stream.p, size + 8);
            int sec_flags = SEC_ENCRYPT;
            /* We need to call send_data but with another code because we need to build an
            virtual_channel packet and not an MCS_GLOBAL_CHANNEL packet */
            LOG(LOG_INFO, "this->sec_layer.rdp_sec_send_to_channel(stream, sec_flags, channel_id)");
            this->sec_layer.rdp_sec_send_to_channel(stream, sec_flags, channel_id);
        }

    void process_color_pointer_pdu(Stream & stream, client_mod * mod) throw(Error)
    {
//        LOG(LOG_INFO, "/* process_color_pointer_pdu */\n");
        unsigned cache_idx;
        unsigned dlen;
        unsigned mlen;
        struct rdp_cursor* cursor;

        cache_idx = stream.in_uint16_le();
        if (cache_idx >= (sizeof(this->cursors) / sizeof(cursor))) {
            throw Error(ERR_RDP_PROCESS_COLOR_POINTER_CACHE_NOT_OK);
        }
        cursor = this->cursors + cache_idx;
        cursor->x = stream.in_uint16_le();
        cursor->y = stream.in_uint16_le();
        cursor->width = stream.in_uint16_le();
        cursor->height = stream.in_uint16_le();
        mlen = stream.in_uint16_le(); /* mask length */
        dlen = stream.in_uint16_le(); /* data length */
        if ((mlen > sizeof(cursor->mask)) || (dlen > sizeof(cursor->data))) {
            throw Error(ERR_RDP_PROCESS_COLOR_POINTER_LEN_NOT_OK);
        }
        memcpy( cursor->data, stream.in_uint8p( dlen),  dlen);
        memcpy( cursor->mask, stream.in_uint8p( mlen),  mlen);
        mod->server_set_pointer(cursor->x, cursor->y, cursor->data, cursor->mask);
    }

    void process_cached_pointer_pdu(Stream & stream, client_mod * mod)
    {
//        LOG(LOG_INFO, "/* process_cached_pointer_pdu */\n");

        int cache_idx = stream.in_uint16_le();
        if (cache_idx < 0){
            throw Error(ERR_RDP_PROCESS_POINTER_CACHE_LESS_0);
        }
        if (cache_idx >= (int)(sizeof(this->cursors) / sizeof(rdp_cursor))) {
            throw Error(ERR_RDP_PROCESS_POINTER_CACHE_NOT_OK);
        }
        struct rdp_cursor* cursor = this->cursors + cache_idx;
        mod->server_set_pointer(cursor->x, cursor->y, cursor->data, cursor->mask);
    }

    void process_system_pointer_pdu(Stream & stream, client_mod * mod)
    {
//        LOG(LOG_INFO, "/* process_system_pointer_pdu */\n");
        int system_pointer_type = stream.in_uint16_le();
        switch (system_pointer_type) {
        case RDP_NULL_POINTER:
            {
                struct rdp_cursor cursor;
                memset(cursor.mask, 0xff, sizeof(cursor.mask));
                #warning we should pass in a cursor to set_pointer instead of individual fields
                mod->server_set_pointer(cursor.x, cursor.y, cursor.data, cursor.mask);
                mod->set_pointer_display();
            }
            break;
        default:
            break;
        }
    }

    void process_bitmap_updates(Stream & stream, client_mod * mod)
    {
//        LOG(LOG_INFO, "/* process_bitmap_updates */\n");
        // RDP-BCGR: 2.2.9.1.1.3.1.2 Bitmap Update (TS_UPDATE_BITMAP)
        // ----------------------------------------------------------
        // The TS_UPDATE_BITMAP structure contains one or more rectangular
        // clippings taken from the server-side screen frame buffer (see [T128]
        // section 8.17).

        // shareDataHeader (18 bytes): Share Data Header (section 2.2.8.1.1.1.2)
        // containing information about the packet. The type subfield of the
        // pduType field of the Share Control Header (section 2.2.8.1.1.1.1)
        // MUST be set to PDUTYPE_DATAPDU (7). The pduType2 field of the Share
        // Data Header MUST be set to PDUTYPE2_UPDATE (2).

        // bitmapData (variable): The actual bitmap update data, as specified in
        // section 2.2.9.1.1.3.1.2.1.

        // 2.2.9.1.1.3.1.2.1 Bitmap Update Data (TS_UPDATE_BITMAP_DATA)
        // ------------------------------------------------------------
        // The TS_UPDATE_BITMAP_DATA structure encapsulates the bitmap data that
        // defines a Bitmap Update (section 2.2.9.1.1.3.1.2).

        // updateType (2 bytes): A 16-bit, unsigned integer. The graphics update
        // type. This field MUST be set to UPDATETYPE_BITMAP (0x0001).

        // numberRectangles (2 bytes): A 16-bit, unsigned integer.
        // The number of screen rectangles present in the rectangles field.
        size_t numberRectangles = stream.in_uint16_le();
        LOG(LOG_INFO, "/* ---------------- Sending %d rectangles ----------------- */\n", numberRectangles);
        for (size_t i = 0; i < numberRectangles; i++) {
            // rectangles (variable): Variable-length array of TS_BITMAP_DATA
            // (section 2.2.9.1.1.3.1.2.2) structures, each of which contains a
            // rectangular clipping taken from the server-side screen frame buffer.
            // The number of screen clippings in the array is specified by the
            // numberRectangles field.

            // 2.2.9.1.1.3.1.2.2 Bitmap Data (TS_BITMAP_DATA)
            // ----------------------------------------------

            // The TS_BITMAP_DATA structure wraps the bitmap data bytestream
            // for a screen area rectangle containing a clipping taken from
            // the server-side screen frame buffer.

            // A 16-bit, unsigned integer. Left bound of the rectangle.
            const uint16_t left = stream.in_uint16_le();

            // A 16-bit, unsigned integer. Top bound of the rectangle.
            const uint16_t top = stream.in_uint16_le();

            // A 16-bit, unsigned integer. Right bound of the rectangle.
            const uint16_t right = stream.in_uint16_le();

            // A 16-bit, unsigned integer. Bottom bound of the rectangle.
            const uint16_t bottom = stream.in_uint16_le();

            // A 16-bit, unsigned integer. The width of the rectangle.
            const uint16_t width = stream.in_uint16_le();

            // A 16-bit, unsigned integer. The height of the rectangle.
            const uint16_t height = stream.in_uint16_le();

            // A 16-bit, unsigned integer. The color depth of the rectangle
            // data in bits-per-pixel.
            uint8_t bpp = stream.in_uint16_le();

            assert(bpp == 24 || bpp == 16 || bpp == 8 || bpp == 15);

            // A 16-bit, unsigned integer. The flags describing the format
            // of the bitmap data in the bitmapDataStream field.

            // +-----------------------------------+---------------------------+
            // | 0x0001 BITMAP_COMPRESSION         | Indicates that the bitmap |
            // |                                   | data is compressed. This  |
            // |                                   | implies that the          |
            // |                                   | bitmapComprHdr field is   |
            // |                                   | present if the NO_BITMAP_C|
            // |                                   |OMPRESSION_HDR (0x0400)    |
            // |                                   | flag is not set.          |
            // +-----------------------------------+---------------------------+
            // | 0x0400 NO_BITMAP_COMPRESSION_HDR  | Indicates that the        |
            // |                                   | bitmapComprHdr field is   |
            // |                                   | not present(removed for   |
            // |                                   | bandwidth efficiency to   |
            // |                                   | save 8 bytes).            |
            // +-----------------------------------+---------------------------+

            int flags = stream.in_uint16_le();
            uint16_t bufsize = stream.in_uint16_le();

            Rect boundary(left, top, right - left + 1, bottom - top + 1);

            // BITMAP_COMPRESSION 0x0001
            // Indicates that the bitmap data is compressed. This implies
            // that the bitmapComprHdr field is present if the
            // NO_BITMAP_COMPRESSION_HDR (0x0400) flag is not set.


            LOG(LOG_INFO, "/* Rect [%d] bpp=%d width=%d height=%d b(%d, %d, %d, %d) */", i, bpp, width, height, boundary.x, boundary.y, boundary.cx, boundary.cy);

            LOG(LOG_INFO, "/* Rect [%d] bpp=%d (%d) width=%d height=%d b(%d, %d, %d, %d) */", i, bpp, bitmap.bpp, width, height, boundary.x, boundary.y, boundary.cx, boundary.cy);

            if (flags & 0x0001){
                uint16_t size = bufsize;
<<<<<<< HEAD
                uint16_t final_size = bitmap.bmp_size;
                uint16_t line_size = bitmap.line_size;
=======
                uint16_t line_size = row_size(width, bpp);
                uint16_t final_size = line_size * height;
>>>>>>> 2aab7516
                if (!(flags & 0x400)) {
                // bitmapComprHdr (8 bytes): Optional Compressed Data Header
                // structure (see Compressed Data Header (TS_CD_HEADER)
                // (section 2.2.9.1.1.3.1.2.3)) specifying the bitmap data
                // in the bitmapDataStream. This field MUST be present if
                // the BITMAP_COMPRESSION (0x0001) flag is present in the
                // Flags field, but the NO_BITMAP_COMPRESSION_HDR (0x0400)
                // flag is not.
                    // bitmapComprHdr
                    stream.skip_uint8(2); /* pad */
                    size = stream.in_uint16_le();
                    line_size = stream.in_uint16_le();
                    final_size = stream.in_uint16_le();
                }

<<<<<<< HEAD
                assert(line_size == bitmap.line_size);
                assert(final_size == bitmap.bmp_size);

                const uint8_t * data = stream.in_uint8p(size);
                bitmap.decompress(data, size);
            }
            else {
                const uint8_t * data = stream.in_uint8p(bufsize);
                assert(bufsize == bitmap.bmp_size);
                bitmap.copy(data);
            }
            mod->clip = boundary;
            mod->server_paint_rect(bitmap, boundary, 0, 0, this->orders.cache_colormap.palette[0]);
=======
                const uint8_t * data = stream.in_uint8p(size);
                Bitmap bitmap(bpp, width, height, data, size, true);

                assert(line_size == bitmap.line_size(bpp));
                assert(final_size == bitmap.bmp_size(bpp));

                mod->clip = boundary;
                mod->server_paint_rect(bitmap, boundary, 0, 0, this->orders.cache_colormap.palette[0]);
            }
            else {
                const uint8_t * data = stream.in_uint8p(bufsize);
                Bitmap bitmap(bpp, width, height, data, bufsize);

                assert(bufsize == bitmap.bmp_size(bpp));
                
                mod->clip = boundary;
                mod->server_paint_rect(bitmap, boundary, 0, 0, this->orders.cache_colormap.palette[0]);
            }
>>>>>>> 2aab7516
        }
    }

    void process_update_pdu(Stream & stream, client_mod * mod)
    {
//        LOG(LOG_INFO, "process_update_pdu\n");
    // MS-RDPBCGR: 1.3.6
    // -----------------
    // The most fundamental output that a server can send to a connected client
    // is bitmap images of the remote session using the Update Bitmap PDU. This
    // allows the client to render the working space and enables a user to
    // interact with the session running on the server. The global palette
    // information for a session is sent to the client in the Update Palette PDU.

        int update_type = stream.in_uint16_le();
        mod->server_begin_update();
        switch (update_type) {
        case RDP_UPDATE_ORDERS:
            {
                stream.skip_uint8(2); /* pad */
                int count = stream.in_uint16_le();
                stream.skip_uint8(2); /* pad */
<<<<<<< HEAD
                this->orders.rdp_orders_process_orders(stream, count, mod);
=======
                this->orders.rdp_orders_process_orders(this->bpp, stream, count, mod);
>>>>>>> 2aab7516
            }
            break;
        case RDP_UPDATE_BITMAP:
            this->process_bitmap_updates(stream, mod);
            break;
        case RDP_UPDATE_PALETTE:
            this->process_palette(stream, mod);
            break;
        case RDP_UPDATE_SYNCHRONIZE:
            break;
        default:
            break;
        }
        mod->server_end_update();
    }

    void out_bmpcache2_caps(Stream & stream, const ClientInfo & client_info)
    {
        stream.out_uint16_le(RDP_CAPSET_BMPCACHE2);
        stream.out_uint16_le(RDP_CAPLEN_BMPCACHE2);

        /* version */
        stream.out_uint16_le(client_info.bitmap_cache_persist_enable ? 2 : 0);
        stream.out_uint16_be(3);	/* number of caches in this set */

        /* Sending bitmap capabilities version 2 */
        #warning no need any more to set a limit at 2000, use real figures
        stream.out_uint32_le(std::min(client_info.cache1_entries, (uint32_t)2000));
        stream.out_uint32_le(std::min(client_info.cache2_entries, (uint32_t)2000));
        stream.out_uint32_le(std::min(client_info.cache3_entries, (uint32_t)2000));

        stream.out_clear_bytes(20);	/* other bitmap caches not used */
    }
};

#endif<|MERGE_RESOLUTION|>--- conflicted
+++ resolved
@@ -1115,13 +1115,8 @@
 
             if (flags & 0x0001){
                 uint16_t size = bufsize;
-<<<<<<< HEAD
-                uint16_t final_size = bitmap.bmp_size;
-                uint16_t line_size = bitmap.line_size;
-=======
                 uint16_t line_size = row_size(width, bpp);
                 uint16_t final_size = line_size * height;
->>>>>>> 2aab7516
                 if (!(flags & 0x400)) {
                 // bitmapComprHdr (8 bytes): Optional Compressed Data Header
                 // structure (see Compressed Data Header (TS_CD_HEADER)
@@ -1137,21 +1132,6 @@
                     final_size = stream.in_uint16_le();
                 }
 
-<<<<<<< HEAD
-                assert(line_size == bitmap.line_size);
-                assert(final_size == bitmap.bmp_size);
-
-                const uint8_t * data = stream.in_uint8p(size);
-                bitmap.decompress(data, size);
-            }
-            else {
-                const uint8_t * data = stream.in_uint8p(bufsize);
-                assert(bufsize == bitmap.bmp_size);
-                bitmap.copy(data);
-            }
-            mod->clip = boundary;
-            mod->server_paint_rect(bitmap, boundary, 0, 0, this->orders.cache_colormap.palette[0]);
-=======
                 const uint8_t * data = stream.in_uint8p(size);
                 Bitmap bitmap(bpp, width, height, data, size, true);
 
@@ -1166,11 +1146,10 @@
                 Bitmap bitmap(bpp, width, height, data, bufsize);
 
                 assert(bufsize == bitmap.bmp_size(bpp));
-                
+
                 mod->clip = boundary;
                 mod->server_paint_rect(bitmap, boundary, 0, 0, this->orders.cache_colormap.palette[0]);
             }
->>>>>>> 2aab7516
         }
     }
 
@@ -1193,11 +1172,7 @@
                 stream.skip_uint8(2); /* pad */
                 int count = stream.in_uint16_le();
                 stream.skip_uint8(2); /* pad */
-<<<<<<< HEAD
-                this->orders.rdp_orders_process_orders(stream, count, mod);
-=======
                 this->orders.rdp_orders_process_orders(this->bpp, stream, count, mod);
->>>>>>> 2aab7516
             }
             break;
         case RDP_UPDATE_BITMAP:
