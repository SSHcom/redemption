/*
 *   This program is free software; you can redistribute it and/or modify
 *   it under the terms of the GNU General Public License as published by
 *   the Free Software Foundation; either version 2 of the License, or
 *   (at your option) any later version.
 *
 *   This program is distributed in the hope that it will be useful,
 *   but WITHOUT ANY WARRANTY; without even the implied warranty of
 *   MERCHANTABILITY or FITNESS FOR A PARTICULAR PURPOSE.  See the
 *   GNU General Public License for more details.
 *
 *   You should have received a copy of the GNU General Public License
 *   along with this program; if not, write to the Free Software
 *   Foundation, Inc., 675 Mass Ave, Cambridge, MA 02139, USA.
 *
 *   Product name: redemption, a FLOSS RDP proxy
 *   Copyright (C) Wallix 2010-2013
 *   Author(s): Christophe Grosjean, Xiaopeng Zhou, Jonathan Poelen
 */

#ifndef REDEMPTION_MOD_INTERNAL_WIDGET2_SELECTOR_MOD_HPP
#define REDEMPTION_MOD_INTERNAL_WIDGET2_SELECTOR_MOD_HPP

#include "front_api.hpp"
#include "config.hpp"
<<<<<<< HEAD
#include "modcontext.hpp"
=======
#include "internal/internal_mod.hpp"
>>>>>>> 2010b36e
#include "selector.hpp"
#include "internal_mod.hpp"

class SelectorMod : public InternalMod, public NotifyApi
{
    WidgetSelector selector;
    int current_page;
    int number_page;

    char selector_current_page[16];
    char selector_number_of_pages[16];

    Inifile & ini;

public:
<<<<<<< HEAD
    SelectorMod(ModContext& context, Inifile& ini, FrontAPI& front, uint16_t width, uint16_t height)
    : InternalMod(front, width, height)
=======
    SelectorMod(Inifile& ini, FrontAPI& front, uint16_t width, uint16_t height)
    : internal_mod(front, width, height)
>>>>>>> 2010b36e
    , selector(this, "bidule", width, height, this,
//               context.get(STRAUTHID_SELECTOR_CURRENT_PAGE),
//               context.get(STRAUTHID_SELECTOR_NUMBER_OF_PAGES))
               ini.context_get_value(_AUTHID_SELECTOR_CURRENT_PAGE, this->selector_current_page, sizeof(this->selector_current_page)),
               ini.context_get_value(_AUTHID_SELECTOR_NUMBER_OF_PAGES, this->selector_number_of_pages, sizeof(this->selector_number_of_pages)))
    , current_page(atoi(this->selector.current_page.label.buffer))
    , number_page(atoi(this->selector.number_page.buffer))
    , ini(ini)
    {
        this->refresh_context();

        this->selector.add_device("dsq", "dqfdfdfsfds", "fd", "fdsfsfd");
        this->selector.add_device("dsq", "dqfdfdfsfds", "fd", "fdsfsfd");
        this->selector.add_device("dsq", "dqfdfdfsfds", "fd", "fdsfsfd");
        this->selector.add_device("dsq", "dqfdfdfsfds", "fd", "fdsfsfd");
        this->selector.add_device("dsq", "dqfdfdfsfds", "fd", "fdsfsfd");
        this->selector.add_device("dsq", "dqfdfdfsfds", "fd", "fdsfsfd");
        this->selector.add_device("dsq", "dqfdfdfsfds", "fd", "fdsfsfd");
        this->selector.add_device("dsq", "dqfdfdfsfds", "fd", "fdsfsfd");
        this->selector.add_device("dsq", "dqfdfdfsfds", "fd", "fdsfsfd");
        this->selector.add_device("dsq", "dqfdfdfsfds", "fd", "fdsfsfd");
        this->selector.add_device("dsq", "dqfdfdfsfds", "fd", "fdsfsfd");
        this->selector.add_device("dsq", "dqfdfdfsfds", "fd", "fdsfsfd");
        this->selector.add_device("dsq", "dqfdfdfsfds", "fd", "fdsfsfd");
        this->selector.add_device("dsq", "dqfdfdfsfds", "fd", "fdsfsfd");
        this->selector.add_device("dsq", "dqfdfdfsfds", "fd", "fdsfsfd");
        this->selector.add_device("dsq", "dqfdfdfsfds", "fd", "fdsfsfd");
        this->selector.add_device("dsq", "dqfdfdfsfds", "fd", "fdsfsfd");
        this->selector.add_device("dsq", "dqfdfdfsfds", "fd", "fdsfsfd");
        this->selector.add_device("dsq", "dqfdfdfsfds", "fd", "fdsfsfd");

        this->selector.refresh(this->selector.rect);
    }

    virtual ~SelectorMod()
    {}

    virtual void notify(Widget2* sender, notify_event_t event,
                        long unsigned int param, long unsigned int param2)
    {
        if (NOTIFY_SUBMIT == event) {
            if (sender == &this->selector.logout) {
                this->ini.context_ask(_AUTHID_AUTH_USER);
                this->ini.context_ask(_AUTHID_PASSWORD);
                this->ini.context_ask(_AUTHID_TARGET_USER);
                this->ini.context_ask(_AUTHID_TARGET_DEVICE);
                this->ini.context_ask(_AUTHID_SELECTOR);
                this->signal = BACK_EVENT_NEXT;
                this->event.set();
            }
            else if (sender == &this->selector.connect) {
            }
            else if (sender == &this->selector.apply
                || sender == &this->selector.filter_account_device
                || sender == &this->selector.filter_device_group
            ) {
            }
            else if (sender == &this->selector.first_page) {
                if (this->current_page > 1) {
                    this->current_page = 1;
                }
            }
            else if (sender == &this->selector.prev_page) {
                if (this->current_page > 0) {
                    --this->current_page;
                }
            }
            else if (sender == &this->selector.current_page) {
                int page = atoi(this->selector.current_page.label.buffer);
                if (page != this->current_page) {
                    this->current_page = page;
                }
            }
            else if (sender == &this->selector.next_page) {
                if (this->current_page < this->number_page) {
                    ++this->current_page;
                }
            }
            else if (sender == &this->selector.last_page) {
                if (this->current_page < this->number_page) {
                    this->current_page = this->number_page;
                }
            }
        }
    }

    void refresh_context()
    {
//        char * groups = this->context.get(STRAUTHID_TARGET_USER);
        char * groups    = const_cast<char *>(this->ini.context_get_value(_AUTHID_TARGET_USER, NULL, 0));
//        char * targets = this->context.get(STRAUTHID_TARGET_DEVICE);
        char * targets   = const_cast<char *>(this->ini.context_get_value(_AUTHID_TARGET_DEVICE, NULL, 0));
//        char * protocols = this->context.get(STRAUTHID_TARGET_PROTOCOL);
        char * protocols = const_cast<char *>(this->ini.context_get_value(_AUTHID_TARGET_PROTOCOL, NULL, 0));
//        char * endtimes  = this->context.get(STRAUTHID_END_TIME);
        char * endtimes  = const_cast<char *>((const char *)this->ini.globals.context.end_time);

        for (size_t index = 0 ; index < 50 ; index++) {
            size_t size_groups = proceed_item(groups);
            size_t size_targets = proceed_item(targets);
            size_t size_protocols = proceed_item(protocols);
            size_t size_endtimes = proceed_item(endtimes, ';');

            char c_group = groups[size_groups];
            char c_target = targets[size_targets];
            char c_protocol = protocols[size_protocols];
            char c_endtime = endtimes[size_endtimes];

            groups[size_groups] = '\0';
            targets[size_targets] = '\0';
            protocols[size_protocols] = '\0';
            endtimes[size_endtimes] = '\0';

            this->selector.add_device(groups, targets, protocols, endtimes);

            groups[size_groups] = c_group;
            targets[size_targets] = c_target;
            protocols[size_protocols] = c_protocol;
            endtimes[size_endtimes] = c_endtime;

            if (c_group    == '\n' || !c_group
            ||  c_target   == '\n' || !c_target
            ||  c_protocol == '\n' || !c_protocol
            ||  c_endtime  == '\n' || !c_endtime
            ){
                break;
            }

            groups += size_groups + 1;
            targets += size_targets + 1;
            protocols += size_protocols + 1;
            endtimes += size_endtimes + 1;
        }

        this->selector.account_device_lines.init_current_index(0);
        this->selector.device_group_lines.init_current_index(0);
        this->selector.close_time_lines.init_current_index(0);
        this->selector.protocol_lines.init_current_index(0);
    }

    static inline size_t proceed_item(const char * list, char sep = ' ')
    {
        const char * p = list;
        while (*p != sep && *p != '\n' && *p){
            p++;
        }
        return p - list;
    }

    virtual void rdp_input_invalidate(const Rect& r)
    {
        this->selector.rdp_input_invalidate(r);
    }

    virtual void rdp_input_mouse(int device_flags, int x, int y, Keymap2* keymap)
    {
        this->selector.rdp_input_mouse(device_flags, x, y, keymap);
    }

    virtual void rdp_input_scancode(long int param1, long int param2, long int param3, long int param4, Keymap2* keymap)
    {
        this->selector.rdp_input_scancode(param1, param2, param3, param4, keymap);
    }

    virtual void rdp_input_synchronize(uint32_t time, uint16_t device_flags, int16_t param1, int16_t param2)
    {}

    virtual BackEvent_t draw_event()
    {
        this->event.reset();
        return this->signal;
    }

    virtual void server_draw_text(int16_t x, int16_t y, const char * text, uint32_t fgcolor, uint32_t bgcolor, const Rect & clip)
    {
        TODO("bgcolor <-> fgcolor")
        this->front.server_draw_text(x, y, text, bgcolor, fgcolor, clip);
    }
};

#endif<|MERGE_RESOLUTION|>--- conflicted
+++ resolved
@@ -23,11 +23,6 @@
 
 #include "front_api.hpp"
 #include "config.hpp"
-<<<<<<< HEAD
-#include "modcontext.hpp"
-=======
-#include "internal/internal_mod.hpp"
->>>>>>> 2010b36e
 #include "selector.hpp"
 #include "internal_mod.hpp"
 
@@ -43,13 +38,8 @@
     Inifile & ini;
 
 public:
-<<<<<<< HEAD
-    SelectorMod(ModContext& context, Inifile& ini, FrontAPI& front, uint16_t width, uint16_t height)
+    SelectorMod(Inifile& ini, FrontAPI& front, uint16_t width, uint16_t height)
     : InternalMod(front, width, height)
-=======
-    SelectorMod(Inifile& ini, FrontAPI& front, uint16_t width, uint16_t height)
-    : internal_mod(front, width, height)
->>>>>>> 2010b36e
     , selector(this, "bidule", width, height, this,
 //               context.get(STRAUTHID_SELECTOR_CURRENT_PAGE),
 //               context.get(STRAUTHID_SELECTOR_NUMBER_OF_PAGES))
