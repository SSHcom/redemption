/*
   This program is free software; you can redistribute it and/or modify
   it under the terms of the GNU General Public License as published by
   the Free Software Foundation; either version 2 of the License, or
   (at your option) any later version.

   This program is distributed in the hope that it will be useful,
   but WITHOUT ANY WARRANTY; without even the implied warranty of
   MERCHANTABILITY or FITNESS FOR A PARTICULAR PURPOSE.  See the
   GNU General Public License for more details.

   You should have received a copy of the GNU General Public License
   along with this program; if not, write to the Free Software
   Foundation, Inc., 675 Mass Ave, Cambridge, MA 02139, USA.

   Product name: redemption, a FLOSS RDP proxy
   Copyright (C) Wallix 2010
   Author(s): Christophe Grosjean, Javier Caverni
   Based on xrdp Copyright (C) Jay Sorg 2004-2010

   widget, drawable
   this is an object that can be drawn on trough an internal_mod
   all windows, bitmaps, even the screen are of this type

*/

#include "widget.hpp"
#include "../mod/internal/internal_mod.hpp"

//struct GraphicalContext : public internal_mod
//{
//    nb_windows();
//    window(i);
//    server_set_clip()
//    draw_window();
//    draw_edit();
//    draw_combo();
//    opaque_rect()
//    server_draw_text()
//    text_height();
//    bitmap_update()
//    server_begin_update()
//    server_end_update();
//};

Widget::Widget(GraphicalContext * mod, int width, int height, Widget & parent, int type) : parent(parent) {
    this->mod = mod;
    /* for all but bitmap */
    this->pointer = 0;
    this->bg_color = 0;
    this->tab_stop = 0;
    this->id = 0;
    this->caption1 = 0;
    /* for window or screen */
    this->modal_dialog = 0;
    this->focused_control = 0;
    /* for modal dialog */
    this->default_button = 0; /* button when enter is pressed */
    this->esc_button = 0; /* button when esc is pressed */
    /* for edit */
    this->edit_pos = 0;
    this->password_char = 0;
    /* for button or combo */
    this->state = 0; /* for button 0 = normal 1 = down */
    /* for popup */
    this->popped_from = 0;
    this->item_height = 0;
    /* for combo or popup */
    this->item_index = 0;
    /* crc */
    this->crc = 0;

    this->has_focus = false;

#warning build the right type of bitmap = class hierarchy
    /* 0 = bitmap 1 = window 2 = screen 3 = button 4 = image 5 = edit
       6 = label 7 = combo 8 = special */
    this->type = type;
    this->rect.x = 0;
    this->rect.y = 0;
    this->rect.cx = width;
    this->rect.cy = height;
}

Widget::~Widget(){
    if (this->type != WND_TYPE_SCREEN){
        vector<Widget*>::iterator it;
        for (it = this->child_list.begin(); it != this->child_list.end(); it++){
            if (*it == this){
                this->parent.child_list.erase(it);
                break;
            }
        }
    }
    if (this->caption1){
        free(this->caption1);
        this->caption1 = 0;
    }

}

void window::focus(const Rect & clip)
{
    this->has_focus = true;
}

void window::blur(const Rect & clip)
{
    this->has_focus = false;
}

/*****************************************************************************/
Widget* Widget::Widget_get_child_by_id(int id) {
    for (size_t i = 0; i < this->child_list.size(); i++) {
        struct Widget * b = this->child_list[i];
        if (b->id == id) {
            return b;
        }
    }
    return 0;
}


/*****************************************************************************/
// called for screen
int Widget::delete_all_childs()
{
    {
        size_t index = this->child_list.size();
        while (index > 0) {
            index--;
            this->child_list[index]->refresh(this->child_list[index]->rect.wh());
        }
    }
    {
        size_t index = this->child_list.size();
        while (index > 0) {
            index--;
            delete this->child_list[index];
        }
    }
    this->child_list.clear();
    return 0;
}

/*****************************************************************************/
/* return the window at x, y on the screen */
/* coordinates are given relative to the container of this */
struct Widget* Widget::widget_at_pos(int x, int y) {
    x -= this->rect.x;
    y -= this->rect.y;
    /* loop through all windows. */
    /* If a widget contains overlapping subwidgets */
    /* consider the right one is the first one found in child_list */
    for (size_t i = 0; i < this->child_list.size(); i++) {
        if (this->child_list[i]->rect.contains_pt(x, y)) {
            Widget * res =  this->child_list[i]->widget_at_pos(x, y);
            return res;
        }
    }
    return this;
}

    #warning we should be able to pass only one pointer, either window if we are dealing with a window or this->parent if we are dealing with any other kind of widget
const Region Widget::get_visible_region(Widget * window, Widget * widget, const Rect & rect)
{
    Region region;
    region.rects.push_back(rect);
    /* loop through all windows in z order */
    for (size_t i = 0; i < this->mod->nb_windows(); i++) {
        Widget *p = this->mod->window(i);
        if (p == window || p == widget) {
            break;
        }
        region.subtract_rect(p->rect);
    }
    return region;
}

void window::draw(const Rect & clip)
{
    Rect r(0, 0, this->rect.cx, this->rect.cy);
<<<<<<< HEAD
    const Rect scr_r = this->to_screen_rect(r);
    const Region region = this->get_visible_region(this, &this->parent, scr_r);

    for (size_t ir = 0 ; ir < region.rects.size() ; ir++){
        this->mod->server_set_clip(region.rects[ir].intersect(this->to_screen_rect(clip)));
        this->mod->gd.draw_window(scr_r, this->bg_color, this->caption1, this->has_focus);
    }
}

void widget_edit::draw(const Rect & clip)
{

    Rect r(0, 0, this->rect.cx, this->rect.cy);
=======
>>>>>>> f6461632
    const Rect scr_r = this->to_screen_rect(r);
    const Region region = this->get_visible_region(this, &this->parent, scr_r);

    for (size_t ir = 0 ; ir < region.rects.size() ; ir++){
<<<<<<< HEAD
        this->mod->server_set_clip(region.rects[ir].intersect(this->to_screen_rect(clip)));
        this->mod->gd.draw_edit(scr_r, this->password_char, this->buffer, this->edit_pos, this->has_focus);
    }
}

void widget_screen::draw(const Rect & clip)
{
    const Rect scr_r = this->to_screen_rect(Rect(0, 0, this->rect.cx, this->rect.cy));
    const Region region = this->get_visible_region(this, &this->parent, scr_r);

    for (size_t ir = 0 ; ir < region.rects.size() ; ir++){
        this->mod->server_set_clip(region.rects[ir].intersect(this->to_screen_rect(clip)));
=======
        this->mod->gd.server_set_clip(region.rects[ir].intersect(this->to_screen_rect(clip)));
        this->mod->gd.draw_window(scr_r, this->bg_color, this->caption1, this->has_focus);
    }
}

void widget_edit::draw(const Rect & clip)
{

    Rect r(0, 0, this->rect.cx, this->rect.cy);
    const Rect scr_r = this->to_screen_rect(r);
    const Region region = this->get_visible_region(this, &this->parent, scr_r);

    for (size_t ir = 0 ; ir < region.rects.size() ; ir++){
        this->mod->gd.server_set_clip(region.rects[ir].intersect(this->to_screen_rect(clip)));
        this->mod->gd.draw_edit(scr_r, this->password_char, this->buffer, this->edit_pos, this->has_focus);
    }
}

void widget_screen::draw(const Rect & clip)
{
    const Rect scr_r = this->to_screen_rect(Rect(0, 0, this->rect.cx, this->rect.cy));
    const Region region = this->get_visible_region(this, &this->parent, scr_r);

    for (size_t ir = 0 ; ir < region.rects.size() ; ir++){
        this->mod->gd.server_set_clip(region.rects[ir].intersect(this->to_screen_rect(clip)));
>>>>>>> f6461632
        this->mod->gd.opaque_rect(RDPOpaqueRect(scr_r, this->bg_color));
    }
}

void widget_combo::draw(const Rect & clip)
{
    const Rect scr_r = this->to_screen_rect(Rect(0, 0, this->rect.cx, this->rect.cy));
    const Region region = this->get_visible_region(this, &this->parent, scr_r);

    for (size_t ir = 0 ; ir < region.rects.size() ; ir++){
<<<<<<< HEAD
        this->mod->server_set_clip(region.rects[ir].intersect(this->to_screen_rect(clip)));
=======
        this->mod->gd.server_set_clip(region.rects[ir].intersect(this->to_screen_rect(clip)));
>>>>>>> f6461632
        this->mod->gd.draw_combo(scr_r, this->string_list[this->item_index], this->state, this->has_focus);
    }
}

void widget_button::draw(const Rect & clip)
{
    Rect r(0, 0, this->rect.cx, this->rect.cy);

    const Rect scr_r = this->to_screen_rect(Rect(0, 0, this->rect.cx, this->rect.cy));
    const Region region = this->get_visible_region(this, &this->parent, scr_r);

    for (size_t ir = 0 ; ir < region.rects.size() ; ir++){
<<<<<<< HEAD
        this->mod->server_set_clip(region.rects[ir].intersect(this->to_screen_rect(clip)));
=======
        this->mod->gd.server_set_clip(region.rects[ir].intersect(this->to_screen_rect(clip)));
>>>>>>> f6461632
        this->mod->gd.draw_button(scr_r, this->caption1, this->state, this->has_focus);
    }
}


void widget_popup::draw(const Rect & clip)
{
    const Rect scr_r = this->to_screen_rect(Rect(0, 0, this->rect.cx, this->rect.cy));
    const Region region = this->get_visible_region(this, &this->parent, scr_r);

    for (size_t ir = 0 ; ir < region.rects.size() ; ir++){
<<<<<<< HEAD
        this->mod->server_set_clip(region.rects[ir].intersect(this->to_screen_rect(clip)));
=======
        this->mod->gd.server_set_clip(region.rects[ir].intersect(this->to_screen_rect(clip)));
>>>>>>> f6461632
        this->mod->gd.opaque_rect(RDPOpaqueRect(Rect(scr_r.x, scr_r.y, this->rect.cx, this->rect.cy), WHITE));

        #warning this should be a two stages process, first prepare drop box data, then call draw_xxx that use that data to draw. For now everything is mixed up, (and that is not good)
        /* draw the list items */
        if (this->popped_from != 0) {
            int y = 0;
            size_t list_count = this->popped_from->string_list.size();
            for (unsigned i = 0; i < list_count; i++) {
                char * p = this->popped_from->string_list[i];
                int h = this->mod->gd.text_height(p);
                this->item_height = h;
                if (i == this->item_index) { // deleted item
                    this->mod->gd.opaque_rect(RDPOpaqueRect(Rect(scr_r.x, scr_r.y + y, this->rect.cx, h), WABGREEN));
                    this->mod->gd.server_draw_text(scr_r.x + 2, scr_r.y + y, p, WABGREEN, WHITE);
                }
                else {
                    this->mod->gd.server_draw_text(scr_r.x + 2, scr_r.y + y, p, WHITE, BLACK);
                }
                y = y + h;
            }
        }

    }
}

void Widget::draw(const Rect & clip)
{
}

void widget_label::draw(const Rect & clip)
{
    const Rect scr_r = this->to_screen_rect(Rect(0, 0, this->rect.cx, this->rect.cy));
    const Region region = this->get_visible_region(this, &this->parent, scr_r);

    for (size_t ir = 0 ; ir < region.rects.size() ; ir++){
<<<<<<< HEAD
        this->mod->server_set_clip(region.rects[ir].intersect(this->to_screen_rect(clip)));
=======
        this->mod->gd.server_set_clip(region.rects[ir].intersect(this->to_screen_rect(clip)));
>>>>>>> f6461632
        this->mod->gd.server_draw_text(scr_r.x, scr_r.y, this->caption1, GREY, BLACK);
    }

}

// transform a rectangle relative to current widget to rectangle relative to screen
Rect const Widget::to_screen_rect(const Rect & r)
{
        Rect a = r;
        Widget *b = this;
        for (; WND_TYPE_SCREEN != b->type ; b = &b->parent) {
            a = a.offset(b->rect.x, b->rect.y);
        }
        return a.intersect(b->rect);
}

// get current widget rectangle relative to screen
Rect const Widget::to_screen_rect()
{
        Rect a = Rect(0, 0, this->rect.cx, this->rect.cy);
        Widget *b = this;
        for (; WND_TYPE_SCREEN != b->type ; b = &b->parent) {
            a = a.offset(b->rect.x, b->rect.y);
        }
        return a.intersect(b->rect);
}

void widget_image::draw(const Rect & clip)
{
    Rect image_screen_rect = this->to_screen_rect();
    Rect intersection = image_screen_rect.intersect(this->to_screen_rect(clip));
    const Region region = this->get_visible_region(this, &this->parent, intersection);

    for (size_t ir = 0; ir < region.rects.size(); ir++){
<<<<<<< HEAD
        this->mod->server_set_clip(region.rects[ir]);
=======
        this->mod->gd.server_set_clip(region.rects[ir]);
>>>>>>> f6461632
        this->mod->gd.bitmap_update(this->bmp, image_screen_rect, 0, 0);
    }
}

void Widget::refresh(const Rect & clip)
{
    this->mod->gd.server_begin_update();

    this->draw(clip);
    this->notify(this, WM_PAINT, 0, 0);

    size_t count = this->child_list.size();
    for (size_t i = 0; i < count; i++) {
        Widget * b = this->child_list[i];
        b->refresh(b->rect.wh());
    }
    this->mod->gd.server_end_update();
}

void Widget::notify(struct Widget* sender, int msg, long param1, long param2)
{
    this->parent.notify(sender, msg, param1, param2);
}

static inline bool switch_focus(Widget * old_focus, Widget * new_focus) {
    bool res = false;
    if (new_focus->tab_stop){
        if (old_focus) {
            old_focus->has_focus = (old_focus == new_focus);
            old_focus->refresh(old_focus->rect.wh());
        }
        if (old_focus != new_focus){
            new_focus->has_focus = true;
            new_focus->refresh(new_focus->rect.wh());
        }
        res = true;
    }
    return res;
}

void window::def_proc(const int msg, const int param1, const int param2, const Keymap * keymap)
{
    if (msg == WM_KEYDOWN) {

        Widget * control_with_focus = this->default_button;
        // find control that has focus
        size_t size = this->child_list.size();
        size_t i_focus;
        #warning we should iterate only on controls that have tabstop setted (or another attribute can_get_focus ?). Or we could also keep index of focused_control in child_list (but do not forget to reset it when we redefine controls).
        for (i_focus = 0; i_focus < size; i_focus++){
            if (this->child_list[i_focus]->has_focus && this->child_list[i_focus]->tab_stop){
                control_with_focus = this->child_list[i_focus];
                break;
            }
        }

        int scan_code = param1 & 0x7F;
        switch (scan_code){
        case 15:
        { /* tab */
            /* move to next tab stop */
            int shift = keymap->keys[42] || keymap->keys[54];
            // find the next tab_stop
            if (shift) {
                for (size_t i = (size+i_focus-1) % size ; i != i_focus ; i = (i+size-1) % size) {
                    Widget * new_focus = this->child_list[i];
                    if (switch_focus(control_with_focus, new_focus)) {
                        break;
                    }
                }
            } else {
                for (size_t i = (size+i_focus+1) % size ; i != i_focus ; i = (i+size+1) % size) {
                    Widget * new_focus = this->child_list[i];
                    if (switch_focus(control_with_focus, new_focus)) {
                        break;
                    }
                }
            }
        }
        break;
        case 28: /* enter */
            this->notify(this->default_button, 1, 0, 0);
        return;
        case 1: /* esc */
            if (this->esc_button) {
                this->notify(this->esc_button, 1, 0, 0);
            }
        break;
        default:
            if (control_with_focus){
                control_with_focus->def_proc(msg, param1, param2, keymap);
            }
        }
    }
}

void widget_edit::def_proc(const int msg, int const param1, int const param2, const Keymap * keymap)
{
    wchar_t c;
    int n;
    int ext;
    int scan_code;
    int num_bytes;
    int num_chars;

    if (msg == WM_KEYDOWN) {
        scan_code = param1 % 128;
        ext = param2 & 0x0100;
        /* left or up arrow */
        if ((scan_code == 75 || scan_code == 72)
        && (ext || keymap->key_flags & 5)) // numlock = 0
        {
            if (this->edit_pos > 0) {
                this->edit_pos--;
                this->refresh(this->rect.wh());
            }
        }
        /* right or down arrow */
        else if ((scan_code == 77 || scan_code == 80)
        && (ext || keymap->key_flags & 5)) // numlock = 0
        {
            if (this->edit_pos < (int)mbstowcs(0, this->buffer, 0)) {
                this->edit_pos++;
                this->refresh(this->rect.wh());
            }
        }
        /* backspace */
        else if (scan_code == 14) {

            n = mbstowcs(0, this->buffer, 0);
            if (n > 0) {
                if (this->edit_pos > 0) {
                    this->edit_pos--;
                    remove_char_at(this->buffer, 255, this->edit_pos);
                    this->refresh(this->rect.wh());
                }
            }
        }
        /* delete */
        else if (scan_code == 83  && (ext || keymap->key_flags & 5)) // numlock = 0
        {
            n = mbstowcs(0, this->buffer, 0);
            if (n > 0) {
                if (this->edit_pos < n) {
                    remove_char_at(this->buffer, 255, this->edit_pos);
                    this->refresh(this->rect.wh());
                }
            }
        }
        /* end */
        else if (scan_code == 79  && (ext || keymap->key_flags & 5)) {
            n = mbstowcs(0, this->buffer, 0);
            if (this->edit_pos < n) {
                this->edit_pos = n;
                this->refresh(this->rect.wh());
            }
        }
        /* home */
        else if ((scan_code == 71)  &&
                 (ext || (keymap->key_flags & 5))) {
            if (this->edit_pos > 0) {
                this->edit_pos = 0;
                this->refresh(this->rect.wh());
            }
        }
        else {
            c = (wchar_t)(keymap->get_key_info_from_scan_code(param2, scan_code)->chr);
            num_chars = mbstowcs(0, this->buffer, 0);
            num_bytes = strlen(this->buffer);

            if ((c >= 32) && (num_chars < 127) && (num_bytes < 250)) {
                char text[256];
                strncpy(text, this->buffer, 255);

                int index = this->edit_pos;
                #warning why not always keep wcs instead of constantly converting back and from wcs ?
                int len = mbstowcs(0, text, 0);
                wchar_t wstr[len + 16];
                mbstowcs(wstr, text, len + 1);
                if ((this->edit_pos >= len) || (this->edit_pos < 0)) {
                    wstr[len] = c;
                }
                else{
                #warning is backward loop necessary ? a memcpy could do the trick
                    int i;
                    for (i = (len - 1); i >= index; i--) {
                        wstr[i + 1] = wstr[i];
                    }
                    wstr[i + 1] = c;
                }
                wstr[len + 1] = 0;
                wcstombs(text, wstr, 255);
                this->edit_pos++;
                strncpy(this->buffer, text, 255);
                this->buffer[255] = 0;
                this->refresh(this->rect.wh());
            }

        }
    }
}

void widget_combo::def_proc(const int msg, const int param1, const int param2, const Keymap * keymap)
{
    int ext;
    int scan_code;

    if (msg == WM_KEYDOWN) {
        scan_code = param1 % 128;
        ext = param2 & 0x0100;
        /* left or up arrow */
        if (((scan_code == 75) || (scan_code == 72)) && (ext || (keymap->key_flags & 5))) {
            if (this->item_index > 0) {
                this->item_index--;
                this->refresh(this->rect.wh());
                this->notify(this, CB_ITEMCHANGE, 0, 0);
            }
        }
        /* right or down arrow */
        else if ((scan_code == 77 || scan_code == 80) && (ext || (keymap->key_flags & 5))) {
                    size_t count = this->string_list.size();
            if ((this->item_index + 1) < count) {
                this->item_index++;
                this->refresh(this->rect.wh());
                this->notify(this, CB_ITEMCHANGE, 0, 0);
            }
        }
    }
}


void widget_popup::def_proc(const int msg, const int param1, const int param2, const Keymap * keymap)
{
    if (msg == WM_MOUSEMOVE) {
        if (this->item_height > 0 && this->popped_from != 0) {
            unsigned i = param2 / this->item_height;
            if (i != this->item_index && i < this->popped_from->string_list.size())
            {
                this->item_index = i;
                this->refresh(this->rect.wh());
            }
        }
    } else if (msg == WM_LBUTTONUP) {

        if (this->popped_from != 0) {
            this->popped_from->item_index = this->item_index;
            this->popped_from->refresh(this->popped_from->rect.wh());
            this->popped_from->notify(this->popped_from, CB_ITEMCHANGE, 0, 0);
        }
    }
}

void Widget::def_proc(const int msg, const int param1, const int param2, const Keymap * keymap)
{
}<|MERGE_RESOLUTION|>--- conflicted
+++ resolved
@@ -180,40 +180,10 @@
 void window::draw(const Rect & clip)
 {
     Rect r(0, 0, this->rect.cx, this->rect.cy);
-<<<<<<< HEAD
     const Rect scr_r = this->to_screen_rect(r);
     const Region region = this->get_visible_region(this, &this->parent, scr_r);
 
     for (size_t ir = 0 ; ir < region.rects.size() ; ir++){
-        this->mod->server_set_clip(region.rects[ir].intersect(this->to_screen_rect(clip)));
-        this->mod->gd.draw_window(scr_r, this->bg_color, this->caption1, this->has_focus);
-    }
-}
-
-void widget_edit::draw(const Rect & clip)
-{
-
-    Rect r(0, 0, this->rect.cx, this->rect.cy);
-=======
->>>>>>> f6461632
-    const Rect scr_r = this->to_screen_rect(r);
-    const Region region = this->get_visible_region(this, &this->parent, scr_r);
-
-    for (size_t ir = 0 ; ir < region.rects.size() ; ir++){
-<<<<<<< HEAD
-        this->mod->server_set_clip(region.rects[ir].intersect(this->to_screen_rect(clip)));
-        this->mod->gd.draw_edit(scr_r, this->password_char, this->buffer, this->edit_pos, this->has_focus);
-    }
-}
-
-void widget_screen::draw(const Rect & clip)
-{
-    const Rect scr_r = this->to_screen_rect(Rect(0, 0, this->rect.cx, this->rect.cy));
-    const Region region = this->get_visible_region(this, &this->parent, scr_r);
-
-    for (size_t ir = 0 ; ir < region.rects.size() ; ir++){
-        this->mod->server_set_clip(region.rects[ir].intersect(this->to_screen_rect(clip)));
-=======
         this->mod->gd.server_set_clip(region.rects[ir].intersect(this->to_screen_rect(clip)));
         this->mod->gd.draw_window(scr_r, this->bg_color, this->caption1, this->has_focus);
     }
@@ -239,7 +209,6 @@
 
     for (size_t ir = 0 ; ir < region.rects.size() ; ir++){
         this->mod->gd.server_set_clip(region.rects[ir].intersect(this->to_screen_rect(clip)));
->>>>>>> f6461632
         this->mod->gd.opaque_rect(RDPOpaqueRect(scr_r, this->bg_color));
     }
 }
@@ -250,11 +219,7 @@
     const Region region = this->get_visible_region(this, &this->parent, scr_r);
 
     for (size_t ir = 0 ; ir < region.rects.size() ; ir++){
-<<<<<<< HEAD
-        this->mod->server_set_clip(region.rects[ir].intersect(this->to_screen_rect(clip)));
-=======
-        this->mod->gd.server_set_clip(region.rects[ir].intersect(this->to_screen_rect(clip)));
->>>>>>> f6461632
+        this->mod->gd.server_set_clip(region.rects[ir].intersect(this->to_screen_rect(clip)));
         this->mod->gd.draw_combo(scr_r, this->string_list[this->item_index], this->state, this->has_focus);
     }
 }
@@ -267,11 +232,7 @@
     const Region region = this->get_visible_region(this, &this->parent, scr_r);
 
     for (size_t ir = 0 ; ir < region.rects.size() ; ir++){
-<<<<<<< HEAD
-        this->mod->server_set_clip(region.rects[ir].intersect(this->to_screen_rect(clip)));
-=======
-        this->mod->gd.server_set_clip(region.rects[ir].intersect(this->to_screen_rect(clip)));
->>>>>>> f6461632
+        this->mod->gd.server_set_clip(region.rects[ir].intersect(this->to_screen_rect(clip)));
         this->mod->gd.draw_button(scr_r, this->caption1, this->state, this->has_focus);
     }
 }
@@ -283,11 +244,7 @@
     const Region region = this->get_visible_region(this, &this->parent, scr_r);
 
     for (size_t ir = 0 ; ir < region.rects.size() ; ir++){
-<<<<<<< HEAD
-        this->mod->server_set_clip(region.rects[ir].intersect(this->to_screen_rect(clip)));
-=======
-        this->mod->gd.server_set_clip(region.rects[ir].intersect(this->to_screen_rect(clip)));
->>>>>>> f6461632
+        this->mod->gd.server_set_clip(region.rects[ir].intersect(this->to_screen_rect(clip)));
         this->mod->gd.opaque_rect(RDPOpaqueRect(Rect(scr_r.x, scr_r.y, this->rect.cx, this->rect.cy), WHITE));
 
         #warning this should be a two stages process, first prepare drop box data, then call draw_xxx that use that data to draw. For now everything is mixed up, (and that is not good)
@@ -323,11 +280,7 @@
     const Region region = this->get_visible_region(this, &this->parent, scr_r);
 
     for (size_t ir = 0 ; ir < region.rects.size() ; ir++){
-<<<<<<< HEAD
-        this->mod->server_set_clip(region.rects[ir].intersect(this->to_screen_rect(clip)));
-=======
-        this->mod->gd.server_set_clip(region.rects[ir].intersect(this->to_screen_rect(clip)));
->>>>>>> f6461632
+        this->mod->gd.server_set_clip(region.rects[ir].intersect(this->to_screen_rect(clip)));
         this->mod->gd.server_draw_text(scr_r.x, scr_r.y, this->caption1, GREY, BLACK);
     }
 
@@ -362,11 +315,7 @@
     const Region region = this->get_visible_region(this, &this->parent, intersection);
 
     for (size_t ir = 0; ir < region.rects.size(); ir++){
-<<<<<<< HEAD
-        this->mod->server_set_clip(region.rects[ir]);
-=======
         this->mod->gd.server_set_clip(region.rects[ir]);
->>>>>>> f6461632
         this->mod->gd.bitmap_update(this->bmp, image_screen_rect, 0, 0);
     }
 }
