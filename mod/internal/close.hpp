/*
   This program is free software; you can redistribute it and/or modify
   it under the terms of the GNU General Public License as published by
   the Free Software Foundation; either version 2 of the License, or
   (at your option) any later version.

   This program is distributed in the hope that it will be useful,
   but WITHOUT ANY WARRANTY; without even the implied warranty of
   MERCHANTABILITY or FITNESS FOR A PARTICULAR PURPOSE.  See the
   GNU General Public License for more details.

   You should have received a copy of the GNU General Public License
   along with this program; if not, write to the Free Software
   Foundation, Inc., 675 Mass Ave, Cambridge, MA 02139, USA.

   Product name: redemption, a FLOSS RDP proxy
   Copyright (C) Wallix 2010
   Author(s): Christophe Grosjean, Javier Caverni
   Based on xrdp Copyright (C) Jay Sorg 2004-2010

   Close Window with message

*/

#if !defined(__CLOSE_HPP__)
#define __CLOSE_HPP__

#include "widget_window_close.hpp"

struct close_mod : public internal_mod {
    struct window * close_window;
    Widget* button_down;
    int signal;
    Inifile * ini;
    bool closing;

    close_mod(
        wait_obj * event,
        ModContext & context, Front & front, Inifile * ini)
            : internal_mod(front), signal(0), ini(ini), closing(false)
    {
        this->event = event;
        this->event->set();
        this->button_down = 0;

        int width = 600;
        bool done = false;
        const char * message;
        message = context.get(STRAUTHID_AUTH_ERROR_MESSAGE);
        int line = 0;
        while (!done) {
            const char * str = strstr(message, "<br>");
            line++;
            if (!str){
                done = true;
            }
            else {
                message = str + 4;
            }
        }
        int height = 200+line*16;

        int regular = 1;

        if (this->screen.rect.cx < width ) {
            width = std::min(this->screen.rect.cx - 4, 240);
            regular = 0;
        }

        /* draw login window */
        Rect r(
            this->screen.rect.cx / 2 - width / 2,
            this->screen.rect.cy / 2 - height / 2,
            width,
            height);

        this->close_window = new wab_close(this,
            r, context,
            this->screen, // parent
            this->screen, // notify_to
            GREY,
            "Close",
            this->ini,
            regular);

        this->screen.child_list.push_back(this->close_window);
        assert(this->close_window->mod == this);

        if (regular) {
            /* image */
            widget_image * but = new widget_image(this, 4, 4,
                WND_TYPE_IMAGE, this->screen,
                this->screen.rect.cx - 250 - 4,
                this->screen.rect.cy - 120 - 4,
                SHARE_PATH "/" REDEMPTION_LOGO24, this->screen.bpp);

            this->screen.child_list.push_back(but);
        }

        this->close_window->focus(this->close_window->rect);
        this->close_window->has_focus = true;
        this->screen.refresh(this->screen.rect.wh());
    }

    virtual ~close_mod()
    {
        #warning here delete all widgets from this->screen.child_list
    }

    virtual void rdp_input_invalidate(const Rect & rect)
    {
        if (!rect.isempty()) {
            this->gd.server_begin_update();
            Rect & r = this->screen.rect;
            this->screen.draw(r);

            /* draw any child windows in the area */
            for (size_t i = 0; i < this->nb_windows(); i++) {
                Widget *b = this->window(i);
                Rect r2 = rect.intersect(b->rect.wh());
                if (!r2.isempty()) {
                    this->gd.server_begin_update();
                    b->refresh(r2);
                    this->gd.server_end_update();
                }
            }
            this->gd.server_end_update();
        }
    }

    virtual void rdp_input_mouse(int device_flags, int x, int y, const Keymap * keymap)
    {
        if (device_flags & MOUSE_FLAG_MOVE) { /* 0x0800 */
            if (this->dragging) {
                long dragx = (x < 0)                         ? 0
                           : (x < this->screen.rect.cx) ? x
                           : this->screen.rect.cx
                           ;

                long dragy = (y < 0)                         ? 0
                           : (y < this->screen.rect.cy) ? y
                           : this->screen.rect.cy
                           ;

                this->gd.server_begin_update();
                this->server_draw_dragging_rect(this->dragging_rect, this->screen.rect);
                this->dragging_rect.x = dragx - this->draggingdx ;
                this->dragging_rect.y = dragy - this->draggingdy;
                this->server_draw_dragging_rect(this->dragging_rect, this->screen.rect);
                this->gd.server_end_update();
            }
            else {
                struct Widget *b = this->screen.widget_at_pos(x, y);
                if (b == 0) { /* if b is null, the movement must be over the screen */
                    b = this->get_screen_wdg();
                }
                if (b->pointer != this->gd.current_pointer) {
                    this->gd.set_pointer(b->pointer);
                }
                b->def_proc(WM_MOUSEMOVE, b->from_screenx(x), b->from_screeny(y), keymap);
                if (this->button_down) {
                    this->button_down->state = (b == this->button_down);
                    this->button_down->refresh(this->button_down->rect.wh());
                }
                else {
                    b->notify(&b->parent, 2, x, y);
                }
            }
            this->gd.front.mouse_x = x;
            this->gd.front.mouse_y = y;

        }

        // ---------------------------------------------------------------
        if (device_flags & MOUSE_FLAG_BUTTON1) { /* 0x1000 */
            LOG(LOG_INFO, "button 1 clicked");
            // LBUTTON DOWN
            if (device_flags & MOUSE_FLAG_DOWN){
                if (!this->dragging){
                    LOG(LOG_INFO, "button down");
                    /* loop on surface widgets on screen to find active window */
                    Widget* wnd = this->get_screen_wdg();
                    for (size_t i = 0; i < wnd->child_list.size(); i++) {
<<<<<<< HEAD
                        if (wnd->child_list[i]->rect.rect_contains_pt(x, y)) {
=======
                        if (wnd->child_list[i]->rect.contains_pt(x, y)) {
>>>>>>> f6461632
                            wnd = this->screen.child_list[i];
                            break;
                        }
                    }

                    /* set focus on window */
                    if (wnd && wnd->type == WND_TYPE_WND) {
                        wnd->focus();
                    }

                    Widget * control = wnd->widget_at_pos(x, y);
                    if (control && control->type == WND_TYPE_BUTTON){
                        control->state = 1;
                        control->refresh(control->rect.wh());
                        this->closing = true;
                        this->button_down = control;
                    }
                    else if (control && control->type == WND_TYPE_WND){
                        /* drag by clicking in title bar and keeping button down */
                        if (y < (control->rect.y + 21)) {
                            this->dragging = 1;
                            this->dragging_window = control;

                            this->draggingdx = x - control->rect.x;
                            this->draggingdy = y - control->rect.y;

                            this->dragging_rect = Rect(
                                x - this->draggingdx, y - this->draggingdy,
                                control->rect.cx, control->rect.cy);
                            this->server_draw_dragging_rect(this->dragging_rect, this->screen.rect);
                        }
                    }
                }
            }
            // LBUTTON UP
            else {
               if (this->dragging) {
                    /* if done dragging */
                    /* draw xor box one more time */
                    this->server_draw_dragging_rect(this->dragging_rect, this->screen.rect);
                    /* move dragged window to new location */
                    Rect r = this->dragging_window->rect;
                    this->dragging_window->rect.x = this->dragging_rect.x;
                    this->dragging_window->rect.y = this->dragging_rect.y;
                    this->gd.server_begin_update();
                    this->dragging_window->refresh(r);
                    this->gd.server_end_update();
                    this->screen.refresh(this->screen.rect.wh());
                    this->dragging_window = 0;
                    this->dragging = 0;
                }
                else {
                    if (this->button_down && this->closing){
                        this->button_down->state = 0;
                        this->button_down->refresh(this->button_down->rect.wh());
                        this->signal = 4;
                        this->event->set();
                    }
                }
                this->button_down = 0;
            }
        }
        // No other button are used in redemption interface
    }

    virtual void rdp_input_scancode(long param1, long param2, long device_flags, long param4, const Keymap * keymap, const key_info* ki){
        LOG(LOG_INFO, "scan code");
        if (ki != 0) {
            int msg = (device_flags & KBD_FLAG_UP)?WM_KEYUP:WM_KEYDOWN;
            switch (msg){
            case WM_KEYUP:
                if (this->close_window->has_focus) {
                    this->close_window->def_proc(msg, param1, device_flags, keymap);
                    this->signal = 4;
                    this->event->set();
                } else {
                    this->close_window->has_focus = 1;
                }
            break;
            case WM_KEYDOWN:
                if (this->close_window->has_focus) {
                    this->close_window->def_proc(msg, param1, device_flags, keymap);
                }
            break;
            }
        }
    }

    virtual void rdp_input_synchronize(uint32_t time, uint16_t device_flags, int16_t param1, int16_t param2)
    {
        LOG(LOG_INFO, "overloaded by subclasses");
        return;
    }

    // module got an internal event (like incoming data) and want to sent it outside
    virtual int draw_event()
    {
        this->event->reset();
        return signal;
    }

};

#endif<|MERGE_RESOLUTION|>--- conflicted
+++ resolved
@@ -181,11 +181,7 @@
                     /* loop on surface widgets on screen to find active window */
                     Widget* wnd = this->get_screen_wdg();
                     for (size_t i = 0; i < wnd->child_list.size(); i++) {
-<<<<<<< HEAD
-                        if (wnd->child_list[i]->rect.rect_contains_pt(x, y)) {
-=======
                         if (wnd->child_list[i]->rect.contains_pt(x, y)) {
->>>>>>> f6461632
                             wnd = this->screen.child_list[i];
                             break;
                         }
