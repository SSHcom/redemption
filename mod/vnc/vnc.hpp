--- conflicted
+++ resolved
@@ -170,364 +170,6 @@
         this->t->send("RFB 003.003\n", 12);
 
         this->encodings.copy_c_str(encodings);
-<<<<<<< HEAD
-=======
-
-/*
-        // sec type
-        stream.init(8192);
-        this->t->recv(&stream.end, 4);
-        int security_level = stream.in_uint32_be();
-        LOG(LOG_INFO, "security level is %d (1 = none, 2 = standard)\n",
-                      security_level);
-
-        switch (security_level){
-            case 1: // none
-                break;
-            case 2: // the password and the server random
-            {
-                LOG(LOG_INFO, "Receiving VNC Server Random");
-                stream.init(8192);
-                this->t->recv(&stream.end, 16);
-
-                // taken from vncauth.c
-                {
-                    char key[12];
-
-                    // key is simply password padded with nulls
-                    memset(key, 0, sizeof(key));
-                    strncpy(key, this->password, 8);
-                    rfbDesKey((unsigned char*)key, EN0); // 0, encrypt
-                    rfbDes((unsigned char*)stream.get_data(), (unsigned char*)stream.get_data());
-                    rfbDes((unsigned char*)(stream.get_data() + 8), (unsigned char*)(stream.get_data() + 8));
-                }
-                LOG(LOG_INFO, "Sending Password");
-                this->t->send(stream.get_data(), 16);
-
-                // sec result
-                LOG(LOG_INFO, "Waiting for password ack");
-                stream.init(8192);
-                this->t->recv(&stream.end, 4);
-                int i = stream.in_uint32_be();
-                if (i != 0) {
-                    LOG(LOG_ERR, "vnc password failed");
-                    throw Error(ERR_VNC_CONNECTION_ERROR);
-                } else {
-                    LOG(LOG_INFO, "vnc password ok\n");
-                }
-            }
-            break;
-            default:
-                LOG(LOG_ERR, "vnc unexpected security level");
-                throw Error(ERR_VNC_CONNECTION_ERROR);
-        }
-        this->t->send("\x01", 1); // share flag
-
-        // 7.3.2   ServerInit
-        // ------------------
-
-        // After receiving the ClientInit message, the server sends a
-        // ServerInit message. This tells the client the width and
-        // height of the server's framebuffer, its pixel format and the
-        // name associated with the desktop:
-
-        // framebuffer-width  : 2 bytes
-        // framebuffer-height : 2 bytes
-
-        // PIXEL_FORMAT       : 16 bytes
-        // VNC pixel_format capabilities
-        // -----------------------------
-        // Server-pixel-format specifies the server's natural pixel
-        // format. This pixel format will be used unless the client
-        // requests a different format using the SetPixelFormat message
-        // (SetPixelFormat).
-
-        // PIXEL_FORMAT::bits per pixel  : 1 byte
-        // PIXEL_FORMAT::color depth     : 1 byte
-
-        // Bits-per-pixel is the number of bits used for each pixel
-        // value on the wire. This must be greater than or equal to the
-        // depth which is the number of useful bits in the pixel value.
-        // Currently bits-per-pixel must be 8, 16 or 32. Less than 8-bit
-        // pixels are not yet supported.
-
-        // PIXEL_FORMAT::endianess       : 1 byte (0 = LE, 1 = BE)
-
-        // Big-endian-flag is non-zero (true) if multi-byte pixels are
-        // interpreted as big endian. Of course this is meaningless
-        // for 8 bits-per-pixel.
-
-        // PIXEL_FORMAT::true color flag : 1 byte
-        // PIXEL_FORMAT::red max         : 2 bytes
-        // PIXEL_FORMAT::green max       : 2 bytes
-        // PIXEL_FORMAT::blue max        : 2 bytes
-        // PIXEL_FORMAT::red shift       : 1 bytes
-        // PIXEL_FORMAT::green shift     : 1 bytes
-        // PIXEL_FORMAT::blue shift      : 1 bytes
-
-        // If true-colour-flag is non-zero (true) then the last six
-        // items specify how to extract the red, green and blue
-        // intensities from the pixel value. Red-max is the maximum
-        // red value (= 2^n - 1 where n is the number of bits used
-        // for red). Note this value is always in big endian order.
-        // Red-shift is the number of shifts needed to get the red
-        // value in a pixel to the least significant bit. Green-max,
-        // green-shift and blue-max, blue-shift are similar for green
-        // and blue. For example, to find the red value (between 0 and
-        // red-max) from a given pixel, do the following:
-
-        // * Swap the pixel value according to big-endian-flag (e.g.
-        // if big-endian-flag is zero (false) and host byte order is
-        // big endian, then swap).
-        // * Shift right by red-shift.
-        // * AND with red-max (in host byte order).
-
-        // If true-colour-flag is zero (false) then the server uses
-        // pixel values which are not directly composed from the red,
-        // green and blue intensities, but which serve as indices into
-        // a colour map. Entries in the colour map are set by the
-        // server using the SetColourMapEntries message
-        // (SetColourMapEntries).
-
-        // PIXEL_FORMAT::padding         : 3 bytes
-
-        // name-length        : 4 bytes
-        // name-string        : variable
-
-        // The text encoding used for name-string is historically undefined but it is strongly recommended to use UTF-8 (see String Encodings for more details).
-
-        TODO(" not yet supported");
-        // If the Tight Security Type is activated, the server init
-        // message is extended with an interaction capabilities section.
-
-        {
-            BStream stream(32768);
-            this->t->recv(&stream.end, 24); // server init
-            this->width = stream.in_uint16_be();
-            this->height = stream.in_uint16_be();
-            this->bpp    = stream.in_uint8();
-            this->depth  = stream.in_uint8();
-            this->endianess = stream.in_uint8();
-            this->true_color_flag = stream.in_uint8();
-            this->red_max = stream.in_uint16_be();
-            this->green_max = stream.in_uint16_be();
-            this->blue_max = stream.in_uint16_be();
-            this->red_shift = stream.in_uint8();
-            this->green_shift = stream.in_uint8();
-            this->blue_shift = stream.in_uint8();
-            stream.in_skip_bytes(3); // skip padding
-
-//            LOG(LOG_INFO, "VNC received: width=%d height=%d bpp=%d depth=%d endianess=%d true_color=%d red_max=%d green_max=%d blue_max=%d red_shift=%d green_shift=%d blue_shift=%d", this->width, this->height, this->bpp, this->depth, this->endianess, this->true_color_flag, this->red_max, this->green_max, this->blue_max, this->red_shift, this->green_shift, this->blue_shift);
-
-            int lg = stream.in_uint32_be();
-
-            if (lg > 255 || lg < 0) {
-                LOG(LOG_ERR, "VNC connection error");
-                throw Error(ERR_VNC_CONNECTION_ERROR);
-            }
-            char * end = this->mod_name;
-            this->t->recv(&end, lg);
-            this->mod_name[lg] = 0;
-        }
-
-        // should be connected
-
-        {
-        // 7.4.1   SetPixelFormat
-        // ----------------------
-
-        // Sets the format in which pixel values should be sent in
-        // FramebufferUpdate messages. If the client does not send
-        // a SetPixelFormat message then the server sends pixel values
-        // in its natural format as specified in the ServerInit message
-        // (ServerInit).
-
-        // If true-colour-flag is zero (false) then this indicates that
-        // a "colour map" is to be used. The server can set any of the
-        // entries in the colour map using the SetColourMapEntries
-        // message (SetColourMapEntries). Immediately after the client
-        // has sent this message the colour map is empty, even if
-        // entries had previously been set by the server.
-
-        // Note that a client must not have an outstanding
-        // FramebufferUpdateRequest when it sends SetPixelFormat
-        // as it would be impossible to determine if the next *
-        // FramebufferUpdate is using the new or the previous pixel
-        // format.
-
-            BStream stream(32768);
-            // Set Pixel format
-            stream.out_uint8(0);
-
-            // Padding 3 bytes
-            stream.out_uint8(0);
-            stream.out_uint8(0);
-            stream.out_uint8(0);
-
-            // VNC pixel_format capabilities
-            // -----------------------------
-            // bits per pixel  : 1 byte
-            // color depth     : 1 byte
-            // endianess       : 1 byte (0 = LE, 1 = BE)
-            // true color flag : 1 byte
-            // red max         : 2 bytes
-            // green max       : 2 bytes
-            // blue max        : 2 bytes
-            // red shift       : 1 bytes
-            // green shift     : 1 bytes
-            // blue shift      : 1 bytes
-            // padding         : 3 bytes
-
-            // 8 bpp
-            // -----
-            // "\x08\x08\x00"
-            // "\x00\x00\x00\x00\x00\x00\x00\x00\x00\x00"
-            // "\0\0\0"
-
-            // 15 bpp
-            // ------
-            // "\x10\x0F\x00"
-            // "\x01\x00\x1F\x00\x1F\x00\x1F\x0A\x05\x00"
-            // "\0\0\0"
-
-            // 24 bpp
-            // ------
-            // "\x20\x18\x00"
-            // "\x01\x00\xFF\x00\xFF\x00\xFF\x10\x08\x00"
-            // "\0\0\0"
-
-            // 16 bpp
-            // ------
-            // "\x10\x10\x00"
-            // "\x01\x00\x1F\x00\x2F\x00\x1F\x0B\x05\x00"
-            // "\0\0\0"
-
-            const char * pixel_format =
-                "\x10" // bits per pixel  : 1 byte =  16
-                "\x10" // color depth     : 1 byte =  16
-                "\x00" // endianess       : 1 byte =  LE
-                "\x01" // true color flag : 1 byte = yes
-                "\x00\x1F" // red max     : 2 bytes = 31
-                "\x00\x3F" // green max   : 2 bytes = 63
-                "\x00\x1F" // blue max    : 2 bytes = 31
-                "\x0B" // red shift       : 1 bytes = 11
-                "\x05" // green shift     : 1 bytes =  5
-                "\x00" // blue shift      : 1 bytes =  0
-                "\0\0\0"; // padding      : 3 bytes
-            stream.out_copy_bytes(pixel_format, 16);
-            this->t->send(stream.get_data(), 20);
-
-            this->bpp = 16;
-            this->depth  = 16;
-            this->endianess = 0;
-            this->true_color_flag = 1;
-            this->red_max       = 0x1F;
-            this->green_max     = 0x3F;
-            this->blue_max      = 0x1F;
-            this->red_shift     = 0x0B;
-            this->green_shift   = 0x05;
-            this->blue_shift    = 0;
-        }
-
-        // 7.4.2   SetEncodings
-        // --------------------
-
-        // Sets the encoding types in which pixel data can be sent by
-        // the server. The order of the encoding types given in this
-        // message is a hint by the client as to its preference (the
-        // first encoding specified being most preferred). The server
-        // may or may not choose to make use of this hint. Pixel data
-        // may always be sent in raw encoding even if not specified
-        // explicitly here.
-
-        // In addition to genuine encodings, a client can request
-        // "pseudo-encodings" to declare to the server that it supports
-        // certain extensions to the protocol. A server which does not
-        // support the extension will simply ignore the pseudo-encoding.
-        // Note that this means the client must assume that the server
-        // does not support the extension until it gets some extension-
-        // -specific confirmation from the server.
-        {
-            uint16_t number_of_encodings = 0;
-
-            // SetEncodings
-            BStream stream(32768);
-            stream.out_uint8(2);
-            stream.out_uint8(0);
-
-            uint32_t number_of_encodings_offset = stream.get_offset();
-            stream.out_clear_bytes(2);
-
-            this->fill_encoding_types_buffer(encodings, stream, number_of_encodings, this->verbose);
-
-            if (!number_of_encodings)
-            {
-                if (this->verbose) {
-                    LOG(LOG_WARNING, "mdo_vnc: using default encoding types - RRE(2),Raw(0),CopyRect(1),Cursor pseudo-encoding(-239)");
-                }
-
-                stream.out_uint32_be(2);            // RRE
-                stream.out_uint32_be(0);            // raw
-                stream.out_uint32_be(1);            // copy rect
-                stream.out_uint32_be(0xffffff11);   // cursor
-
-                stream.set_out_uint16_be(4, number_of_encodings_offset);
-                this->t->send(stream.get_data(),
-                    20  // 4 + 4 * 4
-                    );
-            }
-            else
-            {
-                stream.set_out_uint16_be(number_of_encodings, number_of_encodings_offset);
-                this->t->send(stream.get_data(), 4 + number_of_encodings * 4);
-            }
-        }
-
-        TODO("Maybe the resize should be done in session ?");
-        switch (this->front.server_resize(this->width, this->height, this->bpp)){
-        case 0:
-            // no resizing needed
-            break;
-        case 1:
-            // resizing done
-            this->front_width  = this->width;
-            this->front_height = this->height;
-            break;
-        case -1:
-            // resizing failed
-            // thow an Error ?
-            LOG(LOG_WARNING, "Older RDP client can't resize to server asked resolution, disconnecting");
-            throw Error(ERR_VNC_OLDER_RDP_CLIENT_CANT_RESIZE);
-            break;
-        }
-
-        // set almost null cursor, this is the little dot cursor
-        struct Pointer cursor;
-        cursor.x = 3;
-        cursor.y = 3;
-        memset(cursor.data + 31 * (32 * 3), 0xff, 9);
-        memset(cursor.data + 30 * (32 * 3), 0xff, 9);
-        memset(cursor.data + 29 * (32 * 3), 0xff, 9);
-        memset(cursor.mask, 0xff, 32 * (32 / 8));
-        this->front.server_set_pointer(cursor);
-
-        if (error) {
-            LOG(LOG_ERR, "error - problem connecting\n");
-            throw Error(ERR_VNC_CONNECTION_ERROR);
-        }
-
-        LOG(LOG_INFO, "VNC connection complete, connected ok\n");
-        TODO("Clearing the front screen could be done in session");
-        this->front.begin_update();
-        RDPOpaqueRect orect(Rect(0, 0, this->width, this->height), 0);
-        this->front.draw(orect, Rect(0, 0, this->width, this->height));
-        this->front.end_update();
-
-        this->rdp_input_invalidate(Rect(0, 0, this->width, this->height));
-
-        this->lib_open_clip_channel();
-*/
->>>>>>> 8a945fb3
     } // Constructor
 
     //==============================================================================================================
