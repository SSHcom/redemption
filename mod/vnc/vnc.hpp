/*
   This program is free software; you can redistribute it and/or modify
   it under the terms of the GNU General Public License as published by
   the Free Software Foundation; either version 2 of the License, or
   (at your option) any later version.

   This program is distributed in the hope that it will be useful,
   but WITHOUT ANY WARRANTY; without even the implied warranty of
   MERCHANTABILITY or FITNESS FOR A PARTICULAR PURPOSE. See the
   GNU General Public License for more details.

   You should have received a copy of the GNU General Public License
   along with this program; if not, write to the Free Software
   Foundation, Inc., 675 Mass Ave, Cambridge, MA 02139, USA.

   Product name: redemption, a FLOSS RDP proxy
   Copyright (C) Wallix 2010
   Author(s): Christophe Grosjean, Javier Caverni
   Based on xrdp Copyright (C) Jay Sorg 2004-2010

   Vnc module
*/

#ifndef _REDEMPTION_MOD_VNC_VNC_HPP_
#define _REDEMPTION_MOD_VNC_VNC_HPP_

#include <sys/types.h>
#include <sys/socket.h>
#include <stdlib.h>
#include <stdint.h>

#include "colors.hpp"

#include "stream.hpp"
#include "d3des.hpp"
#include "keymap2.hpp"
#include "keymapSym.hpp"
#include "mod_api.hpp"
#include "channel_list.hpp"

#include "RDP/clipboard.hpp"

// got extracts of VNC documentation from
// http://tigervnc.sourceforge.net/cgi-bin/rfbproto

#define MAX_VNC_2_RDP_CLIP_DATA_SIZE 8000

//###############################################################################################################
struct mod_vnc : public mod_api {
//###############################################################################################################
    /* mod data */
    FrontAPI & front;
    char mod_name[256];
    uint8_t mod_mouse_state;
    BGRPalette palette;
    int vnc_desktop;
    char username[256];
    char password[256];
    public:
    Transport *t;

    uint16_t width;
    uint16_t height;
    uint8_t  bpp;
    uint8_t  depth;

    uint8_t endianess;
    uint8_t true_color_flag;

    uint16_t red_max;
    uint16_t green_max;
    uint16_t blue_max;

    uint8_t red_shift;
    uint8_t green_shift;
    uint8_t blue_shift;

    BGRPalette palette332;
    uint32_t   verbose;
    KeymapSym  keymapSym;
    int        incr;

    BStream to_rdp_clipboard_data;
    BStream to_vnc_large_clipboard_data;

    bool opt_clipboard;  // true clipboard available, false clipboard unavailable

    //==============================================================================================================
    mod_vnc( Transport * t
           , const char * username
           , const char * password
           , struct FrontAPI & front
           , uint16_t front_width
           , uint16_t front_height
           , int keylayout
           , int key_flags
           , bool clipboard
           , bool new_encoding
           , uint32_t verbose
           )
    //==============================================================================================================
            : mod_api(front_width, front_height)
            , front(front)
            , verbose(verbose)
            , keymapSym(verbose)
            , incr(0)
            , to_vnc_large_clipboard_data(2 * MAX_VNC_2_RDP_CLIP_DATA_SIZE + 2)
            , opt_clipboard(clipboard) {
    //--------------------------------------------------------------------------------------------------------------
        LOG(LOG_INFO, "Connecting to VNC Server");
        init_palette332(this->palette332);
        this->t = t;
        keymapSym.init_layout_sym(keylayout);
        // Initial state of keys (at least lock keys) is copied from Keymap2
        keymapSym.key_flags = key_flags;

        memset(this->mod_name, 0, 256);
        this->mod_mouse_state = 0;
        memset(this->palette, 0, sizeof(BGRPalette));
        this->vnc_desktop = 0;
        memset(this->username, 0, 256);
        memset(this->password, 0, 256);

//        this->clip_chanid = 0;

        strcpy(this->username, username);
        strcpy(this->password, password);

        int error = 0;

        /* protocol version */
        BStream stream(32768);
        this->t->recv(&stream.end, 12);
        this->t->send("RFB 003.003\n", 12);

        /* sec type */
        stream.init(8192);
        this->t->recv(&stream.end, 4);
        int security_level = stream.in_uint32_be();
        LOG(LOG_INFO, "security level is %d (1 = none, 2 = standard)\n",
                      security_level);

        switch (security_level){
            case 1: /* none */
                break;
            case 2: /* the password and the server random */
            {
                LOG(LOG_INFO, "Receiving VNC Server Random");
                stream.init(8192);
                this->t->recv(&stream.end, 16);

                /* taken from vncauth.c */
                {
                    char key[12];

                    /* key is simply password padded with nulls */
                    memset(key, 0, sizeof(key));
                    strncpy(key, this->password, 8);
                    rfbDesKey((unsigned char*)key, EN0); /* 0, encrypt */
                    rfbDes((unsigned char*)stream.get_data(), (unsigned char*)stream.get_data());
                    rfbDes((unsigned char*)(stream.get_data() + 8), (unsigned char*)(stream.get_data() + 8));
                }
                LOG(LOG_INFO, "Sending Password");
                this->t->send(stream.get_data(), 16);

                /* sec result */
                LOG(LOG_INFO, "Waiting for password ack");
                stream.init(8192);
                this->t->recv(&stream.end, 4);
                int i = stream.in_uint32_be();
                if (i != 0) {
                    LOG(LOG_INFO, "vnc password failed\n");
                    throw Error(ERR_VNC_CONNECTION_ERROR);
                } else {
                    LOG(LOG_INFO, "vnc password ok\n");
                }
            }
            break;
            default:
                throw Error(ERR_VNC_CONNECTION_ERROR);
        }
        this->t->send("\x01", 1); /* share flag */

        // 7.3.2   ServerInit
        // ------------------

        // After receiving the ClientInit message, the server sends a
        // ServerInit message. This tells the client the width and
        // height of the server's framebuffer, its pixel format and the
        // name associated with the desktop:

        // framebuffer-width  : 2 bytes
        // framebuffer-height : 2 bytes

        // PIXEL_FORMAT       : 16 bytes
        // VNC pixel_format capabilities
        // -----------------------------
        // Server-pixel-format specifies the server's natural pixel
        // format. This pixel format will be used unless the client
        // requests a different format using the SetPixelFormat message
        // (SetPixelFormat).

        // PIXEL_FORMAT::bits per pixel  : 1 byte
        // PIXEL_FORMAT::color depth     : 1 byte

        // Bits-per-pixel is the number of bits used for each pixel
        // value on the wire. This must be greater than or equal to the
        // depth which is the number of useful bits in the pixel value.
        // Currently bits-per-pixel must be 8, 16 or 32. Less than 8-bit
        // pixels are not yet supported.

        // PIXEL_FORMAT::endianess       : 1 byte (0 = LE, 1 = BE)

        // Big-endian-flag is non-zero (true) if multi-byte pixels are
        // interpreted as big endian. Of course this is meaningless
        // for 8 bits-per-pixel.

        // PIXEL_FORMAT::true color flag : 1 byte
        // PIXEL_FORMAT::red max         : 2 bytes
        // PIXEL_FORMAT::green max       : 2 bytes
        // PIXEL_FORMAT::blue max        : 2 bytes
        // PIXEL_FORMAT::red shift       : 1 bytes
        // PIXEL_FORMAT::green shift     : 1 bytes
        // PIXEL_FORMAT::blue shift      : 1 bytes

        // If true-colour-flag is non-zero (true) then the last six
        // items specify how to extract the red, green and blue
        // intensities from the pixel value. Red-max is the maximum
        // red value (= 2^n - 1 where n is the number of bits used
        // for red). Note this value is always in big endian order.
        // Red-shift is the number of shifts needed to get the red
        // value in a pixel to the least significant bit. Green-max,
        // green-shift and blue-max, blue-shift are similar for green
        // and blue. For example, to find the red value (between 0 and
        // red-max) from a given pixel, do the following:

        // * Swap the pixel value according to big-endian-flag (e.g.
        // if big-endian-flag is zero (false) and host byte order is
        // big endian, then swap).
        // * Shift right by red-shift.
        // * AND with red-max (in host byte order).

        // If true-colour-flag is zero (false) then the server uses
        // pixel values which are not directly composed from the red,
        // green and blue intensities, but which serve as indices into
        // a colour map. Entries in the colour map are set by the
        // server using the SetColourMapEntries message
        // (SetColourMapEntries).

        // PIXEL_FORMAT::padding         : 3 bytes

        // name-length        : 4 bytes
        // name-string        : variable

        // The text encoding used for name-string is historically undefined but it is strongly recommended to use UTF-8 (see String Encodings for more details).

        TODO(" not yet supported")
        // If the Tight Security Type is activated, the server init
        // message is extended with an interaction capabilities section.

        {
            BStream stream(32768);
            this->t->recv(&stream.end, 24); /* server init */
            this->width = stream.in_uint16_be();
            this->height = stream.in_uint16_be();
            this->bpp    = stream.in_uint8();
            this->depth  = stream.in_uint8();
            this->endianess = stream.in_uint8();
            this->true_color_flag = stream.in_uint8();
            this->red_max = stream.in_uint16_be();
            this->green_max = stream.in_uint16_be();
            this->blue_max = stream.in_uint16_be();
            this->red_shift = stream.in_uint8();
            this->green_shift = stream.in_uint8();
            this->blue_shift = stream.in_uint8();
            stream.in_skip_bytes(3); // skip padding

//            LOG(LOG_INFO, "VNC received: width=%d height=%d bpp=%d depth=%d endianess=%d true_color=%d red_max=%d green_max=%d blue_max=%d red_shift=%d green_shift=%d blue_shift=%d", this->width, this->height, this->bpp, this->depth, this->endianess, this->true_color_flag, this->red_max, this->green_max, this->blue_max, this->red_shift, this->green_shift, this->blue_shift);

            int lg = stream.in_uint32_be();

            if (lg > 255 || lg < 0) {
                throw Error(ERR_VNC_CONNECTION_ERROR);
            }
            char * end = this->mod_name;
            this->t->recv(&end, lg);
            this->mod_name[lg] = 0;
        }

        /* should be connected */

        {
        // 7.4.1   SetPixelFormat
        // ----------------------

        // Sets the format in which pixel values should be sent in
        // FramebufferUpdate messages. If the client does not send
        // a SetPixelFormat message then the server sends pixel values
        // in its natural format as specified in the ServerInit message
        // (ServerInit).

        // If true-colour-flag is zero (false) then this indicates that
        // a "colour map" is to be used. The server can set any of the
        // entries in the colour map using the SetColourMapEntries
        // message (SetColourMapEntries). Immediately after the client
        // has sent this message the colour map is empty, even if
        // entries had previously been set by the server.

        // Note that a client must not have an outstanding
        // FramebufferUpdateRequest when it sends SetPixelFormat
        // as it would be impossible to determine if the next *
        // FramebufferUpdate is using the new or the previous pixel
        // format.

            BStream stream(32768);
            // Set Pixel format
            stream.out_uint8(0);

            // Padding 3 bytes
            stream.out_uint8(0);
            stream.out_uint8(0);
            stream.out_uint8(0);

            // VNC pixel_format capabilities
            // -----------------------------
            // bits per pixel  : 1 byte
            // color depth     : 1 byte
            // endianess       : 1 byte (0 = LE, 1 = BE)
            // true color flag : 1 byte
            // red max         : 2 bytes
            // green max       : 2 bytes
            // blue max        : 2 bytes
            // red shift       : 1 bytes
            // green shift     : 1 bytes
            // blue shift      : 1 bytes
            // padding         : 3 bytes

            // 8 bpp
            // -----
            // "\x08\x08\x00"
            // "\x00\x00\x00\x00\x00\x00\x00\x00\x00\x00"
            // "\0\0\0"

            // 15 bpp
            // ------
            // "\x10\x0F\x00"
            // "\x01\x00\x1F\x00\x1F\x00\x1F\x0A\x05\x00"
            // "\0\0\0"

            // 24 bpp
            // ------
            // "\x20\x18\x00"
            // "\x01\x00\xFF\x00\xFF\x00\xFF\x10\x08\x00"
            // "\0\0\0"

            // 16 bpp
            // ------
            // "\x10\x10\x00"
            // "\x01\x00\x1F\x00\x2F\x00\x1F\x0B\x05\x00"
            // "\0\0\0"

            const char * pixel_format =
                "\x10" // bits per pixel  : 1 byte =  16
                "\x10" // color depth     : 1 byte =  16
                "\x00" // endianess       : 1 byte =  LE
                "\x01" // true color flag : 1 byte = yes
                "\x00\x1F" // red max     : 2 bytes = 31
                "\x00\x3F" // green max   : 2 bytes = 63
                "\x00\x1F" // blue max    : 2 bytes = 31
                "\x0B" // red shift       : 1 bytes = 11
                "\x05" // green shift     : 1 bytes =  5
                "\x00" // blue shift      : 1 bytes =  0
                "\0\0\0"; // padding      : 3 bytes
            stream.out_copy_bytes(pixel_format, 16);
            this->t->send(stream.get_data(), 20);

            this->bpp = 16;
            this->depth  = 16;
            this->endianess = 0;
            this->true_color_flag = 1;
            this->red_max       = 0x1F;
            this->green_max     = 0x3F;
            this->blue_max      = 0x1F;
            this->red_shift     = 0x0B;
            this->green_shift   = 0x05;
            this->blue_shift    = 0;
        }

        // 7.4.2   SetEncodings
        // --------------------

        // Sets the encoding types in which pixel data can be sent by
        // the server. The order of the encoding types given in this
        // message is a hint by the client as to its preference (the
        // first encoding specified being most preferred). The server
        // may or may not choose to make use of this hint. Pixel data
        // may always be sent in raw encoding even if not specified
        // explicitly here.

        // In addition to genuine encodings, a client can request
        // "pseudo-encodings" to declare to the server that it supports
        // certain extensions to the protocol. A server which does not
        // support the extension will simply ignore the pseudo-encoding.
        // Note that this means the client must assume that the server
        // does not support the extension until it gets some extension-
        // -specific confirmation from the server.
        {
            /* SetEncodings */
            BStream stream(32768);
            stream.out_uint8(2);
            stream.out_uint8(0);
//            stream.out_uint16_be(3);
            stream.out_uint16_be(new_encoding ? 4 : 3);
            if (new_encoding) {
                stream.out_uint32_be(2);        /* RRE */
            }
            stream.out_uint32_be(0);            /* raw */
            stream.out_uint32_be(1);            /* copy rect */
            stream.out_uint32_be(0xffffff11);   /* cursor */

//            this->t->send(stream.get_data(), 4 + 3 * 4);
            this->t->send(stream.get_data(), 4 + (new_encoding ? 4 : 3) * 4);
        }

        TODO("Maybe the resize should be done in session ?")
        switch (this->front.server_resize(this->width, this->height, this->bpp)){
        case 0:
            // no resizing needed
            break;
        case 1:
            // resizing done
            this->front_width  = this->width;
            this->front_height = this->height;
            break;
        case -1:
            // resizing failed
            // thow an Error ?
            LOG(LOG_WARNING, "Older RDP client can't resize to server asked resolution, disconnecting");
            throw Error(ERR_VNC_OLDER_RDP_CLIENT_CANT_RESIZE);
            break;
        }

        TODO(" define some constants  not need to use dynamic data")
//        /* set almost null cursor, this is the little dot cursor */
        uint8_t rdp_cursor_data[32 * (32 * 3)];
        uint8_t rdp_cursor_mask[32 * (32 / 8)];
        memset(rdp_cursor_data, 0, 32 * (32 * 3));
        memset(rdp_cursor_data + (32 * (32 * 3) - 1 * 32 * 3), 0xff, 9);
        memset(rdp_cursor_data + (32 * (32 * 3) - 2 * 32 * 3), 0xff, 9);
        memset(rdp_cursor_data + (32 * (32 * 3) - 3 * 32 * 3), 0xff, 9);
        memset(rdp_cursor_mask, 0xff, 32 * (32 / 8));

        this->front.server_set_pointer(3, 3, rdp_cursor_data, rdp_cursor_mask);

        if (error) {
            LOG(LOG_INFO, "error - problem connecting\n");
            throw Error(ERR_VNC_CONNECTION_ERROR);
        }

        LOG(LOG_INFO, "VNC connection complete, connected ok\n");
        TODO("Clearing the front screen could be done in session")
        this->front.begin_update();
        RDPOpaqueRect orect(Rect(0, 0, this->width, this->height), 0);
        this->front.draw(orect, Rect(0, 0, this->width, this->height));
        this->front.end_update();

        this->rdp_input_invalidate(Rect(0, 0, this->width, this->height));

        this->lib_open_clip_channel();
    } // Constructor

    //==============================================================================================================
    virtual ~mod_vnc(){}
    //==============================================================================================================

    //==============================================================================================================
    void change_mouse_state( uint16_t x
                           , uint16_t y
                           , uint8_t button
                           , bool set
                           ) {
    //==============================================================================================================
        BStream stream(6);
        this->mod_mouse_state = set?(this->mod_mouse_state|button):(this->mod_mouse_state&~button); // set or clear bit
        stream.out_uint8(5);
        stream.out_uint8(this->mod_mouse_state);
        stream.out_uint16_be(x);
        stream.out_uint16_be(y);
        this->t->send(stream.get_data(), 6);
    } // change_mouse_state

    TODO("It may be possible to change several mouse buttons at once ? Current code seems to perform several send if that occurs. Is it what we want ?")
    //==============================================================================================================
    virtual void rdp_input_mouse( int device_flags
                                , int x
                                , int y
                                , Keymap2 * keymap
                                ) {
    //==============================================================================================================
        BStream stream(32768);

        if (device_flags & MOUSE_FLAG_MOVE) { /* 0x0800 */
            this->change_mouse_state(x, y, 0, true);
        }
        if (device_flags & MOUSE_FLAG_BUTTON1) { /* 0x1000 */
            this->change_mouse_state(x, y, 1, device_flags & MOUSE_FLAG_DOWN);
        }
        if (device_flags & MOUSE_FLAG_BUTTON2) { /* 0x2000 */
            this->change_mouse_state(x, y, 4, device_flags & MOUSE_FLAG_DOWN);
        }
        if (device_flags & MOUSE_FLAG_BUTTON3) { /* 0x4000 */
            this->change_mouse_state(x, y, 2, device_flags & MOUSE_FLAG_DOWN);
        }

        // Wheel buttons
        if (device_flags == MOUSE_FLAG_BUTTON4 /* 0x0280 */
        ||  device_flags == 0x0278) {
            this->change_mouse_state(x, y, 8, true); // DOWN
            this->change_mouse_state(x, y, 8, false); // UP
        }
        if (device_flags == MOUSE_FLAG_BUTTON5 /* 0x0380 */
        ||  device_flags == 0x0388) {
            this->change_mouse_state(x, y, 16, true); // DOWN
            this->change_mouse_state(x, y, 16, false); // UP
        }
    } // rdp_input_mouse

    //==============================================================================================================
    virtual void rdp_input_scancode( long param1
                                   , long param2
                                   , long device_flags
                                   , long param4
                                   , Keymap2 * keymap
                                   ) {
    //==============================================================================================================
        TODO("As down/up state is not stored in keymapSym, code below is quite dangerous")
        keymapSym.event(device_flags, param1);
        int key = keymapSym.get_sym();
        if (key > 0) {
            BStream stream(32768);
            stream.out_uint8(4);
            stream.out_uint8(!(device_flags & KBD_FLAG_UP)); /* down/up flag */
            stream.out_clear_bytes(2);
            stream.out_uint32_be(key);
            this->t->send(stream.get_data(), 8);
            this->event.set(1000);
        }
    } // rdp_input_scancode

    //==============================================================================================================
    virtual void rdp_input_clip_data(uint8_t * data, uint32_t length) {
    //==============================================================================================================
        BStream stream(length + 8);

        stream.out_uint8(6);                      // message-type : ClientCutText
        stream.out_clear_bytes(3);                // padding
        stream.out_uint32_be(length);             // length
        stream.out_copy_bytes(data, length);      // text

        this->t->send(stream.get_data(), (length + 8)); // message-type(1) + padding(3) + length(4)

        this->event.set(1000);
    } // rdp_input_clip_data

    //==============================================================================================================
    virtual void rdp_input_synchronize( uint32_t time
                                      , uint16_t device_flags
                                      , int16_t param1
                                      , int16_t param2
                                      ) {
    //==============================================================================================================
        if (this->verbose) {
            LOG( LOG_INFO
               , "KeymapSym::synchronize(time=%u, device_flags=%08x, param1=%04x, param1=%04x"
                , time, device_flags, param1, param2);
        }
        this->keymapSym.synchronize(param1);
    } // rdp_input_synchronize

    //==============================================================================================================
    virtual void rdp_input_invalidate(const Rect & r) {
    //==============================================================================================================
        if (!r.isempty()) {
            BStream stream(32768);
            /* FrambufferUpdateRequest */
            stream.out_uint8(3);
            stream.out_uint8(this->incr);
            stream.out_uint16_be(r.x);
            stream.out_uint16_be(r.y);
            stream.out_uint16_be(r.cx);
            stream.out_uint16_be(r.cy);
            this->t->send(stream.get_data(), 10);
            this->incr = 1;
        }
    } // rdp_input_invalidate

    //==============================================================================================================
<<<<<<< HEAD
    virtual void draw_event(void)
=======
    virtual BackEvent_t draw_event(void) {
>>>>>>> 24c5f670
    //==============================================================================================================
        if (this->verbose) {
            LOG(LOG_INFO, "vnc::draw_event");
        }
<<<<<<< HEAD
        if (this->event.can_recv()){
=======
        BackEvent_t rv = BACK_EVENT_NONE;

        if (this->event.can_recv()) {
>>>>>>> 24c5f670
            BStream stream(1);
            try {
                this->t->recv(&stream.end, 1);
                char type = stream.in_uint8(); /* message-type */
                switch (type) {
                    case 0: /* framebuffer update */
                        this->lib_framebuffer_update();
                    break;
                    case 1: /* palette */
                        this->lib_palette_update();
                    break;
                    case 3: /* clipboard */ /* ServerCutText */
                        this->lib_clip_data();
                    break;
                    default:
                        LOG(LOG_INFO, "unknown in vnc_lib_draw_event %d\n", type);
                }
            }
            catch(const Error & e) {
                LOG(LOG_INFO, "VNC Stopped [reason id=%u]", e.id);
                this->event.signal = BACK_EVENT_NEXT;
            }
            catch(...) {
                LOG(LOG_INFO, "unexpected exception raised in VNC");
                this->event.signal = BACK_EVENT_NEXT;
            }
<<<<<<< HEAD
            if (this->event.signal != BACK_EVENT_NEXT){
=======
            if (rv != BACK_EVENT_NEXT) {
>>>>>>> 24c5f670
                this->event.set(1000);
            }
        }
        else {
            this->rdp_input_invalidate(Rect(0, 0, this->width, this->height));
        }
<<<<<<< HEAD

=======
        return rv;
>>>>>>> 24c5f670
    } // draw_event

    private:
    //==============================================================================================================
    void lib_framebuffer_update() throw (Error) {
    //==============================================================================================================
        BStream stream(256);
        this->t->recv(&stream.end, 3);
        stream.in_skip_bytes(1);
        size_t num_recs = stream.in_uint16_be();

        uint8_t Bpp = nbbytes(this->bpp);
        stream.init(256);
        for (size_t i = 0; i < num_recs; i++) {
            this->t->recv(&stream.end, 12);
            uint16_t x = stream.in_uint16_be();
            uint16_t y = stream.in_uint16_be();
            uint16_t cx = stream.in_uint16_be();
            uint16_t cy = stream.in_uint16_be();
            uint32_t encoding = stream.in_uint32_be();

            switch (encoding) {
            case 0: /* raw */
            {
                uint8_t * raw = (uint8_t *)malloc(cx * 16 * Bpp);
                if (!raw) {
                    LOG(LOG_ERR, "Memory allocation failed for raw buffer in VNC");
                    throw Error(ERR_VNC_MEMORY_ALLOCATION_FAILED);
                }

                this->front.begin_update();
                for (uint16_t yy = y ; yy < y + cy ; yy += 16) {
                    uint8_t * tmp = raw;
                    uint16_t cyy = std::min<uint16_t>(16, cy-(yy-y));
                    this->t->recv(&tmp, cyy*cx*Bpp);
//                    LOG(LOG_INFO, "draw vnc: x=%d y=%d cx=%d cy=%d", x, yy, cx, cyy);
                    this->front.draw_vnc(Rect(x, yy, cx, cyy), this->bpp, this->palette332, raw, cx*16*Bpp);
                }
                this->front.end_update();
                free(raw);
            }
            break;
            case 1: /* copy rect */
            {
                BStream stream(4);
                this->t->recv(&stream.end, 4);
                const int srcx = stream.in_uint16_be();
                const int srcy = stream.in_uint16_be();
//                LOG(LOG_INFO, "copy rect: x=%d y=%d cx=%d cy=%d encoding=%d src_x=%d, src_y=%d", x, y, cx, cy, encoding, srcx, srcy);
                const RDPScrBlt scrblt(Rect(x, y, cx, cy), 0xCC, srcx, srcy);
                this->front.begin_update();
                this->front.draw(scrblt, Rect(0, 0, this->front_width, this->front_height));
                this->front.end_update();
            }
            break;
            case 2:
            {
//LOG(LOG_INFO, "VNC Encoding: RRE, Bpp = %u, x=%u, y=%u, cx=%u, cy=%u", Bpp, x, y, cx, cy);
                uint8_t * raw = (uint8_t *)malloc(cx * cy * Bpp);
                if (!raw) {
                    LOG(LOG_ERR, "Memory allocation failed for RRE buffer in VNC");
                    throw Error(ERR_VNC_MEMORY_ALLOCATION_FAILED);
                }

                this->t->recv(&stream.end,
                      4   /* number-of-subrectangles */
                    + Bpp /* background-pixel-value */
                    );

                uint32_t number_of_subrectangles;
                uint32_t number_of_subrectangles_remain;
                uint32_t number_of_subrectangles_read;

                number_of_subrectangles_remain =
                number_of_subrectangles        = stream.in_uint32_be();

                char * bytes_per_pixel;
                char * point_cur;
                char * point_end;

                bytes_per_pixel = reinterpret_cast<char *>(stream.p);
                stream.in_skip_bytes(Bpp);

                for (point_cur = reinterpret_cast<char *>(raw), point_end = point_cur + cx * cy * Bpp;
                     point_cur < point_end; point_cur += Bpp) {
                    memcpy(point_cur, bytes_per_pixel, Bpp);
                }

                BStream    subrectangles(65535);
                uint16_t   subrec_x, subrec_y, subrec_width, subrec_height;
                char     * point_line_cur;
                char     * point_line_end;
                uint32_t   i;
                uint32_t   ling_boundary;

                while (number_of_subrectangles_remain > 0) {
                    number_of_subrectangles_read = min<uint32_t>(4096, number_of_subrectangles_remain);

                    subrectangles.reset();
                    this->t->recv(&subrectangles.end, (Bpp + 8) * number_of_subrectangles_read);

                    number_of_subrectangles_remain -= number_of_subrectangles_read;

                    for (i = 0; i < number_of_subrectangles_read; i++) {
                        bytes_per_pixel = reinterpret_cast<char *>(subrectangles.p);
                        subrectangles.in_skip_bytes(Bpp);

                        subrec_x        = subrectangles.in_uint16_be();
                        subrec_y        = subrectangles.in_uint16_be();
                        subrec_width    = subrectangles.in_uint16_be();
                        subrec_height   = subrectangles.in_uint16_be();

                        for (ling_boundary = cx * Bpp,
                                 point_line_cur = reinterpret_cast<char *>(raw) + subrec_y * ling_boundary,
                                 point_line_end = point_line_cur + subrec_height * ling_boundary;
                             point_line_cur < point_line_end; point_line_cur += ling_boundary)
                            for (point_cur = point_line_cur + subrec_x * Bpp,
                                    point_end = point_cur + subrec_width * Bpp;
                                 point_cur < point_end; point_cur += Bpp) {
                                memcpy(point_cur, bytes_per_pixel, Bpp);
                            }
                    }
                }

                this->front.begin_update();
                this->front.draw_vnc(Rect(x, y, cx, cy), this->bpp, this->palette332, raw, cx*cy*Bpp);
                this->front.end_update();

                free(raw);
            }
            break;
            case 0xffffff11: /* cursor */
            TODO(" see why we get these empty rects ?")
            if (cx > 0 && cy > 0) {
                // 7.7.2   Cursor Pseudo-encoding
                // ------------------------------

                // A client which requests the Cursor pseudo-encoding is
                // declaring that it is capable of drawing a mouse cursor
                // locally. This can significantly improve perceived performance
                // over slow links.

                // The server sets the cursor shape by sending a pseudo-rectangle
                // with the Cursor pseudo-encoding as part of an update.

                // x, y : The pseudo-rectangle's x-position and y-position
                // indicate the hotspot of the cursor,

                // cx, cy : width and height indicate the width and height of
                // the cursor in pixels.

                // The data consists of width * height pixel values followed by
                // a bitmask.

                // PIXEL array : width * height * bytesPerPixel
                // bitmask     : floor((width + 7) / 8) * height

                // The bitmask consists of left-to-right, top-to-bottom
                // scanlines, where each scanline is padded to a whole number of
                // bytes. Within each byte the most significant bit represents
                // the leftmost pixel, with a 1-bit meaning the corresponding
                // pixel in the cursor is valid.

                const int sz_pixel_array = cx * cy * Bpp;
                const int sz_bitmask = nbbytes(cx) * cy;
                BStream stream(sz_pixel_array + sz_bitmask);
                this->t->recv(&stream.end, sz_pixel_array + sz_bitmask);

                const uint8_t *vnc_pointer_data = stream.in_uint8p(sz_pixel_array);
                const uint8_t *vnc_pointer_mask = stream.in_uint8p(sz_bitmask);

                uint8_t rdp_cursor_mask[32 * (32 / 8)] = {};
                uint8_t rdp_cursor_data[32 * (32 * 3)] = {};

                // a VNC pointer of 1x1 size is not visible, so a default minimal pointer (dot pointer) is provided instead
                if (cx == 1 && cy == 1) {
                    memset(rdp_cursor_data, 0, sizeof(rdp_cursor_data));
                    rdp_cursor_data[2883] = 0xFF;
                    rdp_cursor_data[2884] = 0xFF;
                    rdp_cursor_data[2885] = 0xFF;
                    memset(rdp_cursor_mask, 0xFF, sizeof(rdp_cursor_mask));
                    rdp_cursor_mask[116] = 0x1F;
                    rdp_cursor_mask[120] = 0x1F;
                    rdp_cursor_mask[124] = 0x1F;
                }
                else {
                    // clear target cursor mask
                    for (size_t tmpy = 0; tmpy < 32; tmpy++) {
                        for (size_t mask_x = 0; mask_x < nbbytes(32); mask_x++) {
                            rdp_cursor_mask[tmpy*nbbytes(32) + mask_x] = 0xFF;
                        }
                    }
                    TODO("The code below is likely to explain the yellow pointer: we ask for 16 bits for VNC, but we work with cursor as if it were 24 bits. We should use decode primitives and reencode it appropriately. Cursor has the right shape because the mask use is 1 bit per pixel arrays")
                    // copy vnc pointer and mask to rdp pointer and mask

                    for (int yy = 0; yy < cy; yy++) {
                        for (int xx = 0 ; xx < cx ; xx++){
                            if (vnc_pointer_mask[yy * nbbytes(cx) + xx / 8 ] & (0x80 >> (xx&7))){
                                if ((yy < 32) && (xx < 32)){
                                    rdp_cursor_mask[(31-yy) * nbbytes(32) + (xx / 8)] &= ~(0x80 >> (xx&7));
                                    int pixel = 0;
                                    for (int tt = 0 ; tt < Bpp; tt++){
                                        pixel += vnc_pointer_data[(yy * cx + xx) * Bpp + tt] << (8 * tt);
                                    }
                                    TODO("temporary: force black cursor")
                                    int red   = (pixel >> this->red_shift) & red_max;
                                    int green = (pixel >> this->green_shift) & green_max;
                                    int blue  = (pixel >> this->blue_shift) & blue_max;
                                    rdp_cursor_data[((31-yy) * 32 + xx) * 3 + 0] = (red << 3) | (red >> 2);
                                    rdp_cursor_data[((31-yy) * 32 + xx) * 3 + 1] = (green << 2) | (green >> 4);;
                                    rdp_cursor_data[((31-yy) * 32 + xx) * 3 + 2] = (blue << 3) | (blue >> 2);
                                }
                            }
                        }
                    }
                    /* keep these in 32x32, vnc cursor can be alot bigger */
                    /* (anyway hotspot is usually 0, 0)                   */
                    if (x > 31) { x = 31; }
                    if (y > 31) { y = 31; }
                }
TODO(" we should manage cursors bigger then 32 x 32  this is not an RDP protocol limitation")
                this->front.begin_update();
                this->front.server_set_pointer(x, y, rdp_cursor_data, rdp_cursor_mask);
                this->front.end_update();
            }
            break;
            default:
                LOG(LOG_INFO, "unexpected encoding %8x in lib_frame_buffer", encoding);
                throw Error(ERR_VNC_UNEXPECTED_ENCODING_IN_LIB_FRAME_BUFFER);
                break;
            }
        }

        this->rdp_input_invalidate(Rect(0, 0, this->width, this->height));
    } // lib_framebuffer_update

    //==============================================================================================================
    void lib_palette_update(void) {
    //==============================================================================================================
        BStream stream(32768);
        this->t->recv(&stream.end, 5);
        stream.in_skip_bytes(1);
        int first_color = stream.in_uint16_be();
        int num_colors = stream.in_uint16_be();

        BStream stream2(8192);
        this->t->recv(&stream2.end, num_colors * 6);

        if (num_colors <= 256) {
            for (int i = 0; i < num_colors; i++) {
                int r = stream2.in_uint16_be() >> 8;
                int g = stream2.in_uint16_be() >> 8;
                int b = stream2.in_uint16_be() >> 8;
                this->palette[first_color + i] = (r << 16) | (g << 8) | b;
            }
        }
        else {
            LOG(LOG_ERR, "VNC: number of palette colors too large: %d\n", num_colors);
        }

        this->front.set_mod_palette(this->palette);
        this->front.send_global_palette();
        this->front.begin_update();
        RDPColCache cmd(0, this->palette);
        this->front.draw(cmd);
        this->front.end_update();
    } // lib_palette_update

    /******************************************************************************/
    void lib_open_clip_channel(void) {
        CHANNELS::ChannelDefArray chanlist   = this->front.get_channel_list();
        const CHANNELS::ChannelDef * channel = chanlist.get((char *)CLIPBOARD_VIRTUAL_CHANNEL_NAME);

        if (channel) {
            // Monitor ready PDU send to front
            RDPECLIP::ServerMonitorReadyPDU server_monitor_ready_pdu;
            BStream                         out_s(64);

/*
            //- Beginning of clipboard PDU Header ----------------------------
            out_s.out_uint16_le(1); // MSG Type 2 bytes
            out_s.out_uint16_le(0); // MSG flags 2 bytes
            out_s.out_uint32_le(0); // Datalen of the rest of the message
            //- End of clipboard PDU Header ----------------------------------
            //- Beginning of Monitor Ready PDU payload ----------------------------
            //- End of Monitor Ready PDU payload -------------------------------
            out_s.out_clear_bytes(4);
            out_s.mark_end();
*/
            server_monitor_ready_pdu.emit(out_s);

            size_t length     = out_s.size();
            size_t chunk_size = length;

            this->send_to_front_channel( (char *)CLIPBOARD_VIRTUAL_CHANNEL_NAME
                                       , out_s.get_data()
                                       , length
                                       , chunk_size
                                       ,   CHANNELS::ChannelDef::CHANNEL_FLAG_FIRST
                                         | CHANNELS::ChannelDef::CHANNEL_FLAG_LAST
                                       );
        }
        else {
            LOG(LOG_INFO, "Clipboard Channel Redirection unavailable");
        }
    } // lib_open_clip_channel

    //==============================================================================================================
    const CHANNELS::ChannelDef * get_channel_from_front_by_name(char * channel_name) {
    //==============================================================================================================
        CHANNELS::ChannelDefArray    channel_list = this->front.get_channel_list();
        const CHANNELS::ChannelDef * channel      = channel_list.get(channel_name);
        return channel;
    } // get_channel_from_front_by_name

    //******************************************************************************
    // Entry point for VNC server clipboard content reception
    // Conversion to RDP behaviour :
    //  - store this content in a buffer, waiting for an explicit request from the front
    //  - send a notification to the front (Format List PDU) that the server clipboard
    //    status has changed
    //******************************************************************************
    //==============================================================================================================
    void lib_clip_data(void) {
    //==============================================================================================================
        CHANNELS::ChannelDefArray    chanlist = this->front.get_channel_list();
        const CHANNELS::ChannelDef * channel  = chanlist.get((char *)CLIPBOARD_VIRTUAL_CHANNEL_NAME);

        TODO("change code below. It will overflow for long VNC data to copy."
        " If clip_data_size is large is will also allocate an undecent amoutn of memory")

        // NB : Whether the clipboard is available or not, read the incoming data to prevent a jam in transport layer
        // Store the clipboard into *to_rdp_clipboard_data*, data length will be (to_rdp_clipboard_data.size())
        BStream stream(32768);
        this->t->recv(&stream.end, 7);
        stream.in_skip_bytes(3); /* padding */
        size_t clip_data_size = stream.in_uint32_be(); /* length */

        size_t chunk_size = 0;

        if (this->opt_clipboard) {
            chunk_size = std::min<size_t>(clip_data_size, MAX_VNC_2_RDP_CLIP_DATA_SIZE);
            if (this->verbose) {
                LOG(LOG_INFO, "clip_data_size=%u chunk_size=%u", clip_data_size, chunk_size);
            }

            // The size of <stream> must be larger than MAX_VNC_2_RDP_CLIP_DATA_SIZE.
            this->t->recv(&stream.end, chunk_size); /* text */
            // Add two trailing zero if not already there to ensure we have UTF8sz content
            if (stream.end[-1]) { *stream.end = 0; stream.end++; }
            if (stream.end[-1]) { *stream.end = 0; stream.end++; }

            size_t clipboard_payload_size = UTF8Check(stream.p, chunk_size);
            stream.p[clipboard_payload_size] = 0;

            this->to_rdp_clipboard_data.init(4 * (MAX_VNC_2_RDP_CLIP_DATA_SIZE + 1) + 8 /* clipboard PDU Header size */);

            bool response_ok = true;

            RDPECLIP::FormatDataResponsePDU format_data_response_pdu(response_ok);

            format_data_response_pdu.emit(this->to_rdp_clipboard_data, reinterpret_cast<const char *>(stream.p));
        }

        // drop remaining clipboard content if larger that about 8000 bytes
        if (clip_data_size > chunk_size) {
            size_t remaining = clip_data_size - chunk_size;
            BStream drop(4096);
            while (remaining > 4096) {
                drop.end = drop.get_data();
                this->t->recv(&drop.end, 4096);
                remaining -= 4096;
            }
            drop.end = drop.get_data();
            this->t->recv(&drop.end, remaining);
        }

        if (this->opt_clipboard && channel) {
            LOG(LOG_INFO, "Clipboard Channel Redirection available");

            RDPECLIP::FormatListPDU format_list_pdu;
            BStream                 out_s(16384);

            format_list_pdu.emit(out_s);

            size_t length     = out_s.size();
            size_t chunk_size =   (length < CHANNELS::ChannelDef::CHANNEL_CHUNK_LENGTH)
                                ? length
                                : CHANNELS::ChannelDef::CHANNEL_CHUNK_LENGTH;

            this->send_to_front_channel( (char *)CLIPBOARD_VIRTUAL_CHANNEL_NAME
                                       , out_s.get_data()
                                       , length
                                       , chunk_size
                                       ,   CHANNELS::ChannelDef::CHANNEL_FLAG_FIRST
                                         | CHANNELS::ChannelDef::CHANNEL_FLAG_LAST
                                       );
        }
        else {
            LOG(LOG_INFO, "Clipboard Channel Redirection unavailable");
        }
    } // lib_clip_data

    //==============================================================================================================
    virtual void send_to_mod_channel( const char * const front_channel_name
                                    , Stream & chunk
                                    , size_t length
                                    , uint32_t flags) {
    //==============================================================================================================
        if (this->verbose) {
            LOG(LOG_INFO, "mod_vnc::send_to_mod_channel");
        }

        CHANNELS::ChannelDefArray    chanlist    = this->front.get_channel_list();
        const CHANNELS::ChannelDef * mod_channel = chanlist.get(front_channel_name);

        // send it if module has a matching channel, if no matching channel is found just forget it
        if (mod_channel) {
            this->send_to_vnc(*mod_channel, chunk, length, flags);
        }
        if (this->verbose) {
            LOG(LOG_INFO, "mod_vnc::send_to_mod_channel done");
        }
    } // send_to_mod_channel

    //==============================================================================================================
    void send_to_vnc( const CHANNELS::ChannelDef & channel
                    , Stream & chunk
                    , size_t length
                    , uint32_t flags) {
    //==============================================================================================================
        if (this->verbose) {
            LOG( LOG_INFO, "mod_vnc::send_to_vnc length=%u chunk_size=%u flags=0x%08X"
               , (unsigned)length, (unsigned)chunk.size(), flags);
        }

        // specific treatement depending on msgType
        BStream stream(chunk.size());
        TODO("Avoid useless buffer copy, parse data (we shoudl probably pass a (sub)stream instead)")
        stream.out_copy_bytes(chunk.get_data(), chunk.size());
        stream.mark_end();
        stream.rewind();

        RDPECLIP::RecvFactory recv_factory(stream);

        switch (recv_factory.msgType) {
            // Client notify that a copy operation have occured. Two operations should be done :
            //  - Always: send a RDP acknowledge (CB_FORMAT_LIST_RESPONSE)
            //  - Only if clipboard content formats list include "NICODETEXT: send a request for it in that format
            case CHANNELS::ChannelDef::CB_FORMAT_LIST: {
                // Always coming from front
                LOG(LOG_INFO, "mod_vnc::send_to_vnc - receiving CB_FORMAT_LIST");

                RDPECLIP::FormatListPDU format_list_pdu;

                format_list_pdu.recv(stream, recv_factory);

                if (this->opt_clipboard && format_list_pdu.contians_data_in_text_format) {
                    //--------------------------- Beginning of clipboard PDU Header ----------------------------

                    TODO("Create a unit tested class for clipboard messages")

                    bool response_ok = true;

                    // Build and send the CB_FORMAT_LIST_RESPONSE (with status = OK)
                    // 03 00 01 00 00 00 00 00 00 00 00 00
                    RDPECLIP::FormatListResponsePDU format_list_response_pdu(response_ok);
                    BStream                         out_s(256);

                    format_list_response_pdu.emit(out_s);

                    size_t length     = out_s.size();
                    size_t chunk_size = length;

                    this->send_to_front_channel( (char *)CLIPBOARD_VIRTUAL_CHANNEL_NAME
                                               , out_s.get_data()
                                               , length
                                               , chunk_size
                                               ,   CHANNELS::ChannelDef::CHANNEL_FLAG_FIRST
                                                 | CHANNELS::ChannelDef::CHANNEL_FLAG_LAST
                                               );


                    // Build and send a CB_FORMAT_DATA_REQUEST to front (for format CF_UNICODETEXT)
                    // 04 00 00 00 04 00 00 00 0d 00 00 00
                    // 00 00 00 00
                    RDPECLIP::FormatDataRequestPDU format_data_request_pdu(CHANNELS::CF_UNICODETEXT);
                    BStream                        out_s2(256);

                    format_data_request_pdu.emit(out_s2);

                    length     = out_s2.size();
                    chunk_size = length;

                    this->send_to_front_channel( (char *)CLIPBOARD_VIRTUAL_CHANNEL_NAME
                                               , out_s2.get_data()
                                               , length
                                               , chunk_size
                                               , CHANNELS::ChannelDef::CHANNEL_FLAG_FIRST
                                               | CHANNELS::ChannelDef::CHANNEL_FLAG_LAST
                                               );
                }
                else {
                    TODO("RZ: Don't reject clipboard update, this can block rdesktop.")
                    TODO("RZ: Create a unit tested class for clipboard messages")

                    bool response_ok = false;

                    // Build and send the CB_FORMAT_LIST_RESPONSE (with status = FAILED)
                    // 03 00 02 00 00 00 00 00
                    RDPECLIP::FormatListResponsePDU format_list_response_pdu(response_ok);
                    BStream                         out_s(256);

                    format_list_response_pdu.emit(out_s);

                    size_t length     = out_s.size();
                    size_t chunk_size = length;

                    this->send_to_front_channel( (char *)CLIPBOARD_VIRTUAL_CHANNEL_NAME
                                               , out_s.get_data()
                                               , length
                                               , chunk_size
                                               , CHANNELS::ChannelDef::CHANNEL_FLAG_FIRST
                                               | CHANNELS::ChannelDef::CHANNEL_FLAG_LAST
                                               );
                }
                break;
            }

            case CHANNELS::ChannelDef::CB_FORMAT_LIST_RESPONSE: {
                // Always coming from front ; do nothing, should not happen
                LOG(LOG_INFO, "mod_vnc::send_to_vnc - receiving CB_FORMAT_LIST_RESPONSE");
                break;
            }

            case CHANNELS::ChannelDef::CB_FORMAT_DATA_REQUEST: {
                // Always coming from front ; Send back the clipboard buffer content
                LOG(LOG_INFO, "mod_vnc::send_to_vnc:CHANNELS::ChannelDef::CB_FORMAT_DATA_REQUEST");

                const unsigned expected = 10; /* msgFlags(2) + datalen(4) + requestedFormatId(4) */
                if (!stream.in_check_rem(expected)) {
                    LOG( LOG_INFO
                       , "mod_vnc::send_to_vnc truncated CB_FORMAT_DATA_REQUEST data, need=%u remains=%u"
                       , expected, stream.in_remain());
                    throw Error(ERR_VNC);
                }

                // This is a fake treatment that pretends to send the Request
                //  to VNC server. Instead, the RDP PDU is handled localy and
                //  the clipboard PDU, if any, is likewise built localy and
                //  sent back to front.
                RDPECLIP::FormatDataRequestPDU format_data_request_pdu;

                // 04 00 00 00 04 00 00 00 0d 00 00 00 00 00 00 00
                format_data_request_pdu.recv(stream, recv_factory);

                if (this->verbose) {
                    LOG( LOG_INFO
                       , "mod_vnc::send_to_vnc:CHANNELS::ChannelDef::CB_FORMAT_DATA_REQUEST msgFlags=0x%02x datalen=%u requestedFormatId=0x%02x"
                       , format_data_request_pdu.msgFlags
                       , format_data_request_pdu.dataLen
                       , format_data_request_pdu.requestedFormatId
                       );
                }

                // only support CF_UNICODETEXT
                if (format_data_request_pdu.requestedFormatId == CHANNELS::CF_UNICODETEXT) {
                    // <this->to_rdp_clipboard_data> contains pre-formatted clipboard PDU.

                    size_t length     = this->to_rdp_clipboard_data.size(); /* Size of clipboard PDU header + clip data */
                    size_t PDU_remain = length;

                    uint8_t *chunk_data = this->to_rdp_clipboard_data.get_data();
                    uint32_t chunk_size;

                    int send_flags = CHANNELS::ChannelDef::CHANNEL_FLAG_FIRST;

                    do {
                        chunk_size  = std::min<size_t>( CHANNELS::ChannelDef::CHANNEL_CHUNK_LENGTH
                                                      , PDU_remain);
                        PDU_remain -= chunk_size;

                        send_flags |= (   (chunk_size <= 0)
                                        ? CHANNELS::ChannelDef::CHANNEL_FLAG_LAST
                                        : CHANNELS::ChannelDef::CHANNEL_FLAG_SHOW_PROTOCOL
                                      );

                        this->send_to_front_channel( CLIPBOARD_VIRTUAL_CHANNEL_NAME
                                                   , chunk_data
                                                   , length
                                                   , chunk_size
                                                   , send_flags
                                                   );

                        if ((send_flags & CHANNELS::ChannelDef::CHANNEL_FLAG_LAST) != 0) {
                            break;
                        }

                        send_flags &= ~CHANNELS::ChannelDef::CHANNEL_FLAG_FIRST;

                        chunk_data += chunk_size;
                    }
                    while (true);

                    if (this->verbose) {
                        LOG(LOG_INFO, "mod_vnc::send_to_vnc done");
                    }
                }
                else {
                    LOG( LOG_INFO
                       , "mod_vnc::send_to_vnc: resquested clipboard format Id 0x%02x is not supported by VNC PROXY"
                       , format_data_request_pdu.requestedFormatId);
                }
                break;
            }

            case CHANNELS::ChannelDef::CB_FORMAT_DATA_RESPONSE: {
                LOG(LOG_INFO, "mod_vnc::send_to_vnc - receiving CB_FORMAT_DATA_RESPONSE");

                RDPECLIP::FormatDataResponsePDU format_data_response_pdu;

                format_data_response_pdu.recv(stream, recv_factory);

                if (format_data_response_pdu.msgFlags == CHANNELS::ChannelDef::CB_RESPONSE_OK) {

                    if ((flags & CHANNELS::ChannelDef::CHANNEL_FLAG_LAST) != 0) {
                        if (!stream.in_check_rem(format_data_response_pdu.dataLen)) {
                            LOG( LOG_INFO
                               , "mod_vnc::send_to_vnc truncated CB_FORMAT_DATA_RESPONSE dataU16, need=%u remains=%u"
                               , format_data_response_pdu.dataLen, stream.in_remain());
                            throw Error(ERR_VNC);
                        }

                        BStream dataU8(
                              format_data_response_pdu.dataLen
                            + format_data_response_pdu.dataLen / 2
                            + 1);

                        size_t len_utf8 = UTF16toUTF8( stream.p
                                                     , format_data_response_pdu.dataLen / 2
                                                     , dataU8.get_data()
                                                     , dataU8.get_capacity());

                        (dataU8.get_data())[len_utf8] = 0;

                        this->rdp_input_clip_data(dataU8.get_data(), len_utf8 + 1);
                    }
                    else {
                        // Virtual channel data span in multiple Virtual Channel PDUs.

                        if ((flags & CHANNELS::ChannelDef::CHANNEL_FLAG_FIRST) == 0) {
                            LOG(LOG_INFO, "mod_vnc::send_to_vnc flag CHANNEL_FLAG_FIRST expected");
                            throw Error(ERR_VNC);
                        }

                        if (this->verbose) {
                            LOG( LOG_INFO
                               , "mod_vnc::send_to_vnc Virtual channel data span in multiple Virtual Channel PDUs: total=%u"
                               , format_data_response_pdu.dataLen);
                        }

                        this->to_vnc_large_clipboard_data.init(2 * (MAX_VNC_2_RDP_CLIP_DATA_SIZE + 1));

                        size_t dataLenU16 = std::min<size_t>( stream.in_remain()
                                                            , this->to_vnc_large_clipboard_data.room());

                        REDASSERT(dataLenU16 != 0);

                        this->to_vnc_large_clipboard_data.out_copy_bytes(stream.p, dataLenU16);
                    }
                }
                break;
            }

            default:
                if (this->to_vnc_large_clipboard_data.get_offset() != 0) {
                    // msgType is non msgType, is a part of data.
                    stream.rewind();

                    // Virtual channel data span in multiple Virtual Channel PDUs.
                    if (this->verbose) {
                        LOG(LOG_INFO, "mod_vnc::send_to_vnc an other trunk");
                    }

                    if ((flags & CHANNELS::ChannelDef::CHANNEL_FLAG_FIRST) != 0) {
                        LOG(LOG_INFO, "mod_vnc::send_to_vnc flag CHANNEL_FLAG_FIRST unexpected");
                        throw Error(ERR_VNC);
                    }

                    if (this->verbose) {
                        LOG( LOG_INFO, "mod_vnc::send_to_vnc trunk size=%u, capacity=%u"
                           , stream.in_remain(), this->to_vnc_large_clipboard_data.room());
                    }

                    size_t dataLenU16 = std::min<size_t>( stream.in_remain()
                                                        , this->to_vnc_large_clipboard_data.room());

                    if (dataLenU16 != 0) {
                        this->to_vnc_large_clipboard_data.out_copy_bytes(stream.p, dataLenU16);
                    }

                    if ((flags & CHANNELS::ChannelDef::CHANNEL_FLAG_LAST) != 0) {
                        // Last chunk

                        this->to_vnc_large_clipboard_data.mark_end();

                        dataLenU16 = this->to_vnc_large_clipboard_data.size();

                        BStream dataU8(dataLenU16 + 2);

                        size_t len_utf8 = UTF16toUTF8( this->to_vnc_large_clipboard_data.get_data()
                                                     , dataLenU16 / 2, dataU8.p, dataU8.get_capacity());

                        (dataU8.get_data())[len_utf8] = 0;

                        this->rdp_input_clip_data(dataU8.get_data(), len_utf8 + 1);
                    }
                }
                else {
                    LOG(LOG_INFO, "mod_vnc::send_to_vnc: unknown message type %d", recv_factory.msgType);
                }
                break;
        }
        if (this->verbose) {
            LOG(LOG_INFO, "mod_vnc::send_to_vnc done");
        }
    } // send_to_vnc

    virtual void send_to_front_channel( const char * const mod_channel_name, uint8_t * data
                                      , size_t length, size_t chunk_size, int flags) {
        const CHANNELS::ChannelDef * front_channel = this->front.get_channel_list().get(mod_channel_name);
        if (front_channel) {
            this->front.send_to_channel(*front_channel, data, length, chunk_size, flags);
        }
    }

    virtual void begin_update() {
        this->front.begin_update();
    }

    virtual void end_update() {
        this->front.begin_update();
    }

    virtual void draw(const RDPOpaqueRect & cmd, const Rect & clip) {
        this->front.draw(cmd, clip);
    }

    virtual void draw(const RDPScrBlt & cmd, const Rect & clip) {
        this->front.draw(cmd, clip);
    }

    virtual void draw(const RDPDestBlt & cmd, const Rect & clip) {
        this->front.draw(cmd, clip);
    }

    virtual void draw(const RDPPatBlt & cmd, const Rect & clip) {
        this->front.draw(cmd, clip);
    }

    virtual void draw(const RDPMemBlt & cmd, const Rect & clip, const Bitmap & bmp) {
        this->front.draw(cmd, clip, bmp);
    }

    virtual void draw(const RDPMem3Blt & cmd, const Rect & clip, const Bitmap & bmp) {
        this->front.draw(cmd, clip, bmp);
    }

    virtual void draw(const RDPLineTo& cmd, const Rect & clip) {
        this->front.draw(cmd, clip);
    }

    virtual void draw(const RDPGlyphIndex & cmd, const Rect & clip) {
        this->front.draw(cmd, clip);
    }

    virtual void server_draw_text( int16_t x, int16_t y, const char * text, uint32_t fgcolor
                                 , uint32_t bgcolor, const Rect & clip) {
        this->front.server_draw_text(x, y, text, fgcolor, bgcolor, clip);
    }

    virtual void text_metrics(const char * text, int & width, int & height) {
        this->front.text_metrics(text, width, height);
    }
};

#endif<|MERGE_RESOLUTION|>--- conflicted
+++ resolved
@@ -595,22 +595,12 @@
     } // rdp_input_invalidate
 
     //==============================================================================================================
-<<<<<<< HEAD
     virtual void draw_event(void)
-=======
     virtual BackEvent_t draw_event(void) {
->>>>>>> 24c5f670
-    //==============================================================================================================
         if (this->verbose) {
             LOG(LOG_INFO, "vnc::draw_event");
         }
-<<<<<<< HEAD
         if (this->event.can_recv()){
-=======
-        BackEvent_t rv = BACK_EVENT_NONE;
-
-        if (this->event.can_recv()) {
->>>>>>> 24c5f670
             BStream stream(1);
             try {
                 this->t->recv(&stream.end, 1);
@@ -637,22 +627,13 @@
                 LOG(LOG_INFO, "unexpected exception raised in VNC");
                 this->event.signal = BACK_EVENT_NEXT;
             }
-<<<<<<< HEAD
             if (this->event.signal != BACK_EVENT_NEXT){
-=======
-            if (rv != BACK_EVENT_NEXT) {
->>>>>>> 24c5f670
                 this->event.set(1000);
             }
         }
         else {
             this->rdp_input_invalidate(Rect(0, 0, this->width, this->height));
         }
-<<<<<<< HEAD
-
-=======
-        return rv;
->>>>>>> 24c5f670
     } // draw_event
 
     private:
