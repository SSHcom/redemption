/*
   This program is free software; you can redistribute it and/or modify
   it under the terms of the GNU General Public License as published by
   the Free Software Foundation; either version 2 of the License, or
   (at your option) any later version.

   This program is distributed in the hope that it will be useful,
   but WITHOUT ANY WARRANTY; without even the implied warranty of
   MERCHANTABILITY or FITNESS FOR A PARTICULAR PURPOSE. See the
   GNU General Public License for more details.

   You should have received a copy of the GNU General Public License
   along with this program; if not, write to the Free Software
   Foundation, Inc., 675 Mass Ave, Cambridge, MA 02139, USA.

   Product name: redemption, a FLOSS RDP proxy
   Copyright (C) Wallix 2013
   Author(s): Christophe Grosjean, Raphael Zhou, Jonathan Poelen,
              Meng Tan

   Unit test to RDP Orders coder/decoder
   Using lib boost functions for testing
*/

#define RED_TEST_MODULE TestOrderEllipseCB
#include "system/redemption_unit_tests.hpp"

#define LOGNULL
//#define LOGPRINT

#include "core/RDP/orders/RDPOrdersPrimaryEllipseCB.hpp"

#include "test_orders.hpp"

RED_AUTO_TEST_CASE(TestEllipseCB)
{
    using namespace RDP;

    {
        // 0x40: Back color (3 bytes)
        // 0x80: Fore color (3 bytes)
        // 0x100: Brush Org X (1 byte)

        // 0x0200: Brush Org Y (1 byte)
        // 0x0400: Brush style (1 byte)
        // 0x0800: Brush Hatch (1 byte) + Extra if style == 0x3

        StaticOutStream<1000> out_stream;

        // DESTBLT = 0, hence we won't have order change
        RDPOrderCommon state_common(0, Rect(311, 0, 800, 600));
<<<<<<< HEAD
        RDPEllipseCB state_ellipse(Rect(), 0, 0x00, RDPColor{}, RDPColor{}, RDPBrush());
        BOOST_CHECK(state_ellipse.id() == ELLIPSECB);
=======
        RDPEllipseCB state_ellipse(Rect(), 0, 0x00, 0, 0, RDPBrush());
        RED_CHECK(state_ellipse.id() == ELLIPSECB);
>>>>>>> 6c9c50d5
        //state_ellipse.log(1, Rect());
        //state_ellipse.print(Rect());
        RDPOrderCommon newcommon(ELLIPSECB, Rect(311, 0, 800, 600));
        RDPEllipseCB(Rect(300, 400, 50, 60),
                     0xFF, 0x01,
                     RDPColor{0x102030}, RDPColor{0x112233},
                     RDPBrush(3, 4, 3, 0xDD, reinterpret_cast<const uint8_t*>("\1\2\3\4\5\6\7"))
                     ).emit(out_stream, newcommon, state_common, state_ellipse);

        uint8_t datas[31] = {
            0x2d, 0x1a,
            0xff, 0x1f,
            0x2c, 0x01,
            0x90, 0x01,
            0x5e, 0x01,
            0xcc, 0x01,
            0xff, 0x01, 0x30,
            0x20, 0x10,
            0x33, 0x22,
            0x11, 0x03,
            0x04, 0x03,
            0xdd, 0x01,
            0x02, 0x03,
            0x04, 0x05,
            0x06, 0x07 };
        check_datas(out_stream.get_offset(), out_stream.get_data(), 31, datas, "EllipseCB 1");

        InStream in_stream(out_stream.get_data(), out_stream.get_offset());

        RDPOrderCommon common_cmd = state_common;
        uint8_t control = in_stream.in_uint8();
        RED_CHECK_EQUAL(true, !!(control & STANDARD));
        RDPPrimaryOrderHeader header = common_cmd.receive(in_stream, control);

        RED_CHECK_EQUAL(static_cast<uint8_t>(ELLIPSECB), common_cmd.order);

        RDPEllipseCB cmd(Rect(), 0, 0x00, RDPColor{}, RDPColor{}, RDPBrush());

        cmd.receive(in_stream, header);

        check<RDPEllipseCB>(common_cmd, cmd,
                            RDPOrderCommon(ELLIPSECB, Rect(311, 0, 800, 600)),
                            RDPEllipseCB(Rect(300, 400, 50, 60), 0xFF, 0x01, RDPColor{0x102030}, RDPColor{0x112233},
                                         RDPBrush(3, 4, 0x03, 0xDD,
                                         reinterpret_cast<const uint8_t*>("\1\2\3\4\5\6\7"))),
                            "EllipseCB 1");
    }

    {
        StaticOutStream<1000> out_stream;

        // DESTBLT = 0, hence we won't have order change
        RDPOrderCommon state_common(0, Rect(311, 0, 800, 600));
        RDPEllipseCB state_ellipse(Rect(), 0, 0x01, RDPColor{}, RDPColor{}, RDPBrush());

        RDPOrderCommon newcommon(ELLIPSECB, Rect(311, 0, 800, 600));
        RDPEllipseCB(Rect(300, 400, 50, 60),
                     0xFF, 0x01,
                     RDPColor{0x102030}, RDPColor{0x112233},
                     RDPBrush(3, 4, 1, 0xDD)
                     ).emit(out_stream, newcommon, state_common, state_ellipse);

        uint8_t datas[23] =
            { 0x2d, 0x1a,
              0xdf, 0x0f, 0x2c, 0x01, 0x90, 0x01, 0x5e, 0x01,
              0xcc, 0x01, 0xff, 0x30, 0x20, 0x10,
              0x33, 0x22, 0x11, 0x03, 0x04, 0x01, 0xdd };

        check_datas(out_stream.get_offset(), out_stream.get_data(), 23, datas, "EllipseCB 2");

        InStream in_stream(out_stream.get_data(), out_stream.get_offset());

        RDPOrderCommon common_cmd = state_common;
        uint8_t control = in_stream.in_uint8();
        RED_CHECK_EQUAL(true, !!(control & STANDARD));
        RDPPrimaryOrderHeader header = common_cmd.receive(in_stream, control);

        RED_CHECK_EQUAL(static_cast<uint8_t>(ELLIPSECB), common_cmd.order);

        RDPEllipseCB cmd(Rect(), 0, 0x01, RDPColor{}, RDPColor{}, RDPBrush());

        cmd.receive(in_stream, header);

        check<RDPEllipseCB>(common_cmd, cmd,
            RDPOrderCommon(ELLIPSECB, Rect(311, 0, 800, 600)),
            RDPEllipseCB(Rect(300, 400, 50, 60), 0xFF, 0x01, RDPColor{0x102030}, RDPColor{0x112233},
                RDPBrush(3, 4, 0x01, 0xDD)),
            "EllipseCB 2");
    }

    {
        StaticOutStream<1000> out_stream;

        RDPOrderCommon state_common(0, Rect(311, 0, 800, 600));
        RDPEllipseCB state_ellipse(Rect(), 0, 0x01, RDPColor{}, RDPColor{}, RDPBrush(0, 0, 0x03, 0xDD));

        RDPOrderCommon newcommon(ELLIPSECB, Rect(311, 0, 800, 600));

        RDPEllipseCB(Rect(300, 400, 50, 60),
                  0xFF, 0x01,
                  RDPColor{0x102030}, RDPColor{0x112233},
                  RDPBrush(3, 4, 3, 0xDD, reinterpret_cast<const uint8_t*>("\1\2\3\4\5\6\7"))
                  ).emit(out_stream, newcommon, state_common, state_ellipse);

        uint8_t datas[28] =
            { 0x2d, 0x1a,
              0xdf, 0x13, 0x2c, 0x01, 0x90, 0x01, 0x5e, 0x01,
              0xcc, 0x01, 0xff, 0x30, 0x20, 0x10, 0x33, 0x22, 0x11, 0x03, 0x04,
              0x01, 0x02, 0x03, 0x04, 0x05, 0x06, 0x07 };
        check_datas(out_stream.get_offset(), out_stream.get_data(), 28, datas, "EllipseCB 3");

        InStream in_stream(out_stream.get_data(), out_stream.get_offset());

        RDPOrderCommon common_cmd = state_common;
        uint8_t control = in_stream.in_uint8();
        RED_CHECK_EQUAL(true, !!(control & STANDARD));
        RDPPrimaryOrderHeader header = common_cmd.receive(in_stream, control);

        RED_CHECK_EQUAL(static_cast<uint8_t>(ELLIPSECB), common_cmd.order);

        RDPEllipseCB cmd(Rect(), 0, 0x01, RDPColor{}, RDPColor{}, RDPBrush(0, 0, 3, 0xDD));

        cmd.receive(in_stream, header);

        check<RDPEllipseCB>(common_cmd, cmd,
            RDPOrderCommon(ELLIPSECB, Rect(311, 0, 800, 600)),
            RDPEllipseCB(Rect(300, 400, 50, 60), 0xFF, 0x01, RDPColor{0x102030}, RDPColor{0x112233},
                RDPBrush(3, 4, 0x03, 0xDD, reinterpret_cast<const uint8_t*>("\1\2\3\4\5\6\7"))),
            "EllipseCB 3");
    }

}
<|MERGE_RESOLUTION|>--- conflicted
+++ resolved
@@ -49,13 +49,8 @@
 
         // DESTBLT = 0, hence we won't have order change
         RDPOrderCommon state_common(0, Rect(311, 0, 800, 600));
-<<<<<<< HEAD
         RDPEllipseCB state_ellipse(Rect(), 0, 0x00, RDPColor{}, RDPColor{}, RDPBrush());
-        BOOST_CHECK(state_ellipse.id() == ELLIPSECB);
-=======
-        RDPEllipseCB state_ellipse(Rect(), 0, 0x00, 0, 0, RDPBrush());
         RED_CHECK(state_ellipse.id() == ELLIPSECB);
->>>>>>> 6c9c50d5
         //state_ellipse.log(1, Rect());
         //state_ellipse.print(Rect());
         RDPOrderCommon newcommon(ELLIPSECB, Rect(311, 0, 800, 600));
