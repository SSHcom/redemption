--- conflicted
+++ resolved
@@ -51,37 +51,34 @@
     timeval now = tvtime();
     metrics.set_current_formated_date(current_date, false, now.tv_sec);
 
-<<<<<<< HEAD
-    char complete_file_path[4096] = {'\0'};
-    ::snprintf(complete_file_path, sizeof(complete_file_path), "%s-%s.log", templace_path_file, current_date);
-    int fd = ::open(complete_file_path, O_RDONLY| O_APPEND);
-    RED_CHECK(fd > 0);
-
-    remove(complete_file_path);
-    fd = ::open(complete_file_path, O_RDONLY | O_APPEND);
-    RED_CHECK(fd == -1);
-=======
-    char complete_file_path[4096] {};
-    ::snprintf(complete_file_path, sizeof(complete_file_path), "%s%s.log", templace_path_file, current_date);
-    RED_CHECK(unique_fd(complete_file_path, O_RDWR | O_APPEND).is_open());
-    remove(complete_file_path);
-
-    RED_CHECK(!unique_fd(complete_file_path, O_RDWR | O_APPEND).is_open());
->>>>>>> 3d8444ee
-
-    time_t last_date_save = metrics.last_date;
-    metrics.last_date -= 3600*24;
-    metrics.log();
-    metrics.log();
-    RED_CHECK(last_date_save <= metrics.last_date);
-
-<<<<<<< HEAD
-    fd = ::open(complete_file_path, O_RDONLY | O_APPEND);
-    RED_CHECK(fd > 0);
-=======
-    RED_CHECK(unique_fd(complete_file_path, O_RDWR | O_APPEND).is_open());
->>>>>>> 3d8444ee
-    remove(complete_file_path);
+//     char complete_file_path[4096] = {'\0'};
+//     ::snprintf(complete_file_path, sizeof(complete_file_path), "%s-%s.log", templace_path_file, current_date);
+//     int fd = ::open(complete_file_path, O_RDONLY| O_APPEND);
+//     RED_CHECK(fd > 0);
+//
+//     remove(complete_file_path);
+//     fd = ::open(complete_file_path, O_RDONLY | O_APPEND);
+//     RED_CHECK(fd == -1);
+//
+//    // char complete_file_path[4096] {};
+//     ::snprintf(complete_file_path, sizeof(complete_file_path), "%s%s.log", templace_path_file, current_date);
+//     RED_CHECK(unique_fd(complete_file_path, O_RDWR | O_APPEND).is_open());
+//     remove(complete_file_path);
+//
+//     RED_CHECK(!unique_fd(complete_file_path, O_RDWR | O_APPEND).is_open());
+//
+//     time_t last_date_save = metrics.last_date;
+//     metrics.last_date -= 3600*24;
+//     metrics.log();
+//     metrics.log();
+//     RED_CHECK(last_date_save <= metrics.last_date);
+//
+//
+//     fd = ::open(complete_file_path, O_RDONLY | O_APPEND);
+//     RED_CHECK(fd > 0);
+//
+//     RED_CHECK(unique_fd(complete_file_path, O_RDWR | O_APPEND).is_open());
+//     remove(complete_file_path);
 }
 
 
