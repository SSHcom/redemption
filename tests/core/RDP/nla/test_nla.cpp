--- conflicted
+++ resolved
@@ -101,11 +101,7 @@
     LCGRandom rand(0);
     LCGTime timeobj;
     std::string extra_message;
-<<<<<<< HEAD
-    rdpCredsspClientNTLM credssp(user, domain, pass, host, "107.0.0.1", 
-=======
     rdpCredsspClientNTLM credssp(user, domain, pass, host, "107.0.0.1",
->>>>>>> ee86fd7a
                                 logtrans.get_public_key(),
                                 false, rand, timeobj);
     TpduBuffer buf;
@@ -209,11 +205,7 @@
 
     rdpCredsspServerNTLM credssp(
         front_public_key_av, rand, timeobj, extra_message, lang,
-<<<<<<< HEAD
         [&](bytes_view user_av, bytes_view domain_av, std::vector<uint8_t> & password_array){
-=======
-        [&](cbytes_view user_av, cbytes_view domain_av, std::vector<uint8_t> & password_array){
->>>>>>> ee86fd7a
             std::vector<uint8_t> vec;
             vec.resize(user.size() * 2);
             UTF8toUTF16(user, vec.data(), vec.size());
@@ -228,7 +220,7 @@
             return PasswordCallback::Ok;
         }, true
     );
-    
+
     credssp::State st = credssp::State::Cont;
     TpduBuffer buf;
     buf.load_data(logtrans);
@@ -245,7 +237,6 @@
         RED_CHECK_EQUAL(buf.remaining(), 500);
         RED_CHECK_EQUAL(out_stream.get_bytes().size(), 139);
         logtrans.send(out_stream.get_bytes());
-<<<<<<< HEAD
     }
     RED_CHECK_EQUAL(true, buf.next(TpduBuffer::CREDSSP));
     RED_CHECK_EQUAL(int(credssp::State::Cont), int(st));
@@ -263,25 +254,6 @@
     }
     RED_CHECK_EQUAL(true, buf.next(TpduBuffer::CREDSSP));
     RED_CHECK_EQUAL(int(credssp::State::Cont), int(st));
-=======
-    }
-    RED_CHECK_EQUAL(true, buf.next(TpduBuffer::CREDSSP));
-    RED_CHECK_EQUAL(int(credssp::State::Cont), int(st));
-    // Recv authenticate + pubauthkey, send pubauthkey
-    {
-        StaticOutStream<65536> out_stream;
-        InStream in_stream(buf.current_pdu_buffer());
-        LOG(LOG_INFO, "Recv authenticate");
-        hexdump_c(buf.current_pdu_buffer());
-        st = credssp.credssp_server_authenticate_next(in_stream, out_stream);
-        RED_CHECK_EQUAL(in_stream.in_remain(), 0);
-        RED_CHECK_EQUAL(buf.remaining(), 443);
-        RED_CHECK_EQUAL(out_stream.get_bytes().size(), 43);
-        logtrans.send(out_stream.get_bytes());
-    }
-    RED_CHECK_EQUAL(true, buf.next(TpduBuffer::CREDSSP));
-    RED_CHECK_EQUAL(int(credssp::State::Cont), int(st));
->>>>>>> ee86fd7a
     // Recv ts_credential, -> finished
     {
         StaticOutStream<65536> out_stream;
@@ -298,11 +270,6 @@
         logtrans.send(out_stream.get_bytes());
     }
     RED_CHECK_EQUAL(false, buf.next(TpduBuffer::CREDSSP));
-<<<<<<< HEAD
-     LOG(LOG_INFO, "After the end");
-    hexdump_c(buf.current_pdu_buffer());
-=======
->>>>>>> ee86fd7a
     RED_CHECK_EQUAL(0, buf.remaining());
     RED_CHECK_EQUAL(int(st), int(credssp::State::Finish));
 }