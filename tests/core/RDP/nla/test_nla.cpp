--- conflicted
+++ resolved
@@ -205,11 +205,7 @@
 
     rdpCredsspServerNTLM credssp(
         front_public_key_av, rand, timeobj, extra_message, lang,
-<<<<<<< HEAD
-        [&](cbytes_view user_av, cbytes_view domain_av, std::vector<uint8_t> & password_array){
-=======
-        [&](bytes_view user_av, bytes_view domain_av, Array & password_array){
->>>>>>> 76bd4c82
+        [&](bytes_view user_av, bytes_view domain_av, std::vector<uint8_t> & password_array){
             std::vector<uint8_t> vec;
             vec.resize(user.size() * 2);
             UTF8toUTF16(user, vec.data(), vec.size());
