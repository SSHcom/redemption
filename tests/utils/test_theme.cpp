--- conflicted
+++ resolved
@@ -33,165 +33,86 @@
     // test we can read from a file (and not only from a stream)
     Theme colors;
 
-<<<<<<< HEAD
-    BOOST_CHECK_EQUAL((DARK_BLUE_BIS),  colors.global.bgcolor);
-    BOOST_CHECK_EQUAL((WHITE),          colors.global.fgcolor);
-    BOOST_CHECK_EQUAL((LIGHT_BLUE),     colors.global.separator_color);
-    BOOST_CHECK_EQUAL((WINBLUE),        colors.global.focus_color);
-
-    BOOST_CHECK_EQUAL((WHITE),          colors.edit.bgcolor);
-    BOOST_CHECK_EQUAL((BLACK),          colors.edit.fgcolor);
-
-    BOOST_CHECK_EQUAL((LIGHT_YELLOW),   colors.tooltip.bgcolor);
-    BOOST_CHECK_EQUAL((BLACK),          colors.tooltip.fgcolor);
-    BOOST_CHECK_EQUAL((BLACK),          colors.tooltip.border_color);
-
-    BOOST_CHECK_EQUAL((PALE_BLUE),      colors.selector_line1.bgcolor);
-    BOOST_CHECK_EQUAL((BLACK),          colors.selector_line1.fgcolor);
-    BOOST_CHECK_EQUAL((LIGHT_BLUE),     colors.selector_line2.bgcolor);
-    BOOST_CHECK_EQUAL((BLACK),          colors.selector_line2.fgcolor);
-    BOOST_CHECK_EQUAL((MEDIUM_BLUE),    colors.selector_selected.bgcolor);
-    BOOST_CHECK_EQUAL((WHITE),          colors.selector_selected.fgcolor);
-    BOOST_CHECK_EQUAL((WINBLUE),        colors.selector_focus.bgcolor);
-    BOOST_CHECK_EQUAL((WHITE),          colors.selector_focus.fgcolor);
-    BOOST_CHECK_EQUAL((MEDIUM_BLUE),    colors.selector_label.bgcolor);
-    BOOST_CHECK_EQUAL((WHITE),          colors.selector_label.fgcolor);
+    RED_CHECK_EQUAL((DARK_BLUE_BIS),  colors.global.bgcolor);
+    RED_CHECK_EQUAL((WHITE),          colors.global.fgcolor);
+    RED_CHECK_EQUAL((LIGHT_BLUE),     colors.global.separator_color);
+    RED_CHECK_EQUAL((WINBLUE),        colors.global.focus_color);
+
+    RED_CHECK_EQUAL((WHITE),          colors.edit.bgcolor);
+    RED_CHECK_EQUAL((BLACK),          colors.edit.fgcolor);
+
+    RED_CHECK_EQUAL((LIGHT_YELLOW),   colors.tooltip.bgcolor);
+    RED_CHECK_EQUAL((BLACK),          colors.tooltip.fgcolor);
+    RED_CHECK_EQUAL((BLACK),          colors.tooltip.border_color);
+
+    RED_CHECK_EQUAL((PALE_BLUE),      colors.selector_line1.bgcolor);
+    RED_CHECK_EQUAL((BLACK),          colors.selector_line1.fgcolor);
+    RED_CHECK_EQUAL((LIGHT_BLUE),     colors.selector_line2.bgcolor);
+    RED_CHECK_EQUAL((BLACK),          colors.selector_line2.fgcolor);
+    RED_CHECK_EQUAL((MEDIUM_BLUE),    colors.selector_selected.bgcolor);
+    RED_CHECK_EQUAL((WHITE),          colors.selector_selected.fgcolor);
+    RED_CHECK_EQUAL((WINBLUE),        colors.selector_focus.bgcolor);
+    RED_CHECK_EQUAL((WHITE),          colors.selector_focus.fgcolor);
+    RED_CHECK_EQUAL((MEDIUM_BLUE),    colors.selector_label.bgcolor);
+    RED_CHECK_EQUAL((WHITE),          colors.selector_label.fgcolor);
 
 
     ThemeHolder    theme_holder(colors);
     ConfigurationLoader cfg_loader(theme_holder, FIXTURES_PATH "/rdpcolor.ini");
 
-    BOOST_CHECK_EQUAL(BGRColor_(0xdc8115),  colors.global.bgcolor);
-    BOOST_CHECK_EQUAL((WHITE),              colors.global.fgcolor);
-    BOOST_CHECK_EQUAL(BGRColor_(0xc46a00),  colors.global.separator_color);
-    BOOST_CHECK_EQUAL(BGRColor_(0x9d1c22),  colors.global.focus_color);
-
-    BOOST_CHECK_EQUAL((WHITE),              colors.edit.bgcolor);
-    BOOST_CHECK_EQUAL((BLACK),              colors.edit.fgcolor);
-
-    BOOST_CHECK_EQUAL((PALE_BLUE),          colors.tooltip.bgcolor);
-    BOOST_CHECK_EQUAL((DARK_BLUE),          colors.tooltip.fgcolor);
-    BOOST_CHECK_EQUAL((DARK_GREEN),         colors.tooltip.border_color);
-
-    BOOST_CHECK_EQUAL(BGRColor_(0xffd59a),  colors.selector_line1.bgcolor);
-    BOOST_CHECK_EQUAL((BLACK),              colors.selector_line1.fgcolor);
-    BOOST_CHECK_EQUAL(BGRColor_(0xffbf64),  colors.selector_line2.bgcolor);
-    BOOST_CHECK_EQUAL((BLACK),              colors.selector_line2.fgcolor);
-    BOOST_CHECK_EQUAL(BGRColor_(0xb72d30),  colors.selector_selected.bgcolor);
-    BOOST_CHECK_EQUAL((WHITE),              colors.selector_selected.fgcolor);
-    BOOST_CHECK_EQUAL(BGRColor_(0x9d1c22),  colors.selector_focus.bgcolor);
-    BOOST_CHECK_EQUAL((WHITE),              colors.selector_focus.fgcolor);
-    BOOST_CHECK_EQUAL(BGRColor_(0xb72d30),  colors.selector_label.bgcolor);
-    BOOST_CHECK_EQUAL((WHITE),              colors.selector_label.fgcolor);
+    RED_CHECK_EQUAL(BGRColor_(0xdc8115),  colors.global.bgcolor);
+    RED_CHECK_EQUAL((WHITE),              colors.global.fgcolor);
+    RED_CHECK_EQUAL(BGRColor_(0xc46a00),  colors.global.separator_color);
+    RED_CHECK_EQUAL(BGRColor_(0x9d1c22),  colors.global.focus_color);
+
+    RED_CHECK_EQUAL((WHITE),              colors.edit.bgcolor);
+    RED_CHECK_EQUAL((BLACK),              colors.edit.fgcolor);
+
+    RED_CHECK_EQUAL((PALE_BLUE),          colors.tooltip.bgcolor);
+    RED_CHECK_EQUAL((DARK_BLUE),          colors.tooltip.fgcolor);
+    RED_CHECK_EQUAL((DARK_GREEN),         colors.tooltip.border_color);
+
+    RED_CHECK_EQUAL(BGRColor_(0xffd59a),  colors.selector_line1.bgcolor);
+    RED_CHECK_EQUAL((BLACK),              colors.selector_line1.fgcolor);
+    RED_CHECK_EQUAL(BGRColor_(0xffbf64),  colors.selector_line2.bgcolor);
+    RED_CHECK_EQUAL((BLACK),              colors.selector_line2.fgcolor);
+    RED_CHECK_EQUAL(BGRColor_(0xb72d30),  colors.selector_selected.bgcolor);
+    RED_CHECK_EQUAL((WHITE),              colors.selector_selected.fgcolor);
+    RED_CHECK_EQUAL(BGRColor_(0x9d1c22),  colors.selector_focus.bgcolor);
+    RED_CHECK_EQUAL((WHITE),              colors.selector_focus.fgcolor);
+    RED_CHECK_EQUAL(BGRColor_(0xb72d30),  colors.selector_label.bgcolor);
+    RED_CHECK_EQUAL((WHITE),              colors.selector_label.fgcolor);
 }
 
 BOOST_AUTO_TEST_CASE(TestConfigDefault)
-=======
-    RED_CHECK_EQUAL(static_cast<int>(DARK_BLUE_BIS),  colors.global.bgcolor);
-    RED_CHECK_EQUAL(static_cast<int>(WHITE),          colors.global.fgcolor);
-    RED_CHECK_EQUAL(static_cast<int>(LIGHT_BLUE),     colors.global.separator_color);
-    RED_CHECK_EQUAL(static_cast<int>(WINBLUE),        colors.global.focus_color);
-
-    RED_CHECK_EQUAL(static_cast<int>(WHITE),          colors.edit.bgcolor);
-    RED_CHECK_EQUAL(static_cast<int>(BLACK),          colors.edit.fgcolor);
-
-    RED_CHECK_EQUAL(static_cast<int>(LIGHT_YELLOW),   colors.tooltip.bgcolor);
-    RED_CHECK_EQUAL(static_cast<int>(BLACK),          colors.tooltip.fgcolor);
-    RED_CHECK_EQUAL(static_cast<int>(BLACK),          colors.tooltip.border_color);
-
-    RED_CHECK_EQUAL(static_cast<int>(PALE_BLUE),      colors.selector_line1.bgcolor);
-    RED_CHECK_EQUAL(static_cast<int>(BLACK),          colors.selector_line1.fgcolor);
-    RED_CHECK_EQUAL(static_cast<int>(LIGHT_BLUE),     colors.selector_line2.bgcolor);
-    RED_CHECK_EQUAL(static_cast<int>(BLACK),          colors.selector_line2.fgcolor);
-    RED_CHECK_EQUAL(static_cast<int>(MEDIUM_BLUE),    colors.selector_selected.bgcolor);
-    RED_CHECK_EQUAL(static_cast<int>(WHITE),          colors.selector_selected.fgcolor);
-    RED_CHECK_EQUAL(static_cast<int>(WINBLUE),        colors.selector_focus.bgcolor);
-    RED_CHECK_EQUAL(static_cast<int>(WHITE),          colors.selector_focus.fgcolor);
-    RED_CHECK_EQUAL(static_cast<int>(MEDIUM_BLUE),    colors.selector_label.bgcolor);
-    RED_CHECK_EQUAL(static_cast<int>(WHITE),          colors.selector_label.fgcolor);
-
-
-    ThemeHolder theme_holder(colors);
-    ConfigurationLoader cfg_loader(theme_holder, FIXTURES_PATH "/rdpcolor.ini");
-
-    RED_CHECK_EQUAL(0xdc8115,                         colors.global.bgcolor);
-    RED_CHECK_EQUAL(static_cast<int>(WHITE),          colors.global.fgcolor);
-    RED_CHECK_EQUAL(0xc46a00,                         colors.global.separator_color);
-    RED_CHECK_EQUAL(0x9d1c22,                         colors.global.focus_color);
-
-    RED_CHECK_EQUAL(static_cast<int>(WHITE),          colors.edit.bgcolor);
-    RED_CHECK_EQUAL(static_cast<int>(BLACK),          colors.edit.fgcolor);
-
-    RED_CHECK_EQUAL(static_cast<int>(PALE_BLUE),      colors.tooltip.bgcolor);
-    RED_CHECK_EQUAL(static_cast<int>(DARK_BLUE),      colors.tooltip.fgcolor);
-    RED_CHECK_EQUAL(static_cast<int>(DARK_GREEN),     colors.tooltip.border_color);
-
-    RED_CHECK_EQUAL(0xffd59a,                         colors.selector_line1.bgcolor);
-    RED_CHECK_EQUAL(static_cast<int>(BLACK),          colors.selector_line1.fgcolor);
-    RED_CHECK_EQUAL(0xffbf64,                         colors.selector_line2.bgcolor);
-    RED_CHECK_EQUAL(static_cast<int>(BLACK),          colors.selector_line2.fgcolor);
-    RED_CHECK_EQUAL(0xb72d30,                         colors.selector_selected.bgcolor);
-    RED_CHECK_EQUAL(static_cast<int>(WHITE),          colors.selector_selected.fgcolor);
-    RED_CHECK_EQUAL(0x9d1c22,                         colors.selector_focus.bgcolor);
-    RED_CHECK_EQUAL(static_cast<int>(WHITE),          colors.selector_focus.fgcolor);
-    RED_CHECK_EQUAL(0xb72d30,                         colors.selector_label.bgcolor);
-    RED_CHECK_EQUAL(static_cast<int>(WHITE),          colors.selector_label.fgcolor);
-}
-RED_AUTO_TEST_CASE(TestConfigDefault)
->>>>>>> 6c9c50d5
 {
     std::stringstream   oss("");
     Theme          colors;
     ThemeHolder    theme_holder(colors);
     ConfigurationLoader cfg_loader(theme_holder, oss);
-<<<<<<< HEAD
-=======
-    RED_CHECK_EQUAL(static_cast<int>(DARK_BLUE_BIS),  colors.global.bgcolor);
-    RED_CHECK_EQUAL(static_cast<int>(WHITE),          colors.global.fgcolor);
-    RED_CHECK_EQUAL(static_cast<int>(LIGHT_BLUE),     colors.global.separator_color);
-    RED_CHECK_EQUAL(static_cast<int>(WINBLUE),        colors.global.focus_color);
-
-    RED_CHECK_EQUAL(static_cast<int>(WHITE),          colors.edit.bgcolor);
-    RED_CHECK_EQUAL(static_cast<int>(BLACK),          colors.edit.fgcolor);
-
-    RED_CHECK_EQUAL(static_cast<int>(LIGHT_YELLOW),   colors.tooltip.bgcolor);
-    RED_CHECK_EQUAL(static_cast<int>(BLACK),          colors.tooltip.fgcolor);
-    RED_CHECK_EQUAL(static_cast<int>(BLACK),          colors.tooltip.border_color);
-
-    RED_CHECK_EQUAL(static_cast<int>(PALE_BLUE),      colors.selector_line1.bgcolor);
-    RED_CHECK_EQUAL(static_cast<int>(BLACK),          colors.selector_line1.fgcolor);
-    RED_CHECK_EQUAL(static_cast<int>(LIGHT_BLUE),     colors.selector_line2.bgcolor);
-    RED_CHECK_EQUAL(static_cast<int>(BLACK),          colors.selector_line2.fgcolor);
-    RED_CHECK_EQUAL(static_cast<int>(MEDIUM_BLUE),    colors.selector_selected.bgcolor);
-    RED_CHECK_EQUAL(static_cast<int>(WHITE),          colors.selector_selected.fgcolor);
-    RED_CHECK_EQUAL(static_cast<int>(WINBLUE),        colors.selector_focus.bgcolor);
-    RED_CHECK_EQUAL(static_cast<int>(WHITE),          colors.selector_focus.fgcolor);
-    RED_CHECK_EQUAL(static_cast<int>(MEDIUM_BLUE),    colors.selector_label.bgcolor);
-    RED_CHECK_EQUAL(static_cast<int>(WHITE),          colors.selector_label.fgcolor);
->>>>>>> 6c9c50d5
-
-    BOOST_CHECK_EQUAL((DARK_BLUE_BIS),  colors.global.bgcolor);
-    BOOST_CHECK_EQUAL((WHITE),          colors.global.fgcolor);
-    BOOST_CHECK_EQUAL((LIGHT_BLUE),     colors.global.separator_color);
-    BOOST_CHECK_EQUAL((WINBLUE),        colors.global.focus_color);
-
-    BOOST_CHECK_EQUAL((WHITE),          colors.edit.bgcolor);
-    BOOST_CHECK_EQUAL((BLACK),          colors.edit.fgcolor);
-
-    BOOST_CHECK_EQUAL((LIGHT_YELLOW),   colors.tooltip.bgcolor);
-    BOOST_CHECK_EQUAL((BLACK),          colors.tooltip.fgcolor);
-    BOOST_CHECK_EQUAL((BLACK),          colors.tooltip.border_color);
-
-    BOOST_CHECK_EQUAL((PALE_BLUE),      colors.selector_line1.bgcolor);
-    BOOST_CHECK_EQUAL((BLACK),          colors.selector_line1.fgcolor);
-    BOOST_CHECK_EQUAL((LIGHT_BLUE),     colors.selector_line2.bgcolor);
-    BOOST_CHECK_EQUAL((BLACK),          colors.selector_line2.fgcolor);
-    BOOST_CHECK_EQUAL((MEDIUM_BLUE),    colors.selector_selected.bgcolor);
-    BOOST_CHECK_EQUAL((WHITE),          colors.selector_selected.fgcolor);
-    BOOST_CHECK_EQUAL((WINBLUE),        colors.selector_focus.bgcolor);
-    BOOST_CHECK_EQUAL((WHITE),          colors.selector_focus.fgcolor);
-    BOOST_CHECK_EQUAL((MEDIUM_BLUE),    colors.selector_label.bgcolor);
-    BOOST_CHECK_EQUAL((WHITE),          colors.selector_label.fgcolor);
+
+    RED_CHECK_EQUAL((DARK_BLUE_BIS),  colors.global.bgcolor);
+    RED_CHECK_EQUAL((WHITE),          colors.global.fgcolor);
+    RED_CHECK_EQUAL((LIGHT_BLUE),     colors.global.separator_color);
+    RED_CHECK_EQUAL((WINBLUE),        colors.global.focus_color);
+
+    RED_CHECK_EQUAL((WHITE),          colors.edit.bgcolor);
+    RED_CHECK_EQUAL((BLACK),          colors.edit.fgcolor);
+
+    RED_CHECK_EQUAL((LIGHT_YELLOW),   colors.tooltip.bgcolor);
+    RED_CHECK_EQUAL((BLACK),          colors.tooltip.fgcolor);
+    RED_CHECK_EQUAL((BLACK),          colors.tooltip.border_color);
+
+    RED_CHECK_EQUAL((PALE_BLUE),      colors.selector_line1.bgcolor);
+    RED_CHECK_EQUAL((BLACK),          colors.selector_line1.fgcolor);
+    RED_CHECK_EQUAL((LIGHT_BLUE),     colors.selector_line2.bgcolor);
+    RED_CHECK_EQUAL((BLACK),          colors.selector_line2.fgcolor);
+    RED_CHECK_EQUAL((MEDIUM_BLUE),    colors.selector_selected.bgcolor);
+    RED_CHECK_EQUAL((WHITE),          colors.selector_selected.fgcolor);
+    RED_CHECK_EQUAL((WINBLUE),        colors.selector_focus.bgcolor);
+    RED_CHECK_EQUAL((WHITE),          colors.selector_focus.fgcolor);
+    RED_CHECK_EQUAL((MEDIUM_BLUE),    colors.selector_label.bgcolor);
+    RED_CHECK_EQUAL((WHITE),          colors.selector_label.fgcolor);
 }
 
 RED_AUTO_TEST_CASE(TestConfigPartial)
@@ -209,115 +130,61 @@
                             "\n"
                             );
     Theme          colors;
-<<<<<<< HEAD
-=======
-    ThemeHolder theme_holder(colors);
+
+    ThemeHolder    theme_holder(colors);
     ConfigurationLoader cfg_loader(theme_holder, oss);
-    RED_CHECK_EQUAL(static_cast<int>(DARK_BLUE_BIS),  colors.global.bgcolor);
-    RED_CHECK_EQUAL(static_cast<int>(GREY),           colors.global.fgcolor);
-    RED_CHECK_EQUAL(static_cast<int>(RED),            colors.global.separator_color);
-    RED_CHECK_EQUAL(0x125456,                         colors.global.focus_color);
-
-    RED_CHECK_EQUAL(static_cast<int>(WHITE),          colors.edit.bgcolor);
-    RED_CHECK_EQUAL(static_cast<int>(BLACK),          colors.edit.fgcolor);
-
-    RED_CHECK_EQUAL(static_cast<int>(LIGHT_YELLOW),   colors.tooltip.bgcolor);
-    RED_CHECK_EQUAL(static_cast<int>(BLACK),          colors.tooltip.fgcolor);
-    RED_CHECK_EQUAL(static_cast<int>(BLACK),          colors.tooltip.border_color);
-
-    RED_CHECK_EQUAL(static_cast<int>(PALE_BLUE),      colors.selector_line1.bgcolor);
-    RED_CHECK_EQUAL(static_cast<int>(BLACK),          colors.selector_line1.fgcolor);
-    RED_CHECK_EQUAL(static_cast<int>(GREEN),          colors.selector_line2.bgcolor);
-    RED_CHECK_EQUAL(static_cast<int>(BLACK),          colors.selector_line2.fgcolor);
-    RED_CHECK_EQUAL(static_cast<int>(MEDIUM_BLUE),    colors.selector_selected.bgcolor);
-    RED_CHECK_EQUAL(0x005eab,                         colors.selector_selected.fgcolor);
-    RED_CHECK_EQUAL(static_cast<int>(WINBLUE),        colors.selector_focus.bgcolor);
-    RED_CHECK_EQUAL(static_cast<int>(WHITE),          colors.selector_focus.fgcolor);
-    RED_CHECK_EQUAL(static_cast<int>(MEDIUM_BLUE),    colors.selector_label.bgcolor);
-    RED_CHECK_EQUAL(static_cast<int>(WHITE),          colors.selector_label.fgcolor);
->>>>>>> 6c9c50d5
-
-    ThemeHolder    theme_holder(colors);
-    ConfigurationLoader cfg_loader(theme_holder, oss);
-    BOOST_CHECK_EQUAL((DARK_BLUE_BIS),      colors.global.bgcolor);
-    BOOST_CHECK_EQUAL((GREY),               colors.global.fgcolor);
-    BOOST_CHECK_EQUAL((RED),                colors.global.separator_color);
-    BOOST_CHECK_EQUAL(BGRColor_(0x125456),  colors.global.focus_color);
-
-    BOOST_CHECK_EQUAL((WHITE),              colors.edit.bgcolor);
-    BOOST_CHECK_EQUAL((BLACK),              colors.edit.fgcolor);
-
-    BOOST_CHECK_EQUAL((LIGHT_YELLOW),       colors.tooltip.bgcolor);
-    BOOST_CHECK_EQUAL((BLACK),              colors.tooltip.fgcolor);
-    BOOST_CHECK_EQUAL((BLACK),              colors.tooltip.border_color);
-
-    BOOST_CHECK_EQUAL((PALE_BLUE),          colors.selector_line1.bgcolor);
-    BOOST_CHECK_EQUAL((BLACK),              colors.selector_line1.fgcolor);
-    BOOST_CHECK_EQUAL((GREEN),              colors.selector_line2.bgcolor);
-    BOOST_CHECK_EQUAL((BLACK),              colors.selector_line2.fgcolor);
-    BOOST_CHECK_EQUAL((MEDIUM_BLUE),        colors.selector_selected.bgcolor);
-    BOOST_CHECK_EQUAL(BGRColor_(0x005eab),  colors.selector_selected.fgcolor);
-    BOOST_CHECK_EQUAL((WINBLUE),            colors.selector_focus.bgcolor);
-    BOOST_CHECK_EQUAL((WHITE),              colors.selector_focus.fgcolor);
-    BOOST_CHECK_EQUAL((MEDIUM_BLUE),        colors.selector_label.bgcolor);
-    BOOST_CHECK_EQUAL((WHITE),              colors.selector_label.fgcolor);
+    RED_CHECK_EQUAL((DARK_BLUE_BIS),      colors.global.bgcolor);
+    RED_CHECK_EQUAL((GREY),               colors.global.fgcolor);
+    RED_CHECK_EQUAL((RED),                colors.global.separator_color);
+    RED_CHECK_EQUAL(BGRColor_(0x125456),  colors.global.focus_color);
+
+    RED_CHECK_EQUAL((WHITE),              colors.edit.bgcolor);
+    RED_CHECK_EQUAL((BLACK),              colors.edit.fgcolor);
+
+    RED_CHECK_EQUAL((LIGHT_YELLOW),       colors.tooltip.bgcolor);
+    RED_CHECK_EQUAL((BLACK),              colors.tooltip.fgcolor);
+    RED_CHECK_EQUAL((BLACK),              colors.tooltip.border_color);
+
+    RED_CHECK_EQUAL((PALE_BLUE),          colors.selector_line1.bgcolor);
+    RED_CHECK_EQUAL((BLACK),              colors.selector_line1.fgcolor);
+    RED_CHECK_EQUAL((GREEN),              colors.selector_line2.bgcolor);
+    RED_CHECK_EQUAL((BLACK),              colors.selector_line2.fgcolor);
+    RED_CHECK_EQUAL((MEDIUM_BLUE),        colors.selector_selected.bgcolor);
+    RED_CHECK_EQUAL(BGRColor_(0x005eab),  colors.selector_selected.fgcolor);
+    RED_CHECK_EQUAL((WINBLUE),            colors.selector_focus.bgcolor);
+    RED_CHECK_EQUAL((WHITE),              colors.selector_focus.fgcolor);
+    RED_CHECK_EQUAL((MEDIUM_BLUE),        colors.selector_label.bgcolor);
+    RED_CHECK_EQUAL((WHITE),              colors.selector_label.fgcolor);
 }
 
 RED_AUTO_TEST_CASE(TestConfigPartialFile)
 {
     Theme          colors;
-<<<<<<< HEAD
-=======
-    ThemeHolder theme_holder(colors);
+
+    ThemeHolder    theme_holder(colors);
     ConfigurationLoader cfg_loader(theme_holder, CFG_PATH "/themes/test_theme/theme.ini");
-    RED_CHECK_EQUAL(static_cast<int>(DARK_BLUE_BIS),  colors.global.bgcolor);
-    RED_CHECK_EQUAL(static_cast<int>(GREY),           colors.global.fgcolor);
-    RED_CHECK_EQUAL(static_cast<int>(RED),            colors.global.separator_color);
-    RED_CHECK_EQUAL(0x125456,                         colors.global.focus_color);
-
-    RED_CHECK_EQUAL(static_cast<int>(WHITE),          colors.edit.bgcolor);
-    RED_CHECK_EQUAL(static_cast<int>(BLACK),          colors.edit.fgcolor);
-
-    RED_CHECK_EQUAL(static_cast<int>(LIGHT_YELLOW),   colors.tooltip.bgcolor);
-    RED_CHECK_EQUAL(static_cast<int>(BLACK),          colors.tooltip.fgcolor);
-    RED_CHECK_EQUAL(static_cast<int>(BLACK),          colors.tooltip.border_color);
-
-    RED_CHECK_EQUAL(static_cast<int>(PALE_BLUE),      colors.selector_line1.bgcolor);
-    RED_CHECK_EQUAL(static_cast<int>(BLACK),          colors.selector_line1.fgcolor);
-    RED_CHECK_EQUAL(static_cast<int>(GREEN),          colors.selector_line2.bgcolor);
-    RED_CHECK_EQUAL(static_cast<int>(BLACK),          colors.selector_line2.fgcolor);
-    RED_CHECK_EQUAL(static_cast<int>(MEDIUM_BLUE),    colors.selector_selected.bgcolor);
-    RED_CHECK_EQUAL(0x005eab,                         colors.selector_selected.fgcolor);
-    RED_CHECK_EQUAL(static_cast<int>(WINBLUE),        colors.selector_focus.bgcolor);
-    RED_CHECK_EQUAL(static_cast<int>(WHITE),          colors.selector_focus.fgcolor);
-    RED_CHECK_EQUAL(static_cast<int>(MEDIUM_BLUE),    colors.selector_label.bgcolor);
-    RED_CHECK_EQUAL(static_cast<int>(WHITE),          colors.selector_label.fgcolor);
->>>>>>> 6c9c50d5
-
-    ThemeHolder    theme_holder(colors);
-    ConfigurationLoader cfg_loader(theme_holder, CFG_PATH "/themes/test_theme/theme.ini");
-    BOOST_CHECK_EQUAL((DARK_BLUE_BIS),      colors.global.bgcolor);
-    BOOST_CHECK_EQUAL((GREY),               colors.global.fgcolor);
-    BOOST_CHECK_EQUAL((RED),                colors.global.separator_color);
-    BOOST_CHECK_EQUAL(BGRColor_(0x125456),  colors.global.focus_color);
-
-    BOOST_CHECK_EQUAL((WHITE),              colors.edit.bgcolor);
-    BOOST_CHECK_EQUAL((BLACK),              colors.edit.fgcolor);
-
-    BOOST_CHECK_EQUAL((LIGHT_YELLOW),       colors.tooltip.bgcolor);
-    BOOST_CHECK_EQUAL((BLACK),              colors.tooltip.fgcolor);
-    BOOST_CHECK_EQUAL((BLACK),              colors.tooltip.border_color);
-
-    BOOST_CHECK_EQUAL((PALE_BLUE),          colors.selector_line1.bgcolor);
-    BOOST_CHECK_EQUAL((BLACK),              colors.selector_line1.fgcolor);
-    BOOST_CHECK_EQUAL((GREEN),              colors.selector_line2.bgcolor);
-    BOOST_CHECK_EQUAL((BLACK),              colors.selector_line2.fgcolor);
-    BOOST_CHECK_EQUAL((MEDIUM_BLUE),        colors.selector_selected.bgcolor);
-    BOOST_CHECK_EQUAL(BGRColor_(0x005eab),  colors.selector_selected.fgcolor);
-    BOOST_CHECK_EQUAL((WINBLUE),            colors.selector_focus.bgcolor);
-    BOOST_CHECK_EQUAL((WHITE),              colors.selector_focus.fgcolor);
-    BOOST_CHECK_EQUAL((MEDIUM_BLUE),        colors.selector_label.bgcolor);
-    BOOST_CHECK_EQUAL((WHITE),              colors.selector_label.fgcolor);
+    RED_CHECK_EQUAL((DARK_BLUE_BIS),      colors.global.bgcolor);
+    RED_CHECK_EQUAL((GREY),               colors.global.fgcolor);
+    RED_CHECK_EQUAL((RED),                colors.global.separator_color);
+    RED_CHECK_EQUAL(BGRColor_(0x125456),  colors.global.focus_color);
+
+    RED_CHECK_EQUAL((WHITE),              colors.edit.bgcolor);
+    RED_CHECK_EQUAL((BLACK),              colors.edit.fgcolor);
+
+    RED_CHECK_EQUAL((LIGHT_YELLOW),       colors.tooltip.bgcolor);
+    RED_CHECK_EQUAL((BLACK),              colors.tooltip.fgcolor);
+    RED_CHECK_EQUAL((BLACK),              colors.tooltip.border_color);
+
+    RED_CHECK_EQUAL((PALE_BLUE),          colors.selector_line1.bgcolor);
+    RED_CHECK_EQUAL((BLACK),              colors.selector_line1.fgcolor);
+    RED_CHECK_EQUAL((GREEN),              colors.selector_line2.bgcolor);
+    RED_CHECK_EQUAL((BLACK),              colors.selector_line2.fgcolor);
+    RED_CHECK_EQUAL((MEDIUM_BLUE),        colors.selector_selected.bgcolor);
+    RED_CHECK_EQUAL(BGRColor_(0x005eab),  colors.selector_selected.fgcolor);
+    RED_CHECK_EQUAL((WINBLUE),            colors.selector_focus.bgcolor);
+    RED_CHECK_EQUAL((WHITE),              colors.selector_focus.fgcolor);
+    RED_CHECK_EQUAL((MEDIUM_BLUE),        colors.selector_label.bgcolor);
+    RED_CHECK_EQUAL((WHITE),              colors.selector_label.fgcolor);
 }
 
 RED_AUTO_TEST_CASE(TestConfigPartialIni)
@@ -325,31 +192,17 @@
     Inifile ini;
     Theme const & colors = ini.get<cfg::theme>();
 
-<<<<<<< HEAD
-    BOOST_CHECK_EQUAL((DARK_BLUE_BIS),  colors.global.bgcolor);
-    BOOST_CHECK_EQUAL((WHITE),          colors.global.fgcolor);
-    BOOST_CHECK_EQUAL((LIGHT_BLUE),     colors.global.separator_color);
-    BOOST_CHECK_EQUAL((WINBLUE),        colors.global.focus_color);
+    RED_CHECK_EQUAL((DARK_BLUE_BIS),  colors.global.bgcolor);
+    RED_CHECK_EQUAL((WHITE),          colors.global.fgcolor);
+    RED_CHECK_EQUAL((LIGHT_BLUE),     colors.global.separator_color);
+    RED_CHECK_EQUAL((WINBLUE),        colors.global.focus_color);
 
     ini.set<cfg::internal_mod::theme>("test_theme");
 
-    BOOST_CHECK_EQUAL((DARK_BLUE_BIS),      colors.global.bgcolor);
-    BOOST_CHECK_EQUAL((GREY),               colors.global.fgcolor);
-    BOOST_CHECK_EQUAL((RED),                colors.global.separator_color);
-    BOOST_CHECK_EQUAL(BGRColor_(0x125456),  colors.global.focus_color);
-=======
-    RED_CHECK_EQUAL(static_cast<int>(DARK_BLUE_BIS),  colors.global.bgcolor);
-    RED_CHECK_EQUAL(static_cast<int>(WHITE),          colors.global.fgcolor);
-    RED_CHECK_EQUAL(static_cast<int>(LIGHT_BLUE),     colors.global.separator_color);
-    RED_CHECK_EQUAL(static_cast<int>(WINBLUE),        colors.global.focus_color);
-
-    ini.set<cfg::internal_mod::theme>("test_theme");
-
-    RED_CHECK_EQUAL(static_cast<int>(DARK_BLUE_BIS),  colors.global.bgcolor);
-    RED_CHECK_EQUAL(static_cast<int>(GREY),           colors.global.fgcolor);
-    RED_CHECK_EQUAL(static_cast<int>(RED),            colors.global.separator_color);
-    RED_CHECK_EQUAL(0x125456,                         colors.global.focus_color);
->>>>>>> 6c9c50d5
+    RED_CHECK_EQUAL((DARK_BLUE_BIS),      colors.global.bgcolor);
+    RED_CHECK_EQUAL((GREY),               colors.global.fgcolor);
+    RED_CHECK_EQUAL((RED),                colors.global.separator_color);
+    RED_CHECK_EQUAL(BGRColor_(0x125456),  colors.global.focus_color);
 
     RED_CHECK_EQUAL(true,                             colors.global.logo);
     RED_CHECK_EQUAL(CFG_PATH "/themes/test_theme/logo.png", colors.global.logo_path);
