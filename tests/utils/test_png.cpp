--- conflicted
+++ resolved
@@ -27,11 +27,7 @@
 #define BOOST_TEST_MODULE TestPng
 #include "system/redemption_unit_tests.hpp"
 
-<<<<<<< HEAD
-// #define LOGNULL
-=======
 #define LOGNULL
->>>>>>> 4390d9fc
 
 #include "utils/png.hpp"
 
