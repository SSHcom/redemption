--- conflicted
+++ resolved
@@ -165,35 +165,17 @@
 
     std::string const test_full_mwrm_filename = test_mwrm_path + test_file_name;
     {
-<<<<<<< HEAD
-        local_fd lfd(test_full_mwrm_filename, O_RDONLY);
-        BOOST_CHECK_MESSAGE(lfd.is_open(), "Error opening file \"" << test_full_mwrm_filename << "\n\n");
-        BOOST_CHECK_EQUAL(true, check_file_hash_sha256(
-            lfd.get(), cctx.get_hmac_key(), sizeof(cctx.get_hmac_key()),
-            hash, HASH_LEN / 2, true));
-    }
-
-    {
-        local_fd lfd(test_full_mwrm_filename, O_RDONLY);
-        BOOST_CHECK_MESSAGE(lfd.is_open(), "Error opening file \"" << test_full_mwrm_filename << "\n\n");
-        BOOST_CHECK_EQUAL(true, check_file_hash_sha256(
-            lfd.get(), cctx.get_hmac_key(), sizeof(cctx.get_hmac_key()),
-            hash + (HASH_LEN / 2), HASH_LEN / 2, false));
-    }
-=======
         FileChecker check(test_full_mwrm_filename);
         check.check_hash_sha256(cctx.get_hmac_key(), sizeof(cctx.get_hmac_key()), hash, HASH_LEN / 2, true);
         BOOST_CHECK_EQUAL(false, check.failed);
-    }                                              
+    }
 
     {
         FileChecker check(test_full_mwrm_filename);
-        check.check_hash_sha256(cctx.get_hmac_key(), sizeof(cctx.get_hmac_key()), 
+        check.check_hash_sha256(cctx.get_hmac_key(), sizeof(cctx.get_hmac_key()),
                                 hash + (HASH_LEN / 2), HASH_LEN / 2, false);
         BOOST_CHECK_EQUAL(false, check.failed);
-    }                                              
-    
->>>>>>> cd9e1d34
+    }
 
     unlink(full_test_file_name.c_str());
 }   /* BOOST_AUTO_TEST_CASE(TestVerifierCheckFileHash) */
