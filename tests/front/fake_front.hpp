/*
   This program is free software; you can redistribute it and/or modify
   it under the terms of the GNU General Public License as published by
   the Free Software Foundation; either version 2 of the License, or
   (at your option) any later version.

   This program is distributed in the hope that it will be useful,
   but WITHOUT ANY WARRANTY; without even the implied warranty of
   MERCHANTABILITY or FITNESS FOR A PARTICULAR PURPOSE. See the
   GNU General Public License for more details.

   You should have received a copy of the GNU General Public License
   along with this program; if not, write to the Free Software
   Foundation, Inc., 675 Mass Ave, Cambridge, MA 02139, USA.

   Product name: redemption, a FLOSS RDP proxy
   Copyright (C) Wallix 2010-2013
   Author(s): Christophe Grosjean

   Fake Front class for Unit Testing
*/

#include "RDP/RDPDrawable.hpp"
#include "front_api.hpp"
#include "openssl/ssl.h"
#include <memory>

class FakeFront : public FrontAPI {
public:
    uint32_t                    verbose;
    ClientInfo                & info;
    CHANNELS::ChannelDefArray   cl;
    uint8_t                     mod_bpp;
    BGRPalette                  mod_palette;

    int mouse_x;
    int mouse_y;

    bool notimestamp;
    bool nomouse;

    RDPDrawable gd;
    std::unique_ptr<Font> font;

    virtual void flush() {}

    virtual void draw(const RDPOpaqueRect & cmd, const Rect & clip) {
        RDPOpaqueRect new_cmd24 = cmd;
        new_cmd24.color = color_decode_opaquerect(cmd.color, this->mod_bpp, this->mod_palette);
        this->gd.draw(new_cmd24, clip);
    }

    virtual void draw(const RDPScrBlt & cmd, const Rect & clip) {
        this->gd.draw(cmd, clip);
    }

    virtual void draw(const RDPDestBlt & cmd, const Rect & clip) {
        this->gd.draw(cmd, clip);
    }

    virtual void draw(const RDPMultiDstBlt & cmd, const Rect & clip) {
        this->gd.draw(cmd, clip);
    }

    virtual void draw(const RDPMultiOpaqueRect & cmd, const Rect & clip) {
        this->gd.draw(cmd, clip);
    }

    virtual void draw(const RDP::RDPMultiPatBlt & cmd, const Rect & clip) {
        this->gd.draw(cmd, clip);
    }

    virtual void draw(const RDP::RDPMultiScrBlt & cmd, const Rect & clip) {
        this->gd.draw(cmd, clip);
    }

    virtual void draw(const RDPPatBlt & cmd, const Rect & clip) {
        RDPPatBlt new_cmd24 = cmd;
        new_cmd24.back_color = color_decode_opaquerect(cmd.back_color, this->mod_bpp, this->mod_palette);
        new_cmd24.fore_color = color_decode_opaquerect(cmd.fore_color, this->mod_bpp, this->mod_palette);
        this->gd.draw(new_cmd24, clip);
    }

    virtual void draw(const RDPMemBlt & cmd, const Rect & clip, const Bitmap & bitmap) {
        this->gd.draw(cmd, clip, bitmap);
    }

    virtual void draw(const RDPMem3Blt & cmd, const Rect & clip, const Bitmap & bitmap) {
        this->gd.draw(cmd, clip, bitmap);
    }

    virtual void draw(const RDPLineTo & cmd, const Rect & clip) {
        RDPLineTo new_cmd24 = cmd;
        new_cmd24.back_color = color_decode_opaquerect(cmd.back_color, this->mod_bpp, this->mod_palette);
        new_cmd24.pen.color  = color_decode_opaquerect(cmd.pen.color,  this->mod_bpp, this->mod_palette);
        this->gd.draw(new_cmd24, clip);

    }

    void draw(const RDPGlyphCache & cmd)
    {
        this->gd.draw(cmd);
    }

    virtual void draw(const RDPGlyphIndex & cmd, const Rect & clip, const GlyphCache * gly_cache) {
        RDPGlyphIndex new_cmd24 = cmd;
        new_cmd24.back_color = color_decode_opaquerect(cmd.back_color, this->mod_bpp, this->mod_palette);
        new_cmd24.fore_color = color_decode_opaquerect(cmd.fore_color, this->mod_bpp, this->mod_palette);
        this->gd.draw(new_cmd24, clip, gly_cache);
    }

    void draw(const RDPPolygonSC & cmd, const Rect & clip) {
        RDPPolygonSC new_cmd24 = cmd;
        new_cmd24.BrushColor  = color_decode_opaquerect(cmd.BrushColor,  this->mod_bpp, this->mod_palette);
        this->gd.draw(new_cmd24, clip);
    }

    void draw(const RDPPolygonCB & cmd, const Rect & clip) {
        RDPPolygonCB new_cmd24 = cmd;
        new_cmd24.foreColor  = color_decode_opaquerect(cmd.foreColor,  this->mod_bpp, this->mod_palette);
        new_cmd24.backColor  = color_decode_opaquerect(cmd.backColor,  this->mod_bpp, this->mod_palette);
        this->gd.draw(new_cmd24, clip);
    }

    void draw(const RDPPolyline & cmd, const Rect & clip) {
        RDPPolyline new_cmd24 = cmd;
        new_cmd24.PenColor  = color_decode_opaquerect(cmd.PenColor,  this->mod_bpp, this->mod_palette);
        this->gd.draw(new_cmd24, clip);
    }

    virtual void draw(const RDPEllipseSC & cmd, const Rect & clip) {
        RDPEllipseSC new_cmd24 = cmd;
        new_cmd24.color = color_decode_opaquerect(cmd.color, this->mod_bpp, this->mod_palette);
        this->gd.draw(new_cmd24, clip);
    }

    virtual void draw(const RDPEllipseCB & cmd, const Rect & clip) {
        RDPEllipseCB new_cmd24 = cmd;
        new_cmd24.fore_color = color_decode_opaquerect(cmd.fore_color, this->mod_bpp, this->mod_palette);
        new_cmd24.back_color = color_decode_opaquerect(cmd.back_color, this->mod_bpp, this->mod_palette);
        this->gd.draw(new_cmd24, clip);
    }

    using FrontAPI::draw;

    virtual const CHANNELS::ChannelDefArray & get_channel_list(void) const { return cl; }

    virtual void send_to_channel( const CHANNELS::ChannelDef & channel, uint8_t * data, size_t length
                                , size_t chunk_size, int flags) {}

    virtual void send_pointer( int cache_idx, const Pointer &) {}

    virtual void send_global_palette() throw (Error) {}

    virtual void set_pointer(int cache_idx) throw (Error) {}

    virtual void begin_update() {}

    virtual void end_update() {}

    virtual void color_cache(const BGRPalette & palette, uint8_t cacheIndex) {}

    virtual void set_mod_palette(const BGRPalette & palette) {}

    virtual void server_set_pointer(const Pointer & cursor){}

    virtual void server_draw_text( int16_t x, int16_t y, const char * text, uint32_t fgcolor
                                 , uint32_t bgcolor, const Rect & clip) {
        if (!this->font) {
            return ;
        }
        this->gd.server_draw_text(
            x, y, text,
            color_decode_opaquerect(fgcolor, this->mod_bpp, this->mod_palette),
            color_decode_opaquerect(bgcolor, this->mod_bpp, this->mod_palette),
            clip, *this->font
        );
    }

    virtual void text_metrics(const char* text, int& width, int& height)
    {
<<<<<<< HEAD
        height = 0;
        width = 0;
        if (!this->font) {
            return ;
        }
        //TODO used ::text_metrics of text_metrics.hpp
        UTF8toUnicodeIterator unicode_iter(text);
        if (*unicode_iter) {
            for (; uint32_t c = *unicode_iter; ++unicode_iter) {
                const FontChar & font_item = [&, c]() -> const FontChar & {
                    if (!this->font->glyph_defined(c) || !this->font->font_items[c]) {
                        return this->font->font_items[unsigned('?')];
                    }
                    return this->font->font_items[c];
                }();
                // width += font_item.incby;
                width += font_item.width + 2;
                height = std::max(height, font_item.height);
            }
            width -= 1;
        }
=======
        if (!this->font) {
            height = 0;
            width = 0;
            return ;
        }
        this->gd.text_metrics(text, width, height, *this->font);
>>>>>>> c93bc882
    }

    virtual int server_resize(int width, int height, int bpp) {
        this->mod_bpp = bpp;
        this->info.bpp = bpp;
        if (verbose > 10) {
            LOG(LOG_INFO, "--------- FRONT ------------------------");
            LOG(LOG_INFO, "server_resize(width=%d, height=%d, bpp=%d", width, height, bpp);
            LOG(LOG_INFO, "========================================\n");
        }
        return 1;
    }

    void dump_png(const char * prefix) {
        char tmpname[128];
        sprintf(tmpname, "%sXXXXXX.png", prefix);
        int fd = ::mkostemps(tmpname, 4, O_WRONLY | O_CREAT);
        FILE * f = fdopen(fd, "wb");
        ::dump_png24( f, this->gd.drawable.data, this->gd.drawable.width, this->gd.drawable.height
                    , this->gd.drawable.rowsize, false);
        ::fclose(f);
    }

    void save_to_png(const char * filename)
    {
        std::FILE * file = fopen(filename, "w+");
        dump_png24(file, this->gd.drawable.data, this->gd.drawable.width,
                   this->gd.drawable.height, this->gd.drawable.rowsize, true);
        fclose(file);
    }

    FakeFront(ClientInfo & info, uint32_t verbose, const char * font_file = 0)
            : FrontAPI(false, false)
            , verbose(verbose)
            , info(info)
            , mod_bpp(info.bpp)
            , mouse_x(0)
            , mouse_y(0)
            , notimestamp(true)
            , nomouse(true)
            , gd(info.width, info.height, 24)
            , font(font_file ? new Font(font_file ): nullptr)
    {
        // -------- Start of system wide SSL_Ctx option ------------------------------

        // ERR_load_crypto_strings() registers the error strings for all libcrypto
        // functions. SSL_load_error_strings() does the same, but also registers the
        // libssl error strings.

        // One of these functions should be called before generating textual error
        // messages. However, this is not required when memory usage is an issue.

        // ERR_free_strings() frees all previously loaded error strings.

        SSL_load_error_strings();

        // SSL_library_init() registers the available SSL/TLS ciphers and digests.
        // OpenSSL_add_ssl_algorithms() and SSLeay_add_ssl_algorithms() are synonyms
        // for SSL_library_init().

        // - SSL_library_init() must be called before any other action takes place.
        // - SSL_library_init() is not reentrant.
        // - SSL_library_init() always returns "1", so it is safe to discard the return
        // value.

        // Note: OpenSSL 0.9.8o and 1.0.0a and later added SHA2 algorithms to
        // SSL_library_init(). Applications which need to use SHA2 in earlier versions
        // of OpenSSL should call OpenSSL_add_all_algorithms() as well.

        SSL_library_init();
    }
};<|MERGE_RESOLUTION|>--- conflicted
+++ resolved
@@ -179,36 +179,12 @@
 
     virtual void text_metrics(const char* text, int& width, int& height)
     {
-<<<<<<< HEAD
-        height = 0;
-        width = 0;
-        if (!this->font) {
-            return ;
-        }
-        //TODO used ::text_metrics of text_metrics.hpp
-        UTF8toUnicodeIterator unicode_iter(text);
-        if (*unicode_iter) {
-            for (; uint32_t c = *unicode_iter; ++unicode_iter) {
-                const FontChar & font_item = [&, c]() -> const FontChar & {
-                    if (!this->font->glyph_defined(c) || !this->font->font_items[c]) {
-                        return this->font->font_items[unsigned('?')];
-                    }
-                    return this->font->font_items[c];
-                }();
-                // width += font_item.incby;
-                width += font_item.width + 2;
-                height = std::max(height, font_item.height);
-            }
-            width -= 1;
-        }
-=======
         if (!this->font) {
             height = 0;
             width = 0;
             return ;
         }
         this->gd.text_metrics(text, width, height, *this->font);
->>>>>>> c93bc882
     }
 
     virtual int server_resize(int width, int height, int bpp) {
