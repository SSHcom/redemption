/*
   This program is free software; you can redistribute it and/or modify
   it under the terms of the GNU General Public License as published by
   the Free Software Foundation; either version 2 of the License, or
   (at your option) any later version.

   This program is distributed in the hope that it will be useful,
   but WITHOUT ANY WARRANTY; without even the implied warranty of
   MERCHANTABILITY or FITNESS FOR A PARTICULAR PURPOSE. See the
   GNU General Public License for more details.

   You should have received a copy of the GNU General Public License
   along with this program; if not, write to the Free Software
   Foundation, Inc., 675 Mass Ave, Cambridge, MA 02139, USA.

   Product name: redemption, a FLOSS RDP proxy
   Copyright (C) Wallix 2010
   Author(s): Christophe Grosjean, Javier Caverni
   Based on xrdp Copyright (C) Jay Sorg 2004-2010

   Unit test to writing RDP orders to file and rereading them

*/

#define RED_TEST_MODULE TestVncClientSimple
#include "system/redemption_unit_tests.hpp"

#define LOGNULL

#include "test_only/transport/test_transport.hpp"
#include "core/client_info.hpp"
#include "mod/vnc/vnc.hpp"
#include "test_only/front/fake_front.hpp"


RED_AUTO_TEST_CASE(TestDecodePacket)
{
    RED_CHECK(1);

    ClientInfo info;
    info.keylayout = 0x04C;
    info.console_session = 0;
    info.brush_cache_code = 0;
    info.bpp = 24;
    info.width = 800;
    info.height = 600;
    auto vnc_verbose = mod_vnc::Verbose::none;
    auto front_verbose = 0;

    FakeFront front(info, front_verbose);

//    BStream stream(65536);
//    const char * name = "VNC Target";
//    ClientSocketTransport t(name, "10.10.3.103", 5900, 3, 1000, verbose);
//    t.connect();
//    const bool is_socket_transport = true;

    const char outdata[] =
    {
// connecting to VNC Target (10.10.3.103:5900)

// connection to 10.10.3.103 succeeded : socket 3

// --------- CREATION OF MOD VNC ------------------------
// Connecting to VNC Server
// Socket VNC Target (3) receiving 12 bytes
// Recv done on VNC Target (3)
// /* 0000 */ "\x52\x46\x42\x20\x30\x30\x33\x2e\x30\x30\x38\x0a"                 // RFB 003.008.
// Dump done on VNC Target (3)
// Socket VNC Target (3) sending 12 bytes
 /* 0000 */ "\x52\x46\x42\x20\x30\x30\x33\x2e\x30\x30\x33\x0a"                 // RFB 003.003.
// Dump done VNC Target (3) sending 12 bytes
// Send done on VNC Target (3)
// Socket VNC Target (3) receiving 4 bytes
// Recv done on VNC Target (3)
// /* 0000 */ "\x00\x00\x00\x02"                                                 // ....
// Dump done on VNC Target (3)
// security level is 2 (1 = none, 2 = standard)

// Receiving VNC Server Random
// Socket VNC Target (3) receiving 16 bytes
// Recv done on VNC Target (3)
// /* 0000 */ "\x18\xe7\xf7\xcc\x94\x50\x1d\x78\xa6\x36\x25\xf0\x4a\x7b\x00\x2c" // .....P.x.6%.J{.,
// Dump done on VNC Target (3)
// Sending Password
// Socket VNC Target (3) sending 16 bytes
 /* 0000 */ "\x1a\x8a\x6d\x99\xd1\xdb\x0f\x11\x6e\xf2\xbc\x29\xe1\x42\x61\x98" // ..m.....n..).Ba.
// Dump done VNC Target (3) sending 16 bytes
// Send done on VNC Target (3)
// Waiting for password ack
// Socket VNC Target (3) receiving 4 bytes
// Recv done on VNC Target (3)
// /* 0000 */ "\x00\x00\x00\x00"                                                 // ....
// Dump done on VNC Target (3)
// vnc password ok

// Socket VNC Target (3) sending 1 bytes
 /* 0000 */ "\x01"                                                             // .
// Dump done VNC Target (3) sending 1 bytes
// Send done on VNC Target (3)
// Socket VNC Target (3) receiving 24 bytes
// Recv done on VNC Target (3)
// /* 0000 */ "\x04\x00\x03\x00\x20\x18\x00\x01\x00\xff\x00\xff\x00\xff\x10\x08" // .... ...........
// /* 0010 */ "\x00\x00\x00\x00\x00\x00\x00\x0d"                                 // ........
// Dump done on VNC Target (3)
// VNC received: width=1024 height=768 bpp=32 depth=24 endianess=0 true_color=1 red_max=255 green_max=255 blue_max=255 red_shift=16 green_shift=8 blue_shift=0
// Socket VNC Target (3) receiving 13 bytes
// Recv done on VNC Target (3)
// /* 0000 */ "\x41\x55\x54\x48\x2d\x32\x4b\x33\x2d\x4c\x44\x41\x50"             // AUTH-2K3-LDAP
// Dump done on VNC Target (3)
// Socket VNC Target (3) sending 20 bytes
 /* 0000 */ "\x00\x00\x00\x00\x10\x10\x00\x01\x00\x1f\x00\x3f\x00\x1f\x0b\x05" // ...........?....
 /* 0010 */ "\x00\x00\x00\x00"                                                 // ....
// Dump done VNC Target (3) sending 20 bytes
// Send done on VNC Target (3)
// Socket VNC Target (3) sending 16 bytes
 /* 0000 */ "\x02\x00\x00\x03\x00\x00\x00\x00\x00\x00\x00\x01\xff\xff\xff\x11" // ................
// Dump done VNC Target (3) sending 16 bytes
// Send done on VNC Target (3)
// --------- FRONT ------------------------
// server_resize(width=1024, height=768, bpp=16
// ========================================

// --------- FRONT ------------------------
// set_mod_bpp(bpp=16)
// ========================================

// Socket VNC Target (3) sending 10 bytes
 /* 0000 */ "\x03\x01\x00\x00\x00\x00\x04\x00\x03\x00"                         // ..........
// Dump done VNC Target (3) sending 10 bytes
// Send done on VNC Target (3)
// --------- FRONT ------------------------
// server_set_pointer
// ========================================

// VNC connection complete, connected ok

// --------- FRONT ------------------------
// order(10 clip(0,0,1024,768)):opaquerect(rect(0,0,1024,768) color=0x000000)
// ========================================

// ========= CREATION OF MOD VNC DONE ====================


// Socket VNC Target (3) : closing connection
    };


    const char indata[] = {
// connecting to VNC Target (10.10.3.103:5900)

// connection to 10.10.3.103 succeeded : socket 3

// --------- CREATION OF MOD VNC ------------------------
// Connecting to VNC Server
// Socket VNC Target (3) receiving 12 bytes
// Recv done on VNC Target (3)
 /* 0000 */ "\x52\x46\x42\x20\x30\x30\x33\x2e\x30\x30\x38\x0a"                 // RFB 003.008.
// Dump done on VNC Target (3)
// Socket VNC Target (3) sending 12 bytes
// /* 0000 */ "\x52\x46\x42\x20\x30\x30\x33\x2e\x30\x30\x33\x0a"                 // RFB 003.003.
// Dump done VNC Target (3) sending 12 bytes
// Send done on VNC Target (3)
// Socket VNC Target (3) receiving 4 bytes
// Recv done on VNC Target (3)
 /* 0000 */ "\x00\x00\x00\x02"                                                 // ....
// Dump done on VNC Target (3)
// security level is 2 (1 = none, 2 = standard)

// Receiving VNC Server Random
// Socket VNC Target (3) receiving 16 bytes
// Recv done on VNC Target (3)
 /* 0000 */ "\x18\xe7\xf7\xcc\x94\x50\x1d\x78\xa6\x36\x25\xf0\x4a\x7b\x00\x2c" // .....P.x.6%.J{.,
// Dump done on VNC Target (3)
// Sending Password
// Socket VNC Target (3) sending 16 bytes
// /* 0000 */ "\x1a\x8a\x6d\x99\xd1\xdb\x0f\x11\x6e\xf2\xbc\x29\xe1\x42\x61\x98" // ..m.....n..).Ba.
// Dump done VNC Target (3) sending 16 bytes
// Send done on VNC Target (3)
// Waiting for password ack
// Socket VNC Target (3) receiving 4 bytes
// Recv done on VNC Target (3)
 /* 0000 */ "\x00\x00\x00\x00"                                                 // ....
// Dump done on VNC Target (3)
// vnc password ok

// Socket VNC Target (3) sending 1 bytes
// /* 0000 */ "\x01"                                                             // .
// Dump done VNC Target (3) sending 1 bytes
// Send done on VNC Target (3)
// Socket VNC Target (3) receiving 24 bytes
// Recv done on VNC Target (3)
 /* 0000 */ "\x04\x00\x03\x00\x20\x18\x00\x01\x00\xff\x00\xff\x00\xff\x10\x08" // .... ...........
 /* 0010 */ "\x00\x00\x00\x00\x00\x00\x00\x0d"                                 // ........
// Dump done on VNC Target (3)
// VNC received: width=1024 height=768 bpp=32 depth=24 endianess=0 true_color=1 red_max=255 green_max=255 blue_max=255 red_shift=16 green_shift=8 blue_shift=0
// Socket VNC Target (3) receiving 13 bytes
// Recv done on VNC Target (3)
// /* 0000 */ "\x41\x55\x54\x48\x2d\x32\x4b\x33\x2d\x4c\x44\x41\x50"             // AUTH-2K3-LDAP
// Dump done on VNC Target (3)
// Socket VNC Target (3) sending 20 bytes
 /* 0000 */ "\x00\x00\x00\x00\x10\x10\x00\x01\x00\x1f\x00\x3f\x00\x1f\x0b\x05" // ...........?....
 /* 0010 */ "\x00\x00\x00\x00"                                                 // ....
// Dump done VNC Target (3) sending 20 bytes
// Send done on VNC Target (3)
// Socket VNC Target (3) sending 16 bytes
 /* 0000 */ "\x02\x00\x00\x03\x00\x00\x00\x00\x00\x00\x00\x01\xff\xff\xff\x11" // ................
// Dump done VNC Target (3) sending 16 bytes
// Send done on VNC Target (3)
// --------- FRONT ------------------------
// server_resize(width=1024, height=768, bpp=16
// ========================================

// --------- FRONT ------------------------
// set_mod_bpp(bpp=16)
// ========================================

// Socket VNC Target (3) sending 10 bytes
// /* 0000 */ "\x03\x00\x00\x00\x00\x00\x04\x00\x03\x00"                         // ..........
// Dump done VNC Target (3) sending 10 bytes
// Send done on VNC Target (3)
// --------- FRONT ------------------------
// server_set_pointer
// ========================================

// VNC connection complete, connected ok

// --------- FRONT ------------------------
// order(10 clip(0,0,1024,768)):opaquerect(rect(0,0,1024,768) color=0x000000)
// ========================================

// ========= CREATION OF MOD VNC DONE ====================

// Socket VNC Target (3) : closing connection
    };

    TestTransport t(indata, sizeof(indata)-1, outdata, sizeof(outdata)-1);
    const bool is_socket_transport = false;

    // To always get the same client random, in tests
//    LCGRandom gen(0);

    if (front_verbose > 2){
        LOG(LOG_INFO, "--------- CREATION OF MOD VNC ------------------------");
    }

    Font font;

    const VncBogusClipboardInfiniteLoop bogus_clipboard_infinite_loop {};

    NullReportMessage report_message;

    mod_vnc mod(
          t
        , "10.10.3.103"
        , "SecureLinux"
        , front
        , info.width
        , info.height
        , font
        , "label message", "label pass"
        , Theme()
        , info.keylayout
        , 0             /* key_flags */
        , true          /* clipboard */
        , true          /* clipboard */
        , "0,1,-239"    /* encodings: Raw,CopyRect,Cursor pseudo-encoding */
        , false         /* allow authentification retries */
        , is_socket_transport
        , mod_vnc::ClipboardEncodingType::UTF8
        , bogus_clipboard_infinite_loop
        , report_message
        , false
<<<<<<< HEAD
        , verbose);
//    mod.get_event().set();
    mod.get_event().set_trigger_time(wait_obj::NOW);
=======
        , vnc_verbose);
    mod.get_event().set();
>>>>>>> bb2c0062

    if (front_verbose > 2){
        LOG(LOG_INFO, "========= CREATION OF MOD VNC DONE ====================\n\n");
    }
//    RED_CHECK(t.status);

    mod.draw_event(time(nullptr), front);
    mod.rdp_input_up_and_running();
    mod.draw_event(time(nullptr), front);

    RED_CHECK_EQUAL(front.info.width, 800);
    RED_CHECK_EQUAL(front.info.height, 600);

    t.disable_remaining_error();

//    mod.draw_event(time(nullptr), front);
//    mod.draw_event(time(nullptr), front);
//    mod.draw_event(time(nullptr), front);
}<|MERGE_RESOLUTION|>--- conflicted
+++ resolved
@@ -271,14 +271,9 @@
         , bogus_clipboard_infinite_loop
         , report_message
         , false
-<<<<<<< HEAD
-        , verbose);
+        , vnc_verbose);
 //    mod.get_event().set();
     mod.get_event().set_trigger_time(wait_obj::NOW);
-=======
-        , vnc_verbose);
-    mod.get_event().set();
->>>>>>> bb2c0062
 
     if (front_verbose > 2){
         LOG(LOG_INFO, "========= CREATION OF MOD VNC DONE ====================\n\n");
