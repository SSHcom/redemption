--- conflicted
+++ resolved
@@ -138,12 +138,7 @@
 
     for (uint32_t count = 0; count < 72; ++count) {
         LOG(LOG_INFO, "===================> count = %u", count);
-<<<<<<< HEAD
         mod.draw_event(0, front);
-=======
-        if (count++ >= 72) break;
-        mod.draw_event(time(nullptr), front);
->>>>>>> 2fcda11a
     }
 
     //front.dump_png("trace_test_rdp_client_large_pointer_disabled_");
@@ -248,12 +243,7 @@
 
     for (uint32_t count = 0; count < 72; ++count) {
         LOG(LOG_INFO, "===================> count = %u", count);
-<<<<<<< HEAD
         mod.draw_event(0, front);
-=======
-        if (count++ >= 72) break;
-        mod.draw_event(time(nullptr), front);
->>>>>>> 2fcda11a
     }
 
     //front.dump_png("trace_test_rdp_client_large_pointer_enabled_");
