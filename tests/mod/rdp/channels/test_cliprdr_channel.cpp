/*
    This program is free software; you can redistribute it and/or modify it
     under the terms of the GNU General Public License as published by the
     Free Software Foundation; either version 2 of the License, or (at your
     option) any later version.

    This program is distributed in the hope that it will be useful, but
     WITHOUT ANY WARRANTY; without even the implied warranty of
     MERCHANTABILITY or FITNESS FOR A PARTICULAR PURPOSE. See the GNU General
     Public License for more details.

    You should have received a copy of the GNU General Public License along
     with this program; if not, write to the Free Software Foundation, Inc.,
     675 Mass Ave, Cambridge, MA 02139, USA.

    Product name: redemption, a FLOSS RDP proxy
    Copyright (C) Wallix 2015
    Author(s): Christophe Grosjean, Raphael Zhou
*/


#include "test_only/test_framework/redemption_unit_tests.hpp"

#include "test_only/test_framework/working_directory.hpp"

#include "utils/netutils.hpp"

#include "core/RDP/clipboard.hpp"
#include "test_only/transport/test_transport.hpp"
#include "mod/rdp/channels/cliprdr_channel.hpp"
#include "mod/rdp/channels/virtual_channel_data_sender.hpp"

#include "./test_channel.hpp"
#include "test_only/front/fake_front.hpp"


RED_AUTO_TEST_CASE(TestCliprdrChannelXfreeRDPFullAuthrisation)
{
    ScreenInfo screen_info{800, 600, BitsPerPixel{24}};
    FakeFront front(screen_info);
    NullReportMessage report_message;
    ICAPService * ipca_service = nullptr;

    BaseVirtualChannel::Params base_params(report_message, RDPVerbose::cliprdr | RDPVerbose::cliprdr_dump);

    ClipboardVirtualChannelParams clipboard_virtual_channel_params;
    clipboard_virtual_channel_params.clipboard_down_authorized = true;
    clipboard_virtual_channel_params.clipboard_up_authorized   = true;
    clipboard_virtual_channel_params.clipboard_file_authorized = true;

    #include "fixtures/test_cliprdr_channel_xfreerdp_full_authorisation.hpp"
    TestTransport t(indata, sizeof(indata)-1, outdata, sizeof(outdata)-1);

    TestToClientSender to_client_sender(t);
    TestToServerSender to_server_sender(t);

    ClipboardVirtualChannel clipboard_virtual_channel(
<<<<<<< HEAD
        &to_client_sender, &to_server_sender, front,session_reactor,
=======
        &to_client_sender, &to_server_sender, front, false,
>>>>>>> ff35a562
                base_params,
                clipboard_virtual_channel_params, ipca_service);

    RED_CHECK_EXCEPTION_ERROR_ID(CHECK_CHANNEL(t, clipboard_virtual_channel), ERR_TRANSPORT_NO_MORE_DATA);
}

RED_AUTO_TEST_CASE(TestCliprdrChannelXfreeRDPDownDenied)
{
    ScreenInfo screen_info{800, 600, BitsPerPixel{24}};
    FakeFront front(screen_info);
    NullReportMessage report_message;
    ICAPService * ipca_service = nullptr;

    BaseVirtualChannel::Params base_params(report_message, RDPVerbose::cliprdr | RDPVerbose::cliprdr_dump);

    ClipboardVirtualChannelParams clipboard_virtual_channel_params;
    clipboard_virtual_channel_params.clipboard_up_authorized   = true;
    clipboard_virtual_channel_params.clipboard_file_authorized = true;
    clipboard_virtual_channel_params.clipboard_down_authorized = false;

    #include "fixtures/test_cliprdr_channel_xfreerdp_down_denied.hpp"
    TestTransport t(indata, sizeof(indata)-1, outdata, sizeof(outdata)-1);

    TestToClientSender to_client_sender(t);
    TestToServerSender to_server_sender(t);

    ClipboardVirtualChannel clipboard_virtual_channel(
<<<<<<< HEAD
        &to_client_sender, &to_server_sender, front, session_reactor,
=======
        &to_client_sender, &to_server_sender, front, false,
>>>>>>> ff35a562
        base_params,
        clipboard_virtual_channel_params, ipca_service);

    RED_CHECK_EXCEPTION_ERROR_ID(CHECK_CHANNEL(t, clipboard_virtual_channel), ERR_TRANSPORT_NO_MORE_DATA);
}

RED_AUTO_TEST_CASE(TestCliprdrChannelXfreeRDPUpDenied)
{
    ScreenInfo screen_info{800, 600, BitsPerPixel{24}};
    FakeFront front(screen_info);

    NullReportMessage report_message;
    BaseVirtualChannel::Params base_params(report_message, RDPVerbose::cliprdr | RDPVerbose::cliprdr_dump);
    ICAPService * ipca_service = nullptr;

    ClipboardVirtualChannelParams clipboard_virtual_channel_params;
    clipboard_virtual_channel_params.clipboard_down_authorized = true;
    clipboard_virtual_channel_params.clipboard_file_authorized = true;
    clipboard_virtual_channel_params.clipboard_up_authorized   = false;

    #include "fixtures/test_cliprdr_channel_xfreerdp_up_denied.hpp"
    TestTransport t(indata, sizeof(indata)-1, outdata, sizeof(outdata)-1);

    TestToClientSender to_client_sender(t);
    TestToServerSender to_server_sender(t);

    ClipboardVirtualChannel clipboard_virtual_channel(
<<<<<<< HEAD
        &to_client_sender, &to_server_sender, front, session_reactor,
=======
        &to_client_sender, &to_server_sender, front, false,
>>>>>>> ff35a562
        base_params,
        clipboard_virtual_channel_params, ipca_service);

    RED_CHECK_EXCEPTION_ERROR_ID(CHECK_CHANNEL(t, clipboard_virtual_channel), ERR_TRANSPORT_NO_MORE_DATA);
}

RED_AUTO_TEST_CASE(TestCliprdrChannelXfreeRDPFullDenied)
{
    ScreenInfo screen_info{800, 600, BitsPerPixel{24}};
    FakeFront front(screen_info);

<<<<<<< HEAD
    SessionReactor session_reactor;

    ICAPService * ipca_service = nullptr;

=======
>>>>>>> ff35a562
    NullReportMessage report_message;

    BaseVirtualChannel::Params base_params(report_message, RDPVerbose::cliprdr | RDPVerbose::cliprdr_dump);

    ClipboardVirtualChannelParams clipboard_virtual_channel_params;
    clipboard_virtual_channel_params.clipboard_file_authorized = true;
    clipboard_virtual_channel_params.clipboard_down_authorized = false;
    clipboard_virtual_channel_params.clipboard_up_authorized   = false;

    #include "fixtures/test_cliprdr_channel_xfreerdp_full_denied.hpp"
    TestTransport t(indata, sizeof(indata)-1, outdata, sizeof(outdata)-1);

    TestToClientSender to_client_sender(t);
    TestToServerSender to_server_sender(t);

    ClipboardVirtualChannel clipboard_virtual_channel(
<<<<<<< HEAD
        &to_client_sender, &to_server_sender, front, session_reactor,
        base_params,
        clipboard_virtual_channel_params, ipca_service);
=======
        &to_client_sender, &to_server_sender, front, false,
        base_params,
        clipboard_virtual_channel_params,
        nullptr);
>>>>>>> ff35a562

    RED_CHECK_EXCEPTION_ERROR_ID(CHECK_CHANNEL(t, clipboard_virtual_channel), ERR_TRANSPORT_NO_MORE_DATA);
}

class NullSender : public VirtualChannelDataSender {
public:
    virtual void operator() (uint32_t /*total_length*/, uint32_t /*flags*/, const uint8_t* /*chunk_data*/, uint32_t /*chunk_data_length*/) override {}
};

RED_AUTO_TEST_CASE(TestCliprdrChannelMalformedFormatListPDU)
{
    ScreenInfo screen_info{800, 600, BitsPerPixel{24}};
    FakeFront front(screen_info);
    NullReportMessage report_message;
    ICAPService * ipca_service = nullptr;

    BaseVirtualChannel::Params base_params(report_message, RDPVerbose::cliprdr | RDPVerbose::cliprdr_dump);

    ClipboardVirtualChannelParams clipboard_virtual_channel_params;
    clipboard_virtual_channel_params.clipboard_down_authorized = true;
    clipboard_virtual_channel_params.clipboard_up_authorized   = true;
    clipboard_virtual_channel_params.clipboard_file_authorized = true;

    NullSender to_client_sender;
    NullSender to_server_sender;

    ClipboardVirtualChannel clipboard_virtual_channel(
<<<<<<< HEAD
        &to_client_sender, &to_server_sender, front, session_reactor,
=======
        &to_client_sender, &to_server_sender, front, false,
>>>>>>> ff35a562
        base_params,
        clipboard_virtual_channel_params, ipca_service);

    uint8_t  virtual_channel_data[CHANNELS::CHANNEL_CHUNK_LENGTH];
    InStream virtual_channel_stream(virtual_channel_data);


    RDPECLIP::FormatListPDUEx format_list_pdu;
    format_list_pdu.add_format_name(RDPECLIP::CF_TEXT);

    const bool use_long_format_names = true;    // Malformation
    const bool in_ASCII_8 = format_list_pdu.will_be_sent_in_ASCII_8(use_long_format_names);

    RDPECLIP::CliprdrHeader clipboard_header(RDPECLIP::CB_FORMAT_LIST,
        RDPECLIP::CB_RESPONSE__NONE_ | (in_ASCII_8 ? RDPECLIP::CB_ASCII_NAMES : 0),
        format_list_pdu.size(use_long_format_names));

    StaticOutStream<256> out_s;

    clipboard_header.emit(out_s);
    format_list_pdu.emit(out_s, use_long_format_names);

    const size_t totalLength = out_s.get_offset();

    clipboard_virtual_channel.process_client_message(
            totalLength,
              CHANNELS::CHANNEL_FLAG_FIRST
            | CHANNELS::CHANNEL_FLAG_LAST
            | CHANNELS::CHANNEL_FLAG_SHOW_PROTOCOL,
            out_s.get_data(),
            totalLength);
}

RED_AUTO_TEST_CASE(TestCliprdrChannelFailedFormatDataResponsePDU)
{
    ScreenInfo screen_info{800, 600, BitsPerPixel{24}};
    FakeFront front(screen_info);
    NullReportMessage report_message;
    ICAPService * ipca_service = nullptr;

    BaseVirtualChannel::Params base_params(report_message, RDPVerbose::cliprdr | RDPVerbose::cliprdr_dump);

    ClipboardVirtualChannelParams clipboard_virtual_channel_params;
    clipboard_virtual_channel_params.clipboard_down_authorized = true;
    clipboard_virtual_channel_params.clipboard_up_authorized   = true;
    clipboard_virtual_channel_params.clipboard_file_authorized = true;

    NullSender to_client_sender;
    NullSender to_server_sender;

    ClipboardVirtualChannel clipboard_virtual_channel(
<<<<<<< HEAD
        &to_client_sender, &to_server_sender, front, session_reactor,
=======
        &to_client_sender, &to_server_sender, front, false,
>>>>>>> ff35a562
        base_params,
        clipboard_virtual_channel_params, ipca_service);

// ClipboardVirtualChannel::process_server_message: total_length=28 flags=0x00000003 chunk_data_length=28
// Recv done on channel (28) n bytes
// /* 0000 */ "\x01\x00\x00\x00"                                                 // ....
// /* 0000 */ "\x1c\x00\x00\x00"                                                 // ....
// /* 0000 */ "\x03\x00\x00\x00"                                                 // ....
// /* 0000 */ "\x1c\x00\x00\x00"                                                 // ....
// /* 0000 */ "\x07\x00\x00\x00\x10\x00\x00\x00\x01\x00\x00\x00\x01\x00\x0c\x00" // ................
// /* 0010 */ "\x02\x00\x00\x00\x1e\x00\x00\x00\x00\x00\x00\x00"                 // ............
// Dump done on channel (28) n bytes
// ClipboardVirtualChannel::process_server_message: Clipboard Capabilities PDU
// ClipboardVirtualChannel::process_server_clipboard_capabilities_pdu: General Capability Set
// RDPECLIP::GeneralCapabilitySet: capabilitySetType=CB_CAPSTYPE_GENERAL(1) lengthCapability=12 version=CB_CAPS_VERSION_2(0x00000002) generalFlags=0x0000001E

    std::unique_ptr<AsynchronousTask> out_asynchronous_task;

    clipboard_virtual_channel.process_server_message(
            28,
              CHANNELS::CHANNEL_FLAG_FIRST
            | CHANNELS::CHANNEL_FLAG_LAST
            | CHANNELS::CHANNEL_FLAG_SHOW_PROTOCOL,
            byte_ptr_cast(
        /* 0000 */ "\x07\x00\x00\x00\x10\x00\x00\x00\x01\x00\x00\x00\x01\x00\x0c\x00" // ................
        /* 0010 */ "\x02\x00\x00\x00\x1e\x00\x00\x00\x00\x00\x00\x00"                 // ............
                ),
            28,
            out_asynchronous_task);

// ClipboardVirtualChannel::process_client_message: total_length=24 flags=0x00000013 chunk_data_length=24
// Recv done on channel (24) n bytes
// /* 0000 */ "\x00\x00\x00\x00"                                                 // ....
// /* 0000 */ "\x18\x00\x00\x00"                                                 // ....
// /* 0000 */ "\x13\x00\x00\x00"                                                 // ....
// /* 0000 */ "\x18\x00\x00\x00"                                                 // ....
// /* 0000 */ "\x07\x00\x00\x00\x10\x00\x00\x00\x01\x00\x00\x00\x01\x00\x0c\x00" // ................
// /* 0010 */ "\x02\x00\x00\x00\x1e\x00\x00\x00"                                 // ........
// Dump done on channel (24) n bytes
// ClipboardVirtualChannel::process_client_message: Clipboard Capabilities PDU
// ClipboardVirtualChannel::process_client_clipboard_capabilities_pdu: General Capability Set
// RDPECLIP::GeneralCapabilitySet: capabilitySetType=CB_CAPSTYPE_GENERAL(1) lengthCapability=12 version=CB_CAPS_VERSION_2(0x00000002) generalFlags=0x0000001E

    clipboard_virtual_channel.process_client_message(
            24,
              CHANNELS::CHANNEL_FLAG_FIRST
            | CHANNELS::CHANNEL_FLAG_LAST
            | CHANNELS::CHANNEL_FLAG_SHOW_PROTOCOL,
            byte_ptr_cast(
    /* 0000 */ "\x07\x00\x00\x00\x10\x00\x00\x00\x01\x00\x00\x00\x01\x00\x0c\x00" // ................
    /* 0010 */ "\x02\x00\x00\x00\x1e\x00\x00\x00"                                 // ........
                ),
            24);

// ClipboardVirtualChannel::process_client_message: total_length=130 flags=0x00000013 chunk_data_length=130
// Recv done on channel (130) n bytes
// /* 0000 */ "\x00\x00\x00\x00"                                                 // ....
// /* 0000 */ "\x82\x00\x00\x00"                                                 // ....
// /* 0000 */ "\x13\x00\x00\x00"                                                 // ....
// /* 0000 */ "\x82\x00\x00\x00"                                                 // ....
// /* 0000 */ "\x02\x00\x00\x00\x7a\x00\x00\x00\x6e\xc0\x00\x00\x46\x00\x69\x00" // ....z...n...F.i.
// /* 0010 */ "\x6c\x00\x65\x00\x47\x00\x72\x00\x6f\x00\x75\x00\x70\x00\x44\x00" // l.e.G.r.o.u.p.D.
// /* 0020 */ "\x65\x00\x73\x00\x63\x00\x72\x00\x69\x00\x70\x00\x74\x00\x6f\x00" // e.s.c.r.i.p.t.o.
// /* 0030 */ "\x72\x00\x57\x00\x00\x00\x94\xc0\x00\x00\x46\x00\x69\x00\x6c\x00" // r.W.......F.i.l.
// /* 0040 */ "\x65\x00\x43\x00\x6f\x00\x6e\x00\x74\x00\x65\x00\x6e\x00\x74\x00" // e.C.o.n.t.e.n.t.
// /* 0050 */ "\x73\x00\x00\x00\x10\xc1\x00\x00\x50\x00\x72\x00\x65\x00\x66\x00" // s.......P.r.e.f.
// /* 0060 */ "\x65\x00\x72\x00\x72\x00\x65\x00\x64\x00\x20\x00\x44\x00\x72\x00" // e.r.r.e.d. .D.r.
// /* 0070 */ "\x6f\x00\x70\x00\x45\x00\x66\x00\x66\x00\x65\x00\x63\x00\x74\x00" // o.p.E.f.f.e.c.t.
// /* 0080 */ "\x00\x00"                                                         // ..
// Dump done on channel (130) n bytes
// ClipboardVirtualChannel::process_client_message: Format List PDU
// ClipboardVirtualChannel::process_client_format_list_pdu: Long Format Name variant of Format List PDU is used for exchanging updated format names.
// ClipboardVirtualChannel::process_client_format_list_pdu: formatId=<unknown>(49262) wszFormatName="FileGroupDescriptorW"
// ClipboardVirtualChannel::process_client_format_list_pdu: formatId=<unknown>(49300) wszFormatName="FileContents"
// ClipboardVirtualChannel::process_client_format_list_pdu: formatId=<unknown>(49424) wszFormatName="Preferred DropEffect"

    clipboard_virtual_channel.process_client_message(
            130,
              CHANNELS::CHANNEL_FLAG_FIRST
            | CHANNELS::CHANNEL_FLAG_LAST
            | CHANNELS::CHANNEL_FLAG_SHOW_PROTOCOL,
            byte_ptr_cast(
        /* 0000 */ "\x02\x00\x00\x00\x7a\x00\x00\x00\x6e\xc0\x00\x00\x46\x00\x69\x00" // ....z...n...F.i.
        /* 0010 */ "\x6c\x00\x65\x00\x47\x00\x72\x00\x6f\x00\x75\x00\x70\x00\x44\x00" // l.e.G.r.o.u.p.D.
        /* 0020 */ "\x65\x00\x73\x00\x63\x00\x72\x00\x69\x00\x70\x00\x74\x00\x6f\x00" // e.s.c.r.i.p.t.o.
        /* 0030 */ "\x72\x00\x57\x00\x00\x00\x94\xc0\x00\x00\x46\x00\x69\x00\x6c\x00" // r.W.......F.i.l.
        /* 0040 */ "\x65\x00\x43\x00\x6f\x00\x6e\x00\x74\x00\x65\x00\x6e\x00\x74\x00" // e.C.o.n.t.e.n.t.
        /* 0050 */ "\x73\x00\x00\x00\x10\xc1\x00\x00\x50\x00\x72\x00\x65\x00\x66\x00" // s.......P.r.e.f.
        /* 0060 */ "\x65\x00\x72\x00\x72\x00\x65\x00\x64\x00\x20\x00\x44\x00\x72\x00" // e.r.r.e.d. .D.r.
        /* 0070 */ "\x6f\x00\x70\x00\x45\x00\x66\x00\x66\x00\x65\x00\x63\x00\x74\x00" // o.p.E.f.f.e.c.t.
        /* 0080 */ "\x00\x00"                                                         // ..
                ),
            130);

// ClipboardVirtualChannel::process_server_format_data_request_pdu: requestedFormatId=<unknown>(49262)
// Sending on channel (16) n bytes
// /* 0000 */ "\x00\x00\x00\x00"                                                 // ....
// /* 0000 */ "\x10\x00\x00\x00"                                                 // ....
// /* 0000 */ "\x03\x00\x00\x00"                                                 // ....
// /* 0000 */ "\x10\x00\x00\x00"                                                 // ....
// /* 0000 */ "\x04\x00\x00\x00\x04\x00\x00\x00\x6e\xc0\x00\x00\x00\x00\x00\x00" // ........n.......
// Sent dumped on channel (16) n bytes
// CLIPRDR CB_FORMAT_DATA_RESPONSE format data id = 49262 <unknown>

    clipboard_virtual_channel.process_server_message(
            16,
              CHANNELS::CHANNEL_FLAG_FIRST
            | CHANNELS::CHANNEL_FLAG_LAST
            | CHANNELS::CHANNEL_FLAG_SHOW_PROTOCOL,
            byte_ptr_cast(
        /* 0000 */ "\x04\x00\x00\x00\x04\x00\x00\x00\x6e\xc0\x00\x00\x00\x00\x00\x00"
                ),
            16,
            out_asynchronous_task);

// ClipboardVirtualChannel::process_client_message: total_length=8 flags=0x00000013 chunk_data_length=8
// Recv done on channel (8) n bytes
// /* 0000 */ "\x00\x00\x00\x00"                                                 // ....
// /* 0000 */ "\x08\x00\x00\x00"                                                 // ....
// /* 0000 */ "\x13\x00\x00\x00"                                                 // ....
// /* 0000 */ "\x08\x00\x00\x00"                                                 // ....
// /* 0000 */ "\x05\x00\x02\x00\x00\x00\x00\x00"                                 // ........
// Dump done on channel (8) n bytes
// ClipboardVirtualChannel::process_client_message: Format Data Response PDU

    clipboard_virtual_channel.process_client_message(
            8,
              CHANNELS::CHANNEL_FLAG_FIRST
            | CHANNELS::CHANNEL_FLAG_LAST
            | CHANNELS::CHANNEL_FLAG_SHOW_PROTOCOL,
            byte_ptr_cast(
        /* 0000 */ "\x05\x00\x02\x00\x00\x00\x00\x00"
                ),
            8);
}


 class TestResponseSender : public VirtualChannelDataSender
{

public:
    StaticOutStream<1600> streams[10];
    size_t total_in_stream = 0;


    explicit TestResponseSender() = default;

    void operator()(uint32_t /*total_length*/, uint32_t /*flags*/,
        const uint8_t* chunk_data, uint32_t chunk_data_length)
            override
    {
        if (this->total_in_stream < 10) {
//             InStream stream;
            this->streams[this->total_in_stream].out_copy_bytes(chunk_data, chunk_data_length);
            this->total_in_stream++;
        }
    }
};


<<<<<<< HEAD
RED_AUTO_TEST_CASE(TestCliprdrChannelFilterServerDataFile) {
    WorkingDirectory wd("TestCliprdrChannelFilterServerDataFile");

    ScreenInfo screen_info{800, 600, BitsPerPixel{24}};
    FakeFront front(screen_info);

    SessionReactor session_reactor;
    timeval time_test;
    time_test.tv_sec = 12345;
    time_test.tv_usec = 54321;
    session_reactor.set_current_time(time_test);

    NullReportMessage report_message;
    ICAPService * icap_service = nullptr;

    BaseVirtualChannel::Params base_params(report_message, RDPVerbose::cliprdr | RDPVerbose::cliprdr_dump);

    ClipboardVirtualChannelParams clipboard_virtual_channel_params;
    clipboard_virtual_channel_params.clipboard_down_authorized = true;
    clipboard_virtual_channel_params.clipboard_up_authorized   = true;
    clipboard_virtual_channel_params.clipboard_file_authorized = true;
    clipboard_virtual_channel_params.enable_interupting_validator = true;
    clipboard_virtual_channel_params.enable_save_files = true;
    clipboard_virtual_channel_params.enable_validator = false;
    clipboard_virtual_channel_params.channel_files_directory = wd.dirname();

    TestResponseSender to_client_sender;
    NullSender to_server_sender;

    ClipboardVirtualChannel clipboard_virtual_channel(
        &to_client_sender, &to_server_sender, front, session_reactor,
        base_params,
        clipboard_virtual_channel_params, icap_service);

    std::unique_ptr<AsynchronousTask> out_asynchronous_task;

    // ClipboardVirtualChannel::process_server_message: total_length=28 flags=0x00000003 chunk_data_length=28
// Recv done on channel (28) n bytes
// /* 0000 */ "\x01\x00\x00\x00"                                                 // ....
// /* 0000 */ "\x1c\x00\x00\x00"                                                 // ....
// /* 0000 */ "\x03\x00\x00\x00"                                                 // ....
// /* 0000 */ "\x1c\x00\x00\x00"                                                 // ....
// /* 0000 */ "\x07\x00\x00\x00\x10\x00\x00\x00\x01\x00\x00\x00\x01\x00\x0c\x00" // ................
// /* 0010 */ "\x02\x00\x00\x00\x1e\x00\x00\x00\x00\x00\x00\x00"                 // ............
// Dump done on channel (28) n bytes
// ClipboardVirtualChannel::process_server_message: Clipboard Capabilities PDU
// ClipboardVirtualChannel::process_server_clipboard_capabilities_pdu: General Capability Set
// RDPECLIP::GeneralCapabilitySet: capabilitySetType=CB_CAPSTYPE_GENERAL(1) lengthCapability=12 version=CB_CAPS_VERSION_2(0x00000002) generalFlags=0x0000001E

    clipboard_virtual_channel.process_server_message(
            28,
              CHANNELS::CHANNEL_FLAG_FIRST
            | CHANNELS::CHANNEL_FLAG_LAST
            | CHANNELS::CHANNEL_FLAG_SHOW_PROTOCOL,
            byte_ptr_cast(
        /* 0000 */ "\x07\x00\x00\x00\x10\x00\x00\x00\x01\x00\x00\x00\x01\x00\x0c\x00" // ................
        /* 0010 */ "\x02\x00\x00\x00\x1e\x00\x00\x00\x00\x00\x00\x00"                 // ............
                ),
            28,
            out_asynchronous_task);

// ClipboardVirtualChannel::process_client_message: total_length=24 flags=0x00000013 chunk_data_length=24
// Recv done on channel (24) n bytes
// /* 0000 */ "\x00\x00\x00\x00"                                                 // ....
// /* 0000 */ "\x18\x00\x00\x00"                                                 // ....
// /* 0000 */ "\x13\x00\x00\x00"                                                 // ....
// /* 0000 */ "\x18\x00\x00\x00"                                                 // ....
// /* 0000 */ "\x07\x00\x00\x00\x10\x00\x00\x00\x01\x00\x00\x00\x01\x00\x0c\x00" // ................
// /* 0010 */ "\x02\x00\x00\x00\x1e\x00\x00\x00"                                 // ........
// Dump done on channel (24) n bytes
// ClipboardVirtualChannel::process_client_message: Clipboard Capabilities PDU
// ClipboardVirtualChannel::process_client_clipboard_capabilities_pdu: General Capability Set
// RDPECLIP::GeneralCapabilitySet: capabilitySetType=CB_CAPSTYPE_GENERAL(1) lengthCapability=12 version=CB_CAPS_VERSION_2(0x00000002) generalFlags=0x0000001E

    clipboard_virtual_channel.process_client_message(
            24,
              CHANNELS::CHANNEL_FLAG_FIRST
            | CHANNELS::CHANNEL_FLAG_LAST
            | CHANNELS::CHANNEL_FLAG_SHOW_PROTOCOL,
            byte_ptr_cast(
    /* 0000 */ "\x07\x00\x00\x00\x10\x00\x00\x00\x01\x00\x00\x00\x01\x00\x0c\x00" // ................
    /* 0010 */ "\x02\x00\x00\x00\x1e\x00\x00\x00"                                 // ........
                ),
            24);

// ClipboardVirtualChannel::process_client_message: total_length=130 flags=0x00000013 chunk_data_length=130
// Recv done on channel (130) n bytes
// /* 0000 */ "\x00\x00\x00\x00"                                                 // ....
// /* 0000 */ "\x82\x00\x00\x00"                                                 // ....
// /* 0000 */ "\x13\x00\x00\x00"                                                 // ....
// /* 0000 */ "\x82\x00\x00\x00"                                                 // ....
// /* 0000 */ "\x02\x00\x00\x00\x7a\x00\x00\x00\x6e\xc0\x00\x00\x46\x00\x69\x00" // ....z...n...F.i.
// /* 0010 */ "\x6c\x00\x65\x00\x47\x00\x72\x00\x6f\x00\x75\x00\x70\x00\x44\x00" // l.e.G.r.o.u.p.D.
// /* 0020 */ "\x65\x00\x73\x00\x63\x00\x72\x00\x69\x00\x70\x00\x74\x00\x6f\x00" // e.s.c.r.i.p.t.o.
// /* 0030 */ "\x72\x00\x57\x00\x00\x00\x94\xc0\x00\x00\x46\x00\x69\x00\x6c\x00" // r.W.......F.i.l.
// /* 0040 */ "\x65\x00\x43\x00\x6f\x00\x6e\x00\x74\x00\x65\x00\x6e\x00\x74\x00" // e.C.o.n.t.e.n.t.
// /* 0050 */ "\x73\x00\x00\x00\x10\xc1\x00\x00\x50\x00\x72\x00\x65\x00\x66\x00" // s.......P.r.e.f.
// /* 0060 */ "\x65\x00\x72\x00\x72\x00\x65\x00\x64\x00\x20\x00\x44\x00\x72\x00" // e.r.r.e.d. .D.r.
// /* 0070 */ "\x6f\x00\x70\x00\x45\x00\x66\x00\x66\x00\x65\x00\x63\x00\x74\x00" // o.p.E.f.f.e.c.t.
// /* 0080 */ "\x00\x00"                                                         // ..
// Dump done on channel (130) n bytes
// ClipboardVirtualChannel::process_client_message: Format List PDU
// ClipboardVirtualChannel::process_client_format_list_pdu: Long Format Name variant of Format List PDU is used for exchanging updated format names.
// ClipboardVirtualChannel::process_client_format_list_pdu: formatId=<unknown>(49262) wszFormatName="FileGroupDescriptorW"
// ClipboardVirtualChannel::process_client_format_list_pdu: formatId=<unknown>(49300) wszFormatName="FileContents"
// ClipboardVirtualChannel::process_client_format_list_pdu: formatId=<unknown>(49424) wszFormatName="Preferred DropEffect"

    clipboard_virtual_channel.process_client_message(
            130,
              CHANNELS::CHANNEL_FLAG_FIRST
            | CHANNELS::CHANNEL_FLAG_LAST
            | CHANNELS::CHANNEL_FLAG_SHOW_PROTOCOL,
            byte_ptr_cast(
        /* 0000 */ "\x02\x00\x00\x00\x7a\x00\x00\x00\x6e\xc0\x00\x00\x46\x00\x69\x00" // ....z...n...F.i.
        /* 0010 */ "\x6c\x00\x65\x00\x47\x00\x72\x00\x6f\x00\x75\x00\x70\x00\x44\x00" // l.e.G.r.o.u.p.D.
        /* 0020 */ "\x65\x00\x73\x00\x63\x00\x72\x00\x69\x00\x70\x00\x74\x00\x6f\x00" // e.s.c.r.i.p.t.o.
        /* 0030 */ "\x72\x00\x57\x00\x00\x00\x94\xc0\x00\x00\x46\x00\x69\x00\x6c\x00" // r.W.......F.i.l.
        /* 0040 */ "\x65\x00\x43\x00\x6f\x00\x6e\x00\x74\x00\x65\x00\x6e\x00\x74\x00" // e.C.o.n.t.e.n.t.
        /* 0050 */ "\x73\x00\x00\x00\x10\xc1\x00\x00\x50\x00\x72\x00\x65\x00\x66\x00" // s.......P.r.e.f.
        /* 0060 */ "\x65\x00\x72\x00\x72\x00\x65\x00\x64\x00\x20\x00\x44\x00\x72\x00" // e.r.r.e.d. .D.r.
        /* 0070 */ "\x6f\x00\x70\x00\x45\x00\x66\x00\x66\x00\x65\x00\x63\x00\x74\x00" // o.p.E.f.f.e.c.t.
        /* 0080 */ "\x00\x00"                                                         // ..
                ),
            130);

// ClipboardVirtualChannel::process_server_format_data_request_pdu: requestedFormatId=<unknown>(49262)
// Sending on channel (16) n bytes
// /* 0000 */ "\x00\x00\x00\x00"                                                 // ....
// /* 0000 */ "\x10\x00\x00\x00"                                                 // ....
// /* 0000 */ "\x03\x00\x00\x00"                                                 // ....
// /* 0000 */ "\x10\x00\x00\x00"                                                 // ....
// /* 0000 */ "\x04\x00\x00\x00\x04\x00\x00\x00\x6e\xc0\x00\x00\x00\x00\x00\x00" // ........n.......
// Sent dumped on channel (16) n bytes
// CLIPRDR CB_FORMAT_DATA_RESPONSE format data id = 49262 <unknown>

    clipboard_virtual_channel.process_server_message(
            16,
              CHANNELS::CHANNEL_FLAG_FIRST
            | CHANNELS::CHANNEL_FLAG_LAST
            | CHANNELS::CHANNEL_FLAG_SHOW_PROTOCOL,
            byte_ptr_cast(
        /* 0000 */ "\x04\x00\x00\x00\x04\x00\x00\x00\x6e\xc0\x00\x00\x00\x00\x00\x00"
                ),
            16,
            out_asynchronous_task);

// ClipboardVirtualChannel::process_client_message: total_length=8 flags=0x00000013 chunk_data_length=8
// Recv done on channel (8) n bytes
// /* 0000 */ "\x00\x00\x00\x00"                                                 // ....
// /* 0000 */ "\x08\x00\x00\x00"                                                 // ....
// /* 0000 */ "\x13\x00\x00\x00"                                                 // ....
// /* 0000 */ "\x08\x00\x00\x00"                                                 // ....
// /* 0000 */ "\x05\x00\x02\x00\x00\x00\x00\x00"                                 // ........
// Dump done on channel (8) n bytes
// ClipboardVirtualChannel::process_client_message: Format Data Response PDU

    clipboard_virtual_channel.process_client_message(
            8,
              CHANNELS::CHANNEL_FLAG_FIRST
            | CHANNELS::CHANNEL_FLAG_LAST
            | CHANNELS::CHANNEL_FLAG_SHOW_PROTOCOL,
            byte_ptr_cast(
        /* 0000 */ "\x05\x00\x02\x00\x00\x00\x00\x00"
                ),
            8);

// INFO (4749/4749) --      CliprdrHeader: MsgType=0x2(2 bytes):CB_FORMAT_LIST MsgFlags=0x0(2 bytes):CB_RESPONSE__NONE_ DataLen=122Byte(s)(4 bytes)
// INFO (4749/4749) -- FormatListPDU: {formatId=<unknown>(49280) formatName="FileGroupDescriptorW"} {formatId=<unknown>(49282) formatName="FileContents"} {formatId=<unknown>(49309) formatName="Preferred DropEffect"}
// INFO (4749/4749) -- ClipboardVirtualChannel::process_server_message: total_length=134 flags=0x00000003 chunk_data_length=134
// INFO (4749/4749) -- Recv done on channel (134) n bytes
// INFO (4749/4749) -- \x00\x00\x00\x01
// INFO (4749/4749) -- \x00\x00\x00\x86
// INFO (4749/4749) -- \x00\x00\x00\x03
// INFO (4749/4749) -- \x00\x00\x00\x86
// INFO (4749/4749) -- /* 0000 */ "\x02\x00\x00\x00\x7a\x00\x00\x00\x80\xc0\x00\x00\x46\x00\x69\x00" // ....z.......F.i.
// INFO (4749/4749) -- /* 0010 */ "\x6c\x00\x65\x00\x47\x00\x72\x00\x6f\x00\x75\x00\x70\x00\x44\x00" // l.e.G.r.o.u.p.D.
// INFO (4749/4749) -- /* 0020 */ "\x65\x00\x73\x00\x63\x00\x72\x00\x69\x00\x70\x00\x74\x00\x6f\x00" // e.s.c.r.i.p.t.o.
// INFO (4749/4749) -- /* 0030 */ "\x72\x00\x57\x00\x00\x00\x82\xc0\x00\x00\x46\x00\x69\x00\x6c\x00" // r.W.......F.i.l.
// INFO (4749/4749) -- /* 0040 */ "\x65\x00\x43\x00\x6f\x00\x6e\x00\x74\x00\x65\x00\x6e\x00\x74\x00" // e.C.o.n.t.e.n.t.
// INFO (4749/4749) -- /* 0050 */ "\x73\x00\x00\x00\x9d\xc0\x00\x00\x50\x00\x72\x00\x65\x00\x66\x00" // s.......P.r.e.f.
// INFO (4749/4749) -- /* 0060 */ "\x65\x00\x72\x00\x72\x00\x65\x00\x64\x00\x20\x00\x44\x00\x72\x00" // e.r.r.e.d. .D.r.
// INFO (4749/4749) -- /* 0070 */ "\x6f\x00\x70\x00\x45\x00\x66\x00\x66\x00\x65\x00\x63\x00\x74\x00" // o.p.E.f.f.e.c.t.
// INFO (4749/4749) -- /* 0080 */ "\x00\x00\x00\x00\x00\x00"                                         // ......
// INFO (4749/4749) -- Dump done on channel (134) n bytes

    clipboard_virtual_channel.process_server_message(
            134,
              CHANNELS::CHANNEL_FLAG_FIRST
            | CHANNELS::CHANNEL_FLAG_LAST
            | CHANNELS::CHANNEL_FLAG_SHOW_PROTOCOL,
            byte_ptr_cast(
    /* 0000 */ "\x02\x00\x00\x00\x7a\x00\x00\x00\x80\xc0\x00\x00\x46\x00\x69\x00" // ....z.......F.i.
    /* 0010 */ "\x6c\x00\x65\x00\x47\x00\x72\x00\x6f\x00\x75\x00\x70\x00\x44\x00" // l.e.G.r.o.u.p.D.
    /* 0020 */ "\x65\x00\x73\x00\x63\x00\x72\x00\x69\x00\x70\x00\x74\x00\x6f\x00" // e.s.c.r.i.p.t.o.
    /* 0030 */ "\x72\x00\x57\x00\x00\x00\x82\xc0\x00\x00\x46\x00\x69\x00\x6c\x00" // r.W.......F.i.l.
    /* 0040 */ "\x65\x00\x43\x00\x6f\x00\x6e\x00\x74\x00\x65\x00\x6e\x00\x74\x00" // e.C.o.n.t.e.n.t.
    /* 0050 */ "\x73\x00\x00\x00\x9d\xc0\x00\x00\x50\x00\x72\x00\x65\x00\x66\x00" // s.......P.r.e.f.
    /* 0060 */ "\x65\x00\x72\x00\x72\x00\x65\x00\x64\x00\x20\x00\x44\x00\x72\x00" // e.r.r.e.d. .D.r.
    /* 0070 */ "\x6f\x00\x70\x00\x45\x00\x66\x00\x66\x00\x65\x00\x63\x00\x74\x00" // o.p.E.f.f.e.c.t.
    /* 0080 */ "\x00\x00\x00\x00\x00\x00"
                ),
            134,
            out_asynchronous_task);

// INFO (4749/4749) --      CliprdrHeader: MsgType=0x3(2 bytes):CB_FORMAT_LIST_RESPONSE MsgFlags=0x1(2 bytes):CB_RESPONSE_OK DataLen=0Byte(s)(4 bytes)
// INFO (4749/4749) -- FormatListResponsePDU
// INFO (4749/4749) -- ClipboardVirtualChannel::process_client_message: total_length=8 flags=0x00000013 chunk_data_length=8
// INFO (4749/4749) -- Recv done on channel (8) n bytes
// INFO (4749/4749) -- \x00\x00\x00\x00
// INFO (4749/4749) -- \x0\x0\x0\x8
// INFO (4749/4749) -- \x0\x0\x0\x13
// INFO (4749/4749) -- \x0\x0\x0\x8
// INFO (4749/4749) -- /* 0000 */ "\x03\x00\x01\x00\x00\x00\x00\x00"                                 // ........
// INFO (4749/4749) -- Dump done on channel (8) n bytes

        clipboard_virtual_channel.process_client_message(
            8,
              CHANNELS::CHANNEL_FLAG_FIRST
            | CHANNELS::CHANNEL_FLAG_LAST
            | CHANNELS::CHANNEL_FLAG_SHOW_PROTOCOL,
            byte_ptr_cast(
        /* 0000 */ "\x03\x00\x01\x00\x00\x00\x00\x00"
                ),
            8);

// INFO (4749/4749) -- LockClipboardDataPDU: streamDataID=0x00000000(4 bytes)
// INFO (4749/4749) -- ClipboardVirtualChannel::process_client_message: total_length=12 flags=0x00000013 chunk_data_length=12
// INFO (4749/4749) -- Recv done on channel (12) n bytes
// INFO (4749/4749) -- \x00\x00\x00\x00
// INFO (4749/4749) -- \x0\x0\x0\xc
// INFO (4749/4749) -- \x0\x0\x0\x13
// INFO (4749/4749) -- \x0\x0\x0\xc
// INFO (4749/4749) -- /* 0000 */ "\x0a\x00\x00\x00\x04\x00\x00\x00\x00\x00\x00\x00"                 // ............
// INFO (4749/4749) -- Dump done on channel (12) n bytes

        clipboard_virtual_channel.process_client_message(
            12,
              CHANNELS::CHANNEL_FLAG_FIRST
            | CHANNELS::CHANNEL_FLAG_LAST
            | CHANNELS::CHANNEL_FLAG_SHOW_PROTOCOL,
            byte_ptr_cast(
        /* 0000 */ "\x0a\x00\x00\x00\x04\x00\x00\x00\x00\x00\x00\x00"
                ),
            12);

// INFO (4749/4749) -- FormatDataRequestPDU: requestedFormatId=0x0000c080(4 bytes):<unknown>
// INFO (4749/4749) -- ClipboardVirtualChannel::process_client_message: total_length=12 flags=0x00000013 chunk_data_length=12
// INFO (4749/4749) -- Recv done on channel (12) n bytes
// INFO (4749/4749) -- \x00\x00\x00\x00
// INFO (4749/4749) -- \x0\x0\x0\xc
// INFO (4749/4749) -- \x0\x0\x0\x13
// INFO (4749/4749) -- \x0\x0\x0\xc
// INFO (4749/4749) -- /* 0000 */ "\x04\x00\x00\x00\x04\x00\x00\x00\x80\xc0\x00\x00"                 // ............
// INFO (4749/4749) -- Dump done on channel (12) n bytes

        clipboard_virtual_channel.process_client_message(
            12,
              CHANNELS::CHANNEL_FLAG_FIRST
            | CHANNELS::CHANNEL_FLAG_LAST
            | CHANNELS::CHANNEL_FLAG_SHOW_PROTOCOL,
            byte_ptr_cast(
        /* 0000 */ "\x04\x00\x00\x00\x04\x00\x00\x00\x80\xc0\x00\x00"
                ),
            12);

// INFO (4749/4749) -- ClipboardVirtualChannel::process_server_message: Format Data Response PDU
// INFO (4749/4749) -- Sending FileGroupDescriptorW(49280) clipboard data to client. cItems=1
// INFO (4749/4749) -- FileDescriptor: flags=0x4064 fileAttributes=0x20 lastWriteTime=131853846090163395 fileSizeHigh=0x0 fileSizeLow=0xa fileName="test.txt"
// INFO (4749/4749) -- type="CB_COPYING_PASTING_DATA_FROM_REMOTE_SESSION" format="FileGroupDescriptorW(49280)" size="596"
// INFO (4749/4749) -- Sending on channel (608) n bytes
// INFO (4749/4749) -- \x00\x00\x00\x00
// INFO (4749/4749) -- \x0\x0\x2\x60
// INFO (4749/4749) -- \x0\x0\x0\x3
// INFO (4749/4749) -- \x0\x0\x2\x60
// INFO (4749/4749) -- /* 0000 */ "\x05\x00\x01\x00\x54\x02\x00\x00\x01\x00\x00\x00\x64\x40\x00\x00" // ....T.......d@..
// INFO (4749/4749) -- /* 0010 */ "\x00\x00\x00\x00\x00\x00\x00\x00\x00\x00\x00\x00\x00\x00\x00\x00" // ................
// INFO (4749/4749) -- /* 0020 */ "\x00\x00\x00\x00\x00\x00\x00\x00\x00\x00\x00\x00\x00\x00\x00\x00" // ................
// INFO (4749/4749) -- /* 0030 */ "\x20\x00\x00\x00\x00\x00\x00\x00\x00\x00\x00\x00\x00\x00\x00\x00" //  ...............
// INFO (4749/4749) -- /* 0040 */ "\x00\x00\x00\x00\xc3\x24\x79\xda\x5f\x70\xd4\x01\x00\x00\x00\x00" // .....$y._p......
// INFO (4749/4749) -- /* 0050 */ "\x0a\x00\x00\x00\x74\x00\x65\x00\x73\x00\x74\x00\x2e\x00\x74\x00" // ....t.e.s.t...t.
// INFO (4749/4749) -- /* 0060 */ "\x78\x00\x74\x00\x00\x00\x00\x00\x00\x00\x00\x00\x00\x00\x00\x00" // x.t.............
// INFO (4749/4749) -- /* 0070 */ "\x00\x00\x00\x00\x00\x00\x00\x00\x00\x00\x00\x00\x00\x00\x00\x00" // ................
// INFO (4749/4749) -- /* 0080 */ "\x00\x00\x00\x00\x00\x00\x00\x00\x00\x00\x00\x00\x00\x00\x00\x00" // ................
// INFO (4749/4749) -- /* 0090 */ "\x00\x00\x00\x00\x00\x00\x00\x00\x00\x00\x00\x00\x00\x00\x00\x00" // ................
// INFO (4749/4749) -- /* 00a0 */ "\x00\x00\x00\x00\x00\x00\x00\x00\x00\x00\x00\x00\x00\x00\x00\x00" // ................
// INFO (4749/4749) -- /* 00b0 */ "\x00\x00\x00\x00\x00\x00\x00\x00\x00\x00\x00\x00\x00\x00\x00\x00" // ................
// INFO (4749/4749) -- /* 00c0 */ "\x00\x00\x00\x00\x00\x00\x00\x00\x00\x00\x00\x00\x00\x00\x00\x00" // ................
// INFO (4749/4749) -- /* 00d0 */ "\x00\x00\x00\x00\x00\x00\x00\x00\x00\x00\x00\x00\x00\x00\x00\x00" // ................
// INFO (4749/4749) -- /* 00e0 */ "\x00\x00\x00\x00\x00\x00\x00\x00\x00\x00\x00\x00\x00\x00\x00\x00" // ................
// INFO (4749/4749) -- /* 00f0 */ "\x00\x00\x00\x00\x00\x00\x00\x00\x00\x00\x00\x00\x00\x00\x00\x00" // ................
// INFO (4749/4749) -- /* 0100 */ "\x00\x00\x00\x00\x00\x00\x00\x00\x00\x00\x00\x00\x00\x00\x00\x00" // ................
// INFO (4749/4749) -- /* 0110 */ "\x00\x00\x00\x00\x00\x00\x00\x00\x00\x00\x00\x00\x00\x00\x00\x00" // ................
// INFO (4749/4749) -- /* 0120 */ "\x00\x00\x00\x00\x00\x00\x00\x00\x00\x00\x00\x00\x00\x00\x00\x00" // ................
// INFO (4749/4749) -- /* 0130 */ "\x00\x00\x00\x00\x00\x00\x00\x00\x00\x00\x00\x00\x00\x00\x00\x00" // ................
// INFO (4749/4749) -- /* 0140 */ "\x00\x00\x00\x00\x00\x00\x00\x00\x00\x00\x00\x00\x00\x00\x00\x00" // ................
// INFO (4749/4749) -- /* 0150 */ "\x00\x00\x00\x00\x00\x00\x00\x00\x00\x00\x00\x00\x00\x00\x00\x00" // ................
// INFO (4749/4749) -- /* 0160 */ "\x00\x00\x00\x00\x00\x00\x00\x00\x00\x00\x00\x00\x00\x00\x00\x00" // ................
// INFO (4749/4749) -- /* 0170 */ "\x00\x00\x00\x00\x00\x00\x00\x00\x00\x00\x00\x00\x00\x00\x00\x00" // ................
// INFO (4749/4749) -- /* 0180 */ "\x00\x00\x00\x00\x00\x00\x00\x00\x00\x00\x00\x00\x00\x00\x00\x00" // ................
// INFO (4749/4749) -- /* 0190 */ "\x00\x00\x00\x00\x00\x00\x00\x00\x00\x00\x00\x00\x00\x00\x00\x00" // ................
// INFO (4749/4749) -- /* 01a0 */ "\x00\x00\x00\x00\x00\x00\x00\x00\x00\x00\x00\x00\x00\x00\x00\x00" // ................
// INFO (4749/4749) -- /* 01b0 */ "\x00\x00\x00\x00\x00\x00\x00\x00\x00\x00\x00\x00\x00\x00\x00\x00" // ................
// INFO (4749/4749) -- /* 01c0 */ "\x00\x00\x00\x00\x00\x00\x00\x00\x00\x00\x00\x00\x00\x00\x00\x00" // ................
// INFO (4749/4749) -- /* 01d0 */ "\x00\x00\x00\x00\x00\x00\x00\x00\x00\x00\x00\x00\x00\x00\x00\x00" // ................
// INFO (4749/4749) -- /* 01e0 */ "\x00\x00\x00\x00\x00\x00\x00\x00\x00\x00\x00\x00\x00\x00\x00\x00" // ................
// INFO (4749/4749) -- /* 01f0 */ "\x00\x00\x00\x00\x00\x00\x00\x00\x00\x00\x00\x00\x00\x00\x00\x00" // ................
// INFO (4749/4749) -- /* 0200 */ "\x00\x00\x00\x00\x00\x00\x00\x00\x00\x00\x00\x00\x00\x00\x00\x00" // ................
// INFO (4749/4749) -- /* 0210 */ "\x00\x00\x00\x00\x00\x00\x00\x00\x00\x00\x00\x00\x00\x00\x00\x00" // ................
// INFO (4749/4749) -- /* 0220 */ "\x00\x00\x00\x00\x00\x00\x00\x00\x00\x00\x00\x00\x00\x00\x00\x00" // ................
// INFO (4749/4749) -- /* 0230 */ "\x00\x00\x00\x00\x00\x00\x00\x00\x00\x00\x00\x00\x00\x00\x00\x00" // ................
// INFO (4749/4749) -- /* 0240 */ "\x00\x00\x00\x00\x00\x00\x00\x00\x00\x00\x00\x00\x00\x00\x00\x00" // ................
// INFO (4749/4749) -- /* 0250 */ "\x00\x00\x00\x00\x00\x00\x00\x00\x00\x00\x00\x00\x00\x00\x00\x00" // ................
// INFO (4749/4749) -- Sent dumped on channel (608) n bytes

    clipboard_virtual_channel.process_server_message(
            608,
              CHANNELS::CHANNEL_FLAG_FIRST
            | CHANNELS::CHANNEL_FLAG_LAST
            | CHANNELS::CHANNEL_FLAG_SHOW_PROTOCOL,
            byte_ptr_cast(
    /* 0000 */ "\x05\x00\x01\x00\x54\x02\x00\x00\x01\x00\x00\x00\x64\x40\x00\x00" // ....T.......d@..
    /* 0010 */ "\x00\x00\x00\x00\x00\x00\x00\x00\x00\x00\x00\x00\x00\x00\x00\x00" // ................
    /* 0020 */ "\x00\x00\x00\x00\x00\x00\x00\x00\x00\x00\x00\x00\x00\x00\x00\x00" // ................
    /* 0030 */ "\x20\x00\x00\x00\x00\x00\x00\x00\x00\x00\x00\x00\x00\x00\x00\x00" //  ...............
    /* 0040 */ "\x00\x00\x00\x00\xc3\x24\x79\xda\x5f\x70\xd4\x01\x00\x00\x00\x00" // .....$y._p......
    /* 0050 */ "\x0a\x00\x00\x00\x74\x00\x65\x00\x73\x00\x74\x00\x2e\x00\x74\x00" // ....t.e.s.t...t.
    /* 0060 */ "\x78\x00\x74\x00\x00\x00\x00\x00\x00\x00\x00\x00\x00\x00\x00\x00" // x.t.............
    /* 0070 */ "\x00\x00\x00\x00\x00\x00\x00\x00\x00\x00\x00\x00\x00\x00\x00\x00" // ................
    /* 0080 */ "\x00\x00\x00\x00\x00\x00\x00\x00\x00\x00\x00\x00\x00\x00\x00\x00" // ................
    /* 0090 */ "\x00\x00\x00\x00\x00\x00\x00\x00\x00\x00\x00\x00\x00\x00\x00\x00" // ................
    /* 00a0 */ "\x00\x00\x00\x00\x00\x00\x00\x00\x00\x00\x00\x00\x00\x00\x00\x00" // ................
    /* 00b0 */ "\x00\x00\x00\x00\x00\x00\x00\x00\x00\x00\x00\x00\x00\x00\x00\x00" // ................
    /* 00c0 */ "\x00\x00\x00\x00\x00\x00\x00\x00\x00\x00\x00\x00\x00\x00\x00\x00" // ................
    /* 00d0 */ "\x00\x00\x00\x00\x00\x00\x00\x00\x00\x00\x00\x00\x00\x00\x00\x00" // ................
    /* 00e0 */ "\x00\x00\x00\x00\x00\x00\x00\x00\x00\x00\x00\x00\x00\x00\x00\x00" // ................
    /* 00f0 */ "\x00\x00\x00\x00\x00\x00\x00\x00\x00\x00\x00\x00\x00\x00\x00\x00" // ................
    /* 0100 */ "\x00\x00\x00\x00\x00\x00\x00\x00\x00\x00\x00\x00\x00\x00\x00\x00" // ................
    /* 0110 */ "\x00\x00\x00\x00\x00\x00\x00\x00\x00\x00\x00\x00\x00\x00\x00\x00" // ................
    /* 0120 */ "\x00\x00\x00\x00\x00\x00\x00\x00\x00\x00\x00\x00\x00\x00\x00\x00" // ................
    /* 0130 */ "\x00\x00\x00\x00\x00\x00\x00\x00\x00\x00\x00\x00\x00\x00\x00\x00" // ................
    /* 0140 */ "\x00\x00\x00\x00\x00\x00\x00\x00\x00\x00\x00\x00\x00\x00\x00\x00" // ................
    /* 0150 */ "\x00\x00\x00\x00\x00\x00\x00\x00\x00\x00\x00\x00\x00\x00\x00\x00" // ................
    /* 0160 */ "\x00\x00\x00\x00\x00\x00\x00\x00\x00\x00\x00\x00\x00\x00\x00\x00" // ................
    /* 0170 */ "\x00\x00\x00\x00\x00\x00\x00\x00\x00\x00\x00\x00\x00\x00\x00\x00" // ................
    /* 0180 */ "\x00\x00\x00\x00\x00\x00\x00\x00\x00\x00\x00\x00\x00\x00\x00\x00" // ................
    /* 0190 */ "\x00\x00\x00\x00\x00\x00\x00\x00\x00\x00\x00\x00\x00\x00\x00\x00" // ................
    /* 01a0 */ "\x00\x00\x00\x00\x00\x00\x00\x00\x00\x00\x00\x00\x00\x00\x00\x00" // ................
    /* 01b0 */ "\x00\x00\x00\x00\x00\x00\x00\x00\x00\x00\x00\x00\x00\x00\x00\x00" // ................
    /* 01c0 */ "\x00\x00\x00\x00\x00\x00\x00\x00\x00\x00\x00\x00\x00\x00\x00\x00" // ................
    /* 01d0 */ "\x00\x00\x00\x00\x00\x00\x00\x00\x00\x00\x00\x00\x00\x00\x00\x00" // ................
    /* 01e0 */ "\x00\x00\x00\x00\x00\x00\x00\x00\x00\x00\x00\x00\x00\x00\x00\x00" // ................
    /* 01f0 */ "\x00\x00\x00\x00\x00\x00\x00\x00\x00\x00\x00\x00\x00\x00\x00\x00" // ................
    /* 0200 */ "\x00\x00\x00\x00\x00\x00\x00\x00\x00\x00\x00\x00\x00\x00\x00\x00" // ................
    /* 0210 */ "\x00\x00\x00\x00\x00\x00\x00\x00\x00\x00\x00\x00\x00\x00\x00\x00" // ................
    /* 0220 */ "\x00\x00\x00\x00\x00\x00\x00\x00\x00\x00\x00\x00\x00\x00\x00\x00" // ................
    /* 0230 */ "\x00\x00\x00\x00\x00\x00\x00\x00\x00\x00\x00\x00\x00\x00\x00\x00" // ................
    /* 0240 */ "\x00\x00\x00\x00\x00\x00\x00\x00\x00\x00\x00\x00\x00\x00\x00\x00" // ................
    /* 0250 */ "\x00\x00\x00\x00\x00\x00\x00\x00\x00\x00\x00\x00\x00\x00\x00\x00" // ................
                ),
            608,
            out_asynchronous_task);

    auto const file_test = wd.add_file("12345_54321_test.txt");

// INFO (4749/4749) -- FileContentsRequestPDU: streamId=1(4 bytes) lindex=0(4 bytes) dwFlags=1(4 bytes) nPositionLow=0(4 bytes) nPositionHigh=0(4 bytes) cbRequested=8(4 bytes) clipDataId=0
// INFO (4749/4749) -- ClipboardVirtualChannel::process_client_message: total_length=36 flags=0x00000013 chunk_data_length=36
// INFO (4749/4749) -- Recv done on channel (36) n bytes
// INFO (4749/4749) -- \x00\x00\x00\x00
// INFO (4749/4749) -- \x0\x0\x0\x24
// INFO (4749/4749) -- \x0\x0\x0\x13
// INFO (4749/4749) -- \x0\x0\x0\x24
// INFO (4749/4749) -- /* 0000 */ "\x08\x00\x00\x00\x1c\x00\x00\x00\x01\x00\x00\x00\x00\x00\x00\x00" // ................
// INFO (4749/4749) -- /* 0010 */ "\x01\x00\x00\x00\x00\x00\x00\x00\x00\x00\x00\x00\x08\x00\x00\x00" // ................
// INFO (4749/4749) -- /* 0020 */ "\x00\x00\x00\x00"                                                 // ....
// INFO (4749/4749) -- Dump done on channel (36) n bytes

        clipboard_virtual_channel.process_client_message(
            36,
              CHANNELS::CHANNEL_FLAG_FIRST
            | CHANNELS::CHANNEL_FLAG_LAST
            | CHANNELS::CHANNEL_FLAG_SHOW_PROTOCOL,
            byte_ptr_cast(
    /* 0000 */ "\x08\x00\x00\x00\x1c\x00\x00\x00\x01\x00\x00\x00\x00\x00\x00\x00" // ................
    /* 0010 */ "\x01\x00\x00\x00\x00\x00\x00\x00\x00\x00\x00\x00\x08\x00\x00\x00" // ................
    /* 0020 */ "\x00\x00\x00\x00"                                                 // ....
                ),
            36);

// INFO (4749/4749) -- File Contents Response Size: streamID = 0X00000001(4 bytes) size=26(8 bytes) Padding - (4 byte) NOT USED
// INFO (4749/4749) -- ClipboardVirtualChannel::process_server_message: total_length=24 flags=0x00000003 chunk_data_length=24
// INFO (4749/4749) -- Recv done on channel (24) n bytes
// INFO (4749/4749) -- \x00\x00\x00\x01
// INFO (4749/4749) -- \x0\x0\x0\x18
// INFO (4749/4749) -- \x0\x0\x0\x3
// INFO (4749/4749) -- \x0\x0\x0\x18
// INFO (4749/4749) -- /* 0000 */ "\x09\x00\x01\x00\x0c\x00\x00\x00\x01\x00\x00\x00\x04\x00\x00\x00" // ................
// INFO (4749/4749) -- /* 0010 */ "\x00\x00\x00\x00\x00\x00\x00\x00"                                 // ........
// INFO (4749/4749) -- Dump done on channel (24) n bytes

        clipboard_virtual_channel.process_server_message(
            24,
              CHANNELS::CHANNEL_FLAG_FIRST
            | CHANNELS::CHANNEL_FLAG_LAST
            | CHANNELS::CHANNEL_FLAG_SHOW_PROTOCOL,
            byte_ptr_cast(
        /* 0000 */ "\x09\x00\x01\x00\x0c\x00\x00\x00\x01\x00\x00\x00\x1a\x00\x00\x00" // ................
        /* 0010 */ "\x00\x00\x00\x00\x00\x00\x00\x00"                                 // ........
                ),
            24,
            out_asynchronous_task);

// INFO (4749/4749) -- FileContentsRequestPDU: streamId=1(4 bytes) lindex=0(4 bytes) dwFlags=2(4 bytes) nPositionLow=0(4 bytes) nPositionHigh=0(4 bytes) cbRequested=65535(4 bytes) clipDataId=0
// INFO (4749/4749) -- Sending on channel (36) n bytes
// INFO (4749/4749) -- \x00\x00\x00\x01
// INFO (4749/4749) -- \x0\x0\x0\x24
// INFO (4749/4749) -- \x0\x0\x0\x13
// INFO (4749/4749) -- \x0\x0\x0\x24
// INFO (4749/4749) -- /* 0000 */ "\x08\x00\x00\x00\x1c\x00\x00\x00\x01\x00\x00\x00\x00\x00\x00\x00" // ................
// INFO (4749/4749) -- /* 0010 */ "\x02\x00\x00\x00\x00\x00\x00\x00\x00\x00\x00\x00\xff\xff\x00\x00" // ................
// INFO (4749/4749) -- /* 0020 */ "\x00\x00\x00\x00"                                                 // ....
// INFO (4749/4749) -- Sent dumped on channel (36) n bytes

        clipboard_virtual_channel.process_client_message(
            36,
              CHANNELS::CHANNEL_FLAG_FIRST
            | CHANNELS::CHANNEL_FLAG_LAST
            | CHANNELS::CHANNEL_FLAG_SHOW_PROTOCOL,
            byte_ptr_cast(
    /* 0000 */ "\x08\x00\x00\x00\x1c\x00\x00\x00\x01\x00\x00\x00\x00\x00\x00\x00" // ................
    /* 0010 */ "\x02\x00\x00\x00\x00\x00\x00\x00\x00\x00\x00\x00\xff\xff\x00\x00" // ................
    /* 0020 */ "\x00\x00\x00\x00"                                                 // ....
                ),
            36);

    RED_CHECK_EQUAL(to_client_sender.total_in_stream, 5);

// INFO (4749/4749) -- ClipboardVirtualChannel::process_server_message: File Contents Response PDU
// INFO (4749/4749) -- Sending on channel (20) n bytes
// INFO (4749/4749) -- \x00\x00\x00\x00
// INFO (4749/4749) -- \x0\x0\x0\x14
// INFO (4749/4749) -- \x0\x0\x0\x3
// INFO (4749/4749) -- \x0\x0\x0\x14
// INFO (4749/4749) -- /* 0000 */ "\x09\x00\x01\x00\x0b\x00\x00\x00\x01\x00\x00\x00\x74\x65\x73\x74" // ............test
// INFO (4749/4749) -- /* 0010 */ "\x00\x00\x00\x00"                                                 // ....
// INFO (4749/4749) -- Sent dumped on channel (20) n bytes

        clipboard_virtual_channel.process_server_message(
            22,
              CHANNELS::CHANNEL_FLAG_FIRST
            | CHANNELS::CHANNEL_FLAG_SHOW_PROTOCOL,
            byte_ptr_cast(
        /* 0000 */ "\x09\x00\x01\x00\x0c\x00\x00\x00\x01\x00\x00\x00\x74\x65\x73\x74" // ............test
                ),
            16,
            out_asynchronous_task);

    RED_CHECK_EQUAL(get_file_contents(file_test), "test");

        clipboard_virtual_channel.process_server_message(
            22,
              CHANNELS::CHANNEL_FLAG_LAST
            | CHANNELS::CHANNEL_FLAG_SHOW_PROTOCOL,
            byte_ptr_cast(
        /* 0000 */ "\x20\x20\x74\x65\x73\x74"                         //   test....
                ),
            6,
            out_asynchronous_task);

    RED_CHECK_EQUAL(to_client_sender.total_in_stream, 5);

    RED_CHECK_EQUAL(get_file_contents(file_test), "test  test");

    clipboard_virtual_channel.DLP_antivirus_check_channels_files();

    RED_CHECK_EQUAL(to_client_sender.total_in_stream, 6);

//     auto expected_pdu =
//     /* 0000 */ "\x09\x00\x01\x00\x0e\x00\x00\x00\x01\x00\x00\x00\x74\x65\x73\x74" //............test
//     /* 0001 */ "\x20\x20\x74\x65\x73\x74"                         //   test....
//     ""_av
//     ;
=======
// RED_AUTO_TEST_CASE(TestCliprdrChannelFilterServerDataFile) {
//     WorkingDirectory wd("TestCliprdrChannelFilterServerDataFile");
//
//     ScreenInfo screen_info{800, 600, BitsPerPixel{24}};
//     FakeFront front(screen_info);
//
//     NullReportMessage report_message;
//
//     BaseVirtualChannel::Params base_params(report_message, RDPVerbose::cliprdr | RDPVerbose::cliprdr_dump);
//
//     ClipboardVirtualChannelParams clipboard_virtual_channel_params;
//     clipboard_virtual_channel_params.clipboard_down_authorized = true;
//     clipboard_virtual_channel_params.clipboard_up_authorized   = true;
//     clipboard_virtual_channel_params.clipboard_file_authorized = true;
//
//     TestResponseSender to_client_sender;
//     NullSender to_server_sender;
//
//     ClipboardVirtualChannel clipboard_virtual_channel(
//         &to_client_sender, &to_server_sender, front, true, wd.dirname(),
//         base_params,
//         clipboard_virtual_channel_params);
//
//     std::unique_ptr<AsynchronousTask> out_asynchronous_task;
//
//     // ClipboardVirtualChannel::process_server_message: total_length=28 flags=0x00000003 chunk_data_length=28
// // Recv done on channel (28) n bytes
// // /* 0000 */ "\x01\x00\x00\x00"                                                 // ....
// // /* 0000 */ "\x1c\x00\x00\x00"                                                 // ....
// // /* 0000 */ "\x03\x00\x00\x00"                                                 // ....
// // /* 0000 */ "\x1c\x00\x00\x00"                                                 // ....
// // /* 0000 */ "\x07\x00\x00\x00\x10\x00\x00\x00\x01\x00\x00\x00\x01\x00\x0c\x00" // ................
// // /* 0010 */ "\x02\x00\x00\x00\x1e\x00\x00\x00\x00\x00\x00\x00"                 // ............
// // Dump done on channel (28) n bytes
// // ClipboardVirtualChannel::process_server_message: Clipboard Capabilities PDU
// // ClipboardVirtualChannel::process_server_clipboard_capabilities_pdu: General Capability Set
// // RDPECLIP::GeneralCapabilitySet: capabilitySetType=CB_CAPSTYPE_GENERAL(1) lengthCapability=12 version=CB_CAPS_VERSION_2(0x00000002) generalFlags=0x0000001E
//
//     clipboard_virtual_channel.process_server_message(
//             28,
//               CHANNELS::CHANNEL_FLAG_FIRST
//             | CHANNELS::CHANNEL_FLAG_LAST
//             | CHANNELS::CHANNEL_FLAG_SHOW_PROTOCOL,
//             byte_ptr_cast(
//         /* 0000 */ "\x07\x00\x00\x00\x10\x00\x00\x00\x01\x00\x00\x00\x01\x00\x0c\x00" // ................
//         /* 0010 */ "\x02\x00\x00\x00\x1e\x00\x00\x00\x00\x00\x00\x00"                 // ............
//                 ),
//             28,
//             out_asynchronous_task);
//
// // ClipboardVirtualChannel::process_client_message: total_length=24 flags=0x00000013 chunk_data_length=24
// // Recv done on channel (24) n bytes
// // /* 0000 */ "\x00\x00\x00\x00"                                                 // ....
// // /* 0000 */ "\x18\x00\x00\x00"                                                 // ....
// // /* 0000 */ "\x13\x00\x00\x00"                                                 // ....
// // /* 0000 */ "\x18\x00\x00\x00"                                                 // ....
// // /* 0000 */ "\x07\x00\x00\x00\x10\x00\x00\x00\x01\x00\x00\x00\x01\x00\x0c\x00" // ................
// // /* 0010 */ "\x02\x00\x00\x00\x1e\x00\x00\x00"                                 // ........
// // Dump done on channel (24) n bytes
// // ClipboardVirtualChannel::process_client_message: Clipboard Capabilities PDU
// // ClipboardVirtualChannel::process_client_clipboard_capabilities_pdu: General Capability Set
// // RDPECLIP::GeneralCapabilitySet: capabilitySetType=CB_CAPSTYPE_GENERAL(1) lengthCapability=12 version=CB_CAPS_VERSION_2(0x00000002) generalFlags=0x0000001E
//
//     clipboard_virtual_channel.process_client_message(
//             24,
//               CHANNELS::CHANNEL_FLAG_FIRST
//             | CHANNELS::CHANNEL_FLAG_LAST
//             | CHANNELS::CHANNEL_FLAG_SHOW_PROTOCOL,
//             byte_ptr_cast(
//     /* 0000 */ "\x07\x00\x00\x00\x10\x00\x00\x00\x01\x00\x00\x00\x01\x00\x0c\x00" // ................
//     /* 0010 */ "\x02\x00\x00\x00\x1e\x00\x00\x00"                                 // ........
//                 ),
//             24);
//
// // ClipboardVirtualChannel::process_client_message: total_length=130 flags=0x00000013 chunk_data_length=130
// // Recv done on channel (130) n bytes
// // /* 0000 */ "\x00\x00\x00\x00"                                                 // ....
// // /* 0000 */ "\x82\x00\x00\x00"                                                 // ....
// // /* 0000 */ "\x13\x00\x00\x00"                                                 // ....
// // /* 0000 */ "\x82\x00\x00\x00"                                                 // ....
// // /* 0000 */ "\x02\x00\x00\x00\x7a\x00\x00\x00\x6e\xc0\x00\x00\x46\x00\x69\x00" // ....z...n...F.i.
// // /* 0010 */ "\x6c\x00\x65\x00\x47\x00\x72\x00\x6f\x00\x75\x00\x70\x00\x44\x00" // l.e.G.r.o.u.p.D.
// // /* 0020 */ "\x65\x00\x73\x00\x63\x00\x72\x00\x69\x00\x70\x00\x74\x00\x6f\x00" // e.s.c.r.i.p.t.o.
// // /* 0030 */ "\x72\x00\x57\x00\x00\x00\x94\xc0\x00\x00\x46\x00\x69\x00\x6c\x00" // r.W.......F.i.l.
// // /* 0040 */ "\x65\x00\x43\x00\x6f\x00\x6e\x00\x74\x00\x65\x00\x6e\x00\x74\x00" // e.C.o.n.t.e.n.t.
// // /* 0050 */ "\x73\x00\x00\x00\x10\xc1\x00\x00\x50\x00\x72\x00\x65\x00\x66\x00" // s.......P.r.e.f.
// // /* 0060 */ "\x65\x00\x72\x00\x72\x00\x65\x00\x64\x00\x20\x00\x44\x00\x72\x00" // e.r.r.e.d. .D.r.
// // /* 0070 */ "\x6f\x00\x70\x00\x45\x00\x66\x00\x66\x00\x65\x00\x63\x00\x74\x00" // o.p.E.f.f.e.c.t.
// // /* 0080 */ "\x00\x00"                                                         // ..
// // Dump done on channel (130) n bytes
// // ClipboardVirtualChannel::process_client_message: Format List PDU
// // ClipboardVirtualChannel::process_client_format_list_pdu: Long Format Name variant of Format List PDU is used for exchanging updated format names.
// // ClipboardVirtualChannel::process_client_format_list_pdu: formatId=<unknown>(49262) wszFormatName="FileGroupDescriptorW"
// // ClipboardVirtualChannel::process_client_format_list_pdu: formatId=<unknown>(49300) wszFormatName="FileContents"
// // ClipboardVirtualChannel::process_client_format_list_pdu: formatId=<unknown>(49424) wszFormatName="Preferred DropEffect"
//
//     clipboard_virtual_channel.process_client_message(
//             130,
//               CHANNELS::CHANNEL_FLAG_FIRST
//             | CHANNELS::CHANNEL_FLAG_LAST
//             | CHANNELS::CHANNEL_FLAG_SHOW_PROTOCOL,
//             byte_ptr_cast(
//         /* 0000 */ "\x02\x00\x00\x00\x7a\x00\x00\x00\x6e\xc0\x00\x00\x46\x00\x69\x00" // ....z...n...F.i.
//         /* 0010 */ "\x6c\x00\x65\x00\x47\x00\x72\x00\x6f\x00\x75\x00\x70\x00\x44\x00" // l.e.G.r.o.u.p.D.
//         /* 0020 */ "\x65\x00\x73\x00\x63\x00\x72\x00\x69\x00\x70\x00\x74\x00\x6f\x00" // e.s.c.r.i.p.t.o.
//         /* 0030 */ "\x72\x00\x57\x00\x00\x00\x94\xc0\x00\x00\x46\x00\x69\x00\x6c\x00" // r.W.......F.i.l.
//         /* 0040 */ "\x65\x00\x43\x00\x6f\x00\x6e\x00\x74\x00\x65\x00\x6e\x00\x74\x00" // e.C.o.n.t.e.n.t.
//         /* 0050 */ "\x73\x00\x00\x00\x10\xc1\x00\x00\x50\x00\x72\x00\x65\x00\x66\x00" // s.......P.r.e.f.
//         /* 0060 */ "\x65\x00\x72\x00\x72\x00\x65\x00\x64\x00\x20\x00\x44\x00\x72\x00" // e.r.r.e.d. .D.r.
//         /* 0070 */ "\x6f\x00\x70\x00\x45\x00\x66\x00\x66\x00\x65\x00\x63\x00\x74\x00" // o.p.E.f.f.e.c.t.
//         /* 0080 */ "\x00\x00"                                                         // ..
//                 ),
//             130);
//
// // ClipboardVirtualChannel::process_server_format_data_request_pdu: requestedFormatId=<unknown>(49262)
// // Sending on channel (16) n bytes
// // /* 0000 */ "\x00\x00\x00\x00"                                                 // ....
// // /* 0000 */ "\x10\x00\x00\x00"                                                 // ....
// // /* 0000 */ "\x03\x00\x00\x00"                                                 // ....
// // /* 0000 */ "\x10\x00\x00\x00"                                                 // ....
// // /* 0000 */ "\x04\x00\x00\x00\x04\x00\x00\x00\x6e\xc0\x00\x00\x00\x00\x00\x00" // ........n.......
// // Sent dumped on channel (16) n bytes
// // CLIPRDR CB_FORMAT_DATA_RESPONSE format data id = 49262 <unknown>
//
//     clipboard_virtual_channel.process_server_message(
//             16,
//               CHANNELS::CHANNEL_FLAG_FIRST
//             | CHANNELS::CHANNEL_FLAG_LAST
//             | CHANNELS::CHANNEL_FLAG_SHOW_PROTOCOL,
//             byte_ptr_cast(
//         /* 0000 */ "\x04\x00\x00\x00\x04\x00\x00\x00\x6e\xc0\x00\x00\x00\x00\x00\x00"
//                 ),
//             16,
//             out_asynchronous_task);
//
// // ClipboardVirtualChannel::process_client_message: total_length=8 flags=0x00000013 chunk_data_length=8
// // Recv done on channel (8) n bytes
// // /* 0000 */ "\x00\x00\x00\x00"                                                 // ....
// // /* 0000 */ "\x08\x00\x00\x00"                                                 // ....
// // /* 0000 */ "\x13\x00\x00\x00"                                                 // ....
// // /* 0000 */ "\x08\x00\x00\x00"                                                 // ....
// // /* 0000 */ "\x05\x00\x02\x00\x00\x00\x00\x00"                                 // ........
// // Dump done on channel (8) n bytes
// // ClipboardVirtualChannel::process_client_message: Format Data Response PDU
//
//     clipboard_virtual_channel.process_client_message(
//             8,
//               CHANNELS::CHANNEL_FLAG_FIRST
//             | CHANNELS::CHANNEL_FLAG_LAST
//             | CHANNELS::CHANNEL_FLAG_SHOW_PROTOCOL,
//             byte_ptr_cast(
//         /* 0000 */ "\x05\x00\x02\x00\x00\x00\x00\x00"
//                 ),
//             8);
//
// // INFO (4749/4749) --      CliprdrHeader: MsgType=0x2(2 bytes):CB_FORMAT_LIST MsgFlags=0x0(2 bytes):CB_RESPONSE__NONE_ DataLen=122Byte(s)(4 bytes)
// // INFO (4749/4749) -- FormatListPDU: {formatId=<unknown>(49280) formatName="FileGroupDescriptorW"} {formatId=<unknown>(49282) formatName="FileContents"} {formatId=<unknown>(49309) formatName="Preferred DropEffect"}
// // INFO (4749/4749) -- ClipboardVirtualChannel::process_server_message: total_length=134 flags=0x00000003 chunk_data_length=134
// // INFO (4749/4749) -- Recv done on channel (134) n bytes
// // INFO (4749/4749) -- \x00\x00\x00\x01
// // INFO (4749/4749) -- \x00\x00\x00\x86
// // INFO (4749/4749) -- \x00\x00\x00\x03
// // INFO (4749/4749) -- \x00\x00\x00\x86
// // INFO (4749/4749) -- /* 0000 */ "\x02\x00\x00\x00\x7a\x00\x00\x00\x80\xc0\x00\x00\x46\x00\x69\x00" // ....z.......F.i.
// // INFO (4749/4749) -- /* 0010 */ "\x6c\x00\x65\x00\x47\x00\x72\x00\x6f\x00\x75\x00\x70\x00\x44\x00" // l.e.G.r.o.u.p.D.
// // INFO (4749/4749) -- /* 0020 */ "\x65\x00\x73\x00\x63\x00\x72\x00\x69\x00\x70\x00\x74\x00\x6f\x00" // e.s.c.r.i.p.t.o.
// // INFO (4749/4749) -- /* 0030 */ "\x72\x00\x57\x00\x00\x00\x82\xc0\x00\x00\x46\x00\x69\x00\x6c\x00" // r.W.......F.i.l.
// // INFO (4749/4749) -- /* 0040 */ "\x65\x00\x43\x00\x6f\x00\x6e\x00\x74\x00\x65\x00\x6e\x00\x74\x00" // e.C.o.n.t.e.n.t.
// // INFO (4749/4749) -- /* 0050 */ "\x73\x00\x00\x00\x9d\xc0\x00\x00\x50\x00\x72\x00\x65\x00\x66\x00" // s.......P.r.e.f.
// // INFO (4749/4749) -- /* 0060 */ "\x65\x00\x72\x00\x72\x00\x65\x00\x64\x00\x20\x00\x44\x00\x72\x00" // e.r.r.e.d. .D.r.
// // INFO (4749/4749) -- /* 0070 */ "\x6f\x00\x70\x00\x45\x00\x66\x00\x66\x00\x65\x00\x63\x00\x74\x00" // o.p.E.f.f.e.c.t.
// // INFO (4749/4749) -- /* 0080 */ "\x00\x00\x00\x00\x00\x00"                                         // ......
// // INFO (4749/4749) -- Dump done on channel (134) n bytes
//
//     clipboard_virtual_channel.process_server_message(
//             134,
//               CHANNELS::CHANNEL_FLAG_FIRST
//             | CHANNELS::CHANNEL_FLAG_LAST
//             | CHANNELS::CHANNEL_FLAG_SHOW_PROTOCOL,
//             byte_ptr_cast(
//     /* 0000 */ "\x02\x00\x00\x00\x7a\x00\x00\x00\x80\xc0\x00\x00\x46\x00\x69\x00" // ....z.......F.i.
//     /* 0010 */ "\x6c\x00\x65\x00\x47\x00\x72\x00\x6f\x00\x75\x00\x70\x00\x44\x00" // l.e.G.r.o.u.p.D.
//     /* 0020 */ "\x65\x00\x73\x00\x63\x00\x72\x00\x69\x00\x70\x00\x74\x00\x6f\x00" // e.s.c.r.i.p.t.o.
//     /* 0030 */ "\x72\x00\x57\x00\x00\x00\x82\xc0\x00\x00\x46\x00\x69\x00\x6c\x00" // r.W.......F.i.l.
//     /* 0040 */ "\x65\x00\x43\x00\x6f\x00\x6e\x00\x74\x00\x65\x00\x6e\x00\x74\x00" // e.C.o.n.t.e.n.t.
//     /* 0050 */ "\x73\x00\x00\x00\x9d\xc0\x00\x00\x50\x00\x72\x00\x65\x00\x66\x00" // s.......P.r.e.f.
//     /* 0060 */ "\x65\x00\x72\x00\x72\x00\x65\x00\x64\x00\x20\x00\x44\x00\x72\x00" // e.r.r.e.d. .D.r.
//     /* 0070 */ "\x6f\x00\x70\x00\x45\x00\x66\x00\x66\x00\x65\x00\x63\x00\x74\x00" // o.p.E.f.f.e.c.t.
//     /* 0080 */ "\x00\x00\x00\x00\x00\x00"
//                 ),
//             134,
//             out_asynchronous_task);
//
// // INFO (4749/4749) --      CliprdrHeader: MsgType=0x3(2 bytes):CB_FORMAT_LIST_RESPONSE MsgFlags=0x1(2 bytes):CB_RESPONSE_OK DataLen=0Byte(s)(4 bytes)
// // INFO (4749/4749) -- FormatListResponsePDU
// // INFO (4749/4749) -- ClipboardVirtualChannel::process_client_message: total_length=8 flags=0x00000013 chunk_data_length=8
// // INFO (4749/4749) -- Recv done on channel (8) n bytes
// // INFO (4749/4749) -- \x00\x00\x00\x00
// // INFO (4749/4749) -- \x0\x0\x0\x8
// // INFO (4749/4749) -- \x0\x0\x0\x13
// // INFO (4749/4749) -- \x0\x0\x0\x8
// // INFO (4749/4749) -- /* 0000 */ "\x03\x00\x01\x00\x00\x00\x00\x00"                                 // ........
// // INFO (4749/4749) -- Dump done on channel (8) n bytes
//
//         clipboard_virtual_channel.process_client_message(
//             8,
//               CHANNELS::CHANNEL_FLAG_FIRST
//             | CHANNELS::CHANNEL_FLAG_LAST
//             | CHANNELS::CHANNEL_FLAG_SHOW_PROTOCOL,
//             byte_ptr_cast(
//         /* 0000 */ "\x03\x00\x01\x00\x00\x00\x00\x00"
//                 ),
//             8);
//
// // INFO (4749/4749) -- LockClipboardDataPDU: streamDataID=0x00000000(4 bytes)
// // INFO (4749/4749) -- ClipboardVirtualChannel::process_client_message: total_length=12 flags=0x00000013 chunk_data_length=12
// // INFO (4749/4749) -- Recv done on channel (12) n bytes
// // INFO (4749/4749) -- \x00\x00\x00\x00
// // INFO (4749/4749) -- \x0\x0\x0\xc
// // INFO (4749/4749) -- \x0\x0\x0\x13
// // INFO (4749/4749) -- \x0\x0\x0\xc
// // INFO (4749/4749) -- /* 0000 */ "\x0a\x00\x00\x00\x04\x00\x00\x00\x00\x00\x00\x00"                 // ............
// // INFO (4749/4749) -- Dump done on channel (12) n bytes
//
//         clipboard_virtual_channel.process_client_message(
//             12,
//               CHANNELS::CHANNEL_FLAG_FIRST
//             | CHANNELS::CHANNEL_FLAG_LAST
//             | CHANNELS::CHANNEL_FLAG_SHOW_PROTOCOL,
//             byte_ptr_cast(
//         /* 0000 */ "\x0a\x00\x00\x00\x04\x00\x00\x00\x00\x00\x00\x00"
//                 ),
//             12);
//
// // INFO (4749/4749) -- FormatDataRequestPDU: requestedFormatId=0x0000c080(4 bytes):<unknown>
// // INFO (4749/4749) -- ClipboardVirtualChannel::process_client_message: total_length=12 flags=0x00000013 chunk_data_length=12
// // INFO (4749/4749) -- Recv done on channel (12) n bytes
// // INFO (4749/4749) -- \x00\x00\x00\x00
// // INFO (4749/4749) -- \x0\x0\x0\xc
// // INFO (4749/4749) -- \x0\x0\x0\x13
// // INFO (4749/4749) -- \x0\x0\x0\xc
// // INFO (4749/4749) -- /* 0000 */ "\x04\x00\x00\x00\x04\x00\x00\x00\x80\xc0\x00\x00"                 // ............
// // INFO (4749/4749) -- Dump done on channel (12) n bytes
//
//         clipboard_virtual_channel.process_client_message(
//             12,
//               CHANNELS::CHANNEL_FLAG_FIRST
//             | CHANNELS::CHANNEL_FLAG_LAST
//             | CHANNELS::CHANNEL_FLAG_SHOW_PROTOCOL,
//             byte_ptr_cast(
//         /* 0000 */ "\x04\x00\x00\x00\x04\x00\x00\x00\x80\xc0\x00\x00"
//                 ),
//             12);
//
// // INFO (4749/4749) -- ClipboardVirtualChannel::process_server_message: Format Data Response PDU
// // INFO (4749/4749) -- Sending FileGroupDescriptorW(49280) clipboard data to client. cItems=1
// // INFO (4749/4749) -- FileDescriptor: flags=0x4064 fileAttributes=0x20 lastWriteTime=131853846090163395 fileSizeHigh=0x0 fileSizeLow=0xa fileName="test.txt"
// // INFO (4749/4749) -- type="CB_COPYING_PASTING_DATA_FROM_REMOTE_SESSION" format="FileGroupDescriptorW(49280)" size="596"
// // INFO (4749/4749) -- Sending on channel (608) n bytes
// // INFO (4749/4749) -- \x00\x00\x00\x00
// // INFO (4749/4749) -- \x0\x0\x2\x60
// // INFO (4749/4749) -- \x0\x0\x0\x3
// // INFO (4749/4749) -- \x0\x0\x2\x60
// // INFO (4749/4749) -- /* 0000 */ "\x05\x00\x01\x00\x54\x02\x00\x00\x01\x00\x00\x00\x64\x40\x00\x00" // ....T.......d@..
// // INFO (4749/4749) -- /* 0010 */ "\x00\x00\x00\x00\x00\x00\x00\x00\x00\x00\x00\x00\x00\x00\x00\x00" // ................
// // INFO (4749/4749) -- /* 0020 */ "\x00\x00\x00\x00\x00\x00\x00\x00\x00\x00\x00\x00\x00\x00\x00\x00" // ................
// // INFO (4749/4749) -- /* 0030 */ "\x20\x00\x00\x00\x00\x00\x00\x00\x00\x00\x00\x00\x00\x00\x00\x00" //  ...............
// // INFO (4749/4749) -- /* 0040 */ "\x00\x00\x00\x00\xc3\x24\x79\xda\x5f\x70\xd4\x01\x00\x00\x00\x00" // .....$y._p......
// // INFO (4749/4749) -- /* 0050 */ "\x0a\x00\x00\x00\x74\x00\x65\x00\x73\x00\x74\x00\x2e\x00\x74\x00" // ....t.e.s.t...t.
// // INFO (4749/4749) -- /* 0060 */ "\x78\x00\x74\x00\x00\x00\x00\x00\x00\x00\x00\x00\x00\x00\x00\x00" // x.t.............
// // INFO (4749/4749) -- /* 0070 */ "\x00\x00\x00\x00\x00\x00\x00\x00\x00\x00\x00\x00\x00\x00\x00\x00" // ................
// // INFO (4749/4749) -- /* 0080 */ "\x00\x00\x00\x00\x00\x00\x00\x00\x00\x00\x00\x00\x00\x00\x00\x00" // ................
// // INFO (4749/4749) -- /* 0090 */ "\x00\x00\x00\x00\x00\x00\x00\x00\x00\x00\x00\x00\x00\x00\x00\x00" // ................
// // INFO (4749/4749) -- /* 00a0 */ "\x00\x00\x00\x00\x00\x00\x00\x00\x00\x00\x00\x00\x00\x00\x00\x00" // ................
// // INFO (4749/4749) -- /* 00b0 */ "\x00\x00\x00\x00\x00\x00\x00\x00\x00\x00\x00\x00\x00\x00\x00\x00" // ................
// // INFO (4749/4749) -- /* 00c0 */ "\x00\x00\x00\x00\x00\x00\x00\x00\x00\x00\x00\x00\x00\x00\x00\x00" // ................
// // INFO (4749/4749) -- /* 00d0 */ "\x00\x00\x00\x00\x00\x00\x00\x00\x00\x00\x00\x00\x00\x00\x00\x00" // ................
// // INFO (4749/4749) -- /* 00e0 */ "\x00\x00\x00\x00\x00\x00\x00\x00\x00\x00\x00\x00\x00\x00\x00\x00" // ................
// // INFO (4749/4749) -- /* 00f0 */ "\x00\x00\x00\x00\x00\x00\x00\x00\x00\x00\x00\x00\x00\x00\x00\x00" // ................
// // INFO (4749/4749) -- /* 0100 */ "\x00\x00\x00\x00\x00\x00\x00\x00\x00\x00\x00\x00\x00\x00\x00\x00" // ................
// // INFO (4749/4749) -- /* 0110 */ "\x00\x00\x00\x00\x00\x00\x00\x00\x00\x00\x00\x00\x00\x00\x00\x00" // ................
// // INFO (4749/4749) -- /* 0120 */ "\x00\x00\x00\x00\x00\x00\x00\x00\x00\x00\x00\x00\x00\x00\x00\x00" // ................
// // INFO (4749/4749) -- /* 0130 */ "\x00\x00\x00\x00\x00\x00\x00\x00\x00\x00\x00\x00\x00\x00\x00\x00" // ................
// // INFO (4749/4749) -- /* 0140 */ "\x00\x00\x00\x00\x00\x00\x00\x00\x00\x00\x00\x00\x00\x00\x00\x00" // ................
// // INFO (4749/4749) -- /* 0150 */ "\x00\x00\x00\x00\x00\x00\x00\x00\x00\x00\x00\x00\x00\x00\x00\x00" // ................
// // INFO (4749/4749) -- /* 0160 */ "\x00\x00\x00\x00\x00\x00\x00\x00\x00\x00\x00\x00\x00\x00\x00\x00" // ................
// // INFO (4749/4749) -- /* 0170 */ "\x00\x00\x00\x00\x00\x00\x00\x00\x00\x00\x00\x00\x00\x00\x00\x00" // ................
// // INFO (4749/4749) -- /* 0180 */ "\x00\x00\x00\x00\x00\x00\x00\x00\x00\x00\x00\x00\x00\x00\x00\x00" // ................
// // INFO (4749/4749) -- /* 0190 */ "\x00\x00\x00\x00\x00\x00\x00\x00\x00\x00\x00\x00\x00\x00\x00\x00" // ................
// // INFO (4749/4749) -- /* 01a0 */ "\x00\x00\x00\x00\x00\x00\x00\x00\x00\x00\x00\x00\x00\x00\x00\x00" // ................
// // INFO (4749/4749) -- /* 01b0 */ "\x00\x00\x00\x00\x00\x00\x00\x00\x00\x00\x00\x00\x00\x00\x00\x00" // ................
// // INFO (4749/4749) -- /* 01c0 */ "\x00\x00\x00\x00\x00\x00\x00\x00\x00\x00\x00\x00\x00\x00\x00\x00" // ................
// // INFO (4749/4749) -- /* 01d0 */ "\x00\x00\x00\x00\x00\x00\x00\x00\x00\x00\x00\x00\x00\x00\x00\x00" // ................
// // INFO (4749/4749) -- /* 01e0 */ "\x00\x00\x00\x00\x00\x00\x00\x00\x00\x00\x00\x00\x00\x00\x00\x00" // ................
// // INFO (4749/4749) -- /* 01f0 */ "\x00\x00\x00\x00\x00\x00\x00\x00\x00\x00\x00\x00\x00\x00\x00\x00" // ................
// // INFO (4749/4749) -- /* 0200 */ "\x00\x00\x00\x00\x00\x00\x00\x00\x00\x00\x00\x00\x00\x00\x00\x00" // ................
// // INFO (4749/4749) -- /* 0210 */ "\x00\x00\x00\x00\x00\x00\x00\x00\x00\x00\x00\x00\x00\x00\x00\x00" // ................
// // INFO (4749/4749) -- /* 0220 */ "\x00\x00\x00\x00\x00\x00\x00\x00\x00\x00\x00\x00\x00\x00\x00\x00" // ................
// // INFO (4749/4749) -- /* 0230 */ "\x00\x00\x00\x00\x00\x00\x00\x00\x00\x00\x00\x00\x00\x00\x00\x00" // ................
// // INFO (4749/4749) -- /* 0240 */ "\x00\x00\x00\x00\x00\x00\x00\x00\x00\x00\x00\x00\x00\x00\x00\x00" // ................
// // INFO (4749/4749) -- /* 0250 */ "\x00\x00\x00\x00\x00\x00\x00\x00\x00\x00\x00\x00\x00\x00\x00\x00" // ................
// // INFO (4749/4749) -- Sent dumped on channel (608) n bytes
//
//     clipboard_virtual_channel.process_server_message(
//             608,
//               CHANNELS::CHANNEL_FLAG_FIRST
//             | CHANNELS::CHANNEL_FLAG_LAST
//             | CHANNELS::CHANNEL_FLAG_SHOW_PROTOCOL,
//             byte_ptr_cast(
//     /* 0000 */ "\x05\x00\x01\x00\x54\x02\x00\x00\x01\x00\x00\x00\x64\x40\x00\x00" // ....T.......d@..
//     /* 0010 */ "\x00\x00\x00\x00\x00\x00\x00\x00\x00\x00\x00\x00\x00\x00\x00\x00" // ................
//     /* 0020 */ "\x00\x00\x00\x00\x00\x00\x00\x00\x00\x00\x00\x00\x00\x00\x00\x00" // ................
//     /* 0030 */ "\x20\x00\x00\x00\x00\x00\x00\x00\x00\x00\x00\x00\x00\x00\x00\x00" //  ...............
//     /* 0040 */ "\x00\x00\x00\x00\xc3\x24\x79\xda\x5f\x70\xd4\x01\x00\x00\x00\x00" // .....$y._p......
//     /* 0050 */ "\x0a\x00\x00\x00\x74\x00\x65\x00\x73\x00\x74\x00\x2e\x00\x74\x00" // ....t.e.s.t...t.
//     /* 0060 */ "\x78\x00\x74\x00\x00\x00\x00\x00\x00\x00\x00\x00\x00\x00\x00\x00" // x.t.............
//     /* 0070 */ "\x00\x00\x00\x00\x00\x00\x00\x00\x00\x00\x00\x00\x00\x00\x00\x00" // ................
//     /* 0080 */ "\x00\x00\x00\x00\x00\x00\x00\x00\x00\x00\x00\x00\x00\x00\x00\x00" // ................
//     /* 0090 */ "\x00\x00\x00\x00\x00\x00\x00\x00\x00\x00\x00\x00\x00\x00\x00\x00" // ................
//     /* 00a0 */ "\x00\x00\x00\x00\x00\x00\x00\x00\x00\x00\x00\x00\x00\x00\x00\x00" // ................
//     /* 00b0 */ "\x00\x00\x00\x00\x00\x00\x00\x00\x00\x00\x00\x00\x00\x00\x00\x00" // ................
//     /* 00c0 */ "\x00\x00\x00\x00\x00\x00\x00\x00\x00\x00\x00\x00\x00\x00\x00\x00" // ................
//     /* 00d0 */ "\x00\x00\x00\x00\x00\x00\x00\x00\x00\x00\x00\x00\x00\x00\x00\x00" // ................
//     /* 00e0 */ "\x00\x00\x00\x00\x00\x00\x00\x00\x00\x00\x00\x00\x00\x00\x00\x00" // ................
//     /* 00f0 */ "\x00\x00\x00\x00\x00\x00\x00\x00\x00\x00\x00\x00\x00\x00\x00\x00" // ................
//     /* 0100 */ "\x00\x00\x00\x00\x00\x00\x00\x00\x00\x00\x00\x00\x00\x00\x00\x00" // ................
//     /* 0110 */ "\x00\x00\x00\x00\x00\x00\x00\x00\x00\x00\x00\x00\x00\x00\x00\x00" // ................
//     /* 0120 */ "\x00\x00\x00\x00\x00\x00\x00\x00\x00\x00\x00\x00\x00\x00\x00\x00" // ................
//     /* 0130 */ "\x00\x00\x00\x00\x00\x00\x00\x00\x00\x00\x00\x00\x00\x00\x00\x00" // ................
//     /* 0140 */ "\x00\x00\x00\x00\x00\x00\x00\x00\x00\x00\x00\x00\x00\x00\x00\x00" // ................
//     /* 0150 */ "\x00\x00\x00\x00\x00\x00\x00\x00\x00\x00\x00\x00\x00\x00\x00\x00" // ................
//     /* 0160 */ "\x00\x00\x00\x00\x00\x00\x00\x00\x00\x00\x00\x00\x00\x00\x00\x00" // ................
//     /* 0170 */ "\x00\x00\x00\x00\x00\x00\x00\x00\x00\x00\x00\x00\x00\x00\x00\x00" // ................
//     /* 0180 */ "\x00\x00\x00\x00\x00\x00\x00\x00\x00\x00\x00\x00\x00\x00\x00\x00" // ................
//     /* 0190 */ "\x00\x00\x00\x00\x00\x00\x00\x00\x00\x00\x00\x00\x00\x00\x00\x00" // ................
//     /* 01a0 */ "\x00\x00\x00\x00\x00\x00\x00\x00\x00\x00\x00\x00\x00\x00\x00\x00" // ................
//     /* 01b0 */ "\x00\x00\x00\x00\x00\x00\x00\x00\x00\x00\x00\x00\x00\x00\x00\x00" // ................
//     /* 01c0 */ "\x00\x00\x00\x00\x00\x00\x00\x00\x00\x00\x00\x00\x00\x00\x00\x00" // ................
//     /* 01d0 */ "\x00\x00\x00\x00\x00\x00\x00\x00\x00\x00\x00\x00\x00\x00\x00\x00" // ................
//     /* 01e0 */ "\x00\x00\x00\x00\x00\x00\x00\x00\x00\x00\x00\x00\x00\x00\x00\x00" // ................
//     /* 01f0 */ "\x00\x00\x00\x00\x00\x00\x00\x00\x00\x00\x00\x00\x00\x00\x00\x00" // ................
//     /* 0200 */ "\x00\x00\x00\x00\x00\x00\x00\x00\x00\x00\x00\x00\x00\x00\x00\x00" // ................
//     /* 0210 */ "\x00\x00\x00\x00\x00\x00\x00\x00\x00\x00\x00\x00\x00\x00\x00\x00" // ................
//     /* 0220 */ "\x00\x00\x00\x00\x00\x00\x00\x00\x00\x00\x00\x00\x00\x00\x00\x00" // ................
//     /* 0230 */ "\x00\x00\x00\x00\x00\x00\x00\x00\x00\x00\x00\x00\x00\x00\x00\x00" // ................
//     /* 0240 */ "\x00\x00\x00\x00\x00\x00\x00\x00\x00\x00\x00\x00\x00\x00\x00\x00" // ................
//     /* 0250 */ "\x00\x00\x00\x00\x00\x00\x00\x00\x00\x00\x00\x00\x00\x00\x00\x00" // ................
//                 ),
//             608,
//             out_asynchronous_task);
//
//     auto const file_test = wd.add_file("12345_54321_test.txt");
//
// // INFO (4749/4749) -- FileContentsRequestPDU: streamId=1(4 bytes) lindex=0(4 bytes) dwFlags=1(4 bytes) nPositionLow=0(4 bytes) nPositionHigh=0(4 bytes) cbRequested=8(4 bytes) clipDataId=0
// // INFO (4749/4749) -- ClipboardVirtualChannel::process_client_message: total_length=36 flags=0x00000013 chunk_data_length=36
// // INFO (4749/4749) -- Recv done on channel (36) n bytes
// // INFO (4749/4749) -- \x00\x00\x00\x00
// // INFO (4749/4749) -- \x0\x0\x0\x24
// // INFO (4749/4749) -- \x0\x0\x0\x13
// // INFO (4749/4749) -- \x0\x0\x0\x24
// // INFO (4749/4749) -- /* 0000 */ "\x08\x00\x00\x00\x1c\x00\x00\x00\x01\x00\x00\x00\x00\x00\x00\x00" // ................
// // INFO (4749/4749) -- /* 0010 */ "\x01\x00\x00\x00\x00\x00\x00\x00\x00\x00\x00\x00\x08\x00\x00\x00" // ................
// // INFO (4749/4749) -- /* 0020 */ "\x00\x00\x00\x00"                                                 // ....
// // INFO (4749/4749) -- Dump done on channel (36) n bytes
//
//         clipboard_virtual_channel.process_client_message(
//             36,
//               CHANNELS::CHANNEL_FLAG_FIRST
//             | CHANNELS::CHANNEL_FLAG_LAST
//             | CHANNELS::CHANNEL_FLAG_SHOW_PROTOCOL,
//             byte_ptr_cast(
//     /* 0000 */ "\x08\x00\x00\x00\x1c\x00\x00\x00\x01\x00\x00\x00\x00\x00\x00\x00" // ................
//     /* 0010 */ "\x01\x00\x00\x00\x00\x00\x00\x00\x00\x00\x00\x00\x08\x00\x00\x00" // ................
//     /* 0020 */ "\x00\x00\x00\x00"                                                 // ....
//                 ),
//             36);
//
// // INFO (4749/4749) -- File Contents Response Size: streamID = 0X00000001(4 bytes) size=26(8 bytes) Padding - (4 byte) NOT USED
// // INFO (4749/4749) -- ClipboardVirtualChannel::process_server_message: total_length=24 flags=0x00000003 chunk_data_length=24
// // INFO (4749/4749) -- Recv done on channel (24) n bytes
// // INFO (4749/4749) -- \x00\x00\x00\x01
// // INFO (4749/4749) -- \x0\x0\x0\x18
// // INFO (4749/4749) -- \x0\x0\x0\x3
// // INFO (4749/4749) -- \x0\x0\x0\x18
// // INFO (4749/4749) -- /* 0000 */ "\x09\x00\x01\x00\x0c\x00\x00\x00\x01\x00\x00\x00\x04\x00\x00\x00" // ................
// // INFO (4749/4749) -- /* 0010 */ "\x00\x00\x00\x00\x00\x00\x00\x00"                                 // ........
// // INFO (4749/4749) -- Dump done on channel (24) n bytes
//
//         clipboard_virtual_channel.process_server_message(
//             24,
//               CHANNELS::CHANNEL_FLAG_FIRST
//             | CHANNELS::CHANNEL_FLAG_LAST
//             | CHANNELS::CHANNEL_FLAG_SHOW_PROTOCOL,
//             byte_ptr_cast(
//         /* 0000 */ "\x09\x00\x01\x00\x0c\x00\x00\x00\x01\x00\x00\x00\x1a\x00\x00\x00" // ................
//         /* 0010 */ "\x00\x00\x00\x00\x00\x00\x00\x00"                                 // ........
//                 ),
//             24,
//             out_asynchronous_task);
//
// // INFO (4749/4749) -- FileContentsRequestPDU: streamId=1(4 bytes) lindex=0(4 bytes) dwFlags=2(4 bytes) nPositionLow=0(4 bytes) nPositionHigh=0(4 bytes) cbRequested=65535(4 bytes) clipDataId=0
// // INFO (4749/4749) -- Sending on channel (36) n bytes
// // INFO (4749/4749) -- \x00\x00\x00\x01
// // INFO (4749/4749) -- \x0\x0\x0\x24
// // INFO (4749/4749) -- \x0\x0\x0\x13
// // INFO (4749/4749) -- \x0\x0\x0\x24
// // INFO (4749/4749) -- /* 0000 */ "\x08\x00\x00\x00\x1c\x00\x00\x00\x01\x00\x00\x00\x00\x00\x00\x00" // ................
// // INFO (4749/4749) -- /* 0010 */ "\x02\x00\x00\x00\x00\x00\x00\x00\x00\x00\x00\x00\xff\xff\x00\x00" // ................
// // INFO (4749/4749) -- /* 0020 */ "\x00\x00\x00\x00"                                                 // ....
// // INFO (4749/4749) -- Sent dumped on channel (36) n bytes
//
//         clipboard_virtual_channel.process_client_message(
//             36,
//               CHANNELS::CHANNEL_FLAG_FIRST
//             | CHANNELS::CHANNEL_FLAG_LAST
//             | CHANNELS::CHANNEL_FLAG_SHOW_PROTOCOL,
//             byte_ptr_cast(
//     /* 0000 */ "\x08\x00\x00\x00\x1c\x00\x00\x00\x01\x00\x00\x00\x00\x00\x00\x00" // ................
//     /* 0010 */ "\x02\x00\x00\x00\x00\x00\x00\x00\x00\x00\x00\x00\xff\xff\x00\x00" // ................
//     /* 0020 */ "\x00\x00\x00\x00"                                                 // ....
//                 ),
//             36);
//
//     RED_CHECK_EQUAL(to_client_sender.total_in_stream, 5);
//
// // INFO (4749/4749) -- ClipboardVirtualChannel::process_server_message: File Contents Response PDU
// // INFO (4749/4749) -- Sending on channel (20) n bytes
// // INFO (4749/4749) -- \x00\x00\x00\x00
// // INFO (4749/4749) -- \x0\x0\x0\x14
// // INFO (4749/4749) -- \x0\x0\x0\x3
// // INFO (4749/4749) -- \x0\x0\x0\x14
// // INFO (4749/4749) -- /* 0000 */ "\x09\x00\x01\x00\x0b\x00\x00\x00\x01\x00\x00\x00\x74\x65\x73\x74" // ............test
// // INFO (4749/4749) -- /* 0010 */ "\x00\x00\x00\x00"                                                 // ....
// // INFO (4749/4749) -- Sent dumped on channel (20) n bytes
//
//         clipboard_virtual_channel.process_server_message(
//             22,
//               CHANNELS::CHANNEL_FLAG_FIRST
//             | CHANNELS::CHANNEL_FLAG_SHOW_PROTOCOL,
//             byte_ptr_cast(
//         /* 0000 */ "\x09\x00\x01\x00\x0c\x00\x00\x00\x01\x00\x00\x00\x74\x65\x73\x74" // ............test
//                 ),
//             16,
//             out_asynchronous_task);
//
//     RED_CHECK_EQUAL(get_file_contents(file_test), "test");
//
//         clipboard_virtual_channel.process_server_message(
//             22,
//               CHANNELS::CHANNEL_FLAG_LAST
//             | CHANNELS::CHANNEL_FLAG_SHOW_PROTOCOL,
//             byte_ptr_cast(
//         /* 0000 */ "\x20\x20\x74\x65\x73\x74"                         //   test....
//                 ),
//             6,
//             out_asynchronous_task);
//
//     RED_CHECK_EQUAL(to_client_sender.total_in_stream, 5);
//
//     RED_CHECK_EQUAL(get_file_contents(file_test), "test  test");
//
//     clipboard_virtual_channel.DLP_antivirus_check_channels_files();
//
//     RED_CHECK_EQUAL(to_client_sender.total_in_stream, 6);
//
// //     auto expected_pdu =
// //     /* 0000 */ "\x09\x00\x01\x00\x0e\x00\x00\x00\x01\x00\x00\x00\x74\x65\x73\x74" //............test
// //     /* 0001 */ "\x20\x20\x74\x65\x73\x74"                         //   test....
// //     ""_av
// //     ;
//
//     uint8_t expected_pdu[] =
//     /* 0000 */ {0x09,0x00,0x01,0x00,0x0e,0x00,0x00,0x00,0x01,0x00,0x00,0x00,0x74,0x65,0x73,0x74 //............test
//     /* 0001 */ ,0x20,0x20,0x74,0x65,0x73,0x74}                         //   test....
//     ;
//
//     RED_CHECK_MEM(make_array_view(expected_pdu, sizeof(expected_pdu)), make_array_view(to_client_sender.streams[5].get_data(), to_client_sender.streams[5].get_offset()));
//
// // INFO (4749/4749) -- ClipboardVirtualChannel::process_client_message: Unlock Clipboard Data PDU
// // INFO (4749/4749) -- ClipboardVirtualChannel::process_client_message: clipDataId=1
// // INFO (4749/4749) -- Sending on channel (12) n bytes
// // INFO (4749/4749) -- \x00\x00\x00\x01
// // INFO (4749/4749) -- \x0\x0\x0\xc
// // INFO (4749/4749) -- \x0\x0\x0\x13
// // INFO (4749/4749) -- \x0\x0\x0\xc
// // INFO (4749/4749) -- /* 0000 */ "\x0b\x00\x00\x00\x04\x00\x00\x00\x01\x00\x00\x00"                 // ............
// // INFO (4749/4749) -- Sent dumped on channel (12) n bytes
//
//     RED_CHECK_WORKSPACE(wd);
// }
//
//
// RED_AUTO_TEST_CASE(TestCliprdrChannelFilterClientDataFile) {
//     WorkingDirectory wd("TestCliprdrChannelFilterClientDataFile");
//
//     ScreenInfo screen_info{800, 600, BitsPerPixel{24}};
//     FakeFront front(screen_info);
//
//     NullReportMessage report_message;
//
//     BaseVirtualChannel::Params base_params(report_message, RDPVerbose::cliprdr | RDPVerbose::cliprdr_dump);
//
//     ClipboardVirtualChannelParams clipboard_virtual_channel_params;
//     clipboard_virtual_channel_params.clipboard_down_authorized = true;
//     clipboard_virtual_channel_params.clipboard_up_authorized   = true;
//     clipboard_virtual_channel_params.clipboard_file_authorized = true;
//
//     NullSender to_client_sender;
//     TestResponseSender to_server_sender;
//
//     ClipboardVirtualChannel clipboard_virtual_channel(
//         &to_client_sender, &to_server_sender, front, true, wd.dirname(),
//         base_params,
//         clipboard_virtual_channel_params);
//
//     std::unique_ptr<AsynchronousTask> out_asynchronous_task;
//
//
//     // ClipboardVirtualChannel::process_server_message: total_length=28 flags=0x00000003 chunk_data_length=28
// // Recv done on channel (28) n bytes
// // /* 0000 */ "\x01\x00\x00\x00"                                                 // ....
// // /* 0000 */ "\x1c\x00\x00\x00"                                                 // ....
// // /* 0000 */ "\x03\x00\x00\x00"                                                 // ....
// // /* 0000 */ "\x1c\x00\x00\x00"                                                 // ....
// // /* 0000 */ "\x07\x00\x00\x00\x10\x00\x00\x00\x01\x00\x00\x00\x01\x00\x0c\x00" // ................
// // /* 0010 */ "\x02\x00\x00\x00\x1e\x00\x00\x00\x00\x00\x00\x00"                 // ............
// // Dump done on channel (28) n bytes
// // ClipboardVirtualChannel::process_server_message: Clipboard Capabilities PDU
// // ClipboardVirtualChannel::process_server_clipboard_capabilities_pdu: General Capability Set
// // RDPECLIP::GeneralCapabilitySet: capabilitySetType=CB_CAPSTYPE_GENERAL(1) lengthCapability=12 version=CB_CAPS_VERSION_2(0x00000002) generalFlags=0x0000001E
//
//     clipboard_virtual_channel.process_server_message(
//             28,
//               CHANNELS::CHANNEL_FLAG_FIRST
//             | CHANNELS::CHANNEL_FLAG_LAST
//             | CHANNELS::CHANNEL_FLAG_SHOW_PROTOCOL,
//             byte_ptr_cast(
//         /* 0000 */ "\x07\x00\x00\x00\x10\x00\x00\x00\x01\x00\x00\x00\x01\x00\x0c\x00" // ................
//         /* 0010 */ "\x02\x00\x00\x00\x1e\x00\x00\x00\x00\x00\x00\x00"                 // ............
//                 ),
//             28,
//             out_asynchronous_task);
//
// // ClipboardVirtualChannel::process_client_message: total_length=24 flags=0x00000013 chunk_data_length=24
// // Recv done on channel (24) n bytes
// // /* 0000 */ "\x00\x00\x00\x00"                                                 // ....
// // /* 0000 */ "\x18\x00\x00\x00"                                                 // ....
// // /* 0000 */ "\x13\x00\x00\x00"                                                 // ....
// // /* 0000 */ "\x18\x00\x00\x00"                                                 // ....
// // /* 0000 */ "\x07\x00\x00\x00\x10\x00\x00\x00\x01\x00\x00\x00\x01\x00\x0c\x00" // ................
// // /* 0010 */ "\x02\x00\x00\x00\x1e\x00\x00\x00"                                 // ........
// // Dump done on channel (24) n bytes
// // ClipboardVirtualChannel::process_client_message: Clipboard Capabilities PDU
// // ClipboardVirtualChannel::process_client_clipboard_capabilities_pdu: General Capability Set
// // RDPECLIP::GeneralCapabilitySet: capabilitySetType=CB_CAPSTYPE_GENERAL(1) lengthCapability=12 version=CB_CAPS_VERSION_2(0x00000002) generalFlags=0x0000001E
//
//     clipboard_virtual_channel.process_client_message(
//             24,
//               CHANNELS::CHANNEL_FLAG_FIRST
//             | CHANNELS::CHANNEL_FLAG_LAST
//             | CHANNELS::CHANNEL_FLAG_SHOW_PROTOCOL,
//             byte_ptr_cast(
//     /* 0000 */ "\x07\x00\x00\x00\x10\x00\x00\x00\x01\x00\x00\x00\x01\x00\x0c\x00" // ................
//     /* 0010 */ "\x02\x00\x00\x00\x1e\x00\x00\x00"                                 // ........
//                 ),
//             24);
//
// // ClipboardVirtualChannel::process_client_message: total_length=130 flags=0x00000013 chunk_data_length=130
// // Recv done on channel (130) n bytes
// // /* 0000 */ "\x00\x00\x00\x00"                                                 // ....
// // /* 0000 */ "\x82\x00\x00\x00"                                                 // ....
// // /* 0000 */ "\x13\x00\x00\x00"                                                 // ....
// // /* 0000 */ "\x82\x00\x00\x00"                                                 // ....
// // /* 0000 */ "\x02\x00\x00\x00\x7a\x00\x00\x00\x6e\xc0\x00\x00\x46\x00\x69\x00" // ....z...n...F.i.
// // /* 0010 */ "\x6c\x00\x65\x00\x47\x00\x72\x00\x6f\x00\x75\x00\x70\x00\x44\x00" // l.e.G.r.o.u.p.D.
// // /* 0020 */ "\x65\x00\x73\x00\x63\x00\x72\x00\x69\x00\x70\x00\x74\x00\x6f\x00" // e.s.c.r.i.p.t.o.
// // /* 0030 */ "\x72\x00\x57\x00\x00\x00\x94\xc0\x00\x00\x46\x00\x69\x00\x6c\x00" // r.W.......F.i.l.
// // /* 0040 */ "\x65\x00\x43\x00\x6f\x00\x6e\x00\x74\x00\x65\x00\x6e\x00\x74\x00" // e.C.o.n.t.e.n.t.
// // /* 0050 */ "\x73\x00\x00\x00\x10\xc1\x00\x00\x50\x00\x72\x00\x65\x00\x66\x00" // s.......P.r.e.f.
// // /* 0060 */ "\x65\x00\x72\x00\x72\x00\x65\x00\x64\x00\x20\x00\x44\x00\x72\x00" // e.r.r.e.d. .D.r.
// // /* 0070 */ "\x6f\x00\x70\x00\x45\x00\x66\x00\x66\x00\x65\x00\x63\x00\x74\x00" // o.p.E.f.f.e.c.t.
// // /* 0080 */ "\x00\x00"                                                         // ..
// // Dump done on channel (130) n bytes
// // ClipboardVirtualChannel::process_client_message: Format List PDU
// // ClipboardVirtualChannel::process_client_format_list_pdu: Long Format Name variant of Format List PDU is used for exchanging updated format names.
// // ClipboardVirtualChannel::process_client_format_list_pdu: formatId=<unknown>(49262) wszFormatName="FileGroupDescriptorW"
// // ClipboardVirtualChannel::process_client_format_list_pdu: formatId=<unknown>(49300) wszFormatName="FileContents"
// // ClipboardVirtualChannel::process_client_format_list_pdu: formatId=<unknown>(49424) wszFormatName="Preferred DropEffect"
//
//     clipboard_virtual_channel.process_client_message(
//             130,
//               CHANNELS::CHANNEL_FLAG_FIRST
//             | CHANNELS::CHANNEL_FLAG_LAST
//             | CHANNELS::CHANNEL_FLAG_SHOW_PROTOCOL,
//             byte_ptr_cast(
//         /* 0000 */ "\x02\x00\x00\x00\x7a\x00\x00\x00\x6e\xc0\x00\x00\x46\x00\x69\x00" // ....z...n...F.i.
//         /* 0010 */ "\x6c\x00\x65\x00\x47\x00\x72\x00\x6f\x00\x75\x00\x70\x00\x44\x00" // l.e.G.r.o.u.p.D.
//         /* 0020 */ "\x65\x00\x73\x00\x63\x00\x72\x00\x69\x00\x70\x00\x74\x00\x6f\x00" // e.s.c.r.i.p.t.o.
//         /* 0030 */ "\x72\x00\x57\x00\x00\x00\x94\xc0\x00\x00\x46\x00\x69\x00\x6c\x00" // r.W.......F.i.l.
//         /* 0040 */ "\x65\x00\x43\x00\x6f\x00\x6e\x00\x74\x00\x65\x00\x6e\x00\x74\x00" // e.C.o.n.t.e.n.t.
//         /* 0050 */ "\x73\x00\x00\x00\x10\xc1\x00\x00\x50\x00\x72\x00\x65\x00\x66\x00" // s.......P.r.e.f.
//         /* 0060 */ "\x65\x00\x72\x00\x72\x00\x65\x00\x64\x00\x20\x00\x44\x00\x72\x00" // e.r.r.e.d. .D.r.
//         /* 0070 */ "\x6f\x00\x70\x00\x45\x00\x66\x00\x66\x00\x65\x00\x63\x00\x74\x00" // o.p.E.f.f.e.c.t.
//         /* 0080 */ "\x00\x00"                                                         // ..
//                 ),
//             130);
//
// // ClipboardVirtualChannel::process_server_format_data_request_pdu: requestedFormatId=<unknown>(49262)
// // Sending on channel (16) n bytes
// // /* 0000 */ "\x00\x00\x00\x00"                                                 // ....
// // /* 0000 */ "\x10\x00\x00\x00"                                                 // ....
// // /* 0000 */ "\x03\x00\x00\x00"                                                 // ....
// // /* 0000 */ "\x10\x00\x00\x00"                                                 // ....
// // /* 0000 */ "\x04\x00\x00\x00\x04\x00\x00\x00\x6e\xc0\x00\x00\x00\x00\x00\x00" // ........n.......
// // Sent dumped on channel (16) n bytes
// // CLIPRDR CB_FORMAT_DATA_RESPONSE format data id = 49262 <unknown>
//
//     clipboard_virtual_channel.process_server_message(
//             16,
//               CHANNELS::CHANNEL_FLAG_FIRST
//             | CHANNELS::CHANNEL_FLAG_LAST
//             | CHANNELS::CHANNEL_FLAG_SHOW_PROTOCOL,
//             byte_ptr_cast(
//         /* 0000 */ "\x04\x00\x00\x00\x04\x00\x00\x00\x6e\xc0\x00\x00\x00\x00\x00\x00"
//                 ),
//             16,
//             out_asynchronous_task);
//
// // ClipboardVirtualChannel::process_client_message: total_length=8 flags=0x00000013 chunk_data_length=8
// // Recv done on channel (8) n bytes
// // /* 0000 */ "\x00\x00\x00\x00"                                                 // ....
// // /* 0000 */ "\x08\x00\x00\x00"                                                 // ....
// // /* 0000 */ "\x13\x00\x00\x00"                                                 // ....
// // /* 0000 */ "\x08\x00\x00\x00"                                                 // ....
// // /* 0000 */ "\x05\x00\x02\x00\x00\x00\x00\x00"                                 // ........
// // Dump done on channel (8) n bytes
// // ClipboardVirtualChannel::process_client_message: Format Data Response PDU
//
//     clipboard_virtual_channel.process_client_message(
//             8,
//               CHANNELS::CHANNEL_FLAG_FIRST
//             | CHANNELS::CHANNEL_FLAG_LAST
//             | CHANNELS::CHANNEL_FLAG_SHOW_PROTOCOL,
//             byte_ptr_cast(
//         /* 0000 */ "\x05\x00\x02\x00\x00\x00\x00\x00"
//                 ),
//             8);
//
// // INFO (4749/4749) --      CliprdrHeader: MsgType=0x2(2 bytes):CB_FORMAT_LIST MsgFlags=0x0(2 bytes):CB_RESPONSE__NONE_ DataLen=122Byte(s)(4 bytes)
// // INFO (4749/4749) -- FormatListPDU: {formatId=<unknown>(49280) formatName="FileGroupDescriptorW"} {formatId=<unknown>(49282) formatName="FileContents"} {formatId=<unknown>(49309) formatName="Preferred DropEffect"}
// // INFO (4749/4749) -- ClipboardVirtualChannel::process_server_message: total_length=134 flags=0x00000003 chunk_data_length=134
// // INFO (4749/4749) -- Recv done on channel (134) n bytes
// // INFO (4749/4749) -- \x00\x00\x00\x01
// // INFO (4749/4749) -- \x00\x00\x00\x86
// // INFO (4749/4749) -- \x00\x00\x00\x03
// // INFO (4749/4749) -- \x00\x00\x00\x86
// // INFO (4749/4749) -- /* 0000 */ "\x02\x00\x00\x00\x7a\x00\x00\x00\x80\xc0\x00\x00\x46\x00\x69\x00" // ....z.......F.i.
// // INFO (4749/4749) -- /* 0010 */ "\x6c\x00\x65\x00\x47\x00\x72\x00\x6f\x00\x75\x00\x70\x00\x44\x00" // l.e.G.r.o.u.p.D.
// // INFO (4749/4749) -- /* 0020 */ "\x65\x00\x73\x00\x63\x00\x72\x00\x69\x00\x70\x00\x74\x00\x6f\x00" // e.s.c.r.i.p.t.o.
// // INFO (4749/4749) -- /* 0030 */ "\x72\x00\x57\x00\x00\x00\x82\xc0\x00\x00\x46\x00\x69\x00\x6c\x00" // r.W.......F.i.l.
// // INFO (4749/4749) -- /* 0040 */ "\x65\x00\x43\x00\x6f\x00\x6e\x00\x74\x00\x65\x00\x6e\x00\x74\x00" // e.C.o.n.t.e.n.t.
// // INFO (4749/4749) -- /* 0050 */ "\x73\x00\x00\x00\x9d\xc0\x00\x00\x50\x00\x72\x00\x65\x00\x66\x00" // s.......P.r.e.f.
// // INFO (4749/4749) -- /* 0060 */ "\x65\x00\x72\x00\x72\x00\x65\x00\x64\x00\x20\x00\x44\x00\x72\x00" // e.r.r.e.d. .D.r.
// // INFO (4749/4749) -- /* 0070 */ "\x6f\x00\x70\x00\x45\x00\x66\x00\x66\x00\x65\x00\x63\x00\x74\x00" // o.p.E.f.f.e.c.t.
// // INFO (4749/4749) -- /* 0080 */ "\x00\x00\x00\x00\x00\x00"                                         // ......
// // INFO (4749/4749) -- Dump done on channel (134) n bytes
//
//     clipboard_virtual_channel.process_client_message(
//             134,
//               CHANNELS::CHANNEL_FLAG_FIRST
//             | CHANNELS::CHANNEL_FLAG_LAST
//             | CHANNELS::CHANNEL_FLAG_SHOW_PROTOCOL,
//             byte_ptr_cast(
//     /* 0000 */ "\x02\x00\x00\x00\x7a\x00\x00\x00\x80\xc0\x00\x00\x46\x00\x69\x00" // ....z.......F.i.
//     /* 0010 */ "\x6c\x00\x65\x00\x47\x00\x72\x00\x6f\x00\x75\x00\x70\x00\x44\x00" // l.e.G.r.o.u.p.D.
//     /* 0020 */ "\x65\x00\x73\x00\x63\x00\x72\x00\x69\x00\x70\x00\x74\x00\x6f\x00" // e.s.c.r.i.p.t.o.
//     /* 0030 */ "\x72\x00\x57\x00\x00\x00\x82\xc0\x00\x00\x46\x00\x69\x00\x6c\x00" // r.W.......F.i.l.
//     /* 0040 */ "\x65\x00\x43\x00\x6f\x00\x6e\x00\x74\x00\x65\x00\x6e\x00\x74\x00" // e.C.o.n.t.e.n.t.
//     /* 0050 */ "\x73\x00\x00\x00\x9d\xc0\x00\x00\x50\x00\x72\x00\x65\x00\x66\x00" // s.......P.r.e.f.
//     /* 0060 */ "\x65\x00\x72\x00\x72\x00\x65\x00\x64\x00\x20\x00\x44\x00\x72\x00" // e.r.r.e.d. .D.r.
//     /* 0070 */ "\x6f\x00\x70\x00\x45\x00\x66\x00\x66\x00\x65\x00\x63\x00\x74\x00" // o.p.E.f.f.e.c.t.
//     /* 0080 */ "\x00\x00\x00\x00\x00\x00"
//                 ),
//             134);
//
// // INFO (4749/4749) --      CliprdrHeader: MsgType=0x3(2 bytes):CB_FORMAT_LIST_RESPONSE MsgFlags=0x1(2 bytes):CB_RESPONSE_OK DataLen=0Byte(s)(4 bytes)
// // INFO (4749/4749) -- FormatListResponsePDU
// // INFO (4749/4749) -- ClipboardVirtualChannel::process_client_message: total_length=8 flags=0x00000013 chunk_data_length=8
// // INFO (4749/4749) -- Recv done on channel (8) n bytes
// // INFO (4749/4749) -- \x00\x00\x00\x00
// // INFO (4749/4749) -- \x0\x0\x0\x8
// // INFO (4749/4749) -- \x0\x0\x0\x13
// // INFO (4749/4749) -- \x0\x0\x0\x8
// // INFO (4749/4749) -- /* 0000 */ "\x03\x00\x01\x00\x00\x00\x00\x00"                                 // ........
// // INFO (4749/4749) -- Dump done on channel (8) n bytes
//
//         clipboard_virtual_channel.process_server_message(
//             8,
//               CHANNELS::CHANNEL_FLAG_FIRST
//             | CHANNELS::CHANNEL_FLAG_LAST
//             | CHANNELS::CHANNEL_FLAG_SHOW_PROTOCOL,
//             byte_ptr_cast(
//         /* 0000 */ "\x03\x00\x01\x00\x00\x00\x00\x00"
//                 ),
//             8,
//             out_asynchronous_task);
//
// // INFO (4749/4749) -- LockClipboardDataPDU: streamDataID=0x00000000(4 bytes)
// // INFO (4749/4749) -- ClipboardVirtualChannel::process_client_message: total_length=12 flags=0x00000013 chunk_data_length=12
// // INFO (4749/4749) -- Recv done on channel (12) n bytes
// // INFO (4749/4749) -- \x00\x00\x00\x00
// // INFO (4749/4749) -- \x0\x0\x0\xc
// // INFO (4749/4749) -- \x0\x0\x0\x13
// // INFO (4749/4749) -- \x0\x0\x0\xc
// // INFO (4749/4749) -- /* 0000 */ "\x0a\x00\x00\x00\x04\x00\x00\x00\x00\x00\x00\x00"                 // ............
// // INFO (4749/4749) -- Dump done on channel (12) n bytes
//
//         clipboard_virtual_channel.process_server_message(
//             12,
//               CHANNELS::CHANNEL_FLAG_FIRST
//             | CHANNELS::CHANNEL_FLAG_LAST
//             | CHANNELS::CHANNEL_FLAG_SHOW_PROTOCOL,
//             byte_ptr_cast(
//         /* 0000 */ "\x0a\x00\x00\x00\x04\x00\x00\x00\x00\x00\x00\x00"
//                 ),
//             12,
//             out_asynchronous_task);
//
// // INFO (4749/4749) -- FormatDataRequestPDU: requestedFormatId=0x0000c080(4 bytes):<unknown>
// // INFO (4749/4749) -- ClipboardVirtualChannel::process_client_message: total_length=12 flags=0x00000013 chunk_data_length=12
// // INFO (4749/4749) -- Recv done on channel (12) n bytes
// // INFO (4749/4749) -- \x00\x00\x00\x00
// // INFO (4749/4749) -- \x0\x0\x0\xc
// // INFO (4749/4749) -- \x0\x0\x0\x13
// // INFO (4749/4749) -- \x0\x0\x0\xc
// // INFO (4749/4749) -- /* 0000 */ "\x04\x00\x00\x00\x04\x00\x00\x00\x80\xc0\x00\x00"                 // ............
// // INFO (4749/4749) -- Dump done on channel (12) n bytes
//
//         clipboard_virtual_channel.process_server_message(
//             12,
//               CHANNELS::CHANNEL_FLAG_FIRST
//             | CHANNELS::CHANNEL_FLAG_LAST
//             | CHANNELS::CHANNEL_FLAG_SHOW_PROTOCOL,
//             byte_ptr_cast(
//         /* 0000 */ "\x04\x00\x00\x00\x04\x00\x00\x00\x80\xc0\x00\x00"
//                 ),
//             12,
//             out_asynchronous_task);
//
// // INFO (4749/4749) -- ClipboardVirtualChannel::process_server_message: Format Data Response PDU
// // INFO (4749/4749) -- Sending FileGroupDescriptorW(49280) clipboard data to client. cItems=1
// // INFO (4749/4749) -- FileDescriptor: flags=0x4064 fileAttributes=0x20 lastWriteTime=131853846090163395 fileSizeHigh=0x0 fileSizeLow=0xa fileName="test.txt"
// // INFO (4749/4749) -- type="CB_COPYING_PASTING_DATA_FROM_REMOTE_SESSION" format="FileGroupDescriptorW(49280)" size="596"
// // INFO (4749/4749) -- Sending on channel (608) n bytes
// // INFO (4749/4749) -- \x00\x00\x00\x00
// // INFO (4749/4749) -- \x0\x0\x2\x60
// // INFO (4749/4749) -- \x0\x0\x0\x3
// // INFO (4749/4749) -- \x0\x0\x2\x60
// // INFO (4749/4749) -- /* 0000 */ "\x05\x00\x01\x00\x54\x02\x00\x00\x01\x00\x00\x00\x64\x40\x00\x00" // ....T.......d@..
// // INFO (4749/4749) -- /* 0010 */ "\x00\x00\x00\x00\x00\x00\x00\x00\x00\x00\x00\x00\x00\x00\x00\x00" // ................
// // INFO (4749/4749) -- /* 0020 */ "\x00\x00\x00\x00\x00\x00\x00\x00\x00\x00\x00\x00\x00\x00\x00\x00" // ................
// // INFO (4749/4749) -- /* 0030 */ "\x20\x00\x00\x00\x00\x00\x00\x00\x00\x00\x00\x00\x00\x00\x00\x00" //  ...............
// // INFO (4749/4749) -- /* 0040 */ "\x00\x00\x00\x00\xc3\x24\x79\xda\x5f\x70\xd4\x01\x00\x00\x00\x00" // .....$y._p......
// // INFO (4749/4749) -- /* 0050 */ "\x0a\x00\x00\x00\x74\x00\x65\x00\x73\x00\x74\x00\x2e\x00\x74\x00" // ....t.e.s.t...t.
// // INFO (4749/4749) -- /* 0060 */ "\x78\x00\x74\x00\x00\x00\x00\x00\x00\x00\x00\x00\x00\x00\x00\x00" // x.t.............
// // INFO (4749/4749) -- /* 0070 */ "\x00\x00\x00\x00\x00\x00\x00\x00\x00\x00\x00\x00\x00\x00\x00\x00" // ................
// // INFO (4749/4749) -- /* 0080 */ "\x00\x00\x00\x00\x00\x00\x00\x00\x00\x00\x00\x00\x00\x00\x00\x00" // ................
// // INFO (4749/4749) -- /* 0090 */ "\x00\x00\x00\x00\x00\x00\x00\x00\x00\x00\x00\x00\x00\x00\x00\x00" // ................
// // INFO (4749/4749) -- /* 00a0 */ "\x00\x00\x00\x00\x00\x00\x00\x00\x00\x00\x00\x00\x00\x00\x00\x00" // ................
// // INFO (4749/4749) -- /* 00b0 */ "\x00\x00\x00\x00\x00\x00\x00\x00\x00\x00\x00\x00\x00\x00\x00\x00" // ................
// // INFO (4749/4749) -- /* 00c0 */ "\x00\x00\x00\x00\x00\x00\x00\x00\x00\x00\x00\x00\x00\x00\x00\x00" // ................
// // INFO (4749/4749) -- /* 00d0 */ "\x00\x00\x00\x00\x00\x00\x00\x00\x00\x00\x00\x00\x00\x00\x00\x00" // ................
// // INFO (4749/4749) -- /* 00e0 */ "\x00\x00\x00\x00\x00\x00\x00\x00\x00\x00\x00\x00\x00\x00\x00\x00" // ................
// // INFO (4749/4749) -- /* 00f0 */ "\x00\x00\x00\x00\x00\x00\x00\x00\x00\x00\x00\x00\x00\x00\x00\x00" // ................
// // INFO (4749/4749) -- /* 0100 */ "\x00\x00\x00\x00\x00\x00\x00\x00\x00\x00\x00\x00\x00\x00\x00\x00" // ................
// // INFO (4749/4749) -- /* 0110 */ "\x00\x00\x00\x00\x00\x00\x00\x00\x00\x00\x00\x00\x00\x00\x00\x00" // ................
// // INFO (4749/4749) -- /* 0120 */ "\x00\x00\x00\x00\x00\x00\x00\x00\x00\x00\x00\x00\x00\x00\x00\x00" // ................
// // INFO (4749/4749) -- /* 0130 */ "\x00\x00\x00\x00\x00\x00\x00\x00\x00\x00\x00\x00\x00\x00\x00\x00" // ................
// // INFO (4749/4749) -- /* 0140 */ "\x00\x00\x00\x00\x00\x00\x00\x00\x00\x00\x00\x00\x00\x00\x00\x00" // ................
// // INFO (4749/4749) -- /* 0150 */ "\x00\x00\x00\x00\x00\x00\x00\x00\x00\x00\x00\x00\x00\x00\x00\x00" // ................
// // INFO (4749/4749) -- /* 0160 */ "\x00\x00\x00\x00\x00\x00\x00\x00\x00\x00\x00\x00\x00\x00\x00\x00" // ................
// // INFO (4749/4749) -- /* 0170 */ "\x00\x00\x00\x00\x00\x00\x00\x00\x00\x00\x00\x00\x00\x00\x00\x00" // ................
// // INFO (4749/4749) -- /* 0180 */ "\x00\x00\x00\x00\x00\x00\x00\x00\x00\x00\x00\x00\x00\x00\x00\x00" // ................
// // INFO (4749/4749) -- /* 0190 */ "\x00\x00\x00\x00\x00\x00\x00\x00\x00\x00\x00\x00\x00\x00\x00\x00" // ................
// // INFO (4749/4749) -- /* 01a0 */ "\x00\x00\x00\x00\x00\x00\x00\x00\x00\x00\x00\x00\x00\x00\x00\x00" // ................
// // INFO (4749/4749) -- /* 01b0 */ "\x00\x00\x00\x00\x00\x00\x00\x00\x00\x00\x00\x00\x00\x00\x00\x00" // ................
// // INFO (4749/4749) -- /* 01c0 */ "\x00\x00\x00\x00\x00\x00\x00\x00\x00\x00\x00\x00\x00\x00\x00\x00" // ................
// // INFO (4749/4749) -- /* 01d0 */ "\x00\x00\x00\x00\x00\x00\x00\x00\x00\x00\x00\x00\x00\x00\x00\x00" // ................
// // INFO (4749/4749) -- /* 01e0 */ "\x00\x00\x00\x00\x00\x00\x00\x00\x00\x00\x00\x00\x00\x00\x00\x00" // ................
// // INFO (4749/4749) -- /* 01f0 */ "\x00\x00\x00\x00\x00\x00\x00\x00\x00\x00\x00\x00\x00\x00\x00\x00" // ................
// // INFO (4749/4749) -- /* 0200 */ "\x00\x00\x00\x00\x00\x00\x00\x00\x00\x00\x00\x00\x00\x00\x00\x00" // ................
// // INFO (4749/4749) -- /* 0210 */ "\x00\x00\x00\x00\x00\x00\x00\x00\x00\x00\x00\x00\x00\x00\x00\x00" // ................
// // INFO (4749/4749) -- /* 0220 */ "\x00\x00\x00\x00\x00\x00\x00\x00\x00\x00\x00\x00\x00\x00\x00\x00" // ................
// // INFO (4749/4749) -- /* 0230 */ "\x00\x00\x00\x00\x00\x00\x00\x00\x00\x00\x00\x00\x00\x00\x00\x00" // ................
// // INFO (4749/4749) -- /* 0240 */ "\x00\x00\x00\x00\x00\x00\x00\x00\x00\x00\x00\x00\x00\x00\x00\x00" // ................
// // INFO (4749/4749) -- /* 0250 */ "\x00\x00\x00\x00\x00\x00\x00\x00\x00\x00\x00\x00\x00\x00\x00\x00" // ................
// // INFO (4749/4749) -- Sent dumped on channel (608) n bytes
//
//     clipboard_virtual_channel.process_client_message(
//             608,
//               CHANNELS::CHANNEL_FLAG_FIRST
//             | CHANNELS::CHANNEL_FLAG_LAST
//             | CHANNELS::CHANNEL_FLAG_SHOW_PROTOCOL,
//             byte_ptr_cast(
//     /* 0000 */ "\x05\x00\x01\x00\x54\x02\x00\x00\x01\x00\x00\x00\x64\x40\x00\x00" // ....T.......d@..
//     /* 0010 */ "\x00\x00\x00\x00\x00\x00\x00\x00\x00\x00\x00\x00\x00\x00\x00\x00" // ................
//     /* 0020 */ "\x00\x00\x00\x00\x00\x00\x00\x00\x00\x00\x00\x00\x00\x00\x00\x00" // ................
//     /* 0030 */ "\x20\x00\x00\x00\x00\x00\x00\x00\x00\x00\x00\x00\x00\x00\x00\x00" //  ...............
//     /* 0040 */ "\x00\x00\x00\x00\xc3\x24\x79\xda\x5f\x70\xd4\x01\x00\x00\x00\x00" // .....$y._p......
//     /* 0050 */ "\x0a\x00\x00\x00\x74\x00\x65\x00\x73\x00\x74\x00\x2e\x00\x74\x00" // ....t.e.s.t...t.
//     /* 0060 */ "\x78\x00\x74\x00\x00\x00\x00\x00\x00\x00\x00\x00\x00\x00\x00\x00" // x.t.............
//     /* 0070 */ "\x00\x00\x00\x00\x00\x00\x00\x00\x00\x00\x00\x00\x00\x00\x00\x00" // ................
//     /* 0080 */ "\x00\x00\x00\x00\x00\x00\x00\x00\x00\x00\x00\x00\x00\x00\x00\x00" // ................
//     /* 0090 */ "\x00\x00\x00\x00\x00\x00\x00\x00\x00\x00\x00\x00\x00\x00\x00\x00" // ................
//     /* 00a0 */ "\x00\x00\x00\x00\x00\x00\x00\x00\x00\x00\x00\x00\x00\x00\x00\x00" // ................
//     /* 00b0 */ "\x00\x00\x00\x00\x00\x00\x00\x00\x00\x00\x00\x00\x00\x00\x00\x00" // ................
//     /* 00c0 */ "\x00\x00\x00\x00\x00\x00\x00\x00\x00\x00\x00\x00\x00\x00\x00\x00" // ................
//     /* 00d0 */ "\x00\x00\x00\x00\x00\x00\x00\x00\x00\x00\x00\x00\x00\x00\x00\x00" // ................
//     /* 00e0 */ "\x00\x00\x00\x00\x00\x00\x00\x00\x00\x00\x00\x00\x00\x00\x00\x00" // ................
//     /* 00f0 */ "\x00\x00\x00\x00\x00\x00\x00\x00\x00\x00\x00\x00\x00\x00\x00\x00" // ................
//     /* 0100 */ "\x00\x00\x00\x00\x00\x00\x00\x00\x00\x00\x00\x00\x00\x00\x00\x00" // ................
//     /* 0110 */ "\x00\x00\x00\x00\x00\x00\x00\x00\x00\x00\x00\x00\x00\x00\x00\x00" // ................
//     /* 0120 */ "\x00\x00\x00\x00\x00\x00\x00\x00\x00\x00\x00\x00\x00\x00\x00\x00" // ................
//     /* 0130 */ "\x00\x00\x00\x00\x00\x00\x00\x00\x00\x00\x00\x00\x00\x00\x00\x00" // ................
//     /* 0140 */ "\x00\x00\x00\x00\x00\x00\x00\x00\x00\x00\x00\x00\x00\x00\x00\x00" // ................
//     /* 0150 */ "\x00\x00\x00\x00\x00\x00\x00\x00\x00\x00\x00\x00\x00\x00\x00\x00" // ................
//     /* 0160 */ "\x00\x00\x00\x00\x00\x00\x00\x00\x00\x00\x00\x00\x00\x00\x00\x00" // ................
//     /* 0170 */ "\x00\x00\x00\x00\x00\x00\x00\x00\x00\x00\x00\x00\x00\x00\x00\x00" // ................
//     /* 0180 */ "\x00\x00\x00\x00\x00\x00\x00\x00\x00\x00\x00\x00\x00\x00\x00\x00" // ................
//     /* 0190 */ "\x00\x00\x00\x00\x00\x00\x00\x00\x00\x00\x00\x00\x00\x00\x00\x00" // ................
//     /* 01a0 */ "\x00\x00\x00\x00\x00\x00\x00\x00\x00\x00\x00\x00\x00\x00\x00\x00" // ................
//     /* 01b0 */ "\x00\x00\x00\x00\x00\x00\x00\x00\x00\x00\x00\x00\x00\x00\x00\x00" // ................
//     /* 01c0 */ "\x00\x00\x00\x00\x00\x00\x00\x00\x00\x00\x00\x00\x00\x00\x00\x00" // ................
//     /* 01d0 */ "\x00\x00\x00\x00\x00\x00\x00\x00\x00\x00\x00\x00\x00\x00\x00\x00" // ................
//     /* 01e0 */ "\x00\x00\x00\x00\x00\x00\x00\x00\x00\x00\x00\x00\x00\x00\x00\x00" // ................
//     /* 01f0 */ "\x00\x00\x00\x00\x00\x00\x00\x00\x00\x00\x00\x00\x00\x00\x00\x00" // ................
//     /* 0200 */ "\x00\x00\x00\x00\x00\x00\x00\x00\x00\x00\x00\x00\x00\x00\x00\x00" // ................
//     /* 0210 */ "\x00\x00\x00\x00\x00\x00\x00\x00\x00\x00\x00\x00\x00\x00\x00\x00" // ................
//     /* 0220 */ "\x00\x00\x00\x00\x00\x00\x00\x00\x00\x00\x00\x00\x00\x00\x00\x00" // ................
//     /* 0230 */ "\x00\x00\x00\x00\x00\x00\x00\x00\x00\x00\x00\x00\x00\x00\x00\x00" // ................
//     /* 0240 */ "\x00\x00\x00\x00\x00\x00\x00\x00\x00\x00\x00\x00\x00\x00\x00\x00" // ................
//     /* 0250 */ "\x00\x00\x00\x00\x00\x00\x00\x00\x00\x00\x00\x00\x00\x00\x00\x00" // ................
//                 ),
//             608);
//
//     auto const file_test = wd.add_file("12345_54321_test.txt");
//
// // INFO (4749/4749) -- FileContentsRequestPDU: streamId=1(4 bytes) lindex=0(4 bytes) dwFlags=1(4 bytes) nPositionLow=0(4 bytes) nPositionHigh=0(4 bytes) cbRequested=8(4 bytes) clipDataId=0
// // INFO (4749/4749) -- ClipboardVirtualChannel::process_client_message: total_length=36 flags=0x00000013 chunk_data_length=36
// // INFO (4749/4749) -- Recv done on channel (36) n bytes
// // INFO (4749/4749) -- \x00\x00\x00\x00
// // INFO (4749/4749) -- \x0\x0\x0\x24
// // INFO (4749/4749) -- \x0\x0\x0\x13
// // INFO (4749/4749) -- \x0\x0\x0\x24
// // INFO (4749/4749) -- /* 0000 */ "\x08\x00\x00\x00\x1c\x00\x00\x00\x01\x00\x00\x00\x00\x00\x00\x00" // ................
// // INFO (4749/4749) -- /* 0010 */ "\x01\x00\x00\x00\x00\x00\x00\x00\x00\x00\x00\x00\x08\x00\x00\x00" // ................
// // INFO (4749/4749) -- /* 0020 */ "\x00\x00\x00\x00"                                                 // ....
// // INFO (4749/4749) -- Dump done on channel (36) n bytes
//
//         clipboard_virtual_channel.process_server_message(
//             36,
//               CHANNELS::CHANNEL_FLAG_FIRST
//             | CHANNELS::CHANNEL_FLAG_LAST
//             | CHANNELS::CHANNEL_FLAG_SHOW_PROTOCOL,
//             byte_ptr_cast(
//     /* 0000 */ "\x08\x00\x00\x00\x1c\x00\x00\x00\x01\x00\x00\x00\x00\x00\x00\x00" // ................
//     /* 0010 */ "\x01\x00\x00\x00\x00\x00\x00\x00\x00\x00\x00\x00\x08\x00\x00\x00" // ................
//     /* 0020 */ "\x00\x00\x00\x00"                                                 // ....
//                 ),
//             36,
//             out_asynchronous_task);
//
// // INFO (4749/4749) -- File Contents Response Size: streamID = 0X00000001(4 bytes) size=26(8 bytes) Padding - (4 byte) NOT USED
// // INFO (4749/4749) -- ClipboardVirtualChannel::process_server_message: total_length=24 flags=0x00000003 chunk_data_length=24
// // INFO (4749/4749) -- Recv done on channel (24) n bytes
// // INFO (4749/4749) -- \x00\x00\x00\x01
// // INFO (4749/4749) -- \x0\x0\x0\x18
// // INFO (4749/4749) -- \x0\x0\x0\x3
// // INFO (4749/4749) -- \x0\x0\x0\x18
// // INFO (4749/4749) -- /* 0000 */ "\x09\x00\x01\x00\x0c\x00\x00\x00\x01\x00\x00\x00\x04\x00\x00\x00" // ................
// // INFO (4749/4749) -- /* 0010 */ "\x00\x00\x00\x00\x00\x00\x00\x00"                                 // ........
// // INFO (4749/4749) -- Dump done on channel (24) n bytes
//
//         clipboard_virtual_channel.process_client_message(
//             24,
//               CHANNELS::CHANNEL_FLAG_FIRST
//             | CHANNELS::CHANNEL_FLAG_LAST
//             | CHANNELS::CHANNEL_FLAG_SHOW_PROTOCOL,
//             byte_ptr_cast(
//         /* 0000 */ "\x09\x00\x01\x00\x0c\x00\x00\x00\x01\x00\x00\x00\x1a\x00\x00\x00" // ................
//         /* 0010 */ "\x00\x00\x00\x00\x00\x00\x00\x00"                                 // ........
//                 ),
//             24);
//
// // INFO (4749/4749) -- FileContentsRequestPDU: streamId=1(4 bytes) lindex=0(4 bytes) dwFlags=2(4 bytes) nPositionLow=0(4 bytes) nPositionHigh=0(4 bytes) cbRequested=65535(4 bytes) clipDataId=0
// // INFO (4749/4749) -- Sending on channel (36) n bytes
// // INFO (4749/4749) -- \x00\x00\x00\x01
// // INFO (4749/4749) -- \x0\x0\x0\x24
// // INFO (4749/4749) -- \x0\x0\x0\x13
// // INFO (4749/4749) -- \x0\x0\x0\x24
// // INFO (4749/4749) -- /* 0000 */ "\x08\x00\x00\x00\x1c\x00\x00\x00\x01\x00\x00\x00\x00\x00\x00\x00" // ................
// // INFO (4749/4749) -- /* 0010 */ "\x02\x00\x00\x00\x00\x00\x00\x00\x00\x00\x00\x00\xff\xff\x00\x00" // ................
// // INFO (4749/4749) -- /* 0020 */ "\x00\x00\x00\x00"                                                 // ....
// // INFO (4749/4749) -- Sent dumped on channel (36) n bytes
//
//         clipboard_virtual_channel.process_server_message(
//             36,
//               CHANNELS::CHANNEL_FLAG_FIRST
//             | CHANNELS::CHANNEL_FLAG_LAST
//             | CHANNELS::CHANNEL_FLAG_SHOW_PROTOCOL,
//             byte_ptr_cast(
//     /* 0000 */ "\x08\x00\x00\x00\x1c\x00\x00\x00\x01\x00\x00\x00\x00\x00\x00\x00" // ................
//     /* 0010 */ "\x02\x00\x00\x00\x00\x00\x00\x00\x00\x00\x00\x00\xff\xff\x00\x00" // ................
//     /* 0020 */ "\x00\x00\x00\x00"                                                 // ....
//                 ),
//             36,
//             out_asynchronous_task);
//
//     RED_CHECK_EQUAL(to_server_sender.total_in_stream, 6);
//
// // INFO (4749/4749) -- ClipboardVirtualChannel::process_server_message: File Contents Response PDU
// // INFO (4749/4749) -- Sending on channel (20) n bytes
// // INFO (4749/4749) -- \x00\x00\x00\x00
// // INFO (4749/4749) -- \x0\x0\x0\x14
// // INFO (4749/4749) -- \x0\x0\x0\x3
// // INFO (4749/4749) -- \x0\x0\x0\x14
// // INFO (4749/4749) -- /* 0000 */ "\x09\x00\x01\x00\x0b\x00\x00\x00\x01\x00\x00\x00\x74\x65\x73\x74" // ............test
// // INFO (4749/4749) -- /* 0010 */ "\x00\x00\x00\x00"                                                 // ....
// // INFO (4749/4749) -- Sent dumped on channel (20) n bytes
//
//         clipboard_virtual_channel.process_client_message(
//             22,
//               CHANNELS::CHANNEL_FLAG_FIRST
//             | CHANNELS::CHANNEL_FLAG_SHOW_PROTOCOL,
//             byte_ptr_cast(
//         /* 0000 */ "\x09\x00\x01\x00\x0e\x00\x00\x00\x01\x00\x00\x00\x74\x65\x73\x74" // ............test
//                 ),
//             16);
//
//     RED_CHECK_EQUAL(get_file_contents(file_test), "test");
//
//         clipboard_virtual_channel.process_client_message(
//             22,
//               CHANNELS::CHANNEL_FLAG_LAST
//             | CHANNELS::CHANNEL_FLAG_SHOW_PROTOCOL,
//             byte_ptr_cast(
//         /* 0000 */ "\x20\x20\x74\x65\x73\x74"                         //   test....
//                 ),
//             6);
//
//     RED_CHECK_EQUAL(to_server_sender.total_in_stream, 6);
//
//     RED_CHECK_EQUAL(get_file_contents(file_test), "test  test");
//
//     clipboard_virtual_channel.DLP_antivirus_check_channels_files();
//
//     RED_CHECK_EQUAL(to_server_sender.total_in_stream, 7);
//
//     uint8_t expected_pdu[] =
//    /* 0000 */ {0x09,0x00,0x01,0x00,0x0e,0x00,0x00,0x00,0x01,0x00,0x00,0x00,0x74,0x65,0x73,0x74 //............test
//    /* 0001 */ ,0x20,0x20,0x74,0x65,0x73,0x74}                         //   test....
//    ;
//
//    RED_CHECK_MEM(make_array_view(expected_pdu, sizeof(expected_pdu)), make_array_view(to_server_sender.streams[6].get_data(), to_server_sender.streams[6].get_offset()));
//
//
// // INFO (4749/4749) -- ClipboardVirtualChannel::process_client_message: Unlock Clipboard Data PDU
// // INFO (4749/4749) -- ClipboardVirtualChannel::process_client_message: clipDataId=1
// // INFO (4749/4749) -- Sending on channel (12) n bytes
// // INFO (4749/4749) -- \x00\x00\x00\x01
// // INFO (4749/4749) -- \x0\x0\x0\xc
// // INFO (4749/4749) -- \x0\x0\x0\x13
// // INFO (4749/4749) -- \x0\x0\x0\xc
// // INFO (4749/4749) -- /* 0000 */ "\x0b\x00\x00\x00\x04\x00\x00\x00\x01\x00\x00\x00"                 // ............
// // INFO (4749/4749) -- Sent dumped on channel (12) n bytes
//
//     RED_CHECK_WORKSPACE(wd);
// }
>>>>>>> ff35a562

    uint8_t expected_pdu[] =
    /* 0000 */ {0x09,0x00,0x01,0x00,0x0e,0x00,0x00,0x00,0x00,0x00,0x00,0x00,0x74,0x65,0x73,0x74 //............test
    /* 0001 */ ,0x20,0x20,0x74,0x65,0x73,0x74}                         //   test....
    ;

    RED_CHECK_MEM(make_array_view(expected_pdu, sizeof(expected_pdu)), make_array_view(to_client_sender.streams[5].get_data(), to_client_sender.streams[5].get_offset()));

// INFO (4749/4749) -- ClipboardVirtualChannel::process_client_message: Unlock Clipboard Data PDU
// INFO (4749/4749) -- ClipboardVirtualChannel::process_client_message: clipDataId=1
// INFO (4749/4749) -- Sending on channel (12) n bytes
// INFO (4749/4749) -- \x00\x00\x00\x01
// INFO (4749/4749) -- \x0\x0\x0\xc
// INFO (4749/4749) -- \x0\x0\x0\x13
// INFO (4749/4749) -- \x0\x0\x0\xc
// INFO (4749/4749) -- /* 0000 */ "\x0b\x00\x00\x00\x04\x00\x00\x00\x01\x00\x00\x00"                 // ............
// INFO (4749/4749) -- Sent dumped on channel (12) n bytes

    RED_CHECK_WORKSPACE(wd);
}


RED_AUTO_TEST_CASE(TestCliprdrChannelFilterClientDataFile) {
    WorkingDirectory wd("TestCliprdrChannelFilterClientDataFile");

    ScreenInfo screen_info{800, 600, BitsPerPixel{24}};
    FakeFront front(screen_info);

    SessionReactor session_reactor;
    timeval time_test;
    time_test.tv_sec = 12345;
    time_test.tv_usec = 54321;
    session_reactor.set_current_time(time_test);

    NullReportMessage report_message;
    ICAPService * icap_service = nullptr;

    BaseVirtualChannel::Params base_params(report_message, RDPVerbose::cliprdr | RDPVerbose::cliprdr_dump);

    ClipboardVirtualChannelParams clipboard_virtual_channel_params;
    clipboard_virtual_channel_params.clipboard_down_authorized = true;
    clipboard_virtual_channel_params.clipboard_up_authorized   = true;
    clipboard_virtual_channel_params.clipboard_file_authorized = true;
    clipboard_virtual_channel_params.enable_interupting_validator = true;
    clipboard_virtual_channel_params.enable_save_files = true;
    clipboard_virtual_channel_params.enable_validator = false;
    clipboard_virtual_channel_params.channel_files_directory = wd.dirname();

    NullSender to_client_sender;
    TestResponseSender to_server_sender;

    ClipboardVirtualChannel clipboard_virtual_channel(
        &to_client_sender, &to_server_sender, front, session_reactor,
        base_params,
        clipboard_virtual_channel_params, icap_service);

    std::unique_ptr<AsynchronousTask> out_asynchronous_task;


    // ClipboardVirtualChannel::process_server_message: total_length=28 flags=0x00000003 chunk_data_length=28
// Recv done on channel (28) n bytes
// /* 0000 */ "\x01\x00\x00\x00"                                                 // ....
// /* 0000 */ "\x1c\x00\x00\x00"                                                 // ....
// /* 0000 */ "\x03\x00\x00\x00"                                                 // ....
// /* 0000 */ "\x1c\x00\x00\x00"                                                 // ....
// /* 0000 */ "\x07\x00\x00\x00\x10\x00\x00\x00\x01\x00\x00\x00\x01\x00\x0c\x00" // ................
// /* 0010 */ "\x02\x00\x00\x00\x1e\x00\x00\x00\x00\x00\x00\x00"                 // ............
// Dump done on channel (28) n bytes
// ClipboardVirtualChannel::process_server_message: Clipboard Capabilities PDU
// ClipboardVirtualChannel::process_server_clipboard_capabilities_pdu: General Capability Set
// RDPECLIP::GeneralCapabilitySet: capabilitySetType=CB_CAPSTYPE_GENERAL(1) lengthCapability=12 version=CB_CAPS_VERSION_2(0x00000002) generalFlags=0x0000001E

    clipboard_virtual_channel.process_server_message(
            28,
              CHANNELS::CHANNEL_FLAG_FIRST
            | CHANNELS::CHANNEL_FLAG_LAST
            | CHANNELS::CHANNEL_FLAG_SHOW_PROTOCOL,
            byte_ptr_cast(
        /* 0000 */ "\x07\x00\x00\x00\x10\x00\x00\x00\x01\x00\x00\x00\x01\x00\x0c\x00" // ................
        /* 0010 */ "\x02\x00\x00\x00\x1e\x00\x00\x00\x00\x00\x00\x00"                 // ............
                ),
            28,
            out_asynchronous_task);

// ClipboardVirtualChannel::process_client_message: total_length=24 flags=0x00000013 chunk_data_length=24
// Recv done on channel (24) n bytes
// /* 0000 */ "\x00\x00\x00\x00"                                                 // ....
// /* 0000 */ "\x18\x00\x00\x00"                                                 // ....
// /* 0000 */ "\x13\x00\x00\x00"                                                 // ....
// /* 0000 */ "\x18\x00\x00\x00"                                                 // ....
// /* 0000 */ "\x07\x00\x00\x00\x10\x00\x00\x00\x01\x00\x00\x00\x01\x00\x0c\x00" // ................
// /* 0010 */ "\x02\x00\x00\x00\x1e\x00\x00\x00"                                 // ........
// Dump done on channel (24) n bytes
// ClipboardVirtualChannel::process_client_message: Clipboard Capabilities PDU
// ClipboardVirtualChannel::process_client_clipboard_capabilities_pdu: General Capability Set
// RDPECLIP::GeneralCapabilitySet: capabilitySetType=CB_CAPSTYPE_GENERAL(1) lengthCapability=12 version=CB_CAPS_VERSION_2(0x00000002) generalFlags=0x0000001E

    clipboard_virtual_channel.process_client_message(
            24,
              CHANNELS::CHANNEL_FLAG_FIRST
            | CHANNELS::CHANNEL_FLAG_LAST
            | CHANNELS::CHANNEL_FLAG_SHOW_PROTOCOL,
            byte_ptr_cast(
    /* 0000 */ "\x07\x00\x00\x00\x10\x00\x00\x00\x01\x00\x00\x00\x01\x00\x0c\x00" // ................
    /* 0010 */ "\x02\x00\x00\x00\x1e\x00\x00\x00"                                 // ........
                ),
            24);

// ClipboardVirtualChannel::process_client_message: total_length=130 flags=0x00000013 chunk_data_length=130
// Recv done on channel (130) n bytes
// /* 0000 */ "\x00\x00\x00\x00"                                                 // ....
// /* 0000 */ "\x82\x00\x00\x00"                                                 // ....
// /* 0000 */ "\x13\x00\x00\x00"                                                 // ....
// /* 0000 */ "\x82\x00\x00\x00"                                                 // ....
// /* 0000 */ "\x02\x00\x00\x00\x7a\x00\x00\x00\x6e\xc0\x00\x00\x46\x00\x69\x00" // ....z...n...F.i.
// /* 0010 */ "\x6c\x00\x65\x00\x47\x00\x72\x00\x6f\x00\x75\x00\x70\x00\x44\x00" // l.e.G.r.o.u.p.D.
// /* 0020 */ "\x65\x00\x73\x00\x63\x00\x72\x00\x69\x00\x70\x00\x74\x00\x6f\x00" // e.s.c.r.i.p.t.o.
// /* 0030 */ "\x72\x00\x57\x00\x00\x00\x94\xc0\x00\x00\x46\x00\x69\x00\x6c\x00" // r.W.......F.i.l.
// /* 0040 */ "\x65\x00\x43\x00\x6f\x00\x6e\x00\x74\x00\x65\x00\x6e\x00\x74\x00" // e.C.o.n.t.e.n.t.
// /* 0050 */ "\x73\x00\x00\x00\x10\xc1\x00\x00\x50\x00\x72\x00\x65\x00\x66\x00" // s.......P.r.e.f.
// /* 0060 */ "\x65\x00\x72\x00\x72\x00\x65\x00\x64\x00\x20\x00\x44\x00\x72\x00" // e.r.r.e.d. .D.r.
// /* 0070 */ "\x6f\x00\x70\x00\x45\x00\x66\x00\x66\x00\x65\x00\x63\x00\x74\x00" // o.p.E.f.f.e.c.t.
// /* 0080 */ "\x00\x00"                                                         // ..
// Dump done on channel (130) n bytes
// ClipboardVirtualChannel::process_client_message: Format List PDU
// ClipboardVirtualChannel::process_client_format_list_pdu: Long Format Name variant of Format List PDU is used for exchanging updated format names.
// ClipboardVirtualChannel::process_client_format_list_pdu: formatId=<unknown>(49262) wszFormatName="FileGroupDescriptorW"
// ClipboardVirtualChannel::process_client_format_list_pdu: formatId=<unknown>(49300) wszFormatName="FileContents"
// ClipboardVirtualChannel::process_client_format_list_pdu: formatId=<unknown>(49424) wszFormatName="Preferred DropEffect"

    clipboard_virtual_channel.process_client_message(
            130,
              CHANNELS::CHANNEL_FLAG_FIRST
            | CHANNELS::CHANNEL_FLAG_LAST
            | CHANNELS::CHANNEL_FLAG_SHOW_PROTOCOL,
            byte_ptr_cast(
        /* 0000 */ "\x02\x00\x00\x00\x7a\x00\x00\x00\x6e\xc0\x00\x00\x46\x00\x69\x00" // ....z...n...F.i.
        /* 0010 */ "\x6c\x00\x65\x00\x47\x00\x72\x00\x6f\x00\x75\x00\x70\x00\x44\x00" // l.e.G.r.o.u.p.D.
        /* 0020 */ "\x65\x00\x73\x00\x63\x00\x72\x00\x69\x00\x70\x00\x74\x00\x6f\x00" // e.s.c.r.i.p.t.o.
        /* 0030 */ "\x72\x00\x57\x00\x00\x00\x94\xc0\x00\x00\x46\x00\x69\x00\x6c\x00" // r.W.......F.i.l.
        /* 0040 */ "\x65\x00\x43\x00\x6f\x00\x6e\x00\x74\x00\x65\x00\x6e\x00\x74\x00" // e.C.o.n.t.e.n.t.
        /* 0050 */ "\x73\x00\x00\x00\x10\xc1\x00\x00\x50\x00\x72\x00\x65\x00\x66\x00" // s.......P.r.e.f.
        /* 0060 */ "\x65\x00\x72\x00\x72\x00\x65\x00\x64\x00\x20\x00\x44\x00\x72\x00" // e.r.r.e.d. .D.r.
        /* 0070 */ "\x6f\x00\x70\x00\x45\x00\x66\x00\x66\x00\x65\x00\x63\x00\x74\x00" // o.p.E.f.f.e.c.t.
        /* 0080 */ "\x00\x00"                                                         // ..
                ),
            130);

// ClipboardVirtualChannel::process_server_format_data_request_pdu: requestedFormatId=<unknown>(49262)
// Sending on channel (16) n bytes
// /* 0000 */ "\x00\x00\x00\x00"                                                 // ....
// /* 0000 */ "\x10\x00\x00\x00"                                                 // ....
// /* 0000 */ "\x03\x00\x00\x00"                                                 // ....
// /* 0000 */ "\x10\x00\x00\x00"                                                 // ....
// /* 0000 */ "\x04\x00\x00\x00\x04\x00\x00\x00\x6e\xc0\x00\x00\x00\x00\x00\x00" // ........n.......
// Sent dumped on channel (16) n bytes
// CLIPRDR CB_FORMAT_DATA_RESPONSE format data id = 49262 <unknown>

    clipboard_virtual_channel.process_server_message(
            16,
              CHANNELS::CHANNEL_FLAG_FIRST
            | CHANNELS::CHANNEL_FLAG_LAST
            | CHANNELS::CHANNEL_FLAG_SHOW_PROTOCOL,
            byte_ptr_cast(
        /* 0000 */ "\x04\x00\x00\x00\x04\x00\x00\x00\x6e\xc0\x00\x00\x00\x00\x00\x00"
                ),
            16,
            out_asynchronous_task);


// ClipboardVirtualChannel::process_client_message: total_length=8 flags=0x00000013 chunk_data_length=8
// Recv done on channel (8) n bytes
// /* 0000 */ "\x00\x00\x00\x00"                                                 // ....
// /* 0000 */ "\x08\x00\x00\x00"                                                 // ....
// /* 0000 */ "\x13\x00\x00\x00"                                                 // ....
// /* 0000 */ "\x08\x00\x00\x00"                                                 // ....
// /* 0000 */ "\x05\x00\x02\x00\x00\x00\x00\x00"                                 // ........
// Dump done on channel (8) n bytes
// ClipboardVirtualChannel::process_client_message: Format Data Response PDU

    clipboard_virtual_channel.process_client_message(
            8,
              CHANNELS::CHANNEL_FLAG_FIRST
            | CHANNELS::CHANNEL_FLAG_LAST
            | CHANNELS::CHANNEL_FLAG_SHOW_PROTOCOL,
            byte_ptr_cast(
        /* 0000 */ "\x05\x00\x02\x00\x00\x00\x00\x00"
                ),
            8);

// INFO (4749/4749) --      CliprdrHeader: MsgType=0x2(2 bytes):CB_FORMAT_LIST MsgFlags=0x0(2 bytes):CB_RESPONSE__NONE_ DataLen=122Byte(s)(4 bytes)
// INFO (4749/4749) -- FormatListPDU: {formatId=<unknown>(49280) formatName="FileGroupDescriptorW"} {formatId=<unknown>(49282) formatName="FileContents"} {formatId=<unknown>(49309) formatName="Preferred DropEffect"}
// INFO (4749/4749) -- ClipboardVirtualChannel::process_server_message: total_length=134 flags=0x00000003 chunk_data_length=134
// INFO (4749/4749) -- Recv done on channel (134) n bytes
// INFO (4749/4749) -- \x00\x00\x00\x01
// INFO (4749/4749) -- \x00\x00\x00\x86
// INFO (4749/4749) -- \x00\x00\x00\x03
// INFO (4749/4749) -- \x00\x00\x00\x86
// INFO (4749/4749) -- /* 0000 */ "\x02\x00\x00\x00\x7a\x00\x00\x00\x80\xc0\x00\x00\x46\x00\x69\x00" // ....z.......F.i.
// INFO (4749/4749) -- /* 0010 */ "\x6c\x00\x65\x00\x47\x00\x72\x00\x6f\x00\x75\x00\x70\x00\x44\x00" // l.e.G.r.o.u.p.D.
// INFO (4749/4749) -- /* 0020 */ "\x65\x00\x73\x00\x63\x00\x72\x00\x69\x00\x70\x00\x74\x00\x6f\x00" // e.s.c.r.i.p.t.o.
// INFO (4749/4749) -- /* 0030 */ "\x72\x00\x57\x00\x00\x00\x82\xc0\x00\x00\x46\x00\x69\x00\x6c\x00" // r.W.......F.i.l.
// INFO (4749/4749) -- /* 0040 */ "\x65\x00\x43\x00\x6f\x00\x6e\x00\x74\x00\x65\x00\x6e\x00\x74\x00" // e.C.o.n.t.e.n.t.
// INFO (4749/4749) -- /* 0050 */ "\x73\x00\x00\x00\x9d\xc0\x00\x00\x50\x00\x72\x00\x65\x00\x66\x00" // s.......P.r.e.f.
// INFO (4749/4749) -- /* 0060 */ "\x65\x00\x72\x00\x72\x00\x65\x00\x64\x00\x20\x00\x44\x00\x72\x00" // e.r.r.e.d. .D.r.
// INFO (4749/4749) -- /* 0070 */ "\x6f\x00\x70\x00\x45\x00\x66\x00\x66\x00\x65\x00\x63\x00\x74\x00" // o.p.E.f.f.e.c.t.
// INFO (4749/4749) -- /* 0080 */ "\x00\x00\x00\x00\x00\x00"                                         // ......
// INFO (4749/4749) -- Dump done on channel (134) n bytes

    clipboard_virtual_channel.process_client_message(
            134,
              CHANNELS::CHANNEL_FLAG_FIRST
            | CHANNELS::CHANNEL_FLAG_LAST
            | CHANNELS::CHANNEL_FLAG_SHOW_PROTOCOL,
            byte_ptr_cast(
    /* 0000 */ "\x02\x00\x00\x00\x7a\x00\x00\x00\x80\xc0\x00\x00\x46\x00\x69\x00" // ....z.......F.i.
    /* 0010 */ "\x6c\x00\x65\x00\x47\x00\x72\x00\x6f\x00\x75\x00\x70\x00\x44\x00" // l.e.G.r.o.u.p.D.
    /* 0020 */ "\x65\x00\x73\x00\x63\x00\x72\x00\x69\x00\x70\x00\x74\x00\x6f\x00" // e.s.c.r.i.p.t.o.
    /* 0030 */ "\x72\x00\x57\x00\x00\x00\x82\xc0\x00\x00\x46\x00\x69\x00\x6c\x00" // r.W.......F.i.l.
    /* 0040 */ "\x65\x00\x43\x00\x6f\x00\x6e\x00\x74\x00\x65\x00\x6e\x00\x74\x00" // e.C.o.n.t.e.n.t.
    /* 0050 */ "\x73\x00\x00\x00\x9d\xc0\x00\x00\x50\x00\x72\x00\x65\x00\x66\x00" // s.......P.r.e.f.
    /* 0060 */ "\x65\x00\x72\x00\x72\x00\x65\x00\x64\x00\x20\x00\x44\x00\x72\x00" // e.r.r.e.d. .D.r.
    /* 0070 */ "\x6f\x00\x70\x00\x45\x00\x66\x00\x66\x00\x65\x00\x63\x00\x74\x00" // o.p.E.f.f.e.c.t.
    /* 0080 */ "\x00\x00\x00\x00\x00\x00"
                ),
            134);

// INFO (4749/4749) --      CliprdrHeader: MsgType=0x3(2 bytes):CB_FORMAT_LIST_RESPONSE MsgFlags=0x1(2 bytes):CB_RESPONSE_OK DataLen=0Byte(s)(4 bytes)
// INFO (4749/4749) -- FormatListResponsePDU
// INFO (4749/4749) -- ClipboardVirtualChannel::process_client_message: total_length=8 flags=0x00000013 chunk_data_length=8
// INFO (4749/4749) -- Recv done on channel (8) n bytes
// INFO (4749/4749) -- \x00\x00\x00\x00
// INFO (4749/4749) -- \x0\x0\x0\x8
// INFO (4749/4749) -- \x0\x0\x0\x13
// INFO (4749/4749) -- \x0\x0\x0\x8
// INFO (4749/4749) -- /* 0000 */ "\x03\x00\x01\x00\x00\x00\x00\x00"                                 // ........
// INFO (4749/4749) -- Dump done on channel (8) n bytes

        clipboard_virtual_channel.process_server_message(
            8,
              CHANNELS::CHANNEL_FLAG_FIRST
            | CHANNELS::CHANNEL_FLAG_LAST
            | CHANNELS::CHANNEL_FLAG_SHOW_PROTOCOL,
            byte_ptr_cast(
        /* 0000 */ "\x03\x00\x01\x00\x00\x00\x00\x00"
                ),
            8,
            out_asynchronous_task);

// INFO (4749/4749) -- LockClipboardDataPDU: streamDataID=0x00000000(4 bytes)
// INFO (4749/4749) -- ClipboardVirtualChannel::process_client_message: total_length=12 flags=0x00000013 chunk_data_length=12
// INFO (4749/4749) -- Recv done on channel (12) n bytes
// INFO (4749/4749) -- \x00\x00\x00\x00
// INFO (4749/4749) -- \x0\x0\x0\xc
// INFO (4749/4749) -- \x0\x0\x0\x13
// INFO (4749/4749) -- \x0\x0\x0\xc
// INFO (4749/4749) -- /* 0000 */ "\x0a\x00\x00\x00\x04\x00\x00\x00\x00\x00\x00\x00"                 // ............
// INFO (4749/4749) -- Dump done on channel (12) n bytes

        clipboard_virtual_channel.process_server_message(
            12,
              CHANNELS::CHANNEL_FLAG_FIRST
            | CHANNELS::CHANNEL_FLAG_LAST
            | CHANNELS::CHANNEL_FLAG_SHOW_PROTOCOL,
            byte_ptr_cast(
        /* 0000 */ "\x0a\x00\x00\x00\x04\x00\x00\x00\x00\x00\x00\x00"
                ),
            12,
            out_asynchronous_task);

// INFO (4749/4749) -- FormatDataRequestPDU: requestedFormatId=0x0000c080(4 bytes):<unknown>
// INFO (4749/4749) -- ClipboardVirtualChannel::process_client_message: total_length=12 flags=0x00000013 chunk_data_length=12
// INFO (4749/4749) -- Recv done on channel (12) n bytes
// INFO (4749/4749) -- \x00\x00\x00\x00
// INFO (4749/4749) -- \x0\x0\x0\xc
// INFO (4749/4749) -- \x0\x0\x0\x13
// INFO (4749/4749) -- \x0\x0\x0\xc
// INFO (4749/4749) -- /* 0000 */ "\x04\x00\x00\x00\x04\x00\x00\x00\x80\xc0\x00\x00"                 // ............
// INFO (4749/4749) -- Dump done on channel (12) n bytes

        clipboard_virtual_channel.process_server_message(
            12,
              CHANNELS::CHANNEL_FLAG_FIRST
            | CHANNELS::CHANNEL_FLAG_LAST
            | CHANNELS::CHANNEL_FLAG_SHOW_PROTOCOL,
            byte_ptr_cast(
        /* 0000 */ "\x04\x00\x00\x00\x04\x00\x00\x00\x80\xc0\x00\x00"
                ),
            12,
            out_asynchronous_task);

// INFO (4749/4749) -- ClipboardVirtualChannel::process_server_message: Format Data Response PDU
// INFO (4749/4749) -- Sending FileGroupDescriptorW(49280) clipboard data to client. cItems=1
// INFO (4749/4749) -- FileDescriptor: flags=0x4064 fileAttributes=0x20 lastWriteTime=131853846090163395 fileSizeHigh=0x0 fileSizeLow=0xa fileName="test.txt"
// INFO (4749/4749) -- type="CB_COPYING_PASTING_DATA_FROM_REMOTE_SESSION" format="FileGroupDescriptorW(49280)" size="596"
// INFO (4749/4749) -- Sending on channel (608) n bytes
// INFO (4749/4749) -- \x00\x00\x00\x00
// INFO (4749/4749) -- \x0\x0\x2\x60
// INFO (4749/4749) -- \x0\x0\x0\x3
// INFO (4749/4749) -- \x0\x0\x2\x60
// INFO (4749/4749) -- /* 0000 */ "\x05\x00\x01\x00\x54\x02\x00\x00\x01\x00\x00\x00\x64\x40\x00\x00" // ....T.......d@..
// INFO (4749/4749) -- /* 0010 */ "\x00\x00\x00\x00\x00\x00\x00\x00\x00\x00\x00\x00\x00\x00\x00\x00" // ................
// INFO (4749/4749) -- /* 0020 */ "\x00\x00\x00\x00\x00\x00\x00\x00\x00\x00\x00\x00\x00\x00\x00\x00" // ................
// INFO (4749/4749) -- /* 0030 */ "\x20\x00\x00\x00\x00\x00\x00\x00\x00\x00\x00\x00\x00\x00\x00\x00" //  ...............
// INFO (4749/4749) -- /* 0040 */ "\x00\x00\x00\x00\xc3\x24\x79\xda\x5f\x70\xd4\x01\x00\x00\x00\x00" // .....$y._p......
// INFO (4749/4749) -- /* 0050 */ "\x0a\x00\x00\x00\x74\x00\x65\x00\x73\x00\x74\x00\x2e\x00\x74\x00" // ....t.e.s.t...t.
// INFO (4749/4749) -- /* 0060 */ "\x78\x00\x74\x00\x00\x00\x00\x00\x00\x00\x00\x00\x00\x00\x00\x00" // x.t.............
// INFO (4749/4749) -- /* 0070 */ "\x00\x00\x00\x00\x00\x00\x00\x00\x00\x00\x00\x00\x00\x00\x00\x00" // ................
// INFO (4749/4749) -- /* 0080 */ "\x00\x00\x00\x00\x00\x00\x00\x00\x00\x00\x00\x00\x00\x00\x00\x00" // ................
// INFO (4749/4749) -- /* 0090 */ "\x00\x00\x00\x00\x00\x00\x00\x00\x00\x00\x00\x00\x00\x00\x00\x00" // ................
// INFO (4749/4749) -- /* 00a0 */ "\x00\x00\x00\x00\x00\x00\x00\x00\x00\x00\x00\x00\x00\x00\x00\x00" // ................
// INFO (4749/4749) -- /* 00b0 */ "\x00\x00\x00\x00\x00\x00\x00\x00\x00\x00\x00\x00\x00\x00\x00\x00" // ................
// INFO (4749/4749) -- /* 00c0 */ "\x00\x00\x00\x00\x00\x00\x00\x00\x00\x00\x00\x00\x00\x00\x00\x00" // ................
// INFO (4749/4749) -- /* 00d0 */ "\x00\x00\x00\x00\x00\x00\x00\x00\x00\x00\x00\x00\x00\x00\x00\x00" // ................
// INFO (4749/4749) -- /* 00e0 */ "\x00\x00\x00\x00\x00\x00\x00\x00\x00\x00\x00\x00\x00\x00\x00\x00" // ................
// INFO (4749/4749) -- /* 00f0 */ "\x00\x00\x00\x00\x00\x00\x00\x00\x00\x00\x00\x00\x00\x00\x00\x00" // ................
// INFO (4749/4749) -- /* 0100 */ "\x00\x00\x00\x00\x00\x00\x00\x00\x00\x00\x00\x00\x00\x00\x00\x00" // ................
// INFO (4749/4749) -- /* 0110 */ "\x00\x00\x00\x00\x00\x00\x00\x00\x00\x00\x00\x00\x00\x00\x00\x00" // ................
// INFO (4749/4749) -- /* 0120 */ "\x00\x00\x00\x00\x00\x00\x00\x00\x00\x00\x00\x00\x00\x00\x00\x00" // ................
// INFO (4749/4749) -- /* 0130 */ "\x00\x00\x00\x00\x00\x00\x00\x00\x00\x00\x00\x00\x00\x00\x00\x00" // ................
// INFO (4749/4749) -- /* 0140 */ "\x00\x00\x00\x00\x00\x00\x00\x00\x00\x00\x00\x00\x00\x00\x00\x00" // ................
// INFO (4749/4749) -- /* 0150 */ "\x00\x00\x00\x00\x00\x00\x00\x00\x00\x00\x00\x00\x00\x00\x00\x00" // ................
// INFO (4749/4749) -- /* 0160 */ "\x00\x00\x00\x00\x00\x00\x00\x00\x00\x00\x00\x00\x00\x00\x00\x00" // ................
// INFO (4749/4749) -- /* 0170 */ "\x00\x00\x00\x00\x00\x00\x00\x00\x00\x00\x00\x00\x00\x00\x00\x00" // ................
// INFO (4749/4749) -- /* 0180 */ "\x00\x00\x00\x00\x00\x00\x00\x00\x00\x00\x00\x00\x00\x00\x00\x00" // ................
// INFO (4749/4749) -- /* 0190 */ "\x00\x00\x00\x00\x00\x00\x00\x00\x00\x00\x00\x00\x00\x00\x00\x00" // ................
// INFO (4749/4749) -- /* 01a0 */ "\x00\x00\x00\x00\x00\x00\x00\x00\x00\x00\x00\x00\x00\x00\x00\x00" // ................
// INFO (4749/4749) -- /* 01b0 */ "\x00\x00\x00\x00\x00\x00\x00\x00\x00\x00\x00\x00\x00\x00\x00\x00" // ................
// INFO (4749/4749) -- /* 01c0 */ "\x00\x00\x00\x00\x00\x00\x00\x00\x00\x00\x00\x00\x00\x00\x00\x00" // ................
// INFO (4749/4749) -- /* 01d0 */ "\x00\x00\x00\x00\x00\x00\x00\x00\x00\x00\x00\x00\x00\x00\x00\x00" // ................
// INFO (4749/4749) -- /* 01e0 */ "\x00\x00\x00\x00\x00\x00\x00\x00\x00\x00\x00\x00\x00\x00\x00\x00" // ................
// INFO (4749/4749) -- /* 01f0 */ "\x00\x00\x00\x00\x00\x00\x00\x00\x00\x00\x00\x00\x00\x00\x00\x00" // ................
// INFO (4749/4749) -- /* 0200 */ "\x00\x00\x00\x00\x00\x00\x00\x00\x00\x00\x00\x00\x00\x00\x00\x00" // ................
// INFO (4749/4749) -- /* 0210 */ "\x00\x00\x00\x00\x00\x00\x00\x00\x00\x00\x00\x00\x00\x00\x00\x00" // ................
// INFO (4749/4749) -- /* 0220 */ "\x00\x00\x00\x00\x00\x00\x00\x00\x00\x00\x00\x00\x00\x00\x00\x00" // ................
// INFO (4749/4749) -- /* 0230 */ "\x00\x00\x00\x00\x00\x00\x00\x00\x00\x00\x00\x00\x00\x00\x00\x00" // ................
// INFO (4749/4749) -- /* 0240 */ "\x00\x00\x00\x00\x00\x00\x00\x00\x00\x00\x00\x00\x00\x00\x00\x00" // ................
// INFO (4749/4749) -- /* 0250 */ "\x00\x00\x00\x00\x00\x00\x00\x00\x00\x00\x00\x00\x00\x00\x00\x00" // ................
// INFO (4749/4749) -- Sent dumped on channel (608) n bytes

    clipboard_virtual_channel.process_client_message(
            608,
              CHANNELS::CHANNEL_FLAG_FIRST
            | CHANNELS::CHANNEL_FLAG_LAST
            | CHANNELS::CHANNEL_FLAG_SHOW_PROTOCOL,
            byte_ptr_cast(
    /* 0000 */ "\x05\x00\x01\x00\x54\x02\x00\x00\x01\x00\x00\x00\x64\x40\x00\x00" // ....T.......d@..
    /* 0010 */ "\x00\x00\x00\x00\x00\x00\x00\x00\x00\x00\x00\x00\x00\x00\x00\x00" // ................
    /* 0020 */ "\x00\x00\x00\x00\x00\x00\x00\x00\x00\x00\x00\x00\x00\x00\x00\x00" // ................
    /* 0030 */ "\x20\x00\x00\x00\x00\x00\x00\x00\x00\x00\x00\x00\x00\x00\x00\x00" //  ...............
    /* 0040 */ "\x00\x00\x00\x00\xc3\x24\x79\xda\x5f\x70\xd4\x01\x00\x00\x00\x00" // .....$y._p......
    /* 0050 */ "\x0a\x00\x00\x00\x74\x00\x65\x00\x73\x00\x74\x00\x2e\x00\x74\x00" // ....t.e.s.t...t.
    /* 0060 */ "\x78\x00\x74\x00\x00\x00\x00\x00\x00\x00\x00\x00\x00\x00\x00\x00" // x.t.............
    /* 0070 */ "\x00\x00\x00\x00\x00\x00\x00\x00\x00\x00\x00\x00\x00\x00\x00\x00" // ................
    /* 0080 */ "\x00\x00\x00\x00\x00\x00\x00\x00\x00\x00\x00\x00\x00\x00\x00\x00" // ................
    /* 0090 */ "\x00\x00\x00\x00\x00\x00\x00\x00\x00\x00\x00\x00\x00\x00\x00\x00" // ................
    /* 00a0 */ "\x00\x00\x00\x00\x00\x00\x00\x00\x00\x00\x00\x00\x00\x00\x00\x00" // ................
    /* 00b0 */ "\x00\x00\x00\x00\x00\x00\x00\x00\x00\x00\x00\x00\x00\x00\x00\x00" // ................
    /* 00c0 */ "\x00\x00\x00\x00\x00\x00\x00\x00\x00\x00\x00\x00\x00\x00\x00\x00" // ................
    /* 00d0 */ "\x00\x00\x00\x00\x00\x00\x00\x00\x00\x00\x00\x00\x00\x00\x00\x00" // ................
    /* 00e0 */ "\x00\x00\x00\x00\x00\x00\x00\x00\x00\x00\x00\x00\x00\x00\x00\x00" // ................
    /* 00f0 */ "\x00\x00\x00\x00\x00\x00\x00\x00\x00\x00\x00\x00\x00\x00\x00\x00" // ................
    /* 0100 */ "\x00\x00\x00\x00\x00\x00\x00\x00\x00\x00\x00\x00\x00\x00\x00\x00" // ................
    /* 0110 */ "\x00\x00\x00\x00\x00\x00\x00\x00\x00\x00\x00\x00\x00\x00\x00\x00" // ................
    /* 0120 */ "\x00\x00\x00\x00\x00\x00\x00\x00\x00\x00\x00\x00\x00\x00\x00\x00" // ................
    /* 0130 */ "\x00\x00\x00\x00\x00\x00\x00\x00\x00\x00\x00\x00\x00\x00\x00\x00" // ................
    /* 0140 */ "\x00\x00\x00\x00\x00\x00\x00\x00\x00\x00\x00\x00\x00\x00\x00\x00" // ................
    /* 0150 */ "\x00\x00\x00\x00\x00\x00\x00\x00\x00\x00\x00\x00\x00\x00\x00\x00" // ................
    /* 0160 */ "\x00\x00\x00\x00\x00\x00\x00\x00\x00\x00\x00\x00\x00\x00\x00\x00" // ................
    /* 0170 */ "\x00\x00\x00\x00\x00\x00\x00\x00\x00\x00\x00\x00\x00\x00\x00\x00" // ................
    /* 0180 */ "\x00\x00\x00\x00\x00\x00\x00\x00\x00\x00\x00\x00\x00\x00\x00\x00" // ................
    /* 0190 */ "\x00\x00\x00\x00\x00\x00\x00\x00\x00\x00\x00\x00\x00\x00\x00\x00" // ................
    /* 01a0 */ "\x00\x00\x00\x00\x00\x00\x00\x00\x00\x00\x00\x00\x00\x00\x00\x00" // ................
    /* 01b0 */ "\x00\x00\x00\x00\x00\x00\x00\x00\x00\x00\x00\x00\x00\x00\x00\x00" // ................
    /* 01c0 */ "\x00\x00\x00\x00\x00\x00\x00\x00\x00\x00\x00\x00\x00\x00\x00\x00" // ................
    /* 01d0 */ "\x00\x00\x00\x00\x00\x00\x00\x00\x00\x00\x00\x00\x00\x00\x00\x00" // ................
    /* 01e0 */ "\x00\x00\x00\x00\x00\x00\x00\x00\x00\x00\x00\x00\x00\x00\x00\x00" // ................
    /* 01f0 */ "\x00\x00\x00\x00\x00\x00\x00\x00\x00\x00\x00\x00\x00\x00\x00\x00" // ................
    /* 0200 */ "\x00\x00\x00\x00\x00\x00\x00\x00\x00\x00\x00\x00\x00\x00\x00\x00" // ................
    /* 0210 */ "\x00\x00\x00\x00\x00\x00\x00\x00\x00\x00\x00\x00\x00\x00\x00\x00" // ................
    /* 0220 */ "\x00\x00\x00\x00\x00\x00\x00\x00\x00\x00\x00\x00\x00\x00\x00\x00" // ................
    /* 0230 */ "\x00\x00\x00\x00\x00\x00\x00\x00\x00\x00\x00\x00\x00\x00\x00\x00" // ................
    /* 0240 */ "\x00\x00\x00\x00\x00\x00\x00\x00\x00\x00\x00\x00\x00\x00\x00\x00" // ................
    /* 0250 */ "\x00\x00\x00\x00\x00\x00\x00\x00\x00\x00\x00\x00\x00\x00\x00\x00" // ................
                ),
            608);

    auto const file_test = wd.add_file("12345_54321_test.txt");

// INFO (4749/4749) -- FileContentsRequestPDU: streamId=1(4 bytes) lindex=0(4 bytes) dwFlags=1(4 bytes) nPositionLow=0(4 bytes) nPositionHigh=0(4 bytes) cbRequested=8(4 bytes) clipDataId=0
// INFO (4749/4749) -- ClipboardVirtualChannel::process_client_message: total_length=36 flags=0x00000013 chunk_data_length=36
// INFO (4749/4749) -- Recv done on channel (36) n bytes
// INFO (4749/4749) -- \x00\x00\x00\x00
// INFO (4749/4749) -- \x0\x0\x0\x24
// INFO (4749/4749) -- \x0\x0\x0\x13
// INFO (4749/4749) -- \x0\x0\x0\x24
// INFO (4749/4749) -- /* 0000 */ "\x08\x00\x00\x00\x1c\x00\x00\x00\x01\x00\x00\x00\x00\x00\x00\x00" // ................
// INFO (4749/4749) -- /* 0010 */ "\x01\x00\x00\x00\x00\x00\x00\x00\x00\x00\x00\x00\x08\x00\x00\x00" // ................
// INFO (4749/4749) -- /* 0020 */ "\x00\x00\x00\x00"                                                 // ....
// INFO (4749/4749) -- Dump done on channel (36) n bytes

        clipboard_virtual_channel.process_server_message(
            36,
              CHANNELS::CHANNEL_FLAG_FIRST
            | CHANNELS::CHANNEL_FLAG_LAST
            | CHANNELS::CHANNEL_FLAG_SHOW_PROTOCOL,
            byte_ptr_cast(
    /* 0000 */ "\x08\x00\x00\x00\x1c\x00\x00\x00\x01\x00\x00\x00\x00\x00\x00\x00" // ................
    /* 0010 */ "\x01\x00\x00\x00\x00\x00\x00\x00\x00\x00\x00\x00\x08\x00\x00\x00" // ................
    /* 0020 */ "\x00\x00\x00\x00"                                                 // ....
                ),
            36,
            out_asynchronous_task);

// INFO (4749/4749) -- File Contents Response Size: streamID = 0X00000001(4 bytes) size=26(8 bytes) Padding - (4 byte) NOT USED
// INFO (4749/4749) -- ClipboardVirtualChannel::process_server_message: total_length=24 flags=0x00000003 chunk_data_length=24
// INFO (4749/4749) -- Recv done on channel (24) n bytes
// INFO (4749/4749) -- \x00\x00\x00\x01
// INFO (4749/4749) -- \x0\x0\x0\x18
// INFO (4749/4749) -- \x0\x0\x0\x3
// INFO (4749/4749) -- \x0\x0\x0\x18
// INFO (4749/4749) -- /* 0000 */ "\x09\x00\x01\x00\x0c\x00\x00\x00\x01\x00\x00\x00\x04\x00\x00\x00" // ................
// INFO (4749/4749) -- /* 0010 */ "\x00\x00\x00\x00\x00\x00\x00\x00"                                 // ........
// INFO (4749/4749) -- Dump done on channel (24) n bytes

        clipboard_virtual_channel.process_client_message(
            24,
              CHANNELS::CHANNEL_FLAG_FIRST
            | CHANNELS::CHANNEL_FLAG_LAST
            | CHANNELS::CHANNEL_FLAG_SHOW_PROTOCOL,
            byte_ptr_cast(
        /* 0000 */ "\x09\x00\x01\x00\x0c\x00\x00\x00\x01\x00\x00\x00\x1a\x00\x00\x00" // ................
        /* 0010 */ "\x00\x00\x00\x00\x00\x00\x00\x00"                                 // ........
                ),
            24);

// INFO (4749/4749) -- FileContentsRequestPDU: streamId=1(4 bytes) lindex=0(4 bytes) dwFlags=2(4 bytes) nPositionLow=0(4 bytes) nPositionHigh=0(4 bytes) cbRequested=65535(4 bytes) clipDataId=0
// INFO (4749/4749) -- Sending on channel (36) n bytes
// INFO (4749/4749) -- \x00\x00\x00\x01
// INFO (4749/4749) -- \x0\x0\x0\x24
// INFO (4749/4749) -- \x0\x0\x0\x13
// INFO (4749/4749) -- \x0\x0\x0\x24
// INFO (4749/4749) -- /* 0000 */ "\x08\x00\x00\x00\x1c\x00\x00\x00\x01\x00\x00\x00\x00\x00\x00\x00" // ................
// INFO (4749/4749) -- /* 0010 */ "\x02\x00\x00\x00\x00\x00\x00\x00\x00\x00\x00\x00\xff\xff\x00\x00" // ................
// INFO (4749/4749) -- /* 0020 */ "\x00\x00\x00\x00"                                                 // ....
// INFO (4749/4749) -- Sent dumped on channel (36) n bytes

        clipboard_virtual_channel.process_server_message(
            36,
              CHANNELS::CHANNEL_FLAG_FIRST
            | CHANNELS::CHANNEL_FLAG_LAST
            | CHANNELS::CHANNEL_FLAG_SHOW_PROTOCOL,
            byte_ptr_cast(
    /* 0000 */ "\x08\x00\x00\x00\x1c\x00\x00\x00\x01\x00\x00\x00\x00\x00\x00\x00" // ................
    /* 0010 */ "\x02\x00\x00\x00\x00\x00\x00\x00\x00\x00\x00\x00\xff\xff\x00\x00" // ................
    /* 0020 */ "\x00\x00\x00\x00"                                                 // ....
                ),
            36,
            out_asynchronous_task);

    RED_CHECK_EQUAL(to_server_sender.total_in_stream, 6);

// INFO (4749/4749) -- ClipboardVirtualChannel::process_server_message: File Contents Response PDU
// INFO (4749/4749) -- Sending on channel (20) n bytes
// INFO (4749/4749) -- \x00\x00\x00\x00
// INFO (4749/4749) -- \x0\x0\x0\x14
// INFO (4749/4749) -- \x0\x0\x0\x3
// INFO (4749/4749) -- \x0\x0\x0\x14
// INFO (4749/4749) -- /* 0000 */ "\x09\x00\x01\x00\x0b\x00\x00\x00\x01\x00\x00\x00\x74\x65\x73\x74" // ............test
// INFO (4749/4749) -- /* 0010 */ "\x00\x00\x00\x00"                                                 // ....
// INFO (4749/4749) -- Sent dumped on channel (20) n bytes

        clipboard_virtual_channel.process_client_message(
            22,
              CHANNELS::CHANNEL_FLAG_FIRST
            | CHANNELS::CHANNEL_FLAG_SHOW_PROTOCOL,
            byte_ptr_cast(
        /* 0000 */ "\x09\x00\x01\x00\x0e\x00\x00\x00\x01\x00\x00\x00\x74\x65\x73\x74" // ............test
                ),
            16);

    RED_CHECK_EQUAL(get_file_contents(file_test), "test");

        clipboard_virtual_channel.process_client_message(
            22,
              CHANNELS::CHANNEL_FLAG_LAST
            | CHANNELS::CHANNEL_FLAG_SHOW_PROTOCOL,
            byte_ptr_cast(
        /* 0000 */ "\x20\x20\x74\x65\x73\x74"                         //   test....
                ),
            6);

    RED_CHECK_EQUAL(to_server_sender.total_in_stream, 6);

    RED_CHECK_EQUAL(get_file_contents(file_test), "test  test");

    clipboard_virtual_channel.DLP_antivirus_check_channels_files();

    RED_CHECK_EQUAL(to_server_sender.total_in_stream, 7);

    uint8_t expected_pdu[] =
   /* 0000 */ {0x09,0x00,0x01,0x00,0x0e,0x00,0x00,0x00,0x00,0x00,0x00,0x00,0x74,0x65,0x73,0x74 //............test
   /* 0001 */ ,0x20,0x20,0x74,0x65,0x73,0x74}                         //   test....
   ;

   RED_CHECK_MEM(make_array_view(expected_pdu, sizeof(expected_pdu)), make_array_view(to_server_sender.streams[6].get_data(), to_server_sender.streams[6].get_offset()));


// INFO (4749/4749) -- ClipboardVirtualChannel::process_client_message: Unlock Clipboard Data PDU
// INFO (4749/4749) -- ClipboardVirtualChannel::process_client_message: clipDataId=1
// INFO (4749/4749) -- Sending on channel (12) n bytes
// INFO (4749/4749) -- \x00\x00\x00\x01
// INFO (4749/4749) -- \x0\x0\x0\xc
// INFO (4749/4749) -- \x0\x0\x0\x13
// INFO (4749/4749) -- \x0\x0\x0\xc
// INFO (4749/4749) -- /* 0000 */ "\x0b\x00\x00\x00\x04\x00\x00\x00\x01\x00\x00\x00"                 // ............
// INFO (4749/4749) -- Sent dumped on channel (12) n bytes

    RED_CHECK_WORKSPACE(wd);
}
<|MERGE_RESOLUTION|>--- conflicted
+++ resolved
@@ -20,9 +20,8 @@
 
 
 #include "test_only/test_framework/redemption_unit_tests.hpp"
-
 #include "test_only/test_framework/working_directory.hpp"
-
+#include "test_only/test_framework/file.hpp"
 #include "utils/netutils.hpp"
 
 #include "core/RDP/clipboard.hpp"
@@ -54,12 +53,10 @@
     TestToClientSender to_client_sender(t);
     TestToServerSender to_server_sender(t);
 
+    SessionReactor session_reactor;
+
     ClipboardVirtualChannel clipboard_virtual_channel(
-<<<<<<< HEAD
         &to_client_sender, &to_server_sender, front,session_reactor,
-=======
-        &to_client_sender, &to_server_sender, front, false,
->>>>>>> ff35a562
                 base_params,
                 clipboard_virtual_channel_params, ipca_service);
 
@@ -86,12 +83,10 @@
     TestToClientSender to_client_sender(t);
     TestToServerSender to_server_sender(t);
 
+    SessionReactor session_reactor;
+
     ClipboardVirtualChannel clipboard_virtual_channel(
-<<<<<<< HEAD
         &to_client_sender, &to_server_sender, front, session_reactor,
-=======
-        &to_client_sender, &to_server_sender, front, false,
->>>>>>> ff35a562
         base_params,
         clipboard_virtual_channel_params, ipca_service);
 
@@ -118,12 +113,10 @@
     TestToClientSender to_client_sender(t);
     TestToServerSender to_server_sender(t);
 
+    SessionReactor session_reactor;
+
     ClipboardVirtualChannel clipboard_virtual_channel(
-<<<<<<< HEAD
         &to_client_sender, &to_server_sender, front, session_reactor,
-=======
-        &to_client_sender, &to_server_sender, front, false,
->>>>>>> ff35a562
         base_params,
         clipboard_virtual_channel_params, ipca_service);
 
@@ -135,13 +128,10 @@
     ScreenInfo screen_info{800, 600, BitsPerPixel{24}};
     FakeFront front(screen_info);
 
-<<<<<<< HEAD
     SessionReactor session_reactor;
 
     ICAPService * ipca_service = nullptr;
 
-=======
->>>>>>> ff35a562
     NullReportMessage report_message;
 
     BaseVirtualChannel::Params base_params(report_message, RDPVerbose::cliprdr | RDPVerbose::cliprdr_dump);
@@ -158,16 +148,9 @@
     TestToServerSender to_server_sender(t);
 
     ClipboardVirtualChannel clipboard_virtual_channel(
-<<<<<<< HEAD
         &to_client_sender, &to_server_sender, front, session_reactor,
         base_params,
         clipboard_virtual_channel_params, ipca_service);
-=======
-        &to_client_sender, &to_server_sender, front, false,
-        base_params,
-        clipboard_virtual_channel_params,
-        nullptr);
->>>>>>> ff35a562
 
     RED_CHECK_EXCEPTION_ERROR_ID(CHECK_CHANNEL(t, clipboard_virtual_channel), ERR_TRANSPORT_NO_MORE_DATA);
 }
@@ -194,12 +177,10 @@
     NullSender to_client_sender;
     NullSender to_server_sender;
 
+    SessionReactor session_reactor;
+
     ClipboardVirtualChannel clipboard_virtual_channel(
-<<<<<<< HEAD
         &to_client_sender, &to_server_sender, front, session_reactor,
-=======
-        &to_client_sender, &to_server_sender, front, false,
->>>>>>> ff35a562
         base_params,
         clipboard_virtual_channel_params, ipca_service);
 
@@ -250,12 +231,10 @@
     NullSender to_client_sender;
     NullSender to_server_sender;
 
+    SessionReactor session_reactor;
+
     ClipboardVirtualChannel clipboard_virtual_channel(
-<<<<<<< HEAD
         &to_client_sender, &to_server_sender, front, session_reactor,
-=======
-        &to_client_sender, &to_server_sender, front, false,
->>>>>>> ff35a562
         base_params,
         clipboard_virtual_channel_params, ipca_service);
 
@@ -416,7 +395,6 @@
 };
 
 
-<<<<<<< HEAD
 RED_AUTO_TEST_CASE(TestCliprdrChannelFilterServerDataFile) {
     WorkingDirectory wd("TestCliprdrChannelFilterServerDataFile");
 
@@ -441,7 +419,7 @@
     clipboard_virtual_channel_params.enable_interupting_validator = true;
     clipboard_virtual_channel_params.enable_save_files = true;
     clipboard_virtual_channel_params.enable_validator = false;
-    clipboard_virtual_channel_params.channel_files_directory = wd.dirname();
+    clipboard_virtual_channel_params.channel_files_directory = wd.dirname().string();
 
     TestResponseSender to_client_sender;
     NullSender to_server_sender;
@@ -873,7 +851,7 @@
             16,
             out_asynchronous_task);
 
-    RED_CHECK_EQUAL(get_file_contents(file_test), "test");
+    RED_CHECK_EQUAL(tu::get_file_contents(file_test), "test");
 
         clipboard_virtual_channel.process_server_message(
             22,
@@ -887,7 +865,7 @@
 
     RED_CHECK_EQUAL(to_client_sender.total_in_stream, 5);
 
-    RED_CHECK_EQUAL(get_file_contents(file_test), "test  test");
+    RED_CHECK_EQUAL(tu::get_file_contents(file_test), "test  test");
 
     clipboard_virtual_channel.DLP_antivirus_check_channels_files();
 
@@ -898,986 +876,6 @@
 //     /* 0001 */ "\x20\x20\x74\x65\x73\x74"                         //   test....
 //     ""_av
 //     ;
-=======
-// RED_AUTO_TEST_CASE(TestCliprdrChannelFilterServerDataFile) {
-//     WorkingDirectory wd("TestCliprdrChannelFilterServerDataFile");
-//
-//     ScreenInfo screen_info{800, 600, BitsPerPixel{24}};
-//     FakeFront front(screen_info);
-//
-//     NullReportMessage report_message;
-//
-//     BaseVirtualChannel::Params base_params(report_message, RDPVerbose::cliprdr | RDPVerbose::cliprdr_dump);
-//
-//     ClipboardVirtualChannelParams clipboard_virtual_channel_params;
-//     clipboard_virtual_channel_params.clipboard_down_authorized = true;
-//     clipboard_virtual_channel_params.clipboard_up_authorized   = true;
-//     clipboard_virtual_channel_params.clipboard_file_authorized = true;
-//
-//     TestResponseSender to_client_sender;
-//     NullSender to_server_sender;
-//
-//     ClipboardVirtualChannel clipboard_virtual_channel(
-//         &to_client_sender, &to_server_sender, front, true, wd.dirname(),
-//         base_params,
-//         clipboard_virtual_channel_params);
-//
-//     std::unique_ptr<AsynchronousTask> out_asynchronous_task;
-//
-//     // ClipboardVirtualChannel::process_server_message: total_length=28 flags=0x00000003 chunk_data_length=28
-// // Recv done on channel (28) n bytes
-// // /* 0000 */ "\x01\x00\x00\x00"                                                 // ....
-// // /* 0000 */ "\x1c\x00\x00\x00"                                                 // ....
-// // /* 0000 */ "\x03\x00\x00\x00"                                                 // ....
-// // /* 0000 */ "\x1c\x00\x00\x00"                                                 // ....
-// // /* 0000 */ "\x07\x00\x00\x00\x10\x00\x00\x00\x01\x00\x00\x00\x01\x00\x0c\x00" // ................
-// // /* 0010 */ "\x02\x00\x00\x00\x1e\x00\x00\x00\x00\x00\x00\x00"                 // ............
-// // Dump done on channel (28) n bytes
-// // ClipboardVirtualChannel::process_server_message: Clipboard Capabilities PDU
-// // ClipboardVirtualChannel::process_server_clipboard_capabilities_pdu: General Capability Set
-// // RDPECLIP::GeneralCapabilitySet: capabilitySetType=CB_CAPSTYPE_GENERAL(1) lengthCapability=12 version=CB_CAPS_VERSION_2(0x00000002) generalFlags=0x0000001E
-//
-//     clipboard_virtual_channel.process_server_message(
-//             28,
-//               CHANNELS::CHANNEL_FLAG_FIRST
-//             | CHANNELS::CHANNEL_FLAG_LAST
-//             | CHANNELS::CHANNEL_FLAG_SHOW_PROTOCOL,
-//             byte_ptr_cast(
-//         /* 0000 */ "\x07\x00\x00\x00\x10\x00\x00\x00\x01\x00\x00\x00\x01\x00\x0c\x00" // ................
-//         /* 0010 */ "\x02\x00\x00\x00\x1e\x00\x00\x00\x00\x00\x00\x00"                 // ............
-//                 ),
-//             28,
-//             out_asynchronous_task);
-//
-// // ClipboardVirtualChannel::process_client_message: total_length=24 flags=0x00000013 chunk_data_length=24
-// // Recv done on channel (24) n bytes
-// // /* 0000 */ "\x00\x00\x00\x00"                                                 // ....
-// // /* 0000 */ "\x18\x00\x00\x00"                                                 // ....
-// // /* 0000 */ "\x13\x00\x00\x00"                                                 // ....
-// // /* 0000 */ "\x18\x00\x00\x00"                                                 // ....
-// // /* 0000 */ "\x07\x00\x00\x00\x10\x00\x00\x00\x01\x00\x00\x00\x01\x00\x0c\x00" // ................
-// // /* 0010 */ "\x02\x00\x00\x00\x1e\x00\x00\x00"                                 // ........
-// // Dump done on channel (24) n bytes
-// // ClipboardVirtualChannel::process_client_message: Clipboard Capabilities PDU
-// // ClipboardVirtualChannel::process_client_clipboard_capabilities_pdu: General Capability Set
-// // RDPECLIP::GeneralCapabilitySet: capabilitySetType=CB_CAPSTYPE_GENERAL(1) lengthCapability=12 version=CB_CAPS_VERSION_2(0x00000002) generalFlags=0x0000001E
-//
-//     clipboard_virtual_channel.process_client_message(
-//             24,
-//               CHANNELS::CHANNEL_FLAG_FIRST
-//             | CHANNELS::CHANNEL_FLAG_LAST
-//             | CHANNELS::CHANNEL_FLAG_SHOW_PROTOCOL,
-//             byte_ptr_cast(
-//     /* 0000 */ "\x07\x00\x00\x00\x10\x00\x00\x00\x01\x00\x00\x00\x01\x00\x0c\x00" // ................
-//     /* 0010 */ "\x02\x00\x00\x00\x1e\x00\x00\x00"                                 // ........
-//                 ),
-//             24);
-//
-// // ClipboardVirtualChannel::process_client_message: total_length=130 flags=0x00000013 chunk_data_length=130
-// // Recv done on channel (130) n bytes
-// // /* 0000 */ "\x00\x00\x00\x00"                                                 // ....
-// // /* 0000 */ "\x82\x00\x00\x00"                                                 // ....
-// // /* 0000 */ "\x13\x00\x00\x00"                                                 // ....
-// // /* 0000 */ "\x82\x00\x00\x00"                                                 // ....
-// // /* 0000 */ "\x02\x00\x00\x00\x7a\x00\x00\x00\x6e\xc0\x00\x00\x46\x00\x69\x00" // ....z...n...F.i.
-// // /* 0010 */ "\x6c\x00\x65\x00\x47\x00\x72\x00\x6f\x00\x75\x00\x70\x00\x44\x00" // l.e.G.r.o.u.p.D.
-// // /* 0020 */ "\x65\x00\x73\x00\x63\x00\x72\x00\x69\x00\x70\x00\x74\x00\x6f\x00" // e.s.c.r.i.p.t.o.
-// // /* 0030 */ "\x72\x00\x57\x00\x00\x00\x94\xc0\x00\x00\x46\x00\x69\x00\x6c\x00" // r.W.......F.i.l.
-// // /* 0040 */ "\x65\x00\x43\x00\x6f\x00\x6e\x00\x74\x00\x65\x00\x6e\x00\x74\x00" // e.C.o.n.t.e.n.t.
-// // /* 0050 */ "\x73\x00\x00\x00\x10\xc1\x00\x00\x50\x00\x72\x00\x65\x00\x66\x00" // s.......P.r.e.f.
-// // /* 0060 */ "\x65\x00\x72\x00\x72\x00\x65\x00\x64\x00\x20\x00\x44\x00\x72\x00" // e.r.r.e.d. .D.r.
-// // /* 0070 */ "\x6f\x00\x70\x00\x45\x00\x66\x00\x66\x00\x65\x00\x63\x00\x74\x00" // o.p.E.f.f.e.c.t.
-// // /* 0080 */ "\x00\x00"                                                         // ..
-// // Dump done on channel (130) n bytes
-// // ClipboardVirtualChannel::process_client_message: Format List PDU
-// // ClipboardVirtualChannel::process_client_format_list_pdu: Long Format Name variant of Format List PDU is used for exchanging updated format names.
-// // ClipboardVirtualChannel::process_client_format_list_pdu: formatId=<unknown>(49262) wszFormatName="FileGroupDescriptorW"
-// // ClipboardVirtualChannel::process_client_format_list_pdu: formatId=<unknown>(49300) wszFormatName="FileContents"
-// // ClipboardVirtualChannel::process_client_format_list_pdu: formatId=<unknown>(49424) wszFormatName="Preferred DropEffect"
-//
-//     clipboard_virtual_channel.process_client_message(
-//             130,
-//               CHANNELS::CHANNEL_FLAG_FIRST
-//             | CHANNELS::CHANNEL_FLAG_LAST
-//             | CHANNELS::CHANNEL_FLAG_SHOW_PROTOCOL,
-//             byte_ptr_cast(
-//         /* 0000 */ "\x02\x00\x00\x00\x7a\x00\x00\x00\x6e\xc0\x00\x00\x46\x00\x69\x00" // ....z...n...F.i.
-//         /* 0010 */ "\x6c\x00\x65\x00\x47\x00\x72\x00\x6f\x00\x75\x00\x70\x00\x44\x00" // l.e.G.r.o.u.p.D.
-//         /* 0020 */ "\x65\x00\x73\x00\x63\x00\x72\x00\x69\x00\x70\x00\x74\x00\x6f\x00" // e.s.c.r.i.p.t.o.
-//         /* 0030 */ "\x72\x00\x57\x00\x00\x00\x94\xc0\x00\x00\x46\x00\x69\x00\x6c\x00" // r.W.......F.i.l.
-//         /* 0040 */ "\x65\x00\x43\x00\x6f\x00\x6e\x00\x74\x00\x65\x00\x6e\x00\x74\x00" // e.C.o.n.t.e.n.t.
-//         /* 0050 */ "\x73\x00\x00\x00\x10\xc1\x00\x00\x50\x00\x72\x00\x65\x00\x66\x00" // s.......P.r.e.f.
-//         /* 0060 */ "\x65\x00\x72\x00\x72\x00\x65\x00\x64\x00\x20\x00\x44\x00\x72\x00" // e.r.r.e.d. .D.r.
-//         /* 0070 */ "\x6f\x00\x70\x00\x45\x00\x66\x00\x66\x00\x65\x00\x63\x00\x74\x00" // o.p.E.f.f.e.c.t.
-//         /* 0080 */ "\x00\x00"                                                         // ..
-//                 ),
-//             130);
-//
-// // ClipboardVirtualChannel::process_server_format_data_request_pdu: requestedFormatId=<unknown>(49262)
-// // Sending on channel (16) n bytes
-// // /* 0000 */ "\x00\x00\x00\x00"                                                 // ....
-// // /* 0000 */ "\x10\x00\x00\x00"                                                 // ....
-// // /* 0000 */ "\x03\x00\x00\x00"                                                 // ....
-// // /* 0000 */ "\x10\x00\x00\x00"                                                 // ....
-// // /* 0000 */ "\x04\x00\x00\x00\x04\x00\x00\x00\x6e\xc0\x00\x00\x00\x00\x00\x00" // ........n.......
-// // Sent dumped on channel (16) n bytes
-// // CLIPRDR CB_FORMAT_DATA_RESPONSE format data id = 49262 <unknown>
-//
-//     clipboard_virtual_channel.process_server_message(
-//             16,
-//               CHANNELS::CHANNEL_FLAG_FIRST
-//             | CHANNELS::CHANNEL_FLAG_LAST
-//             | CHANNELS::CHANNEL_FLAG_SHOW_PROTOCOL,
-//             byte_ptr_cast(
-//         /* 0000 */ "\x04\x00\x00\x00\x04\x00\x00\x00\x6e\xc0\x00\x00\x00\x00\x00\x00"
-//                 ),
-//             16,
-//             out_asynchronous_task);
-//
-// // ClipboardVirtualChannel::process_client_message: total_length=8 flags=0x00000013 chunk_data_length=8
-// // Recv done on channel (8) n bytes
-// // /* 0000 */ "\x00\x00\x00\x00"                                                 // ....
-// // /* 0000 */ "\x08\x00\x00\x00"                                                 // ....
-// // /* 0000 */ "\x13\x00\x00\x00"                                                 // ....
-// // /* 0000 */ "\x08\x00\x00\x00"                                                 // ....
-// // /* 0000 */ "\x05\x00\x02\x00\x00\x00\x00\x00"                                 // ........
-// // Dump done on channel (8) n bytes
-// // ClipboardVirtualChannel::process_client_message: Format Data Response PDU
-//
-//     clipboard_virtual_channel.process_client_message(
-//             8,
-//               CHANNELS::CHANNEL_FLAG_FIRST
-//             | CHANNELS::CHANNEL_FLAG_LAST
-//             | CHANNELS::CHANNEL_FLAG_SHOW_PROTOCOL,
-//             byte_ptr_cast(
-//         /* 0000 */ "\x05\x00\x02\x00\x00\x00\x00\x00"
-//                 ),
-//             8);
-//
-// // INFO (4749/4749) --      CliprdrHeader: MsgType=0x2(2 bytes):CB_FORMAT_LIST MsgFlags=0x0(2 bytes):CB_RESPONSE__NONE_ DataLen=122Byte(s)(4 bytes)
-// // INFO (4749/4749) -- FormatListPDU: {formatId=<unknown>(49280) formatName="FileGroupDescriptorW"} {formatId=<unknown>(49282) formatName="FileContents"} {formatId=<unknown>(49309) formatName="Preferred DropEffect"}
-// // INFO (4749/4749) -- ClipboardVirtualChannel::process_server_message: total_length=134 flags=0x00000003 chunk_data_length=134
-// // INFO (4749/4749) -- Recv done on channel (134) n bytes
-// // INFO (4749/4749) -- \x00\x00\x00\x01
-// // INFO (4749/4749) -- \x00\x00\x00\x86
-// // INFO (4749/4749) -- \x00\x00\x00\x03
-// // INFO (4749/4749) -- \x00\x00\x00\x86
-// // INFO (4749/4749) -- /* 0000 */ "\x02\x00\x00\x00\x7a\x00\x00\x00\x80\xc0\x00\x00\x46\x00\x69\x00" // ....z.......F.i.
-// // INFO (4749/4749) -- /* 0010 */ "\x6c\x00\x65\x00\x47\x00\x72\x00\x6f\x00\x75\x00\x70\x00\x44\x00" // l.e.G.r.o.u.p.D.
-// // INFO (4749/4749) -- /* 0020 */ "\x65\x00\x73\x00\x63\x00\x72\x00\x69\x00\x70\x00\x74\x00\x6f\x00" // e.s.c.r.i.p.t.o.
-// // INFO (4749/4749) -- /* 0030 */ "\x72\x00\x57\x00\x00\x00\x82\xc0\x00\x00\x46\x00\x69\x00\x6c\x00" // r.W.......F.i.l.
-// // INFO (4749/4749) -- /* 0040 */ "\x65\x00\x43\x00\x6f\x00\x6e\x00\x74\x00\x65\x00\x6e\x00\x74\x00" // e.C.o.n.t.e.n.t.
-// // INFO (4749/4749) -- /* 0050 */ "\x73\x00\x00\x00\x9d\xc0\x00\x00\x50\x00\x72\x00\x65\x00\x66\x00" // s.......P.r.e.f.
-// // INFO (4749/4749) -- /* 0060 */ "\x65\x00\x72\x00\x72\x00\x65\x00\x64\x00\x20\x00\x44\x00\x72\x00" // e.r.r.e.d. .D.r.
-// // INFO (4749/4749) -- /* 0070 */ "\x6f\x00\x70\x00\x45\x00\x66\x00\x66\x00\x65\x00\x63\x00\x74\x00" // o.p.E.f.f.e.c.t.
-// // INFO (4749/4749) -- /* 0080 */ "\x00\x00\x00\x00\x00\x00"                                         // ......
-// // INFO (4749/4749) -- Dump done on channel (134) n bytes
-//
-//     clipboard_virtual_channel.process_server_message(
-//             134,
-//               CHANNELS::CHANNEL_FLAG_FIRST
-//             | CHANNELS::CHANNEL_FLAG_LAST
-//             | CHANNELS::CHANNEL_FLAG_SHOW_PROTOCOL,
-//             byte_ptr_cast(
-//     /* 0000 */ "\x02\x00\x00\x00\x7a\x00\x00\x00\x80\xc0\x00\x00\x46\x00\x69\x00" // ....z.......F.i.
-//     /* 0010 */ "\x6c\x00\x65\x00\x47\x00\x72\x00\x6f\x00\x75\x00\x70\x00\x44\x00" // l.e.G.r.o.u.p.D.
-//     /* 0020 */ "\x65\x00\x73\x00\x63\x00\x72\x00\x69\x00\x70\x00\x74\x00\x6f\x00" // e.s.c.r.i.p.t.o.
-//     /* 0030 */ "\x72\x00\x57\x00\x00\x00\x82\xc0\x00\x00\x46\x00\x69\x00\x6c\x00" // r.W.......F.i.l.
-//     /* 0040 */ "\x65\x00\x43\x00\x6f\x00\x6e\x00\x74\x00\x65\x00\x6e\x00\x74\x00" // e.C.o.n.t.e.n.t.
-//     /* 0050 */ "\x73\x00\x00\x00\x9d\xc0\x00\x00\x50\x00\x72\x00\x65\x00\x66\x00" // s.......P.r.e.f.
-//     /* 0060 */ "\x65\x00\x72\x00\x72\x00\x65\x00\x64\x00\x20\x00\x44\x00\x72\x00" // e.r.r.e.d. .D.r.
-//     /* 0070 */ "\x6f\x00\x70\x00\x45\x00\x66\x00\x66\x00\x65\x00\x63\x00\x74\x00" // o.p.E.f.f.e.c.t.
-//     /* 0080 */ "\x00\x00\x00\x00\x00\x00"
-//                 ),
-//             134,
-//             out_asynchronous_task);
-//
-// // INFO (4749/4749) --      CliprdrHeader: MsgType=0x3(2 bytes):CB_FORMAT_LIST_RESPONSE MsgFlags=0x1(2 bytes):CB_RESPONSE_OK DataLen=0Byte(s)(4 bytes)
-// // INFO (4749/4749) -- FormatListResponsePDU
-// // INFO (4749/4749) -- ClipboardVirtualChannel::process_client_message: total_length=8 flags=0x00000013 chunk_data_length=8
-// // INFO (4749/4749) -- Recv done on channel (8) n bytes
-// // INFO (4749/4749) -- \x00\x00\x00\x00
-// // INFO (4749/4749) -- \x0\x0\x0\x8
-// // INFO (4749/4749) -- \x0\x0\x0\x13
-// // INFO (4749/4749) -- \x0\x0\x0\x8
-// // INFO (4749/4749) -- /* 0000 */ "\x03\x00\x01\x00\x00\x00\x00\x00"                                 // ........
-// // INFO (4749/4749) -- Dump done on channel (8) n bytes
-//
-//         clipboard_virtual_channel.process_client_message(
-//             8,
-//               CHANNELS::CHANNEL_FLAG_FIRST
-//             | CHANNELS::CHANNEL_FLAG_LAST
-//             | CHANNELS::CHANNEL_FLAG_SHOW_PROTOCOL,
-//             byte_ptr_cast(
-//         /* 0000 */ "\x03\x00\x01\x00\x00\x00\x00\x00"
-//                 ),
-//             8);
-//
-// // INFO (4749/4749) -- LockClipboardDataPDU: streamDataID=0x00000000(4 bytes)
-// // INFO (4749/4749) -- ClipboardVirtualChannel::process_client_message: total_length=12 flags=0x00000013 chunk_data_length=12
-// // INFO (4749/4749) -- Recv done on channel (12) n bytes
-// // INFO (4749/4749) -- \x00\x00\x00\x00
-// // INFO (4749/4749) -- \x0\x0\x0\xc
-// // INFO (4749/4749) -- \x0\x0\x0\x13
-// // INFO (4749/4749) -- \x0\x0\x0\xc
-// // INFO (4749/4749) -- /* 0000 */ "\x0a\x00\x00\x00\x04\x00\x00\x00\x00\x00\x00\x00"                 // ............
-// // INFO (4749/4749) -- Dump done on channel (12) n bytes
-//
-//         clipboard_virtual_channel.process_client_message(
-//             12,
-//               CHANNELS::CHANNEL_FLAG_FIRST
-//             | CHANNELS::CHANNEL_FLAG_LAST
-//             | CHANNELS::CHANNEL_FLAG_SHOW_PROTOCOL,
-//             byte_ptr_cast(
-//         /* 0000 */ "\x0a\x00\x00\x00\x04\x00\x00\x00\x00\x00\x00\x00"
-//                 ),
-//             12);
-//
-// // INFO (4749/4749) -- FormatDataRequestPDU: requestedFormatId=0x0000c080(4 bytes):<unknown>
-// // INFO (4749/4749) -- ClipboardVirtualChannel::process_client_message: total_length=12 flags=0x00000013 chunk_data_length=12
-// // INFO (4749/4749) -- Recv done on channel (12) n bytes
-// // INFO (4749/4749) -- \x00\x00\x00\x00
-// // INFO (4749/4749) -- \x0\x0\x0\xc
-// // INFO (4749/4749) -- \x0\x0\x0\x13
-// // INFO (4749/4749) -- \x0\x0\x0\xc
-// // INFO (4749/4749) -- /* 0000 */ "\x04\x00\x00\x00\x04\x00\x00\x00\x80\xc0\x00\x00"                 // ............
-// // INFO (4749/4749) -- Dump done on channel (12) n bytes
-//
-//         clipboard_virtual_channel.process_client_message(
-//             12,
-//               CHANNELS::CHANNEL_FLAG_FIRST
-//             | CHANNELS::CHANNEL_FLAG_LAST
-//             | CHANNELS::CHANNEL_FLAG_SHOW_PROTOCOL,
-//             byte_ptr_cast(
-//         /* 0000 */ "\x04\x00\x00\x00\x04\x00\x00\x00\x80\xc0\x00\x00"
-//                 ),
-//             12);
-//
-// // INFO (4749/4749) -- ClipboardVirtualChannel::process_server_message: Format Data Response PDU
-// // INFO (4749/4749) -- Sending FileGroupDescriptorW(49280) clipboard data to client. cItems=1
-// // INFO (4749/4749) -- FileDescriptor: flags=0x4064 fileAttributes=0x20 lastWriteTime=131853846090163395 fileSizeHigh=0x0 fileSizeLow=0xa fileName="test.txt"
-// // INFO (4749/4749) -- type="CB_COPYING_PASTING_DATA_FROM_REMOTE_SESSION" format="FileGroupDescriptorW(49280)" size="596"
-// // INFO (4749/4749) -- Sending on channel (608) n bytes
-// // INFO (4749/4749) -- \x00\x00\x00\x00
-// // INFO (4749/4749) -- \x0\x0\x2\x60
-// // INFO (4749/4749) -- \x0\x0\x0\x3
-// // INFO (4749/4749) -- \x0\x0\x2\x60
-// // INFO (4749/4749) -- /* 0000 */ "\x05\x00\x01\x00\x54\x02\x00\x00\x01\x00\x00\x00\x64\x40\x00\x00" // ....T.......d@..
-// // INFO (4749/4749) -- /* 0010 */ "\x00\x00\x00\x00\x00\x00\x00\x00\x00\x00\x00\x00\x00\x00\x00\x00" // ................
-// // INFO (4749/4749) -- /* 0020 */ "\x00\x00\x00\x00\x00\x00\x00\x00\x00\x00\x00\x00\x00\x00\x00\x00" // ................
-// // INFO (4749/4749) -- /* 0030 */ "\x20\x00\x00\x00\x00\x00\x00\x00\x00\x00\x00\x00\x00\x00\x00\x00" //  ...............
-// // INFO (4749/4749) -- /* 0040 */ "\x00\x00\x00\x00\xc3\x24\x79\xda\x5f\x70\xd4\x01\x00\x00\x00\x00" // .....$y._p......
-// // INFO (4749/4749) -- /* 0050 */ "\x0a\x00\x00\x00\x74\x00\x65\x00\x73\x00\x74\x00\x2e\x00\x74\x00" // ....t.e.s.t...t.
-// // INFO (4749/4749) -- /* 0060 */ "\x78\x00\x74\x00\x00\x00\x00\x00\x00\x00\x00\x00\x00\x00\x00\x00" // x.t.............
-// // INFO (4749/4749) -- /* 0070 */ "\x00\x00\x00\x00\x00\x00\x00\x00\x00\x00\x00\x00\x00\x00\x00\x00" // ................
-// // INFO (4749/4749) -- /* 0080 */ "\x00\x00\x00\x00\x00\x00\x00\x00\x00\x00\x00\x00\x00\x00\x00\x00" // ................
-// // INFO (4749/4749) -- /* 0090 */ "\x00\x00\x00\x00\x00\x00\x00\x00\x00\x00\x00\x00\x00\x00\x00\x00" // ................
-// // INFO (4749/4749) -- /* 00a0 */ "\x00\x00\x00\x00\x00\x00\x00\x00\x00\x00\x00\x00\x00\x00\x00\x00" // ................
-// // INFO (4749/4749) -- /* 00b0 */ "\x00\x00\x00\x00\x00\x00\x00\x00\x00\x00\x00\x00\x00\x00\x00\x00" // ................
-// // INFO (4749/4749) -- /* 00c0 */ "\x00\x00\x00\x00\x00\x00\x00\x00\x00\x00\x00\x00\x00\x00\x00\x00" // ................
-// // INFO (4749/4749) -- /* 00d0 */ "\x00\x00\x00\x00\x00\x00\x00\x00\x00\x00\x00\x00\x00\x00\x00\x00" // ................
-// // INFO (4749/4749) -- /* 00e0 */ "\x00\x00\x00\x00\x00\x00\x00\x00\x00\x00\x00\x00\x00\x00\x00\x00" // ................
-// // INFO (4749/4749) -- /* 00f0 */ "\x00\x00\x00\x00\x00\x00\x00\x00\x00\x00\x00\x00\x00\x00\x00\x00" // ................
-// // INFO (4749/4749) -- /* 0100 */ "\x00\x00\x00\x00\x00\x00\x00\x00\x00\x00\x00\x00\x00\x00\x00\x00" // ................
-// // INFO (4749/4749) -- /* 0110 */ "\x00\x00\x00\x00\x00\x00\x00\x00\x00\x00\x00\x00\x00\x00\x00\x00" // ................
-// // INFO (4749/4749) -- /* 0120 */ "\x00\x00\x00\x00\x00\x00\x00\x00\x00\x00\x00\x00\x00\x00\x00\x00" // ................
-// // INFO (4749/4749) -- /* 0130 */ "\x00\x00\x00\x00\x00\x00\x00\x00\x00\x00\x00\x00\x00\x00\x00\x00" // ................
-// // INFO (4749/4749) -- /* 0140 */ "\x00\x00\x00\x00\x00\x00\x00\x00\x00\x00\x00\x00\x00\x00\x00\x00" // ................
-// // INFO (4749/4749) -- /* 0150 */ "\x00\x00\x00\x00\x00\x00\x00\x00\x00\x00\x00\x00\x00\x00\x00\x00" // ................
-// // INFO (4749/4749) -- /* 0160 */ "\x00\x00\x00\x00\x00\x00\x00\x00\x00\x00\x00\x00\x00\x00\x00\x00" // ................
-// // INFO (4749/4749) -- /* 0170 */ "\x00\x00\x00\x00\x00\x00\x00\x00\x00\x00\x00\x00\x00\x00\x00\x00" // ................
-// // INFO (4749/4749) -- /* 0180 */ "\x00\x00\x00\x00\x00\x00\x00\x00\x00\x00\x00\x00\x00\x00\x00\x00" // ................
-// // INFO (4749/4749) -- /* 0190 */ "\x00\x00\x00\x00\x00\x00\x00\x00\x00\x00\x00\x00\x00\x00\x00\x00" // ................
-// // INFO (4749/4749) -- /* 01a0 */ "\x00\x00\x00\x00\x00\x00\x00\x00\x00\x00\x00\x00\x00\x00\x00\x00" // ................
-// // INFO (4749/4749) -- /* 01b0 */ "\x00\x00\x00\x00\x00\x00\x00\x00\x00\x00\x00\x00\x00\x00\x00\x00" // ................
-// // INFO (4749/4749) -- /* 01c0 */ "\x00\x00\x00\x00\x00\x00\x00\x00\x00\x00\x00\x00\x00\x00\x00\x00" // ................
-// // INFO (4749/4749) -- /* 01d0 */ "\x00\x00\x00\x00\x00\x00\x00\x00\x00\x00\x00\x00\x00\x00\x00\x00" // ................
-// // INFO (4749/4749) -- /* 01e0 */ "\x00\x00\x00\x00\x00\x00\x00\x00\x00\x00\x00\x00\x00\x00\x00\x00" // ................
-// // INFO (4749/4749) -- /* 01f0 */ "\x00\x00\x00\x00\x00\x00\x00\x00\x00\x00\x00\x00\x00\x00\x00\x00" // ................
-// // INFO (4749/4749) -- /* 0200 */ "\x00\x00\x00\x00\x00\x00\x00\x00\x00\x00\x00\x00\x00\x00\x00\x00" // ................
-// // INFO (4749/4749) -- /* 0210 */ "\x00\x00\x00\x00\x00\x00\x00\x00\x00\x00\x00\x00\x00\x00\x00\x00" // ................
-// // INFO (4749/4749) -- /* 0220 */ "\x00\x00\x00\x00\x00\x00\x00\x00\x00\x00\x00\x00\x00\x00\x00\x00" // ................
-// // INFO (4749/4749) -- /* 0230 */ "\x00\x00\x00\x00\x00\x00\x00\x00\x00\x00\x00\x00\x00\x00\x00\x00" // ................
-// // INFO (4749/4749) -- /* 0240 */ "\x00\x00\x00\x00\x00\x00\x00\x00\x00\x00\x00\x00\x00\x00\x00\x00" // ................
-// // INFO (4749/4749) -- /* 0250 */ "\x00\x00\x00\x00\x00\x00\x00\x00\x00\x00\x00\x00\x00\x00\x00\x00" // ................
-// // INFO (4749/4749) -- Sent dumped on channel (608) n bytes
-//
-//     clipboard_virtual_channel.process_server_message(
-//             608,
-//               CHANNELS::CHANNEL_FLAG_FIRST
-//             | CHANNELS::CHANNEL_FLAG_LAST
-//             | CHANNELS::CHANNEL_FLAG_SHOW_PROTOCOL,
-//             byte_ptr_cast(
-//     /* 0000 */ "\x05\x00\x01\x00\x54\x02\x00\x00\x01\x00\x00\x00\x64\x40\x00\x00" // ....T.......d@..
-//     /* 0010 */ "\x00\x00\x00\x00\x00\x00\x00\x00\x00\x00\x00\x00\x00\x00\x00\x00" // ................
-//     /* 0020 */ "\x00\x00\x00\x00\x00\x00\x00\x00\x00\x00\x00\x00\x00\x00\x00\x00" // ................
-//     /* 0030 */ "\x20\x00\x00\x00\x00\x00\x00\x00\x00\x00\x00\x00\x00\x00\x00\x00" //  ...............
-//     /* 0040 */ "\x00\x00\x00\x00\xc3\x24\x79\xda\x5f\x70\xd4\x01\x00\x00\x00\x00" // .....$y._p......
-//     /* 0050 */ "\x0a\x00\x00\x00\x74\x00\x65\x00\x73\x00\x74\x00\x2e\x00\x74\x00" // ....t.e.s.t...t.
-//     /* 0060 */ "\x78\x00\x74\x00\x00\x00\x00\x00\x00\x00\x00\x00\x00\x00\x00\x00" // x.t.............
-//     /* 0070 */ "\x00\x00\x00\x00\x00\x00\x00\x00\x00\x00\x00\x00\x00\x00\x00\x00" // ................
-//     /* 0080 */ "\x00\x00\x00\x00\x00\x00\x00\x00\x00\x00\x00\x00\x00\x00\x00\x00" // ................
-//     /* 0090 */ "\x00\x00\x00\x00\x00\x00\x00\x00\x00\x00\x00\x00\x00\x00\x00\x00" // ................
-//     /* 00a0 */ "\x00\x00\x00\x00\x00\x00\x00\x00\x00\x00\x00\x00\x00\x00\x00\x00" // ................
-//     /* 00b0 */ "\x00\x00\x00\x00\x00\x00\x00\x00\x00\x00\x00\x00\x00\x00\x00\x00" // ................
-//     /* 00c0 */ "\x00\x00\x00\x00\x00\x00\x00\x00\x00\x00\x00\x00\x00\x00\x00\x00" // ................
-//     /* 00d0 */ "\x00\x00\x00\x00\x00\x00\x00\x00\x00\x00\x00\x00\x00\x00\x00\x00" // ................
-//     /* 00e0 */ "\x00\x00\x00\x00\x00\x00\x00\x00\x00\x00\x00\x00\x00\x00\x00\x00" // ................
-//     /* 00f0 */ "\x00\x00\x00\x00\x00\x00\x00\x00\x00\x00\x00\x00\x00\x00\x00\x00" // ................
-//     /* 0100 */ "\x00\x00\x00\x00\x00\x00\x00\x00\x00\x00\x00\x00\x00\x00\x00\x00" // ................
-//     /* 0110 */ "\x00\x00\x00\x00\x00\x00\x00\x00\x00\x00\x00\x00\x00\x00\x00\x00" // ................
-//     /* 0120 */ "\x00\x00\x00\x00\x00\x00\x00\x00\x00\x00\x00\x00\x00\x00\x00\x00" // ................
-//     /* 0130 */ "\x00\x00\x00\x00\x00\x00\x00\x00\x00\x00\x00\x00\x00\x00\x00\x00" // ................
-//     /* 0140 */ "\x00\x00\x00\x00\x00\x00\x00\x00\x00\x00\x00\x00\x00\x00\x00\x00" // ................
-//     /* 0150 */ "\x00\x00\x00\x00\x00\x00\x00\x00\x00\x00\x00\x00\x00\x00\x00\x00" // ................
-//     /* 0160 */ "\x00\x00\x00\x00\x00\x00\x00\x00\x00\x00\x00\x00\x00\x00\x00\x00" // ................
-//     /* 0170 */ "\x00\x00\x00\x00\x00\x00\x00\x00\x00\x00\x00\x00\x00\x00\x00\x00" // ................
-//     /* 0180 */ "\x00\x00\x00\x00\x00\x00\x00\x00\x00\x00\x00\x00\x00\x00\x00\x00" // ................
-//     /* 0190 */ "\x00\x00\x00\x00\x00\x00\x00\x00\x00\x00\x00\x00\x00\x00\x00\x00" // ................
-//     /* 01a0 */ "\x00\x00\x00\x00\x00\x00\x00\x00\x00\x00\x00\x00\x00\x00\x00\x00" // ................
-//     /* 01b0 */ "\x00\x00\x00\x00\x00\x00\x00\x00\x00\x00\x00\x00\x00\x00\x00\x00" // ................
-//     /* 01c0 */ "\x00\x00\x00\x00\x00\x00\x00\x00\x00\x00\x00\x00\x00\x00\x00\x00" // ................
-//     /* 01d0 */ "\x00\x00\x00\x00\x00\x00\x00\x00\x00\x00\x00\x00\x00\x00\x00\x00" // ................
-//     /* 01e0 */ "\x00\x00\x00\x00\x00\x00\x00\x00\x00\x00\x00\x00\x00\x00\x00\x00" // ................
-//     /* 01f0 */ "\x00\x00\x00\x00\x00\x00\x00\x00\x00\x00\x00\x00\x00\x00\x00\x00" // ................
-//     /* 0200 */ "\x00\x00\x00\x00\x00\x00\x00\x00\x00\x00\x00\x00\x00\x00\x00\x00" // ................
-//     /* 0210 */ "\x00\x00\x00\x00\x00\x00\x00\x00\x00\x00\x00\x00\x00\x00\x00\x00" // ................
-//     /* 0220 */ "\x00\x00\x00\x00\x00\x00\x00\x00\x00\x00\x00\x00\x00\x00\x00\x00" // ................
-//     /* 0230 */ "\x00\x00\x00\x00\x00\x00\x00\x00\x00\x00\x00\x00\x00\x00\x00\x00" // ................
-//     /* 0240 */ "\x00\x00\x00\x00\x00\x00\x00\x00\x00\x00\x00\x00\x00\x00\x00\x00" // ................
-//     /* 0250 */ "\x00\x00\x00\x00\x00\x00\x00\x00\x00\x00\x00\x00\x00\x00\x00\x00" // ................
-//                 ),
-//             608,
-//             out_asynchronous_task);
-//
-//     auto const file_test = wd.add_file("12345_54321_test.txt");
-//
-// // INFO (4749/4749) -- FileContentsRequestPDU: streamId=1(4 bytes) lindex=0(4 bytes) dwFlags=1(4 bytes) nPositionLow=0(4 bytes) nPositionHigh=0(4 bytes) cbRequested=8(4 bytes) clipDataId=0
-// // INFO (4749/4749) -- ClipboardVirtualChannel::process_client_message: total_length=36 flags=0x00000013 chunk_data_length=36
-// // INFO (4749/4749) -- Recv done on channel (36) n bytes
-// // INFO (4749/4749) -- \x00\x00\x00\x00
-// // INFO (4749/4749) -- \x0\x0\x0\x24
-// // INFO (4749/4749) -- \x0\x0\x0\x13
-// // INFO (4749/4749) -- \x0\x0\x0\x24
-// // INFO (4749/4749) -- /* 0000 */ "\x08\x00\x00\x00\x1c\x00\x00\x00\x01\x00\x00\x00\x00\x00\x00\x00" // ................
-// // INFO (4749/4749) -- /* 0010 */ "\x01\x00\x00\x00\x00\x00\x00\x00\x00\x00\x00\x00\x08\x00\x00\x00" // ................
-// // INFO (4749/4749) -- /* 0020 */ "\x00\x00\x00\x00"                                                 // ....
-// // INFO (4749/4749) -- Dump done on channel (36) n bytes
-//
-//         clipboard_virtual_channel.process_client_message(
-//             36,
-//               CHANNELS::CHANNEL_FLAG_FIRST
-//             | CHANNELS::CHANNEL_FLAG_LAST
-//             | CHANNELS::CHANNEL_FLAG_SHOW_PROTOCOL,
-//             byte_ptr_cast(
-//     /* 0000 */ "\x08\x00\x00\x00\x1c\x00\x00\x00\x01\x00\x00\x00\x00\x00\x00\x00" // ................
-//     /* 0010 */ "\x01\x00\x00\x00\x00\x00\x00\x00\x00\x00\x00\x00\x08\x00\x00\x00" // ................
-//     /* 0020 */ "\x00\x00\x00\x00"                                                 // ....
-//                 ),
-//             36);
-//
-// // INFO (4749/4749) -- File Contents Response Size: streamID = 0X00000001(4 bytes) size=26(8 bytes) Padding - (4 byte) NOT USED
-// // INFO (4749/4749) -- ClipboardVirtualChannel::process_server_message: total_length=24 flags=0x00000003 chunk_data_length=24
-// // INFO (4749/4749) -- Recv done on channel (24) n bytes
-// // INFO (4749/4749) -- \x00\x00\x00\x01
-// // INFO (4749/4749) -- \x0\x0\x0\x18
-// // INFO (4749/4749) -- \x0\x0\x0\x3
-// // INFO (4749/4749) -- \x0\x0\x0\x18
-// // INFO (4749/4749) -- /* 0000 */ "\x09\x00\x01\x00\x0c\x00\x00\x00\x01\x00\x00\x00\x04\x00\x00\x00" // ................
-// // INFO (4749/4749) -- /* 0010 */ "\x00\x00\x00\x00\x00\x00\x00\x00"                                 // ........
-// // INFO (4749/4749) -- Dump done on channel (24) n bytes
-//
-//         clipboard_virtual_channel.process_server_message(
-//             24,
-//               CHANNELS::CHANNEL_FLAG_FIRST
-//             | CHANNELS::CHANNEL_FLAG_LAST
-//             | CHANNELS::CHANNEL_FLAG_SHOW_PROTOCOL,
-//             byte_ptr_cast(
-//         /* 0000 */ "\x09\x00\x01\x00\x0c\x00\x00\x00\x01\x00\x00\x00\x1a\x00\x00\x00" // ................
-//         /* 0010 */ "\x00\x00\x00\x00\x00\x00\x00\x00"                                 // ........
-//                 ),
-//             24,
-//             out_asynchronous_task);
-//
-// // INFO (4749/4749) -- FileContentsRequestPDU: streamId=1(4 bytes) lindex=0(4 bytes) dwFlags=2(4 bytes) nPositionLow=0(4 bytes) nPositionHigh=0(4 bytes) cbRequested=65535(4 bytes) clipDataId=0
-// // INFO (4749/4749) -- Sending on channel (36) n bytes
-// // INFO (4749/4749) -- \x00\x00\x00\x01
-// // INFO (4749/4749) -- \x0\x0\x0\x24
-// // INFO (4749/4749) -- \x0\x0\x0\x13
-// // INFO (4749/4749) -- \x0\x0\x0\x24
-// // INFO (4749/4749) -- /* 0000 */ "\x08\x00\x00\x00\x1c\x00\x00\x00\x01\x00\x00\x00\x00\x00\x00\x00" // ................
-// // INFO (4749/4749) -- /* 0010 */ "\x02\x00\x00\x00\x00\x00\x00\x00\x00\x00\x00\x00\xff\xff\x00\x00" // ................
-// // INFO (4749/4749) -- /* 0020 */ "\x00\x00\x00\x00"                                                 // ....
-// // INFO (4749/4749) -- Sent dumped on channel (36) n bytes
-//
-//         clipboard_virtual_channel.process_client_message(
-//             36,
-//               CHANNELS::CHANNEL_FLAG_FIRST
-//             | CHANNELS::CHANNEL_FLAG_LAST
-//             | CHANNELS::CHANNEL_FLAG_SHOW_PROTOCOL,
-//             byte_ptr_cast(
-//     /* 0000 */ "\x08\x00\x00\x00\x1c\x00\x00\x00\x01\x00\x00\x00\x00\x00\x00\x00" // ................
-//     /* 0010 */ "\x02\x00\x00\x00\x00\x00\x00\x00\x00\x00\x00\x00\xff\xff\x00\x00" // ................
-//     /* 0020 */ "\x00\x00\x00\x00"                                                 // ....
-//                 ),
-//             36);
-//
-//     RED_CHECK_EQUAL(to_client_sender.total_in_stream, 5);
-//
-// // INFO (4749/4749) -- ClipboardVirtualChannel::process_server_message: File Contents Response PDU
-// // INFO (4749/4749) -- Sending on channel (20) n bytes
-// // INFO (4749/4749) -- \x00\x00\x00\x00
-// // INFO (4749/4749) -- \x0\x0\x0\x14
-// // INFO (4749/4749) -- \x0\x0\x0\x3
-// // INFO (4749/4749) -- \x0\x0\x0\x14
-// // INFO (4749/4749) -- /* 0000 */ "\x09\x00\x01\x00\x0b\x00\x00\x00\x01\x00\x00\x00\x74\x65\x73\x74" // ............test
-// // INFO (4749/4749) -- /* 0010 */ "\x00\x00\x00\x00"                                                 // ....
-// // INFO (4749/4749) -- Sent dumped on channel (20) n bytes
-//
-//         clipboard_virtual_channel.process_server_message(
-//             22,
-//               CHANNELS::CHANNEL_FLAG_FIRST
-//             | CHANNELS::CHANNEL_FLAG_SHOW_PROTOCOL,
-//             byte_ptr_cast(
-//         /* 0000 */ "\x09\x00\x01\x00\x0c\x00\x00\x00\x01\x00\x00\x00\x74\x65\x73\x74" // ............test
-//                 ),
-//             16,
-//             out_asynchronous_task);
-//
-//     RED_CHECK_EQUAL(get_file_contents(file_test), "test");
-//
-//         clipboard_virtual_channel.process_server_message(
-//             22,
-//               CHANNELS::CHANNEL_FLAG_LAST
-//             | CHANNELS::CHANNEL_FLAG_SHOW_PROTOCOL,
-//             byte_ptr_cast(
-//         /* 0000 */ "\x20\x20\x74\x65\x73\x74"                         //   test....
-//                 ),
-//             6,
-//             out_asynchronous_task);
-//
-//     RED_CHECK_EQUAL(to_client_sender.total_in_stream, 5);
-//
-//     RED_CHECK_EQUAL(get_file_contents(file_test), "test  test");
-//
-//     clipboard_virtual_channel.DLP_antivirus_check_channels_files();
-//
-//     RED_CHECK_EQUAL(to_client_sender.total_in_stream, 6);
-//
-// //     auto expected_pdu =
-// //     /* 0000 */ "\x09\x00\x01\x00\x0e\x00\x00\x00\x01\x00\x00\x00\x74\x65\x73\x74" //............test
-// //     /* 0001 */ "\x20\x20\x74\x65\x73\x74"                         //   test....
-// //     ""_av
-// //     ;
-//
-//     uint8_t expected_pdu[] =
-//     /* 0000 */ {0x09,0x00,0x01,0x00,0x0e,0x00,0x00,0x00,0x01,0x00,0x00,0x00,0x74,0x65,0x73,0x74 //............test
-//     /* 0001 */ ,0x20,0x20,0x74,0x65,0x73,0x74}                         //   test....
-//     ;
-//
-//     RED_CHECK_MEM(make_array_view(expected_pdu, sizeof(expected_pdu)), make_array_view(to_client_sender.streams[5].get_data(), to_client_sender.streams[5].get_offset()));
-//
-// // INFO (4749/4749) -- ClipboardVirtualChannel::process_client_message: Unlock Clipboard Data PDU
-// // INFO (4749/4749) -- ClipboardVirtualChannel::process_client_message: clipDataId=1
-// // INFO (4749/4749) -- Sending on channel (12) n bytes
-// // INFO (4749/4749) -- \x00\x00\x00\x01
-// // INFO (4749/4749) -- \x0\x0\x0\xc
-// // INFO (4749/4749) -- \x0\x0\x0\x13
-// // INFO (4749/4749) -- \x0\x0\x0\xc
-// // INFO (4749/4749) -- /* 0000 */ "\x0b\x00\x00\x00\x04\x00\x00\x00\x01\x00\x00\x00"                 // ............
-// // INFO (4749/4749) -- Sent dumped on channel (12) n bytes
-//
-//     RED_CHECK_WORKSPACE(wd);
-// }
-//
-//
-// RED_AUTO_TEST_CASE(TestCliprdrChannelFilterClientDataFile) {
-//     WorkingDirectory wd("TestCliprdrChannelFilterClientDataFile");
-//
-//     ScreenInfo screen_info{800, 600, BitsPerPixel{24}};
-//     FakeFront front(screen_info);
-//
-//     NullReportMessage report_message;
-//
-//     BaseVirtualChannel::Params base_params(report_message, RDPVerbose::cliprdr | RDPVerbose::cliprdr_dump);
-//
-//     ClipboardVirtualChannelParams clipboard_virtual_channel_params;
-//     clipboard_virtual_channel_params.clipboard_down_authorized = true;
-//     clipboard_virtual_channel_params.clipboard_up_authorized   = true;
-//     clipboard_virtual_channel_params.clipboard_file_authorized = true;
-//
-//     NullSender to_client_sender;
-//     TestResponseSender to_server_sender;
-//
-//     ClipboardVirtualChannel clipboard_virtual_channel(
-//         &to_client_sender, &to_server_sender, front, true, wd.dirname(),
-//         base_params,
-//         clipboard_virtual_channel_params);
-//
-//     std::unique_ptr<AsynchronousTask> out_asynchronous_task;
-//
-//
-//     // ClipboardVirtualChannel::process_server_message: total_length=28 flags=0x00000003 chunk_data_length=28
-// // Recv done on channel (28) n bytes
-// // /* 0000 */ "\x01\x00\x00\x00"                                                 // ....
-// // /* 0000 */ "\x1c\x00\x00\x00"                                                 // ....
-// // /* 0000 */ "\x03\x00\x00\x00"                                                 // ....
-// // /* 0000 */ "\x1c\x00\x00\x00"                                                 // ....
-// // /* 0000 */ "\x07\x00\x00\x00\x10\x00\x00\x00\x01\x00\x00\x00\x01\x00\x0c\x00" // ................
-// // /* 0010 */ "\x02\x00\x00\x00\x1e\x00\x00\x00\x00\x00\x00\x00"                 // ............
-// // Dump done on channel (28) n bytes
-// // ClipboardVirtualChannel::process_server_message: Clipboard Capabilities PDU
-// // ClipboardVirtualChannel::process_server_clipboard_capabilities_pdu: General Capability Set
-// // RDPECLIP::GeneralCapabilitySet: capabilitySetType=CB_CAPSTYPE_GENERAL(1) lengthCapability=12 version=CB_CAPS_VERSION_2(0x00000002) generalFlags=0x0000001E
-//
-//     clipboard_virtual_channel.process_server_message(
-//             28,
-//               CHANNELS::CHANNEL_FLAG_FIRST
-//             | CHANNELS::CHANNEL_FLAG_LAST
-//             | CHANNELS::CHANNEL_FLAG_SHOW_PROTOCOL,
-//             byte_ptr_cast(
-//         /* 0000 */ "\x07\x00\x00\x00\x10\x00\x00\x00\x01\x00\x00\x00\x01\x00\x0c\x00" // ................
-//         /* 0010 */ "\x02\x00\x00\x00\x1e\x00\x00\x00\x00\x00\x00\x00"                 // ............
-//                 ),
-//             28,
-//             out_asynchronous_task);
-//
-// // ClipboardVirtualChannel::process_client_message: total_length=24 flags=0x00000013 chunk_data_length=24
-// // Recv done on channel (24) n bytes
-// // /* 0000 */ "\x00\x00\x00\x00"                                                 // ....
-// // /* 0000 */ "\x18\x00\x00\x00"                                                 // ....
-// // /* 0000 */ "\x13\x00\x00\x00"                                                 // ....
-// // /* 0000 */ "\x18\x00\x00\x00"                                                 // ....
-// // /* 0000 */ "\x07\x00\x00\x00\x10\x00\x00\x00\x01\x00\x00\x00\x01\x00\x0c\x00" // ................
-// // /* 0010 */ "\x02\x00\x00\x00\x1e\x00\x00\x00"                                 // ........
-// // Dump done on channel (24) n bytes
-// // ClipboardVirtualChannel::process_client_message: Clipboard Capabilities PDU
-// // ClipboardVirtualChannel::process_client_clipboard_capabilities_pdu: General Capability Set
-// // RDPECLIP::GeneralCapabilitySet: capabilitySetType=CB_CAPSTYPE_GENERAL(1) lengthCapability=12 version=CB_CAPS_VERSION_2(0x00000002) generalFlags=0x0000001E
-//
-//     clipboard_virtual_channel.process_client_message(
-//             24,
-//               CHANNELS::CHANNEL_FLAG_FIRST
-//             | CHANNELS::CHANNEL_FLAG_LAST
-//             | CHANNELS::CHANNEL_FLAG_SHOW_PROTOCOL,
-//             byte_ptr_cast(
-//     /* 0000 */ "\x07\x00\x00\x00\x10\x00\x00\x00\x01\x00\x00\x00\x01\x00\x0c\x00" // ................
-//     /* 0010 */ "\x02\x00\x00\x00\x1e\x00\x00\x00"                                 // ........
-//                 ),
-//             24);
-//
-// // ClipboardVirtualChannel::process_client_message: total_length=130 flags=0x00000013 chunk_data_length=130
-// // Recv done on channel (130) n bytes
-// // /* 0000 */ "\x00\x00\x00\x00"                                                 // ....
-// // /* 0000 */ "\x82\x00\x00\x00"                                                 // ....
-// // /* 0000 */ "\x13\x00\x00\x00"                                                 // ....
-// // /* 0000 */ "\x82\x00\x00\x00"                                                 // ....
-// // /* 0000 */ "\x02\x00\x00\x00\x7a\x00\x00\x00\x6e\xc0\x00\x00\x46\x00\x69\x00" // ....z...n...F.i.
-// // /* 0010 */ "\x6c\x00\x65\x00\x47\x00\x72\x00\x6f\x00\x75\x00\x70\x00\x44\x00" // l.e.G.r.o.u.p.D.
-// // /* 0020 */ "\x65\x00\x73\x00\x63\x00\x72\x00\x69\x00\x70\x00\x74\x00\x6f\x00" // e.s.c.r.i.p.t.o.
-// // /* 0030 */ "\x72\x00\x57\x00\x00\x00\x94\xc0\x00\x00\x46\x00\x69\x00\x6c\x00" // r.W.......F.i.l.
-// // /* 0040 */ "\x65\x00\x43\x00\x6f\x00\x6e\x00\x74\x00\x65\x00\x6e\x00\x74\x00" // e.C.o.n.t.e.n.t.
-// // /* 0050 */ "\x73\x00\x00\x00\x10\xc1\x00\x00\x50\x00\x72\x00\x65\x00\x66\x00" // s.......P.r.e.f.
-// // /* 0060 */ "\x65\x00\x72\x00\x72\x00\x65\x00\x64\x00\x20\x00\x44\x00\x72\x00" // e.r.r.e.d. .D.r.
-// // /* 0070 */ "\x6f\x00\x70\x00\x45\x00\x66\x00\x66\x00\x65\x00\x63\x00\x74\x00" // o.p.E.f.f.e.c.t.
-// // /* 0080 */ "\x00\x00"                                                         // ..
-// // Dump done on channel (130) n bytes
-// // ClipboardVirtualChannel::process_client_message: Format List PDU
-// // ClipboardVirtualChannel::process_client_format_list_pdu: Long Format Name variant of Format List PDU is used for exchanging updated format names.
-// // ClipboardVirtualChannel::process_client_format_list_pdu: formatId=<unknown>(49262) wszFormatName="FileGroupDescriptorW"
-// // ClipboardVirtualChannel::process_client_format_list_pdu: formatId=<unknown>(49300) wszFormatName="FileContents"
-// // ClipboardVirtualChannel::process_client_format_list_pdu: formatId=<unknown>(49424) wszFormatName="Preferred DropEffect"
-//
-//     clipboard_virtual_channel.process_client_message(
-//             130,
-//               CHANNELS::CHANNEL_FLAG_FIRST
-//             | CHANNELS::CHANNEL_FLAG_LAST
-//             | CHANNELS::CHANNEL_FLAG_SHOW_PROTOCOL,
-//             byte_ptr_cast(
-//         /* 0000 */ "\x02\x00\x00\x00\x7a\x00\x00\x00\x6e\xc0\x00\x00\x46\x00\x69\x00" // ....z...n...F.i.
-//         /* 0010 */ "\x6c\x00\x65\x00\x47\x00\x72\x00\x6f\x00\x75\x00\x70\x00\x44\x00" // l.e.G.r.o.u.p.D.
-//         /* 0020 */ "\x65\x00\x73\x00\x63\x00\x72\x00\x69\x00\x70\x00\x74\x00\x6f\x00" // e.s.c.r.i.p.t.o.
-//         /* 0030 */ "\x72\x00\x57\x00\x00\x00\x94\xc0\x00\x00\x46\x00\x69\x00\x6c\x00" // r.W.......F.i.l.
-//         /* 0040 */ "\x65\x00\x43\x00\x6f\x00\x6e\x00\x74\x00\x65\x00\x6e\x00\x74\x00" // e.C.o.n.t.e.n.t.
-//         /* 0050 */ "\x73\x00\x00\x00\x10\xc1\x00\x00\x50\x00\x72\x00\x65\x00\x66\x00" // s.......P.r.e.f.
-//         /* 0060 */ "\x65\x00\x72\x00\x72\x00\x65\x00\x64\x00\x20\x00\x44\x00\x72\x00" // e.r.r.e.d. .D.r.
-//         /* 0070 */ "\x6f\x00\x70\x00\x45\x00\x66\x00\x66\x00\x65\x00\x63\x00\x74\x00" // o.p.E.f.f.e.c.t.
-//         /* 0080 */ "\x00\x00"                                                         // ..
-//                 ),
-//             130);
-//
-// // ClipboardVirtualChannel::process_server_format_data_request_pdu: requestedFormatId=<unknown>(49262)
-// // Sending on channel (16) n bytes
-// // /* 0000 */ "\x00\x00\x00\x00"                                                 // ....
-// // /* 0000 */ "\x10\x00\x00\x00"                                                 // ....
-// // /* 0000 */ "\x03\x00\x00\x00"                                                 // ....
-// // /* 0000 */ "\x10\x00\x00\x00"                                                 // ....
-// // /* 0000 */ "\x04\x00\x00\x00\x04\x00\x00\x00\x6e\xc0\x00\x00\x00\x00\x00\x00" // ........n.......
-// // Sent dumped on channel (16) n bytes
-// // CLIPRDR CB_FORMAT_DATA_RESPONSE format data id = 49262 <unknown>
-//
-//     clipboard_virtual_channel.process_server_message(
-//             16,
-//               CHANNELS::CHANNEL_FLAG_FIRST
-//             | CHANNELS::CHANNEL_FLAG_LAST
-//             | CHANNELS::CHANNEL_FLAG_SHOW_PROTOCOL,
-//             byte_ptr_cast(
-//         /* 0000 */ "\x04\x00\x00\x00\x04\x00\x00\x00\x6e\xc0\x00\x00\x00\x00\x00\x00"
-//                 ),
-//             16,
-//             out_asynchronous_task);
-//
-// // ClipboardVirtualChannel::process_client_message: total_length=8 flags=0x00000013 chunk_data_length=8
-// // Recv done on channel (8) n bytes
-// // /* 0000 */ "\x00\x00\x00\x00"                                                 // ....
-// // /* 0000 */ "\x08\x00\x00\x00"                                                 // ....
-// // /* 0000 */ "\x13\x00\x00\x00"                                                 // ....
-// // /* 0000 */ "\x08\x00\x00\x00"                                                 // ....
-// // /* 0000 */ "\x05\x00\x02\x00\x00\x00\x00\x00"                                 // ........
-// // Dump done on channel (8) n bytes
-// // ClipboardVirtualChannel::process_client_message: Format Data Response PDU
-//
-//     clipboard_virtual_channel.process_client_message(
-//             8,
-//               CHANNELS::CHANNEL_FLAG_FIRST
-//             | CHANNELS::CHANNEL_FLAG_LAST
-//             | CHANNELS::CHANNEL_FLAG_SHOW_PROTOCOL,
-//             byte_ptr_cast(
-//         /* 0000 */ "\x05\x00\x02\x00\x00\x00\x00\x00"
-//                 ),
-//             8);
-//
-// // INFO (4749/4749) --      CliprdrHeader: MsgType=0x2(2 bytes):CB_FORMAT_LIST MsgFlags=0x0(2 bytes):CB_RESPONSE__NONE_ DataLen=122Byte(s)(4 bytes)
-// // INFO (4749/4749) -- FormatListPDU: {formatId=<unknown>(49280) formatName="FileGroupDescriptorW"} {formatId=<unknown>(49282) formatName="FileContents"} {formatId=<unknown>(49309) formatName="Preferred DropEffect"}
-// // INFO (4749/4749) -- ClipboardVirtualChannel::process_server_message: total_length=134 flags=0x00000003 chunk_data_length=134
-// // INFO (4749/4749) -- Recv done on channel (134) n bytes
-// // INFO (4749/4749) -- \x00\x00\x00\x01
-// // INFO (4749/4749) -- \x00\x00\x00\x86
-// // INFO (4749/4749) -- \x00\x00\x00\x03
-// // INFO (4749/4749) -- \x00\x00\x00\x86
-// // INFO (4749/4749) -- /* 0000 */ "\x02\x00\x00\x00\x7a\x00\x00\x00\x80\xc0\x00\x00\x46\x00\x69\x00" // ....z.......F.i.
-// // INFO (4749/4749) -- /* 0010 */ "\x6c\x00\x65\x00\x47\x00\x72\x00\x6f\x00\x75\x00\x70\x00\x44\x00" // l.e.G.r.o.u.p.D.
-// // INFO (4749/4749) -- /* 0020 */ "\x65\x00\x73\x00\x63\x00\x72\x00\x69\x00\x70\x00\x74\x00\x6f\x00" // e.s.c.r.i.p.t.o.
-// // INFO (4749/4749) -- /* 0030 */ "\x72\x00\x57\x00\x00\x00\x82\xc0\x00\x00\x46\x00\x69\x00\x6c\x00" // r.W.......F.i.l.
-// // INFO (4749/4749) -- /* 0040 */ "\x65\x00\x43\x00\x6f\x00\x6e\x00\x74\x00\x65\x00\x6e\x00\x74\x00" // e.C.o.n.t.e.n.t.
-// // INFO (4749/4749) -- /* 0050 */ "\x73\x00\x00\x00\x9d\xc0\x00\x00\x50\x00\x72\x00\x65\x00\x66\x00" // s.......P.r.e.f.
-// // INFO (4749/4749) -- /* 0060 */ "\x65\x00\x72\x00\x72\x00\x65\x00\x64\x00\x20\x00\x44\x00\x72\x00" // e.r.r.e.d. .D.r.
-// // INFO (4749/4749) -- /* 0070 */ "\x6f\x00\x70\x00\x45\x00\x66\x00\x66\x00\x65\x00\x63\x00\x74\x00" // o.p.E.f.f.e.c.t.
-// // INFO (4749/4749) -- /* 0080 */ "\x00\x00\x00\x00\x00\x00"                                         // ......
-// // INFO (4749/4749) -- Dump done on channel (134) n bytes
-//
-//     clipboard_virtual_channel.process_client_message(
-//             134,
-//               CHANNELS::CHANNEL_FLAG_FIRST
-//             | CHANNELS::CHANNEL_FLAG_LAST
-//             | CHANNELS::CHANNEL_FLAG_SHOW_PROTOCOL,
-//             byte_ptr_cast(
-//     /* 0000 */ "\x02\x00\x00\x00\x7a\x00\x00\x00\x80\xc0\x00\x00\x46\x00\x69\x00" // ....z.......F.i.
-//     /* 0010 */ "\x6c\x00\x65\x00\x47\x00\x72\x00\x6f\x00\x75\x00\x70\x00\x44\x00" // l.e.G.r.o.u.p.D.
-//     /* 0020 */ "\x65\x00\x73\x00\x63\x00\x72\x00\x69\x00\x70\x00\x74\x00\x6f\x00" // e.s.c.r.i.p.t.o.
-//     /* 0030 */ "\x72\x00\x57\x00\x00\x00\x82\xc0\x00\x00\x46\x00\x69\x00\x6c\x00" // r.W.......F.i.l.
-//     /* 0040 */ "\x65\x00\x43\x00\x6f\x00\x6e\x00\x74\x00\x65\x00\x6e\x00\x74\x00" // e.C.o.n.t.e.n.t.
-//     /* 0050 */ "\x73\x00\x00\x00\x9d\xc0\x00\x00\x50\x00\x72\x00\x65\x00\x66\x00" // s.......P.r.e.f.
-//     /* 0060 */ "\x65\x00\x72\x00\x72\x00\x65\x00\x64\x00\x20\x00\x44\x00\x72\x00" // e.r.r.e.d. .D.r.
-//     /* 0070 */ "\x6f\x00\x70\x00\x45\x00\x66\x00\x66\x00\x65\x00\x63\x00\x74\x00" // o.p.E.f.f.e.c.t.
-//     /* 0080 */ "\x00\x00\x00\x00\x00\x00"
-//                 ),
-//             134);
-//
-// // INFO (4749/4749) --      CliprdrHeader: MsgType=0x3(2 bytes):CB_FORMAT_LIST_RESPONSE MsgFlags=0x1(2 bytes):CB_RESPONSE_OK DataLen=0Byte(s)(4 bytes)
-// // INFO (4749/4749) -- FormatListResponsePDU
-// // INFO (4749/4749) -- ClipboardVirtualChannel::process_client_message: total_length=8 flags=0x00000013 chunk_data_length=8
-// // INFO (4749/4749) -- Recv done on channel (8) n bytes
-// // INFO (4749/4749) -- \x00\x00\x00\x00
-// // INFO (4749/4749) -- \x0\x0\x0\x8
-// // INFO (4749/4749) -- \x0\x0\x0\x13
-// // INFO (4749/4749) -- \x0\x0\x0\x8
-// // INFO (4749/4749) -- /* 0000 */ "\x03\x00\x01\x00\x00\x00\x00\x00"                                 // ........
-// // INFO (4749/4749) -- Dump done on channel (8) n bytes
-//
-//         clipboard_virtual_channel.process_server_message(
-//             8,
-//               CHANNELS::CHANNEL_FLAG_FIRST
-//             | CHANNELS::CHANNEL_FLAG_LAST
-//             | CHANNELS::CHANNEL_FLAG_SHOW_PROTOCOL,
-//             byte_ptr_cast(
-//         /* 0000 */ "\x03\x00\x01\x00\x00\x00\x00\x00"
-//                 ),
-//             8,
-//             out_asynchronous_task);
-//
-// // INFO (4749/4749) -- LockClipboardDataPDU: streamDataID=0x00000000(4 bytes)
-// // INFO (4749/4749) -- ClipboardVirtualChannel::process_client_message: total_length=12 flags=0x00000013 chunk_data_length=12
-// // INFO (4749/4749) -- Recv done on channel (12) n bytes
-// // INFO (4749/4749) -- \x00\x00\x00\x00
-// // INFO (4749/4749) -- \x0\x0\x0\xc
-// // INFO (4749/4749) -- \x0\x0\x0\x13
-// // INFO (4749/4749) -- \x0\x0\x0\xc
-// // INFO (4749/4749) -- /* 0000 */ "\x0a\x00\x00\x00\x04\x00\x00\x00\x00\x00\x00\x00"                 // ............
-// // INFO (4749/4749) -- Dump done on channel (12) n bytes
-//
-//         clipboard_virtual_channel.process_server_message(
-//             12,
-//               CHANNELS::CHANNEL_FLAG_FIRST
-//             | CHANNELS::CHANNEL_FLAG_LAST
-//             | CHANNELS::CHANNEL_FLAG_SHOW_PROTOCOL,
-//             byte_ptr_cast(
-//         /* 0000 */ "\x0a\x00\x00\x00\x04\x00\x00\x00\x00\x00\x00\x00"
-//                 ),
-//             12,
-//             out_asynchronous_task);
-//
-// // INFO (4749/4749) -- FormatDataRequestPDU: requestedFormatId=0x0000c080(4 bytes):<unknown>
-// // INFO (4749/4749) -- ClipboardVirtualChannel::process_client_message: total_length=12 flags=0x00000013 chunk_data_length=12
-// // INFO (4749/4749) -- Recv done on channel (12) n bytes
-// // INFO (4749/4749) -- \x00\x00\x00\x00
-// // INFO (4749/4749) -- \x0\x0\x0\xc
-// // INFO (4749/4749) -- \x0\x0\x0\x13
-// // INFO (4749/4749) -- \x0\x0\x0\xc
-// // INFO (4749/4749) -- /* 0000 */ "\x04\x00\x00\x00\x04\x00\x00\x00\x80\xc0\x00\x00"                 // ............
-// // INFO (4749/4749) -- Dump done on channel (12) n bytes
-//
-//         clipboard_virtual_channel.process_server_message(
-//             12,
-//               CHANNELS::CHANNEL_FLAG_FIRST
-//             | CHANNELS::CHANNEL_FLAG_LAST
-//             | CHANNELS::CHANNEL_FLAG_SHOW_PROTOCOL,
-//             byte_ptr_cast(
-//         /* 0000 */ "\x04\x00\x00\x00\x04\x00\x00\x00\x80\xc0\x00\x00"
-//                 ),
-//             12,
-//             out_asynchronous_task);
-//
-// // INFO (4749/4749) -- ClipboardVirtualChannel::process_server_message: Format Data Response PDU
-// // INFO (4749/4749) -- Sending FileGroupDescriptorW(49280) clipboard data to client. cItems=1
-// // INFO (4749/4749) -- FileDescriptor: flags=0x4064 fileAttributes=0x20 lastWriteTime=131853846090163395 fileSizeHigh=0x0 fileSizeLow=0xa fileName="test.txt"
-// // INFO (4749/4749) -- type="CB_COPYING_PASTING_DATA_FROM_REMOTE_SESSION" format="FileGroupDescriptorW(49280)" size="596"
-// // INFO (4749/4749) -- Sending on channel (608) n bytes
-// // INFO (4749/4749) -- \x00\x00\x00\x00
-// // INFO (4749/4749) -- \x0\x0\x2\x60
-// // INFO (4749/4749) -- \x0\x0\x0\x3
-// // INFO (4749/4749) -- \x0\x0\x2\x60
-// // INFO (4749/4749) -- /* 0000 */ "\x05\x00\x01\x00\x54\x02\x00\x00\x01\x00\x00\x00\x64\x40\x00\x00" // ....T.......d@..
-// // INFO (4749/4749) -- /* 0010 */ "\x00\x00\x00\x00\x00\x00\x00\x00\x00\x00\x00\x00\x00\x00\x00\x00" // ................
-// // INFO (4749/4749) -- /* 0020 */ "\x00\x00\x00\x00\x00\x00\x00\x00\x00\x00\x00\x00\x00\x00\x00\x00" // ................
-// // INFO (4749/4749) -- /* 0030 */ "\x20\x00\x00\x00\x00\x00\x00\x00\x00\x00\x00\x00\x00\x00\x00\x00" //  ...............
-// // INFO (4749/4749) -- /* 0040 */ "\x00\x00\x00\x00\xc3\x24\x79\xda\x5f\x70\xd4\x01\x00\x00\x00\x00" // .....$y._p......
-// // INFO (4749/4749) -- /* 0050 */ "\x0a\x00\x00\x00\x74\x00\x65\x00\x73\x00\x74\x00\x2e\x00\x74\x00" // ....t.e.s.t...t.
-// // INFO (4749/4749) -- /* 0060 */ "\x78\x00\x74\x00\x00\x00\x00\x00\x00\x00\x00\x00\x00\x00\x00\x00" // x.t.............
-// // INFO (4749/4749) -- /* 0070 */ "\x00\x00\x00\x00\x00\x00\x00\x00\x00\x00\x00\x00\x00\x00\x00\x00" // ................
-// // INFO (4749/4749) -- /* 0080 */ "\x00\x00\x00\x00\x00\x00\x00\x00\x00\x00\x00\x00\x00\x00\x00\x00" // ................
-// // INFO (4749/4749) -- /* 0090 */ "\x00\x00\x00\x00\x00\x00\x00\x00\x00\x00\x00\x00\x00\x00\x00\x00" // ................
-// // INFO (4749/4749) -- /* 00a0 */ "\x00\x00\x00\x00\x00\x00\x00\x00\x00\x00\x00\x00\x00\x00\x00\x00" // ................
-// // INFO (4749/4749) -- /* 00b0 */ "\x00\x00\x00\x00\x00\x00\x00\x00\x00\x00\x00\x00\x00\x00\x00\x00" // ................
-// // INFO (4749/4749) -- /* 00c0 */ "\x00\x00\x00\x00\x00\x00\x00\x00\x00\x00\x00\x00\x00\x00\x00\x00" // ................
-// // INFO (4749/4749) -- /* 00d0 */ "\x00\x00\x00\x00\x00\x00\x00\x00\x00\x00\x00\x00\x00\x00\x00\x00" // ................
-// // INFO (4749/4749) -- /* 00e0 */ "\x00\x00\x00\x00\x00\x00\x00\x00\x00\x00\x00\x00\x00\x00\x00\x00" // ................
-// // INFO (4749/4749) -- /* 00f0 */ "\x00\x00\x00\x00\x00\x00\x00\x00\x00\x00\x00\x00\x00\x00\x00\x00" // ................
-// // INFO (4749/4749) -- /* 0100 */ "\x00\x00\x00\x00\x00\x00\x00\x00\x00\x00\x00\x00\x00\x00\x00\x00" // ................
-// // INFO (4749/4749) -- /* 0110 */ "\x00\x00\x00\x00\x00\x00\x00\x00\x00\x00\x00\x00\x00\x00\x00\x00" // ................
-// // INFO (4749/4749) -- /* 0120 */ "\x00\x00\x00\x00\x00\x00\x00\x00\x00\x00\x00\x00\x00\x00\x00\x00" // ................
-// // INFO (4749/4749) -- /* 0130 */ "\x00\x00\x00\x00\x00\x00\x00\x00\x00\x00\x00\x00\x00\x00\x00\x00" // ................
-// // INFO (4749/4749) -- /* 0140 */ "\x00\x00\x00\x00\x00\x00\x00\x00\x00\x00\x00\x00\x00\x00\x00\x00" // ................
-// // INFO (4749/4749) -- /* 0150 */ "\x00\x00\x00\x00\x00\x00\x00\x00\x00\x00\x00\x00\x00\x00\x00\x00" // ................
-// // INFO (4749/4749) -- /* 0160 */ "\x00\x00\x00\x00\x00\x00\x00\x00\x00\x00\x00\x00\x00\x00\x00\x00" // ................
-// // INFO (4749/4749) -- /* 0170 */ "\x00\x00\x00\x00\x00\x00\x00\x00\x00\x00\x00\x00\x00\x00\x00\x00" // ................
-// // INFO (4749/4749) -- /* 0180 */ "\x00\x00\x00\x00\x00\x00\x00\x00\x00\x00\x00\x00\x00\x00\x00\x00" // ................
-// // INFO (4749/4749) -- /* 0190 */ "\x00\x00\x00\x00\x00\x00\x00\x00\x00\x00\x00\x00\x00\x00\x00\x00" // ................
-// // INFO (4749/4749) -- /* 01a0 */ "\x00\x00\x00\x00\x00\x00\x00\x00\x00\x00\x00\x00\x00\x00\x00\x00" // ................
-// // INFO (4749/4749) -- /* 01b0 */ "\x00\x00\x00\x00\x00\x00\x00\x00\x00\x00\x00\x00\x00\x00\x00\x00" // ................
-// // INFO (4749/4749) -- /* 01c0 */ "\x00\x00\x00\x00\x00\x00\x00\x00\x00\x00\x00\x00\x00\x00\x00\x00" // ................
-// // INFO (4749/4749) -- /* 01d0 */ "\x00\x00\x00\x00\x00\x00\x00\x00\x00\x00\x00\x00\x00\x00\x00\x00" // ................
-// // INFO (4749/4749) -- /* 01e0 */ "\x00\x00\x00\x00\x00\x00\x00\x00\x00\x00\x00\x00\x00\x00\x00\x00" // ................
-// // INFO (4749/4749) -- /* 01f0 */ "\x00\x00\x00\x00\x00\x00\x00\x00\x00\x00\x00\x00\x00\x00\x00\x00" // ................
-// // INFO (4749/4749) -- /* 0200 */ "\x00\x00\x00\x00\x00\x00\x00\x00\x00\x00\x00\x00\x00\x00\x00\x00" // ................
-// // INFO (4749/4749) -- /* 0210 */ "\x00\x00\x00\x00\x00\x00\x00\x00\x00\x00\x00\x00\x00\x00\x00\x00" // ................
-// // INFO (4749/4749) -- /* 0220 */ "\x00\x00\x00\x00\x00\x00\x00\x00\x00\x00\x00\x00\x00\x00\x00\x00" // ................
-// // INFO (4749/4749) -- /* 0230 */ "\x00\x00\x00\x00\x00\x00\x00\x00\x00\x00\x00\x00\x00\x00\x00\x00" // ................
-// // INFO (4749/4749) -- /* 0240 */ "\x00\x00\x00\x00\x00\x00\x00\x00\x00\x00\x00\x00\x00\x00\x00\x00" // ................
-// // INFO (4749/4749) -- /* 0250 */ "\x00\x00\x00\x00\x00\x00\x00\x00\x00\x00\x00\x00\x00\x00\x00\x00" // ................
-// // INFO (4749/4749) -- Sent dumped on channel (608) n bytes
-//
-//     clipboard_virtual_channel.process_client_message(
-//             608,
-//               CHANNELS::CHANNEL_FLAG_FIRST
-//             | CHANNELS::CHANNEL_FLAG_LAST
-//             | CHANNELS::CHANNEL_FLAG_SHOW_PROTOCOL,
-//             byte_ptr_cast(
-//     /* 0000 */ "\x05\x00\x01\x00\x54\x02\x00\x00\x01\x00\x00\x00\x64\x40\x00\x00" // ....T.......d@..
-//     /* 0010 */ "\x00\x00\x00\x00\x00\x00\x00\x00\x00\x00\x00\x00\x00\x00\x00\x00" // ................
-//     /* 0020 */ "\x00\x00\x00\x00\x00\x00\x00\x00\x00\x00\x00\x00\x00\x00\x00\x00" // ................
-//     /* 0030 */ "\x20\x00\x00\x00\x00\x00\x00\x00\x00\x00\x00\x00\x00\x00\x00\x00" //  ...............
-//     /* 0040 */ "\x00\x00\x00\x00\xc3\x24\x79\xda\x5f\x70\xd4\x01\x00\x00\x00\x00" // .....$y._p......
-//     /* 0050 */ "\x0a\x00\x00\x00\x74\x00\x65\x00\x73\x00\x74\x00\x2e\x00\x74\x00" // ....t.e.s.t...t.
-//     /* 0060 */ "\x78\x00\x74\x00\x00\x00\x00\x00\x00\x00\x00\x00\x00\x00\x00\x00" // x.t.............
-//     /* 0070 */ "\x00\x00\x00\x00\x00\x00\x00\x00\x00\x00\x00\x00\x00\x00\x00\x00" // ................
-//     /* 0080 */ "\x00\x00\x00\x00\x00\x00\x00\x00\x00\x00\x00\x00\x00\x00\x00\x00" // ................
-//     /* 0090 */ "\x00\x00\x00\x00\x00\x00\x00\x00\x00\x00\x00\x00\x00\x00\x00\x00" // ................
-//     /* 00a0 */ "\x00\x00\x00\x00\x00\x00\x00\x00\x00\x00\x00\x00\x00\x00\x00\x00" // ................
-//     /* 00b0 */ "\x00\x00\x00\x00\x00\x00\x00\x00\x00\x00\x00\x00\x00\x00\x00\x00" // ................
-//     /* 00c0 */ "\x00\x00\x00\x00\x00\x00\x00\x00\x00\x00\x00\x00\x00\x00\x00\x00" // ................
-//     /* 00d0 */ "\x00\x00\x00\x00\x00\x00\x00\x00\x00\x00\x00\x00\x00\x00\x00\x00" // ................
-//     /* 00e0 */ "\x00\x00\x00\x00\x00\x00\x00\x00\x00\x00\x00\x00\x00\x00\x00\x00" // ................
-//     /* 00f0 */ "\x00\x00\x00\x00\x00\x00\x00\x00\x00\x00\x00\x00\x00\x00\x00\x00" // ................
-//     /* 0100 */ "\x00\x00\x00\x00\x00\x00\x00\x00\x00\x00\x00\x00\x00\x00\x00\x00" // ................
-//     /* 0110 */ "\x00\x00\x00\x00\x00\x00\x00\x00\x00\x00\x00\x00\x00\x00\x00\x00" // ................
-//     /* 0120 */ "\x00\x00\x00\x00\x00\x00\x00\x00\x00\x00\x00\x00\x00\x00\x00\x00" // ................
-//     /* 0130 */ "\x00\x00\x00\x00\x00\x00\x00\x00\x00\x00\x00\x00\x00\x00\x00\x00" // ................
-//     /* 0140 */ "\x00\x00\x00\x00\x00\x00\x00\x00\x00\x00\x00\x00\x00\x00\x00\x00" // ................
-//     /* 0150 */ "\x00\x00\x00\x00\x00\x00\x00\x00\x00\x00\x00\x00\x00\x00\x00\x00" // ................
-//     /* 0160 */ "\x00\x00\x00\x00\x00\x00\x00\x00\x00\x00\x00\x00\x00\x00\x00\x00" // ................
-//     /* 0170 */ "\x00\x00\x00\x00\x00\x00\x00\x00\x00\x00\x00\x00\x00\x00\x00\x00" // ................
-//     /* 0180 */ "\x00\x00\x00\x00\x00\x00\x00\x00\x00\x00\x00\x00\x00\x00\x00\x00" // ................
-//     /* 0190 */ "\x00\x00\x00\x00\x00\x00\x00\x00\x00\x00\x00\x00\x00\x00\x00\x00" // ................
-//     /* 01a0 */ "\x00\x00\x00\x00\x00\x00\x00\x00\x00\x00\x00\x00\x00\x00\x00\x00" // ................
-//     /* 01b0 */ "\x00\x00\x00\x00\x00\x00\x00\x00\x00\x00\x00\x00\x00\x00\x00\x00" // ................
-//     /* 01c0 */ "\x00\x00\x00\x00\x00\x00\x00\x00\x00\x00\x00\x00\x00\x00\x00\x00" // ................
-//     /* 01d0 */ "\x00\x00\x00\x00\x00\x00\x00\x00\x00\x00\x00\x00\x00\x00\x00\x00" // ................
-//     /* 01e0 */ "\x00\x00\x00\x00\x00\x00\x00\x00\x00\x00\x00\x00\x00\x00\x00\x00" // ................
-//     /* 01f0 */ "\x00\x00\x00\x00\x00\x00\x00\x00\x00\x00\x00\x00\x00\x00\x00\x00" // ................
-//     /* 0200 */ "\x00\x00\x00\x00\x00\x00\x00\x00\x00\x00\x00\x00\x00\x00\x00\x00" // ................
-//     /* 0210 */ "\x00\x00\x00\x00\x00\x00\x00\x00\x00\x00\x00\x00\x00\x00\x00\x00" // ................
-//     /* 0220 */ "\x00\x00\x00\x00\x00\x00\x00\x00\x00\x00\x00\x00\x00\x00\x00\x00" // ................
-//     /* 0230 */ "\x00\x00\x00\x00\x00\x00\x00\x00\x00\x00\x00\x00\x00\x00\x00\x00" // ................
-//     /* 0240 */ "\x00\x00\x00\x00\x00\x00\x00\x00\x00\x00\x00\x00\x00\x00\x00\x00" // ................
-//     /* 0250 */ "\x00\x00\x00\x00\x00\x00\x00\x00\x00\x00\x00\x00\x00\x00\x00\x00" // ................
-//                 ),
-//             608);
-//
-//     auto const file_test = wd.add_file("12345_54321_test.txt");
-//
-// // INFO (4749/4749) -- FileContentsRequestPDU: streamId=1(4 bytes) lindex=0(4 bytes) dwFlags=1(4 bytes) nPositionLow=0(4 bytes) nPositionHigh=0(4 bytes) cbRequested=8(4 bytes) clipDataId=0
-// // INFO (4749/4749) -- ClipboardVirtualChannel::process_client_message: total_length=36 flags=0x00000013 chunk_data_length=36
-// // INFO (4749/4749) -- Recv done on channel (36) n bytes
-// // INFO (4749/4749) -- \x00\x00\x00\x00
-// // INFO (4749/4749) -- \x0\x0\x0\x24
-// // INFO (4749/4749) -- \x0\x0\x0\x13
-// // INFO (4749/4749) -- \x0\x0\x0\x24
-// // INFO (4749/4749) -- /* 0000 */ "\x08\x00\x00\x00\x1c\x00\x00\x00\x01\x00\x00\x00\x00\x00\x00\x00" // ................
-// // INFO (4749/4749) -- /* 0010 */ "\x01\x00\x00\x00\x00\x00\x00\x00\x00\x00\x00\x00\x08\x00\x00\x00" // ................
-// // INFO (4749/4749) -- /* 0020 */ "\x00\x00\x00\x00"                                                 // ....
-// // INFO (4749/4749) -- Dump done on channel (36) n bytes
-//
-//         clipboard_virtual_channel.process_server_message(
-//             36,
-//               CHANNELS::CHANNEL_FLAG_FIRST
-//             | CHANNELS::CHANNEL_FLAG_LAST
-//             | CHANNELS::CHANNEL_FLAG_SHOW_PROTOCOL,
-//             byte_ptr_cast(
-//     /* 0000 */ "\x08\x00\x00\x00\x1c\x00\x00\x00\x01\x00\x00\x00\x00\x00\x00\x00" // ................
-//     /* 0010 */ "\x01\x00\x00\x00\x00\x00\x00\x00\x00\x00\x00\x00\x08\x00\x00\x00" // ................
-//     /* 0020 */ "\x00\x00\x00\x00"                                                 // ....
-//                 ),
-//             36,
-//             out_asynchronous_task);
-//
-// // INFO (4749/4749) -- File Contents Response Size: streamID = 0X00000001(4 bytes) size=26(8 bytes) Padding - (4 byte) NOT USED
-// // INFO (4749/4749) -- ClipboardVirtualChannel::process_server_message: total_length=24 flags=0x00000003 chunk_data_length=24
-// // INFO (4749/4749) -- Recv done on channel (24) n bytes
-// // INFO (4749/4749) -- \x00\x00\x00\x01
-// // INFO (4749/4749) -- \x0\x0\x0\x18
-// // INFO (4749/4749) -- \x0\x0\x0\x3
-// // INFO (4749/4749) -- \x0\x0\x0\x18
-// // INFO (4749/4749) -- /* 0000 */ "\x09\x00\x01\x00\x0c\x00\x00\x00\x01\x00\x00\x00\x04\x00\x00\x00" // ................
-// // INFO (4749/4749) -- /* 0010 */ "\x00\x00\x00\x00\x00\x00\x00\x00"                                 // ........
-// // INFO (4749/4749) -- Dump done on channel (24) n bytes
-//
-//         clipboard_virtual_channel.process_client_message(
-//             24,
-//               CHANNELS::CHANNEL_FLAG_FIRST
-//             | CHANNELS::CHANNEL_FLAG_LAST
-//             | CHANNELS::CHANNEL_FLAG_SHOW_PROTOCOL,
-//             byte_ptr_cast(
-//         /* 0000 */ "\x09\x00\x01\x00\x0c\x00\x00\x00\x01\x00\x00\x00\x1a\x00\x00\x00" // ................
-//         /* 0010 */ "\x00\x00\x00\x00\x00\x00\x00\x00"                                 // ........
-//                 ),
-//             24);
-//
-// // INFO (4749/4749) -- FileContentsRequestPDU: streamId=1(4 bytes) lindex=0(4 bytes) dwFlags=2(4 bytes) nPositionLow=0(4 bytes) nPositionHigh=0(4 bytes) cbRequested=65535(4 bytes) clipDataId=0
-// // INFO (4749/4749) -- Sending on channel (36) n bytes
-// // INFO (4749/4749) -- \x00\x00\x00\x01
-// // INFO (4749/4749) -- \x0\x0\x0\x24
-// // INFO (4749/4749) -- \x0\x0\x0\x13
-// // INFO (4749/4749) -- \x0\x0\x0\x24
-// // INFO (4749/4749) -- /* 0000 */ "\x08\x00\x00\x00\x1c\x00\x00\x00\x01\x00\x00\x00\x00\x00\x00\x00" // ................
-// // INFO (4749/4749) -- /* 0010 */ "\x02\x00\x00\x00\x00\x00\x00\x00\x00\x00\x00\x00\xff\xff\x00\x00" // ................
-// // INFO (4749/4749) -- /* 0020 */ "\x00\x00\x00\x00"                                                 // ....
-// // INFO (4749/4749) -- Sent dumped on channel (36) n bytes
-//
-//         clipboard_virtual_channel.process_server_message(
-//             36,
-//               CHANNELS::CHANNEL_FLAG_FIRST
-//             | CHANNELS::CHANNEL_FLAG_LAST
-//             | CHANNELS::CHANNEL_FLAG_SHOW_PROTOCOL,
-//             byte_ptr_cast(
-//     /* 0000 */ "\x08\x00\x00\x00\x1c\x00\x00\x00\x01\x00\x00\x00\x00\x00\x00\x00" // ................
-//     /* 0010 */ "\x02\x00\x00\x00\x00\x00\x00\x00\x00\x00\x00\x00\xff\xff\x00\x00" // ................
-//     /* 0020 */ "\x00\x00\x00\x00"                                                 // ....
-//                 ),
-//             36,
-//             out_asynchronous_task);
-//
-//     RED_CHECK_EQUAL(to_server_sender.total_in_stream, 6);
-//
-// // INFO (4749/4749) -- ClipboardVirtualChannel::process_server_message: File Contents Response PDU
-// // INFO (4749/4749) -- Sending on channel (20) n bytes
-// // INFO (4749/4749) -- \x00\x00\x00\x00
-// // INFO (4749/4749) -- \x0\x0\x0\x14
-// // INFO (4749/4749) -- \x0\x0\x0\x3
-// // INFO (4749/4749) -- \x0\x0\x0\x14
-// // INFO (4749/4749) -- /* 0000 */ "\x09\x00\x01\x00\x0b\x00\x00\x00\x01\x00\x00\x00\x74\x65\x73\x74" // ............test
-// // INFO (4749/4749) -- /* 0010 */ "\x00\x00\x00\x00"                                                 // ....
-// // INFO (4749/4749) -- Sent dumped on channel (20) n bytes
-//
-//         clipboard_virtual_channel.process_client_message(
-//             22,
-//               CHANNELS::CHANNEL_FLAG_FIRST
-//             | CHANNELS::CHANNEL_FLAG_SHOW_PROTOCOL,
-//             byte_ptr_cast(
-//         /* 0000 */ "\x09\x00\x01\x00\x0e\x00\x00\x00\x01\x00\x00\x00\x74\x65\x73\x74" // ............test
-//                 ),
-//             16);
-//
-//     RED_CHECK_EQUAL(get_file_contents(file_test), "test");
-//
-//         clipboard_virtual_channel.process_client_message(
-//             22,
-//               CHANNELS::CHANNEL_FLAG_LAST
-//             | CHANNELS::CHANNEL_FLAG_SHOW_PROTOCOL,
-//             byte_ptr_cast(
-//         /* 0000 */ "\x20\x20\x74\x65\x73\x74"                         //   test....
-//                 ),
-//             6);
-//
-//     RED_CHECK_EQUAL(to_server_sender.total_in_stream, 6);
-//
-//     RED_CHECK_EQUAL(get_file_contents(file_test), "test  test");
-//
-//     clipboard_virtual_channel.DLP_antivirus_check_channels_files();
-//
-//     RED_CHECK_EQUAL(to_server_sender.total_in_stream, 7);
-//
-//     uint8_t expected_pdu[] =
-//    /* 0000 */ {0x09,0x00,0x01,0x00,0x0e,0x00,0x00,0x00,0x01,0x00,0x00,0x00,0x74,0x65,0x73,0x74 //............test
-//    /* 0001 */ ,0x20,0x20,0x74,0x65,0x73,0x74}                         //   test....
-//    ;
-//
-//    RED_CHECK_MEM(make_array_view(expected_pdu, sizeof(expected_pdu)), make_array_view(to_server_sender.streams[6].get_data(), to_server_sender.streams[6].get_offset()));
-//
-//
-// // INFO (4749/4749) -- ClipboardVirtualChannel::process_client_message: Unlock Clipboard Data PDU
-// // INFO (4749/4749) -- ClipboardVirtualChannel::process_client_message: clipDataId=1
-// // INFO (4749/4749) -- Sending on channel (12) n bytes
-// // INFO (4749/4749) -- \x00\x00\x00\x01
-// // INFO (4749/4749) -- \x0\x0\x0\xc
-// // INFO (4749/4749) -- \x0\x0\x0\x13
-// // INFO (4749/4749) -- \x0\x0\x0\xc
-// // INFO (4749/4749) -- /* 0000 */ "\x0b\x00\x00\x00\x04\x00\x00\x00\x01\x00\x00\x00"                 // ............
-// // INFO (4749/4749) -- Sent dumped on channel (12) n bytes
-//
-//     RED_CHECK_WORKSPACE(wd);
-// }
->>>>>>> ff35a562
 
     uint8_t expected_pdu[] =
     /* 0000 */ {0x09,0x00,0x01,0x00,0x0e,0x00,0x00,0x00,0x00,0x00,0x00,0x00,0x74,0x65,0x73,0x74 //............test
@@ -1924,7 +922,7 @@
     clipboard_virtual_channel_params.enable_interupting_validator = true;
     clipboard_virtual_channel_params.enable_save_files = true;
     clipboard_virtual_channel_params.enable_validator = false;
-    clipboard_virtual_channel_params.channel_files_directory = wd.dirname();
+    clipboard_virtual_channel_params.channel_files_directory = wd.dirname().string();
 
     NullSender to_client_sender;
     TestResponseSender to_server_sender;
@@ -2359,7 +1357,7 @@
                 ),
             16);
 
-    RED_CHECK_EQUAL(get_file_contents(file_test), "test");
+    RED_CHECK_EQUAL(tu::get_file_contents(file_test), "test");
 
         clipboard_virtual_channel.process_client_message(
             22,
@@ -2372,7 +1370,7 @@
 
     RED_CHECK_EQUAL(to_server_sender.total_in_stream, 6);
 
-    RED_CHECK_EQUAL(get_file_contents(file_test), "test  test");
+    RED_CHECK_EQUAL(tu::get_file_contents(file_test), "test  test");
 
     clipboard_virtual_channel.DLP_antivirus_check_channels_files();
 
