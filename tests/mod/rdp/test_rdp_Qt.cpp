/*
   This program is free software; you can redistribute it and/or modify
   it under the terms of the GNU General Public License as published by
   the Free Software Foundation; either version 2 of the License, or
   (at your option) any later version.

   This program is distributed in the hope that it will be useful,
   but WITHOUT ANY WARRANTY; without even the implied warranty of
   MERCHANTABILITY or FITNESS FOR A PARTICULAR PURPOSE. See the
   GNU General Public License for more details.

   You should have received a copy of the GNU General Public License
   along with this program; if not, write to the Free Software
   Foundation, Inc., 675 Mass Ave, Cambridge, MA 02139, USA.

   Product name: redemption, a FLOSS RDP proxy
   Copyright (C) Wallix 2010
   Author(s): Christophe Grosjean, Javier Caverni, Clément Moroldo
   Based on xrdp Copyright (C) Jay Sorg 2004-2010

   Unit test to writing RDP orders to file and rereading them
*/

#define BOOST_AUTO_TEST_MAIN
#define BOOST_TEST_DYN_LINK
#define BOOST_TEST_MODULE TestRDPQt
#include <boost/test/auto_unit_test.hpp>
#include <unistd.h>
#undef SHARE_PATH
#define SHARE_PATH FIXTURES_PATH

#define LOGNULL
//#define LOGPRINTlibboost_unit_test
#include "config.hpp"
//#include "test_transport.hpp"

//#include "rdp/rdp.hpp"
#include "../src/front/front_widget_Qt.hpp"


//#define TARGET_IP "10.10.46.73"
#define TARGET_IP "10.10.46.88"

BOOST_AUTO_TEST_CASE(TestRDPQt)
{
    bool test_boost(false);
    std::string targetIP(TARGET_IP); // 10.10.46.73
    int verbose(511);
    int argc(8);
<<<<<<< HEAD
    const char * argv[] = {"-n", "QA\\administrateur", "-pwd", "S3cur3!1nux", "-ip", TARGET_IP, "-p", "3389"}; 
=======
    const char *argv[] = {"-n", "QA\\administrateur", "-pwd", "S3cur3!1nux", "-ip", TARGET_IP, "-p", "3389"}; 
>>>>>>> 17a483c1
    // test_rdp_Qt -n QA\\administrateur -pwd 'S3cur3!1nux' -ip 10.10.46.88 -p 3389

    
    QApplication app(argc, const_cast<char**>(argv));
    
    //=====================
    // test connexion init
    //=====================
    std::cout << std::endl;
    std::cout << "FRONT TEST" << std::endl;
    
    Front_Qt front(argv, argc, verbose);
    
    if (front._screen    != nullptr) { test_boost = true;}
    BOOST_CHECK_EQUAL(test_boost, true);
    test_boost = false;
    if (front._form      != nullptr) { test_boost = true;}
    BOOST_CHECK_EQUAL(test_boost, true);
    test_boost = false;
    if (front._connector != nullptr) { test_boost = true;}
    BOOST_CHECK_EQUAL(test_boost, true);
    test_boost = false;
    
    if (front._callback            != nullptr) { test_boost = true;}
    BOOST_CHECK_EQUAL(test_boost, true);
    if (test_boost) {
        BOOST_CHECK_EQUAL(front._callback->get_front_width(), 800);
        BOOST_CHECK_EQUAL(front._callback->get_front_height(), 600);
    }
    test_boost = false;
    if (front._connector->_sckRead != nullptr) { test_boost = true;}
    BOOST_CHECK_EQUAL(test_boost, true);
    test_boost = false;
    if (front._connector->_sck     != nullptr) { test_boost = true;}
    BOOST_CHECK_EQUAL(test_boost, true);
    test_boost = false;
    
    BOOST_CHECK_EQUAL(front._userName, "QA\\administrateur");
    BOOST_CHECK_EQUAL(front._pwd,      "S3cur3!1nux");
    BOOST_CHECK_EQUAL(front._targetIP, targetIP);
    BOOST_CHECK_EQUAL(front._port,     3389);
    
    BOOST_CHECK_EQUAL(front._connected, true);
    
    
    
    //=====================
    //  test disconnexion
    //=====================
    std::cout <<  std::endl << "Test  disconnexion" <<  std::endl;
    front.disconnect("disconnected");
    
    if (front._screen    != nullptr) { test_boost = true;}
    BOOST_CHECK_EQUAL(test_boost, true);
    test_boost = false;
    if (front._form      != nullptr) { test_boost = true;}
    BOOST_CHECK_EQUAL(test_boost, true);
    test_boost = false;
    if (front._connector != nullptr) { test_boost = true;}
    BOOST_CHECK_EQUAL(test_boost, true);
    test_boost = false;

    if (front._callback             == nullptr) { test_boost = true;}
    BOOST_CHECK_EQUAL(test_boost, true);
    test_boost = false;
    if (front._connector->_callback == nullptr) { test_boost = true;}
    BOOST_CHECK_EQUAL(test_boost, true);
    test_boost = false;
    if (front._connector->_sckRead  == nullptr) { test_boost = true;}
    BOOST_CHECK_EQUAL(test_boost, true);
    test_boost = false;
    if (front._connector->_sck      == nullptr) { test_boost = true;}
    BOOST_CHECK_EQUAL(test_boost, true);
    test_boost = false;
    
    BOOST_CHECK_EQUAL(front._form->_errorLabel.text().toStdString(), "disconnected");
    
    BOOST_CHECK_EQUAL(front._form->_userNameField.text().toStdString(), "QA\\administrateur");
    BOOST_CHECK_EQUAL(front._form->_PWDField.text().toStdString(),      "S3cur3!1nux");
    BOOST_CHECK_EQUAL(front._form->_IPField.text().toStdString(),       targetIP);
    BOOST_CHECK_EQUAL(front._form->_portField.text().toInt(),          3389);
    
    BOOST_CHECK_EQUAL(front._userName, "QA\\administrateur");
    BOOST_CHECK_EQUAL(front._pwd,      "S3cur3!1nux");
    BOOST_CHECK_EQUAL(front._targetIP, targetIP);
    BOOST_CHECK_EQUAL(front._port,     3389);
    
    BOOST_CHECK_EQUAL(front._connected, false);
    
    
    
    //======================
    // test connexion error
    //======================
    std::cout <<  std::endl << "Test connexion error" <<  std::endl;
    front._form->set_IPField(targetIP+"0");
    front.connexionReleased();
    
    if (front._screen    != nullptr) { test_boost = true;}
    BOOST_CHECK_EQUAL(test_boost, true);
    test_boost = false;
    if (front._form      != nullptr) { test_boost = true;}
    BOOST_CHECK_EQUAL(test_boost, true);
    test_boost = false;
    if (front._connector != nullptr) { test_boost = true;}
    BOOST_CHECK_EQUAL(test_boost, true);
    test_boost = false;

    if (front._callback             == nullptr) { test_boost = true;}
    BOOST_CHECK_EQUAL(test_boost, true);
    test_boost = false;
    if (front._connector->_callback == nullptr) { test_boost = true;}
    BOOST_CHECK_EQUAL(test_boost, true);
    test_boost = false;
    if (front._connector->_sckRead  == nullptr) { test_boost = true;}
    BOOST_CHECK_EQUAL(test_boost, true);
    test_boost = false;
    if (front._connector->_sck      == nullptr) { test_boost = true;}
    BOOST_CHECK_EQUAL(test_boost, true);
    test_boost = false;
    
    BOOST_CHECK_EQUAL(front._userName, "QA\\administrateur");
    BOOST_CHECK_EQUAL(front._pwd,      "S3cur3!1nux");
    BOOST_CHECK_EQUAL(front._targetIP, targetIP+"0");
    BOOST_CHECK_EQUAL(front._port,     3389);
    
    BOOST_CHECK_EQUAL(front._connected, false);
    
    BOOST_CHECK_EQUAL(front._form->_errorLabel.text().toStdString(), "<font color='Red'>Cannot connect to ["+targetIP+"0].</font>");
    
    BOOST_CHECK_EQUAL(front._form->_userNameField.text().toStdString(), "QA\\administrateur");
    BOOST_CHECK_EQUAL(front._form->_PWDField.text().toStdString(),      "S3cur3!1nux");
    BOOST_CHECK_EQUAL(front._form->_IPField.text().toStdString(),       targetIP+"0");
    BOOST_CHECK_EQUAL(front._form->_portField.text().toInt(),           3389);
    

    
    //=====================
    //  test reconnexion
    //=====================
    std::cout <<  std::endl << "Test reconnexion" <<  std::endl;
    front._form->set_IPField(targetIP);
    
    BOOST_CHECK_EQUAL(front._form->_userNameField.text().toStdString(), "QA\\administrateur");
    BOOST_CHECK_EQUAL(front._form->_PWDField.text().toStdString(),      "S3cur3!1nux");
    BOOST_CHECK_EQUAL(front._form->_IPField.text().toStdString(),       targetIP);
    BOOST_CHECK_EQUAL(front._form->_portField.text().toInt(),           3389);
    
    front.connexionReleased();
    
    BOOST_CHECK_EQUAL(front._userName, "QA\\administrateur");
    BOOST_CHECK_EQUAL(front._pwd,      "S3cur3!1nux");
    BOOST_CHECK_EQUAL(front._targetIP, targetIP);
    BOOST_CHECK_EQUAL(front._port,     3389);
    
    if (front._screen    != nullptr) { test_boost = true;}
    BOOST_CHECK_EQUAL(test_boost, true);
    test_boost = false;
    if (front._form      != nullptr) { test_boost = true;}
    BOOST_CHECK_EQUAL(test_boost, true);
    test_boost = false;
    if (front._connector != nullptr) { test_boost = true;}
    BOOST_CHECK_EQUAL(test_boost, true);
    test_boost = false;
    
    if (front._callback            != nullptr) { test_boost = true;}
    BOOST_CHECK_EQUAL(test_boost, true);
    if (test_boost) {
        BOOST_CHECK_EQUAL(front._callback->get_front_width(), 800);
        BOOST_CHECK_EQUAL(front._callback->get_front_height(), 600);
    }
    test_boost = false;
    if (front._connector->_sckRead != nullptr) { test_boost = true;}
    BOOST_CHECK_EQUAL(test_boost, true);
    test_boost = false;
    if (front._connector->_sck     != nullptr) { test_boost = true;}
    BOOST_CHECK_EQUAL(test_boost, true);
    test_boost = false;
    
    BOOST_CHECK_EQUAL(front._connected, true);
    
    
    
    //====================
    //    test options
    //====================
    std::cout <<  std::endl << "Test options" <<  std::endl;
    front.disconnect("");
    
    BOOST_CHECK_EQUAL(front._form->_userNameField.text().toStdString(), "QA\\administrateur");
    BOOST_CHECK_EQUAL(front._form->_PWDField.text().toStdString(),      "S3cur3!1nux");
    BOOST_CHECK_EQUAL(front._form->_IPField.text().toStdString(),       targetIP);
    BOOST_CHECK_EQUAL(front._form->_portField.text().toInt(),           3389);
    
    BOOST_CHECK_EQUAL(front._form->_errorLabel.text().toStdString(), "");
    
    BOOST_CHECK_EQUAL(front._connected, false);
    
    for (int i = 0; i < 50; i++) {
        DialogOptions_Qt * dia = new DialogOptions_Qt(&front, front._form);
        dia->close();
    }
    
    
    
    //======================
    // test drop connexion
    //======================
    std::cout <<  std::endl << "Test drop connexion" <<  std::endl;
    front.connexionReleased();
    
    BOOST_CHECK_EQUAL(front._connected, true);
    
    if (front._screen    != nullptr) { test_boost = true;}
    BOOST_CHECK_EQUAL(test_boost, true);
    test_boost = false;
    if (front._form      != nullptr) { test_boost = true;}
    BOOST_CHECK_EQUAL(test_boost, true);
    test_boost = false;
    if (front._connector != nullptr) { test_boost = true;}
    BOOST_CHECK_EQUAL(test_boost, true);
    test_boost = false;
    
    if (front._callback             != nullptr) { test_boost = true;}
    BOOST_CHECK_EQUAL(test_boost, true);
    test_boost = false;
    if (front._connector->_callback != nullptr) { test_boost = true;}
    BOOST_CHECK_EQUAL(test_boost, true);
    test_boost = false;
    if (front._connector->_sckRead  != nullptr) { test_boost = true;}
    BOOST_CHECK_EQUAL(test_boost, true);
    test_boost = false;
    if (front._connector->_sck      != nullptr) { test_boost = true;}
    BOOST_CHECK_EQUAL(test_boost, true);
    test_boost = false;
    
    front._connector->drop_connexion();
    
    if (front._screen    != nullptr) { test_boost = true;}
    BOOST_CHECK_EQUAL(test_boost, true);
    test_boost = false;
    if (front._form      != nullptr) { test_boost = true;}
    BOOST_CHECK_EQUAL(test_boost, true);
    test_boost = false;
    if (front._connector != nullptr) { test_boost = true;}
    BOOST_CHECK_EQUAL(test_boost, true);
    test_boost = false;

    if (front._callback             == nullptr) { test_boost = true;}
    BOOST_CHECK_EQUAL(test_boost, true);
    test_boost = false;
    if (front._connector->_callback == nullptr) { test_boost = true;}
    BOOST_CHECK_EQUAL(test_boost, true);
    test_boost = false;
    if (front._connector->_sckRead  == nullptr) { test_boost = true;}
    BOOST_CHECK_EQUAL(test_boost, true);
    test_boost = false;
    if (front._connector->_sck      == nullptr) { test_boost = true;}
    BOOST_CHECK_EQUAL(test_boost, true);
    test_boost = false;
    
    BOOST_CHECK_EQUAL(front._userName, "QA\\administrateur");
    BOOST_CHECK_EQUAL(front._pwd,      "S3cur3!1nux");
    BOOST_CHECK_EQUAL(front._targetIP, targetIP);
    BOOST_CHECK_EQUAL(front._port,     3389);
    
    BOOST_CHECK_EQUAL(front._connected, true);
    
    BOOST_CHECK_EQUAL(front._form->_errorLabel.text().toStdString(), "");
    
    
    
    //========================
    //     test close
    //========================
    std::cout <<  std::endl << "Test show window" <<  std::endl;
    front.connexionReleased();;
    front.disconnect("");
    app.exec();
    
    std::cout <<  std::endl << "Test close" <<  std::endl;
    if (front._connected) {
        
        //========================
        // test close from screen
        //========================
        
        BOOST_CHECK_EQUAL(front._connected, true);
        
        if (front._callback  == nullptr) { test_boost = true;}
        BOOST_CHECK_EQUAL(test_boost, true);
        test_boost = false;
        if (front._connector->_callback == nullptr) { test_boost = true;}
        BOOST_CHECK_EQUAL(test_boost, true);
        test_boost = false;
        if (front._connector->_sckRead  == nullptr) { test_boost = true;}
        BOOST_CHECK_EQUAL(test_boost, true);
        test_boost = false;
        if (front._connector->_sck      == nullptr) { test_boost = true;}
        BOOST_CHECK_EQUAL(test_boost, true);
        test_boost = false;
        
        //************************************************************************
        
    } else { 

        //========================
        // test close from form
        //========================

        BOOST_CHECK_EQUAL(front._connected, false);

        if (front._callback  == nullptr) { test_boost = true;}
        BOOST_CHECK_EQUAL(test_boost, true);
        test_boost = false;
        if (front._connector->_callback == nullptr) { test_boost = true;}
        BOOST_CHECK_EQUAL(test_boost, true);
        test_boost = false;
        if (front._connector->_sckRead  == nullptr) { test_boost = true;}
        BOOST_CHECK_EQUAL(test_boost, true);
        test_boost = false;
        if (front._connector->_sck      == nullptr) { test_boost = true;}
        BOOST_CHECK_EQUAL(test_boost, true);
        test_boost = false;

        //************************************************************************
    }
    
    
}
<|MERGE_RESOLUTION|>--- conflicted
+++ resolved
@@ -47,11 +47,7 @@
     std::string targetIP(TARGET_IP); // 10.10.46.73
     int verbose(511);
     int argc(8);
-<<<<<<< HEAD
-    const char * argv[] = {"-n", "QA\\administrateur", "-pwd", "S3cur3!1nux", "-ip", TARGET_IP, "-p", "3389"}; 
-=======
     const char *argv[] = {"-n", "QA\\administrateur", "-pwd", "S3cur3!1nux", "-ip", TARGET_IP, "-p", "3389"}; 
->>>>>>> 17a483c1
     // test_rdp_Qt -n QA\\administrateur -pwd 'S3cur3!1nux' -ip 10.10.46.88 -p 3389
 
     
