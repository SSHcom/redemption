/*
 *   This program is free software; you can redistribute it and/or modify
 *   it under the terms of the GNU General Public License as published by
 *   the Free Software Foundation; either version 2 of the License, or
 *   (at your option) any later version.
 *
 *   This program is distributed in the hope that it will be useful,
 *   but WITHOUT ANY WARRANTY; without even the implied warranty of
 *   MERCHANTABILITY or FITNESS FOR A PARTICULAR PURPOSE.  See the
 *   GNU General Public License for more details.
 *
 *   You should have received a copy of the GNU General Public License
 *   along with this program; if not, write to the Free Software
 *   Foundation, Inc., 675 Mass Ave, Cambridge, MA 02139, USA.
 *
 *   Product name: redemption, a FLOSS RDP proxy
 *   Copyright (C) Wallix 2010-2012
 *   Author(s): Christophe Grosjean, Dominique Lafages, Jonathan Poelen,
 *              Meng Tan
 */

#define BOOST_AUTO_TEST_MAIN
#define BOOST_TEST_DYN_LINK
#define BOOST_TEST_MODULE TestWidgetLabel
#include <boost/test/auto_unit_test.hpp>

#define LOGNULL
#include "log.hpp"

#include "internal/widget2/label.hpp"
#include "internal/widget2/screen.hpp"
#include "internal/widget2/composite.hpp"
#include "png.hpp"
#include "ssl_calls.hpp"
#include "RDP/RDPDrawable.hpp"
#include "check_sig.hpp"

#ifndef FIXTURES_PATH
# define FIXTURES_PATH
#endif

#undef OUTPUT_FILE_PATH
#define OUTPUT_FILE_PATH "/tmp/"

#include "fake_draw.hpp"

BOOST_AUTO_TEST_CASE(TraceWidgetLabel)
{
    TestDraw drawable(800, 600);

    // WidgetLabel is a label widget at position 0,0 in it's parent context
    WidgetScreen parent(drawable, 800, 600);
    NotifyApi * notifier = NULL;
    int fg_color = RED;
    int bg_color = YELLOW;
    int id = 0;
    bool auto_resize = true;
    int16_t x = 0;
    int16_t y = 0;
    int xtext = 4;
    int ytext = 1;

    TODO("I believe users of this widget may wish to control text position and behavior inside rectangle"
         "ie: text may be centered, aligned left, aligned right, or even upside down, etc"
         "these possibilities (and others) are supported in RDPGlyphIndex")
    WidgetLabel wlabel(drawable, x, y, parent, notifier, "test1", auto_resize, id, fg_color, bg_color, xtext, ytext);

    // ask to widget to redraw at it's current position
    wlabel.rdp_input_invalidate(Rect(0 + wlabel.dx(),
                                     0 + wlabel.dy(),
                                     wlabel.cx(),
                                     wlabel.cy()));

    //drawable.save_to_png(OUTPUT_FILE_PATH "label.png");

    char message[1024];
<<<<<<< HEAD
    if (!check_sig(drawable.gd.drawable, message,
        "\xe9\xd7\x17\x63\x3d\xe6\x1a\xc2\x59\xb6"
        "\x69\xdf\xab\x32\x42\xe6\x05\xb4\xa2\x5a")){
=======
    if (!check_sig(drawable.gd.impl(), message,
        "\x08\x5f\x09\xe3\x80\x12\xab\x42\xc9\xd1"
        "\x33\x9a\xe7\x27\x69\xd0\x6c\xe9\xcd\x0f")){
>>>>>>> 303d0d9d
        BOOST_CHECK_MESSAGE(false, message);
    }
}

BOOST_AUTO_TEST_CASE(TraceWidgetLabel2)
{
    TestDraw drawable(800, 600);

    // WidgetLabel is a label widget of size 100x20 at position 10,100 in it's parent context
    WidgetScreen parent(drawable, 800, 600);
    NotifyApi * notifier = NULL;
    int fg_color = RED;
    int bg_color = YELLOW;
    int id = 0;
    bool auto_resize = true;
    int16_t x = 10;
    int16_t y = 100;

    WidgetLabel wlabel(drawable, x, y, parent, notifier, "test2", auto_resize, id, fg_color, bg_color);

    // ask to widget to redraw at it's current position
    wlabel.rdp_input_invalidate(Rect(0 + wlabel.dx(),
                                     0 + wlabel.dy(),
                                     wlabel.cx(),
                                     wlabel.cy()));

    //drawable.save_to_png(OUTPUT_FILE_PATH "label2.png");

    char message[1024];
<<<<<<< HEAD
    if (!check_sig(drawable.gd.drawable, message,
        "\x28\xbf\x82\xf3\xe9\x32\xa1\x11\xfb\x37"
        "\x9a\x02\x43\x0f\xd9\x17\x95\xd3\x25\xc4")){
=======
    if (!check_sig(drawable.gd.impl(), message,
        "\xc2\x24\xac\x83\xee\xdc\x69\x2d\x01\x94"
        "\xfc\xe9\x2b\x45\xa8\x4a\xa9\x89\xde\x6d")){
>>>>>>> 303d0d9d
        BOOST_CHECK_MESSAGE(false, message);
    }
}

BOOST_AUTO_TEST_CASE(TraceWidgetLabel3)
{
    TestDraw drawable(800, 600);

    // WidgetLabel is a label widget of size 100x20 at position -10,500 in it's parent context
    WidgetScreen parent(drawable, 800, 600);
    NotifyApi * notifier = NULL;
    int fg_color = RED;
    int bg_color = YELLOW;
    int id = 0;
    bool auto_resize = true;
    int16_t x = -10;
    int16_t y = 500;

    WidgetLabel wlabel(drawable, x, y, parent, notifier, "test3", auto_resize, id, fg_color, bg_color);

    // ask to widget to redraw at it's current position
    wlabel.rdp_input_invalidate(Rect(0 + wlabel.dx(),
                                     0 + wlabel.dy(),
                                     wlabel.cx(),
                                     wlabel.cy()));

    //drawable.save_to_png(OUTPUT_FILE_PATH "label3.png");

    char message[1024];
<<<<<<< HEAD
    if (!check_sig(drawable.gd.drawable, message,
        "\x14\x3a\xd8\x31\x4b\x03\x83\x6b\x4c\x3a"
        "\x92\x90\x01\xb3\x2a\x91\xa6\x43\x40\x85")){
=======
    if (!check_sig(drawable.gd.impl(), message,
        "\x40\x9a\xff\xfd\x37\x16\x19\xa3\x3a\x92"
        "\xac\x4c\x1d\x7c\x6e\x47\xd1\x14\x33\x01")){
>>>>>>> 303d0d9d
        BOOST_CHECK_MESSAGE(false, message);
    }
}

BOOST_AUTO_TEST_CASE(TraceWidgetLabel4)
{
    TestDraw drawable(800, 600);

    // WidgetLabel is a label widget of size 100x20 at position 770,500 in it's parent context
    WidgetScreen parent(drawable, 800, 600);
    NotifyApi * notifier = NULL;
    int fg_color = RED;
    int bg_color = YELLOW;
    int id = 0;
    bool auto_resize = true;
    int16_t x = 770;
    int16_t y = 500;

    WidgetLabel wlabel(drawable, x, y, parent, notifier, "test4", auto_resize, id, fg_color, bg_color);

    // ask to widget to redraw at it's current position
    wlabel.rdp_input_invalidate(Rect(0 + wlabel.dx(),
                                     0 + wlabel.dy(),
                                     wlabel.cx(),
                                     wlabel.cy()));

    //drawable.save_to_png(OUTPUT_FILE_PATH "label4.png");

    char message[1024];
<<<<<<< HEAD
    if (!check_sig(drawable.gd.drawable, message,
        "\x43\xaf\x23\xac\x69\x21\xb2\xa7\xdd\xa6"
        "\xc4\x08\xd3\x6c\x4a\xa3\x3f\x3f\x6a\xa9")){
=======
    if (!check_sig(drawable.gd.impl(), message,
        "\x55\xb9\x08\xd3\x42\x16\x47\x4d\x62\xa7"
        "\xfc\xce\x0d\x18\x9c\x29\x82\xd6\xf2\x38")){
>>>>>>> 303d0d9d
        BOOST_CHECK_MESSAGE(false, message);
    }
}

BOOST_AUTO_TEST_CASE(TraceWidgetLabel5)
{
    TestDraw drawable(800, 600);

    // WidgetLabel is a label widget of size 100x20 at position -20,-7 in it's parent context
    WidgetScreen parent(drawable, 800, 600);
    NotifyApi * notifier = NULL;
    int fg_color = RED;
    int bg_color = YELLOW;
    int id = 0;
    bool auto_resize = true;
    int16_t x = -20;
    int16_t y = -7;

    WidgetLabel wlabel(drawable, x, y, parent, notifier, "test5", auto_resize, id, fg_color, bg_color);

    // ask to widget to redraw at it's current position
    wlabel.rdp_input_invalidate(Rect(0 + wlabel.dx(),
                                     0 + wlabel.dy(),
                                     wlabel.cx(),
                                     wlabel.cy()));

    //drawable.save_to_png(OUTPUT_FILE_PATH "label5.png");

    char message[1024];
<<<<<<< HEAD
    if (!check_sig(drawable.gd.drawable, message,
        "\x2b\xd4\xd5\xfc\x58\x2e\x1e\xac\x95\x7f"
        "\x01\x81\x9a\x07\x96\xe9\xd3\x4a\xc7\xdd")){
=======
    if (!check_sig(drawable.gd.impl(), message,
        "\x3c\xa9\xf2\x32\x51\xc4\x70\x8c\xfe\x26"
        "\xc8\x37\xa1\xdb\x5a\xdb\x82\xad\x1f\x67")){
>>>>>>> 303d0d9d
        BOOST_CHECK_MESSAGE(false, message);
    }
}

BOOST_AUTO_TEST_CASE(TraceWidgetLabel6)
{
    TestDraw drawable(800, 600);

    // WidgetLabel is a label widget of size 100x20 at position 760,-7 in it's parent context
    WidgetScreen parent(drawable, 800, 600);
    NotifyApi * notifier = NULL;
    int fg_color = RED;
    int bg_color = YELLOW;
    int id = 0;
    bool auto_resize = true;
    int16_t x = 760;
    int16_t y = -7;

    WidgetLabel wlabel(drawable, x, y, parent, notifier, "test6", auto_resize, id, fg_color, bg_color);

    // ask to widget to redraw at it's current position
    wlabel.rdp_input_invalidate(Rect(0 + wlabel.dx(),
                                     0 + wlabel.dy(),
                                     wlabel.cx(),
                                     wlabel.cy()));

    //drawable.save_to_png(OUTPUT_FILE_PATH "label6.png");

    char message[1024];
<<<<<<< HEAD
    if (!check_sig(drawable.gd.drawable, message,
        "\xaf\xb6\xac\x53\x1e\x48\x0b\x03\xde\x66"
        "\xda\xa9\xe5\xab\x8b\x1a\x12\xd0\x0b\xfc")){
=======
    if (!check_sig(drawable.gd.impl(), message,
        "\x14\x49\x6b\x6a\xf0\xb8\x40\x0d\x5f\x61"
        "\xe6\x5d\x91\x13\x34\x89\x8d\x3c\xb8\xd0")){
>>>>>>> 303d0d9d
        BOOST_CHECK_MESSAGE(false, message);
    }
}

BOOST_AUTO_TEST_CASE(TraceWidgetLabelClip)
{
    TestDraw drawable(800, 600);

    // WidgetLabel is a label widget of size 100x20 at position 760,-7 in it's parent context
    WidgetScreen parent(drawable, 800, 600);
    NotifyApi * notifier = NULL;
    int fg_color = RED;
    int bg_color = YELLOW;
    int id = 0;
    bool auto_resize = true;
    int16_t x = 760;
    int16_t y = -7;

    WidgetLabel wlabel(drawable, x, y, parent, notifier, "test6", auto_resize, id, fg_color, bg_color);

    // ask to widget to redraw at position 780,-7 and of size 120x20. After clip the size is of 20x13
    wlabel.rdp_input_invalidate(Rect(20 + wlabel.dx(),
                                     0 + wlabel.dy(),
                                     wlabel.cx(),
                                     wlabel.cy()));

    //drawable.save_to_png(OUTPUT_FILE_PATH "label7.png");

    char message[1024];
<<<<<<< HEAD
    if (!check_sig(drawable.gd.drawable, message,
        "\x17\xfc\xdc\x5f\xae\x08\xab\xa7\x5b\xe3"
        "\x2d\xe7\x25\xdf\x37\xf9\x4f\xa2\x28\xb9")){
=======
    if (!check_sig(drawable.gd.impl(), message,
        "\x5b\x6c\x88\xf2\x0b\x35\x40\xbe\x8e\x44"
        "\xc0\x45\x4c\xed\x3a\x77\xc3\x3c\x30\x1a")){
>>>>>>> 303d0d9d
        BOOST_CHECK_MESSAGE(false, message);
    }
}

BOOST_AUTO_TEST_CASE(TraceWidgetLabelClip2)
{
    TestDraw drawable(800, 600);

    // WidgetLabel is a label widget of size 100x20 at position 10,7 in it's parent context
    WidgetScreen parent(drawable, 800, 600);
    NotifyApi * notifier = NULL;
    int fg_color = RED;
    int bg_color = YELLOW;
    int id = 0;
    bool auto_resize = true;
    int16_t x = 0;
    int16_t y = 0;

    WidgetLabel wlabel(drawable, x, y, parent, notifier, "test6", auto_resize, id, fg_color, bg_color);

    // ask to widget to redraw at position 30,12 and of size 30x10.
    wlabel.rdp_input_invalidate(Rect(20 + wlabel.dx(),
                                     5 + wlabel.dy(),
                                     30,
                                     10));

    //drawable.save_to_png(OUTPUT_FILE_PATH "label8.png");

    char message[1024];
<<<<<<< HEAD
    if (!check_sig(drawable.gd.drawable, message,
        "\xd1\xa8\x01\xd4\xcd\x55\xac\xae\xec\x4e"
        "\x0c\xa3\x23\xf3\xd7\x2c\xa5\x24\x96\x36")){
=======
    if (!check_sig(drawable.gd.impl(), message,
        "\xa1\x7a\x59\x8d\x51\x87\x8f\xf5\x90\x75"
        "\x02\xec\x6e\x61\x49\xbd\xaa\x92\x8f\x01")){
>>>>>>> 303d0d9d
        BOOST_CHECK_MESSAGE(false, message);
    }
}

BOOST_AUTO_TEST_CASE(TraceWidgetLabelEvent)
{
    TestDraw drawable(800, 600);

    struct WidgetReceiveEvent : public Widget2 {
        Widget2* sender;
        NotifyApi::notify_event_t event;

        WidgetReceiveEvent(TestDraw& drawable)
        : Widget2(drawable, Rect(), *this, NULL)
        , sender(NULL)
        , event(0)
        {}

        virtual void draw(const Rect&)
        {}

        virtual void notify(Widget2* sender, NotifyApi::notify_event_t event)
        {
            this->sender = sender;
            this->event = event;
        }
    } widget_for_receive_event(drawable);

    Widget2& parent = widget_for_receive_event;
    NotifyApi * notifier = NULL;
    bool auto_resize = false;
    int16_t x = 0;
    int16_t y = 0;

    WidgetLabel wlabel(drawable, x, y, parent, notifier, "", auto_resize, 0, BLACK, WHITE);

    wlabel.rdp_input_mouse(MOUSE_FLAG_BUTTON1|MOUSE_FLAG_DOWN, 0, 0, 0);
    BOOST_CHECK(widget_for_receive_event.sender == 0);
    BOOST_CHECK(widget_for_receive_event.event == 0);
    wlabel.rdp_input_mouse(MOUSE_FLAG_BUTTON1, 0, 0, 0);
    BOOST_CHECK(widget_for_receive_event.sender == 0);
    BOOST_CHECK(widget_for_receive_event.event == 0);

    Keymap2 keymap;
    keymap.init_layout(0x040C);
    keymap.push_char('a');

    wlabel.rdp_input_scancode(0, 0, 0, 0, &keymap);
    BOOST_CHECK(widget_for_receive_event.sender == 0);
    BOOST_CHECK(widget_for_receive_event.event == 0);
}

BOOST_AUTO_TEST_CASE(TraceWidgetLabelAndComposite)
{
    TestDraw drawable(800, 600);

    //WidgetLabel is a label widget of size 256x125 at position 0,0 in it's parent context
    WidgetScreen parent(drawable, 800, 600);
    NotifyApi * notifier = NULL;

    WidgetComposite wcomposite(drawable, Rect(0,0,800,600), parent, notifier);

    WidgetLabel wlabel1(drawable, 0,0, wcomposite, notifier,
                        "abababab", true, 0, YELLOW, BLACK);
    WidgetLabel wlabel2(drawable, 0,100, wcomposite, notifier,
                        "ggghdgh", true, 0, WHITE, BLUE);
    WidgetLabel wlabel3(drawable, 100,100, wcomposite, notifier,
                        "lldlslql", true, 0, BLUE, RED);
    WidgetLabel wlabel4(drawable, 300,300, wcomposite, notifier,
                        "LLLLMLLM", true, 0, PINK, DARK_GREEN);
    WidgetLabel wlabel5(drawable, 700,-10, wcomposite, notifier,
                        "dsdsdjdjs", true, 0, LIGHT_GREEN, DARK_BLUE);
    WidgetLabel wlabel6(drawable, -10,550, wcomposite, notifier,
                        "xxwwp", true, 0, ANTHRACITE, PALE_GREEN);

    wcomposite.add_widget(&wlabel1);
    wcomposite.add_widget(&wlabel2);
    wcomposite.add_widget(&wlabel3);
    wcomposite.add_widget(&wlabel4);
    wcomposite.add_widget(&wlabel5);
    wcomposite.add_widget(&wlabel6);

    //ask to widget to redraw at position 100,25 and of size 100x100.
    wcomposite.rdp_input_invalidate(Rect(100, 25, 100, 100));

   //drawable.save_to_png(OUTPUT_FILE_PATH "label9.png");

    char message[1024];
<<<<<<< HEAD
    if (!check_sig(drawable.gd.drawable, message,
        "\xcb\x89\x53\x0a\x5e\x9e\x97\xb3\x05\x56"
        "\xd8\xd6\x12\x24\x5f\xb7\x77\xe3\x14\xe5")){
=======
    if (!check_sig(drawable.gd.impl(), message,
        "\x3f\x02\x08\xad\xbd\xd8\xf2\xc7\x1b\xf8"
        "\x32\x58\x67\x66\x5d\xdb\xe5\x75\xe4\xda")){
>>>>>>> 303d0d9d
        BOOST_CHECK_MESSAGE(false, message);
    }

    //ask to widget to redraw at it's current position
    wcomposite.rdp_input_invalidate(Rect(0, 0, wcomposite.cx(), wcomposite.cy()));

    // drawable.save_to_png(OUTPUT_FILE_PATH "label10.png");

<<<<<<< HEAD
    if (!check_sig(drawable.gd.drawable, message,
        "\x16\x9c\x03\xc9\xf5\x45\x42\x8e\x89\x5c"
        "\x8e\x51\x01\x40\xb6\xde\x3b\xc5\x7d\x5b")){
=======
    if (!check_sig(drawable.gd.impl(), message,
        "\x47\x60\x43\x39\x74\x53\x46\x46\xd0\x1a"
        "\x3a\x30\x71\xfd\xee\xa6\x3a\x6c\xaa\x75")){
>>>>>>> 303d0d9d
        BOOST_CHECK_MESSAGE(false, message);
    }
    wcomposite.clear();
}

TODO("the entry point exists in module: it's rdp_input_invalidate"
     "je just have to change received values to widget messages")<|MERGE_RESOLUTION|>--- conflicted
+++ resolved
@@ -74,15 +74,9 @@
     //drawable.save_to_png(OUTPUT_FILE_PATH "label.png");
 
     char message[1024];
-<<<<<<< HEAD
-    if (!check_sig(drawable.gd.drawable, message,
+    if (!check_sig(drawable.gd.impl(), message,
         "\xe9\xd7\x17\x63\x3d\xe6\x1a\xc2\x59\xb6"
         "\x69\xdf\xab\x32\x42\xe6\x05\xb4\xa2\x5a")){
-=======
-    if (!check_sig(drawable.gd.impl(), message,
-        "\x08\x5f\x09\xe3\x80\x12\xab\x42\xc9\xd1"
-        "\x33\x9a\xe7\x27\x69\xd0\x6c\xe9\xcd\x0f")){
->>>>>>> 303d0d9d
         BOOST_CHECK_MESSAGE(false, message);
     }
 }
@@ -112,15 +106,9 @@
     //drawable.save_to_png(OUTPUT_FILE_PATH "label2.png");
 
     char message[1024];
-<<<<<<< HEAD
-    if (!check_sig(drawable.gd.drawable, message,
+    if (!check_sig(drawable.gd.impl(), message,
         "\x28\xbf\x82\xf3\xe9\x32\xa1\x11\xfb\x37"
         "\x9a\x02\x43\x0f\xd9\x17\x95\xd3\x25\xc4")){
-=======
-    if (!check_sig(drawable.gd.impl(), message,
-        "\xc2\x24\xac\x83\xee\xdc\x69\x2d\x01\x94"
-        "\xfc\xe9\x2b\x45\xa8\x4a\xa9\x89\xde\x6d")){
->>>>>>> 303d0d9d
         BOOST_CHECK_MESSAGE(false, message);
     }
 }
@@ -150,15 +138,9 @@
     //drawable.save_to_png(OUTPUT_FILE_PATH "label3.png");
 
     char message[1024];
-<<<<<<< HEAD
-    if (!check_sig(drawable.gd.drawable, message,
+    if (!check_sig(drawable.gd.impl(), message,
         "\x14\x3a\xd8\x31\x4b\x03\x83\x6b\x4c\x3a"
         "\x92\x90\x01\xb3\x2a\x91\xa6\x43\x40\x85")){
-=======
-    if (!check_sig(drawable.gd.impl(), message,
-        "\x40\x9a\xff\xfd\x37\x16\x19\xa3\x3a\x92"
-        "\xac\x4c\x1d\x7c\x6e\x47\xd1\x14\x33\x01")){
->>>>>>> 303d0d9d
         BOOST_CHECK_MESSAGE(false, message);
     }
 }
@@ -188,15 +170,9 @@
     //drawable.save_to_png(OUTPUT_FILE_PATH "label4.png");
 
     char message[1024];
-<<<<<<< HEAD
-    if (!check_sig(drawable.gd.drawable, message,
+    if (!check_sig(drawable.gd.impl(), message,
         "\x43\xaf\x23\xac\x69\x21\xb2\xa7\xdd\xa6"
         "\xc4\x08\xd3\x6c\x4a\xa3\x3f\x3f\x6a\xa9")){
-=======
-    if (!check_sig(drawable.gd.impl(), message,
-        "\x55\xb9\x08\xd3\x42\x16\x47\x4d\x62\xa7"
-        "\xfc\xce\x0d\x18\x9c\x29\x82\xd6\xf2\x38")){
->>>>>>> 303d0d9d
         BOOST_CHECK_MESSAGE(false, message);
     }
 }
@@ -226,15 +202,9 @@
     //drawable.save_to_png(OUTPUT_FILE_PATH "label5.png");
 
     char message[1024];
-<<<<<<< HEAD
-    if (!check_sig(drawable.gd.drawable, message,
+    if (!check_sig(drawable.gd.impl(), message,
         "\x2b\xd4\xd5\xfc\x58\x2e\x1e\xac\x95\x7f"
         "\x01\x81\x9a\x07\x96\xe9\xd3\x4a\xc7\xdd")){
-=======
-    if (!check_sig(drawable.gd.impl(), message,
-        "\x3c\xa9\xf2\x32\x51\xc4\x70\x8c\xfe\x26"
-        "\xc8\x37\xa1\xdb\x5a\xdb\x82\xad\x1f\x67")){
->>>>>>> 303d0d9d
         BOOST_CHECK_MESSAGE(false, message);
     }
 }
@@ -264,15 +234,9 @@
     //drawable.save_to_png(OUTPUT_FILE_PATH "label6.png");
 
     char message[1024];
-<<<<<<< HEAD
-    if (!check_sig(drawable.gd.drawable, message,
+    if (!check_sig(drawable.gd.impl(), message,
         "\xaf\xb6\xac\x53\x1e\x48\x0b\x03\xde\x66"
         "\xda\xa9\xe5\xab\x8b\x1a\x12\xd0\x0b\xfc")){
-=======
-    if (!check_sig(drawable.gd.impl(), message,
-        "\x14\x49\x6b\x6a\xf0\xb8\x40\x0d\x5f\x61"
-        "\xe6\x5d\x91\x13\x34\x89\x8d\x3c\xb8\xd0")){
->>>>>>> 303d0d9d
         BOOST_CHECK_MESSAGE(false, message);
     }
 }
@@ -302,15 +266,9 @@
     //drawable.save_to_png(OUTPUT_FILE_PATH "label7.png");
 
     char message[1024];
-<<<<<<< HEAD
-    if (!check_sig(drawable.gd.drawable, message,
+    if (!check_sig(drawable.gd.impl(), message,
         "\x17\xfc\xdc\x5f\xae\x08\xab\xa7\x5b\xe3"
         "\x2d\xe7\x25\xdf\x37\xf9\x4f\xa2\x28\xb9")){
-=======
-    if (!check_sig(drawable.gd.impl(), message,
-        "\x5b\x6c\x88\xf2\x0b\x35\x40\xbe\x8e\x44"
-        "\xc0\x45\x4c\xed\x3a\x77\xc3\x3c\x30\x1a")){
->>>>>>> 303d0d9d
         BOOST_CHECK_MESSAGE(false, message);
     }
 }
@@ -340,15 +298,9 @@
     //drawable.save_to_png(OUTPUT_FILE_PATH "label8.png");
 
     char message[1024];
-<<<<<<< HEAD
-    if (!check_sig(drawable.gd.drawable, message,
+    if (!check_sig(drawable.gd.impl(), message,
         "\xd1\xa8\x01\xd4\xcd\x55\xac\xae\xec\x4e"
         "\x0c\xa3\x23\xf3\xd7\x2c\xa5\x24\x96\x36")){
-=======
-    if (!check_sig(drawable.gd.impl(), message,
-        "\xa1\x7a\x59\x8d\x51\x87\x8f\xf5\x90\x75"
-        "\x02\xec\x6e\x61\x49\xbd\xaa\x92\x8f\x01")){
->>>>>>> 303d0d9d
         BOOST_CHECK_MESSAGE(false, message);
     }
 }
@@ -437,15 +389,9 @@
    //drawable.save_to_png(OUTPUT_FILE_PATH "label9.png");
 
     char message[1024];
-<<<<<<< HEAD
-    if (!check_sig(drawable.gd.drawable, message,
+    if (!check_sig(drawable.gd.impl(), message,
         "\xcb\x89\x53\x0a\x5e\x9e\x97\xb3\x05\x56"
         "\xd8\xd6\x12\x24\x5f\xb7\x77\xe3\x14\xe5")){
-=======
-    if (!check_sig(drawable.gd.impl(), message,
-        "\x3f\x02\x08\xad\xbd\xd8\xf2\xc7\x1b\xf8"
-        "\x32\x58\x67\x66\x5d\xdb\xe5\x75\xe4\xda")){
->>>>>>> 303d0d9d
         BOOST_CHECK_MESSAGE(false, message);
     }
 
@@ -454,15 +400,9 @@
 
     // drawable.save_to_png(OUTPUT_FILE_PATH "label10.png");
 
-<<<<<<< HEAD
-    if (!check_sig(drawable.gd.drawable, message,
+    if (!check_sig(drawable.gd.impl(), message,
         "\x16\x9c\x03\xc9\xf5\x45\x42\x8e\x89\x5c"
         "\x8e\x51\x01\x40\xb6\xde\x3b\xc5\x7d\x5b")){
-=======
-    if (!check_sig(drawable.gd.impl(), message,
-        "\x47\x60\x43\x39\x74\x53\x46\x46\xd0\x1a"
-        "\x3a\x30\x71\xfd\xee\xa6\x3a\x6c\xaa\x75")){
->>>>>>> 303d0d9d
         BOOST_CHECK_MESSAGE(false, message);
     }
     wcomposite.clear();
