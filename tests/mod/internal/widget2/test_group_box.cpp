--- conflicted
+++ resolved
@@ -86,15 +86,9 @@
     // drawable.save_to_png(OUTPUT_FILE_PATH "group_box_0.png");
 
     char message[1024];
-<<<<<<< HEAD
-    if (!check_sig( drawable.gd.drawable, message,
+    if (!check_sig( drawable.gd.impl(), message,
         "\x15\xe6\xba\x7a\x22\x85\x3a\x1d\x91\xd8\x97\xad\xa3\xde\x2d\x98\xa7\xde\x16\x6a"
     )) {
-=======
-    if (!check_sig( drawable.gd.impl(), message
-                  , "\x3a\x68\x71\xa0\x6d\x23\xc2\xd5\xf8\xd5"
-                    "\x41\xdf\x41\x2f\x60\xbc\x03\x1e\xaf\xd7")) {
->>>>>>> 303d0d9d
         BOOST_CHECK_MESSAGE(false, message);
     }
 
@@ -111,15 +105,9 @@
 
     // drawable.save_to_png(OUTPUT_FILE_PATH "group_box_1.png");
 
-<<<<<<< HEAD
-    if (!check_sig( drawable.gd.drawable, message,
+    if (!check_sig( drawable.gd.impl(), message,
         "\xb1\xd5\x5d\x46\x51\x70\x0a\x14\x2c\x01\xe2\x3f\xe0\xfd\x30\x63\xff\xba\x3c\x6b"
     )) {
-=======
-    if (!check_sig( drawable.gd.impl(), message
-                  , "\x2d\xb0\xd3\x13\xc9\x3e\xc1\x62\xa7\x43"
-                    "\x0c\x1c\x3a\x7a\x7e\xb1\x54\x22\x49\xd1")) {
->>>>>>> 303d0d9d
         BOOST_CHECK_MESSAGE(false, message);
     }
 }