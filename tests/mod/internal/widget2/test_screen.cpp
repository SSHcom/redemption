/*
   This program is free software; you can redistribute it and/or modify
   it under the terms of the GNU General Public License as published by
   the Free Software Foundation; either version 2 of the License, or
   (at your option) any later version.

   This program is distributed in the hope that it will be useful,
   but WITHOUT ANY WARRANTY; without even the implied warranty of
   MERCHANTABILITY or FITNESS FOR A PARTICULAR PURPOSE.  See the
   GNU General Public License for more details.

   You should have received a copy of the GNU General Public License
   along with this program; if not, write to the Free Software
   Foundation, Inc., 675 Mass Ave, Cambridge, MA 02139, USA.

   Product name: redemption, a FLOSS RDP proxy
   Copyright (C) Wallix 2013
   Author(s): Christophe Grosjean, Meng Tan

*/

#define BOOST_AUTO_TEST_MAIN
#define BOOST_TEST_DYN_LINK
#define BOOST_TEST_MODULE TestScreen
#include <boost/test/auto_unit_test.hpp>

#define LOGNULL
#include "log.hpp"

#include "internal/widget2/flat_button.hpp"
#include "internal/widget2/screen.hpp"
#include "internal/widget2/composite.hpp"
#include "png.hpp"
#include "ssl_calls.hpp"
#include "RDP/RDPDrawable.hpp"
#include "check_sig.hpp"

#ifndef FIXTURES_PATH
# define FIXTURES_PATH
#endif

#undef OUTPUT_FILE_PATH
#define OUTPUT_FILE_PATH "/tmp/"

#include "fake_draw.hpp"

struct Notify : public NotifyApi {
    Widget2* sender;
    notify_event_t event;

    Notify()
    : sender(0)
    , event(0)
    {}

    virtual void notify(Widget2* sender, notify_event_t event)
    {
        this->sender = sender;
        this->event = event;
    }
};

BOOST_AUTO_TEST_CASE(TestScreenEvent)
{
    TestDraw drawable(800, 600);
    Theme colors;
    WidgetScreen wscreen(drawable, drawable.gd.width(), drawable.gd.height());

    wscreen.refresh(wscreen.rect);
    wscreen.tab_flag = Widget2::NORMAL_TAB;
    Notify notifier1;
    Notify notifier2;
    Notify notifier3;
    Notify notifier4;

    WidgetFlatButton wbutton1(drawable, 0, 0, wscreen, &notifier1, "button 1",
                              true, 0, WHITE, DARK_BLUE_BIS, WINBLUE);
    WidgetFlatButton wbutton2(drawable, 0, 30, wscreen, &notifier2, "button 2",
                              true, 0, WHITE, DARK_BLUE_BIS, WINBLUE);
    WidgetFlatButton wbutton3(drawable, 100, 0, wscreen, &notifier3, "button 3",
                              true, 0, WHITE, DARK_BLUE_BIS, WINBLUE);
    WidgetFlatButton wbutton4(drawable, 100, 30, wscreen, &notifier4, "button 4",
                              true, 0, WHITE, DARK_BLUE_BIS, WINBLUE);

    wscreen.add_widget(&wbutton1);
    wscreen.add_widget(&wbutton2);
    wscreen.add_widget(&wbutton3);
    wscreen.add_widget(&wbutton4);

    wscreen.set_widget_focus(&wbutton2, Widget2::focus_reason_tabkey);

    wscreen.refresh(wscreen.rect);

    char message[1024];

    BOOST_CHECK(notifier1.sender == 0);
    BOOST_CHECK(notifier2.sender == &wbutton2);
    BOOST_CHECK(notifier3.sender == 0);
    BOOST_CHECK(notifier4.sender == 0);
    BOOST_CHECK(notifier2.event == NOTIFY_FOCUS_BEGIN);
    // drawable.save_to_png(OUTPUT_FILE_PATH "screen.png");
<<<<<<< HEAD
    if (!check_sig(drawable.gd.drawable, message,
        "\x49\x97\x1f\xdf\x2a\xfd\x3b\xa8\xcf\x22\x22\x83\x6e\x73\xa3\x24\x5f\xf4\x15\xb7"
    )){
=======
    if (!check_sig(drawable.gd.impl(), message,
                   "\x74\x69\x18\x27\x93\x1c\x1e\xae\x6a\xef"
                   "\xae\x75\x1c\x04\xb2\x48\x8d\x8e\xb6\xe0"
                   )){
>>>>>>> 303d0d9d
        BOOST_CHECK_MESSAGE(false, message);
    }


    Keymap2 keymap;
    keymap.init_layout(0x040C);

    keymap.push_kevent(Keymap2::KEVENT_TAB);
    wscreen.rdp_input_scancode(0,0,0,0, &keymap);
    BOOST_CHECK(notifier1.sender == 0);
    BOOST_CHECK(notifier2.sender == &wbutton2);
    BOOST_CHECK(notifier3.sender == &wbutton3);
    BOOST_CHECK(notifier4.sender == 0);
    BOOST_CHECK(notifier2.event == NOTIFY_FOCUS_END);
    BOOST_CHECK(notifier3.event == NOTIFY_FOCUS_BEGIN);
    notifier2.sender = 0;
    notifier3.sender = 0;
    notifier2.event = 0;
    notifier3.event = 0;
    // drawable.save_to_png(OUTPUT_FILE_PATH "screen2.png");
<<<<<<< HEAD
    if (!check_sig(drawable.gd.drawable, message,
        "\x10\x17\x80\x3d\xfb\x0f\x3f\xb3\x97\xca\xad\x84\xf5\x71\x73\x2e\x35\x08\xbe\x06"
    )){
=======
    if (!check_sig(drawable.gd.impl(), message,
                   "\x19\x1e\x37\x8d\x90\x58\x36\x82\x21\x51"
                   "\x12\x68\xec\x92\x3f\x37\x9f\x23\x4f\xf5"
                   )){
>>>>>>> 303d0d9d
        BOOST_CHECK_MESSAGE(false, message);
    }


    keymap.push_kevent(Keymap2::KEVENT_TAB);
    wscreen.rdp_input_scancode(0,0,0,0, &keymap);
    BOOST_CHECK(notifier1.sender == 0);
    BOOST_CHECK(notifier2.sender == 0);
    BOOST_CHECK(notifier3.sender == &wbutton3);
    BOOST_CHECK(notifier4.sender == &wbutton4);
    BOOST_CHECK(notifier3.event == NOTIFY_FOCUS_END);
    BOOST_CHECK(notifier4.event == NOTIFY_FOCUS_BEGIN);
    notifier3.sender = 0;
    notifier4.sender = 0;
    notifier3.event = 0;
    notifier4.event = 0;
    // drawable.save_to_png(OUTPUT_FILE_PATH "screen3.png");
<<<<<<< HEAD
    if (!check_sig(drawable.gd.drawable, message,
        "\x8c\xfe\x9f\xab\x76\x33\xc1\x16\x0f\xe4\x95\x68\x06\x9d\xf1\x44\x68\x88\x0e\x46"
    )){
=======
    if (!check_sig(drawable.gd.impl(), message,
                   "\xf9\x47\x9e\x37\xd2\x04\x8c\xec\xf6\xe9"
                   "\xb6\xc9\x57\xb2\xe2\x34\x8d\xc7\x06\x5c"
                   )){
>>>>>>> 303d0d9d
        BOOST_CHECK_MESSAGE(false, message);
    }


    keymap.push_kevent(Keymap2::KEVENT_TAB);
    wscreen.rdp_input_scancode(0,0,0,0, &keymap);
    BOOST_CHECK(notifier1.sender == &wbutton1);
    BOOST_CHECK(notifier2.sender == 0);
    BOOST_CHECK(notifier3.sender == 0);
    BOOST_CHECK(notifier4.sender == &wbutton4);
    BOOST_CHECK(notifier1.event == NOTIFY_FOCUS_BEGIN);
    BOOST_CHECK(notifier4.event == NOTIFY_FOCUS_END);
    notifier1.sender = 0;
    notifier4.sender = 0;
    notifier1.event = 0;
    notifier4.event = 0;
    // drawable.save_to_png(OUTPUT_FILE_PATH "screen4.png");
<<<<<<< HEAD
    if (!check_sig(drawable.gd.drawable, message,
        "\xe3\x48\x04\x83\x3d\xfc\x06\xd9\xaa\x8f\x66\x00\xfd\x4d\x7f\x46\x4e\x1c\xfa\xa4"
    )){
=======
    if (!check_sig(drawable.gd.impl(), message,
                   "\x58\x5e\xbb\x1d\x23\x70\x76\xc9\x54\xe9"
                   "\x86\xbb\xa4\x77\xf0\xd2\x86\x8a\xe1\x3b"
                   )){
>>>>>>> 303d0d9d
        BOOST_CHECK_MESSAGE(false, message);
    }


    keymap.push_kevent(Keymap2::KEVENT_BACKTAB);
    wscreen.rdp_input_scancode(0,0,0,0, &keymap);
    BOOST_CHECK(notifier1.sender == &wbutton1);
    BOOST_CHECK(notifier2.sender == 0);
    BOOST_CHECK(notifier3.sender == 0);
    BOOST_CHECK(notifier4.sender == &wbutton4);
    BOOST_CHECK(notifier1.event == NOTIFY_FOCUS_END);
    BOOST_CHECK(notifier4.event == NOTIFY_FOCUS_BEGIN);
    notifier1.sender = 0;
    notifier4.sender = 0;
    notifier1.event = 0;
    notifier4.event = 0;
    // drawable.save_to_png(OUTPUT_FILE_PATH "screen5.png");
<<<<<<< HEAD
    if (!check_sig(drawable.gd.drawable, message,
        "\x8c\xfe\x9f\xab\x76\x33\xc1\x16\x0f\xe4\x95\x68\x06\x9d\xf1\x44\x68\x88\x0e\x46"
    )){
=======
    if (!check_sig(drawable.gd.impl(), message,
                   "\xf9\x47\x9e\x37\xd2\x04\x8c\xec\xf6\xe9"
                   "\xb6\xc9\x57\xb2\xe2\x34\x8d\xc7\x06\x5c"
                   )){
>>>>>>> 303d0d9d
        BOOST_CHECK_MESSAGE(false, message);
    }


    keymap.push_kevent(Keymap2::KEVENT_BACKTAB);
    wscreen.rdp_input_scancode(0,0,0,0, &keymap);
    BOOST_CHECK(notifier1.sender == 0);
    BOOST_CHECK(notifier2.sender == 0);
    BOOST_CHECK(notifier3.sender == &wbutton3);
    BOOST_CHECK(notifier4.sender == &wbutton4);
    BOOST_CHECK(notifier3.event == NOTIFY_FOCUS_BEGIN);
    BOOST_CHECK(notifier4.event == NOTIFY_FOCUS_END);
    notifier3.sender = 0;
    notifier4.sender = 0;
    notifier3.event = 0;
    notifier4.event = 0;
    // drawable.save_to_png(OUTPUT_FILE_PATH "screen6.png");
<<<<<<< HEAD
    if (!check_sig(drawable.gd.drawable, message,
        "\x10\x17\x80\x3d\xfb\x0f\x3f\xb3\x97\xca\xad\x84\xf5\x71\x73\x2e\x35\x08\xbe\x06"
    )){
=======
    if (!check_sig(drawable.gd.impl(), message,
                   "\x19\x1e\x37\x8d\x90\x58\x36\x82\x21\x51"
                   "\x12\x68\xec\x92\x3f\x37\x9f\x23\x4f\xf5"
                   )){
>>>>>>> 303d0d9d
        BOOST_CHECK_MESSAGE(false, message);
    }


    wscreen.rdp_input_mouse(MOUSE_FLAG_BUTTON1|MOUSE_FLAG_DOWN,
                            wbutton1.dx(), wbutton1.dy(), &keymap);
    BOOST_CHECK(notifier1.sender == &wbutton1);
    BOOST_CHECK(notifier2.sender == 0);
    BOOST_CHECK(notifier3.sender == &wbutton3);
    BOOST_CHECK(notifier4.sender == 0);
    BOOST_CHECK(notifier1.event == NOTIFY_FOCUS_BEGIN);
    BOOST_CHECK(notifier3.event == NOTIFY_FOCUS_END);
    notifier1.sender = 0;
    notifier3.sender = 0;
    notifier1.event = 0;
    notifier3.event = 0;
    // drawable.save_to_png(OUTPUT_FILE_PATH "screen7.png");
<<<<<<< HEAD
    if (!check_sig(drawable.gd.drawable, message,
        "\x9b\x0c\x48\xa6\xf5\xae\x1b\xa1\xd7\xba\xdf\xf0\xd1\x86\xad\x3c\x04\x40\x1a\xdd"
    )){
=======
    if (!check_sig(drawable.gd.impl(), message,
                   "\x24\xcd\x37\x42\xc5\xda\xd7\xe3\x27\x73"
                   "\x7d\x06\x26\x08\x1b\x79\x97\x86\x64\xef"
                   )){
>>>>>>> 303d0d9d
        BOOST_CHECK_MESSAGE(false, message);
    }

    wscreen.rdp_input_mouse(MOUSE_FLAG_BUTTON1,
                            wbutton2.dx(), wbutton2.dy(), &keymap);
    BOOST_CHECK(notifier1.sender == 0);
    BOOST_CHECK(notifier2.sender == 0);
    BOOST_CHECK(notifier3.sender == 0);
    BOOST_CHECK(notifier4.sender == 0);
    BOOST_CHECK(notifier1.event == 0);
    // drawable.save_to_png(OUTPUT_FILE_PATH "screen8.png");
<<<<<<< HEAD
    if (!check_sig(drawable.gd.drawable, message,
        "\xe3\x48\x04\x83\x3d\xfc\x06\xd9\xaa\x8f\x66\x00\xfd\x4d\x7f\x46\x4e\x1c\xfa\xa4"
    )){
=======
    if (!check_sig(drawable.gd.impl(), message,
                   "\x58\x5e\xbb\x1d\x23\x70\x76\xc9\x54\xe9"
                   "\x86\xbb\xa4\x77\xf0\xd2\x86\x8a\xe1\x3b"
                   )){
>>>>>>> 303d0d9d
        BOOST_CHECK_MESSAGE(false, message);
    }

    keymap.push_kevent(Keymap2::KEVENT_TAB);
    wscreen.rdp_input_scancode(0,0,0,0, &keymap);
    BOOST_CHECK(notifier1.sender == &wbutton1);
    BOOST_CHECK(notifier2.sender == &wbutton2);
    BOOST_CHECK(notifier3.sender == 0);
    BOOST_CHECK(notifier4.sender == 0);
    BOOST_CHECK(notifier1.event == NOTIFY_FOCUS_END);
    BOOST_CHECK(notifier2.event == NOTIFY_FOCUS_BEGIN);
    notifier1.sender = 0;
    notifier2.sender = 0;
    notifier1.event = 0;
    notifier2.event = 0;
    // drawable.save_to_png(OUTPUT_FILE_PATH "screen9.png");
<<<<<<< HEAD
    if (!check_sig(drawable.gd.drawable, message,
        "\x49\x97\x1f\xdf\x2a\xfd\x3b\xa8\xcf\x22\x22\x83\x6e\x73\xa3\x24\x5f\xf4\x15\xb7"
    )){
=======
    if (!check_sig(drawable.gd.impl(), message,
                   "\x74\x69\x18\x27\x93\x1c\x1e\xae\x6a\xef"
                   "\xae\x75\x1c\x04\xb2\x48\x8d\x8e\xb6\xe0"
                   )){
>>>>>>> 303d0d9d
        BOOST_CHECK_MESSAGE(false, message);
    }

    wscreen.rdp_input_mouse(MOUSE_FLAG_BUTTON1|MOUSE_FLAG_DOWN,
                            wbutton4.dx(), wbutton4.dy(), &keymap);
    BOOST_CHECK(notifier1.sender == 0);
    BOOST_CHECK(notifier2.sender == &wbutton2);
    BOOST_CHECK(notifier3.sender == 0);
    BOOST_CHECK(notifier4.sender == &wbutton4);
    BOOST_CHECK(notifier2.event == NOTIFY_FOCUS_END);
    BOOST_CHECK(notifier4.event == NOTIFY_FOCUS_BEGIN);
    notifier2.sender = 0;
    notifier4.sender = 0;
    notifier2.event = 0;
    notifier4.event = 0;
    // drawable.save_to_png(OUTPUT_FILE_PATH "screen10.png");
<<<<<<< HEAD
    if (!check_sig(drawable.gd.drawable, message,
        "\xb2\x1c\xdd\xe3\x82\xda\x9e\x53\x37\x70\xc2\xa3\xef\x5d\xb0\x04\x01\x6c\xb8\xbb"
    )){
=======
    if (!check_sig(drawable.gd.impl(), message,
                   "\x65\xf6\x7c\x32\x30\xc9\x87\xc1\x6d\xc3"
                   "\x7e\xb4\x8f\xbd\x70\x7e\x80\xf4\x9e\x36"
                   )){
>>>>>>> 303d0d9d
        BOOST_CHECK_MESSAGE(false, message);
    }

    wscreen.rdp_input_mouse(MOUSE_FLAG_BUTTON1,
                            wbutton4.dx(), wbutton4.dy(), &keymap);
    BOOST_CHECK(notifier1.sender == 0);
    BOOST_CHECK(notifier2.sender == 0);
    BOOST_CHECK(notifier3.sender == 0);
    BOOST_CHECK(notifier4.sender == &wbutton4);
    BOOST_CHECK(notifier4.event == NOTIFY_SUBMIT);
    // drawable.save_to_png(OUTPUT_FILE_PATH "screen11.png");
<<<<<<< HEAD
    if (!check_sig(drawable.gd.drawable, message,
        "\x8c\xfe\x9f\xab\x76\x33\xc1\x16\x0f\xe4\x95\x68\x06\x9d\xf1\x44\x68\x88\x0e\x46"
    )){
=======
    if (!check_sig(drawable.gd.impl(), message,
                   "\xf9\x47\x9e\x37\xd2\x04\x8c\xec\xf6\xe9"
                   "\xb6\xc9\x57\xb2\xe2\x34\x8d\xc7\x06\x5c"
                   )){
>>>>>>> 303d0d9d
        BOOST_CHECK_MESSAGE(false, message);
    }

    wscreen.show_tooltip(NULL, "tooltip test", 30, 35);

    wscreen.rdp_input_invalidate(wscreen.rect);
    // drawable.save_to_png(OUTPUT_FILE_PATH "screen12.png");
<<<<<<< HEAD
    if (!check_sig(drawable.gd.drawable, message,
        "\xf3\x4c\xce\x96\x35\x02\xb4\x5c\xb0\x19\xf6\xa9\xa4\xb4\xf9\x26\x75\x7c\x53\x2d"
    )){
=======
    if (!check_sig(drawable.gd.impl(), message,
                   "\xf7\x64\xa8\x5b\x50\x00\xb1\x63\xfc\xb2"
                   "\x20\x1a\x8c\x9d\x45\x43\x6e\x95\x55\x06"
                   )){
>>>>>>> 303d0d9d
        BOOST_CHECK_MESSAGE(false, message);
    }

    wscreen.show_tooltip(NULL, NULL, 30, 35);
    wscreen.rdp_input_invalidate(wscreen.rect);
    // drawable.save_to_png(OUTPUT_FILE_PATH "screen13.png");
<<<<<<< HEAD
    if (!check_sig(drawable.gd.drawable, message,
        "\x8c\xfe\x9f\xab\x76\x33\xc1\x16\x0f\xe4\x95\x68\x06\x9d\xf1\x44\x68\x88\x0e\x46"
    )){
=======
    if (!check_sig(drawable.gd.impl(), message,
                   "\xf9\x47\x9e\x37\xd2\x04\x8c\xec\xf6\xe9"
                   "\xb6\xc9\x57\xb2\xe2\x34\x8d\xc7\x06\x5c"
                   )){
>>>>>>> 303d0d9d
        BOOST_CHECK_MESSAGE(false, message);
    }
    wscreen.clear();


}<|MERGE_RESOLUTION|>--- conflicted
+++ resolved
@@ -99,16 +99,9 @@
     BOOST_CHECK(notifier4.sender == 0);
     BOOST_CHECK(notifier2.event == NOTIFY_FOCUS_BEGIN);
     // drawable.save_to_png(OUTPUT_FILE_PATH "screen.png");
-<<<<<<< HEAD
-    if (!check_sig(drawable.gd.drawable, message,
+    if (!check_sig(drawable.gd.impl(), message,
         "\x49\x97\x1f\xdf\x2a\xfd\x3b\xa8\xcf\x22\x22\x83\x6e\x73\xa3\x24\x5f\xf4\x15\xb7"
     )){
-=======
-    if (!check_sig(drawable.gd.impl(), message,
-                   "\x74\x69\x18\x27\x93\x1c\x1e\xae\x6a\xef"
-                   "\xae\x75\x1c\x04\xb2\x48\x8d\x8e\xb6\xe0"
-                   )){
->>>>>>> 303d0d9d
         BOOST_CHECK_MESSAGE(false, message);
     }
 
@@ -129,16 +122,9 @@
     notifier2.event = 0;
     notifier3.event = 0;
     // drawable.save_to_png(OUTPUT_FILE_PATH "screen2.png");
-<<<<<<< HEAD
-    if (!check_sig(drawable.gd.drawable, message,
+    if (!check_sig(drawable.gd.impl(), message,
         "\x10\x17\x80\x3d\xfb\x0f\x3f\xb3\x97\xca\xad\x84\xf5\x71\x73\x2e\x35\x08\xbe\x06"
     )){
-=======
-    if (!check_sig(drawable.gd.impl(), message,
-                   "\x19\x1e\x37\x8d\x90\x58\x36\x82\x21\x51"
-                   "\x12\x68\xec\x92\x3f\x37\x9f\x23\x4f\xf5"
-                   )){
->>>>>>> 303d0d9d
         BOOST_CHECK_MESSAGE(false, message);
     }
 
@@ -156,16 +142,9 @@
     notifier3.event = 0;
     notifier4.event = 0;
     // drawable.save_to_png(OUTPUT_FILE_PATH "screen3.png");
-<<<<<<< HEAD
-    if (!check_sig(drawable.gd.drawable, message,
+    if (!check_sig(drawable.gd.impl(), message,
         "\x8c\xfe\x9f\xab\x76\x33\xc1\x16\x0f\xe4\x95\x68\x06\x9d\xf1\x44\x68\x88\x0e\x46"
     )){
-=======
-    if (!check_sig(drawable.gd.impl(), message,
-                   "\xf9\x47\x9e\x37\xd2\x04\x8c\xec\xf6\xe9"
-                   "\xb6\xc9\x57\xb2\xe2\x34\x8d\xc7\x06\x5c"
-                   )){
->>>>>>> 303d0d9d
         BOOST_CHECK_MESSAGE(false, message);
     }
 
@@ -183,16 +162,9 @@
     notifier1.event = 0;
     notifier4.event = 0;
     // drawable.save_to_png(OUTPUT_FILE_PATH "screen4.png");
-<<<<<<< HEAD
-    if (!check_sig(drawable.gd.drawable, message,
+    if (!check_sig(drawable.gd.impl(), message,
         "\xe3\x48\x04\x83\x3d\xfc\x06\xd9\xaa\x8f\x66\x00\xfd\x4d\x7f\x46\x4e\x1c\xfa\xa4"
     )){
-=======
-    if (!check_sig(drawable.gd.impl(), message,
-                   "\x58\x5e\xbb\x1d\x23\x70\x76\xc9\x54\xe9"
-                   "\x86\xbb\xa4\x77\xf0\xd2\x86\x8a\xe1\x3b"
-                   )){
->>>>>>> 303d0d9d
         BOOST_CHECK_MESSAGE(false, message);
     }
 
@@ -210,16 +182,9 @@
     notifier1.event = 0;
     notifier4.event = 0;
     // drawable.save_to_png(OUTPUT_FILE_PATH "screen5.png");
-<<<<<<< HEAD
-    if (!check_sig(drawable.gd.drawable, message,
+    if (!check_sig(drawable.gd.impl(), message,
         "\x8c\xfe\x9f\xab\x76\x33\xc1\x16\x0f\xe4\x95\x68\x06\x9d\xf1\x44\x68\x88\x0e\x46"
     )){
-=======
-    if (!check_sig(drawable.gd.impl(), message,
-                   "\xf9\x47\x9e\x37\xd2\x04\x8c\xec\xf6\xe9"
-                   "\xb6\xc9\x57\xb2\xe2\x34\x8d\xc7\x06\x5c"
-                   )){
->>>>>>> 303d0d9d
         BOOST_CHECK_MESSAGE(false, message);
     }
 
@@ -237,16 +202,9 @@
     notifier3.event = 0;
     notifier4.event = 0;
     // drawable.save_to_png(OUTPUT_FILE_PATH "screen6.png");
-<<<<<<< HEAD
-    if (!check_sig(drawable.gd.drawable, message,
+    if (!check_sig(drawable.gd.impl(), message,
         "\x10\x17\x80\x3d\xfb\x0f\x3f\xb3\x97\xca\xad\x84\xf5\x71\x73\x2e\x35\x08\xbe\x06"
     )){
-=======
-    if (!check_sig(drawable.gd.impl(), message,
-                   "\x19\x1e\x37\x8d\x90\x58\x36\x82\x21\x51"
-                   "\x12\x68\xec\x92\x3f\x37\x9f\x23\x4f\xf5"
-                   )){
->>>>>>> 303d0d9d
         BOOST_CHECK_MESSAGE(false, message);
     }
 
@@ -264,16 +222,9 @@
     notifier1.event = 0;
     notifier3.event = 0;
     // drawable.save_to_png(OUTPUT_FILE_PATH "screen7.png");
-<<<<<<< HEAD
-    if (!check_sig(drawable.gd.drawable, message,
+    if (!check_sig(drawable.gd.impl(), message,
         "\x9b\x0c\x48\xa6\xf5\xae\x1b\xa1\xd7\xba\xdf\xf0\xd1\x86\xad\x3c\x04\x40\x1a\xdd"
     )){
-=======
-    if (!check_sig(drawable.gd.impl(), message,
-                   "\x24\xcd\x37\x42\xc5\xda\xd7\xe3\x27\x73"
-                   "\x7d\x06\x26\x08\x1b\x79\x97\x86\x64\xef"
-                   )){
->>>>>>> 303d0d9d
         BOOST_CHECK_MESSAGE(false, message);
     }
 
@@ -285,16 +236,9 @@
     BOOST_CHECK(notifier4.sender == 0);
     BOOST_CHECK(notifier1.event == 0);
     // drawable.save_to_png(OUTPUT_FILE_PATH "screen8.png");
-<<<<<<< HEAD
-    if (!check_sig(drawable.gd.drawable, message,
+    if (!check_sig(drawable.gd.impl(), message,
         "\xe3\x48\x04\x83\x3d\xfc\x06\xd9\xaa\x8f\x66\x00\xfd\x4d\x7f\x46\x4e\x1c\xfa\xa4"
     )){
-=======
-    if (!check_sig(drawable.gd.impl(), message,
-                   "\x58\x5e\xbb\x1d\x23\x70\x76\xc9\x54\xe9"
-                   "\x86\xbb\xa4\x77\xf0\xd2\x86\x8a\xe1\x3b"
-                   )){
->>>>>>> 303d0d9d
         BOOST_CHECK_MESSAGE(false, message);
     }
 
@@ -311,16 +255,9 @@
     notifier1.event = 0;
     notifier2.event = 0;
     // drawable.save_to_png(OUTPUT_FILE_PATH "screen9.png");
-<<<<<<< HEAD
-    if (!check_sig(drawable.gd.drawable, message,
+    if (!check_sig(drawable.gd.impl(), message,
         "\x49\x97\x1f\xdf\x2a\xfd\x3b\xa8\xcf\x22\x22\x83\x6e\x73\xa3\x24\x5f\xf4\x15\xb7"
     )){
-=======
-    if (!check_sig(drawable.gd.impl(), message,
-                   "\x74\x69\x18\x27\x93\x1c\x1e\xae\x6a\xef"
-                   "\xae\x75\x1c\x04\xb2\x48\x8d\x8e\xb6\xe0"
-                   )){
->>>>>>> 303d0d9d
         BOOST_CHECK_MESSAGE(false, message);
     }
 
@@ -337,16 +274,9 @@
     notifier2.event = 0;
     notifier4.event = 0;
     // drawable.save_to_png(OUTPUT_FILE_PATH "screen10.png");
-<<<<<<< HEAD
-    if (!check_sig(drawable.gd.drawable, message,
+    if (!check_sig(drawable.gd.impl(), message,
         "\xb2\x1c\xdd\xe3\x82\xda\x9e\x53\x37\x70\xc2\xa3\xef\x5d\xb0\x04\x01\x6c\xb8\xbb"
     )){
-=======
-    if (!check_sig(drawable.gd.impl(), message,
-                   "\x65\xf6\x7c\x32\x30\xc9\x87\xc1\x6d\xc3"
-                   "\x7e\xb4\x8f\xbd\x70\x7e\x80\xf4\x9e\x36"
-                   )){
->>>>>>> 303d0d9d
         BOOST_CHECK_MESSAGE(false, message);
     }
 
@@ -358,16 +288,9 @@
     BOOST_CHECK(notifier4.sender == &wbutton4);
     BOOST_CHECK(notifier4.event == NOTIFY_SUBMIT);
     // drawable.save_to_png(OUTPUT_FILE_PATH "screen11.png");
-<<<<<<< HEAD
-    if (!check_sig(drawable.gd.drawable, message,
+    if (!check_sig(drawable.gd.impl(), message,
         "\x8c\xfe\x9f\xab\x76\x33\xc1\x16\x0f\xe4\x95\x68\x06\x9d\xf1\x44\x68\x88\x0e\x46"
     )){
-=======
-    if (!check_sig(drawable.gd.impl(), message,
-                   "\xf9\x47\x9e\x37\xd2\x04\x8c\xec\xf6\xe9"
-                   "\xb6\xc9\x57\xb2\xe2\x34\x8d\xc7\x06\x5c"
-                   )){
->>>>>>> 303d0d9d
         BOOST_CHECK_MESSAGE(false, message);
     }
 
@@ -375,32 +298,18 @@
 
     wscreen.rdp_input_invalidate(wscreen.rect);
     // drawable.save_to_png(OUTPUT_FILE_PATH "screen12.png");
-<<<<<<< HEAD
-    if (!check_sig(drawable.gd.drawable, message,
+    if (!check_sig(drawable.gd.impl(), message,
         "\xf3\x4c\xce\x96\x35\x02\xb4\x5c\xb0\x19\xf6\xa9\xa4\xb4\xf9\x26\x75\x7c\x53\x2d"
     )){
-=======
-    if (!check_sig(drawable.gd.impl(), message,
-                   "\xf7\x64\xa8\x5b\x50\x00\xb1\x63\xfc\xb2"
-                   "\x20\x1a\x8c\x9d\x45\x43\x6e\x95\x55\x06"
-                   )){
->>>>>>> 303d0d9d
         BOOST_CHECK_MESSAGE(false, message);
     }
 
     wscreen.show_tooltip(NULL, NULL, 30, 35);
     wscreen.rdp_input_invalidate(wscreen.rect);
     // drawable.save_to_png(OUTPUT_FILE_PATH "screen13.png");
-<<<<<<< HEAD
-    if (!check_sig(drawable.gd.drawable, message,
+    if (!check_sig(drawable.gd.impl(), message,
         "\x8c\xfe\x9f\xab\x76\x33\xc1\x16\x0f\xe4\x95\x68\x06\x9d\xf1\x44\x68\x88\x0e\x46"
     )){
-=======
-    if (!check_sig(drawable.gd.impl(), message,
-                   "\xf9\x47\x9e\x37\xd2\x04\x8c\xec\xf6\xe9"
-                   "\xb6\xc9\x57\xb2\xe2\x34\x8d\xc7\x06\x5c"
-                   )){
->>>>>>> 303d0d9d
         BOOST_CHECK_MESSAGE(false, message);
     }
     wscreen.clear();
