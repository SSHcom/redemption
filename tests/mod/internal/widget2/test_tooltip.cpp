--- conflicted
+++ resolved
@@ -66,17 +66,10 @@
     // drawable.save_to_png(OUTPUT_FILE_PATH "tooltip.png");
 
     char message[1024];
-<<<<<<< HEAD
-    if (!check_sig(drawable.gd.drawable, message,
+    if (!check_sig(drawable.gd.impl(), message,
         "\x10\x6b\x61\x5c\x34\xa3\xf7\x26\xf7\x97"
         "\xe7\xfb\x46\x96\x79\x3d\x96\x64\xff\x65"
     )){
-=======
-    if (!check_sig(drawable.gd.impl(), message,
-                   "\x31\x91\x81\x07\x31\x0b\x13\x90\x2c\x97"
-                   "\x98\xb3\x52\x65\x92\xf8\x08\x42\xc2\xd5"
-                   )){
->>>>>>> 303d0d9d
         BOOST_CHECK_MESSAGE(false, message);
     }
 }
@@ -113,17 +106,10 @@
     // drawable.save_to_png(OUTPUT_FILE_PATH "tooltipscreen1.png");
 
     char message[1024];
-<<<<<<< HEAD
-    if (!check_sig(drawable.gd.drawable, message,
+    if (!check_sig(drawable.gd.impl(), message,
         "\x99\x76\xb1\xfe\x46\x2b\xb6\x12\x84\x7e"
         "\xf8\x34\x09\x1a\xaf\x2f\xc3\x9c\x64\x04"
     )){
-=======
-    if (!check_sig(drawable.gd.impl(), message,
-                   "\x87\x22\x76\x5e\xc5\x6b\x02\x4f\xa6\xc9"
-                   "\x60\x32\xbd\x64\x6e\x5c\xbd\x80\x16\xa2"
-                   )){
->>>>>>> 303d0d9d
         BOOST_CHECK_MESSAGE(false, message);
     }
 
@@ -134,17 +120,10 @@
 
     // drawable.save_to_png(OUTPUT_FILE_PATH "tooltipscreen2.png");
 
-<<<<<<< HEAD
-    if (!check_sig(drawable.gd.drawable, message,
+    if (!check_sig(drawable.gd.impl(), message,
         "\xa9\xc9\x59\x0c\xc2\xbe\x77\x9d\x43\xef"
         "\xac\x06\xe2\xc0\xac\xe8\xe7\x0a\xbf\x2c"
     )){
-=======
-    if (!check_sig(drawable.gd.impl(), message,
-                   "\x38\x6d\x83\x65\xc3\x76\x03\x32\xb2\x18"
-                   "\xe8\x9c\x7d\xd1\xcb\xa1\xed\xa8\x61\x6a"
-                   )){
->>>>>>> 303d0d9d
         BOOST_CHECK_MESSAGE(false, message);
     }
 
@@ -159,17 +138,10 @@
 
     // drawable.save_to_png(OUTPUT_FILE_PATH "tooltipscreen3.png");
 
-<<<<<<< HEAD
-    if (!check_sig(drawable.gd.drawable, message,
+    if (!check_sig(drawable.gd.impl(), message,
         "\xac\x4c\xe6\x8f\x7d\xff\x72\x10\x31\x19"
         "\x9f\xcc\xe7\xba\x39\xf2\x33\x0d\xef\x93"
     )){
-=======
-    if (!check_sig(drawable.gd.impl(), message,
-                   "\x9d\x9a\xca\x54\xc2\x12\x21\x7d\x04\x94"
-                   "\xa5\x4d\x42\x0c\x42\xd6\xd2\x7c\x3f\x26"
-                   )){
->>>>>>> 303d0d9d
         BOOST_CHECK_MESSAGE(false, message);
     }
 
@@ -180,17 +152,10 @@
 
     // drawable.save_to_png(OUTPUT_FILE_PATH "tooltipscreen4.png");
 
-<<<<<<< HEAD
-    if (!check_sig(drawable.gd.drawable, message,
+    if (!check_sig(drawable.gd.impl(), message,
         "\x94\x59\x4f\xd6\x69\xe6\xea\xbb\x3c\x1c"
         "\xfa\x84\xbf\x0f\xbf\x38\x18\xd4\x9a\xef"
     )){
-=======
-    if (!check_sig(drawable.gd.impl(), message,
-                   "\xf1\x95\xb1\x6f\x27\xaf\x57\xa5\xa1\x2a"
-                   "\xb8\x93\x59\x98\xdb\x02\x23\x64\x74\x50"
-                   )){
->>>>>>> 303d0d9d
         BOOST_CHECK_MESSAGE(false, message);
     }
 
