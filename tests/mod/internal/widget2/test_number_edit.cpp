--- conflicted
+++ resolved
@@ -72,17 +72,10 @@
     wnumber_edit.rdp_input_invalidate(wnumber_edit.rect);
     //drawable.save_to_png(OUTPUT_FILE_PATH "number_edit-e1.png");
     char message[1024];
-<<<<<<< HEAD
-    if (!check_sig(drawable.gd.drawable, message,
+    if (!check_sig(drawable.gd.impl(), message,
         "\xf6\xd0\xcb\xa0\x37\x85\x64\x24\xec\x7e"
         "\xe5\x3e\xda\x2b\x4b\x3d\x44\x9c\x86\x6f"
     )){
-=======
-    if (!check_sig(drawable.gd.impl(), message,
-                   "\xb3\xbe\x97\x34\xbe\x84\x7e\xdb\x6b\xd8"
-                   "\x9e\x1b\x73\xb2\x6d\x6a\x3f\x2b\xa9\x3a"
-                   )){
->>>>>>> 303d0d9d
         BOOST_CHECK_MESSAGE(false, message);
     }
 
@@ -93,17 +86,10 @@
     wnumber_edit.rdp_input_scancode(0, 0, 0, 0, &keymap);
     wnumber_edit.rdp_input_invalidate(wnumber_edit.rect);
     //drawable.save_to_png(OUTPUT_FILE_PATH "number_edit-e2-1.png");
-<<<<<<< HEAD
-    if (!check_sig(drawable.gd.drawable, message,
+    if (!check_sig(drawable.gd.impl(), message,
         "\xf6\xd0\xcb\xa0\x37\x85\x64\x24\xec\x7e"
         "\xe5\x3e\xda\x2b\x4b\x3d\x44\x9c\x86\x6f"
     )){
-=======
-    if (!check_sig(drawable.gd.impl(), message,
-                   "\xb3\xbe\x97\x34\xbe\x84\x7e\xdb\x6b\xd8"
-                   "\x9e\x1b\x73\xb2\x6d\x6a\x3f\x2b\xa9\x3a"
-                   )){
->>>>>>> 303d0d9d
         BOOST_CHECK_MESSAGE(false, message);
     }
     BOOST_CHECK(notifier.sender == 0);
@@ -113,17 +99,10 @@
     wnumber_edit.rdp_input_scancode(0, 0, 0, 0, &keymap);
     wnumber_edit.rdp_input_invalidate(wnumber_edit.rect);
     //drawable.save_to_png(OUTPUT_FILE_PATH "number_edit-e2-2.png");
-<<<<<<< HEAD
-    if (!check_sig(drawable.gd.drawable, message,
+    if (!check_sig(drawable.gd.impl(), message,
         "\x14\x45\x9e\x58\x56\xbe\xe5\xa2\xc9\x48"
         "\x0b\x38\xbc\x95\x7f\x88\x1b\x4d\x2b\x16"
     )){
-=======
-    if (!check_sig(drawable.gd.impl(), message,
-                   "\x79\x18\xe1\x55\xca\x0e\x30\x3b\x1e\xa0"
-                   "\x83\xc7\x98\xd2\x73\x88\x83\x01\xe9\x05"
-                   )){
->>>>>>> 303d0d9d
         BOOST_CHECK_MESSAGE(false, message);
     }
     BOOST_CHECK(notifier.sender == &wnumber_edit);
