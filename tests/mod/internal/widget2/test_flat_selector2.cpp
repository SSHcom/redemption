--- conflicted
+++ resolved
@@ -78,15 +78,9 @@
     // drawable.save_to_png(OUTPUT_FILE_PATH "selector1.png");
 
     char message[1024];
-<<<<<<< HEAD
-    if (!check_sig(drawable.gd.drawable, message,
+    if (!check_sig(drawable.gd.impl(), message,
         "\x42\xce\x51\x63\xba\x3c\xf7\x2b\x97\x22\x9d\xf8\xdd\xdf\xb5\x14\x91\xb9\x7c\x43"
     )) {
-=======
-    if (!check_sig(drawable.gd.impl(), message,
-                   "\x57\x36\x79\xed\xb6\x72\x2f\xbb\xf0\xb5"
-                   "\x85\xac\x11\x6c\xf2\x69\xd8\x21\xed\xe4")) {
->>>>>>> 303d0d9d
         BOOST_CHECK_MESSAGE(false, message);
     }
 
@@ -97,15 +91,9 @@
 
     // drawable.save_to_png(OUTPUT_FILE_PATH "selector2.png");
 
-<<<<<<< HEAD
-    if (!check_sig(drawable.gd.drawable, message,
+    if (!check_sig(drawable.gd.impl(), message,
         "\x37\xd1\x8c\x2c\x81\x99\x90\x5c\xe1\x4a\x68\x34\xbf\x48\x64\x2e\x5d\x8e\xd0\x9b"
     )){
-=======
-    if (!check_sig(drawable.gd.impl(), message,
-                   "\xfc\x7f\xa6\xac\xcb\x13\xcb\x2f\x92\x22"
-                   "\x03\x37\x90\x3c\xd8\xaa\x54\x88\x9a\xea")){
->>>>>>> 303d0d9d
         BOOST_CHECK_MESSAGE(false, message);
     }
 
@@ -147,15 +135,9 @@
     // drawable.save_to_png(OUTPUT_FILE_PATH "selector-resize1.png");
 
     char message[1024];
-<<<<<<< HEAD
-    if (!check_sig(drawable.gd.drawable, message,
+    if (!check_sig(drawable.gd.impl(), message,
         "\xa3\x81\xb3\x0e\xd9\x0b\xcc\x48\xc2\x18\xab\x14\xe5\x19\xde\x7b\x26\x20\xc4\x66"
     )){
-=======
-    if (!check_sig(drawable.gd.impl(), message,
-                   "\x35\x9d\xfc\xfa\x40\xf3\x11\x55\xd6\x56"
-                   "\x6c\x25\xf5\x58\x08\x45\x72\x6b\x17\x2d")){
->>>>>>> 303d0d9d
         BOOST_CHECK_MESSAGE(false, message);
     }
 
@@ -167,15 +149,9 @@
 
     // drawable.save_to_png(OUTPUT_FILE_PATH "selector-resize2.png");
 
-<<<<<<< HEAD
-    if (!check_sig(drawable.gd.drawable, message,
+    if (!check_sig(drawable.gd.impl(), message,
         "\x7b\x81\x47\xaa\x79\x75\x52\x45\xf9\x34\x37\xc3\xb4\xeb\x70\x4c\x98\x13\x1d\x44"
     )){
-=======
-    if (!check_sig(drawable.gd.impl(), message,
-                   "\x3e\xed\x13\x08\x17\x7a\x50\x16\xc9\xbd"
-                   "\xe7\x45\x09\x63\x2a\xc3\x8e\x71\x17\x3c")){
->>>>>>> 303d0d9d
         BOOST_CHECK_MESSAGE(false, message);
     }
 
@@ -203,15 +179,9 @@
     // drawable.save_to_png(OUTPUT_FILE_PATH "selector3.png");
 
     char message[1024];
-<<<<<<< HEAD
-    if (!check_sig(drawable.gd.drawable, message,
+    if (!check_sig(drawable.gd.impl(), message,
         "\xee\xaa\xb9\x18\x3c\x31\x0c\xbc\xbc\x5d\x19\x42\x7a\x61\xa5\x16\x4e\xf7\xdd\x74"
     )){
-=======
-    if (!check_sig(drawable.gd.impl(), message,
-                   "\x35\x99\x7e\xb7\x51\xfc\x5c\x09\xce\xb2"
-                   "\x1e\xb9\x90\x07\x1b\x3d\xc7\x63\x7a\xce")){
->>>>>>> 303d0d9d
         BOOST_CHECK_MESSAGE(false, message);
     }
 
@@ -241,16 +211,9 @@
     // drawable.save_to_png(OUTPUT_FILE_PATH "selector4.png");
 
     char message[1024];
-<<<<<<< HEAD
-    if (!check_sig(drawable.gd.drawable, message,
+    if (!check_sig(drawable.gd.impl(), message,
         "\x44\x23\xde\xb7\x30\x9c\xe3\xad\x05\xa3\x3a\x79\x60\xc4\xe9\x7b\xd5\xfc\x86\x62"
     )){
-=======
-    if (!check_sig(drawable.gd.impl(), message,
-                   "\xd0\xda\x83\xb9\xe4\x78\xcd\xa1\xe5\xf0"
-                   "\xca\xbd\xc1\x1a\x1e\x67\x4c\xf0\xef\x78"
-                   )){
->>>>>>> 303d0d9d
         BOOST_CHECK_MESSAGE(false, message);
     }
 }
@@ -280,14 +243,8 @@
     // drawable.save_to_png(OUTPUT_FILE_PATH "selector5.png");
 
     char message[1024];
-<<<<<<< HEAD
-    if (!check_sig(drawable.gd.drawable, message,
+    if (!check_sig(drawable.gd.impl(), message,
         "\x39\xd3\x5b\x20\x81\x7b\xa9\x67\x12\x79\x1d\xaf\x20\xff\xcf\xd6\xf7\xc8\xdd\x5a"
-=======
-    if (!check_sig(drawable.gd.impl(), message,
-        "\x9d\xe3\xdc\x8b\x3e\xe0\x66\x51\x3f\x38"
-        "\x8f\x1b\xe4\x7f\x5d\xe8\x60\xb0\x8f\xe9"
->>>>>>> 303d0d9d
     )){
         BOOST_CHECK_MESSAGE(false, message);
     }
@@ -335,16 +292,9 @@
 
     char message[1024];
 
-<<<<<<< HEAD
-    if (!check_sig(drawable.gd.drawable, message,
+    if (!check_sig(drawable.gd.impl(), message,
         "\x28\x52\x5d\x02\xaa\xd3\x83\x37\x58\x55\x60\x9e\x2e\x35\x76\xe6\xa8\xdf\x5c\xdb"
     )){
-=======
-    if (!check_sig(drawable.gd.impl(), message,
-                   "\x30\xa8\xeb\xc7\xa0\x66\xae\xcb\xf1\xa4"
-                   "\xec\xdc\xe1\xc9\x2a\xaa\xe2\xc4\x33\xa7"
-                   )){
->>>>>>> 303d0d9d
         BOOST_CHECK_MESSAGE(false, message);
     }
 
@@ -360,16 +310,9 @@
     // drawable.save_to_png(OUTPUT_FILE_PATH "selector6-2.png");
 
 
-<<<<<<< HEAD
-    if (!check_sig(drawable.gd.drawable, message,
+    if (!check_sig(drawable.gd.impl(), message,
         "\x28\x30\xc9\x32\x73\xde\x35\x56\x3a\x7a\x52\x68\x17\x7a\xb9\x8d\x0e\x4e\x92\xa4"
     )){
-=======
-    if (!check_sig(drawable.gd.impl(), message,
-                   "\xb7\xab\x1b\xe1\x01\x04\xa6\xc3\x02\x44"
-                   "\x4b\x37\x9a\x75\xfd\xc3\x89\x6b\x9b\x30"
-                   )){
->>>>>>> 303d0d9d
         BOOST_CHECK_MESSAGE(false, message);
     }
 
@@ -382,16 +325,9 @@
     // drawable.save_to_png(OUTPUT_FILE_PATH "selector6-3.png");
 
 
-<<<<<<< HEAD
-    if (!check_sig(drawable.gd.drawable, message,
+    if (!check_sig(drawable.gd.impl(), message,
         "\x85\x6e\x6c\x66\xd7\xb2\xdc\x8a\x3e\xb8\x1b\x97\x7a\xab\xe4\xf4\x00\x20\x65\xa8"
     )){
-=======
-    if (!check_sig(drawable.gd.impl(), message,
-                   "\x98\x67\xc5\xda\x6a\x30\x14\xda\x2d\x1d"
-                   "\xff\x84\xeb\x81\xd9\x07\x9e\x83\x76\x46"
-                   )){
->>>>>>> 303d0d9d
         BOOST_CHECK_MESSAGE(false, message);
     }
 
@@ -404,16 +340,9 @@
     // drawable.save_to_png(OUTPUT_FILE_PATH "selector6-4.png");
 
 
-<<<<<<< HEAD
-    if (!check_sig(drawable.gd.drawable, message,
+    if (!check_sig(drawable.gd.impl(), message,
         "\xe2\x19\xcc\xb1\xda\x67\xbb\xc1\x26\x91\x5c\x10\xa1\x0d\xfa\xa0\x59\x4d\x4c\xbf"
     )){
-=======
-    if (!check_sig(drawable.gd.impl(), message,
-                   "\xdc\xfb\xc3\xb6\x26\xb8\x9a\xa1\x3a\xaf"
-                   "\x99\xd6\x6a\xc0\x68\x7c\xd6\x0c\xbf\xb9"
-                   )){
->>>>>>> 303d0d9d
         BOOST_CHECK_MESSAGE(false, message);
     }
 
@@ -426,16 +355,9 @@
     // drawable.save_to_png(OUTPUT_FILE_PATH "selector6-5.png");
 
 
-<<<<<<< HEAD
-    if (!check_sig(drawable.gd.drawable, message,
+    if (!check_sig(drawable.gd.impl(), message,
         "\x28\x30\xc9\x32\x73\xde\x35\x56\x3a\x7a\x52\x68\x17\x7a\xb9\x8d\x0e\x4e\x92\xa4"
     )){
-=======
-    if (!check_sig(drawable.gd.impl(), message,
-                   "\xb7\xab\x1b\xe1\x01\x04\xa6\xc3\x02\x44"
-                   "\x4b\x37\x9a\x75\xfd\xc3\x89\x6b\x9b\x30"
-                   )){
->>>>>>> 303d0d9d
         BOOST_CHECK_MESSAGE(false, message);
     }
 
@@ -448,16 +370,9 @@
     // drawable.save_to_png(OUTPUT_FILE_PATH "selector6-6.png");
 
 
-<<<<<<< HEAD
-    if (!check_sig(drawable.gd.drawable, message,
+    if (!check_sig(drawable.gd.impl(), message,
         "\xe2\x19\xcc\xb1\xda\x67\xbb\xc1\x26\x91\x5c\x10\xa1\x0d\xfa\xa0\x59\x4d\x4c\xbf"
     )){
-=======
-    if (!check_sig(drawable.gd.impl(), message,
-                   "\xdc\xfb\xc3\xb6\x26\xb8\x9a\xa1\x3a\xaf"
-                   "\x99\xd6\x6a\xc0\x68\x7c\xd6\x0c\xbf\xb9"
-                   )){
->>>>>>> 303d0d9d
         BOOST_CHECK_MESSAGE(false, message);
     }
 
@@ -521,16 +436,9 @@
 
     char message[1024];
 
-<<<<<<< HEAD
-    if (!check_sig(drawable.gd.drawable, message,
+    if (!check_sig(drawable.gd.impl(), message,
         "\x11\x08\x08\xee\x5d\x37\x8a\x33\x58\xf5\x6f\x5a\x31\x20\x57\xba\x83\xb0\x4b\xc6"
     )){
-=======
-    if (!check_sig(drawable.gd.impl(), message,
-                   "\x64\x96\xf3\xfb\x4b\xc7\xcf\x56\x6a\x49"
-                   "\x76\x1d\xee\x4d\xfc\xa9\x6b\x29\x3d\x49"
-                   )){
->>>>>>> 303d0d9d
         BOOST_CHECK_MESSAGE(false, message);
     }
 
@@ -546,16 +454,9 @@
     // drawable.save_to_png(OUTPUT_FILE_PATH "selector7-2.png");
 
 
-<<<<<<< HEAD
-    if (!check_sig(drawable.gd.drawable, message,
+    if (!check_sig(drawable.gd.impl(), message,
         "\xea\x56\x33\xd3\xf8\x43\x36\xea\x78\xff\x28\x2f\x2b\xa6\x2f\xdd\x6f\xd1\x99\xb6"
     )){
-=======
-    if (!check_sig(drawable.gd.impl(), message,
-                   "\xb6\xa9\x14\xf0\x38\xa3\x9e\x84\xf0\xfc"
-                   "\x02\x4f\x5a\xcb\x29\x3a\x76\xd8\x31\x32"
-                   )){
->>>>>>> 303d0d9d
         BOOST_CHECK_MESSAGE(false, message);
     }
 
@@ -566,16 +467,9 @@
 
     // drawable.save_to_png(OUTPUT_FILE_PATH "selector7-3.png");
 
-<<<<<<< HEAD
-    if (!check_sig(drawable.gd.drawable, message,
+    if (!check_sig(drawable.gd.impl(), message,
         "\x2a\x86\xcb\xd6\xbd\x91\xf0\xb7\x07\x98\xdb\x7f\xf7\x75\x4c\xa2\x7d\x32\xbf\x22"
     )){
-=======
-    if (!check_sig(drawable.gd.impl(), message,
-                   "\x69\xdc\xd6\x34\x7a\x2f\x45\x97\x29\x57"
-                   "\x7e\x7b\x78\x8d\x7b\x23\xfc\x3a\x29\xcc"
-                   )){
->>>>>>> 303d0d9d
         BOOST_CHECK_MESSAGE(false, message);
     }
     keymap.push_kevent(Keymap2::KEVENT_TAB);
@@ -588,16 +482,9 @@
 
     // drawable.save_to_png(OUTPUT_FILE_PATH "selector7-4.png");
 
-<<<<<<< HEAD
-    if (!check_sig(drawable.gd.drawable, message,
+    if (!check_sig(drawable.gd.impl(), message,
         "\x60\xd7\x43\x92\x51\x47\x77\x25\xb2\xe7\x0d\xb8\x82\x31\xb7\x2f\x25\x56\x8b\xfd"
     )){
-=======
-    if (!check_sig(drawable.gd.impl(), message,
-                   "\x30\x58\x89\xfb\x73\x88\x71\xb5\xca\xaf"
-                   "\x45\x2f\x0f\x47\x9b\x5c\xd6\xc1\x5e\x8c"
-                   )){
->>>>>>> 303d0d9d
         BOOST_CHECK_MESSAGE(false, message);
     }
 
@@ -609,16 +496,9 @@
 
     // drawable.save_to_png(OUTPUT_FILE_PATH "selector7-5.png");
 
-<<<<<<< HEAD
-    if (!check_sig(drawable.gd.drawable, message,
+    if (!check_sig(drawable.gd.impl(), message,
         "\x8d\x27\x00\x93\xab\x30\x99\xd4\x7e\x46\xfc\x61\x53\xf9\x08\xbf\xe9\xd0\x95\xf7"
     )){
-=======
-    if (!check_sig(drawable.gd.impl(), message,
-                   "\x5f\x51\x00\x65\xb6\xfd\xbc\xeb\xc2\xc8"
-                   "\xa3\x96\x20\x3a\xc5\xcd\x71\x68\x5c\x3c"
-                   )){
->>>>>>> 303d0d9d
         BOOST_CHECK_MESSAGE(false, message);
     }
 
@@ -630,16 +510,9 @@
 
     // drawable.save_to_png(OUTPUT_FILE_PATH "selector7-6.png");
 
-<<<<<<< HEAD
-    if (!check_sig(drawable.gd.drawable, message,
+    if (!check_sig(drawable.gd.impl(), message,
         "\x5d\xe0\xf5\xc0\xd3\x57\x16\x2c\x54\x44\x9c\x0a\xaa\x13\x25\x5a\x49\x76\x5a\x2e"
     )){
-=======
-    if (!check_sig(drawable.gd.impl(), message,
-                   "\xc2\x76\x44\x53\x8d\xab\xfe\x9f\x5d\x54"
-                   "\x98\x4a\xc2\xb4\xb5\xcf\xb7\xfe\xf2\x66"
-                   )){
->>>>>>> 303d0d9d
         BOOST_CHECK_MESSAGE(false, message);
     }
 
@@ -651,16 +524,9 @@
 
     // drawable.save_to_png(OUTPUT_FILE_PATH "selector7-7.png");
 
-<<<<<<< HEAD
-    if (!check_sig(drawable.gd.drawable, message,
+    if (!check_sig(drawable.gd.impl(), message,
         "\x20\xee\xba\x24\xfe\x98\x11\x10\x4e\x78\x58\xbe\x0a\x02\xe5\x1e\xa9\x7e\xa5\xa6"
     )){
-=======
-    if (!check_sig(drawable.gd.impl(), message,
-                   "\x27\xf7\xfd\x6c\x57\xbf\x1a\xbf\x13\xe7"
-                   "\x42\xd0\xcb\x22\x53\xf8\x6d\xa3\x28\x39"
-                   )){
->>>>>>> 303d0d9d
         BOOST_CHECK_MESSAGE(false, message);
     }
 
@@ -674,16 +540,9 @@
 
     // drawable.save_to_png(OUTPUT_FILE_PATH "selector7-8.png");
 
-<<<<<<< HEAD
-    if (!check_sig(drawable.gd.drawable, message,
+    if (!check_sig(drawable.gd.impl(), message,
         "\xe0\x12\x3c\xb6\xc3\xf9\x1a\x15\xbb\x1b\x4f\x79\x79\x97\xb7\xf3\x06\xaf\x35\x48"
     )){
-=======
-    if (!check_sig(drawable.gd.impl(), message,
-                   "\x48\x20\xb1\x8c\x5c\x77\x90\x27\xc7\x99"
-                   "\xf8\x10\x51\x17\x82\x32\x38\x9b\xfc\x12"
-                   )){
->>>>>>> 303d0d9d
         BOOST_CHECK_MESSAGE(false, message);
     }
 
@@ -707,16 +566,9 @@
 
     // drawable.save_to_png(OUTPUT_FILE_PATH "selector7-9.png");
 
-<<<<<<< HEAD
-    if (!check_sig(drawable.gd.drawable, message,
+    if (!check_sig(drawable.gd.impl(), message,
         "\xe6\xe5\x5d\x23\x56\x56\xb1\xde\xd5\x59\x1f\x49\x8c\x19\x3e\x99\x4c\x2b\xbb\xb6"
     )){
-=======
-    if (!check_sig(drawable.gd.impl(), message,
-                   "\xbd\xd3\xa2\x77\x50\xab\x47\xe2\x7f\x69"
-                   "\x2e\x9d\x73\x64\x2b\xbf\xb8\xff\x94\x13"
-                   )){
->>>>>>> 303d0d9d
         BOOST_CHECK_MESSAGE(false, message);
     }
 }
