--- conflicted
+++ resolved
@@ -77,16 +77,9 @@
     // drawable.save_to_png(OUTPUT_FILE_PATH "selector1.png");
 
     char message[1024];
-<<<<<<< HEAD
-    if (!check_sig(drawable.gd.drawable, message,
+    if (!check_sig(drawable.gd.impl(), message,
         "\x1e\xa4\x56\xaa\x3a\xf6\x75\x64\x40\x4c\x90\x37\xda\xa2\x77\xaa\x62\x61\xc9\x8c"
     )) {
-=======
-    if (!check_sig(drawable.gd.impl(), message,
-                   "\x97\x81\x51\x5c\x82\x59\xc1\x12\x08\x1a"
-                   "\xf7\xcd\x50\xe5\x84\xa3\xd5\x61\x3d\xd1"
-                   )) {
->>>>>>> 303d0d9d
         BOOST_CHECK_MESSAGE(false, message);
     }
 
@@ -97,16 +90,9 @@
 
     // drawable.save_to_png(OUTPUT_FILE_PATH "selector2.png");
 
-<<<<<<< HEAD
-    if (!check_sig(drawable.gd.drawable, message,
+    if (!check_sig(drawable.gd.impl(), message,
         "\x08\x01\x32\x64\x83\xe5\x98\x83\x87\x27\xf9\x00\x3b\x5c\x2c\x20\xc7\xc0\xea\x14"
     )){
-=======
-    if (!check_sig(drawable.gd.impl(), message,
-                   "\x68\xaf\xe3\x65\xa1\x8d\xdf\xf5\x40\xb1"
-                   "\x4f\x42\x98\x3e\xde\xda\x74\x5b\x8e\xba"
-                   )){
->>>>>>> 303d0d9d
         BOOST_CHECK_MESSAGE(false, message);
     }
 }
@@ -146,16 +132,9 @@
     // drawable.save_to_png(OUTPUT_FILE_PATH "selector-resize1.png");
 
     char message[1024];
-<<<<<<< HEAD
-    if (!check_sig(drawable.gd.drawable, message,
+    if (!check_sig(drawable.gd.impl(), message,
         "\x9a\x8e\xd7\xbd\x97\x51\x79\x8d\x3b\x0d\x4e\x22\x85\xfd\xff\x45\x6b\xc2\x0e\x80"
     )){
-=======
-    if (!check_sig(drawable.gd.impl(), message,
-                   "\x78\x3c\x32\x0a\x2b\x3a\x61\xe2\xda\x7c"
-                   "\x4f\x01\x95\x87\xec\x96\x98\x17\x0f\x3b"
-                   )){
->>>>>>> 303d0d9d
         BOOST_CHECK_MESSAGE(false, message);
     }
 
@@ -166,16 +145,9 @@
 
     // drawable.save_to_png(OUTPUT_FILE_PATH "selector-resize2.png");
 
-<<<<<<< HEAD
-    if (!check_sig(drawable.gd.drawable, message,
+    if (!check_sig(drawable.gd.impl(), message,
         "\x6c\x46\xd6\xf7\xc0\x80\xf1\xcf\xbb\x50\x6b\xc6\x59\xb0\x9e\xf1\xda\x3a\x65\xdc"
     )){
-=======
-    if (!check_sig(drawable.gd.impl(), message,
-                   "\x52\x57\x5d\x4c\xd8\xe5\x16\xc5\x71\x98"
-                   "\xc8\x89\xd4\xad\x94\x9f\xc9\x97\x1a\xe3"
-                   )){
->>>>>>> 303d0d9d
         BOOST_CHECK_MESSAGE(false, message);
     }
 }
@@ -202,16 +174,9 @@
     // drawable.save_to_png(OUTPUT_FILE_PATH "selector3.png");
 
     char message[1024];
-<<<<<<< HEAD
-    if (!check_sig(drawable.gd.drawable, message,
+    if (!check_sig(drawable.gd.impl(), message,
         "\x89\xd2\xe5\xb7\x76\x62\xc8\x47\x92\xeb\x9e\x6f\x3a\xcb\x02\x58\x50\x7b\x79\xb5"
     )){
-=======
-    if (!check_sig(drawable.gd.impl(), message,
-                   "\xe0\x56\xfe\x91\x97\xc9\xc9\x09\xce\x5e"
-                   "\x7d\x87\x26\x63\xf6\xe9\x81\x0d\xd0\x58"
-                   )){
->>>>>>> 303d0d9d
         BOOST_CHECK_MESSAGE(false, message);
     }
 }
@@ -240,16 +205,9 @@
     // drawable.save_to_png(OUTPUT_FILE_PATH "selector4.png");
 
     char message[1024];
-<<<<<<< HEAD
-    if (!check_sig(drawable.gd.drawable, message,
+    if (!check_sig(drawable.gd.impl(), message,
         "\xb0\x60\x4c\x7d\xc3\xe1\x51\xe1\x63\x6a\x5e\x61\x59\x8c\xab\xec\x2f\x3c\x24\x87"
     )){
-=======
-    if (!check_sig(drawable.gd.impl(), message,
-                   "\x0f\x7d\x77\x78\x45\x3e\x80\xf5\xcd\x77"
-                   "\x83\x9b\xed\xc6\x7f\xb3\xe2\xf0\x28\xa4"
-                   )){
->>>>>>> 303d0d9d
         BOOST_CHECK_MESSAGE(false, message);
     }
 }
@@ -279,14 +237,8 @@
     // drawable.save_to_png(OUTPUT_FILE_PATH "selector5.png");
 
     char message[1024];
-<<<<<<< HEAD
-    if (!check_sig(drawable.gd.drawable, message,
+    if (!check_sig(drawable.gd.impl(), message,
         "\x39\xd3\x5b\x20\x81\x7b\xa9\x67\x12\x79\x1d\xaf\x20\xff\xcf\xd6\xf7\xc8\xdd\x5a"
-=======
-    if (!check_sig(drawable.gd.impl(), message,
-        "\x9d\xe3\xdc\x8b\x3e\xe0\x66\x51\x3f\x38"
-        "\x8f\x1b\xe4\x7f\x5d\xe8\x60\xb0\x8f\xe9"
->>>>>>> 303d0d9d
     )){
         BOOST_CHECK_MESSAGE(false, message);
     }
@@ -332,16 +284,9 @@
 
     char message[1024];
 
-<<<<<<< HEAD
-    if (!check_sig(drawable.gd.drawable, message,
+    if (!check_sig(drawable.gd.impl(), message,
         "\x99\x6c\xa7\x11\x99\x5b\xbc\x7e\xd0\x10\x29\x10\x6c\x86\xac\x34\xef\xfd\xf7\xaf"
     )){
-=======
-    if (!check_sig(drawable.gd.impl(), message,
-                   "\x07\xa6\xe2\x7c\x16\xf7\x41\x44\xee\x52"
-                   "\xda\x6a\x28\x41\xbe\x35\xf8\xc7\x93\x59"
-                   )){
->>>>>>> 303d0d9d
         BOOST_CHECK_MESSAGE(false, message);
     }
 
@@ -357,16 +302,9 @@
     // drawable.save_to_png(OUTPUT_FILE_PATH "selector6-2.png");
 
 
-<<<<<<< HEAD
-    if (!check_sig(drawable.gd.drawable, message,
+    if (!check_sig(drawable.gd.impl(), message,
         "\x6f\xc3\xcf\xf8\x8b\x03\xf2\xcc\x49\x68\x8a\xa7\x9a\x5c\x95\xdf\x9a\x1c\xae\xa1"
     )){
-=======
-    if (!check_sig(drawable.gd.impl(), message,
-                   "\x62\x48\x5a\x12\x3e\xcb\x36\x76\x64\x23"
-                   "\xc2\xc0\x46\xe7\x4c\x3d\x0a\xc9\x76\x1c"
-                   )){
->>>>>>> 303d0d9d
         BOOST_CHECK_MESSAGE(false, message);
     }
 
@@ -379,16 +317,9 @@
     // drawable.save_to_png(OUTPUT_FILE_PATH "selector6-3.png");
 
 
-<<<<<<< HEAD
-    if (!check_sig(drawable.gd.drawable, message,
+    if (!check_sig(drawable.gd.impl(), message,
         "\x58\x9b\x86\xc6\xb1\xc9\x47\x25\x6d\xca\x86\x5b\xec\x43\xed\x14\x6b\xa4\xb3\xdc"
     )){
-=======
-    if (!check_sig(drawable.gd.impl(), message,
-                   "\xeb\x82\xe1\x12\x07\x21\x4d\x8c\x58\x29"
-                   "\xa3\xac\x06\x1f\x0f\xf4\x73\xc4\x6d\x8b"
-                   )){
->>>>>>> 303d0d9d
         BOOST_CHECK_MESSAGE(false, message);
     }
 
@@ -401,16 +332,9 @@
     // drawable.save_to_png(OUTPUT_FILE_PATH "selector6-4.png");
 
 
-<<<<<<< HEAD
-    if (!check_sig(drawable.gd.drawable, message,
+    if (!check_sig(drawable.gd.impl(), message,
         "\x13\x79\x2b\x56\xe9\x22\x23\x0f\x8c\xfe\x2a\x74\xad\x8c\xd2\xcc\x69\x77\x91\x33"
     )){
-=======
-    if (!check_sig(drawable.gd.impl(), message,
-                   "\xd3\x46\x9f\x74\xba\x03\x75\x4c\x38\x95"
-                   "\x88\x95\x9e\x9c\x4d\x4b\x38\xcc\xa4\x96"
-                   )){
->>>>>>> 303d0d9d
         BOOST_CHECK_MESSAGE(false, message);
     }
 
@@ -423,16 +347,9 @@
     // drawable.save_to_png(OUTPUT_FILE_PATH "selector6-5.png");
 
 
-<<<<<<< HEAD
-    if (!check_sig(drawable.gd.drawable, message,
+    if (!check_sig(drawable.gd.impl(), message,
         "\x6f\xc3\xcf\xf8\x8b\x03\xf2\xcc\x49\x68\x8a\xa7\x9a\x5c\x95\xdf\x9a\x1c\xae\xa1"
     )){
-=======
-    if (!check_sig(drawable.gd.impl(), message,
-                   "\x62\x48\x5a\x12\x3e\xcb\x36\x76\x64\x23"
-                   "\xc2\xc0\x46\xe7\x4c\x3d\x0a\xc9\x76\x1c"
-                   )){
->>>>>>> 303d0d9d
         BOOST_CHECK_MESSAGE(false, message);
     }
 
@@ -447,16 +364,9 @@
     // drawable.save_to_png(OUTPUT_FILE_PATH "selector6-6.png");
 
 
-<<<<<<< HEAD
-    if (!check_sig(drawable.gd.drawable, message,
+    if (!check_sig(drawable.gd.impl(), message,
         "\x13\x79\x2b\x56\xe9\x22\x23\x0f\x8c\xfe\x2a\x74\xad\x8c\xd2\xcc\x69\x77\x91\x33"
     )){
-=======
-    if (!check_sig(drawable.gd.impl(), message,
-                   "\xd3\x46\x9f\x74\xba\x03\x75\x4c\x38\x95"
-                   "\x88\x95\x9e\x9c\x4d\x4b\x38\xcc\xa4\x96"
-                   )){
->>>>>>> 303d0d9d
         BOOST_CHECK_MESSAGE(false, message);
     }
 
@@ -520,16 +430,9 @@
 
     char message[1024];
 
-<<<<<<< HEAD
-    if (!check_sig(drawable.gd.drawable, message,
+    if (!check_sig(drawable.gd.impl(), message,
         "\x28\xe4\xfd\x68\xfa\xf6\xae\x2c\xa7\x06\xa6\xab\xac\x90\x2d\xfb\xd8\xf4\x71\x3d"
     )){
-=======
-    if (!check_sig(drawable.gd.impl(), message,
-                   "\x18\xee\xe4\x8b\x13\x37\x5a\x5c\x23\x59"
-                   "\x94\x7c\x34\x54\x08\x12\x87\xcd\xdd\xd6"
-                   )){
->>>>>>> 303d0d9d
         BOOST_CHECK_MESSAGE(false, message);
     }
 
@@ -545,16 +448,9 @@
     // drawable.save_to_png(OUTPUT_FILE_PATH "selector7-2.png");
 
 
-<<<<<<< HEAD
-    if (!check_sig(drawable.gd.drawable, message,
+    if (!check_sig(drawable.gd.impl(), message,
         "\xce\x86\x57\x03\x66\x37\x98\x50\xdf\x72\xb2\xd0\x2c\x8d\xf7\xee\x48\xbb\xe1\xf7"
     )){
-=======
-    if (!check_sig(drawable.gd.impl(), message,
-                   "\xb5\x73\xc3\x32\x5d\x4f\x79\x63\xfc\x20"
-                   "\xe9\xb0\x34\x13\xf0\x52\xd7\x0a\xa5\x79"
-                   )){
->>>>>>> 303d0d9d
         BOOST_CHECK_MESSAGE(false, message);
     }
 
@@ -565,16 +461,9 @@
 
     // drawable.save_to_png(OUTPUT_FILE_PATH "selector7-3.png");
 
-<<<<<<< HEAD
-    if (!check_sig(drawable.gd.drawable, message,
+    if (!check_sig(drawable.gd.impl(), message,
         "\xc8\xbc\xff\x38\x44\x2b\x28\xda\xdc\x7f\xe2\x1d\x3f\x3a\x04\x86\x8d\xf4\xcb\x0a"
     )){
-=======
-    if (!check_sig(drawable.gd.impl(), message,
-                   "\x1a\x62\x2e\x39\xc4\x07\xbb\x06\x8d\xc8"
-                   "\x54\x0b\x07\x45\x9a\x58\xd1\xdf\x49\xce"
-                   )){
->>>>>>> 303d0d9d
         BOOST_CHECK_MESSAGE(false, message);
     }
     keymap.push_kevent(Keymap2::KEVENT_TAB);
@@ -587,16 +476,9 @@
 
     // drawable.save_to_png(OUTPUT_FILE_PATH "selector7-4.png");
 
-<<<<<<< HEAD
-    if (!check_sig(drawable.gd.drawable, message,
+    if (!check_sig(drawable.gd.impl(), message,
         "\x1e\x0b\x1e\x6a\x30\xe3\xfd\x32\x38\xa2\x94\x56\x4b\xf2\x56\x6a\xde\x42\x14\xc7"
     )){
-=======
-    if (!check_sig(drawable.gd.impl(), message,
-                   "\x72\x69\x3b\x9c\x00\xd5\xd3\x93\x71\x48"
-                   "\x7c\x1c\xdc\x8d\xd7\x55\xce\x03\x18\x84"
-                   )){
->>>>>>> 303d0d9d
         BOOST_CHECK_MESSAGE(false, message);
     }
 
@@ -608,16 +490,9 @@
 
     // drawable.save_to_png(OUTPUT_FILE_PATH "selector7-5.png");
 
-<<<<<<< HEAD
-    if (!check_sig(drawable.gd.drawable, message,
+    if (!check_sig(drawable.gd.impl(), message,
         "\xe5\xac\x83\xa8\xa5\x44\x10\x61\x1f\x67\xe2\xa5\xa2\x84\x2e\xa1\x16\x2f\xce\x80"
     )){
-=======
-    if (!check_sig(drawable.gd.impl(), message,
-                   "\xb5\x5c\x66\xc7\x99\x66\x8a\x11\xa9\x59"
-                   "\x1d\x3a\xf6\xc7\xb7\xa3\x89\x91\xde\x16"
-                   )){
->>>>>>> 303d0d9d
         BOOST_CHECK_MESSAGE(false, message);
     }
 
@@ -629,16 +504,9 @@
 
     // drawable.save_to_png(OUTPUT_FILE_PATH "selector7-6.png");
 
-<<<<<<< HEAD
-    if (!check_sig(drawable.gd.drawable, message,
+    if (!check_sig(drawable.gd.impl(), message,
         "\x10\xab\xfe\x73\xbf\xbf\x7d\xe9\x8b\xa2\x1e\x7e\x5f\x77\xd5\x2b\xf1\xf5\xc8\x4a"
     )){
-=======
-    if (!check_sig(drawable.gd.impl(), message,
-                   "\xfc\x84\xda\xbf\x51\xcb\x89\xd6\x54\x73"
-                   "\xdc\x8a\x14\xc9\x82\x00\xa5\xa6\x0e\x0d"
-                   )){
->>>>>>> 303d0d9d
         BOOST_CHECK_MESSAGE(false, message);
     }
 
@@ -650,16 +518,9 @@
 
     // drawable.save_to_png(OUTPUT_FILE_PATH "selector7-7.png");
 
-<<<<<<< HEAD
-    if (!check_sig(drawable.gd.drawable, message,
+    if (!check_sig(drawable.gd.impl(), message,
         "\x2d\xad\x69\xaa\xe0\x63\x57\xc0\x87\x77\x36\x2c\xfe\x8d\x9c\x44\xcb\xad\x6a\xf3"
     )){
-=======
-    if (!check_sig(drawable.gd.impl(), message,
-                   "\x87\xc1\x85\xfd\x1a\x80\xa1\x06\x8b\xeb"
-                   "\x45\x5b\x9c\xcd\x57\x06\x03\xe8\x27\x25"
-                   )){
->>>>>>> 303d0d9d
         BOOST_CHECK_MESSAGE(false, message);
     }
 
@@ -674,16 +535,9 @@
 
     // drawable.save_to_png(OUTPUT_FILE_PATH "selector7-8.png");
 
-<<<<<<< HEAD
-    if (!check_sig(drawable.gd.drawable, message,
+    if (!check_sig(drawable.gd.impl(), message,
         "\x40\xce\xd1\x64\x2d\x6a\xbf\xb1\xa2\x0c\x14\xad\x86\x60\xc6\xf1\x46\x10\xb6\x7d"
     )){
-=======
-    if (!check_sig(drawable.gd.impl(), message,
-                   "\x0f\x14\xf1\xc5\x86\x4b\xaf\x82\x82\x8c"
-                   "\x61\x52\x60\x62\x40\x1f\xf5\x9b\x40\x27"
-                   )){
->>>>>>> 303d0d9d
         BOOST_CHECK_MESSAGE(false, message);
     }
 
@@ -707,16 +561,9 @@
 
     // drawable.save_to_png(OUTPUT_FILE_PATH "selector7-9.png");
 
-<<<<<<< HEAD
-    if (!check_sig(drawable.gd.drawable, message,
+    if (!check_sig(drawable.gd.impl(), message,
         "\x33\xb6\xf1\xfa\x4e\xab\xe8\x60\x4e\xe5\x20\x5f\x72\x08\x87\x01\x57\xd1\xa6\xa7"
     )){
-=======
-    if (!check_sig(drawable.gd.impl(), message,
-                   "\xee\xab\x3a\x75\x0c\xf8\xc4\x8b\x82\xf0"
-                   "\x92\x7f\x98\x02\x0a\x88\x91\x31\xa7\x81"
-                   )){
->>>>>>> 303d0d9d
         BOOST_CHECK_MESSAGE(false, message);
     }
 
@@ -772,16 +619,9 @@
 
     char message[1024];
 
-<<<<<<< HEAD
-    if (!check_sig(drawable.gd.drawable, message,
+    if (!check_sig(drawable.gd.impl(), message,
         "\xc3\x70\x7c\x38\x59\x7a\xdd\x84\x17\x14\x0d\x8e\xdc\x31\xf8\xaf\xd4\x9b\x5d\x3d"
     )){
-=======
-    if (!check_sig(drawable.gd.impl(), message,
-                   "\x36\xf9\x92\x34\x51\xa3\xe6\x18\xb8\xbb"
-                   "\x7d\xd9\xa2\x92\x14\xe8\x40\xb3\x04\x2f"
-                   )){
->>>>>>> 303d0d9d
         BOOST_CHECK_MESSAGE(false, message);
     }
 
@@ -807,16 +647,9 @@
     selector.rdp_input_invalidate(selector.rect);
 
     // drawable.save_to_png(OUTPUT_FILE_PATH "selector-adjust-2.png");
-<<<<<<< HEAD
-    if (!check_sig(drawable.gd.drawable, message,
+    if (!check_sig(drawable.gd.impl(), message,
         "\xa2\xfb\xd4\xed\x7e\x49\xa7\xf6\x05\x8a\xb4\xb7\xb3\x70\xf2\xf4\x6e\x0d\x60\xe2"
     )){
-=======
-    if (!check_sig(drawable.gd.impl(), message,
-                   "\x08\x3d\xdd\xe9\x60\x8b\xf9\xc9\x74\xcc"
-                   "\xb3\x4c\xb4\x1d\xa4\x85\x3f\xdd\xe1\xad"
-                   )){
->>>>>>> 303d0d9d
         BOOST_CHECK_MESSAGE(false, message);
     }
 
@@ -842,16 +675,9 @@
     selector.rdp_input_invalidate(selector.rect);
 
     // drawable.save_to_png(OUTPUT_FILE_PATH "selector-adjust-3.png");
-<<<<<<< HEAD
-    if (!check_sig(drawable.gd.drawable, message,
+    if (!check_sig(drawable.gd.impl(), message,
         "\xdc\x02\xac\x7c\x8f\x93\xed\x8d\x10\x02\xd3\x82\x84\x96\xbd\x04\xd1\x6a\x1b\x91"
     )){
-=======
-    if (!check_sig(drawable.gd.impl(), message,
-                   "\x6d\x23\xab\x06\x73\x7c\xbe\x69\x6b\x33"
-                   "\xd4\x94\x7a\x4c\xc7\x38\x68\x01\xcd\xcf"
-                   )){
->>>>>>> 303d0d9d
         BOOST_CHECK_MESSAGE(false, message);
     }
 
@@ -876,16 +702,9 @@
     selector.rdp_input_invalidate(selector.rect);
 
     // drawable.save_to_png(OUTPUT_FILE_PATH "selector-adjust-4.png");
-<<<<<<< HEAD
-    if (!check_sig(drawable.gd.drawable, message,
+    if (!check_sig(drawable.gd.impl(), message,
         "\xa9\x33\x1f\x05\x22\x81\xae\xcc\xff\x33\xbc\x80\xd2\x25\xbc\x43\x45\x96\x17\xa3"
     )){
-=======
-    if (!check_sig(drawable.gd.impl(), message,
-                   "\x82\x5c\xe0\x0e\x0e\xcb\x63\x48\x64\xb7"
-                   "\x6f\x05\xa8\x92\x40\xe6\x51\x7f\x20\x32"
-                   )){
->>>>>>> 303d0d9d
         BOOST_CHECK_MESSAGE(false, message);
     }
 }
@@ -940,16 +759,9 @@
 
     char message[1024];
 
-<<<<<<< HEAD
-    if (!check_sig(drawable.gd.drawable, message,
+    if (!check_sig(drawable.gd.impl(), message,
         "\xa2\x66\xe9\x32\x18\xa9\xae\xd1\x0b\x00\x59\xcc\x10\x3a\x31\xd8\x90\x09\xfa\x40"
     )){
-=======
-    if (!check_sig(drawable.gd.impl(), message,
-                   "\xc3\x87\x52\xfc\xbc\x47\x3d\x20\x34\x33"
-                   "\x7c\x54\xcd\x65\xf1\x3f\xab\xc3\x12\x64"
-                   )){
->>>>>>> 303d0d9d
         BOOST_CHECK_MESSAGE(false, message);
     }
 
@@ -976,16 +788,9 @@
     selector.rdp_input_invalidate(selector.rect);
 
     // drawable.save_to_png(OUTPUT_FILE_PATH "selector-adjust2-2.png");
-<<<<<<< HEAD
-    if (!check_sig(drawable.gd.drawable, message,
+    if (!check_sig(drawable.gd.impl(), message,
         "\x39\xcd\x5e\x3d\x86\xc1\x16\x04\xd7\xdd\xb9\xd3\x3c\x2e\x51\x68\x6f\x93\xaa\xba"
     )){
-=======
-    if (!check_sig(drawable.gd.impl(), message,
-                   "\x88\xff\x6f\x35\xb6\xca\xf3\x61\x5a\x8c"
-                   "\xcf\x4b\xa0\x27\x98\x4e\xe4\x0a\x38\x2d"
-                   )){
->>>>>>> 303d0d9d
         BOOST_CHECK_MESSAGE(false, message);
     }
 
@@ -1012,16 +817,9 @@
     selector.rdp_input_invalidate(selector.rect);
 
     // drawable.save_to_png(OUTPUT_FILE_PATH "selector-adjust2-3.png");
-<<<<<<< HEAD
-    if (!check_sig(drawable.gd.drawable, message,
+    if (!check_sig(drawable.gd.impl(), message,
         "\x65\xd4\x2d\x84\x1d\x0f\xcf\x52\x22\xd8\x2d\x29\x7e\xc2\x65\x5c\x60\x33\xa2\xf5"
     )){
-=======
-    if (!check_sig(drawable.gd.impl(), message,
-                   "\x04\xf1\xeb\x69\xe9\xbc\xda\x26\xd4\xe0"
-                   "\x96\xd1\xa7\x59\x52\x0a\x2e\x7d\x44\x01"
-                   )){
->>>>>>> 303d0d9d
         BOOST_CHECK_MESSAGE(false, message);
     }
 
@@ -1047,16 +845,9 @@
     selector.rdp_input_invalidate(selector.rect);
 
     // drawable.save_to_png(OUTPUT_FILE_PATH "selector-adjust2-4.png");
-<<<<<<< HEAD
-    if (!check_sig(drawable.gd.drawable, message,
+    if (!check_sig(drawable.gd.impl(), message,
         "\xd3\x3d\x5f\x73\xcc\x09\x21\x24\xae\x01\x81\x3d\xdc\xdf\xb5\xdd\x51\x02\x36\xff"
     )){
-=======
-    if (!check_sig(drawable.gd.impl(), message,
-                   "\x8d\x52\x86\xa1\xbe\x32\x62\xa9\x14\xc6"
-                   "\x06\xea\xa6\x27\x18\x10\x8b\xa8\x4b\xe7"
-                   )){
->>>>>>> 303d0d9d
         BOOST_CHECK_MESSAGE(false, message);
     }
 
@@ -1112,16 +903,9 @@
 
     char message[1024];
 
-<<<<<<< HEAD
-    if (!check_sig(drawable.gd.drawable, message,
+    if (!check_sig(drawable.gd.impl(), message,
         "\xaa\x46\x80\xf1\x0d\xa6\x64\x27\xc1\x3a\x99\x05\x31\xc4\xac\x56\xa5\xcd\x8e\x50"
     )){
-=======
-    if (!check_sig(drawable.gd.impl(), message,
-                   "\x7d\x56\xc8\x95\xa9\xb2\x32\x5c\x7d\x61"
-                   "\x7f\x06\x0b\x3c\x6b\x1f\x37\x71\xad\x28"
-                   )){
->>>>>>> 303d0d9d
         BOOST_CHECK_MESSAGE(false, message);
     }
 
@@ -1148,16 +932,9 @@
     selector.rdp_input_invalidate(selector.rect);
 
     // drawable.save_to_png(OUTPUT_FILE_PATH "selector-adjust3-2.png");
-<<<<<<< HEAD
-    if (!check_sig(drawable.gd.drawable, message,
+    if (!check_sig(drawable.gd.impl(), message,
         "\xa4\xfb\x35\x2b\x5b\xc4\x0a\x7f\x30\x4c\x24\x19\xad\x92\x7b\xdc\xc0\x73\x75\xb7"
     )){
-=======
-    if (!check_sig(drawable.gd.impl(), message,
-                   "\x4c\x80\xba\x39\xfc\xc3\xbe\x2a\x1f\xc4"
-                   "\x25\xdf\xcf\xc7\x13\x57\x8d\xb0\xfa\xad"
-                   )){
->>>>>>> 303d0d9d
         BOOST_CHECK_MESSAGE(false, message);
     }
 
@@ -1184,16 +961,9 @@
     selector.rdp_input_invalidate(selector.rect);
 
     // drawable.save_to_png(OUTPUT_FILE_PATH "selector-adjust3-3.png");
-<<<<<<< HEAD
-    if (!check_sig(drawable.gd.drawable, message,
+    if (!check_sig(drawable.gd.impl(), message,
         "\xa3\x4d\x46\x3b\x2c\x4f\x02\x82\xee\x6a\xba\x94\x2c\x1f\xf8\x0f\x25\xa8\x05\xc1"
     )){
-=======
-    if (!check_sig(drawable.gd.impl(), message,
-                   "\x8a\xb8\x20\xdf\xad\x13\x4e\x70\x6f\x7a"
-                   "\xe3\xc6\x21\x8d\xa6\x3b\xa5\x16\x84\xe7"
-                   )){
->>>>>>> 303d0d9d
         BOOST_CHECK_MESSAGE(false, message);
     }
 
@@ -1219,16 +989,9 @@
     selector.rdp_input_invalidate(selector.rect);
 
     // drawable.save_to_png(OUTPUT_FILE_PATH "selector-adjust3-4.png");
-<<<<<<< HEAD
-    if (!check_sig(drawable.gd.drawable, message,
+    if (!check_sig(drawable.gd.impl(), message,
         "\x43\x81\xa7\x68\xf2\x72\x09\x8d\x58\xcb\xb5\xe1\xc1\x08\xa3\x25\x5f\xc3\x53\x7f"
     )){
-=======
-    if (!check_sig(drawable.gd.impl(), message,
-                   "\x1a\x2f\xf3\x80\x9f\x43\x8d\x11\xd5\x1a"
-                   "\x56\xf6\xd4\xfc\xef\x4a\x3a\xc0\x80\x3c"
-                   )){
->>>>>>> 303d0d9d
         BOOST_CHECK_MESSAGE(false, message);
     }
 
