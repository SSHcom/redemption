/*
 *   This program is free software; you can redistribute it and/or modify
 *   it under the terms of the GNU General Public License as published by
 *   the Free Software Foundation; either version 2 of the License, or
 *   (at your option) any later version.
 *
 *   This program is distributed in the hope that it will be useful,
 *   but WITHOUT ANY WARRANTY; without even the implied warranty of
 *   MERCHANTABILITY or FITNESS FOR A PARTICULAR PURPOSE.  See the
 *   GNU General Public License for more details.
 *
 *   You should have received a copy of the GNU General Public License
 *   along with this program; if not, write to the Free Software
 *   Foundation, Inc., 675 Mass Ave, Cambridge, MA 02139, USA.
 *
 *   Product name: redemption, a FLOSS RDP proxy
 *   Copyright (C) Wallix 2010-2012
 *   Author(s): Christophe Grosjean, Dominique Lafages, Jonathan Poelen,
 *              Meng Tan
 */

#define BOOST_AUTO_TEST_MAIN
#define BOOST_TEST_DYN_LINK
#define BOOST_TEST_MODULE TestFlatLogin
#include <boost/test/auto_unit_test.hpp>

#define LOGNULL
#include "log.hpp"

#undef FIXTURES_PATH
#define FIXTURES_PATH "./tests/fixtures"
#undef SHARE_PATH
#define SHARE_PATH "./tests/fixtures"

#include "internal/widget2/flat_login.hpp"
#include "internal/widget2/screen.hpp"
#include "internal/widget2/notify_api.hpp"
#include "png.hpp"
#include "ssl_calls.hpp"
#include "RDP/RDPDrawable.hpp"
#include "check_sig.hpp"

#undef OUTPUT_FILE_PATH
#define OUTPUT_FILE_PATH "/tmp/"

#include "fake_draw.hpp"

BOOST_AUTO_TEST_CASE(TraceFlatLogin)
{
    TestDraw drawable(800, 600);
    // TestDraw drawable(1280, 1024);

    // FlatLogin is a flat_login widget at position 0,0 in it's parent context
    WidgetScreen parent(drawable, 800, 600);
    // WidgetScreen parent(drawable, 1280, 1024);
    NotifyApi * notifier = NULL;
    int id = 0;

    Inifile ini;

    FlatLogin flat_login(drawable, parent.cx(), parent.cy(), parent, notifier, "test1",
                         false, id, "rec", "rec", "Login", "Password", ini);

    // ask to widget to redraw at it's current position
    flat_login.rdp_input_invalidate(flat_login.rect);

    // drawable.save_to_png(OUTPUT_FILE_PATH "flat_login.png");

    char message[1024];
<<<<<<< HEAD
    if (!check_sig(drawable.gd.drawable, message,
        "\xe5\xd4\x61\xfb\x43\x29\x85\xd2\xf8\x93\x2b\xd7\x41\xc1\x58\xd9\x2f\x3d\xe8\x9c"
    )){
=======
    if (!check_sig(drawable.gd.impl(), message,
                   "\x90\xa3\x09\xe6\x63\x02\x8d\xa2\xf3\x92"
                   "\x78\x94\x0b\xa8\xcf\xf6\x93\xe5\x39\x72"
                   )){
>>>>>>> 303d0d9d
        BOOST_CHECK_MESSAGE(false, message);
    }

}

BOOST_AUTO_TEST_CASE(TraceFlatLogin2)
{
    TestDraw drawable(800, 600);

    // FlatLogin is a flat_login widget of size 100x20 at position 10,100 in it's parent context
    WidgetScreen parent(drawable, 800, 600);
    NotifyApi * notifier = NULL;

    Inifile ini;

    FlatLogin flat_login(drawable, 800, 600, parent, notifier, "test2",
                         false, 0, 0, 0, "Login", "Password", ini);

    // ask to widget to redraw at it's current position
    flat_login.rdp_input_invalidate(Rect(0 + flat_login.dx(),
                                      0 + flat_login.dy(),
                                      flat_login.cx(),
                                      flat_login.cy()));

    // drawable.save_to_png(OUTPUT_FILE_PATH "flat_login2.png");

    char message[1024];
<<<<<<< HEAD
    if (!check_sig(drawable.gd.drawable, message,
        "\xc7\x65\xc0\x7e\x7a\x71\x3c\x88\xc2\xcf\xa8\x6c\x4f\x52\x9e\x44\x2c\xb6\xbc\x5e"
=======
    if (!check_sig(drawable.gd.impl(), message,
                   "\xfb\xce\x45\xd0\xb2\x55\x3a\x94\x2c\xff"
                   "\xf0\x38\xc6\x6e\x89\x05\x32\x95\xcc\xe1"
>>>>>>> 303d0d9d
    )){
        BOOST_CHECK_MESSAGE(false, message);
    }
}

BOOST_AUTO_TEST_CASE(TraceFlatLogin3)
{
    ClientInfo info(1, true, true);
    info.keylayout = 0x040C;
    info.console_session = 0;
    info.brush_cache_code = 0;
    info.bpp = 24;
    info.width = 800;
    info.height = 600;


    TestDraw drawable(800, 600);
    struct Notify : NotifyApi {
        Widget2* sender;
        notify_event_t event;

        Notify()
        : sender(0)
        , event(0)
        {}

        virtual void notify(Widget2* sender, notify_event_t event)
        {
            this->sender = sender;
            this->event = event;
        }
    } notifier;

    // FlatLogin is a flat_login widget of size 100x20 at position -10,500 in it's parent context
    WidgetScreen parent(drawable, 800, 600);

    Inifile ini;
    FlatLogin flat_login(drawable, 800, 600, parent, &notifier, "test3",
                         false, 0, 0, 0, "Login", "Password", ini);

    flat_login.set_widget_focus(&flat_login.password_edit, Widget2::focus_reason_tabkey);

    BOOST_CHECK(notifier.sender == 0);
    BOOST_CHECK(notifier.event == 0);
    Keymap2 keymap;
    keymap.init_layout(info.keylayout);
    keymap.push_kevent(Keymap2::KEVENT_ENTER); // enterto validate
    flat_login.rdp_input_scancode(0, 0, 0, 0, &keymap);

    BOOST_CHECK(notifier.sender == &flat_login);
    BOOST_CHECK(notifier.event == NOTIFY_SUBMIT);

    // ask to widget to redraw at it's current position
    flat_login.rdp_input_invalidate(Rect(0 + flat_login.dx(),
                                      0 + flat_login.dy(),
                                      flat_login.cx(),
                                      flat_login.cy()));

    // drawable.save_to_png(OUTPUT_FILE_PATH "flat_login3.png");

    char message[1024];
<<<<<<< HEAD
    if (!check_sig(drawable.gd.drawable, message,
        "\xa3\xa6\x18\xbd\x9b\x21\xa0\xf1\xea\xfe\x00\x0d\x15\xa1\x71\xae\x0c\x04\xc7\x55"
    )){
=======
    if (!check_sig(drawable.gd.impl(), message,
                   "\xb9\x79\xed\xd8\x69\xd8\x35\x6a\xc4\x3e"
                   "\xb6\xf4\x2d\x19\x59\x58\x76\xe5\x1c\x73"
                   )){
>>>>>>> 303d0d9d
        BOOST_CHECK_MESSAGE(false, message);
    }

    notifier.sender = 0;
    notifier.event = 0;
    keymap.push_kevent(Keymap2::KEVENT_ESC); // enterto validate
    flat_login.rdp_input_scancode(0, 0, 0, 0, &keymap);

    BOOST_CHECK(notifier.sender == &flat_login);
    BOOST_CHECK(notifier.event == NOTIFY_CANCEL);
}

BOOST_AUTO_TEST_CASE(TraceFlatLoginHelp)
{
    TestDraw drawable(800, 600);

    // FlatLogin is a flat_login widget of size 100x20 at position 770,500 in it's parent context
    WidgetScreen parent(drawable, 800, 600);
    NotifyApi * notifier = NULL;

    Inifile ini;
    ini.translation.help_message.set_from_cstr("");


    FlatLogin flat_login(drawable, 800, 600, parent, notifier, "test4",
                         false, 0, 0, 0, "Login", "Password", ini);

    // ask to widget to redraw at it's current position
    flat_login.rdp_input_invalidate(Rect(0 + flat_login.dx(),
                                      0 + flat_login.dy(),
                                      flat_login.cx(),
                                      flat_login.cy()));

    // drawable.save_to_png(OUTPUT_FILE_PATH "flat_login-help1.png");

    char message[1024];
<<<<<<< HEAD
    if (!check_sig(drawable.gd.drawable, message,
        "\xfc\x64\xc9\xb0\xee\x24\x2e\x22\xce\xe6\x90\x45\xc8\xbc\x5b\x86\xbc\x56\x49\x86"
    )){
=======
    if (!check_sig(drawable.gd.impl(), message,
                   "\xa3\xe3\x36\xea\x5b\x59\x69\x93\xae\x0b"
                   "\xab\xf9\x2e\xa6\x77\xa6\x21\x31\x0b\x62"
                   )){
>>>>>>> 303d0d9d
        BOOST_CHECK_MESSAGE(false, message);
    }

    flat_login.rdp_input_mouse(MOUSE_FLAG_MOVE,
                               flat_login.helpicon.centerx(), flat_login.helpicon.centery(), NULL);

    // drawable.save_to_png(OUTPUT_FILE_PATH "flat_login-help2.png");

<<<<<<< HEAD
    if (!check_sig(drawable.gd.drawable, message,
        "\xf5\xa9\x48\x33\x44\xd2\x07\xb9\x34\xe0\x5c\x49\xbe\xe0\x90\xf6\x49\x92\x31\xdd"
    )){
=======
    if (!check_sig(drawable.gd.impl(), message,
                   "\xf8\xa8\xf4\x62\x05\x1c\x00\x8b\xc5\x46"
                   "\x67\x5f\x0e\xf5\x99\x7f\x78\x5b\xce\x75"
                   )){
>>>>>>> 303d0d9d
        BOOST_CHECK_MESSAGE(false, message);
    }

}

BOOST_AUTO_TEST_CASE(TraceFlatLoginClip)
{
    TestDraw drawable(800, 600);

    // FlatLogin is a flat_login widget of size 100x20 at position 760,-7 in it's parent context
    WidgetScreen parent(drawable, 800, 600);
    NotifyApi * notifier = NULL;

    Inifile ini;

    FlatLogin flat_login(drawable, 800, 600, parent, notifier, "test6",
                         false, 0, 0, 0, "Login", "Password", ini);

    // ask to widget to redraw at position 780,-7 and of size 120x20. After clip the size is of 20x13
    flat_login.rdp_input_invalidate(Rect(20 + flat_login.dx(),
                                      0 + flat_login.dy(),
                                      flat_login.cx(),
                                      flat_login.cy()));

    // drawable.save_to_png(OUTPUT_FILE_PATH "flat_login7.png");

    char message[1024];
<<<<<<< HEAD
    if (!check_sig(drawable.gd.drawable, message,
        "\xcb\xe2\xaa\x03\x38\xea\x41\xe7\xbd\x18\xb7\x8d\xbc\xad\x15\x71\x9b\x50\x75\x12"
    )){
=======
    if (!check_sig(drawable.gd.impl(), message,
                   "\x0c\x61\x34\x92\xe7\x7f\xd0\xa0\xfb\x17"
                   "\xd5\x7d\xa7\xb5\x0d\xd5\x77\x48\x66\x52"
                   )){
>>>>>>> 303d0d9d
        BOOST_CHECK_MESSAGE(false, message);
    }
}

BOOST_AUTO_TEST_CASE(TraceFlatLoginClip2)
{
    TestDraw drawable(800, 600);

    // FlatLogin is a flat_login widget of size 100x20 at position 10,7 in it's parent context
    WidgetScreen parent(drawable, 800, 600);
    NotifyApi * notifier = NULL;

    Inifile ini;
    FlatLogin flat_login(drawable, 800, 600, parent, notifier, "test6",
                         false, 0, 0, 0, "Login", "Password", ini);

    // ask to widget to redraw at position 30,12 and of size 30x10.
    flat_login.rdp_input_invalidate(Rect(20 + flat_login.dx(),
                                      5 + flat_login.dy(),
                                      30,
                                      10));

    // drawable.save_to_png(OUTPUT_FILE_PATH "flat_login8.png");

    char message[1024];
    if (!check_sig(drawable.gd.impl(), message,
                   "\x31\x82\xdc\x89\xfd\xda\x77\xc1\xf9\xa1"
                   "\x44\x23\xdb\xc5\x09\xae\xb9\xb7\x2b\x35"
    )){
        BOOST_CHECK_MESSAGE(false, message);
    }
}

BOOST_AUTO_TEST_CASE(EventWidgetOk)
{
    TestDraw drawable(800, 600);

    WidgetScreen parent(drawable, 800, 600);
    struct Notify : NotifyApi {
        Widget2* sender;
        notify_event_t event;

        Notify()
        : sender(0)
        , event(0)
        {}

        virtual void notify(Widget2* sender, notify_event_t event)
        {
            this->sender = sender;
            this->event = event;
        }
    } notifier;

    Inifile ini;

    FlatLogin flat_login(drawable, 800, 600, parent, &notifier, "test6",
                         false, 0, 0, 0, "Login", "Password", ini);

    BOOST_CHECK(notifier.sender == 0);
    BOOST_CHECK(notifier.event == 0);
}<|MERGE_RESOLUTION|>--- conflicted
+++ resolved
@@ -67,16 +67,9 @@
     // drawable.save_to_png(OUTPUT_FILE_PATH "flat_login.png");
 
     char message[1024];
-<<<<<<< HEAD
-    if (!check_sig(drawable.gd.drawable, message,
+    if (!check_sig(drawable.gd.impl(), message,
         "\xe5\xd4\x61\xfb\x43\x29\x85\xd2\xf8\x93\x2b\xd7\x41\xc1\x58\xd9\x2f\x3d\xe8\x9c"
     )){
-=======
-    if (!check_sig(drawable.gd.impl(), message,
-                   "\x90\xa3\x09\xe6\x63\x02\x8d\xa2\xf3\x92"
-                   "\x78\x94\x0b\xa8\xcf\xf6\x93\xe5\x39\x72"
-                   )){
->>>>>>> 303d0d9d
         BOOST_CHECK_MESSAGE(false, message);
     }
 
@@ -104,14 +97,8 @@
     // drawable.save_to_png(OUTPUT_FILE_PATH "flat_login2.png");
 
     char message[1024];
-<<<<<<< HEAD
-    if (!check_sig(drawable.gd.drawable, message,
+    if (!check_sig(drawable.gd.impl(), message,
         "\xc7\x65\xc0\x7e\x7a\x71\x3c\x88\xc2\xcf\xa8\x6c\x4f\x52\x9e\x44\x2c\xb6\xbc\x5e"
-=======
-    if (!check_sig(drawable.gd.impl(), message,
-                   "\xfb\xce\x45\xd0\xb2\x55\x3a\x94\x2c\xff"
-                   "\xf0\x38\xc6\x6e\x89\x05\x32\x95\xcc\xe1"
->>>>>>> 303d0d9d
     )){
         BOOST_CHECK_MESSAGE(false, message);
     }
@@ -173,16 +160,9 @@
     // drawable.save_to_png(OUTPUT_FILE_PATH "flat_login3.png");
 
     char message[1024];
-<<<<<<< HEAD
-    if (!check_sig(drawable.gd.drawable, message,
+    if (!check_sig(drawable.gd.impl(), message,
         "\xa3\xa6\x18\xbd\x9b\x21\xa0\xf1\xea\xfe\x00\x0d\x15\xa1\x71\xae\x0c\x04\xc7\x55"
     )){
-=======
-    if (!check_sig(drawable.gd.impl(), message,
-                   "\xb9\x79\xed\xd8\x69\xd8\x35\x6a\xc4\x3e"
-                   "\xb6\xf4\x2d\x19\x59\x58\x76\xe5\x1c\x73"
-                   )){
->>>>>>> 303d0d9d
         BOOST_CHECK_MESSAGE(false, message);
     }
 
@@ -219,16 +199,9 @@
     // drawable.save_to_png(OUTPUT_FILE_PATH "flat_login-help1.png");
 
     char message[1024];
-<<<<<<< HEAD
-    if (!check_sig(drawable.gd.drawable, message,
+    if (!check_sig(drawable.gd.impl(), message,
         "\xfc\x64\xc9\xb0\xee\x24\x2e\x22\xce\xe6\x90\x45\xc8\xbc\x5b\x86\xbc\x56\x49\x86"
     )){
-=======
-    if (!check_sig(drawable.gd.impl(), message,
-                   "\xa3\xe3\x36\xea\x5b\x59\x69\x93\xae\x0b"
-                   "\xab\xf9\x2e\xa6\x77\xa6\x21\x31\x0b\x62"
-                   )){
->>>>>>> 303d0d9d
         BOOST_CHECK_MESSAGE(false, message);
     }
 
@@ -237,16 +210,9 @@
 
     // drawable.save_to_png(OUTPUT_FILE_PATH "flat_login-help2.png");
 
-<<<<<<< HEAD
-    if (!check_sig(drawable.gd.drawable, message,
+    if (!check_sig(drawable.gd.impl(), message,
         "\xf5\xa9\x48\x33\x44\xd2\x07\xb9\x34\xe0\x5c\x49\xbe\xe0\x90\xf6\x49\x92\x31\xdd"
     )){
-=======
-    if (!check_sig(drawable.gd.impl(), message,
-                   "\xf8\xa8\xf4\x62\x05\x1c\x00\x8b\xc5\x46"
-                   "\x67\x5f\x0e\xf5\x99\x7f\x78\x5b\xce\x75"
-                   )){
->>>>>>> 303d0d9d
         BOOST_CHECK_MESSAGE(false, message);
     }
 
@@ -274,16 +240,9 @@
     // drawable.save_to_png(OUTPUT_FILE_PATH "flat_login7.png");
 
     char message[1024];
-<<<<<<< HEAD
-    if (!check_sig(drawable.gd.drawable, message,
+    if (!check_sig(drawable.gd.impl(), message,
         "\xcb\xe2\xaa\x03\x38\xea\x41\xe7\xbd\x18\xb7\x8d\xbc\xad\x15\x71\x9b\x50\x75\x12"
     )){
-=======
-    if (!check_sig(drawable.gd.impl(), message,
-                   "\x0c\x61\x34\x92\xe7\x7f\xd0\xa0\xfb\x17"
-                   "\xd5\x7d\xa7\xb5\x0d\xd5\x77\x48\x66\x52"
-                   )){
->>>>>>> 303d0d9d
         BOOST_CHECK_MESSAGE(false, message);
     }
 }
