--- conflicted
+++ resolved
@@ -68,16 +68,9 @@
     // drawable.save_to_png(OUTPUT_FILE_PATH "flat_dialog1.png");
 
     char message[1024];
-<<<<<<< HEAD
-    if (!check_sig(drawable.gd.drawable, message,
+    if (!check_sig(drawable.gd.impl(), message,
         "\xf6\x79\x28\xaa\x73\x62\x02\x09\x8a\x7b\xbc\x6d\x81\xc7\xa1\xb2\xd7\x6e\xd2\x4e"
     )){
-=======
-    if (!check_sig(drawable.gd.impl(), message,
-                   "\x2d\x49\x10\x1d\x1a\x32\x33\x21\x60\x2c"
-                   "\x3a\x1d\xf3\x72\x7c\xc7\x41\xd3\x6d\x24"
-                   )){
->>>>>>> 303d0d9d
         BOOST_CHECK_MESSAGE(false, message);
     }
 
@@ -112,16 +105,9 @@
 
     char message[1024];
 
-<<<<<<< HEAD
-    if (!check_sig(drawable.gd.drawable, message,
+    if (!check_sig(drawable.gd.impl(), message,
         "\x64\x4f\xfb\xad\xa1\x7d\xd0\x11\x43\x1c\xfd\xe2\x3a\xcd\x67\xe7\x77\xa3\x54\xce"
     )){
-=======
-    if (!check_sig(drawable.gd.impl(), message,
-                   "\xbe\xdc\x51\xe5\x3f\x17\x87\xa2\x5e\x57"
-                   "\x57\x77\xc8\xab\x74\xd1\x44\x67\x73\x6a"
-                   )){
->>>>>>> 303d0d9d
         BOOST_CHECK_MESSAGE(false, message);
     }
 
@@ -155,16 +141,9 @@
 
     char message[1024];
 
-<<<<<<< HEAD
-    if (!check_sig(drawable.gd.drawable, message,
+    if (!check_sig(drawable.gd.impl(), message,
         "\xa1\xb7\xce\xbd\x69\x55\x5c\x97\x38\x96\xd4\x89\x5d\x96\x39\xd0\x99\xea\x7b\x29"
     )){
-=======
-    if (!check_sig(drawable.gd.impl(), message,
-                   "\xab\xf6\x15\x4e\xf6\x00\xcf\xb1\xba\x72"
-                   "\xc7\x45\x21\x71\xdc\x87\x99\x29\xcd\xdc"
-                   )){
->>>>>>> 303d0d9d
         BOOST_CHECK_MESSAGE(false, message);
     }
 
@@ -198,16 +177,9 @@
 
     char message[1024];
 
-<<<<<<< HEAD
-    if (!check_sig(drawable.gd.drawable, message,
+    if (!check_sig(drawable.gd.impl(), message,
         "\xd7\x57\x39\xbd\x99\x5d\xff\xee\x76\x3c\xf0\xd3\x1b\x31\xfd\xba\xb1\xa4\x78\xe9"
     )){
-=======
-    if (!check_sig(drawable.gd.impl(), message,
-                   "\xa4\x3f\xae\x5e\x0c\x62\x18\x35\x12\x4e"
-                   "\x97\xb2\x9d\xf3\x0a\x21\x3b\xaa\x16\xa8"
-                   )){
->>>>>>> 303d0d9d
         BOOST_CHECK_MESSAGE(false, message);
     }
 
@@ -241,16 +213,9 @@
 
     char message[1024];
 
-<<<<<<< HEAD
-    if (!check_sig(drawable.gd.drawable, message,
+    if (!check_sig(drawable.gd.impl(), message,
         "\x56\x37\x5b\xd5\x40\xc4\xe7\x54\x23\xe0\x51\x32\xe9\x9c\x2e\xb6\x4e\x90\x3f\xdb"
     )){
-=======
-    if (!check_sig(drawable.gd.impl(), message,
-                   "\x23\x3e\xc8\xac\x9e\x89\x32\x4a\xc7\x13"
-                   "\xb5\xe8\x55\xf9\x55\x0c\x61\xf8\x1f\x56"
-                   )){
->>>>>>> 303d0d9d
         BOOST_CHECK_MESSAGE(false, message);
     }
 
@@ -284,14 +249,8 @@
 
     char message[1024];
 
-<<<<<<< HEAD
-    if (!check_sig(drawable.gd.drawable, message,
+    if (!check_sig(drawable.gd.impl(), message,
         "\xbc\x1a\x27\x17\xaf\x9e\xe2\x71\xb6\x7c\x6f\xdb\xdb\x0d\x93\x6e\x3b\x7a\x0c\x7c"
-=======
-    if (!check_sig(drawable.gd.impl(), message,
-                   "\x60\x53\x42\x70\xfb\xc5\x95\xd8\xa7\xef"
-                   "\x07\xe8\x5d\xab\xbc\xb1\xf7\x7a\xb6\x6e"
->>>>>>> 303d0d9d
     )){
         BOOST_CHECK_MESSAGE(false, message);
     }
@@ -327,14 +286,8 @@
 
     char message[1024];
 
-<<<<<<< HEAD
-    if (!check_sig(drawable.gd.drawable, message,
+    if (!check_sig(drawable.gd.impl(), message,
         "\xe3\x0c\xbc\xfd\x66\xd7\xf2\x26\x43\x59\xb6\x59\x53\x86\x3f\x07\xcd\x8a\x5e\x34"
-=======
-    if (!check_sig(drawable.gd.impl(), message,
-                   "\x6f\x5e\xaa\x7b\xaa\x85\x86\x9a\x32\x6c"
-                   "\xd3\x2e\xa2\x2b\xde\x76\x35\xd6\x3b\x50"
->>>>>>> 303d0d9d
     )){
         BOOST_CHECK_MESSAGE(false, message);
     }
@@ -369,14 +322,8 @@
 
     char message[1024];
 
-<<<<<<< HEAD
-    if (!check_sig(drawable.gd.drawable, message,
+    if (!check_sig(drawable.gd.impl(), message,
         "\x00\x23\xbe\x2f\x39\x72\xfe\x7f\xad\x7d\x89\x90\x88\x85\xac\xbb\xed\x3b\x91\x86"
-=======
-    if (!check_sig(drawable.gd.impl(), message,
-                   "\xb1\x4f\x44\xde\x94\x93\x7c\x72\x48\xc1"
-                   "\x15\x50\x5f\x45\xa5\xb4\xcf\x9f\x21\x73"
->>>>>>> 303d0d9d
     )){
         BOOST_CHECK_MESSAGE(false, message);
     }
@@ -439,14 +386,8 @@
 
     char message[1024];
 
-<<<<<<< HEAD
-    if (!check_sig(drawable.gd.drawable, message,
+    if (!check_sig(drawable.gd.impl(), message,
         "\x7a\x05\x83\xc8\xf7\x52\x91\xce\x20\xa5\xb6\xd8\x11\x04\x47\xb9\xc7\x52\x18\x72"
-=======
-    if (!check_sig(drawable.gd.impl(), message,
-                   "\x09\x03\x4f\xf6\x6b\xbf\xe2\x9c\xf0\xee"
-                   "\x89\x5c\x88\x5b\x63\xe8\x39\x4e\xe4\xef"
->>>>>>> 303d0d9d
     )){
         BOOST_CHECK_MESSAGE(false, message);
     }
@@ -465,14 +406,8 @@
     // drawable.save_to_png(OUTPUT_FILE_PATH "flat_dialog-clic-2-button-ok.png");
 
 
-<<<<<<< HEAD
-    if (!check_sig(drawable.gd.drawable, message,
+    if (!check_sig(drawable.gd.impl(), message,
         "\x71\xa3\x07\xf2\x93\xb2\x6a\x6e\x63\xe7\x3a\x37\xb0\x89\x8f\xba\xb6\x47\x88\x12"
-=======
-    if (!check_sig(drawable.gd.impl(), message,
-                   "\xed\xa6\x0c\x8e\xbc\xab\xdf\x81\x63\xd9"
-                   "\xaf\x19\x24\x80\x7e\x65\x98\xe9\x94\xab"
->>>>>>> 303d0d9d
     )){
         BOOST_CHECK_MESSAGE(false, message);
     }
@@ -492,14 +427,8 @@
 
 
 
-<<<<<<< HEAD
-    if (!check_sig(drawable.gd.drawable, message,
+    if (!check_sig(drawable.gd.impl(), message,
         "\x27\x41\xda\x14\x2d\xe8\xd1\x8e\x2b\xe3\x66\x1d\x6f\x49\x0f\xfe\x5d\x65\x7c\x91"
-=======
-    if (!check_sig(drawable.gd.impl(), message,
-                   "\xee\x26\x6b\x3c\x2b\x33\x01\x18\xf5\xca"
-                   "\x87\x41\xd2\xce\x00\x17\xf9\x2f\xbd\xb2"
->>>>>>> 303d0d9d
     )){
         BOOST_CHECK_MESSAGE(false, message);
     }
@@ -586,14 +515,8 @@
 
     char message[1024];
 
-<<<<<<< HEAD
-    if (!check_sig(drawable.gd.drawable, message,
+    if (!check_sig(drawable.gd.impl(), message,
         "\x18\xfb\x60\x47\x6d\xca\x82\x0b\x54\xf3\xbc\xda\x46\x29\xd2\x12\x5d\x42\x1f\x02"
-=======
-    if (!check_sig(drawable.gd.impl(), message,
-                   "\xaa\x65\x78\x57\x46\xa8\x97\x24\xf1\xd6"
-                   "\xc2\xff\x28\x92\xbe\xc8\x46\x0c\xbe\x01"
->>>>>>> 303d0d9d
     )){
         BOOST_CHECK_MESSAGE(false, message);
     }
