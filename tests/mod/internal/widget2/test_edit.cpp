/*
 *   This program is free software; you can redistribute it and/or modify
 *   it under the terms of the GNU General Public License as published by
 *   the Free Software Foundation; either version 2 of the License, or
 *   (at your option) any later version.
 *
 *   This program is distributed in the hope that it will be useful,
 *   but WITHOUT ANY WARRANTY; without even the implied warranty of
 *   MERCHANTABILITY or FITNESS FOR A PARTICULAR PURPOSE.  See the
 *   GNU General Public License for more details.
 *
 *   You should have received a copy of the GNU General Public License
 *   along with this program; if not, write to the Free Software
 *   Foundation, Inc., 675 Mass Ave, Cambridge, MA 02139, USA.
 *
 *   Product name: redemption, a FLOSS RDP proxy
 *   Copyright (C) Wallix 2010-2012
 *   Author(s): Christophe Grosjean, Dominique Lafages, Jonathan Poelen,
 *              Meng Tan
 */

#define BOOST_AUTO_TEST_MAIN
#define BOOST_TEST_DYN_LINK
#define BOOST_TEST_MODULE TestWidgetEdit
#include <boost/test/auto_unit_test.hpp>

#define LOGNULL
#include "log.hpp"

#include "internal/widget2/edit.hpp"
#include "internal/widget2/screen.hpp"
#include "internal/widget2/composite.hpp"

// #include "internal/widget2/widget_composite.hpp"
#include "png.hpp"
#include "ssl_calls.hpp"
#include "RDP/RDPDrawable.hpp"
#include "check_sig.hpp"
#include "text_metrics.hpp"

#ifndef FIXTURES_PATH
# define FIXTURES_PATH
#endif
#undef OUTPUT_FILE_PATH
#define OUTPUT_FILE_PATH "/tmp/"

struct TestDraw : DrawApi
{
    RDPDrawable gd;
    Font font;

    TestDraw(uint16_t w, uint16_t h)
    : gd(w, h, 24)
    , font(FIXTURES_PATH "/dejavu-sans-10.fv1")
    {}

    virtual void draw(const RDPOpaqueRect& cmd, const Rect& rect)
    {
        this->gd.draw(cmd, rect);
    }

    virtual void draw(const RDPScrBlt&, const Rect&)
    {
        BOOST_CHECK(false);
    }

    virtual void draw(const RDPDestBlt&, const Rect&)
    {
        BOOST_CHECK(false);
    }

    virtual void draw(const RDPMultiDstBlt &, const Rect &) {
        BOOST_CHECK(false);
    }

    virtual void draw(const RDPMultiOpaqueRect &, const Rect &) {
        BOOST_CHECK(false);
    }

    virtual void draw(const RDP::RDPMultiPatBlt &, const Rect &) {
        BOOST_CHECK(false);
    }

    virtual void draw(const RDP::RDPMultiScrBlt &, const Rect &) {
        BOOST_CHECK(false);
    }

    virtual void draw(const RDPPatBlt& cmd, const Rect& rect)
    {
        this->gd.draw(cmd, rect);
    }

    virtual void draw(const RDPMemBlt& cmd, const Rect& rect, const Bitmap& bmp)
    {
        this->gd.draw(cmd, rect, bmp);
    }

    virtual void draw(const RDPMem3Blt& cmd, const Rect& rect, const Bitmap& bmp)
    {
        this->gd.draw(cmd, rect, bmp);
    }

    virtual void draw(const RDPLineTo&, const Rect&)
    {
        BOOST_CHECK(false);
    }

    virtual void draw(const RDPGlyphIndex&, const Rect&, const GlyphCache * gly_cache)
    {
        BOOST_CHECK(false);
    }

    virtual void draw(const RDPBrushCache&)
    {
        BOOST_CHECK(false);
    }

    virtual void draw(const RDPColCache&)
    {
        BOOST_CHECK(false);
    }

    virtual void draw(const RDPGlyphCache&)
    {
        BOOST_CHECK(false);
    }

    virtual void draw(const RDPPolygonSC &, const Rect &) {
        BOOST_CHECK(false);
    }

    virtual void draw(const RDPPolygonCB &, const Rect &) {
        BOOST_CHECK(false);
    }

    virtual void draw(const RDPPolyline &, const Rect &) {
        BOOST_CHECK(false);
    }

    virtual void draw(const RDPEllipseSC&, const Rect&)
    {
        BOOST_CHECK(false);
    }

    virtual void draw(const RDPEllipseCB&, const Rect&)
    {
        BOOST_CHECK(false);
    }

    virtual void draw(const RDP::FrameMarker&)
    {
        BOOST_CHECK(false);
    }

    virtual void draw(const RDPBitmapData&, const uint8_t*, size_t, const Bitmap&)
    {
        BOOST_CHECK(false);
    }

    virtual void begin_update()
    {}

    virtual void end_update()
    {}

    virtual void server_draw_text(int16_t x, int16_t y, const char* text, uint32_t fgcolor, uint32_t bgcolor, const Rect& clip)
    {
        this->gd.server_draw_text(x, y, text, fgcolor, bgcolor, clip, this->font);
    }

    virtual void text_metrics(const char* text, int& width, int& height)
    {
<<<<<<< HEAD
        //TODO used ::text_metrics of text_metrics.hpp
        width = 0;
        height = 0;
        UTF8toUnicodeIterator unicode_iter(text);
        if (*unicode_iter) {
            for (; uint32_t c = *unicode_iter; ++unicode_iter) {
                const FontChar & font_item = [&, c]() -> const FontChar & {
                    if (!this->font.glyph_defined(c) || !this->font.font_items[c]) {
                        return this->font.font_items[unsigned('?')];
                    }
                    return this->font.font_items[c];
                }();
                // width += font_item.incby;
                width += font_item.width + 2;
                height = std::max(height, font_item.height);
            }
            width -= 1;
        }
=======
        ::text_metrics(this->font, text, width, height);
>>>>>>> c93bc882
    }

    void save_to_png(const char * filename)
    {
        std::FILE * file = fopen(filename, "w+");
        dump_png24(file, this->gd.drawable.data, this->gd.drawable.width,
                   this->gd.drawable.height, this->gd.drawable.rowsize, true);
        fclose(file);
    }
};


BOOST_AUTO_TEST_CASE(TraceWidgetEdit)
{
    TestDraw drawable(800, 600);

    // WidgetEdit is a edit widget at position 0,0 in it's parent context
    WidgetScreen parent(drawable, 800, 600);
    NotifyApi * notifier = NULL;
    int fg_color = RED;
    int bg_color = YELLOW;
    int id = 0;
    int16_t x = 0;
    int16_t y = 0;
    uint16_t cx = 50;
    int xtext = 4;
    int ytext = 1;
    size_t edit_pos = 2;

    WidgetEdit wedit(drawable, x, y, cx, parent, notifier, "test1", id,
                     fg_color, bg_color, bg_color, edit_pos, xtext, ytext);

    // ask to widget to redraw at it's current position
    wedit.rdp_input_invalidate(Rect(0 + wedit.dx(),
                                    0 + wedit.dx(),
                                    wedit.cx(),
                                    wedit.cy()));

    // drawable.save_to_png(OUTPUT_FILE_PATH "edit1.png");

    char message[1024];
    if (!check_sig(drawable.gd.drawable, message,
        "\x24\x6f\xbb\xdb\xa9\xdc\x43\xe0\xb1\x5b"
        "\xd0\xf4\xd5\x6e\x7e\x94\x38\xbe\x59\x8d"
    )){
        BOOST_CHECK_MESSAGE(false, message);
    }
}

BOOST_AUTO_TEST_CASE(TraceWidgetEdit2)
{
    TestDraw drawable(800, 600);

    // WidgetEdit is a edit widget of size 100x20 at position 10,100 in it's parent context
    WidgetScreen parent(drawable, 800, 600);
    NotifyApi * notifier = NULL;
    int fg_color = RED;
    int bg_color = YELLOW;
    int id = 0;
    int16_t x = 10;
    int16_t y = 100;
    uint16_t cx = 50;

    WidgetEdit wedit(drawable, x, y, cx, parent, notifier, "test2", id, fg_color, bg_color, 0);

    // ask to widget to redraw at it's current position
    wedit.rdp_input_invalidate(Rect(0 + wedit.dx(),
                                    0 + wedit.dy(),
                                    wedit.cx(),
                                    wedit.cy()));

    // drawable.save_to_png(OUTPUT_FILE_PATH "edit2.png");

    char message[1024];
    if (!check_sig(drawable.gd.drawable, message,
        "\x29\xee\x4e\x58\x60\x14\xb5\xe1\x6d\xa6"
        "\x81\x47\xb6\x98\x93\xf8\x72\x9c\x2b\xc6"
    )){
        BOOST_CHECK_MESSAGE(false, message);
    }
}

BOOST_AUTO_TEST_CASE(TraceWidgetEdit3)
{
    TestDraw drawable(800, 600);

    // WidgetEdit is a edit widget of size 100x20 at position -10,500 in it's parent context
    WidgetScreen parent(drawable, 800, 600);
    NotifyApi * notifier = NULL;
    int fg_color = RED;
    int bg_color = YELLOW;
    int id = 0;
    int16_t x = -10;
    int16_t y = 500;
    uint16_t cx = 50;

    WidgetEdit wedit(drawable, x, y, cx, parent, notifier, "test3", id, fg_color, bg_color, 0);

    // ask to widget to redraw at it's current position
    wedit.rdp_input_invalidate(Rect(0 + wedit.dx(),
                                    0 + wedit.dy(),
                                    wedit.cx(),
                                    wedit.cy()));

    // drawable.save_to_png(OUTPUT_FILE_PATH "edit3.png");

    char message[1024];
    if (!check_sig(drawable.gd.drawable, message,
        "\xec\xb2\x1d\x5e\x9e\xc5\xbd\xa8\xe1\x26"
        "\x69\x9c\x91\xa9\x7c\x21\xa6\x8f\x47\x6a"
    )){
        BOOST_CHECK_MESSAGE(false, message);
    }
}

BOOST_AUTO_TEST_CASE(TraceWidgetEdit4)
{
    TestDraw drawable(800, 600);

    // WidgetEdit is a edit widget of size 100x20 at position 770,500 in it's parent context
    WidgetScreen parent(drawable, 800, 600);
    NotifyApi * notifier = NULL;
    int fg_color = RED;
    int bg_color = YELLOW;
    int id = 0;
    int16_t x = 770;
    int16_t y = 500;
    uint16_t cx = 50;

    WidgetEdit wedit(drawable, x, y, cx, parent, notifier, "test4", id, fg_color, bg_color, 0);

    // ask to widget to redraw at it's current position
    wedit.rdp_input_invalidate(Rect(0 + wedit.dx(),
                                    0 + wedit.dy(),
                                    wedit.cx(),
                                    wedit.cy()));

    // drawable.save_to_png(OUTPUT_FILE_PATH "edit4.png");

    char message[1024];
    if (!check_sig(drawable.gd.drawable, message,
        "\xe7\x8e\xbb\x18\xc2\x62\xc4\x3c\xbc\x6e"
        "\x98\x41\x76\xd1\x52\xc5\x33\x6c\xba\x82"
    )){
        BOOST_CHECK_MESSAGE(false, message);
    }
}

BOOST_AUTO_TEST_CASE(TraceWidgetEdit5)
{
    TestDraw drawable(800, 600);

    // WidgetEdit is a edit widget of size 100x20 at position -20,-7 in it's parent context
    WidgetScreen parent(drawable, 800, 600);
    NotifyApi * notifier = NULL;
    int fg_color = RED;
    int bg_color = YELLOW;
    int id = 0;
    int16_t x = -20;
    int16_t y = -7;
    uint16_t cx = 50;

    WidgetEdit wedit(drawable, x, y, cx, parent, notifier, "test5", id, fg_color, bg_color, 0);

    // ask to widget to redraw at it's current position
    wedit.rdp_input_invalidate(Rect(0 + wedit.dx(),
                                    0 + wedit.dy(),
                                    wedit.cx(),
                                    wedit.cy()));

    // drawable.save_to_png(OUTPUT_FILE_PATH "edit5.png");

    char message[1024];
    if (!check_sig(drawable.gd.drawable, message,
        "\x25\xcf\xa9\xb5\xf5\x62\xc4\xe9\xcb\x12"
        "\xea\x45\x26\x14\xfc\x8b\x02\x84\xea\x63"
    )){
        BOOST_CHECK_MESSAGE(false, message);
    }
}

BOOST_AUTO_TEST_CASE(TraceWidgetEdit6)
{
    TestDraw drawable(800, 600);

    // WidgetEdit is a edit widget of size 100x20 at position 760,-7 in it's parent context
    WidgetScreen parent(drawable, 800, 600);
    NotifyApi * notifier = NULL;
    int fg_color = RED;
    int bg_color = YELLOW;
    int id = 0;
    int16_t x = 760;
    int16_t y = -7;
    uint16_t cx = 50;

    WidgetEdit wedit(drawable, x, y, cx, parent, notifier, "test6", id, fg_color, bg_color, 0);

    // ask to widget to redraw at it's current position
    wedit.rdp_input_invalidate(Rect(0 + wedit.dx(),
                                    0 + wedit.dy(),
                                    wedit.cx(),
                                    wedit.cy()));

    // drawable.save_to_png(OUTPUT_FILE_PATH "edit6.png");

    char message[1024];
    if (!check_sig(drawable.gd.drawable, message,
        "\xe5\x74\x2d\xb0\x29\xdb\xa5\xae\xd5\xfe"
        "\xc3\x8a\x15\xaf\xd9\x52\x3e\x43\x03\x54"
    )){
        BOOST_CHECK_MESSAGE(false, message);
    }
}

BOOST_AUTO_TEST_CASE(TraceWidgetEditClip)
{
    TestDraw drawable(800, 600);

    // WidgetEdit is a edit widget of size 100x20 at position 760,-7 in it's parent context
    WidgetScreen parent(drawable, 800, 600);
    NotifyApi * notifier = NULL;
    int fg_color = RED;
    int bg_color = YELLOW;
    int id = 0;
    int16_t x = 760;
    int16_t y = -7;
    uint16_t cx = 50;

    WidgetEdit wedit(drawable, x, y, cx, parent, notifier, "test6", id, fg_color, bg_color, 0);

    // ask to widget to redraw at position 780,-7 and of size 120x20. After clip the size is of 20x13
    wedit.rdp_input_invalidate(Rect(20 + wedit.dx(),
                                    0 + wedit.dy(),
                                    wedit.cx(),
                                    wedit.cy()));

    // drawable.save_to_png(OUTPUT_FILE_PATH "edit7.png");

    char message[1024];
    if (!check_sig(drawable.gd.drawable, message,
        "\x60\xb2\xe3\x51\x9e\x2a\x77\x04\xfa\x62"
        "\x89\x1a\xf1\xcc\x34\x96\x44\xf6\xde\x97"
    )){
        BOOST_CHECK_MESSAGE(false, message);
    }
}

BOOST_AUTO_TEST_CASE(TraceWidgetEditClip2)
{
    TestDraw drawable(800, 600);

    // WidgetEdit is a edit widget of size 100x20 at position 10,7 in it's parent context
    WidgetScreen parent(drawable, 800, 600);
    NotifyApi * notifier = NULL;
    int fg_color = RED;
    int bg_color = YELLOW;
    int id = 0;
    int16_t x = 0;
    int16_t y = 0;
    uint16_t cx = 50;

    WidgetEdit wedit(drawable, x, y, cx, parent, notifier, "test6", id, fg_color, bg_color, 0);

    // ask to widget to redraw at position 30,12 and of size 30x10.
    wedit.rdp_input_invalidate(Rect(20 + wedit.dx(),
                                    5 + wedit.dy(),
                                    30,
                                    10));

    // drawable.save_to_png(OUTPUT_FILE_PATH "edit8.png");

    char message[1024];
    if (!check_sig(drawable.gd.drawable, message,
        "\x89\xbd\x1c\xe4\x54\x71\x8f\xaf\x81\x70"
        "\xd5\x04\x41\x36\x86\x19\xeb\x64\x69\xa8"
    )){
        BOOST_CHECK_MESSAGE(false, message);
    }
}

BOOST_AUTO_TEST_CASE(EventWidgetEdit)
{
    TestDraw drawable(800, 600);

    struct WidgetReceiveEvent : public Widget2 {
        Widget2* sender;
        NotifyApi::notify_event_t event;

        WidgetReceiveEvent(TestDraw& drawable)
        : Widget2(drawable, Rect(), *this, NULL)
        , sender(0)
        , event(0)
        {}

        virtual void draw(const Rect&)
        {}

        virtual void notify(Widget2* sender, NotifyApi::notify_event_t event)
        {
            this->sender = sender;
            this->event = event;
        }
    } widget_for_receive_event(drawable);

    struct Notify : public NotifyApi {
        Widget2* sender;
        notify_event_t event;
        Notify()
        : sender(0)
        , event(0)
        {}
        virtual void notify(Widget2* sender, notify_event_t event)
        {
            this->sender = sender;
            this->event = event;
        }
    } notifier;
    WidgetScreen parent(drawable, 800, 600);

    int16_t x = 0;
    int16_t y = 0;
    uint16_t cx = 100;

    WidgetEdit wedit(drawable, x, y, cx, parent, &notifier, "abcdef", 0, GREEN, RED, RED);
    wedit.focus(Widget2::focus_reason_tabkey);

    wedit.rdp_input_invalidate(Rect(0, 0, wedit.cx(), wedit.cx()));
    // drawable.save_to_png(OUTPUT_FILE_PATH "edit-e1.png");
    char message[1024];
    if (!check_sig(drawable.gd.drawable, message,
        "\xd3\xb1\x7a\x7f\x87\xef\x26\x28\x68\x90"
        "\x2e\x31\x94\x91\xa7\xf9\x78\xf5\x8f\x6e"
    )){
        BOOST_CHECK_MESSAGE(false, message);
    }

    Keymap2 keymap;
    keymap.init_layout(0x040C);

    BStream decoded_data(256);
    bool ctrl_alt_delete;

    keymap.event(0, 16, decoded_data, ctrl_alt_delete); // 'a'
    wedit.rdp_input_scancode(0, 0, 0, 0, &keymap);
    keymap.event(keymap.KBDFLAGS_DOWN|keymap.KBDFLAGS_RELEASE, 16, decoded_data, ctrl_alt_delete);
    wedit.rdp_input_invalidate(Rect(0, 0, wedit.cx(), wedit.cx()));
    // drawable.save_to_png(OUTPUT_FILE_PATH "edit-e2-1.png");
    if (!check_sig(drawable.gd.drawable, message,
        "\xea\xb0\x0c\xe4\x9d\xee\x82\x70\x04\x4e"
        "\x31\x97\x14\x8e\x54\xa2\x25\x61\xb9\x90"
    )){
        BOOST_CHECK_MESSAGE(false, message);
    }
    BOOST_CHECK(notifier.sender == &wedit);
    BOOST_CHECK(notifier.event == NOTIFY_TEXT_CHANGED);
    notifier.event = 0;
    notifier.sender = 0;

    keymap.event(0, 17, decoded_data, ctrl_alt_delete); // 'z'
    wedit.rdp_input_scancode(0, 0, 0, 0, &keymap);
    keymap.event(keymap.KBDFLAGS_DOWN|keymap.KBDFLAGS_RELEASE, 17, decoded_data, ctrl_alt_delete);
    wedit.rdp_input_invalidate(Rect(0, 0, wedit.cx(), wedit.cx()));
    // drawable.save_to_png(OUTPUT_FILE_PATH "edit-e2-2.png");
    if (!check_sig(drawable.gd.drawable, message,
        "\x48\x62\xe2\xf6\x7c\x23\x24\x07\x8e\xad"
        "\x30\xdc\xaa\x8e\xb0\x3f\x8c\xed\xd4\xe6"
    )){
        BOOST_CHECK_MESSAGE(false, message);
    }
    BOOST_CHECK(notifier.sender == &wedit);
    BOOST_CHECK(notifier.event == NOTIFY_TEXT_CHANGED);
    notifier.event = 0;
    notifier.sender = 0;

    keymap.push_kevent(Keymap2::KEVENT_UP_ARROW);
    wedit.rdp_input_scancode(0, 0, 0, 0, &keymap);
    wedit.rdp_input_invalidate(Rect(0, 0, wedit.cx(), wedit.cx()));
    // drawable.save_to_png(OUTPUT_FILE_PATH "edit-e3.png");
    if (!check_sig(drawable.gd.drawable, message,
        "\xba\x93\x80\xd6\xa5\xf6\xaf\x6c\x93\x64"
        "\xfc\x1c\x69\x1b\xd6\xfe\x07\xa3\x9f\xb0"
    )){
        BOOST_CHECK_MESSAGE(false, message);
    }
    BOOST_CHECK(notifier.sender == 0);
    BOOST_CHECK(notifier.event == 0);

    keymap.push_kevent(Keymap2::KEVENT_RIGHT_ARROW);
    wedit.rdp_input_scancode(0, 0, 0, 0, &keymap);

    wedit.rdp_input_invalidate(Rect(0, 0, wedit.cx(), wedit.cx()));
    // drawable.save_to_png(OUTPUT_FILE_PATH "edit-e4.png");
    if (!check_sig(drawable.gd.drawable, message,
        "\x48\x62\xe2\xf6\x7c\x23\x24\x07\x8e\xad"
        "\x30\xdc\xaa\x8e\xb0\x3f\x8c\xed\xd4\xe6"
    )){
        BOOST_CHECK_MESSAGE(false, message);
    }

    keymap.push_kevent(Keymap2::KEVENT_BACKSPACE);
    wedit.rdp_input_scancode(0, 0, 0, 0, &keymap);

    wedit.rdp_input_invalidate(Rect(0, 0, wedit.cx(), wedit.cx()));
    // drawable.save_to_png(OUTPUT_FILE_PATH "edit-e5.png");
    if (!check_sig(drawable.gd.drawable, message,
        "\xea\xb0\x0c\xe4\x9d\xee\x82\x70\x04\x4e"
        "\x31\x97\x14\x8e\x54\xa2\x25\x61\xb9\x90"
    )){
        BOOST_CHECK_MESSAGE(false, message);
    }

    keymap.push_kevent(Keymap2::KEVENT_LEFT_ARROW);
    wedit.rdp_input_scancode(0, 0, 0, 0, &keymap);
    wedit.rdp_input_invalidate(Rect(0, 0, wedit.cx(), wedit.cx()));
    // drawable.save_to_png(OUTPUT_FILE_PATH "edit-e6.png");
    if (!check_sig(drawable.gd.drawable, message,
        "\x8b\xf4\x34\x3f\xfa\xf4\x11\x91\x8b\xeb"
        "\x36\xad\xff\xf6\x2e\x74\xae\x92\x33\xc4"
    )){
        BOOST_CHECK_MESSAGE(false, message);
    }

    keymap.push_kevent(Keymap2::KEVENT_LEFT_ARROW);
    wedit.rdp_input_scancode(0, 0, 0, 0, &keymap);
    wedit.rdp_input_invalidate(Rect(0, 0, wedit.cx(), wedit.cx()));
    // drawable.save_to_png(OUTPUT_FILE_PATH "edit-e7.png");
    if (!check_sig(drawable.gd.drawable, message,
        "\xaa\xa7\x31\x5c\x5c\x55\x21\x78\x92\x87"
        "\xa3\x8b\x79\xc3\x0c\xca\xd8\xa5\x2c\xe2"
    )){
        BOOST_CHECK_MESSAGE(false, message);
    }

    keymap.push_kevent(Keymap2::KEVENT_DELETE);
    wedit.rdp_input_scancode(0, 0, 0, 0, &keymap);
    BOOST_CHECK(notifier.sender == 0);
    BOOST_CHECK(notifier.event == 0);

    wedit.rdp_input_invalidate(Rect(0, 0, wedit.cx(), wedit.cx()));
    // drawable.save_to_png(OUTPUT_FILE_PATH "edit-e8.png");
    if (!check_sig(drawable.gd.drawable, message,
        "\xeb\xd9\x3c\x01\x35\xf5\xcf\x59\x53\x2b"
        "\x03\x60\x47\xf1\xa9\x3a\x4e\xce\xc3\x1c"
    )){
        BOOST_CHECK_MESSAGE(false, message);
    }

    keymap.push_kevent(Keymap2::KEVENT_END);
    wedit.rdp_input_scancode(0, 0, 0, 0, &keymap);
    BOOST_CHECK(notifier.sender == 0);
    BOOST_CHECK(notifier.event == 0);

    wedit.rdp_input_invalidate(Rect(0, 0, wedit.cx(), wedit.cx()));
    // drawable.save_to_png(OUTPUT_FILE_PATH "edit-e9.png");
    if (!check_sig(drawable.gd.drawable, message,
        "\xb2\xe3\x9d\xe5\x1f\xb9\xaa\x19\xd5\xca"
        "\x36\x58\xce\xe1\x13\x4e\x9a\x87\xa8\x72"
    )){
        BOOST_CHECK_MESSAGE(false, message);
    }

    keymap.push_kevent(Keymap2::KEVENT_HOME);
    wedit.rdp_input_scancode(0, 0, 0, 0, &keymap);
    BOOST_CHECK(notifier.sender == 0);
    BOOST_CHECK(notifier.event == 0);

    wedit.rdp_input_invalidate(Rect(0, 0, wedit.cx(), wedit.cx()));
    // drawable.save_to_png(OUTPUT_FILE_PATH "edit-e10.png");
    if (!check_sig(drawable.gd.drawable, message,
        "\xd0\xfa\xdf\x07\x35\x93\x19\x95\xe2\xc2"
        "\x51\x97\x8c\x14\x5b\xf7\x5c\x4d\xff\x95"
    )){
        BOOST_CHECK_MESSAGE(false, message);
    }

    BOOST_CHECK(notifier.sender == 0);
    BOOST_CHECK(notifier.event == 0);
    keymap.push_kevent(Keymap2::KEVENT_ENTER);
    wedit.rdp_input_scancode(0, 0, 0, 0, &keymap);
    BOOST_CHECK(notifier.sender == &wedit);
    BOOST_CHECK(notifier.event == NOTIFY_SUBMIT);
    notifier.sender = 0;
    notifier.event = 0;

    wedit.rdp_input_mouse(MOUSE_FLAG_BUTTON1|MOUSE_FLAG_DOWN, x+10, y+3, 0);
    BOOST_CHECK(widget_for_receive_event.sender == 0);
    BOOST_CHECK(widget_for_receive_event.event == 0);
    BOOST_CHECK(notifier.sender == 0);
    BOOST_CHECK(notifier.event == 0);

    wedit.rdp_input_invalidate(Rect(0, 0, wedit.cx(), wedit.cx()));

    // drawable.save_to_png(OUTPUT_FILE_PATH "edit-e11.png");

    if (!check_sig(drawable.gd.drawable, message,
        "\xf4\x07\x87\x9a\x62\xf2\xcb\xeb\x8e\x00"
        "\x01\xe5\x51\x95\x94\xf4\x73\xb5\x24\xe9"
    )){
        BOOST_CHECK_MESSAGE(false, message);
    }
}

BOOST_AUTO_TEST_CASE(TraceWidgetEditAndComposite)
{
    TestDraw drawable(800, 600);

    // WidgetEdit is a edit widget of size 256x125 at position 0,0 in it's parent context
    WidgetScreen parent(drawable, 800, 600);
    NotifyApi * notifier = NULL;

    WidgetComposite wcomposite(drawable, Rect(0,0,800,600), parent, notifier);

    WidgetEdit wedit1(drawable, 0,0, 50, wcomposite, notifier,
                      "abababab", 4, YELLOW, BLACK, BLACK);
    WidgetEdit wedit2(drawable, 0,100, 50, wcomposite, notifier,
                        "ggghdgh", 2, WHITE, RED, RED);
    WidgetEdit wedit3(drawable, 100,100, 50, wcomposite, notifier,
                        "lldlslql", 1, BLUE, RED, RED);
    WidgetEdit wedit4(drawable, 300,300, 50, wcomposite, notifier,
                        "LLLLMLLM", 20, PINK, DARK_GREEN, DARK_GREEN);
    WidgetEdit wedit5(drawable, 700,-10, 50, wcomposite, notifier,
                        "dsdsdjdjs", 0, LIGHT_GREEN, DARK_BLUE, DARK_BLUE);
    WidgetEdit wedit6(drawable, -10,550, 50, wcomposite, notifier,
                        "xxwwp", 2, ANTHRACITE, PALE_GREEN, PALE_GREEN);

    wcomposite.add_widget(&wedit1);
    wcomposite.add_widget(&wedit2);
    wcomposite.add_widget(&wedit3);
    wcomposite.add_widget(&wedit4);
    wcomposite.add_widget(&wedit5);
    wcomposite.add_widget(&wedit6);

    // ask to widget to redraw at position 100,25 and of size 100x100.
    wcomposite.rdp_input_invalidate(Rect(100, 25, 100, 100));

    // drawable.save_to_png(OUTPUT_FILE_PATH "edit9.png");

    char message[1024];
    if (!check_sig(drawable.gd.drawable, message,
        "\x67\xa6\x1d\x2d\x26\xb0\xb8\x98\xbb\xba"
        "\x49\xb9\x64\x0c\x8f\x87\x18\x00\xe7\xf5"
    )){
        BOOST_CHECK_MESSAGE(false, message);
    }

    // ask to widget to redraw at it's current position
    wcomposite.rdp_input_invalidate(Rect(0, 0, wcomposite.cx(), wcomposite.cy()));

    // drawable.save_to_png(OUTPUT_FILE_PATH "edit10.png");

    if (!check_sig(drawable.gd.drawable, message,
        "\x40\x96\x2d\x77\x07\x5e\x67\x8e\x9f\x10"
        "\x80\xb1\xa7\xf2\xe4\x31\x22\xfe\x37\x59"
    )){
        BOOST_CHECK_MESSAGE(false, message);
    }
    wcomposite.clear();
}

BOOST_AUTO_TEST_CASE(TraceWidgetEditScrolling)
{
    TestDraw drawable(800, 600);
    WidgetScreen parent(drawable, 800, 600);
    int16_t x = 0;
    int16_t y = 0;
    uint16_t cx = 100;
    WidgetEdit wedit(drawable, x, y, cx, parent, &parent, "abcde", 0, BLACK, WHITE, WHITE,
                     -1u, 1, 1);
    wedit.focus(Widget2::focus_reason_tabkey);
    parent.add_widget(&wedit);
    parent.current_focus = &wedit;

    char message[1024];

    parent.rdp_input_invalidate(Rect(0, 0, parent.cx(), parent.cy()));

    // drawable.save_to_png(OUTPUT_FILE_PATH "edit-s0.png");
    Keymap2 keymap;
    const int layout = 0x040C;
    keymap.init_layout(layout);
    BStream decoded_data(256);
    bool    ctrl_alt_delete;
    uint16_t keyboardFlags = 0 ;
    uint16_t keyCode = 0;
    keyboardFlags = 0 ;
    keyCode = 16 ; // key is 'a'

    keymap.event(keyboardFlags, keyCode, decoded_data, ctrl_alt_delete);
    parent.rdp_input_scancode(0, 0, 0, 0, &keymap);

    parent.rdp_input_invalidate(Rect(0, 0, parent.cx(), parent.cy()));
    // drawable.save_to_png(OUTPUT_FILE_PATH "edit-s0-1.png");

    keymap.event(keyboardFlags, keyCode + 1, decoded_data, ctrl_alt_delete);
    parent.rdp_input_scancode(0, 0, 0, 0, &keymap);
    keymap.event(keyboardFlags, keyCode + 2, decoded_data, ctrl_alt_delete);
    parent.rdp_input_scancode(0, 0, 0, 0, &keymap);
    keymap.event(keyboardFlags, keyCode, decoded_data, ctrl_alt_delete);
    parent.rdp_input_scancode(0, 0, 0, 0, &keymap);
    keymap.event(keyboardFlags, keyCode, decoded_data, ctrl_alt_delete);
    parent.rdp_input_scancode(0, 0, 0, 0, &keymap);
    keymap.event(keyboardFlags, keyCode, decoded_data, ctrl_alt_delete);
    parent.rdp_input_scancode(0, 0, 0, 0, &keymap);
    keymap.event(keyboardFlags, keyCode, decoded_data, ctrl_alt_delete);
    parent.rdp_input_scancode(0, 0, 0, 0, &keymap);
    parent.rdp_input_invalidate(Rect(0, 0, parent.cx(), parent.cy()));
    // drawable.save_to_png(OUTPUT_FILE_PATH "edit-s0-2.png");
    keymap.event(keyboardFlags, keyCode, decoded_data, ctrl_alt_delete);
    parent.rdp_input_scancode(0, 0, 0, 0, &keymap);
    parent.rdp_input_invalidate(Rect(0, 0, parent.cx(), parent.cy()));
    // drawable.save_to_png(OUTPUT_FILE_PATH "edit-s0-3.png");

    keymap.event(keyboardFlags, keyCode, decoded_data, ctrl_alt_delete);
    parent.rdp_input_scancode(0, 0, 0, 0, &keymap);
    parent.rdp_input_invalidate(Rect(0, 0, parent.cx(), parent.cy()));
    // drawable.save_to_png(OUTPUT_FILE_PATH "edit-s0-4.png");

    keymap.event(keyboardFlags, keyCode + 9, decoded_data, ctrl_alt_delete);
    parent.rdp_input_scancode(0, 0, 0, 0, &keymap);
    parent.rdp_input_invalidate(Rect(0, 0, parent.cx(), parent.cy()));
    // drawable.save_to_png(OUTPUT_FILE_PATH "edit-s1.png");

    keymap.push_kevent(Keymap2::KEVENT_HOME);
    parent.rdp_input_scancode(0, 0, 0, 0, &keymap);

    parent.rdp_input_invalidate(Rect(0, 0, parent.cx(), parent.cy()));
    // drawable.save_to_png(OUTPUT_FILE_PATH "edit-s1-1.png");

    keymap.push_kevent(Keymap2::KEVENT_END);
    parent.rdp_input_scancode(0, 0, 0, 0, &keymap);

    parent.rdp_input_invalidate(Rect(0, 0, parent.cx(), parent.cy()));
    // drawable.save_to_png(OUTPUT_FILE_PATH "edit-s1-2.png");

    keymap.push_kevent(Keymap2::KEVENT_BACKSPACE);
    parent.rdp_input_scancode(0, 0, 0, 0, &keymap);

    parent.rdp_input_invalidate(Rect(0, 0, parent.cx(), parent.cy()));
    // drawable.save_to_png(OUTPUT_FILE_PATH "edit-s2.png");

    for (int i = 0; i < 10; i++) {
        keymap.push_kevent(Keymap2::KEVENT_LEFT_ARROW);
        parent.rdp_input_scancode(0, 0, 0, 0, &keymap);
    }
    parent.rdp_input_invalidate(Rect(0, 0, parent.cx(), parent.cy()));
    // drawable.save_to_png(OUTPUT_FILE_PATH "edit-s2-1.png");

    if (!check_sig(drawable.gd.drawable, message,
        "\x4e\x36\x0c\x24\x57\xc7\x65\xfd\x2b\x26"
        "\x90\x0c\x32\x63\x88\x0f\x5c\xc3\x26\xc8"
    )) {
        BOOST_CHECK_MESSAGE(false, message);
    }

    parent.clear();
}<|MERGE_RESOLUTION|>--- conflicted
+++ resolved
@@ -170,28 +170,7 @@
 
     virtual void text_metrics(const char* text, int& width, int& height)
     {
-<<<<<<< HEAD
-        //TODO used ::text_metrics of text_metrics.hpp
-        width = 0;
-        height = 0;
-        UTF8toUnicodeIterator unicode_iter(text);
-        if (*unicode_iter) {
-            for (; uint32_t c = *unicode_iter; ++unicode_iter) {
-                const FontChar & font_item = [&, c]() -> const FontChar & {
-                    if (!this->font.glyph_defined(c) || !this->font.font_items[c]) {
-                        return this->font.font_items[unsigned('?')];
-                    }
-                    return this->font.font_items[c];
-                }();
-                // width += font_item.incby;
-                width += font_item.width + 2;
-                height = std::max(height, font_item.height);
-            }
-            width -= 1;
-        }
-=======
         ::text_metrics(this->font, text, width, height);
->>>>>>> c93bc882
     }
 
     void save_to_png(const char * filename)
