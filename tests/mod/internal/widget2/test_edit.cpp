/*
 *   This program is free software; you can redistribute it and/or modify
 *   it under the terms of the GNU General Public License as published by
 *   the Free Software Foundation; either version 2 of the License, or
 *   (at your option) any later version.
 *
 *   This program is distributed in the hope that it will be useful,
 *   but WITHOUT ANY WARRANTY; without even the implied warranty of
 *   MERCHANTABILITY or FITNESS FOR A PARTICULAR PURPOSE.  See the
 *   GNU General Public License for more details.
 *
 *   You should have received a copy of the GNU General Public License
 *   along with this program; if not, write to the Free Software
 *   Foundation, Inc., 675 Mass Ave, Cambridge, MA 02139, USA.
 *
 *   Product name: redemption, a FLOSS RDP proxy
 *   Copyright (C) Wallix 2010-2012
 *   Author(s): Christophe Grosjean, Dominique Lafages, Jonathan Poelen,
 *              Meng Tan
 */

#define BOOST_AUTO_TEST_MAIN
#define BOOST_TEST_DYN_LINK
#define BOOST_TEST_MODULE TestWidgetEdit
#include <boost/test/auto_unit_test.hpp>

#define LOGNULL
#include "log.hpp"

#include "internal/widget2/edit.hpp"
#include "internal/widget2/screen.hpp"
#include "internal/widget2/composite.hpp"

// #include "internal/widget2/widget_composite.hpp"
#include "png.hpp"
#include "ssl_calls.hpp"
#include "RDP/RDPDrawable.hpp"
#include "check_sig.hpp"
#include "text_metrics.hpp"

#ifndef FIXTURES_PATH
# define FIXTURES_PATH
#endif
#undef OUTPUT_FILE_PATH
#define OUTPUT_FILE_PATH "/tmp/"

struct TestDraw : DrawApi
{
    RDPDrawable gd;
    Font font;

    TestDraw(uint16_t w, uint16_t h)
    : gd(w, h, 24)
    , font(FIXTURES_PATH "/dejavu-sans-10.fv1")
    {}

    virtual void draw(const RDPOpaqueRect& cmd, const Rect& rect)
    {
        this->gd.draw(cmd, rect);
    }

    virtual void draw(const RDPScrBlt&, const Rect&)
    {
        BOOST_CHECK(false);
    }

    virtual void draw(const RDPDestBlt&, const Rect&)
    {
        BOOST_CHECK(false);
    }

    virtual void draw(const RDPMultiDstBlt &, const Rect &) {
        BOOST_CHECK(false);
    }

    virtual void draw(const RDPMultiOpaqueRect &, const Rect &) {
        BOOST_CHECK(false);
    }

    virtual void draw(const RDP::RDPMultiPatBlt &, const Rect &) {
        BOOST_CHECK(false);
    }

    virtual void draw(const RDP::RDPMultiScrBlt &, const Rect &) {
        BOOST_CHECK(false);
    }

    virtual void draw(const RDPPatBlt& cmd, const Rect& rect)
    {
        this->gd.draw(cmd, rect);
    }

    virtual void draw(const RDPMemBlt& cmd, const Rect& rect, const Bitmap& bmp)
    {
        this->gd.draw(cmd, rect, bmp);
    }

    virtual void draw(const RDPMem3Blt& cmd, const Rect& rect, const Bitmap& bmp)
    {
        this->gd.draw(cmd, rect, bmp);
    }

    virtual void draw(const RDPLineTo&, const Rect&)
    {
        BOOST_CHECK(false);
    }

    virtual void draw(const RDPGlyphIndex&, const Rect&, const GlyphCache * gly_cache)
    {
        BOOST_CHECK(false);
    }

    virtual void draw(const RDPBrushCache&)
    {
        BOOST_CHECK(false);
    }

    virtual void draw(const RDPColCache&)
    {
        BOOST_CHECK(false);
    }

    virtual void draw(const RDPGlyphCache&)
    {
        BOOST_CHECK(false);
    }

    virtual void draw(const RDPPolygonSC &, const Rect &) {
        BOOST_CHECK(false);
    }

    virtual void draw(const RDPPolygonCB &, const Rect &) {
        BOOST_CHECK(false);
    }

    virtual void draw(const RDPPolyline &, const Rect &) {
        BOOST_CHECK(false);
    }

    virtual void draw(const RDPEllipseSC&, const Rect&)
    {
        BOOST_CHECK(false);
    }

    virtual void draw(const RDPEllipseCB&, const Rect&)
    {
        BOOST_CHECK(false);
    }

    virtual void draw(const RDP::FrameMarker&)
    {
        BOOST_CHECK(false);
    }

    virtual void draw(const RDPBitmapData&, const uint8_t*, size_t, const Bitmap&)
    {
        BOOST_CHECK(false);
    }

    virtual void begin_update()
    {}

    virtual void end_update()
    {}

    virtual void server_draw_text(int16_t x, int16_t y, const char* text, uint32_t fgcolor, uint32_t bgcolor, const Rect& clip)
    {
        this->gd.server_draw_text(x, y, text, fgcolor, bgcolor, clip, this->font);
    }

    virtual void text_metrics(const char* text, int& width, int& height)
    {
        ::text_metrics(this->font, text, width, height);
    }

    void save_to_png(const char * filename)
    {
        std::FILE * file = fopen(filename, "w+");
        dump_png24(file, this->gd.data(), this->gd.width(),
                   this->gd.height(), this->gd.rowsize(), true);
        fclose(file);
    }
};


BOOST_AUTO_TEST_CASE(TraceWidgetEdit)
{
    TestDraw drawable(800, 600);

    // WidgetEdit is a edit widget at position 0,0 in it's parent context
    WidgetScreen parent(drawable, 800, 600);
    NotifyApi * notifier = NULL;
    int fg_color = RED;
    int bg_color = YELLOW;
    int id = 0;
    int16_t x = 0;
    int16_t y = 0;
    uint16_t cx = 50;
    int xtext = 4;
    int ytext = 1;
    size_t edit_pos = 2;

    WidgetEdit wedit(drawable, x, y, cx, parent, notifier, "test1", id,
                     fg_color, bg_color, bg_color, edit_pos, xtext, ytext);

    // ask to widget to redraw at it's current position
    wedit.rdp_input_invalidate(Rect(0 + wedit.dx(),
                                    0 + wedit.dx(),
                                    wedit.cx(),
                                    wedit.cy()));

    // drawable.save_to_png(OUTPUT_FILE_PATH "edit1.png");

    char message[1024];
<<<<<<< HEAD
    if (!check_sig(drawable.gd.drawable, message,
        "\x24\x6f\xbb\xdb\xa9\xdc\x43\xe0\xb1\x5b"
        "\xd0\xf4\xd5\x6e\x7e\x94\x38\xbe\x59\x8d"
    )){
=======
    if (!check_sig(drawable.gd.impl(), message,
                   "\xbc\xd1\x30\xc8\xef\x21\x5c\xc1\x3e\x95"
                   "\x06\xb9\xde\xe2\x54\xa4\x68\xbb\x03\x39"
                   )){
>>>>>>> 303d0d9d
        BOOST_CHECK_MESSAGE(false, message);
    }
}

BOOST_AUTO_TEST_CASE(TraceWidgetEdit2)
{
    TestDraw drawable(800, 600);

    // WidgetEdit is a edit widget of size 100x20 at position 10,100 in it's parent context
    WidgetScreen parent(drawable, 800, 600);
    NotifyApi * notifier = NULL;
    int fg_color = RED;
    int bg_color = YELLOW;
    int id = 0;
    int16_t x = 10;
    int16_t y = 100;
    uint16_t cx = 50;

    WidgetEdit wedit(drawable, x, y, cx, parent, notifier, "test2", id, fg_color, bg_color, 0);

    // ask to widget to redraw at it's current position
    wedit.rdp_input_invalidate(Rect(0 + wedit.dx(),
                                    0 + wedit.dy(),
                                    wedit.cx(),
                                    wedit.cy()));

    // drawable.save_to_png(OUTPUT_FILE_PATH "edit2.png");

    char message[1024];
<<<<<<< HEAD
    if (!check_sig(drawable.gd.drawable, message,
        "\x29\xee\x4e\x58\x60\x14\xb5\xe1\x6d\xa6"
        "\x81\x47\xb6\x98\x93\xf8\x72\x9c\x2b\xc6"
    )){
=======
    if (!check_sig(drawable.gd.impl(), message,
                   "\xfc\xa6\xe1\x51\x73\xde\xd0\xcf\x8e\xa6"
                   "\x0a\xf7\x58\xdf\xa8\x7a\x1a\xc8\x5b\x28"
                   )){
>>>>>>> 303d0d9d
        BOOST_CHECK_MESSAGE(false, message);
    }
}

BOOST_AUTO_TEST_CASE(TraceWidgetEdit3)
{
    TestDraw drawable(800, 600);

    // WidgetEdit is a edit widget of size 100x20 at position -10,500 in it's parent context
    WidgetScreen parent(drawable, 800, 600);
    NotifyApi * notifier = NULL;
    int fg_color = RED;
    int bg_color = YELLOW;
    int id = 0;
    int16_t x = -10;
    int16_t y = 500;
    uint16_t cx = 50;

    WidgetEdit wedit(drawable, x, y, cx, parent, notifier, "test3", id, fg_color, bg_color, 0);

    // ask to widget to redraw at it's current position
    wedit.rdp_input_invalidate(Rect(0 + wedit.dx(),
                                    0 + wedit.dy(),
                                    wedit.cx(),
                                    wedit.cy()));

    // drawable.save_to_png(OUTPUT_FILE_PATH "edit3.png");

    char message[1024];
<<<<<<< HEAD
    if (!check_sig(drawable.gd.drawable, message,
        "\xec\xb2\x1d\x5e\x9e\xc5\xbd\xa8\xe1\x26"
        "\x69\x9c\x91\xa9\x7c\x21\xa6\x8f\x47\x6a"
    )){
=======
    if (!check_sig(drawable.gd.impl(), message,
                   "\x2c\x77\x71\xfe\xba\xf2\x59\xb9\x56\x93"
                   "\xa3\x2d\x8a\xec\x9f\x40\x89\x64\x12\xd2"
                   )){
>>>>>>> 303d0d9d
        BOOST_CHECK_MESSAGE(false, message);
    }
}

BOOST_AUTO_TEST_CASE(TraceWidgetEdit4)
{
    TestDraw drawable(800, 600);

    // WidgetEdit is a edit widget of size 100x20 at position 770,500 in it's parent context
    WidgetScreen parent(drawable, 800, 600);
    NotifyApi * notifier = NULL;
    int fg_color = RED;
    int bg_color = YELLOW;
    int id = 0;
    int16_t x = 770;
    int16_t y = 500;
    uint16_t cx = 50;

    WidgetEdit wedit(drawable, x, y, cx, parent, notifier, "test4", id, fg_color, bg_color, 0);

    // ask to widget to redraw at it's current position
    wedit.rdp_input_invalidate(Rect(0 + wedit.dx(),
                                    0 + wedit.dy(),
                                    wedit.cx(),
                                    wedit.cy()));

    // drawable.save_to_png(OUTPUT_FILE_PATH "edit4.png");

    char message[1024];
<<<<<<< HEAD
    if (!check_sig(drawable.gd.drawable, message,
        "\xe7\x8e\xbb\x18\xc2\x62\xc4\x3c\xbc\x6e"
        "\x98\x41\x76\xd1\x52\xc5\x33\x6c\xba\x82"
    )){
=======
    if (!check_sig(drawable.gd.impl(), message,
                   "\x5c\x87\xba\xef\xd1\x3b\x9e\x74\x39\x34"
                   "\x45\xd4\x64\xac\xd0\xec\x47\x05\xb2\x97"
                   )){
>>>>>>> 303d0d9d
        BOOST_CHECK_MESSAGE(false, message);
    }
}

BOOST_AUTO_TEST_CASE(TraceWidgetEdit5)
{
    TestDraw drawable(800, 600);

    // WidgetEdit is a edit widget of size 100x20 at position -20,-7 in it's parent context
    WidgetScreen parent(drawable, 800, 600);
    NotifyApi * notifier = NULL;
    int fg_color = RED;
    int bg_color = YELLOW;
    int id = 0;
    int16_t x = -20;
    int16_t y = -7;
    uint16_t cx = 50;

    WidgetEdit wedit(drawable, x, y, cx, parent, notifier, "test5", id, fg_color, bg_color, 0);

    // ask to widget to redraw at it's current position
    wedit.rdp_input_invalidate(Rect(0 + wedit.dx(),
                                    0 + wedit.dy(),
                                    wedit.cx(),
                                    wedit.cy()));

    // drawable.save_to_png(OUTPUT_FILE_PATH "edit5.png");

    char message[1024];
<<<<<<< HEAD
    if (!check_sig(drawable.gd.drawable, message,
        "\x25\xcf\xa9\xb5\xf5\x62\xc4\xe9\xcb\x12"
        "\xea\x45\x26\x14\xfc\x8b\x02\x84\xea\x63"
    )){
=======
    if (!check_sig(drawable.gd.impl(), message,
                   "\xbf\x45\x46\x98\x1c\x13\x54\x5f\xbf\x83"
                   "\x81\x74\x32\x88\x9d\x7d\xf1\x74\x5c\x78"
                   )){
>>>>>>> 303d0d9d
        BOOST_CHECK_MESSAGE(false, message);
    }
}

BOOST_AUTO_TEST_CASE(TraceWidgetEdit6)
{
    TestDraw drawable(800, 600);

    // WidgetEdit is a edit widget of size 100x20 at position 760,-7 in it's parent context
    WidgetScreen parent(drawable, 800, 600);
    NotifyApi * notifier = NULL;
    int fg_color = RED;
    int bg_color = YELLOW;
    int id = 0;
    int16_t x = 760;
    int16_t y = -7;
    uint16_t cx = 50;

    WidgetEdit wedit(drawable, x, y, cx, parent, notifier, "test6", id, fg_color, bg_color, 0);

    // ask to widget to redraw at it's current position
    wedit.rdp_input_invalidate(Rect(0 + wedit.dx(),
                                    0 + wedit.dy(),
                                    wedit.cx(),
                                    wedit.cy()));

    // drawable.save_to_png(OUTPUT_FILE_PATH "edit6.png");

    char message[1024];
<<<<<<< HEAD
    if (!check_sig(drawable.gd.drawable, message,
        "\xe5\x74\x2d\xb0\x29\xdb\xa5\xae\xd5\xfe"
        "\xc3\x8a\x15\xaf\xd9\x52\x3e\x43\x03\x54"
    )){
=======
    if (!check_sig(drawable.gd.impl(), message,
                   "\x37\xcf\x67\x14\x4f\x58\xd3\xdd\x2e\x25"
                   "\x95\x8e\xaa\x85\x06\xf3\xea\x96\xc0\x64"
                   )){
>>>>>>> 303d0d9d
        BOOST_CHECK_MESSAGE(false, message);
    }
}

BOOST_AUTO_TEST_CASE(TraceWidgetEditClip)
{
    TestDraw drawable(800, 600);

    // WidgetEdit is a edit widget of size 100x20 at position 760,-7 in it's parent context
    WidgetScreen parent(drawable, 800, 600);
    NotifyApi * notifier = NULL;
    int fg_color = RED;
    int bg_color = YELLOW;
    int id = 0;
    int16_t x = 760;
    int16_t y = -7;
    uint16_t cx = 50;

    WidgetEdit wedit(drawable, x, y, cx, parent, notifier, "test6", id, fg_color, bg_color, 0);

    // ask to widget to redraw at position 780,-7 and of size 120x20. After clip the size is of 20x13
    wedit.rdp_input_invalidate(Rect(20 + wedit.dx(),
                                    0 + wedit.dy(),
                                    wedit.cx(),
                                    wedit.cy()));

    // drawable.save_to_png(OUTPUT_FILE_PATH "edit7.png");

    char message[1024];
<<<<<<< HEAD
    if (!check_sig(drawable.gd.drawable, message,
        "\x60\xb2\xe3\x51\x9e\x2a\x77\x04\xfa\x62"
        "\x89\x1a\xf1\xcc\x34\x96\x44\xf6\xde\x97"
    )){
=======
    if (!check_sig(drawable.gd.impl(), message,
                   "\xc8\xdd\x05\x7b\x43\x3f\x1b\x1d\x04\x4f"
                   "\x80\x60\x52\x04\x1a\xf5\x10\x07\xf5\xe4"
                   )){
>>>>>>> 303d0d9d
        BOOST_CHECK_MESSAGE(false, message);
    }
}

BOOST_AUTO_TEST_CASE(TraceWidgetEditClip2)
{
    TestDraw drawable(800, 600);

    // WidgetEdit is a edit widget of size 100x20 at position 10,7 in it's parent context
    WidgetScreen parent(drawable, 800, 600);
    NotifyApi * notifier = NULL;
    int fg_color = RED;
    int bg_color = YELLOW;
    int id = 0;
    int16_t x = 0;
    int16_t y = 0;
    uint16_t cx = 50;

    WidgetEdit wedit(drawable, x, y, cx, parent, notifier, "test6", id, fg_color, bg_color, 0);

    // ask to widget to redraw at position 30,12 and of size 30x10.
    wedit.rdp_input_invalidate(Rect(20 + wedit.dx(),
                                    5 + wedit.dy(),
                                    30,
                                    10));

    // drawable.save_to_png(OUTPUT_FILE_PATH "edit8.png");

    char message[1024];
<<<<<<< HEAD
    if (!check_sig(drawable.gd.drawable, message,
        "\x89\xbd\x1c\xe4\x54\x71\x8f\xaf\x81\x70"
        "\xd5\x04\x41\x36\x86\x19\xeb\x64\x69\xa8"
    )){
=======
    if (!check_sig(drawable.gd.impl(), message,
        "\x22\xb4\x05\xf5\x69\x0d\x69\x30\x13\x11"
        "\x01\xd2\xfc\x20\x59\xac\xad\x9e\x11\xf4")){
>>>>>>> 303d0d9d
        BOOST_CHECK_MESSAGE(false, message);
    }
}

BOOST_AUTO_TEST_CASE(EventWidgetEdit)
{
    TestDraw drawable(800, 600);

    struct WidgetReceiveEvent : public Widget2 {
        Widget2* sender;
        NotifyApi::notify_event_t event;

        WidgetReceiveEvent(TestDraw& drawable)
        : Widget2(drawable, Rect(), *this, NULL)
        , sender(0)
        , event(0)
        {}

        virtual void draw(const Rect&)
        {}

        virtual void notify(Widget2* sender, NotifyApi::notify_event_t event)
        {
            this->sender = sender;
            this->event = event;
        }
    } widget_for_receive_event(drawable);

    struct Notify : public NotifyApi {
        Widget2* sender;
        notify_event_t event;
        Notify()
        : sender(0)
        , event(0)
        {}
        virtual void notify(Widget2* sender, notify_event_t event)
        {
            this->sender = sender;
            this->event = event;
        }
    } notifier;
    WidgetScreen parent(drawable, 800, 600);

    int16_t x = 0;
    int16_t y = 0;
    uint16_t cx = 100;

    WidgetEdit wedit(drawable, x, y, cx, parent, &notifier, "abcdef", 0, GREEN, RED, RED);
    wedit.focus(Widget2::focus_reason_tabkey);

    wedit.rdp_input_invalidate(Rect(0, 0, wedit.cx(), wedit.cx()));
    // drawable.save_to_png(OUTPUT_FILE_PATH "edit-e1.png");
    char message[1024];
<<<<<<< HEAD
    if (!check_sig(drawable.gd.drawable, message,
        "\xd3\xb1\x7a\x7f\x87\xef\x26\x28\x68\x90"
        "\x2e\x31\x94\x91\xa7\xf9\x78\xf5\x8f\x6e"
    )){
=======
    if (!check_sig(drawable.gd.impl(), message,
                   "\x1f\x0d\xf0\x54\xd2\x85\xeb\x62\x98\xa2"
                   "\x4e\x37\x47\x88\x61\xd1\x45\x3f\xa8\x0c"
                   )){
>>>>>>> 303d0d9d
        BOOST_CHECK_MESSAGE(false, message);
    }

    Keymap2 keymap;
    keymap.init_layout(0x040C);

    BStream decoded_data(256);
    bool ctrl_alt_delete;

    keymap.event(0, 16, decoded_data, ctrl_alt_delete); // 'a'
    wedit.rdp_input_scancode(0, 0, 0, 0, &keymap);
    keymap.event(keymap.KBDFLAGS_DOWN|keymap.KBDFLAGS_RELEASE, 16, decoded_data, ctrl_alt_delete);
    wedit.rdp_input_invalidate(Rect(0, 0, wedit.cx(), wedit.cx()));
    // drawable.save_to_png(OUTPUT_FILE_PATH "edit-e2-1.png");
<<<<<<< HEAD
    if (!check_sig(drawable.gd.drawable, message,
        "\xea\xb0\x0c\xe4\x9d\xee\x82\x70\x04\x4e"
        "\x31\x97\x14\x8e\x54\xa2\x25\x61\xb9\x90"
    )){
=======
    if (!check_sig(drawable.gd.impl(), message,
                   "\xb2\xdb\x82\xf4\x0f\xaf\x1f\x49\x29\x51"
                   "\xc4\x1a\xf5\x3e\xac\x37\x89\xfe\x36\xb0"
                   )){
>>>>>>> 303d0d9d
        BOOST_CHECK_MESSAGE(false, message);
    }
    BOOST_CHECK(notifier.sender == &wedit);
    BOOST_CHECK(notifier.event == NOTIFY_TEXT_CHANGED);
    notifier.event = 0;
    notifier.sender = 0;

    keymap.event(0, 17, decoded_data, ctrl_alt_delete); // 'z'
    wedit.rdp_input_scancode(0, 0, 0, 0, &keymap);
    keymap.event(keymap.KBDFLAGS_DOWN|keymap.KBDFLAGS_RELEASE, 17, decoded_data, ctrl_alt_delete);
    wedit.rdp_input_invalidate(Rect(0, 0, wedit.cx(), wedit.cx()));
    // drawable.save_to_png(OUTPUT_FILE_PATH "edit-e2-2.png");
<<<<<<< HEAD
    if (!check_sig(drawable.gd.drawable, message,
        "\x48\x62\xe2\xf6\x7c\x23\x24\x07\x8e\xad"
        "\x30\xdc\xaa\x8e\xb0\x3f\x8c\xed\xd4\xe6"
    )){
=======
    if (!check_sig(drawable.gd.impl(), message,
                   "\x9b\xc4\x46\x9e\x70\x07\x84\xe1\x9d\xd8"
                   "\xcd\xde\x68\x7e\xb2\x37\x2f\x90\x4e\x89"
                   )){
>>>>>>> 303d0d9d
        BOOST_CHECK_MESSAGE(false, message);
    }
    BOOST_CHECK(notifier.sender == &wedit);
    BOOST_CHECK(notifier.event == NOTIFY_TEXT_CHANGED);
    notifier.event = 0;
    notifier.sender = 0;

    keymap.push_kevent(Keymap2::KEVENT_UP_ARROW);
    wedit.rdp_input_scancode(0, 0, 0, 0, &keymap);
    wedit.rdp_input_invalidate(Rect(0, 0, wedit.cx(), wedit.cx()));
    // drawable.save_to_png(OUTPUT_FILE_PATH "edit-e3.png");
<<<<<<< HEAD
    if (!check_sig(drawable.gd.drawable, message,
        "\xba\x93\x80\xd6\xa5\xf6\xaf\x6c\x93\x64"
        "\xfc\x1c\x69\x1b\xd6\xfe\x07\xa3\x9f\xb0"
    )){
=======
    if (!check_sig(drawable.gd.impl(), message,
                   "\x79\x68\x73\xaa\x18\x2d\xe7\xaa\xb4\x68"
                   "\xcb\x9c\xd7\x1d\x0d\x10\x13\xcf\x58\x36"
                   )){
>>>>>>> 303d0d9d
        BOOST_CHECK_MESSAGE(false, message);
    }
    BOOST_CHECK(notifier.sender == 0);
    BOOST_CHECK(notifier.event == 0);

    keymap.push_kevent(Keymap2::KEVENT_RIGHT_ARROW);
    wedit.rdp_input_scancode(0, 0, 0, 0, &keymap);

    wedit.rdp_input_invalidate(Rect(0, 0, wedit.cx(), wedit.cx()));
    // drawable.save_to_png(OUTPUT_FILE_PATH "edit-e4.png");
<<<<<<< HEAD
    if (!check_sig(drawable.gd.drawable, message,
        "\x48\x62\xe2\xf6\x7c\x23\x24\x07\x8e\xad"
        "\x30\xdc\xaa\x8e\xb0\x3f\x8c\xed\xd4\xe6"
    )){
=======
    if (!check_sig(drawable.gd.impl(), message,
                   "\x9b\xc4\x46\x9e\x70\x07\x84\xe1\x9d\xd8"
                   "\xcd\xde\x68\x7e\xb2\x37\x2f\x90\x4e\x89"
                   )){
>>>>>>> 303d0d9d
        BOOST_CHECK_MESSAGE(false, message);
    }

    keymap.push_kevent(Keymap2::KEVENT_BACKSPACE);
    wedit.rdp_input_scancode(0, 0, 0, 0, &keymap);

    wedit.rdp_input_invalidate(Rect(0, 0, wedit.cx(), wedit.cx()));
    // drawable.save_to_png(OUTPUT_FILE_PATH "edit-e5.png");
<<<<<<< HEAD
    if (!check_sig(drawable.gd.drawable, message,
        "\xea\xb0\x0c\xe4\x9d\xee\x82\x70\x04\x4e"
        "\x31\x97\x14\x8e\x54\xa2\x25\x61\xb9\x90"
    )){
=======
    if (!check_sig(drawable.gd.impl(), message,
                   "\xb2\xdb\x82\xf4\x0f\xaf\x1f\x49\x29\x51"
                   "\xc4\x1a\xf5\x3e\xac\x37\x89\xfe\x36\xb0"
                   )){
>>>>>>> 303d0d9d
        BOOST_CHECK_MESSAGE(false, message);
    }

    keymap.push_kevent(Keymap2::KEVENT_LEFT_ARROW);
    wedit.rdp_input_scancode(0, 0, 0, 0, &keymap);
    wedit.rdp_input_invalidate(Rect(0, 0, wedit.cx(), wedit.cx()));
    // drawable.save_to_png(OUTPUT_FILE_PATH "edit-e6.png");
<<<<<<< HEAD
    if (!check_sig(drawable.gd.drawable, message,
        "\x8b\xf4\x34\x3f\xfa\xf4\x11\x91\x8b\xeb"
        "\x36\xad\xff\xf6\x2e\x74\xae\x92\x33\xc4"
    )){
=======
    if (!check_sig(drawable.gd.impl(), message,
                   "\x45\x3b\xdc\x15\x05\x48\x96\xab\x99\x72"
                   "\x19\x7d\x05\xb2\xf9\x72\x72\x53\x5d\x7c"
                   )){
>>>>>>> 303d0d9d
        BOOST_CHECK_MESSAGE(false, message);
    }

    keymap.push_kevent(Keymap2::KEVENT_LEFT_ARROW);
    wedit.rdp_input_scancode(0, 0, 0, 0, &keymap);
    wedit.rdp_input_invalidate(Rect(0, 0, wedit.cx(), wedit.cx()));
    // drawable.save_to_png(OUTPUT_FILE_PATH "edit-e7.png");
<<<<<<< HEAD
    if (!check_sig(drawable.gd.drawable, message,
        "\xaa\xa7\x31\x5c\x5c\x55\x21\x78\x92\x87"
        "\xa3\x8b\x79\xc3\x0c\xca\xd8\xa5\x2c\xe2"
    )){
=======
    if (!check_sig(drawable.gd.impl(), message,
                   "\x34\x32\x7d\x9c\x6a\xdf\x6a\x58\x46\xbb"
                   "\xf7\x56\xe8\xb9\x60\x22\x53\x61\x32\x7d"
                   )){
>>>>>>> 303d0d9d
        BOOST_CHECK_MESSAGE(false, message);
    }

    keymap.push_kevent(Keymap2::KEVENT_DELETE);
    wedit.rdp_input_scancode(0, 0, 0, 0, &keymap);
    BOOST_CHECK(notifier.sender == 0);
    BOOST_CHECK(notifier.event == 0);

    wedit.rdp_input_invalidate(Rect(0, 0, wedit.cx(), wedit.cx()));
    // drawable.save_to_png(OUTPUT_FILE_PATH "edit-e8.png");
<<<<<<< HEAD
    if (!check_sig(drawable.gd.drawable, message,
        "\xeb\xd9\x3c\x01\x35\xf5\xcf\x59\x53\x2b"
        "\x03\x60\x47\xf1\xa9\x3a\x4e\xce\xc3\x1c"
    )){
=======
    if (!check_sig(drawable.gd.impl(), message,
                   "\xeb\xd9\x3c\x01\x35\xf5\xcf\x59\x53\x2b"
                   "\x03\x60\x47\xf1\xa9\x3a\x4e\xce\xc3\x1c"
                   )){
>>>>>>> 303d0d9d
        BOOST_CHECK_MESSAGE(false, message);
    }

    keymap.push_kevent(Keymap2::KEVENT_END);
    wedit.rdp_input_scancode(0, 0, 0, 0, &keymap);
    BOOST_CHECK(notifier.sender == 0);
    BOOST_CHECK(notifier.event == 0);

    wedit.rdp_input_invalidate(Rect(0, 0, wedit.cx(), wedit.cx()));
    // drawable.save_to_png(OUTPUT_FILE_PATH "edit-e9.png");
<<<<<<< HEAD
    if (!check_sig(drawable.gd.drawable, message,
        "\xb2\xe3\x9d\xe5\x1f\xb9\xaa\x19\xd5\xca"
        "\x36\x58\xce\xe1\x13\x4e\x9a\x87\xa8\x72"
    )){
=======
    if (!check_sig(drawable.gd.impl(), message,
                   "\x42\x67\x95\x18\xda\xeb\x34\x88\xa4\x04"
                   "\xd0\x54\xf1\x22\xa7\xe9\x9f\x0a\x60\xeb"
                   )){
>>>>>>> 303d0d9d
        BOOST_CHECK_MESSAGE(false, message);
    }

    keymap.push_kevent(Keymap2::KEVENT_HOME);
    wedit.rdp_input_scancode(0, 0, 0, 0, &keymap);
    BOOST_CHECK(notifier.sender == 0);
    BOOST_CHECK(notifier.event == 0);

    wedit.rdp_input_invalidate(Rect(0, 0, wedit.cx(), wedit.cx()));
    // drawable.save_to_png(OUTPUT_FILE_PATH "edit-e10.png");
<<<<<<< HEAD
    if (!check_sig(drawable.gd.drawable, message,
        "\xd0\xfa\xdf\x07\x35\x93\x19\x95\xe2\xc2"
        "\x51\x97\x8c\x14\x5b\xf7\x5c\x4d\xff\x95"
    )){
=======
    if (!check_sig(drawable.gd.impl(), message,
                   "\xd0\xfa\xdf\x07\x35\x93\x19\x95\xe2\xc2"
                   "\x51\x97\x8c\x14\x5b\xf7\x5c\x4d\xff\x95"
                   )){
>>>>>>> 303d0d9d
        BOOST_CHECK_MESSAGE(false, message);
    }

    BOOST_CHECK(notifier.sender == 0);
    BOOST_CHECK(notifier.event == 0);
    keymap.push_kevent(Keymap2::KEVENT_ENTER);
    wedit.rdp_input_scancode(0, 0, 0, 0, &keymap);
    BOOST_CHECK(notifier.sender == &wedit);
    BOOST_CHECK(notifier.event == NOTIFY_SUBMIT);
    notifier.sender = 0;
    notifier.event = 0;

    wedit.rdp_input_mouse(MOUSE_FLAG_BUTTON1|MOUSE_FLAG_DOWN, x+10, y+3, 0);
    BOOST_CHECK(widget_for_receive_event.sender == 0);
    BOOST_CHECK(widget_for_receive_event.event == 0);
    BOOST_CHECK(notifier.sender == 0);
    BOOST_CHECK(notifier.event == 0);

    wedit.rdp_input_invalidate(Rect(0, 0, wedit.cx(), wedit.cx()));

    // drawable.save_to_png(OUTPUT_FILE_PATH "edit-e11.png");

<<<<<<< HEAD
    if (!check_sig(drawable.gd.drawable, message,
        "\xf4\x07\x87\x9a\x62\xf2\xcb\xeb\x8e\x00"
        "\x01\xe5\x51\x95\x94\xf4\x73\xb5\x24\xe9"
    )){
=======
    if (!check_sig(drawable.gd.impl(), message,
                   "\x7b\x12\x34\x1c\xba\xcc\x95\x9d\xae\xe1"
                   "\xd1\x8b\x4e\x93\xf8\x93\x09\xfd\x91\xc4"
                   )){
>>>>>>> 303d0d9d
        BOOST_CHECK_MESSAGE(false, message);
    }
}

BOOST_AUTO_TEST_CASE(TraceWidgetEditAndComposite)
{
    TestDraw drawable(800, 600);

    // WidgetEdit is a edit widget of size 256x125 at position 0,0 in it's parent context
    WidgetScreen parent(drawable, 800, 600);
    NotifyApi * notifier = NULL;

    WidgetComposite wcomposite(drawable, Rect(0,0,800,600), parent, notifier);

    WidgetEdit wedit1(drawable, 0,0, 50, wcomposite, notifier,
                      "abababab", 4, YELLOW, BLACK, BLACK);
    WidgetEdit wedit2(drawable, 0,100, 50, wcomposite, notifier,
                        "ggghdgh", 2, WHITE, RED, RED);
    WidgetEdit wedit3(drawable, 100,100, 50, wcomposite, notifier,
                        "lldlslql", 1, BLUE, RED, RED);
    WidgetEdit wedit4(drawable, 300,300, 50, wcomposite, notifier,
                        "LLLLMLLM", 20, PINK, DARK_GREEN, DARK_GREEN);
    WidgetEdit wedit5(drawable, 700,-10, 50, wcomposite, notifier,
                        "dsdsdjdjs", 0, LIGHT_GREEN, DARK_BLUE, DARK_BLUE);
    WidgetEdit wedit6(drawable, -10,550, 50, wcomposite, notifier,
                        "xxwwp", 2, ANTHRACITE, PALE_GREEN, PALE_GREEN);

    wcomposite.add_widget(&wedit1);
    wcomposite.add_widget(&wedit2);
    wcomposite.add_widget(&wedit3);
    wcomposite.add_widget(&wedit4);
    wcomposite.add_widget(&wedit5);
    wcomposite.add_widget(&wedit6);

    // ask to widget to redraw at position 100,25 and of size 100x100.
    wcomposite.rdp_input_invalidate(Rect(100, 25, 100, 100));

    // drawable.save_to_png(OUTPUT_FILE_PATH "edit9.png");

    char message[1024];
<<<<<<< HEAD
    if (!check_sig(drawable.gd.drawable, message,
        "\x67\xa6\x1d\x2d\x26\xb0\xb8\x98\xbb\xba"
        "\x49\xb9\x64\x0c\x8f\x87\x18\x00\xe7\xf5"
    )){
=======
    if (!check_sig(drawable.gd.impl(), message,
                   "\x67\xa6\x1d\x2d\x26\xb0\xb8\x98\xbb\xba"
                   "\x49\xb9\x64\x0c\x8f\x87\x18\x00\xe7\xf5"
                   )){
>>>>>>> 303d0d9d
        BOOST_CHECK_MESSAGE(false, message);
    }

    // ask to widget to redraw at it's current position
    wcomposite.rdp_input_invalidate(Rect(0, 0, wcomposite.cx(), wcomposite.cy()));

    // drawable.save_to_png(OUTPUT_FILE_PATH "edit10.png");

<<<<<<< HEAD
    if (!check_sig(drawable.gd.drawable, message,
        "\x40\x96\x2d\x77\x07\x5e\x67\x8e\x9f\x10"
        "\x80\xb1\xa7\xf2\xe4\x31\x22\xfe\x37\x59"
    )){
=======
    if (!check_sig(drawable.gd.impl(), message,
                   "\x13\x56\x53\xc6\x78\x81\x07\x75\x16\x2e"
                   "\xe0\xf3\x37\xa0\xe5\x72\x58\x08\xe6\xe9"
                   )){
>>>>>>> 303d0d9d
        BOOST_CHECK_MESSAGE(false, message);
    }
    wcomposite.clear();
}

BOOST_AUTO_TEST_CASE(TraceWidgetEditScrolling)
{
    TestDraw drawable(800, 600);
    WidgetScreen parent(drawable, 800, 600);
    int16_t x = 0;
    int16_t y = 0;
    uint16_t cx = 100;
    WidgetEdit wedit(drawable, x, y, cx, parent, &parent, "abcde", 0, BLACK, WHITE, WHITE,
                     -1u, 1, 1);
    wedit.focus(Widget2::focus_reason_tabkey);
    parent.add_widget(&wedit);
    parent.current_focus = &wedit;

    char message[1024];

    parent.rdp_input_invalidate(Rect(0, 0, parent.cx(), parent.cy()));

    // drawable.save_to_png(OUTPUT_FILE_PATH "edit-s0.png");
    Keymap2 keymap;
    const int layout = 0x040C;
    keymap.init_layout(layout);
    BStream decoded_data(256);
    bool    ctrl_alt_delete;
    uint16_t keyboardFlags = 0 ;
    uint16_t keyCode = 0;
    keyboardFlags = 0 ;
    keyCode = 16 ; // key is 'a'

    keymap.event(keyboardFlags, keyCode, decoded_data, ctrl_alt_delete);
    parent.rdp_input_scancode(0, 0, 0, 0, &keymap);

    parent.rdp_input_invalidate(Rect(0, 0, parent.cx(), parent.cy()));
    // drawable.save_to_png(OUTPUT_FILE_PATH "edit-s0-1.png");

    keymap.event(keyboardFlags, keyCode + 1, decoded_data, ctrl_alt_delete);
    parent.rdp_input_scancode(0, 0, 0, 0, &keymap);
    keymap.event(keyboardFlags, keyCode + 2, decoded_data, ctrl_alt_delete);
    parent.rdp_input_scancode(0, 0, 0, 0, &keymap);
    keymap.event(keyboardFlags, keyCode, decoded_data, ctrl_alt_delete);
    parent.rdp_input_scancode(0, 0, 0, 0, &keymap);
    keymap.event(keyboardFlags, keyCode, decoded_data, ctrl_alt_delete);
    parent.rdp_input_scancode(0, 0, 0, 0, &keymap);
    keymap.event(keyboardFlags, keyCode, decoded_data, ctrl_alt_delete);
    parent.rdp_input_scancode(0, 0, 0, 0, &keymap);
    keymap.event(keyboardFlags, keyCode, decoded_data, ctrl_alt_delete);
    parent.rdp_input_scancode(0, 0, 0, 0, &keymap);
    parent.rdp_input_invalidate(Rect(0, 0, parent.cx(), parent.cy()));
    // drawable.save_to_png(OUTPUT_FILE_PATH "edit-s0-2.png");
    keymap.event(keyboardFlags, keyCode, decoded_data, ctrl_alt_delete);
    parent.rdp_input_scancode(0, 0, 0, 0, &keymap);
    parent.rdp_input_invalidate(Rect(0, 0, parent.cx(), parent.cy()));
    // drawable.save_to_png(OUTPUT_FILE_PATH "edit-s0-3.png");

    keymap.event(keyboardFlags, keyCode, decoded_data, ctrl_alt_delete);
    parent.rdp_input_scancode(0, 0, 0, 0, &keymap);
    parent.rdp_input_invalidate(Rect(0, 0, parent.cx(), parent.cy()));
    // drawable.save_to_png(OUTPUT_FILE_PATH "edit-s0-4.png");

    keymap.event(keyboardFlags, keyCode + 9, decoded_data, ctrl_alt_delete);
    parent.rdp_input_scancode(0, 0, 0, 0, &keymap);
    parent.rdp_input_invalidate(Rect(0, 0, parent.cx(), parent.cy()));
    // drawable.save_to_png(OUTPUT_FILE_PATH "edit-s1.png");

    keymap.push_kevent(Keymap2::KEVENT_HOME);
    parent.rdp_input_scancode(0, 0, 0, 0, &keymap);

    parent.rdp_input_invalidate(Rect(0, 0, parent.cx(), parent.cy()));
    // drawable.save_to_png(OUTPUT_FILE_PATH "edit-s1-1.png");

    keymap.push_kevent(Keymap2::KEVENT_END);
    parent.rdp_input_scancode(0, 0, 0, 0, &keymap);

    parent.rdp_input_invalidate(Rect(0, 0, parent.cx(), parent.cy()));
    // drawable.save_to_png(OUTPUT_FILE_PATH "edit-s1-2.png");

    keymap.push_kevent(Keymap2::KEVENT_BACKSPACE);
    parent.rdp_input_scancode(0, 0, 0, 0, &keymap);

    parent.rdp_input_invalidate(Rect(0, 0, parent.cx(), parent.cy()));
    // drawable.save_to_png(OUTPUT_FILE_PATH "edit-s2.png");

    for (int i = 0; i < 10; i++) {
        keymap.push_kevent(Keymap2::KEVENT_LEFT_ARROW);
        parent.rdp_input_scancode(0, 0, 0, 0, &keymap);
    }
    parent.rdp_input_invalidate(Rect(0, 0, parent.cx(), parent.cy()));
    // drawable.save_to_png(OUTPUT_FILE_PATH "edit-s2-1.png");

<<<<<<< HEAD
    if (!check_sig(drawable.gd.drawable, message,
        "\x4e\x36\x0c\x24\x57\xc7\x65\xfd\x2b\x26"
        "\x90\x0c\x32\x63\x88\x0f\x5c\xc3\x26\xc8"
    )) {
=======
    if (!check_sig(drawable.gd.impl(), message,
                   "\x99\xde\xb6\xac\xe3\x9e\x45\xf6\x42\x49"
                   "\xf3\xcd\x9b\x86\xee\xa3\x8f\x79\x50\x95"
                   )) {
>>>>>>> 303d0d9d
        BOOST_CHECK_MESSAGE(false, message);
    }

    parent.clear();
}<|MERGE_RESOLUTION|>--- conflicted
+++ resolved
@@ -212,17 +212,10 @@
     // drawable.save_to_png(OUTPUT_FILE_PATH "edit1.png");
 
     char message[1024];
-<<<<<<< HEAD
-    if (!check_sig(drawable.gd.drawable, message,
+    if (!check_sig(drawable.gd.impl(), message,
         "\x24\x6f\xbb\xdb\xa9\xdc\x43\xe0\xb1\x5b"
         "\xd0\xf4\xd5\x6e\x7e\x94\x38\xbe\x59\x8d"
     )){
-=======
-    if (!check_sig(drawable.gd.impl(), message,
-                   "\xbc\xd1\x30\xc8\xef\x21\x5c\xc1\x3e\x95"
-                   "\x06\xb9\xde\xe2\x54\xa4\x68\xbb\x03\x39"
-                   )){
->>>>>>> 303d0d9d
         BOOST_CHECK_MESSAGE(false, message);
     }
 }
@@ -252,17 +245,10 @@
     // drawable.save_to_png(OUTPUT_FILE_PATH "edit2.png");
 
     char message[1024];
-<<<<<<< HEAD
-    if (!check_sig(drawable.gd.drawable, message,
+    if (!check_sig(drawable.gd.impl(), message,
         "\x29\xee\x4e\x58\x60\x14\xb5\xe1\x6d\xa6"
         "\x81\x47\xb6\x98\x93\xf8\x72\x9c\x2b\xc6"
     )){
-=======
-    if (!check_sig(drawable.gd.impl(), message,
-                   "\xfc\xa6\xe1\x51\x73\xde\xd0\xcf\x8e\xa6"
-                   "\x0a\xf7\x58\xdf\xa8\x7a\x1a\xc8\x5b\x28"
-                   )){
->>>>>>> 303d0d9d
         BOOST_CHECK_MESSAGE(false, message);
     }
 }
@@ -292,17 +278,10 @@
     // drawable.save_to_png(OUTPUT_FILE_PATH "edit3.png");
 
     char message[1024];
-<<<<<<< HEAD
-    if (!check_sig(drawable.gd.drawable, message,
+    if (!check_sig(drawable.gd.impl(), message,
         "\xec\xb2\x1d\x5e\x9e\xc5\xbd\xa8\xe1\x26"
         "\x69\x9c\x91\xa9\x7c\x21\xa6\x8f\x47\x6a"
     )){
-=======
-    if (!check_sig(drawable.gd.impl(), message,
-                   "\x2c\x77\x71\xfe\xba\xf2\x59\xb9\x56\x93"
-                   "\xa3\x2d\x8a\xec\x9f\x40\x89\x64\x12\xd2"
-                   )){
->>>>>>> 303d0d9d
         BOOST_CHECK_MESSAGE(false, message);
     }
 }
@@ -332,17 +311,10 @@
     // drawable.save_to_png(OUTPUT_FILE_PATH "edit4.png");
 
     char message[1024];
-<<<<<<< HEAD
-    if (!check_sig(drawable.gd.drawable, message,
+    if (!check_sig(drawable.gd.impl(), message,
         "\xe7\x8e\xbb\x18\xc2\x62\xc4\x3c\xbc\x6e"
         "\x98\x41\x76\xd1\x52\xc5\x33\x6c\xba\x82"
     )){
-=======
-    if (!check_sig(drawable.gd.impl(), message,
-                   "\x5c\x87\xba\xef\xd1\x3b\x9e\x74\x39\x34"
-                   "\x45\xd4\x64\xac\xd0\xec\x47\x05\xb2\x97"
-                   )){
->>>>>>> 303d0d9d
         BOOST_CHECK_MESSAGE(false, message);
     }
 }
@@ -372,17 +344,10 @@
     // drawable.save_to_png(OUTPUT_FILE_PATH "edit5.png");
 
     char message[1024];
-<<<<<<< HEAD
-    if (!check_sig(drawable.gd.drawable, message,
+    if (!check_sig(drawable.gd.impl(), message,
         "\x25\xcf\xa9\xb5\xf5\x62\xc4\xe9\xcb\x12"
         "\xea\x45\x26\x14\xfc\x8b\x02\x84\xea\x63"
     )){
-=======
-    if (!check_sig(drawable.gd.impl(), message,
-                   "\xbf\x45\x46\x98\x1c\x13\x54\x5f\xbf\x83"
-                   "\x81\x74\x32\x88\x9d\x7d\xf1\x74\x5c\x78"
-                   )){
->>>>>>> 303d0d9d
         BOOST_CHECK_MESSAGE(false, message);
     }
 }
@@ -412,17 +377,10 @@
     // drawable.save_to_png(OUTPUT_FILE_PATH "edit6.png");
 
     char message[1024];
-<<<<<<< HEAD
-    if (!check_sig(drawable.gd.drawable, message,
+    if (!check_sig(drawable.gd.impl(), message,
         "\xe5\x74\x2d\xb0\x29\xdb\xa5\xae\xd5\xfe"
         "\xc3\x8a\x15\xaf\xd9\x52\x3e\x43\x03\x54"
     )){
-=======
-    if (!check_sig(drawable.gd.impl(), message,
-                   "\x37\xcf\x67\x14\x4f\x58\xd3\xdd\x2e\x25"
-                   "\x95\x8e\xaa\x85\x06\xf3\xea\x96\xc0\x64"
-                   )){
->>>>>>> 303d0d9d
         BOOST_CHECK_MESSAGE(false, message);
     }
 }
@@ -452,17 +410,10 @@
     // drawable.save_to_png(OUTPUT_FILE_PATH "edit7.png");
 
     char message[1024];
-<<<<<<< HEAD
-    if (!check_sig(drawable.gd.drawable, message,
+    if (!check_sig(drawable.gd.impl(), message,
         "\x60\xb2\xe3\x51\x9e\x2a\x77\x04\xfa\x62"
         "\x89\x1a\xf1\xcc\x34\x96\x44\xf6\xde\x97"
     )){
-=======
-    if (!check_sig(drawable.gd.impl(), message,
-                   "\xc8\xdd\x05\x7b\x43\x3f\x1b\x1d\x04\x4f"
-                   "\x80\x60\x52\x04\x1a\xf5\x10\x07\xf5\xe4"
-                   )){
->>>>>>> 303d0d9d
         BOOST_CHECK_MESSAGE(false, message);
     }
 }
@@ -492,16 +443,10 @@
     // drawable.save_to_png(OUTPUT_FILE_PATH "edit8.png");
 
     char message[1024];
-<<<<<<< HEAD
-    if (!check_sig(drawable.gd.drawable, message,
+    if (!check_sig(drawable.gd.impl(), message,
         "\x89\xbd\x1c\xe4\x54\x71\x8f\xaf\x81\x70"
         "\xd5\x04\x41\x36\x86\x19\xeb\x64\x69\xa8"
     )){
-=======
-    if (!check_sig(drawable.gd.impl(), message,
-        "\x22\xb4\x05\xf5\x69\x0d\x69\x30\x13\x11"
-        "\x01\xd2\xfc\x20\x59\xac\xad\x9e\x11\xf4")){
->>>>>>> 303d0d9d
         BOOST_CHECK_MESSAGE(false, message);
     }
 }
@@ -555,17 +500,10 @@
     wedit.rdp_input_invalidate(Rect(0, 0, wedit.cx(), wedit.cx()));
     // drawable.save_to_png(OUTPUT_FILE_PATH "edit-e1.png");
     char message[1024];
-<<<<<<< HEAD
-    if (!check_sig(drawable.gd.drawable, message,
+    if (!check_sig(drawable.gd.impl(), message,
         "\xd3\xb1\x7a\x7f\x87\xef\x26\x28\x68\x90"
         "\x2e\x31\x94\x91\xa7\xf9\x78\xf5\x8f\x6e"
     )){
-=======
-    if (!check_sig(drawable.gd.impl(), message,
-                   "\x1f\x0d\xf0\x54\xd2\x85\xeb\x62\x98\xa2"
-                   "\x4e\x37\x47\x88\x61\xd1\x45\x3f\xa8\x0c"
-                   )){
->>>>>>> 303d0d9d
         BOOST_CHECK_MESSAGE(false, message);
     }
 
@@ -580,17 +518,10 @@
     keymap.event(keymap.KBDFLAGS_DOWN|keymap.KBDFLAGS_RELEASE, 16, decoded_data, ctrl_alt_delete);
     wedit.rdp_input_invalidate(Rect(0, 0, wedit.cx(), wedit.cx()));
     // drawable.save_to_png(OUTPUT_FILE_PATH "edit-e2-1.png");
-<<<<<<< HEAD
-    if (!check_sig(drawable.gd.drawable, message,
+    if (!check_sig(drawable.gd.impl(), message,
         "\xea\xb0\x0c\xe4\x9d\xee\x82\x70\x04\x4e"
         "\x31\x97\x14\x8e\x54\xa2\x25\x61\xb9\x90"
     )){
-=======
-    if (!check_sig(drawable.gd.impl(), message,
-                   "\xb2\xdb\x82\xf4\x0f\xaf\x1f\x49\x29\x51"
-                   "\xc4\x1a\xf5\x3e\xac\x37\x89\xfe\x36\xb0"
-                   )){
->>>>>>> 303d0d9d
         BOOST_CHECK_MESSAGE(false, message);
     }
     BOOST_CHECK(notifier.sender == &wedit);
@@ -603,17 +534,10 @@
     keymap.event(keymap.KBDFLAGS_DOWN|keymap.KBDFLAGS_RELEASE, 17, decoded_data, ctrl_alt_delete);
     wedit.rdp_input_invalidate(Rect(0, 0, wedit.cx(), wedit.cx()));
     // drawable.save_to_png(OUTPUT_FILE_PATH "edit-e2-2.png");
-<<<<<<< HEAD
-    if (!check_sig(drawable.gd.drawable, message,
+    if (!check_sig(drawable.gd.impl(), message,
         "\x48\x62\xe2\xf6\x7c\x23\x24\x07\x8e\xad"
         "\x30\xdc\xaa\x8e\xb0\x3f\x8c\xed\xd4\xe6"
     )){
-=======
-    if (!check_sig(drawable.gd.impl(), message,
-                   "\x9b\xc4\x46\x9e\x70\x07\x84\xe1\x9d\xd8"
-                   "\xcd\xde\x68\x7e\xb2\x37\x2f\x90\x4e\x89"
-                   )){
->>>>>>> 303d0d9d
         BOOST_CHECK_MESSAGE(false, message);
     }
     BOOST_CHECK(notifier.sender == &wedit);
@@ -625,17 +549,10 @@
     wedit.rdp_input_scancode(0, 0, 0, 0, &keymap);
     wedit.rdp_input_invalidate(Rect(0, 0, wedit.cx(), wedit.cx()));
     // drawable.save_to_png(OUTPUT_FILE_PATH "edit-e3.png");
-<<<<<<< HEAD
-    if (!check_sig(drawable.gd.drawable, message,
+    if (!check_sig(drawable.gd.impl(), message,
         "\xba\x93\x80\xd6\xa5\xf6\xaf\x6c\x93\x64"
         "\xfc\x1c\x69\x1b\xd6\xfe\x07\xa3\x9f\xb0"
     )){
-=======
-    if (!check_sig(drawable.gd.impl(), message,
-                   "\x79\x68\x73\xaa\x18\x2d\xe7\xaa\xb4\x68"
-                   "\xcb\x9c\xd7\x1d\x0d\x10\x13\xcf\x58\x36"
-                   )){
->>>>>>> 303d0d9d
         BOOST_CHECK_MESSAGE(false, message);
     }
     BOOST_CHECK(notifier.sender == 0);
@@ -646,17 +563,10 @@
 
     wedit.rdp_input_invalidate(Rect(0, 0, wedit.cx(), wedit.cx()));
     // drawable.save_to_png(OUTPUT_FILE_PATH "edit-e4.png");
-<<<<<<< HEAD
-    if (!check_sig(drawable.gd.drawable, message,
+    if (!check_sig(drawable.gd.impl(), message,
         "\x48\x62\xe2\xf6\x7c\x23\x24\x07\x8e\xad"
         "\x30\xdc\xaa\x8e\xb0\x3f\x8c\xed\xd4\xe6"
     )){
-=======
-    if (!check_sig(drawable.gd.impl(), message,
-                   "\x9b\xc4\x46\x9e\x70\x07\x84\xe1\x9d\xd8"
-                   "\xcd\xde\x68\x7e\xb2\x37\x2f\x90\x4e\x89"
-                   )){
->>>>>>> 303d0d9d
         BOOST_CHECK_MESSAGE(false, message);
     }
 
@@ -665,17 +575,10 @@
 
     wedit.rdp_input_invalidate(Rect(0, 0, wedit.cx(), wedit.cx()));
     // drawable.save_to_png(OUTPUT_FILE_PATH "edit-e5.png");
-<<<<<<< HEAD
-    if (!check_sig(drawable.gd.drawable, message,
+    if (!check_sig(drawable.gd.impl(), message,
         "\xea\xb0\x0c\xe4\x9d\xee\x82\x70\x04\x4e"
         "\x31\x97\x14\x8e\x54\xa2\x25\x61\xb9\x90"
     )){
-=======
-    if (!check_sig(drawable.gd.impl(), message,
-                   "\xb2\xdb\x82\xf4\x0f\xaf\x1f\x49\x29\x51"
-                   "\xc4\x1a\xf5\x3e\xac\x37\x89\xfe\x36\xb0"
-                   )){
->>>>>>> 303d0d9d
         BOOST_CHECK_MESSAGE(false, message);
     }
 
@@ -683,17 +586,10 @@
     wedit.rdp_input_scancode(0, 0, 0, 0, &keymap);
     wedit.rdp_input_invalidate(Rect(0, 0, wedit.cx(), wedit.cx()));
     // drawable.save_to_png(OUTPUT_FILE_PATH "edit-e6.png");
-<<<<<<< HEAD
-    if (!check_sig(drawable.gd.drawable, message,
+    if (!check_sig(drawable.gd.impl(), message,
         "\x8b\xf4\x34\x3f\xfa\xf4\x11\x91\x8b\xeb"
         "\x36\xad\xff\xf6\x2e\x74\xae\x92\x33\xc4"
     )){
-=======
-    if (!check_sig(drawable.gd.impl(), message,
-                   "\x45\x3b\xdc\x15\x05\x48\x96\xab\x99\x72"
-                   "\x19\x7d\x05\xb2\xf9\x72\x72\x53\x5d\x7c"
-                   )){
->>>>>>> 303d0d9d
         BOOST_CHECK_MESSAGE(false, message);
     }
 
@@ -701,17 +597,10 @@
     wedit.rdp_input_scancode(0, 0, 0, 0, &keymap);
     wedit.rdp_input_invalidate(Rect(0, 0, wedit.cx(), wedit.cx()));
     // drawable.save_to_png(OUTPUT_FILE_PATH "edit-e7.png");
-<<<<<<< HEAD
-    if (!check_sig(drawable.gd.drawable, message,
+    if (!check_sig(drawable.gd.impl(), message,
         "\xaa\xa7\x31\x5c\x5c\x55\x21\x78\x92\x87"
         "\xa3\x8b\x79\xc3\x0c\xca\xd8\xa5\x2c\xe2"
     )){
-=======
-    if (!check_sig(drawable.gd.impl(), message,
-                   "\x34\x32\x7d\x9c\x6a\xdf\x6a\x58\x46\xbb"
-                   "\xf7\x56\xe8\xb9\x60\x22\x53\x61\x32\x7d"
-                   )){
->>>>>>> 303d0d9d
         BOOST_CHECK_MESSAGE(false, message);
     }
 
@@ -722,17 +611,10 @@
 
     wedit.rdp_input_invalidate(Rect(0, 0, wedit.cx(), wedit.cx()));
     // drawable.save_to_png(OUTPUT_FILE_PATH "edit-e8.png");
-<<<<<<< HEAD
-    if (!check_sig(drawable.gd.drawable, message,
+    if (!check_sig(drawable.gd.impl(), message,
         "\xeb\xd9\x3c\x01\x35\xf5\xcf\x59\x53\x2b"
         "\x03\x60\x47\xf1\xa9\x3a\x4e\xce\xc3\x1c"
     )){
-=======
-    if (!check_sig(drawable.gd.impl(), message,
-                   "\xeb\xd9\x3c\x01\x35\xf5\xcf\x59\x53\x2b"
-                   "\x03\x60\x47\xf1\xa9\x3a\x4e\xce\xc3\x1c"
-                   )){
->>>>>>> 303d0d9d
         BOOST_CHECK_MESSAGE(false, message);
     }
 
@@ -743,17 +625,10 @@
 
     wedit.rdp_input_invalidate(Rect(0, 0, wedit.cx(), wedit.cx()));
     // drawable.save_to_png(OUTPUT_FILE_PATH "edit-e9.png");
-<<<<<<< HEAD
-    if (!check_sig(drawable.gd.drawable, message,
+    if (!check_sig(drawable.gd.impl(), message,
         "\xb2\xe3\x9d\xe5\x1f\xb9\xaa\x19\xd5\xca"
         "\x36\x58\xce\xe1\x13\x4e\x9a\x87\xa8\x72"
     )){
-=======
-    if (!check_sig(drawable.gd.impl(), message,
-                   "\x42\x67\x95\x18\xda\xeb\x34\x88\xa4\x04"
-                   "\xd0\x54\xf1\x22\xa7\xe9\x9f\x0a\x60\xeb"
-                   )){
->>>>>>> 303d0d9d
         BOOST_CHECK_MESSAGE(false, message);
     }
 
@@ -764,17 +639,10 @@
 
     wedit.rdp_input_invalidate(Rect(0, 0, wedit.cx(), wedit.cx()));
     // drawable.save_to_png(OUTPUT_FILE_PATH "edit-e10.png");
-<<<<<<< HEAD
-    if (!check_sig(drawable.gd.drawable, message,
+    if (!check_sig(drawable.gd.impl(), message,
         "\xd0\xfa\xdf\x07\x35\x93\x19\x95\xe2\xc2"
         "\x51\x97\x8c\x14\x5b\xf7\x5c\x4d\xff\x95"
     )){
-=======
-    if (!check_sig(drawable.gd.impl(), message,
-                   "\xd0\xfa\xdf\x07\x35\x93\x19\x95\xe2\xc2"
-                   "\x51\x97\x8c\x14\x5b\xf7\x5c\x4d\xff\x95"
-                   )){
->>>>>>> 303d0d9d
         BOOST_CHECK_MESSAGE(false, message);
     }
 
@@ -797,17 +665,10 @@
 
     // drawable.save_to_png(OUTPUT_FILE_PATH "edit-e11.png");
 
-<<<<<<< HEAD
-    if (!check_sig(drawable.gd.drawable, message,
+    if (!check_sig(drawable.gd.impl(), message,
         "\xf4\x07\x87\x9a\x62\xf2\xcb\xeb\x8e\x00"
         "\x01\xe5\x51\x95\x94\xf4\x73\xb5\x24\xe9"
     )){
-=======
-    if (!check_sig(drawable.gd.impl(), message,
-                   "\x7b\x12\x34\x1c\xba\xcc\x95\x9d\xae\xe1"
-                   "\xd1\x8b\x4e\x93\xf8\x93\x09\xfd\x91\xc4"
-                   )){
->>>>>>> 303d0d9d
         BOOST_CHECK_MESSAGE(false, message);
     }
 }
@@ -848,17 +709,10 @@
     // drawable.save_to_png(OUTPUT_FILE_PATH "edit9.png");
 
     char message[1024];
-<<<<<<< HEAD
-    if (!check_sig(drawable.gd.drawable, message,
+    if (!check_sig(drawable.gd.impl(), message,
         "\x67\xa6\x1d\x2d\x26\xb0\xb8\x98\xbb\xba"
         "\x49\xb9\x64\x0c\x8f\x87\x18\x00\xe7\xf5"
     )){
-=======
-    if (!check_sig(drawable.gd.impl(), message,
-                   "\x67\xa6\x1d\x2d\x26\xb0\xb8\x98\xbb\xba"
-                   "\x49\xb9\x64\x0c\x8f\x87\x18\x00\xe7\xf5"
-                   )){
->>>>>>> 303d0d9d
         BOOST_CHECK_MESSAGE(false, message);
     }
 
@@ -867,17 +721,10 @@
 
     // drawable.save_to_png(OUTPUT_FILE_PATH "edit10.png");
 
-<<<<<<< HEAD
-    if (!check_sig(drawable.gd.drawable, message,
+    if (!check_sig(drawable.gd.impl(), message,
         "\x40\x96\x2d\x77\x07\x5e\x67\x8e\x9f\x10"
         "\x80\xb1\xa7\xf2\xe4\x31\x22\xfe\x37\x59"
     )){
-=======
-    if (!check_sig(drawable.gd.impl(), message,
-                   "\x13\x56\x53\xc6\x78\x81\x07\x75\x16\x2e"
-                   "\xe0\xf3\x37\xa0\xe5\x72\x58\x08\xe6\xe9"
-                   )){
->>>>>>> 303d0d9d
         BOOST_CHECK_MESSAGE(false, message);
     }
     wcomposite.clear();
@@ -971,17 +818,10 @@
     parent.rdp_input_invalidate(Rect(0, 0, parent.cx(), parent.cy()));
     // drawable.save_to_png(OUTPUT_FILE_PATH "edit-s2-1.png");
 
-<<<<<<< HEAD
-    if (!check_sig(drawable.gd.drawable, message,
+    if (!check_sig(drawable.gd.impl(), message,
         "\x4e\x36\x0c\x24\x57\xc7\x65\xfd\x2b\x26"
         "\x90\x0c\x32\x63\x88\x0f\x5c\xc3\x26\xc8"
     )) {
-=======
-    if (!check_sig(drawable.gd.impl(), message,
-                   "\x99\xde\xb6\xac\xe3\x9e\x45\xf6\x42\x49"
-                   "\xf3\xcd\x9b\x86\xee\xa3\x8f\x79\x50\x95"
-                   )) {
->>>>>>> 303d0d9d
         BOOST_CHECK_MESSAGE(false, message);
     }
 
