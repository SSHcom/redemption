--- conflicted
+++ resolved
@@ -87,16 +87,9 @@
 
     char message[1024];
 
-<<<<<<< HEAD
-    if (!check_sig(drawable.gd.drawable, message,
+    if (!check_sig(drawable.gd.impl(), message,
         "\xc3\x40\x75\x1e\x15\x45\xd9\x3b\x52\x70\xb7\xc1\x21\x69\x1d\x92\x52\xa8\x91\x36"
     )){
-=======
-    if (!check_sig(drawable.gd.impl(), message,
-                   "\xeb\x51\xf6\xe4\x19\x6c\x20\x50\xae\x33"
-                   "\xb0\xf7\x12\x06\x4a\x83\x06\x40\x88\x8f"
-                   )){
->>>>>>> 303d0d9d
         BOOST_CHECK_MESSAGE(false, message);
     }
 
@@ -148,16 +141,9 @@
 
     char message[1024];
 
-<<<<<<< HEAD
-    if (!check_sig(drawable.gd.drawable, message,
+    if (!check_sig(drawable.gd.impl(), message,
         "\xbe\xfa\x1e\x30\xe1\x18\x09\x8e\x83\xa4\x46\x7e\xcd\x2e\x6f\x50\x49\x2c\xf0\x70"
     )){
-=======
-    if (!check_sig(drawable.gd.impl(), message,
-                   "\x4a\xb4\x8c\x03\x2a\xaf\x15\x92\x9c\xed"
-                   "\x05\xd7\x2b\x6e\xc2\xfd\xcf\x5e\x20\xd7"
-                   )){
->>>>>>> 303d0d9d
         BOOST_CHECK_MESSAGE(false, message);
     }
 
@@ -189,16 +175,9 @@
 
     char message[1024];
 
-<<<<<<< HEAD
-    if (!check_sig(drawable.gd.drawable, message,
+    if (!check_sig(drawable.gd.impl(), message,
         "\xb6\xe8\xcd\x88\x8f\xb1\xdb\xc5\x0c\x44\x40\x79\x15\xe1\x33\xaf\x4b\xb9\xe5\x56"
     )){
-=======
-    if (!check_sig(drawable.gd.impl(), message,
-                   "\x87\xb8\xd7\x33\x1f\x29\x7e\xb1\x61\x05"
-                   "\xb2\xb7\xaa\x1b\xaa\x71\x3c\x36\xf8\x94"
-                   )){
->>>>>>> 303d0d9d
         BOOST_CHECK_MESSAGE(false, message);
     }
 }
@@ -230,16 +209,9 @@
 
     char message[1024];
 
-<<<<<<< HEAD
-    if (!check_sig(drawable.gd.drawable, message,
+    if (!check_sig(drawable.gd.impl(), message,
         "\x36\x43\x1c\x13\xa6\x40\xe8\x4a\x3f\xbc\x6e\xa9\xd8\xb8\x24\x33\xd5\xd9\x68\x93"
     )){
-=======
-    if (!check_sig(drawable.gd.impl(), message,
-                   "\x47\xa6\x7e\x4b\xf7\x48\x3b\x94\xb0\x7f"
-                   "\xad\x4f\xc4\xba\xeb\xbc\x11\x62\x77\x5e"
-                   )){
->>>>>>> 303d0d9d
         BOOST_CHECK_MESSAGE(false, message);
     }
 
@@ -269,16 +241,9 @@
 
     char message[1024];
 
-<<<<<<< HEAD
-    if (!check_sig(drawable.gd.drawable, message,
+    if (!check_sig(drawable.gd.impl(), message,
         "\x12\x71\x2e\xd7\x8a\x95\x53\x23\x4c\x84\x0d\xce\xa2\x32\x3a\xc0\xc9\x48\x17\x4c"
     )){
-=======
-    if (!check_sig(drawable.gd.impl(), message,
-                   "\x3a\x57\x03\x57\x9a\x68\x07\xbd\x16\xd3"
-                   "\x0d\xe1\x95\xf3\xf5\x0e\x1a\x9e\xec\xf9"
-                   )){
->>>>>>> 303d0d9d
         BOOST_CHECK_MESSAGE(false, message);
     }
 
@@ -336,16 +301,9 @@
 
     char message[1024];
 
-<<<<<<< HEAD
-    if (!check_sig(drawable.gd.drawable, message,
+    if (!check_sig(drawable.gd.impl(), message,
         "\x4b\x4f\xaf\x73\xce\xb5\x65\x14\xbf\xa2\xdd\x59\xc2\x23\x54\x8a\xdc\x03\xd4\xf8"
     )){
-=======
-    if (!check_sig(drawable.gd.impl(), message,
-                   "\xf9\x3d\x0f\x60\x7f\x47\x52\xf1\x7f\x6b"
-                   "\x8b\x12\x1f\xcc\xfa\x93\xf3\x77\x76\x6a"
-                   )){
->>>>>>> 303d0d9d
         BOOST_CHECK_MESSAGE(false, message);
     }
 
@@ -353,16 +311,9 @@
     flat_wab_close.rdp_input_invalidate(flat_wab_close.rect);
 
     // drawable.save_to_png(OUTPUT_FILE_PATH "flat_wab_close-exit2.png");
-<<<<<<< HEAD
-    if (!check_sig(drawable.gd.drawable, message,
+    if (!check_sig(drawable.gd.impl(), message,
         "\x31\xd8\xbc\x23\xb4\xc6\xac\xc1\x33\x44\x4b\x76\x93\x82\x3a\x90\x70\x11\x88\xca"
     )){
-=======
-    if (!check_sig(drawable.gd.impl(), message,
-                   "\x20\x07\x8e\x7b\x84\xb2\xe4\xd0\x4a\xe3"
-                   "\x23\x31\xf9\x77\x12\x34\x2e\x9a\x39\xb9"
-                   )){
->>>>>>> 303d0d9d
         BOOST_CHECK_MESSAGE(false, message);
     }
 
@@ -377,16 +328,9 @@
     BOOST_CHECK(notifier.event == NOTIFY_CANCEL);
 
     // drawable.save_to_png(OUTPUT_FILE_PATH "flat_wab_close-exit3.png");
-<<<<<<< HEAD
-    if (!check_sig(drawable.gd.drawable, message,
+    if (!check_sig(drawable.gd.impl(), message,
         "\x31\xd8\xbc\x23\xb4\xc6\xac\xc1\x33\x44\x4b\x76\x93\x82\x3a\x90\x70\x11\x88\xca"
     )){
-=======
-    if (!check_sig(drawable.gd.impl(), message,
-                   "\x20\x07\x8e\x7b\x84\xb2\xe4\xd0\x4a\xe3"
-                   "\x23\x31\xf9\x77\x12\x34\x2e\x9a\x39\xb9"
-                   )){
->>>>>>> 303d0d9d
         BOOST_CHECK_MESSAGE(false, message);
     }
 
