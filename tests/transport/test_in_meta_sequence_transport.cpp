/*
   This program is free software; you can redistribute it and/or modify
   it under the terms of the GNU General Public License as published by
   the Free Software Foundation; either version 2 of the License, or
   (at your option) any later version.

   This program is distributed in the hope that it will be useful,
   but WITHOUT ANY WARRANTY; without even the implied warranty of
   MERCHANTABILITY or FITNESS FOR A PARTICULAR PURPOSE.  See the
   GNU General Public License for more details.

   You should have received a copy of the GNU General Public License
   along with this program; if not, write to the Free Software
   Foundation, Inc., 675 Mass Ave, Cambridge, MA 02139, USA.

   Product name: redemption, a FLOSS RDP proxy
   Copyright (C) Wallix 2013
   Author(s): Christophe Grosjean

*/

#define BOOST_AUTO_TEST_MAIN
#define BOOST_TEST_DYN_LINK
#define BOOST_TEST_MODULE TestInMetaSequenceTransport
#include "system/redemption_unit_tests.hpp"

//#define LOGNULL
#define LOGPRINT

#include "utils/sugar/iter.hpp"

#include "capture/wrm_capture.hpp"
#include "capture/capture.hpp"
#include "transport/in_meta_sequence_transport.hpp"
#include "core/error.hpp"


RED_AUTO_TEST_CASE(TestSequenceFollowedTransportWRM1)
{
    // This is what we are actually testing, chaining of several files content
    InMetaSequenceTransport wrm_trans(static_cast<CryptoContext*>(nullptr),
        FIXTURES_PATH "/sample", ".mwrm", 0);
    unsigned char buffer[10000];
    unsigned char * pbuffer = buffer;
    size_t total = 0;
    auto test = [&]{
        for (size_t i = 0; i < 221 ; i++){
            pbuffer = buffer;
            wrm_trans.recv_atomic(pbuffer, sizeof(buffer));
            total += sizeof(buffer);
        }
    };
   RED_CHECK_EXCEPTION_ERROR_ID(test(), ERR_TRANSPORT_NO_MORE_DATA);
    total += pbuffer - buffer;
    // total size if sum of sample sizes
    RED_CHECK_EQUAL(2200000, total);
}

RED_AUTO_TEST_CASE(TestSequenceFollowedTransportWRM1_v2)
{
    // This is what we are actually testing, chaining of several files content
    InMetaSequenceTransport wrm_trans(static_cast<CryptoContext*>(nullptr), FIXTURES_PATH "/sample_v2", ".mwrm", 0);
    unsigned char buffer[10000];
    unsigned char * pbuffer = buffer;
    size_t total = 0;
    auto test = [&]{
        for (size_t i = 0; i < 221 ; i++){
            pbuffer = buffer;
            wrm_trans.recv_atomic(pbuffer, sizeof(buffer));
            total += sizeof(buffer);
        }
    };
   RED_CHECK_EXCEPTION_ERROR_ID(test(), ERR_TRANSPORT_NO_MORE_DATA);
    total += pbuffer - buffer;
    // total size if sum of sample sizes
    RED_CHECK_EQUAL(2200000, total);                             // 1471394 + 444578 + 290245
}

RED_AUTO_TEST_CASE(TestSequenceFollowedTransportWRM2)
{
//        "800 600\n",
//        "0\n",
//        "\n",
//        FIXTURES_PATH "/sample0.wrm 1352304810 1352304870\n",
//        FIXTURES_PATH "/sample1.wrm 1352304870 1352304930\n",
//        FIXTURES_PATH "/sample2.wrm 1352304930 1352304990\n",

    // This is what we are actually testing, chaining of several files content
    {
        InMetaSequenceTransport mwrm_trans(static_cast<CryptoContext*>(nullptr), FIXTURES_PATH "/sample", ".mwrm", 0);
        RED_CHECK_EQUAL(0, mwrm_trans.get_seqno());

        mwrm_trans.next();
        RED_CHECK_EQUAL(FIXTURES_PATH "/sample0.wrm", mwrm_trans.path());
        RED_CHECK_EQUAL(1352304810, mwrm_trans.begin_chunk_time());
        RED_CHECK_EQUAL(1352304870, mwrm_trans.end_chunk_time());
        RED_CHECK_EQUAL(1, mwrm_trans.get_seqno());

        mwrm_trans.next();
        RED_CHECK_EQUAL(FIXTURES_PATH "/sample1.wrm", mwrm_trans.path());
        RED_CHECK_EQUAL(1352304870, mwrm_trans.begin_chunk_time());
        RED_CHECK_EQUAL(1352304930, mwrm_trans.end_chunk_time());
        RED_CHECK_EQUAL(2, mwrm_trans.get_seqno());

        mwrm_trans.next();
        RED_CHECK_EQUAL(FIXTURES_PATH "/sample2.wrm", mwrm_trans.path());
        RED_CHECK_EQUAL(1352304930, mwrm_trans.begin_chunk_time());
        RED_CHECK_EQUAL(1352304990, mwrm_trans.end_chunk_time());
        RED_CHECK_EQUAL(3, mwrm_trans.get_seqno());

       RED_CHECK_EXCEPTION_ERROR_ID(mwrm_trans.next(), ERR_TRANSPORT_NO_MORE_DATA);
    }

    // check we can do it two times
    InMetaSequenceTransport mwrm_trans(static_cast<CryptoContext*>(nullptr), FIXTURES_PATH "/sample", ".mwrm", 0);

    RED_CHECK_EQUAL(0, mwrm_trans.get_seqno());

    mwrm_trans.next();
    RED_CHECK_EQUAL(FIXTURES_PATH "/sample0.wrm", mwrm_trans.path());
    RED_CHECK_EQUAL(1352304810, mwrm_trans.begin_chunk_time());
    RED_CHECK_EQUAL(1352304870, mwrm_trans.end_chunk_time());
    RED_CHECK_EQUAL(1, mwrm_trans.get_seqno());

    mwrm_trans.next();
    RED_CHECK_EQUAL(FIXTURES_PATH "/sample1.wrm", mwrm_trans.path());
    RED_CHECK_EQUAL(1352304870, mwrm_trans.begin_chunk_time());
    RED_CHECK_EQUAL(1352304930, mwrm_trans.end_chunk_time());
    RED_CHECK_EQUAL(2, mwrm_trans.get_seqno());

    mwrm_trans.next();
    RED_CHECK_EQUAL(FIXTURES_PATH "/sample2.wrm", mwrm_trans.path());
    RED_CHECK_EQUAL(1352304930, mwrm_trans.begin_chunk_time());
    RED_CHECK_EQUAL(1352304990, mwrm_trans.end_chunk_time());
    RED_CHECK_EQUAL(3, mwrm_trans.get_seqno());
}

RED_AUTO_TEST_CASE(TestSequenceFollowedTransportWRM2_RIO)
{
//        "800 600\n",
//        "0\n",
//        "\n",
//        FIXTURES_PATH "/sample0.wrm 1352304810 1352304870\n",
//        FIXTURES_PATH "/sample1.wrm 1352304870 1352304930\n",
//        FIXTURES_PATH "/sample2.wrm 1352304930 1352304990\n",

    // This is what we are actually testing, chaining of several files content
    InMetaSequenceTransport mwrm_trans(static_cast<CryptoContext*>(nullptr), FIXTURES_PATH "/sample", ".mwrm", 0);
    RED_CHECK_EQUAL(0, mwrm_trans.get_seqno());

    mwrm_trans.next();
    RED_CHECK_EQUAL(FIXTURES_PATH "/sample0.wrm", mwrm_trans.path());
    RED_CHECK_EQUAL(1352304810, mwrm_trans.begin_chunk_time());
    RED_CHECK_EQUAL(1352304870, mwrm_trans.end_chunk_time());
    RED_CHECK_EQUAL(1, mwrm_trans.get_seqno());

    mwrm_trans.next();
    RED_CHECK_EQUAL(FIXTURES_PATH "/sample1.wrm", mwrm_trans.path());
    RED_CHECK_EQUAL(1352304870, mwrm_trans.begin_chunk_time());
    RED_CHECK_EQUAL(1352304930, mwrm_trans.end_chunk_time());
    RED_CHECK_EQUAL(2, mwrm_trans.get_seqno());

    mwrm_trans.next();
    RED_CHECK_EQUAL(FIXTURES_PATH "/sample2.wrm", mwrm_trans.path());
    RED_CHECK_EQUAL(1352304930, mwrm_trans.begin_chunk_time());
    RED_CHECK_EQUAL(1352304990, mwrm_trans.end_chunk_time());
    RED_CHECK_EQUAL(3, mwrm_trans.get_seqno());

   RED_CHECK_EXCEPTION_ERROR_ID(mwrm_trans.next(), ERR_TRANSPORT_NO_MORE_DATA);
}

RED_AUTO_TEST_CASE(TestSequenceFollowedTransportWRM3)
{
//        "800 600\n",
//        "0\n",
//        "\n",
//        "/var/rdpproxy/recorded/sample0.wrm 1352304810 1352304870\n",
//        "/var/rdpproxy/recorded/sample1.wrm 1352304870 1352304930\n",
//        "/var/rdpproxy/recorded/sample2.wrm 1352304930 1352304990\n",

    // This is what we are actually testing, chaining of several files content

    {
        InMetaSequenceTransport mwrm_trans(static_cast<CryptoContext*>(nullptr), FIXTURES_PATH "/moved_sample", ".mwrm", 0);
        RED_CHECK_EQUAL(0, mwrm_trans.get_seqno());

        mwrm_trans.next();
        RED_CHECK_EQUAL(FIXTURES_PATH "/sample0.wrm", mwrm_trans.path());
        RED_CHECK_EQUAL(1352304810, mwrm_trans.begin_chunk_time());
        RED_CHECK_EQUAL(1352304870, mwrm_trans.end_chunk_time());
        RED_CHECK_EQUAL(1, mwrm_trans.get_seqno());

        mwrm_trans.next();
        RED_CHECK_EQUAL(FIXTURES_PATH "/sample1.wrm", mwrm_trans.path());
        RED_CHECK_EQUAL(1352304870, mwrm_trans.begin_chunk_time());
        RED_CHECK_EQUAL(1352304930, mwrm_trans.end_chunk_time());
        RED_CHECK_EQUAL(2, mwrm_trans.get_seqno());

        mwrm_trans.next();
        RED_CHECK_EQUAL(FIXTURES_PATH "/sample2.wrm", mwrm_trans.path());
        RED_CHECK_EQUAL(1352304930, mwrm_trans.begin_chunk_time());
        RED_CHECK_EQUAL(1352304990, mwrm_trans.end_chunk_time());
        RED_CHECK_EQUAL(3, mwrm_trans.get_seqno());

       RED_CHECK_EXCEPTION_ERROR_ID(mwrm_trans.next(), ERR_TRANSPORT_NO_MORE_DATA);
    }

    // check we can do it two times
    InMetaSequenceTransport mwrm_trans(static_cast<CryptoContext*>(nullptr), FIXTURES_PATH "/moved_sample", ".mwrm", 0);

    RED_CHECK_EQUAL(0, mwrm_trans.get_seqno());

    mwrm_trans.next();
    RED_CHECK_EQUAL(FIXTURES_PATH "/sample0.wrm", mwrm_trans.path());
    RED_CHECK_EQUAL(1352304810, mwrm_trans.begin_chunk_time());
    RED_CHECK_EQUAL(1352304870, mwrm_trans.end_chunk_time());
    RED_CHECK_EQUAL(1, mwrm_trans.get_seqno());

    mwrm_trans.next();
    RED_CHECK_EQUAL(FIXTURES_PATH "/sample1.wrm", mwrm_trans.path());
    RED_CHECK_EQUAL(1352304870, mwrm_trans.begin_chunk_time());
    RED_CHECK_EQUAL(1352304930, mwrm_trans.end_chunk_time());
    RED_CHECK_EQUAL(2, mwrm_trans.get_seqno());

    mwrm_trans.next();
    RED_CHECK_EQUAL(FIXTURES_PATH "/sample2.wrm", mwrm_trans.path());
    RED_CHECK_EQUAL(1352304930, mwrm_trans.begin_chunk_time());
    RED_CHECK_EQUAL(1352304990, mwrm_trans.end_chunk_time());
    RED_CHECK_EQUAL(3, mwrm_trans.get_seqno());
}

RED_AUTO_TEST_CASE(TestCryptoInmetaSequenceTransport)
{
    OpenSSL_add_all_digests();

    // cleanup of possible previous test files
    {
        const char * file[] = {"/tmp/TESTOFS.mwrm", "TESTOFS.mwrm", "TESTOFS-000000.wrm", "TESTOFS-000001.wrm"};
        for (size_t i = 0; i < sizeof(file)/sizeof(char*); ++i){
            ::unlink(file[i]);
        }
    }

    RED_CHECK(true);

    CryptoContext cctx;
    cctx.set_master_key(cstr_array_view(
        "\x00\x01\x02\x03\x04\x05\x06\x07"
        "\x08\x09\x0A\x0B\x0C\x0D\x0E\x0F"
        "\x10\x11\x12\x13\x14\x15\x16\x17"
        "\x18\x19\x1A\x1B\x1C\x1D\x1E\x1F"
    ));
    cctx.set_hmac_key(cstr_array_view("12345678901234567890123456789012"));

    RED_CHECK(true);

    {
        LCGRandom rnd(0);
        Fstat fstat;
        timeval tv;
        tv.tv_usec = 0;
        tv.tv_sec = 1352304810;
        const int groupid = 0;
        wrmcapture_OutMetaSequenceTransport crypto_trans(true, true, cctx, rnd, fstat, "", "/tmp/", "TESTOFS", tv, 800, 600, groupid, nullptr);
        crypto_trans.send("AAAAX", 5);
        tv.tv_sec += 100;
        crypto_trans.timestamp(tv);
        crypto_trans.next();
        crypto_trans.send("BBBBXCCCCX", 10);
        tv.tv_sec += 100;
        crypto_trans.timestamp(tv);
        RED_CHECK(true);
    }

    {
        InMetaSequenceTransport crypto_trans(&cctx, "TESTOFS", ".mwrm", 1);

        char buffer[1024] = {};
        char * bob = buffer;

<<<<<<< HEAD
        RED_CHECK_NO_THROW(crypto_trans.recv_new(bob, 15));
=======
        BOOST_CHECK_NO_THROW(crypto_trans.recv_atomic(bob, 15));
>>>>>>> 075c3552

        RED_CHECK_EQUAL_RANGES(make_array_view(buffer, 15), cstr_array_view("AAAAXBBBBXCCCCX"));
    }

    const char * files[] = {
        "/tmp/TESTOFS.mwrm", // hash
        "TESTOFS.mwrm",
        "TESTOFS-000000.wrm",
        "TESTOFS-000001.wrm"
    };
    for (const char * file : files){
        RED_CHECK_MESSAGE(!::unlink(file), "failed to unlink " << file);
    }
}

RED_AUTO_TEST_CASE(CryptoTestInMetaSequenceTransport2)
{
    CryptoContext cctx;
    cctx.set_master_key(cstr_array_view(
        "\x00\x01\x02\x03\x04\x05\x06\x07"
        "\x08\x09\x0A\x0B\x0C\x0D\x0E\x0F"
        "\x10\x11\x12\x13\x14\x15\x16\x17"
        "\x18\x19\x1A\x1B\x1C\x1D\x1E\x1F"
    ));
    cctx.set_hmac_key(cstr_array_view("12345678901234567890123456789012"));

   RED_CHECK_EXCEPTION_ERROR_ID(InMetaSequenceTransport(&cctx, "TESTOFSXXX", ".mwrm", 1), ERR_TRANSPORT_OPEN_FAILED);
}<|MERGE_RESOLUTION|>--- conflicted
+++ resolved
@@ -50,7 +50,7 @@
             total += sizeof(buffer);
         }
     };
-   RED_CHECK_EXCEPTION_ERROR_ID(test(), ERR_TRANSPORT_NO_MORE_DATA);
+    RED_CHECK_EXCEPTION_ERROR_ID(test(), ERR_TRANSPORT_NO_MORE_DATA);
     total += pbuffer - buffer;
     // total size if sum of sample sizes
     RED_CHECK_EQUAL(2200000, total);
@@ -70,7 +70,7 @@
             total += sizeof(buffer);
         }
     };
-   RED_CHECK_EXCEPTION_ERROR_ID(test(), ERR_TRANSPORT_NO_MORE_DATA);
+    RED_CHECK_EXCEPTION_ERROR_ID(test(), ERR_TRANSPORT_NO_MORE_DATA);
     total += pbuffer - buffer;
     // total size if sum of sample sizes
     RED_CHECK_EQUAL(2200000, total);                             // 1471394 + 444578 + 290245
@@ -108,7 +108,7 @@
         RED_CHECK_EQUAL(1352304990, mwrm_trans.end_chunk_time());
         RED_CHECK_EQUAL(3, mwrm_trans.get_seqno());
 
-       RED_CHECK_EXCEPTION_ERROR_ID(mwrm_trans.next(), ERR_TRANSPORT_NO_MORE_DATA);
+        RED_CHECK_EXCEPTION_ERROR_ID(mwrm_trans.next(), ERR_TRANSPORT_NO_MORE_DATA);
     }
 
     // check we can do it two times
@@ -166,7 +166,7 @@
     RED_CHECK_EQUAL(1352304990, mwrm_trans.end_chunk_time());
     RED_CHECK_EQUAL(3, mwrm_trans.get_seqno());
 
-   RED_CHECK_EXCEPTION_ERROR_ID(mwrm_trans.next(), ERR_TRANSPORT_NO_MORE_DATA);
+    RED_CHECK_EXCEPTION_ERROR_ID(mwrm_trans.next(), ERR_TRANSPORT_NO_MORE_DATA);
 }
 
 RED_AUTO_TEST_CASE(TestSequenceFollowedTransportWRM3)
@@ -202,7 +202,7 @@
         RED_CHECK_EQUAL(1352304990, mwrm_trans.end_chunk_time());
         RED_CHECK_EQUAL(3, mwrm_trans.get_seqno());
 
-       RED_CHECK_EXCEPTION_ERROR_ID(mwrm_trans.next(), ERR_TRANSPORT_NO_MORE_DATA);
+        RED_CHECK_EXCEPTION_ERROR_ID(mwrm_trans.next(), ERR_TRANSPORT_NO_MORE_DATA);
     }
 
     // check we can do it two times
@@ -278,11 +278,7 @@
         char buffer[1024] = {};
         char * bob = buffer;
 
-<<<<<<< HEAD
-        RED_CHECK_NO_THROW(crypto_trans.recv_new(bob, 15));
-=======
-        BOOST_CHECK_NO_THROW(crypto_trans.recv_atomic(bob, 15));
->>>>>>> 075c3552
+        RED_CHECK_NO_THROW(crypto_trans.recv_atomic(bob, 15));
 
         RED_CHECK_EQUAL_RANGES(make_array_view(buffer, 15), cstr_array_view("AAAAXBBBBXCCCCX"));
     }
@@ -309,5 +305,5 @@
     ));
     cctx.set_hmac_key(cstr_array_view("12345678901234567890123456789012"));
 
-   RED_CHECK_EXCEPTION_ERROR_ID(InMetaSequenceTransport(&cctx, "TESTOFSXXX", ".mwrm", 1), ERR_TRANSPORT_OPEN_FAILED);
+    RED_CHECK_EXCEPTION_ERROR_ID(InMetaSequenceTransport(&cctx, "TESTOFSXXX", ".mwrm", 1), ERR_TRANSPORT_OPEN_FAILED);
 }