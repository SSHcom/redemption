--- conflicted
+++ resolved
@@ -63,11 +63,7 @@
             pbuf += 10;
             RED_CHECK_EQUAL(0, strncmp(buf, "We write, and again, and so on.", 31));
             pbuf = buf;
-<<<<<<< HEAD
-           RED_CHECK_EXCEPTION_ERROR_ID(ft.recv_new(pbuf, 1), ERR_TRANSPORT_NO_MORE_DATA);
-=======
-            CHECK_EXCEPTION_ERROR_ID(ft.recv_atomic(pbuf, 1), ERR_TRANSPORT_NO_MORE_DATA);
->>>>>>> 075c3552
+            RED_CHECK_EXCEPTION_ERROR_ID(ft.recv_atomic(pbuf, 1), ERR_TRANSPORT_NO_MORE_DATA);
         }
         ::close(fd);
         ::unlink(tmpname);
