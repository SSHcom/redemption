/*
   This program is free software; you can redistribute it and/or modify
   it under the terms of the GNU General Public License as published by
   the Free Software Foundation; either version 2 of the License, or
   (at your option) any later version.

   This program is distributed in the hope that it will be useful,
   but WITHOUT ANY WARRANTY; without even the implied warranty of
   MERCHANTABILITY or FITNESS FOR A PARTICULAR PURPOSE.  See the
   GNU General Public License for more details.

   You should have received a copy of the GNU General Public License
   along with this program; if not, write to the Free Software
   Foundation, Inc., 675 Mass Ave, Cambridge, MA 02139, USA.

   Product name: redemption, a FLOSS RDP proxy
   Copyright (C) Wallix 2013
   Author(s): Christophe Grosjean

*/

#define BOOST_AUTO_TEST_MAIN
#define BOOST_TEST_DYN_LINK
#define BOOST_TEST_MODULE TestXXX
#include "system/redemption_unit_tests.hpp"


#define LOGPRINT
// #define LOGNULL

#include "transport/in_filename_transport.hpp"
#include "transport/out_filename_transport.hpp"

RED_AUTO_TEST_CASE(TestFilename)
{
    const char * const filename = "/tmp/inoufiletest.txt";

    ::unlink(filename);

    {
        OutFilenameTransport out(filename);
        out.send("ABCDE", 5);
    }

    {
        Inifile ini;
        ini.set<cfg::crypto::key0>(
            "\x00\x01\x02\x03\x04\x05\x06\x07"
            "\x08\x09\x0A\x0B\x0C\x0D\x0E\x0F"
            "\x10\x11\x12\x13\x14\x15\x16\x17"
            "\x18\x19\x1A\x1B\x1C\x1D\x1E\x1F"
        );
        ini.set<cfg::crypto::key1>("12345678901234567890123456789012");


        LCGRandom rnd(0);

        CryptoContext cctx(rnd, ini);

        size_t base_len = 0;
        const uint8_t * base = reinterpret_cast<const uint8_t *>(basename_len(filename, base_len));

        int fd = ::open(filename, O_RDONLY);
        if (fd < 0) {
            LOG(LOG_ERR, "failed opening=%s\n", filename);
            RED_CHECK(false);
        }

        InFilenameTransport in(&cctx, fd, base, base_len);
        char s[5];
        char * sp = s;
        char ** p = &sp;
<<<<<<< HEAD
        in.recv_new(*p, 5);
        RED_CHECK_EQUAL(sp-s, 5);
        RED_CHECK_EQUAL(strncmp(s, "ABCDE", 5), 0);
=======
        in.recv_atomic(*p, 5);
        BOOST_CHECK_EQUAL(sp-s, 5);
        BOOST_CHECK_EQUAL(strncmp(s, "ABCDE", 5), 0);
>>>>>>> 075c3552
        try {
            sp = s;
            p = &sp;
            in.recv_atomic(*p, 1);
// Behavior changed, first return 0, then exception
//            RED_CHECK(false);
        }
        catch (Error & e) {
        }
    }

    ::unlink(filename);
}

RED_AUTO_TEST_CASE(TestFilenameCrypto)
{
    OpenSSL_add_all_digests();

    const char * const filename = "/tmp/inoufiletest_crypt.txt";

    ::unlink(filename);

    Inifile ini;
    ini.set<cfg::crypto::key0>(
        "\x00\x01\x02\x03\x04\x05\x06\x07"
        "\x08\x09\x0A\x0B\x0C\x0D\x0E\x0F"
        "\x10\x11\x12\x13\x14\x15\x16\x17"
        "\x18\x19\x1A\x1B\x1C\x1D\x1E\x1F"
    );
    ini.set<cfg::crypto::key1>("12345678901234567890123456789012");

    LCGRandom rnd(0);

    CryptoContext cctx(rnd, ini);

    {
        CryptoOutFilenameTransport out(&cctx, filename);
        out.send("ABCDE", 5);
    }

    {
        size_t base_len = 0;
        const uint8_t * base = reinterpret_cast<const uint8_t *>(basename_len(filename, base_len));

        int fd = ::open(filename, O_RDONLY);
        if (fd < 0) {
            LOG(LOG_ERR, "failed opening=%s\n", filename);
            RED_CHECK(false);
        }

        InFilenameTransport in(&cctx, fd, base, base_len);
        char s[5];
        char * sp = s;
        char ** p = &sp;
        in.recv(*p, 5);
        RED_CHECK_EQUAL(sp-s, 5);
        RED_CHECK_EQUAL(strncmp(s, "ABCDE", 5), 0);
        try {
            sp = s;
            p = &sp;
            in.recv_atomic(*p, 1);
// BEhavior changed. IS it OK ?
            RED_CHECK_EQUAL(sp-s, 0);
//            RED_CHECK(false);
        }
        catch (Error & e) {
        }
    }

    ::unlink(filename);
}<|MERGE_RESOLUTION|>--- conflicted
+++ resolved
@@ -70,15 +70,9 @@
         char s[5];
         char * sp = s;
         char ** p = &sp;
-<<<<<<< HEAD
-        in.recv_new(*p, 5);
+        in.recv_atomic(*p, 5);
         RED_CHECK_EQUAL(sp-s, 5);
         RED_CHECK_EQUAL(strncmp(s, "ABCDE", 5), 0);
-=======
-        in.recv_atomic(*p, 5);
-        BOOST_CHECK_EQUAL(sp-s, 5);
-        BOOST_CHECK_EQUAL(strncmp(s, "ABCDE", 5), 0);
->>>>>>> 075c3552
         try {
             sp = s;
             p = &sp;
