/*
    This program is free software; you can redistribute it and/or modify it
     under the terms of the GNU General Public License as published by the
     Free Software Foundation; either version 2 of the License, or (at your
     option) any later version.

    This program is distributed in the hope that it will be useful, but
     WITHOUT ANY WARRANTY; without even the implied warranty of
     MERCHANTABILITY or FITNESS FOR A PARTICULAR PURPOSE. See the GNU General
     Public License for more details.

    You should have received a copy of the GNU General Public License along
     with this program; if not, write to the Free Software Foundation, Inc.,
     675 Mass Ave, Cambridge, MA 02139, USA.

    Product name: redemption, a FLOSS RDP proxy
    Copyright (C) Wallix 2013
    Author(s): Christophe Grosjean, Raphael Zhou
*/

#define BOOST_AUTO_TEST_MAIN
#define BOOST_TEST_DYN_LINK
#define BOOST_TEST_MODULE TestSnappyCompressionTransport
#include "system/redemption_unit_tests.hpp"

#define LOGNULL
//#define LOGPRINT

#include "transport/snappy_compression_transport.hpp"
#include "transport/test_transport.hpp"

RED_AUTO_TEST_CASE(TestSnappyCompressionTransport)
{
    //size_t source_length = 56000;
    //LOG(LOG_INFO, "snappy_max_compressed_length(%u)=%u", source_length, ::snappy_max_compressed_length(source_length));

    //for (unsigned int i = 0; i < 100000; i++) {
        MemoryTransport mt;

        {
            SnappyCompressionOutTransport out_trans(mt);

            out_trans.send(
                  "azert"
                  "azert"
                  "azert"
                  "azert"
                , 21);
            out_trans.send(
                  "wallix"
                  "wallix"
                  "wallix"
                  "wallix"
                  "wallix"
                , 31);
            out_trans.next();
            out_trans.send(
                  "0123456789ABCDEF"
                  "0123456789ABCDEF"
                  "0123456789ABCDEF"
                  "0123456789ABCDEF"
                , 65);
        }

        {
            SnappyCompressionInTransport  in_trans(mt);

            char   in_data[128] = { 0 };
            char * in_buffer   = in_data;


<<<<<<< HEAD
            in_trans.recv_new(in_buffer, 21);
            RED_CHECK_EQUAL(in_data,
=======
            in_trans.recv_atomic(in_buffer, 21);
            BOOST_CHECK_EQUAL(in_data,
>>>>>>> 075c3552
                "azert"
                "azert"
                "azert"
                "azert");

            in_buffer = in_data;
<<<<<<< HEAD
            in_trans.recv_new(in_buffer, 31);
            RED_CHECK_EQUAL(in_data,
=======
            in_trans.recv_atomic(in_buffer, 31);
            BOOST_CHECK_EQUAL(in_data,
>>>>>>> 075c3552
                "wallix"
                "wallix"
                "wallix"
                "wallix"
                "wallix");

            in_buffer = in_data;
<<<<<<< HEAD
            in_trans.recv_new(in_buffer, 65);
            RED_CHECK_EQUAL(in_data,
=======
            in_trans.recv_atomic(in_buffer, 65);
            BOOST_CHECK_EQUAL(in_data,
>>>>>>> 075c3552
                "0123456789ABCDEF"
                "0123456789ABCDEF"
                "0123456789ABCDEF"
                "0123456789ABCDEF");
        }
    //}
}<|MERGE_RESOLUTION|>--- conflicted
+++ resolved
@@ -69,26 +69,16 @@
             char * in_buffer   = in_data;
 
 
-<<<<<<< HEAD
-            in_trans.recv_new(in_buffer, 21);
+            in_trans.recv_atomic(in_buffer, 21);
             RED_CHECK_EQUAL(in_data,
-=======
-            in_trans.recv_atomic(in_buffer, 21);
-            BOOST_CHECK_EQUAL(in_data,
->>>>>>> 075c3552
                 "azert"
                 "azert"
                 "azert"
                 "azert");
 
             in_buffer = in_data;
-<<<<<<< HEAD
-            in_trans.recv_new(in_buffer, 31);
+            in_trans.recv_atomic(in_buffer, 31);
             RED_CHECK_EQUAL(in_data,
-=======
-            in_trans.recv_atomic(in_buffer, 31);
-            BOOST_CHECK_EQUAL(in_data,
->>>>>>> 075c3552
                 "wallix"
                 "wallix"
                 "wallix"
@@ -96,13 +86,8 @@
                 "wallix");
 
             in_buffer = in_data;
-<<<<<<< HEAD
-            in_trans.recv_new(in_buffer, 65);
+            in_trans.recv_atomic(in_buffer, 65);
             RED_CHECK_EQUAL(in_data,
-=======
-            in_trans.recv_atomic(in_buffer, 65);
-            BOOST_CHECK_EQUAL(in_data,
->>>>>>> 075c3552
                 "0123456789ABCDEF"
                 "0123456789ABCDEF"
                 "0123456789ABCDEF"
