/*
   This program is free software; you can redistribute it and/or modify
   it under the terms of the GNU General Public License as published by
   the Free Software Foundation; either version 2 of the License, or
   (at your option) any later version.

   This program is distributed in the hope that it will be useful,
   but WITHOUT ANY WARRANTY; without even the implied warranty of
   MERCHANTABILITY or FITNESS FOR A PARTICULAR PURPOSE. See the
   GNU General Public License for more details.

   You should have received a copy of the GNU General Public License
   along with this program; if not, write to the Free Software
   Foundation, Inc., 675 Mass Ave, Cambridge, MA 02139, USA.

   Product name: redemption, a FLOSS RDP proxy
   Copyright (C) Wallix 2010
   Author(s): Christophe Grosjean, Javier Caverni
   Based on xrdp Copyright (C) Jay Sorg 2004-2010

   Unit test to writing RDP orders to file and rereading them
*/

#include "test_only/test_framework/redemption_unit_tests.hpp"

#include "acl/sesman.hpp"
#include "acl/auth_api.hpp"
#include "acl/license_api.hpp"
#include "acl/gd_provider.hpp"
#include "configs/config.hpp"
#include "utils/timebase.hpp"
#include "core/client_info.hpp"
#include "core/listen.hpp"
#include "core/report_message_api.hpp"
#include "core/channels_authorizations.hpp"
#include "core/set_server_redirection_target.hpp"
#include "mod/rdp/new_mod_rdp.hpp"
#include "mod/rdp/rdp_params.hpp"
#include "mod/rdp/mod_rdp_factory.hpp"
#include "utils/theme.hpp"
#include "utils/netutils.hpp"
#include "system/linux/system/tls_context.hpp"
#include "test_only/front/fake_front.hpp"
#include "test_only/lcg_random.hpp"
#include "test_only/transport/test_transport.hpp"
#include "test_only/core/font.hpp"
#include "transport/socket_transport.hpp"
#include <chrono>

//#define GENERATE_TESTING_DATA

RED_AUTO_TEST_CASE(TestWithoutExistingLicense)
{
    ClientInfo info;
    info.keylayout             = 0x040C;
    info.console_session       = false;
    info.brush_cache_code      = 0;
    info.screen_info.bpp       = BitsPerPixel{16};
    info.screen_info.width     = 1024;
    info.screen_info.height    = 768;
    info.rdp5_performanceflags =   PERF_DISABLE_WALLPAPER
                                 | PERF_DISABLE_FULLWINDOWDRAG
                                 | PERF_DISABLE_MENUANIMATIONS;

    info.order_caps.orderSupport[TS_NEG_DSTBLT_INDEX]     = 1;
    info.order_caps.orderSupport[TS_NEG_PATBLT_INDEX]     = 1;
    info.order_caps.orderSupport[TS_NEG_SCRBLT_INDEX]     = 1;
    info.order_caps.orderSupport[TS_NEG_MEMBLT_INDEX]     = 1;
    info.order_caps.orderSupport[TS_NEG_MEM3BLT_INDEX]    = 1;
    info.order_caps.orderSupport[TS_NEG_LINETO_INDEX]     = 1;
    info.order_caps.orderSupport[TS_NEG_POLYLINE_INDEX]   = 1;
    info.order_caps.orderSupport[TS_NEG_ELLIPSE_SC_INDEX] = 1;
    info.order_caps.orderSupport[TS_NEG_GLYPH_INDEX]      = 1;

    info.order_caps.orderSupportExFlags = 0xFFFF;

#ifdef GENERATE_TESTING_DATA
    // Uncomment the code block below to generate testing data.
    SSL_library_init();
#endif

    FakeFront front(info.screen_info);

    NullReportMessage report_message;

    Inifile ini;

    ini.set_acl<cfg::context::target_host>("10.10.44.230");
    ini.set_acl<cfg::globals::target_user>("Tester@RED");
    ini.set_acl<cfg::context::target_password>("SecureLinux$42");

    bool already_redirected = false;

#ifndef GENERATE_TESTING_DATA
    // Comment the code block below to generate testing data.
    #include "fixtures/test_license_api_woel_1.hpp"
    #include "fixtures/test_license_api_woel_2.hpp"
    #include "fixtures/test_license_api_license.hpp"
#endif

    for (bool do_work = true; do_work; ) {
        do_work = false;

        try {
#ifdef GENERATE_TESTING_DATA
            // Uncomment the code block below to generate testing data.
            const char * name       = "RDP W2008 TLS Target";
            unique_fd    client_sck = ip_connect(ini.get<cfg::context::target_host>().c_str(), 3389);

            // Uncomment the code block below to generate testing data.
            std::string error_message;
            SocketTransport trans( name
                             , std::move(client_sck)
                             , ini.get<cfg::context::target_host>().c_str()
                             , 3389
                             , std::chrono::seconds(1)
                             , SocketTransport::Verbose::dump
                             , &error_message
                             );
#else
            // Comment the code block below to generate testing data.
            TestTransport trans(
                    (already_redirected ? cstr_array_view(indata_woel_2) : cstr_array_view(indata_woel_1)),
                    (already_redirected ? cstr_array_view(outdata_woel_2) : cstr_array_view(outdata_woel_1))
                );
#endif

            snprintf(info.hostname, sizeof(info.hostname), "CLT02");

            Theme theme;

            std::array<uint8_t, 28> server_auto_reconnect_packet {};
            ModRDPParams mod_rdp_params( ini.get<cfg::globals::target_user>().c_str()
                                       , ini.get<cfg::context::target_password>().c_str()
                                       , ini.get<cfg::context::target_host>().c_str()
                                       , "10.10.43.33"
                                       , 7
                                       , global_font()
                                       , theme
                                       , server_auto_reconnect_packet
                                       , ini.get_mutable_ref<cfg::context::close_box_extra_message>()
                                       , to_verbose_flags(0)
                                       );
            mod_rdp_params.device_id                       = "device_id";
            //mod_rdp_params.enable_tls                      = true;
            mod_rdp_params.enable_nla                      = false;
            //mod_rdp_params.enable_krb                      = false;
            //mod_rdp_params.enable_clipboard                = true;
            mod_rdp_params.enable_fastpath                 = false;
            mod_rdp_params.disabled_orders                 = TS_NEG_MEM3BLT_INDEX | TS_NEG_DRAWNINEGRID_INDEX | TS_NEG_MULTI_DRAWNINEGRID_INDEX |
                                                             TS_NEG_SAVEBITMAP_INDEX | TS_NEG_MULTIDSTBLT_INDEX | TS_NEG_MULTIPATBLT_INDEX |
                                                             TS_NEG_MULTISCRBLT_INDEX | TS_NEG_MULTIOPAQUERECT_INDEX | TS_NEG_FAST_INDEX_INDEX |
                                                             TS_NEG_POLYGON_SC_INDEX | TS_NEG_POLYGON_CB_INDEX | TS_NEG_POLYLINE_INDEX |
                                                             TS_NEG_FAST_GLYPH_INDEX | TS_NEG_ELLIPSE_SC_INDEX | TS_NEG_ELLIPSE_CB_INDEX;
            mod_rdp_params.enable_new_pointer              = false;
            //mod_rdp_params.rdp_compression                 = 0;
            //mod_rdp_params.error_message                   = nullptr;
            //mod_rdp_params.disconnect_on_logon_user_change = false;
            mod_rdp_params.open_session_timeout              = 5s;
            //mod_rdp_params.certificate_change_action       = 0;
            //mod_rdp_params.extra_orders                    = "";
            mod_rdp_params.large_pointer_support             = false;
            mod_rdp_params.experimental_fix_input_event_sync = false;

            mod_rdp_params.load_balance_info = "tsv://MS Terminal Services Plugin.1.Sessions";

            // To always get the same client random, in tests
            LCGRandom gen;
            LCGTime timeobj;
            NullAuthentifier authentifier;

#ifdef GENERATE_TESTING_DATA
            class CaptureLicenseStore : public LicenseApi
            {
            public:
                // The functions shall return empty bytes_view to indicate the error.
                bytes_view get_license(char const* client_name, uint32_t version, char const* scope, char const* company_name, char const* product_id, writable_bytes_view out, bool enable_log) override
                {
                    (void)client_name;
                    (void)version;
                    (void)scope;
                    (void)company_name;
                    (void)product_id;
                    (void)out;
                    (void)enable_log;

                    return bytes_view { out.data(), 0 };
                }

                bool put_license(char const* client_name, uint32_t version, char const* scope, char const* company_name, char const* product_id, bytes_view in, bool enable_log) override
                {
                    (void)enable_log;

                    LOG(LOG_INFO, "/*CaptureLicenseStore */ const char license_client_name[] =");
                    hexdump_c(client_name, ::strlen(client_name));
                    LOG(LOG_INFO, "/*CaptureLicenseStore */ ;");

                    LOG(LOG_INFO, "/*CaptureLicenseStore */ uint32_t license_version = %u", version);
                    LOG(LOG_INFO, "/*CaptureLicenseStore */ ;");

                    LOG(LOG_INFO, "/*CaptureLicenseStore */ const char license_scope[] =");
                    hexdump_c(scope, ::strlen(scope));
                    LOG(LOG_INFO, "/*CaptureLicenseStore */ ;");

                    LOG(LOG_INFO, "/*CaptureLicenseStore */ const char license_company_name[] =");
                    hexdump_c(company_name, ::strlen(company_name));
                    LOG(LOG_INFO, "/*CaptureLicenseStore */ ;");

                    LOG(LOG_INFO, "/*CaptureLicenseStore */ const char license_product_id[] =");
                    hexdump_c(product_id, ::strlen(product_id));
                    LOG(LOG_INFO, "/*CaptureLicenseStore */ ;");

                    LOG(LOG_INFO, "/*CaptureLicenseStore */ const uint8_t license_data[%zu] = {", in.size());
                    hexdump_d(in);
                    LOG(LOG_INFO, "/*CaptureLicenseStore */ };");

                    return true;
                }
            } license_store;
#else
            class CompareLicenseStore : public LicenseApi
            {
            public:
                CompareLicenseStore(char const* client_name, uint32_t version, char const* scope, char const* company_name, char const* product_id, bytes_view license_data) :
                    expected_client_name(client_name),
                    expected_version(version),
                    expected_scope(scope),
                    expected_company_name(company_name),
                    expected_product_id(product_id),
                    expected_license_data(license_data) {}

                // The functions shall return empty bytes_view to indicate the error.
                bytes_view get_license(char const* client_name, uint32_t version, char const* scope, char const* company_name, char const* product_id, writable_bytes_view out, bool enable_log) override
                {
                    (void)client_name;
                    (void)version;
                    (void)scope;
                    (void)company_name;
                    (void)product_id;
                    (void)out;
                    (void)enable_log;

                    return bytes_view { out.data(), 0 };
                }

                bool put_license(char const* client_name, uint32_t version, char const* scope, char const* company_name, char const* product_id, bytes_view in, bool enable_log) override
                {
                    (void)enable_log;

                    RED_CHECK_EQ(client_name,  this->expected_client_name);
                    RED_CHECK_EQ(version,      this->expected_version);
                    RED_CHECK_EQ(scope,        this->expected_scope);
                    RED_CHECK_EQ(company_name, this->expected_company_name);
                    RED_CHECK_EQ(product_id,   this->expected_product_id);

                    RED_REQUIRE_EQ(in.size(), this->expected_license_data.size());

                    RED_CHECK(in == this->expected_license_data);

                    return true;
                }

            private:
                std::string_view expected_client_name;
                uint32_t         expected_version;
                std::string_view expected_scope;
                std::string_view expected_company_name;
                std::string_view expected_product_id;
                bytes_view       expected_license_data;
            } license_store(license_client_name, license_version, license_scope, license_company_name,
                  license_product_id, bytes_view(license_data, sizeof(license_data)));
#endif

            TimeBase time_base({0,0});
<<<<<<< HEAD
            GdForwarder gd_provider(front.gd());
            TopFdContainer fd_events_;
            TimerContainer timer_events_;
=======
            GdForwarder<gdi::GraphicApi> gd_provider(front.gd());
>>>>>>> 99398834
            EventContainer events;
            SesmanInterface sesman(ini);

            const ChannelsAuthorizations channels_authorizations{"rdpsnd_audio_output", ""};
            ModRdpFactory mod_rdp_factory;

            TLSClientParams tls_client_params;

<<<<<<< HEAD
            auto mod = new_mod_rdp(
                trans, time_base, gd_provider, fd_events_, timer_events_, events, sesman,
                front.gd(), front, info, ini.get_mutable_ref<cfg::mod_rdp::redir_info>(),
                gen, timeobj, channels_authorizations, mod_rdp_params, tls_client_params,
                authentifier, report_message, license_store, ini, nullptr, nullptr,
                mod_rdp_factory);
=======
            auto mod = new_mod_rdp(trans, ini, time_base, gd_provider, events, sesman, front.gd(), front, info,
                ini.get_mutable_ref<cfg::mod_rdp::redir_info>(), gen, timeobj,
                channels_authorizations, mod_rdp_params, tls_client_params, authentifier, report_message, license_store, ini,
                nullptr, nullptr, mod_rdp_factory);
>>>>>>> 99398834

            RED_CHECK_EQUAL(info.screen_info.width, 1024);
            RED_CHECK_EQUAL(info.screen_info.height, 768);

            LOG(LOG_INFO, "--- Looping 1");

#ifdef GENERATE_TESTING_DATA
            auto const end_tv = time_base.get_current_time();
            execute_events(events, end_tv, [&](int /*sck*/)->bool {return true;});

            // TODO: fix that for actual TESTING DATA GENERATION
            unique_server_loop(unique_fd(t.get_fd()), [&](int /*sck*/)->bool {
                (void)sck;
                LOG(LOG_INFO, "is_up_and_running=%s", (mod->is_up_and_running() ? "Yes" : "No"));
                if (!already_redirected) {
                    return true;
                }
                return !mod->is_up_and_running();
            });
#else
            trans.disable_remaining_error();
            auto end_tv = time_base.get_current_time();
            execute_events(events, end_tv, [&](int /*sck*/)->bool {return true;});

            int n = 0;
            while (!events.empty() && (++n < 70)) {
                execute_events(events, end_tv, [&](int /*sck*/)->bool {return true;});
            }
#endif
        }
        catch(Error const & e) {
            if (e.id == ERR_RDP_SERVER_REDIR) {
                LOG(LOG_INFO, "SERVER REDIRECTION");

                set_server_redirection_target(ini, report_message);

                do_work = true;

                already_redirected = true;

                continue;
            }

            throw;
        }
    }
}

RED_AUTO_TEST_CASE(TestWithExistingLicense)
{
    ClientInfo info;
    info.keylayout             = 0x040C;
    info.console_session       = false;
    info.brush_cache_code      = 0;
    info.screen_info.bpp       = BitsPerPixel{16};
    info.screen_info.width     = 1024;
    info.screen_info.height    = 768;
    info.rdp5_performanceflags =   PERF_DISABLE_WALLPAPER
                                 | PERF_DISABLE_FULLWINDOWDRAG
                                 | PERF_DISABLE_MENUANIMATIONS;

    info.order_caps.orderSupport[TS_NEG_DSTBLT_INDEX]     = 1;
    info.order_caps.orderSupport[TS_NEG_PATBLT_INDEX]     = 1;
    info.order_caps.orderSupport[TS_NEG_SCRBLT_INDEX]     = 1;
    info.order_caps.orderSupport[TS_NEG_MEMBLT_INDEX]     = 1;
    info.order_caps.orderSupport[TS_NEG_MEM3BLT_INDEX]    = 1;
    info.order_caps.orderSupport[TS_NEG_LINETO_INDEX]     = 1;
    info.order_caps.orderSupport[TS_NEG_POLYLINE_INDEX]   = 1;
    info.order_caps.orderSupport[TS_NEG_ELLIPSE_SC_INDEX] = 1;
    info.order_caps.orderSupport[TS_NEG_GLYPH_INDEX]      = 1;

    info.order_caps.orderSupportExFlags = 0xFFFF;

#ifdef GENERATE_TESTING_DATA
    // Uncomment the code block below to generate testing data.
    SSL_library_init();
#endif

    FakeFront front(info.screen_info);

    NullReportMessage report_message;

    Inifile ini;

    ini.set_acl<cfg::context::target_host>("10.10.44.230");
    ini.set_acl<cfg::globals::target_user>("Tester@RED");
    ini.set_acl<cfg::context::target_password>("SecureLinux$42");

    bool already_redirected = false;

#ifndef GENERATE_TESTING_DATA
    // Comment the code block below to generate testing data.
    #include "fixtures/test_license_api_wel_1.hpp"
    #include "fixtures/test_license_api_wel_2.hpp"
#endif
    #include "fixtures/test_license_api_license.hpp"

    for (bool do_work = true; do_work; ) {
        do_work = false;

        try {
#ifdef GENERATE_TESTING_DATA
            // Uncomment the code block below to generate testing data.
            const char * name       = "RDP W2008 TLS Target";
            unique_fd    client_sck = ip_connect(ini.get<cfg::context::target_host>().c_str(), 3389);

            // Uncomment the code block below to generate testing data.
            std::string error_message;
            SocketTransport t( name
                             , std::move(client_sck)
                             , ini.get<cfg::context::target_host>().c_str()
                             , 3389
                             , std::chrono::seconds(1)
                             , SocketTransport::Verbose::dump
                             , &error_message
                             );
#else
            // Comment the code block below to generate testing data.
            TestTransport t(
                    (already_redirected ? cstr_array_view(indata_wel_2) : cstr_array_view(indata_wel_1)),
                    (already_redirected ? cstr_array_view(outdata_wel_2) : cstr_array_view(outdata_wel_1))
                );
#endif

            snprintf(info.hostname, sizeof(info.hostname), "CLT02");

            Theme theme;

            std::array<uint8_t, 28> server_auto_reconnect_packet {};
            ModRDPParams mod_rdp_params( ini.get<cfg::globals::target_user>().c_str()
                                       , ini.get<cfg::context::target_password>().c_str()
                                       , ini.get<cfg::context::target_host>().c_str()
                                       , "10.10.43.33"
                                       , 7
                                       , global_font()
                                       , theme
                                       , server_auto_reconnect_packet
                                       , ini.get_mutable_ref<cfg::context::close_box_extra_message>()
                                       , to_verbose_flags(0)
                                       );
            mod_rdp_params.device_id                       = "device_id";
            //mod_rdp_params.enable_tls                      = true;
            mod_rdp_params.enable_nla                      = false;
            //mod_rdp_params.enable_krb                      = false;
            //mod_rdp_params.enable_clipboard                = true;
            mod_rdp_params.enable_fastpath                 = false;
            mod_rdp_params.disabled_orders                 = TS_NEG_MEM3BLT_INDEX | TS_NEG_DRAWNINEGRID_INDEX | TS_NEG_MULTI_DRAWNINEGRID_INDEX |
                                                             TS_NEG_SAVEBITMAP_INDEX | TS_NEG_MULTIDSTBLT_INDEX | TS_NEG_MULTIPATBLT_INDEX |
                                                             TS_NEG_MULTISCRBLT_INDEX | TS_NEG_MULTIOPAQUERECT_INDEX | TS_NEG_FAST_INDEX_INDEX |
                                                             TS_NEG_POLYGON_SC_INDEX | TS_NEG_POLYGON_CB_INDEX | TS_NEG_POLYLINE_INDEX |
                                                             TS_NEG_FAST_GLYPH_INDEX | TS_NEG_ELLIPSE_SC_INDEX | TS_NEG_ELLIPSE_CB_INDEX;
            mod_rdp_params.enable_new_pointer              = false;
            //mod_rdp_params.rdp_compression                 = 0;
            //mod_rdp_params.error_message                   = nullptr;
            //mod_rdp_params.disconnect_on_logon_user_change = false;
            mod_rdp_params.open_session_timeout            = 5s;
            //mod_rdp_params.certificate_change_action       = 0;
            //mod_rdp_params.extra_orders                    = "";
            mod_rdp_params.large_pointer_support             = false;
            mod_rdp_params.experimental_fix_input_event_sync = false;

            mod_rdp_params.load_balance_info = "tsv://MS Terminal Services Plugin.1.Sessions";

            // To always get the same client random, in tests
            LCGRandom gen;
            LCGTime timeobj;
            NullAuthentifier authentifier;

            class ReplayLicenseStore : public LicenseApi
            {
            public:
                ReplayLicenseStore(char const* client_name, uint32_t version, char const* scope, char const* company_name, char const* product_id, bytes_view license_data) :
                    expected_client_name(client_name),
                    expected_version(version),
                    expected_scope(scope),
                    expected_company_name(company_name),
                    expected_product_id(product_id),
                    expected_license_data(license_data) {}

                // The functions shall return empty bytes_view to indicate the error.
                bytes_view get_license(char const* client_name, uint32_t version, char const* scope, char const* company_name, char const* product_id, writable_bytes_view out, bool enable_log) override
                {
                    (void)enable_log;

                    RED_CHECK_EQ(client_name,  this->expected_client_name);
                    RED_CHECK_EQ(version,      this->expected_version);
                    RED_CHECK_EQ(scope,        this->expected_scope);
                    RED_CHECK_EQ(company_name, this->expected_company_name);
                    RED_CHECK_EQ(product_id,   this->expected_product_id);

                    RED_REQUIRE_GE(out.size(), this->expected_license_data.size());

                    size_t const effective_license_size = std::min(out.size(), this->expected_license_data.size());

                    ::memcpy(out.data(), this->expected_license_data.data(), effective_license_size);

                    return bytes_view { out.data(), effective_license_size };
                }

                bool put_license(char const* client_name, uint32_t version, char const* scope, char const* company_name, char const* product_id, bytes_view in, bool enable_log) override
                {
                    (void)enable_log;
                    (void)in;

                    RED_CHECK_EQ(client_name,  this->expected_client_name);
                    RED_CHECK_EQ(version,      this->expected_version);
                    RED_CHECK_EQ(scope,        this->expected_scope);
                    RED_CHECK_EQ(company_name, this->expected_company_name);
                    RED_CHECK_EQ(product_id,   this->expected_product_id);

                    return true;
                }

            private:
                std::string_view expected_client_name;
                uint32_t         expected_version;
                std::string_view expected_scope;
                std::string_view expected_company_name;
                std::string_view expected_product_id;
                bytes_view       expected_license_data;
            } license_store(license_client_name, license_version, license_scope, license_company_name,
                  license_product_id, bytes_view(license_data, sizeof(license_data)));

            TimeBase time_base({0,0});
<<<<<<< HEAD
            GdForwarder gd_provider(front.gd());
            TopFdContainer fd_events_;
            TimerContainer timer_events_;
=======
            GdForwarder<gdi::GraphicApi> gd_provider(front.gd());
>>>>>>> 99398834
            EventContainer events;
            SesmanInterface sesman(ini);


            const ChannelsAuthorizations channels_authorizations{"rdpsnd_audio_output", ""};
            ModRdpFactory mod_rdp_factory;

            TLSClientParams tls_client_params;

<<<<<<< HEAD
            auto mod = new_mod_rdp(
                t, time_base, gd_provider, fd_events_, timer_events_, events, sesman,
                front.gd(), front, info, ini.get_mutable_ref<cfg::mod_rdp::redir_info>(),
                gen, timeobj, channels_authorizations, mod_rdp_params, tls_client_params, authentifier, report_message, license_store, ini,
=======
            auto mod = new_mod_rdp(t, ini, time_base, gd_provider, events, sesman, front.gd(), front, info,
                ini.get_mutable_ref<cfg::mod_rdp::redir_info>(), gen, timeobj,
                channels_authorizations, mod_rdp_params, tls_client_params, authentifier, report_message, license_store, ini,
>>>>>>> 99398834
                nullptr, nullptr, mod_rdp_factory);

            RED_CHECK_EQUAL(info.screen_info.width, 1024);
            RED_CHECK_EQUAL(info.screen_info.height, 768);

#ifdef GENERATE_TESTING_DATA
            // Uncomment the code block below to generate testing data.
            auto const end_tv = this->get_current_time();
            execute_events(events, end_tv);
    
            // TODO: fix that for actual data generation
            unique_server_loop(unique_fd(t.get_fd()), [&](int /*sck*/)->bool {
                (void)sck;
                LOG(LOG_INFO, "is_up_and_running=%s", (mod->is_up_and_running() ? "Yes" : "No"));
                if (!already_redirected) {
                    return true;
                }
                return !mod->is_up_and_running();
            });
#endif

#ifndef GENERATE_TESTING_DATA
            // Comment the code block below to generate testing data.
            t.disable_remaining_error();

            auto end_tv = time_base.get_current_time();
            execute_events(events, end_tv, [&](int /*sck*/)->bool {return true;});


            int n = 0;
            while (!events.empty() && (++n < 70)) {
                execute_events(events, end_tv, [&](int /*sck*/)->bool {return true;});
            }
#endif
        }
        catch(Error const & e) {
            if (e.id == ERR_RDP_SERVER_REDIR) {
                LOG(LOG_INFO, "SERVER REDIRECTION");

                set_server_redirection_target(ini, report_message);

                do_work = true;

                already_redirected = true;

                continue;
            }

            throw;
        }
    }
}<|MERGE_RESOLUTION|>--- conflicted
+++ resolved
@@ -272,13 +272,7 @@
 #endif
 
             TimeBase time_base({0,0});
-<<<<<<< HEAD
             GdForwarder gd_provider(front.gd());
-            TopFdContainer fd_events_;
-            TimerContainer timer_events_;
-=======
-            GdForwarder<gdi::GraphicApi> gd_provider(front.gd());
->>>>>>> 99398834
             EventContainer events;
             SesmanInterface sesman(ini);
 
@@ -287,19 +281,10 @@
 
             TLSClientParams tls_client_params;
 
-<<<<<<< HEAD
-            auto mod = new_mod_rdp(
-                trans, time_base, gd_provider, fd_events_, timer_events_, events, sesman,
-                front.gd(), front, info, ini.get_mutable_ref<cfg::mod_rdp::redir_info>(),
-                gen, timeobj, channels_authorizations, mod_rdp_params, tls_client_params,
-                authentifier, report_message, license_store, ini, nullptr, nullptr,
-                mod_rdp_factory);
-=======
-            auto mod = new_mod_rdp(trans, ini, time_base, gd_provider, events, sesman, front.gd(), front, info,
+            auto mod = new_mod_rdp(trans, time_base, gd_provider, events, sesman, front.gd(), front, info,
                 ini.get_mutable_ref<cfg::mod_rdp::redir_info>(), gen, timeobj,
                 channels_authorizations, mod_rdp_params, tls_client_params, authentifier, report_message, license_store, ini,
                 nullptr, nullptr, mod_rdp_factory);
->>>>>>> 99398834
 
             RED_CHECK_EQUAL(info.screen_info.width, 1024);
             RED_CHECK_EQUAL(info.screen_info.height, 768);
@@ -524,13 +509,7 @@
                   license_product_id, bytes_view(license_data, sizeof(license_data)));
 
             TimeBase time_base({0,0});
-<<<<<<< HEAD
             GdForwarder gd_provider(front.gd());
-            TopFdContainer fd_events_;
-            TimerContainer timer_events_;
-=======
-            GdForwarder<gdi::GraphicApi> gd_provider(front.gd());
->>>>>>> 99398834
             EventContainer events;
             SesmanInterface sesman(ini);
 
@@ -540,16 +519,9 @@
 
             TLSClientParams tls_client_params;
 
-<<<<<<< HEAD
-            auto mod = new_mod_rdp(
-                t, time_base, gd_provider, fd_events_, timer_events_, events, sesman,
-                front.gd(), front, info, ini.get_mutable_ref<cfg::mod_rdp::redir_info>(),
-                gen, timeobj, channels_authorizations, mod_rdp_params, tls_client_params, authentifier, report_message, license_store, ini,
-=======
-            auto mod = new_mod_rdp(t, ini, time_base, gd_provider, events, sesman, front.gd(), front, info,
+            auto mod = new_mod_rdp(t, time_base, gd_provider, events, sesman, front.gd(), front, info,
                 ini.get_mutable_ref<cfg::mod_rdp::redir_info>(), gen, timeobj,
                 channels_authorizations, mod_rdp_params, tls_client_params, authentifier, report_message, license_store, ini,
->>>>>>> 99398834
                 nullptr, nullptr, mod_rdp_factory);
 
             RED_CHECK_EQUAL(info.screen_info.width, 1024);
