--- conflicted
+++ resolved
@@ -176,16 +176,9 @@
 
     ini.set_acl<cfg::context::password>("VerySecurePassword");
     BOOST_CHECK(!ini.is_asked<cfg::context::password>());
-<<<<<<< HEAD
-    auto s = string_from_authid(AUTHID_PASSWORD);
+    auto s = string_from_authid(AUTHID_CONTEXT_PASSWORD);
     stream.out_copy_bytes(s, strlen(s)); stream.out_copy_bytes("\nASK\n", 5);
     AclSerializer::ArrayItemsView view{stream.get_data(), stream.get_data() + stream.get_offset()};
     acl.in_items(view);
-=======
-    stream.out_string(string_from_authid(AUTHID_CONTEXT_PASSWORD)); stream.out_string("\nASK\n");
-    stream.mark_end();
-    stream.rewind();
-    acl.in_items(stream);
->>>>>>> 24eca126
     BOOST_CHECK(ini.is_asked<cfg::context::password>());
 }