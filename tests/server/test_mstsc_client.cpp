--- conflicted
+++ resolved
@@ -96,18 +96,14 @@
     };
 
     const char * name = "Test Front Transport";
-    TestTransport front_trans(name, indata, sizeof(indata), outdata, sizeof(outdata), verbose);
+    TestTransport front_trans(name, indata, sizeof(indata), outdata, sizeof(outdata),
+        verbose);
 
-<<<<<<< HEAD
+    const bool fastpath_support = true;
     const bool tls_support      = true;
-    const bool fastpath_support = true;
     const bool mem3blt_support  = false;
-    Front front(&front_trans, &gen, &ini, fastpath_support, tls_support, mem3blt_support);
-=======
-    bool tls_support = true;
-    bool fastpath_support = true;
-    Front front(&front_trans, SHARE_PATH "/" DEFAULT_FONT_NAME, &gen, &ini, fastpath_support, tls_support);
->>>>>>> 429fc712
+    Front front(&front_trans, SHARE_PATH "/" DEFAULT_FONT_NAME, &gen, &ini,
+        fastpath_support, tls_support, mem3blt_support);
     null_mod no_mod(front);
 
     while (front.up_and_running == 0){
