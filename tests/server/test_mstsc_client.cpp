/*
    This program is free software; you can redistribute it and/or modify it
     under the terms of the GNU General Public License as published by the
     Free Software Foundation; either version 2 of the License, or (at your
     option) any later version.

    This program is distributed in the hope that it will be useful, but
     WITHOUT ANY WARRANTY; without even the implied warranty of
     MERCHANTABILITY or FITNESS FOR A PARTICULAR PURPOSE. See the GNU General
     Public License for more details.

    You should have received a copy of the GNU General Public License along
     with this program; if not, write to the Free Software Foundation, Inc.,
     675 Mass Ave, Cambridge, MA 02139, USA.

    Product name: redemption, a FLOSS RDP proxy
    Copyright (C) Wallix 2013
    Author(s): Christophe Grosjean, Javier Caverni, Raphael Zhou
    Based on xrdp Copyright (C) Jay Sorg 2004-2010

    Unit test to check front-end behavior stays identical
    when connecting from mstsc (mocked up)
*/

#define BOOST_AUTO_TEST_MAIN
#define BOOST_TEST_DYN_LINK
#define BOOST_TEST_MODULE TestFrontMstscClient
#include <boost/test/auto_unit_test.hpp>

// Comment the code block below to generate testing data.
#define LOGNULL
// Uncomment the code block below to generate testing data.
//#define LOGPRINT

#undef SHARE_PATH
#define SHARE_PATH "./tests/fixtures"

#undef DEFAULT_FONT_NAME
#define DEFAULT_FONT_NAME "sans-10.fv1"

#include "test_transport.hpp"
#include "font.hpp"
#include "null/null.hpp"
#include "internal/test_card_mod.hpp"
#include "config.hpp"
#include "front.hpp"
// Uncomment the code block below to generate testing data.
//#include "listen.hpp"
//#include "session.hpp"

BOOST_AUTO_TEST_CASE(TestIncomingConnection)
{
    // Uncomment the code block below to generate testing data.
    //// This server only support one incoming connection before closing listener
    //class ServerOnce : public Server {
    //public:
    //    int  sck;
    //    char ip_source[256];
    //
    //    ServerOnce() : sck(0) {
    //        ip_source[0] = 0;
    //    }
    //
    //    virtual Server_status start(int incoming_sck) {
    //        union {
    //            struct sockaddr s;
    //            struct sockaddr_storage ss;
    //            struct sockaddr_in s4;
    //            struct sockaddr_in6 s6;
    //        } u;
    //        unsigned int sin_size = sizeof(u);
    //        memset(&u, 0, sin_size);
    //        this->sck = accept(incoming_sck, &u.s, &sin_size);
    //        strcpy(ip_source, inet_ntoa(u.s4.sin_addr));
    //        LOG(LOG_INFO, "Incoming socket to %d (ip=%s)\n", sck, ip_source);
    //        return START_WANT_STOP;
    //    }
    //} one_shot_server;
    //Listen listener(one_shot_server, 0, 3389, true, 5); // 25 seconds to connect, or timeout
    //listener.run();

    Inifile ini;
<<<<<<< HEAD
    ini.set<cfg::debug::front>(511);
=======
    ini.debug.front = 511;
    ini.client.persistent_disk_bitmap_cache = false;
    ini.client.cache_waiting_list = true;
    ini.mod_rdp.certificate_change_action = 0;
    ini.mod_rdp.persistent_disk_bitmap_cache = false;
    ini.video.png_interval = 3000;
    ini.video.wrm_color_depth_selection_strategy = 0;
    ini.video.wrm_compression_algorithm = 0;
>>>>>>> d92c2bf8

    // Uncomment the code block below to generate testing data.
    //int nodelay = 1;
    //if (-1 == setsockopt( one_shot_server.sck, IPPROTO_TCP, TCP_NODELAY
    //                    , (char *)&nodelay, sizeof(nodelay))) {
    //    LOG(LOG_INFO, "Failed to set socket TCP_NODELAY option on client socket");
    //}
    //SocketTransport front_trans( "RDP Client", one_shot_server.sck, "0.0.0.0", 0
    //                           , ini.get<cfg::debug::front,>() 0);

    LCGRandom gen(0);

    // Comment the code block below to generate testing data.
    #include "fixtures/trace_mstsc_client.hpp"

    // Comment the code block below to generate testing data.
    uint32_t     verbose = 511;
    const char * name    = "Test Front Transport";
    TestTransport front_trans(name, indata, sizeof(indata), outdata, sizeof(outdata),
        verbose);

    ini.set<cfg::client::tls_support>(true);
    ini.set<cfg::client::tls_fallback_legacy>(false);
    ini.set<cfg::client::bogus_user_id>(false);
    ini.set<cfg::client::rdp_compression>(0);

    const bool fastpath_support = true;
    const bool mem3blt_support  = false;
    Front front( front_trans, SHARE_PATH "/" DEFAULT_FONT_NAME, gen, ini
               , fastpath_support, mem3blt_support);
    null_mod no_mod(front);

    while (front.up_and_running == 0) {
        front.incoming(no_mod);
    }

    LOG(LOG_INFO, "hostname=%s", front.client_info.hostname);

    BOOST_CHECK_EQUAL(1, front.up_and_running);
    TestCardMod mod(front, front.client_info.width, front.client_info.height, ini.get<cfg::font>());
    mod.draw_event(time(nullptr));

    // Uncomment the code block below to generate testing data.
    //sleep(5);
    //shutdown(one_shot_server.sck, 2);
    //close(one_shot_server.sck);

    // Uncomment the code block below to generate testing data.
    //LOG(LOG_INFO, "Listener closed\n");
    //LOG( LOG_INFO, "Incoming socket %d (ip=%s)\n", one_shot_server.sck
    //   , one_shot_server.ip_source);
}<|MERGE_RESOLUTION|>--- conflicted
+++ resolved
@@ -80,18 +80,14 @@
     //listener.run();
 
     Inifile ini;
-<<<<<<< HEAD
     ini.set<cfg::debug::front>(511);
-=======
-    ini.debug.front = 511;
-    ini.client.persistent_disk_bitmap_cache = false;
-    ini.client.cache_waiting_list = true;
-    ini.mod_rdp.certificate_change_action = 0;
-    ini.mod_rdp.persistent_disk_bitmap_cache = false;
-    ini.video.png_interval = 3000;
-    ini.video.wrm_color_depth_selection_strategy = 0;
-    ini.video.wrm_compression_algorithm = 0;
->>>>>>> d92c2bf8
+    ini.set<cfg::client::persistent_disk_bitmap_cache>(false);
+    ini.set<cfg::client::cache_waiting_list>(true);
+    ini.set<cfg::mod_rdp::certificate_change_action>(0);
+    ini.set<cfg::mod_rdp::persistent_disk_bitmap_cache>(false);
+    ini.set<cfg::video::png_interval>(3000);
+    ini.set<cfg::video::wrm_color_depth_selection_strategy>(0);
+    ini.set<cfg::video::wrm_compression_algorithm>(0);
 
     // Uncomment the code block below to generate testing data.
     //int nodelay = 1;
