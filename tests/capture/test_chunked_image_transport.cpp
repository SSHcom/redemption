--- conflicted
+++ resolved
@@ -82,16 +82,11 @@
         Rect scr(0, 0, 20, 10);
         CheckTransport trans(expected_stripped_wrm, sizeof(expected_stripped_wrm)-1, 511);
         Inifile ini;
-<<<<<<< HEAD
-        BmpCache bmp_cache(BmpCache::Recorder, 24, 3, false, 600, 256, false, 300, 1024, false, 262, 4096, false);
-        RDPDrawable drawable(scr.cx, scr.cy, 24);
-=======
         BmpCache bmp_cache(BmpCache::Recorder, 24, 3, false,
                            BmpCache::CacheOption(600, 256, false),
                            BmpCache::CacheOption(300, 1024, false),
                            BmpCache::CacheOption(262, 4096, false));
-        RDPDrawable drawable(scr.cx, scr.cy);
->>>>>>> 9b0a0c26
+        RDPDrawable drawable(scr.cx, scr.cy, 24);
         GraphicToFile consumer(now, &trans, scr.cx, scr.cy, 24, bmp_cache, drawable, ini);
         consumer.draw(RDPOpaqueRect(scr, RED), scr);
         consumer.draw(RDPOpaqueRect(Rect(5, 5, 10, 3), BLUE), scr);
@@ -160,16 +155,11 @@
     Rect scr(0, 0, 20, 10);
     CheckTransport trans(expected, sizeof(expected)-1, 511);
     Inifile ini;
-<<<<<<< HEAD
-    BmpCache bmp_cache(BmpCache::Recorder, 24, 3, false, 600, 256, false, 300, 1024, false, 262, 4096, false);
-    RDPDrawable drawable(scr.cx, scr.cy, 24);
-=======
     BmpCache bmp_cache(BmpCache::Recorder, 24, 3, false,
                        BmpCache::CacheOption(600, 256, false),
                        BmpCache::CacheOption(300, 1024, false),
                        BmpCache::CacheOption(262, 4096, false));
-    RDPDrawable drawable(scr.cx, scr.cy);
->>>>>>> 9b0a0c26
+    RDPDrawable drawable(scr.cx, scr.cy, 24);
     GraphicToFile consumer(now, &trans, scr.cx, scr.cy, 24, bmp_cache, drawable, ini);
     consumer.draw(RDPOpaqueRect(scr, RED), scr);
     consumer.draw(RDPOpaqueRect(Rect(5, 5, 10, 3), BLUE), scr);
@@ -248,16 +238,11 @@
     Rect scr(0, 0, 20, 10);
     CheckTransport trans(expected, sizeof(expected)-1, 511);
     Inifile ini;
-<<<<<<< HEAD
-    BmpCache bmp_cache(BmpCache::Recorder, 24, 3, false, 600, 256, false, 300, 1024, false, 262, 4096, false);
-    RDPDrawable drawable(scr.cx, scr.cy, 24);
-=======
     BmpCache bmp_cache(BmpCache::Recorder, 24, 3, false,
                        BmpCache::CacheOption(600, 256, false),
                        BmpCache::CacheOption(300, 1024, false),
                        BmpCache::CacheOption(262, 4096, false));
-    RDPDrawable drawable(scr.cx, scr.cy);
->>>>>>> 9b0a0c26
+    RDPDrawable drawable(scr.cx, scr.cy, 24);
     GraphicToFile consumer(now, &trans, scr.cx, scr.cy, 24, bmp_cache, drawable, ini);
     consumer.draw(RDPOpaqueRect(scr, RED), scr);
     consumer.draw(RDPOpaqueRect(Rect(5, 5, 10, 3), BLUE), scr);
