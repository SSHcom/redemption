--- conflicted
+++ resolved
@@ -428,11 +428,7 @@
     RDPDrawable drawable(player.screen_rect.cx, player.screen_rect.cy, 24);
     ImageCapture png_recorder(out_png_trans, player.screen_rect.cx, player.screen_rect.cy, drawable.impl());
 
-<<<<<<< HEAD
     player.add_consumer(&drawable, nullptr, nullptr, nullptr);
-=======
-    player.add_consumer(&drawable, &drawable);
->>>>>>> 8bbdda46
     BOOST_CHECK_EQUAL(1, player.nbconsumers);
     while (player.next_order()){
         player.interpret_order();
@@ -507,11 +503,7 @@
     OutFilenameSequenceTransport second_out_png_trans(FilenameGenerator::PATH_FILE_PID_COUNT_EXTENSION, "./", "second_testimg", ".png", groupid);
     ImageCapture second_png_recorder(second_out_png_trans, player.screen_rect.cx, player.screen_rect.cy, drawable1.impl());
 
-<<<<<<< HEAD
     player.add_consumer(&drawable1, nullptr, nullptr, nullptr);
-=======
-    player.add_consumer(&drawable1, &drawable1);
->>>>>>> 8bbdda46
     BOOST_CHECK_EQUAL(1, player.nbconsumers);
     while (player.next_order()){
         player.interpret_order();
@@ -591,11 +583,7 @@
     RDPDrawable drawable(player.screen_rect.cx, player.screen_rect.cy, 24);
     ImageCapture png_recorder(out_png_trans, player.screen_rect.cx, player.screen_rect.cy, drawable.impl());
 
-<<<<<<< HEAD
     player.add_consumer(&drawable, nullptr, nullptr, nullptr);
-=======
-    player.add_consumer(&drawable, &drawable);
->>>>>>> 8bbdda46
     while (player.next_order()){
         player.interpret_order();
     }
