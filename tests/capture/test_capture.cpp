/*
   This program is free software; you can redistribute it and/or modify
   it under the terms of the GNU General Public License as published by
   the Free Software Foundation; either version 2 of the License, or
   (at your option) any later version.

   This program is distributed in the hope that it will be useful,
   but WITHOUT ANY WARRANTY; without even the implied warranty of
   MERCHANTABILITY or FITNESS FOR A PARTICULAR PURPOSE. See the
   GNU General Public License for more details.

   You should have received a copy of the GNU General Public License
   along with this program; if not, write to the Free Software
   Foundation, Inc., 675 Mass Ave, Cambridge, MA 02139, USA.

   Product name: redemption, a FLOSS RDP proxy
   Copyright (C) Wallix 2012
   Author(s): Christophe Grosjean

   Unit test to conversion of RDP drawing orders to PNG images
*/

#define BOOST_AUTO_TEST_MAIN
#define BOOST_TEST_DYN_LINK
#define BOOST_TEST_MODULE TestCapture
#include "system/redemption_unit_tests.hpp"


// #define LOGNULL
#define LOGPRINT

#include "utils/log.hpp"

#include <memory>

#include "utils/png.hpp"
#include "utils/drawable.hpp"
#include "utils/stream.hpp"

#include "transport/transport.hpp"
#include "transport/test_transport.hpp"
#include "transport/out_file_transport.hpp"
#include "transport/in_file_transport.hpp"

#include "capture/capture.hpp"
#include "capture/capture.cpp" // Yeaaahh...
#include "capture/flv_params_from_ini.hpp"
#include "check_sig.hpp"
#include "get_file_contents.hpp"
#include "utils/fileutils.hpp"
#include "utils/bitmap_shrink.hpp"

BOOST_AUTO_TEST_CASE(TestSplittedCapture)
{
    BOOST_CHECK(true);
    Inifile ini;
    ini.set<cfg::video::rt_display>(1);
    ini.set<cfg::video::wrm_compression_algorithm>(WrmCompressionAlgorithm::no_compression);
    {
        // Timestamps are applied only when flushing
        timeval now;
        now.tv_usec = 0;
        now.tv_sec = 1000;

        Rect scr(0, 0, 800, 600);

        ini.set<cfg::video::frame_interval>(std::chrono::seconds{1});
        ini.set<cfg::video::break_interval>(std::chrono::seconds{3});

        ini.set<cfg::video::png_limit>(10); // one snapshot by second
        ini.set<cfg::video::png_interval>(std::chrono::seconds{1});

        ini.set<cfg::video::capture_flags>(CaptureFlags::wrm | CaptureFlags::png);
        CaptureFlags capture_flags = CaptureFlags::wrm | CaptureFlags::png;

        ini.set<cfg::globals::trace_type>(TraceType::localfile);

        ini.set<cfg::video::record_tmp_path>("./");
        ini.set<cfg::video::record_path>("./");
        ini.set<cfg::video::hash_path>("/tmp/");
        ini.set<cfg::globals::movie_path>("capture");

        LCGRandom rnd(0);
        Fstat fstat;
        CryptoContext cctx;

        // TODO remove this after unifying capture interface
        bool full_video = false;
        // TODO remove this after unifying capture interface
        bool no_timestamp = false;
        // TODO remove this after unifying capture interface

        GraphicToFile::Verbose wrm_verbose = to_verbose_flags(ini.get<cfg::debug::capture>())
 |(ini.get<cfg::debug::primary_orders>()?GraphicToFile::Verbose::primary_orders:GraphicToFile::Verbose::none)
 |(ini.get<cfg::debug::secondary_orders>()?GraphicToFile::Verbose::secondary_orders:GraphicToFile::Verbose::none)
 |(ini.get<cfg::debug::bitmap_update>()?GraphicToFile::Verbose::bitmap_update:GraphicToFile::Verbose::none);

        WrmCompressionAlgorithm wrm_compression_algorithm = ini.get<cfg::video::wrm_compression_algorithm>();
        std::chrono::duration<unsigned int, std::ratio<1l, 100l> > wrm_frame_interval = ini.get<cfg::video::frame_interval>();
        std::chrono::seconds wrm_break_interval = ini.get<cfg::video::break_interval>();
        TraceType wrm_trace_type = ini.get<cfg::globals::trace_type>();


        FlvParams flv_params = flv_params_from_ini(scr.cx, scr.cy, ini);
        const char * record_tmp_path = ini.get<cfg::video::record_tmp_path>().c_str();
        const char * record_path = record_tmp_path;

        bool capture_wrm = bool(capture_flags & CaptureFlags::wrm);
        bool capture_png = bool(capture_flags & CaptureFlags::png);
        bool capture_pattern_checker = false;

        bool capture_ocr = bool(capture_flags & CaptureFlags::ocr) || capture_pattern_checker;
        bool capture_flv = bool(capture_flags & CaptureFlags::flv);
        bool capture_flv_full = full_video;
        bool capture_meta = capture_ocr;
        bool capture_kbd = false;

        OcrParams ocr_params = {
                ini.get<cfg::ocr::version>(),
                ocr::locale::LocaleId(
                    static_cast<ocr::locale::LocaleId::type_id>(ini.get<cfg::ocr::locale>())),
                ini.get<cfg::ocr::on_title_bar_only>(),
                ini.get<cfg::ocr::max_unrecog_char_rate>(),
                ini.get<cfg::ocr::interval>()
        };

//        if (ini.get<cfg::debug::capture>()) {
            LOG(LOG_INFO, "Enable capture:  %s%s  kbd=%d %s%s%s  ocr=%d %s",
                capture_wrm ?"wrm ":"",
                capture_png ?"png ":"",
                capture_kbd ? 1 : 0,
                capture_flv ?"flv ":"",
                capture_flv_full ?"flv_full ":"",
                capture_pattern_checker ?"pattern ":"",
                capture_ocr ? (ocr_params.ocr_version == OcrVersion::v2 ? 2 : 1) : 0,
                capture_meta?"meta ":""
            );
//        }

        const int groupid = ini.get<cfg::video::capture_groupid>(); // www-data
        const char * hash_path = ini.get<cfg::video::hash_path>().c_str();
        const char * movie_path = ini.get<cfg::globals::movie_path>().c_str();

        char path[1024];
        char basename[1024];
        char extension[128];
        strcpy(path, WRM_PATH "/");     // default value, actual one should come from movie_path
        strcpy(basename, movie_path);
        strcpy(extension, "");          // extension is currently ignored

        if (!canonical_path(movie_path, path, sizeof(path), basename, sizeof(basename), extension, sizeof(extension))
        ) {
            LOG(LOG_ERR, "Buffer Overflowed: Path too long");
            throw Error(ERR_RECORDER_FAILED_TO_FOUND_PATH);
        }

        PngParams png_params = {0, 0, std::chrono::milliseconds{60}, 100, 0, false,
                                nullptr, record_tmp_path, basename, groupid};

        MetaParams meta_params;
        KbdLogParams kbdlog_params;
        PatternCheckerParams patter_checker_params;
        SequencedVideoParams sequenced_video_params;
        FullVideoParams full_video_params;

        WrmParams wrm_params(
            24,
            wrm_trace_type,
            cctx,
            rnd,
            fstat,
            record_path,
            hash_path,
            basename,
            groupid,
            wrm_frame_interval,
            wrm_break_interval,
            wrm_compression_algorithm,
            int(wrm_verbose)
        );

        const char * pattern_kill = ini.get<cfg::context::pattern_kill>().c_str();
        const char * pattern_notify = ini.get<cfg::context::pattern_notify>().c_str();
        int debug_capture = ini.get<cfg::debug::capture>();
        bool flv_capture_chunk = ini.get<cfg::globals::capture_chunk>();
        bool meta_enable_session_log = false;
        const std::chrono::duration<long int> flv_break_interval = ini.get<cfg::video::flv_break_interval>();
        bool syslog_keyboard_log = bool(ini.get<cfg::video::disable_keyboard_log>() & KeyboardLogFlags::syslog);
        bool rt_display = ini.get<cfg::video::rt_display>();
        bool disable_keyboard_log = bool(ini.get<cfg::video::disable_keyboard_log>() & KeyboardLogFlags::wrm);
        bool session_log_enabled = false;
        bool keyboard_fully_masked = ini.get<cfg::session_log::keyboard_input_masking_level>()
             != ::KeyboardInputMaskingLevel::fully_masked;
        bool meta_keyboard_log = bool(ini.get<cfg::video::disable_keyboard_log>() & KeyboardLogFlags::meta);

        Capture capture(
                          capture_wrm, wrm_params
                        , capture_png, png_params
                        , capture_pattern_checker, patter_checker_params
                        , capture_ocr, ocr_params
                        , capture_flv, sequenced_video_params
                        , capture_flv_full, full_video_params
                        , capture_meta, meta_params
                        , capture_kbd, kbdlog_params
                        , basename
                        , now, scr.cx, scr.cy, 24, 24
                        , record_tmp_path
                        , record_path
                        , groupid
                        , flv_params
                        , no_timestamp, nullptr
                        , nullptr
                        , pattern_kill
                        , pattern_notify
                        , debug_capture
                        , flv_capture_chunk
                        , meta_enable_session_log
                        , flv_break_interval
                        , syslog_keyboard_log
                        , rt_display
                        , disable_keyboard_log
                        , session_log_enabled
                        , keyboard_fully_masked
                        , meta_keyboard_log
                        );

        auto const color_cxt = gdi::ColorCtx::depth24();
        bool ignore_frame_in_timeval = false;

        capture.draw(RDPOpaqueRect(scr, GREEN), scr, color_cxt);
        now.tv_sec++;
        capture.periodic_snapshot(now, 0, 0, ignore_frame_in_timeval);

        capture.draw(RDPOpaqueRect(Rect(1, 50, 700, 30), BLUE), scr, color_cxt);
        now.tv_sec++;
        capture.periodic_snapshot(now, 0, 0, ignore_frame_in_timeval);

        capture.draw(RDPOpaqueRect(Rect(2, 100, 700, 30), WHITE), scr, color_cxt);
        now.tv_sec++;
        capture.periodic_snapshot(now, 0, 0, ignore_frame_in_timeval);

        // ------------------------------ BREAKPOINT ------------------------------

        capture.draw(RDPOpaqueRect(Rect(3, 150, 700, 30), RED), scr, color_cxt);
        now.tv_sec++;
        capture.periodic_snapshot(now, 0, 0, ignore_frame_in_timeval);

        capture.draw(RDPOpaqueRect(Rect(4, 200, 700, 30), BLACK), scr, color_cxt);
        now.tv_sec++;
        capture.periodic_snapshot(now, 0, 0, ignore_frame_in_timeval);

        capture.draw(RDPOpaqueRect(Rect(5, 250, 700, 30), PINK), scr, color_cxt);
        now.tv_sec++;
        capture.periodic_snapshot(now, 0, 0, ignore_frame_in_timeval);

        // ------------------------------ BREAKPOINT ------------------------------

        capture.draw(RDPOpaqueRect(Rect(6, 300, 700, 30), WABGREEN), scr, color_cxt);
        now.tv_sec++;
        capture.periodic_snapshot(now, 0, 0, ignore_frame_in_timeval);
        // The destruction of capture object will finalize the metafile content
    }

    {
        FilenameGenerator png_seq(
//            FilenameGenerator::PATH_FILE_PID_COUNT_EXTENSION
            FilenameGenerator::PATH_FILE_COUNT_EXTENSION
          , "./" , "capture", ".png"
        );

        const char * filename;

        filename = png_seq.get(0);
        BOOST_CHECK_EQUAL(3098, ::filesize(filename));
        ::unlink(filename);
        filename = png_seq.get(1);
        BOOST_CHECK_EQUAL(3125, ::filesize(filename));
        ::unlink(filename);
        filename = png_seq.get(2);
        BOOST_CHECK_EQUAL(3140, ::filesize(filename));
        ::unlink(filename);
        filename = png_seq.get(3);
        BOOST_CHECK_EQUAL(3158, ::filesize(filename));
        ::unlink(filename);
        filename = png_seq.get(4);
        BOOST_CHECK_EQUAL(3172, ::filesize(filename));
        ::unlink(filename);
        filename = png_seq.get(5);
        BOOST_CHECK_EQUAL(3197, ::filesize(filename));
        ::unlink(filename);
        filename = png_seq.get(6);
        BOOST_CHECK_EQUAL(3223, ::filesize(filename));
        ::unlink(filename);
        filename = png_seq.get(7);
        BOOST_CHECK_EQUAL(false, file_exist(filename));
    }

    struct CheckFiles {
        const char * filename;
        size_t size;
        size_t altsize;
    } fileinfo[] = {
        {"./capture-000000.wrm", 1646, 0},
        {"./capture-000001.wrm", 3508, 0},
        {"./capture-000002.wrm", 3463, 0},
        {"./capture-000003.wrm", static_cast<size_t>(-1), static_cast<size_t>(-1)},
        {"./capture.mwrm", 288, 285},
    };
    for (auto x: fileinfo) {
        size_t fsize = filesize(x.filename);
        if (x.altsize != fsize){
            BOOST_CHECK_EQUAL(x.size, fsize);
        }
        ::unlink(x.filename);
    }
}

BOOST_AUTO_TEST_CASE(TestBppToOtherBppCapture)
{
    Inifile ini;
    ini.set<cfg::video::rt_display>(1);

    // Timestamps are applied only when flushing
    timeval now;
    now.tv_usec = 0;
    now.tv_sec = 1000;

    Rect scr(0, 0, 12, 10);

    ini.set<cfg::video::frame_interval>(std::chrono::seconds{1});
    ini.set<cfg::video::break_interval>(std::chrono::seconds{3});

    ini.set<cfg::video::png_limit>(10); // one snapshot by second
    ini.set<cfg::video::png_interval>(std::chrono::seconds{1});

    ini.set<cfg::video::capture_flags>(CaptureFlags::png);
    CaptureFlags capture_flags = CaptureFlags::png;

    ini.set<cfg::globals::trace_type>(TraceType::localfile);

    ini.set<cfg::video::record_tmp_path>("./");
    ini.set<cfg::video::record_path>("./");
    ini.set<cfg::video::hash_path>("/tmp");
    ini.set<cfg::globals::movie_path>("capture");

    LCGRandom rnd(0);
    Fstat fstat;
    CryptoContext cctx;

    // TODO remove this after unifying capture interface
    bool full_video = false;
    // TODO remove this after unifying capture interface
    bool no_timestamp = false;

    GraphicToFile::Verbose wrm_verbose = to_verbose_flags(ini.get<cfg::debug::capture>())
        | (ini.get<cfg::debug::primary_orders>() ?GraphicToFile::Verbose::primary_orders:GraphicToFile::Verbose::none)
        | (ini.get<cfg::debug::secondary_orders>() ?GraphicToFile::Verbose::secondary_orders:GraphicToFile::Verbose::none)
        | (ini.get<cfg::debug::bitmap_update>() ?GraphicToFile::Verbose::bitmap_update:GraphicToFile::Verbose::none);

    WrmCompressionAlgorithm wrm_compression_algorithm = ini.get<cfg::video::wrm_compression_algorithm>();
    std::chrono::duration<unsigned int, std::ratio<1l, 100l> > wrm_frame_interval = ini.get<cfg::video::frame_interval>();
    std::chrono::seconds wrm_break_interval = ini.get<cfg::video::break_interval>();
    TraceType wrm_trace_type = ini.get<cfg::globals::trace_type>();

    FlvParams flv_params = flv_params_from_ini(scr.cx, scr.cy, ini);
    const char * record_tmp_path = ini.get<cfg::video::record_tmp_path>().c_str();
    const char * record_path = record_tmp_path;
    bool capture_wrm = bool(capture_flags & CaptureFlags::wrm);
    bool capture_png = bool(capture_flags & CaptureFlags::png);
    bool capture_pattern_checker = false;

    bool capture_ocr = bool(capture_flags & CaptureFlags::ocr) || capture_pattern_checker;
    bool capture_flv = bool(capture_flags & CaptureFlags::flv);
    bool capture_flv_full = full_video;
    bool capture_meta = capture_ocr;
    bool capture_kbd = false;

    OcrParams ocr_params = {
            ini.get<cfg::ocr::version>(),
            ocr::locale::LocaleId(
                static_cast<ocr::locale::LocaleId::type_id>(ini.get<cfg::ocr::locale>())),
            ini.get<cfg::ocr::on_title_bar_only>(),
            ini.get<cfg::ocr::max_unrecog_char_rate>(),
            ini.get<cfg::ocr::interval>()
    };

    if (ini.get<cfg::debug::capture>()) {
        LOG(LOG_INFO, "Enable capture:  %s%s  kbd=%d %s%s%s  ocr=%d %s",
            capture_wrm ?"wrm ":"",
            capture_png ?"png ":"",
            capture_kbd ? 1 : 0,
            capture_flv ?"flv ":"",
            capture_flv_full ?"flv_full ":"",
            capture_pattern_checker ?"pattern ":"",
            capture_ocr ? (ocr_params.ocr_version == OcrVersion::v2 ? 2 : 1) : 0,
            capture_meta?"meta ":""
        );
    }

    const int groupid = ini.get<cfg::video::capture_groupid>(); // www-data
    const char * hash_path = ini.get<cfg::video::hash_path>().c_str();
    const char * movie_path = ini.get<cfg::globals::movie_path>().c_str();

    char path[1024];
    char basename[1024];
    char extension[128];
    strcpy(path, WRM_PATH "/");     // default value, actual one should come from movie_path
    strcpy(basename, movie_path);
    strcpy(extension, "");          // extension is currently ignored

    if (!canonical_path(movie_path, path, sizeof(path), basename, sizeof(basename), extension, sizeof(extension))
    ) {
        LOG(LOG_ERR, "Buffer Overflowed: Path too long");
        throw Error(ERR_RECORDER_FAILED_TO_FOUND_PATH);
    }

    PngParams png_params = {0, 0, std::chrono::milliseconds{60}, 100, 0, false,
                        nullptr, record_tmp_path, basename, groupid};

    MetaParams meta_params;
    KbdLogParams kbdlog_params;
    PatternCheckerParams patter_checker_params;
    SequencedVideoParams sequenced_video_params;
    FullVideoParams full_video_params;

    WrmParams wrm_params(
        24,
        wrm_trace_type,
        cctx,
        rnd,
        fstat,
        record_path,
        hash_path,
        basename,
        groupid,
        wrm_frame_interval,
        wrm_break_interval,
        wrm_compression_algorithm,
        int(wrm_verbose)
    );


    const char * pattern_kill = ini.get<cfg::context::pattern_kill>().c_str();
    const char * pattern_notify = ini.get<cfg::context::pattern_notify>().c_str();
    int debug_capture = ini.get<cfg::debug::capture>();
    bool flv_capture_chunk = ini.get<cfg::globals::capture_chunk>();
    bool meta_enable_session_log = false;
    const std::chrono::duration<long int> flv_break_interval = ini.get<cfg::video::flv_break_interval>();
    bool syslog_keyboard_log = bool(ini.get<cfg::video::disable_keyboard_log>() & KeyboardLogFlags::syslog);
    bool rt_display = ini.get<cfg::video::rt_display>();
    bool disable_keyboard_log = bool(ini.get<cfg::video::disable_keyboard_log>() & KeyboardLogFlags::wrm);
    bool session_log_enabled = false;
    bool keyboard_fully_masked = ini.get<cfg::session_log::keyboard_input_masking_level>()
         != ::KeyboardInputMaskingLevel::fully_masked;
    bool meta_keyboard_log = bool(ini.get<cfg::video::disable_keyboard_log>() & KeyboardLogFlags::meta);

    // TODO remove this after unifying capture interface
    Capture capture(
                     capture_wrm, wrm_params
                   , capture_png, png_params
                   , capture_pattern_checker, patter_checker_params
                   , capture_ocr, ocr_params
                   , capture_flv, sequenced_video_params
                   , capture_flv_full, full_video_params
                   , capture_meta, meta_params
                   , capture_kbd, kbdlog_params
                   , basename
                   , now, scr.cx, scr.cy, 16, 16
                   , record_tmp_path
                   , record_path
                   , groupid
                   , flv_params
                   , no_timestamp, nullptr
                   , nullptr
                   , pattern_kill
                   , pattern_notify
                   , debug_capture
                   , flv_capture_chunk
                   , meta_enable_session_log
                   , flv_break_interval
                   , syslog_keyboard_log
                   , rt_display
                   , disable_keyboard_log
                   , session_log_enabled
                   , keyboard_fully_masked
                   , meta_keyboard_log
                   );
    auto const color_cxt = gdi::ColorCtx::depth16();
    Pointer pointer1(Pointer::POINTER_EDIT);
    capture.set_pointer(pointer1);

    bool ignore_frame_in_timeval = true;

    capture.draw(RDPOpaqueRect(scr, RDPColor(color_encode(BLUE, 16))), scr, color_cxt);
    now.tv_sec++;
    capture.periodic_snapshot(now, 0, 0, ignore_frame_in_timeval);

    const char * filename = "./capture-000000.png";

    auto s = get_file_contents<std::string>(filename);
    CHECK_SIG2(
        reinterpret_cast<const uint8_t*>(s.data()), s.size(),
        "\x39\xb2\x11\x9d\x25\x64\x8d\x7b\xce\x3e\xf1\xf0\xad\x29\x50\xea\xa3\x01\x5c\x27"
    );
    ::unlink(filename);
}



BOOST_AUTO_TEST_CASE(TestPattern)
{
    for (int i = 0; i < 2; ++i) {
        struct Auth : NullAuthentifier
        {
            std::string reason;
            std::string message;

            void report(const char * reason, const char * message) override {
                this->reason = reason;
                this->message = message;
            }
        } authentifier;
        PatternsChecker checker(authentifier, i ? ".de." : nullptr, i ? nullptr : ".de.");

        auto const reason = i ? "FINDPATTERN_KILL" : "FINDPATTERN_NOTIFY";

        checker(cstr_array_view("Gestionnaire"));

        BOOST_CHECK(authentifier.reason.empty());
        BOOST_CHECK(authentifier.message.empty());

        checker(cstr_array_view("Gestionnaire de serveur"));

        BOOST_CHECK_EQUAL(authentifier.reason,  reason);
        BOOST_CHECK_EQUAL(authentifier.message, "$ocr:.de.|Gestionnaire de serveur");

        checker(cstr_array_view("Gestionnaire de licences TS"));

        BOOST_CHECK_EQUAL(authentifier.reason,  reason);
        BOOST_CHECK_EQUAL(authentifier.message, "$ocr:.de.|Gestionnaire de licences TS");
    }
}


BOOST_AUTO_TEST_CASE(TestSessionMeta)
{
    char const out_data[] =
        "1970-01-01 01:16:40 - [Kbd]ABCDABCDABCDABCDABCDABCDABCDABCDABCD\n"
        "1970-01-01 01:16:49 - [Kbd]ABCD\n"
        "1970-01-01 01:16:50 + Blah1\n"
        "1970-01-01 01:16:51 + Blah2[Kbd]ABCDABCD\n"
        "1970-01-01 01:16:54 + Blah3\n"
    ;
    CheckTransport trans(out_data, sizeof(out_data) - 1);

    timeval now;
    now.tv_sec  = 1000;
    now.tv_usec = 0;

    {
        SessionMeta meta(now, trans);

        auto send_kbd = [&]{
            meta.kbd_input(now, 'A');
            meta.kbd_input(now, 'B');
            meta.kbd_input(now, 'C');
            meta.kbd_input(now, 'D');
        };

        send_kbd(); now.tv_sec += 1;
        send_kbd(); now.tv_sec += 1;
        send_kbd(); now.tv_sec += 1;
        send_kbd(); now.tv_sec += 1;
        send_kbd(); now.tv_sec += 1;
        send_kbd(); now.tv_sec += 1;
        send_kbd(); now.tv_sec += 1;
        send_kbd(); now.tv_sec += 1;
        send_kbd(); now.tv_sec += 1;
        meta.periodic_snapshot(now, 0, 0, 0);
        send_kbd(); now.tv_sec += 1;
        meta.title_changed(now.tv_sec, cstr_array_view("Blah1")); now.tv_sec += 1;
        meta.periodic_snapshot(now, 0, 0, 0);
        meta.title_changed(now.tv_sec, cstr_array_view("Blah2")); now.tv_sec += 1;
        send_kbd(); now.tv_sec += 1;
        send_kbd(); now.tv_sec += 1;
        meta.periodic_snapshot(now, 0, 0, 0);
        meta.title_changed(now.tv_sec, cstr_array_view("Blah3")); now.tv_sec += 1;
        meta.periodic_snapshot(now, 0, 0, 0);
    }
}


BOOST_AUTO_TEST_CASE(TestSessionMeta2)
{
    char const out_data[] =
        "1970-01-01 01:16:40 + Blah1\n"
        "1970-01-01 01:16:41 + Blah2[Kbd]ABCDABCD\n"
        "1970-01-01 01:16:44 + Blah3\n"
        "1970-01-01 01:16:45 + (break)\n"
    ;
    CheckTransport trans(out_data, sizeof(out_data) - 1);

    timeval now;
    now.tv_sec  = 1000;
    now.tv_usec = 0;

    {
        SessionMeta meta(now, trans);

        auto send_kbd = [&]{
            meta.kbd_input(now, 'A');
            meta.kbd_input(now, 'B');
            meta.kbd_input(now, 'C');
            meta.kbd_input(now, 'D');
        };

        meta.title_changed(now.tv_sec, cstr_array_view("Blah1")); now.tv_sec += 1;
        meta.periodic_snapshot(now, 0, 0, 0);
        meta.title_changed(now.tv_sec, cstr_array_view("Blah2")); now.tv_sec += 1;
        send_kbd(); now.tv_sec += 1;
        send_kbd(); now.tv_sec += 1;
        meta.periodic_snapshot(now, 0, 0, 0);
        meta.title_changed(now.tv_sec, cstr_array_view("Blah3")); now.tv_sec += 1;
        meta.periodic_snapshot(now, 0, 0, 0);
        meta.send_line(now.tv_sec, cstr_array_view("(break)"));
    }
}


BOOST_AUTO_TEST_CASE(TestSessionMeta3)
{
    char const out_data[] =
        "1970-01-01 01:16:40 - [Kbd]ABCD\n"
        "1970-01-01 01:16:41 + Blah1\n"
        "1970-01-01 01:16:42 - BUTTON_CLICKED=Démarrer\n"
        "1970-01-01 01:16:43 + Blah2[Kbd]ABCDABCD\n"
        "1970-01-01 01:16:46 + Blah3\n"
        "1970-01-01 01:16:47 + (break)\n"
    ;
    CheckTransport trans(out_data, sizeof(out_data) - 1);

    timeval now;
    now.tv_sec  = 1000;
    now.tv_usec = 0;

    {
        SessionMeta meta(now, trans);

        auto send_kbd = [&]{
            meta.kbd_input(now, 'A');
            meta.kbd_input(now, 'B');
            meta.kbd_input(now, 'C');
            meta.kbd_input(now, 'D');
        };

        send_kbd(); now.tv_sec += 1;

        meta.title_changed(now.tv_sec, cstr_array_view("Blah1")); now.tv_sec += 1;

        meta.session_update(now, {"BUTTON_CLICKED=Démarrer", 24}); now.tv_sec += 1;

        meta.periodic_snapshot(now, 0, 0, 0);
        meta.title_changed(now.tv_sec, cstr_array_view("Blah2")); now.tv_sec += 1;
        send_kbd(); now.tv_sec += 1;
        send_kbd(); now.tv_sec += 1;
        meta.periodic_snapshot(now, 0, 0, 0);
        meta.title_changed(now.tv_sec, cstr_array_view("Blah3")); now.tv_sec += 1;
        meta.periodic_snapshot(now, 0, 0, 0);
        meta.send_line(now.tv_sec, cstr_array_view("(break)"));
    }
}


BOOST_AUTO_TEST_CASE(TestSessionMeta4)
{
    char const out_data[] =
        "1970-01-01 01:16:40 - [Kbd]ABCD\n"
        "1970-01-01 01:16:41 + Blah1[Kbd]ABCD\n"
        "1970-01-01 01:16:42 - BUTTON_CLICKED=Démarrer\n"
        "1970-01-01 01:16:42 - Blah1[Kbd]ABCD\n"
        "1970-01-01 01:16:44 + Blah2[Kbd]ABCDABCD\n"
        "1970-01-01 01:16:47 + Blah3\n"
        "1970-01-01 01:16:48 + (break)\n"
    ;
    CheckTransport trans(out_data, sizeof(out_data) - 1);

    timeval now;
    now.tv_sec  = 1000;
    now.tv_usec = 0;

    {
        SessionMeta meta(now, trans);

        auto send_kbd = [&]{
            meta.kbd_input(now, 'A');
            meta.kbd_input(now, 'B');
            meta.kbd_input(now, 'C');
            meta.kbd_input(now, 'D');
        };

        send_kbd(); now.tv_sec += 1;

        meta.title_changed(now.tv_sec, cstr_array_view("Blah1")); now.tv_sec += 1;

        send_kbd();

        meta.session_update(now, {"BUTTON_CLICKED=Démarrer", 24}); now.tv_sec += 1;

        send_kbd(); now.tv_sec += 1;

        meta.periodic_snapshot(now, 0, 0, 0);
        meta.title_changed(now.tv_sec, cstr_array_view("Blah2")); now.tv_sec += 1;
        send_kbd(); now.tv_sec += 1;
        send_kbd(); now.tv_sec += 1;
        meta.periodic_snapshot(now, 0, 0, 0);
        meta.title_changed(now.tv_sec, cstr_array_view("Blah3")); now.tv_sec += 1;
        meta.periodic_snapshot(now, 0, 0, 0);
        meta.send_line(now.tv_sec, cstr_array_view("(break)"));
    }
}

class DrawableToFile
{
protected:
    Transport & trans;
    unsigned zoom_factor;
    unsigned scaled_width;
    unsigned scaled_height;

    const Drawable & drawable;

private:
    std::unique_ptr<uint8_t[]> scaled_buffer;

public:
    DrawableToFile(Transport & trans, const Drawable & drawable, unsigned zoom)
    : trans(trans)
    , zoom_factor(std::min(zoom, 100u))
    , scaled_width(drawable.width())
    , scaled_height(drawable.height())
    , drawable(drawable)
    {
        const unsigned zoom_width = (this->drawable.width() * this->zoom_factor) / 100;
        const unsigned zoom_height = (this->drawable.height() * this->zoom_factor) / 100;
        this->scaled_width = (zoom_width + 3) & 0xFFC;
        this->scaled_height = zoom_height;
        if (this->zoom_factor != 100) {
            this->scaled_buffer.reset(new uint8_t[this->scaled_width * this->scaled_height * 3]);
        }
    }

    ~DrawableToFile() = default;

    /// \param  percent  0 to 100 or 100 if greater
    void zoom(unsigned percent) {
        percent = std::min(percent, 100u);
        const unsigned zoom_width = (this->drawable.width() * percent) / 100;
        const unsigned zoom_height = (this->drawable.height() * percent) / 100;
        this->zoom_factor = percent;
        this->scaled_width = (zoom_width + 3) & 0xFFC;
        this->scaled_height = zoom_height;
        if (this->zoom_factor != 100) {
            this->scaled_buffer.reset(new uint8_t[this->scaled_width * this->scaled_height * 3]);
        }
    }

    bool logical_frame_ended() const {
        return this->drawable.logical_frame_ended;
    }

    void flush() {
        if (this->zoom_factor == 100) {
            this->dump24();
        }
        else {
            this->scale_dump24();
        }
    }

private:
    void dump24() const {
        ::transport_dump_png24(
            this->trans, this->drawable.data(),
            this->drawable.width(), this->drawable.height(),
            this->drawable.rowsize(), true);
    }

    void scale_dump24() const {
        scale_data(
            this->scaled_buffer.get(), this->drawable.data(),
            this->scaled_width, this->drawable.width(),
            this->scaled_height, this->drawable.height(),
            this->drawable.rowsize());
        ::transport_dump_png24(
            this->trans, this->scaled_buffer.get(),
            this->scaled_width, this->scaled_height,
            this->scaled_width * 3, false);
    }
};

const char expected_stripped_wrm[] =
/* 0000 */ "\xEE\x03\x1C\x00\x00\x00\x01\x00" // 03EE: META 0010: chunk_len=28 0001: 1 order
           "\x03\x00\x20\x03\x58\x02\x18\x00" // WRM version = 3, width = 800, height=600, bpp=24
           "\x58\x02\x00\x01\x2c\x01\x00\x04\x06\x01\x00\x10"
           //"\x03\x00\x00\x00\x00\x00\x00\x00\x00\x00\x00\x00\x00\x00" // For WRM version >3

// initial screen content PNG image
/* 0000 */ "\x00\x10\xcc\x05\x00\x00\x01\x00"
/* 0000 */ "\x89\x50\x4e\x47\x0d\x0a\x1a\x0a\x00\x00\x00\x0d\x49\x48\x44\x52" //.PNG........IHDR
/* 0010 */ "\x00\x00\x03\x20\x00\x00\x02\x58\x08\x02\x00\x00\x00\x15\x14\x15" //... ...X........
/* 0020 */ "\x27\x00\x00\x05\x8b\x49\x44\x41\x54\x78\x9c\xed\xc1\x01\x0d\x00" //'....IDATx......
/* 0030 */ "\x00\x00\xc2\xa0\xf7\x4f\x6d\x0e\x37\xa0\x00\x00\x00\x00\x00\x00" //.....Om.7.......
/* 0040 */ "\x00\x00\x00\x00\x00\x00\x00\x00\x00\x00\x00\x00\x00\x00\x00\x00" //................
/* 0050 */ "\x00\x00\x00\x00\x00\x00\x00\x00\x00\x00\x00\x00\x00\x00\x00\x00" //................
/* 0060 */ "\x00\x00\x00\x00\x00\x00\x00\x00\x00\x00\x00\x00\x00\x00\x00\x00" //................
/* 0070 */ "\x00\x00\x00\x00\x00\x00\x00\x00\x00\x00\x00\x00\x00\x00\x00\x00" //................
/* 0080 */ "\x00\x00\x00\x00\x00\x00\x00\x00\x00\x00\x00\x00\x00\x00\x00\x00" //................
/* 0090 */ "\x00\x00\x00\x00\x00\x00\x00\x00\x00\x00\x00\x00\x00\x00\x00\x00" //................
/* 00a0 */ "\x00\x00\x00\x00\x00\x00\x00\x00\x00\x00\x00\x00\x00\x00\x00\x00" //................
/* 00b0 */ "\x00\x00\x00\x00\x00\x00\x00\x00\x00\x00\x00\x00\x00\x00\x00\x00" //................
/* 00c0 */ "\x00\x00\x00\x00\x00\x00\x00\x00\x00\x00\x00\x00\x00\x00\x00\x00" //................
/* 00d0 */ "\x00\x00\x00\x00\x00\x00\x00\x00\x00\x00\x00\x00\x00\x00\x00\x00" //................
/* 00e0 */ "\x00\x00\x00\x00\x00\x00\x00\x00\x00\x00\x00\x00\x00\x00\x00\x00" //................
/* 00f0 */ "\x00\x00\x00\x00\x00\x00\x00\x00\x00\x00\x00\x00\x00\x00\x00\x00" //................
/* 0100 */ "\x00\x00\x00\x00\x00\x00\x00\x00\x00\x00\x00\x00\x00\x00\x00\x00" //................
/* 0110 */ "\x00\x00\x00\x00\x00\x00\x00\x00\x00\x00\x00\x00\x00\x00\x00\x00" //................
/* 0120 */ "\x00\x00\x00\x00\x00\x00\x00\x00\x00\x00\x00\x00\x00\x00\x00\x00" //................
/* 0130 */ "\x00\x00\x00\x00\x00\x00\x00\x00\x00\x00\x00\x00\x00\x00\x00\x00" //................
/* 0140 */ "\x00\x00\x00\x00\x00\x00\x00\x00\x00\x00\x00\x00\x00\x00\x00\x00" //................
/* 0150 */ "\x00\x00\x00\x00\x00\x00\x00\x00\x00\x00\x00\x00\x00\x00\x00\x00" //................
/* 0160 */ "\x00\x00\x00\x00\x00\x00\x00\x00\x00\x00\x00\x00\x00\x00\x00\x00" //................
/* 0170 */ "\x00\x00\x00\x00\x00\x00\x00\x00\x00\x00\x00\x00\x00\x00\x00\x00" //................
/* 0180 */ "\x00\x00\x00\x00\x00\x00\x00\x00\x00\x00\x00\x00\x00\x00\x00\x00" //................
/* 0190 */ "\x00\x00\x00\x00\x00\x00\x00\x00\x00\x00\x00\x00\x00\x00\x00\x00" //................
/* 01a0 */ "\x00\x00\x00\x00\x00\x00\x00\x00\x00\x00\x00\x00\x00\x00\x00\x00" //................
/* 01b0 */ "\x00\x00\x00\x00\x00\x00\x00\x00\x00\x00\x00\x00\x00\x00\x00\x00" //................
/* 01c0 */ "\x00\x00\x00\x00\x00\x00\x00\x00\x00\x00\x00\x00\x00\x00\x00\x00" //................
/* 01d0 */ "\x00\x00\x00\x00\x00\x00\x00\x00\x00\x00\x00\x00\x00\x00\x00\x00" //................
/* 01e0 */ "\x00\x00\x00\x00\x00\x00\x00\x00\x00\x00\x00\x00\x00\x00\x00\x00" //................
/* 01f0 */ "\x00\x00\x00\x00\x00\x00\x00\x00\x00\x00\x00\x00\x00\x00\x00\x00" //................
/* 0200 */ "\x00\x00\x00\x00\x00\x00\x00\x00\x00\x00\x00\x00\x00\x00\x00\x00" //................
/* 0210 */ "\x00\x00\x00\x00\x00\x00\x00\x00\x00\x00\x00\x00\x00\x00\x00\x00" //................
/* 0220 */ "\x00\x00\x00\x00\x00\x00\x00\x00\x00\x00\x00\x00\x00\x00\x00\x00" //................
/* 0230 */ "\x00\x00\x00\x00\x00\x00\x00\x00\x00\x00\x00\x00\x00\x00\x00\x00" //................
/* 0240 */ "\x00\x00\x00\x00\x00\x00\x00\x00\x00\x00\x00\x00\x00\x00\x00\x00" //................
/* 0250 */ "\x00\x00\x00\x00\x00\x00\x00\x00\x00\x00\x00\x00\x00\x00\x00\x00" //................
/* 0260 */ "\x00\x00\x00\x00\x00\x00\x00\x00\x00\x00\x00\x00\x00\x00\x00\x00" //................
/* 0270 */ "\x00\x00\x00\x00\x00\x00\x00\x00\x00\x00\x00\x00\x00\x00\x00\x00" //................
/* 0280 */ "\x00\x00\x00\x00\x00\x00\x00\x00\x00\x00\x00\x00\x00\x00\x00\x00" //................
/* 0290 */ "\x00\x00\x00\x00\x00\x00\x00\x00\x00\x00\x00\x00\x00\x00\x00\x00" //................
/* 02a0 */ "\x00\x00\x00\x00\x00\x00\x00\x00\x00\x00\x00\x00\x00\x00\x00\x00" //................
/* 02b0 */ "\x00\x00\x00\x00\x00\x00\x00\x00\x00\x00\x00\x00\x00\x00\x00\x00" //................
/* 02c0 */ "\x00\x00\x00\x00\x00\x00\x00\x00\x00\x00\x00\x00\x00\x00\x00\x00" //................
/* 02d0 */ "\x00\x00\x00\x00\x00\x00\x00\x00\x00\x00\x00\x00\x00\x00\x00\x00" //................
/* 02e0 */ "\x00\x00\x00\x00\x00\x00\x00\x00\x00\x00\x00\x00\x00\x00\x00\x00" //................
/* 02f0 */ "\x00\x00\x00\x00\x00\x00\x00\x00\x00\x00\x00\x00\x00\x00\x00\x00" //................
/* 0300 */ "\x00\x00\x00\x00\x00\x00\x00\x00\x00\x00\x00\x00\x00\x00\x00\x00" //................
/* 0310 */ "\x00\x00\x00\x00\x00\x00\x00\x00\x00\x00\x00\x00\x00\x00\x00\x00" //................
/* 0320 */ "\x00\x00\x00\x00\x00\x00\x00\x00\x00\x00\x00\x00\x00\x00\x00\x00" //................
/* 0330 */ "\x00\x00\x00\x00\x00\x00\x00\x00\x00\x00\x00\x00\x00\x00\x00\x00" //................
/* 0340 */ "\x00\x00\x00\x00\x00\x00\x00\x00\x00\x00\x00\x00\x00\x00\x00\x00" //................
/* 0350 */ "\x00\x00\x00\x00\x00\x00\x00\x00\x00\x00\x00\x00\x00\x00\x00\x00" //................
/* 0360 */ "\x00\x00\x00\x00\x00\x00\x00\x00\x00\x00\x00\x00\x00\x00\x00\x00" //................
/* 0370 */ "\x00\x00\x00\x00\x00\x00\x00\x00\x00\x00\x00\x00\x00\x00\x00\x00" //................
/* 0380 */ "\x00\x00\x00\x00\x00\x00\x00\x00\x00\x00\x00\x00\x00\x00\x00\x00" //................
/* 0390 */ "\x00\x00\x00\x00\x00\x00\x00\x00\x00\x00\x00\x00\x00\x00\x00\x00" //................
/* 03a0 */ "\x00\x00\x00\x00\x00\x00\x00\x00\x00\x00\x00\x00\x00\x00\x00\x00" //................
/* 03b0 */ "\x00\x00\x00\x00\x00\x00\x00\x00\x00\x00\x00\x00\x00\x00\x00\x00" //................
/* 03c0 */ "\x00\x00\x00\x00\x00\x00\x00\x00\x00\x00\x00\x00\x00\x00\x00\x00" //................
/* 03d0 */ "\x00\x00\x00\x00\x00\x00\x00\x00\x00\x00\x00\x00\x00\x00\x00\x00" //................
/* 03e0 */ "\x00\x00\x00\x00\x00\x00\x00\x00\x00\x00\x00\x00\x00\x00\x00\x00" //................
/* 03f0 */ "\x00\x00\x00\x00\x00\x00\x00\x00\x00\x00\x00\x00\x00\x00\x00\x00" //................
/* 0400 */ "\x00\x00\x00\x00\x00\x00\x00\x00\x00\x00\x00\x00\x00\x00\x00\x00" //................
/* 0410 */ "\x00\x00\x00\x00\x00\x00\x00\x00\x00\x00\x00\x00\x00\x00\x00\x00" //................
/* 0420 */ "\x00\x00\x00\x00\x00\x00\x00\x00\x00\x00\x00\x00\x00\x00\x00\x00" //................
/* 0430 */ "\x00\x00\x00\x00\x00\x00\x00\x00\x00\x00\x00\x00\x00\x00\x00\x00" //................
/* 0440 */ "\x00\x00\x00\x00\x00\x00\x00\x00\x00\x00\x00\x00\x00\x00\x00\x00" //................
/* 0450 */ "\x00\x00\x00\x00\x00\x00\x00\x00\x00\x00\x00\x00\x00\x00\x00\x00" //................
/* 0460 */ "\x00\x00\x00\x00\x00\x00\x00\x00\x00\x00\x00\x00\x00\x00\x00\x00" //................
/* 0470 */ "\x00\x00\x00\x00\x00\x00\x00\x00\x00\x00\x00\x00\x00\x00\x00\x00" //................
/* 0480 */ "\x00\x00\x00\x00\x00\x00\x00\x00\x00\x00\x00\x00\x00\x00\x00\x00" //................
/* 0490 */ "\x00\x00\x00\x00\x00\x00\x00\x00\x00\x00\x00\x00\x00\x00\x00\x00" //................
/* 04a0 */ "\x00\x00\x00\x00\x00\x00\x00\x00\x00\x00\x00\x00\x00\x00\x00\x00" //................
/* 04b0 */ "\x00\x00\x00\x00\x00\x00\x00\x00\x00\x00\x00\x00\x00\x00\x00\x00" //................
/* 04c0 */ "\x00\x00\x00\x00\x00\x00\x00\x00\x00\x00\x00\x00\x00\x00\x00\x00" //................
/* 04d0 */ "\x00\x00\x00\x00\x00\x00\x00\x00\x00\x00\x00\x00\x00\x00\x00\x00" //................
/* 04e0 */ "\x00\x00\x00\x00\x00\x00\x00\x00\x00\x00\x00\x00\x00\x00\x00\x00" //................
/* 04f0 */ "\x00\x00\x00\x00\x00\x00\x00\x00\x00\x00\x00\x00\x00\x00\x00\x00" //................
/* 0500 */ "\x00\x00\x00\x00\x00\x00\x00\x00\x00\x00\x00\x00\x00\x00\x00\x00" //................
/* 0510 */ "\x00\x00\x00\x00\x00\x00\x00\x00\x00\x00\x00\x00\x00\x00\x00\x00" //................
/* 0520 */ "\x00\x00\x00\x00\x00\x00\x00\x00\x00\x00\x00\x00\x00\x00\x00\x00" //................
/* 0530 */ "\x00\x00\x00\x00\x00\x00\x00\x00\x00\x00\x00\x00\x00\x00\x00\x00" //................
/* 0540 */ "\x00\x00\x00\x00\x00\x00\x00\x00\x00\x00\x00\x00\x00\x00\x00\x00" //................
/* 0550 */ "\x00\x00\x00\x00\x00\x00\x00\x00\x00\x00\x00\x00\x00\x00\x00\x00" //................
/* 0560 */ "\x00\x00\x00\x00\x00\x00\x00\x00\x00\x00\x00\x00\x00\x00\x00\x00" //................
/* 0570 */ "\x00\x00\x00\x00\x00\x00\x00\x00\x00\x00\x00\x00\x00\x00\x00\x00" //................
/* 0580 */ "\x00\x00\x00\x00\x00\x00\x00\x00\x00\x00\x00\x00\x00\x00\x00\x00" //................
/* 0590 */ "\x00\x00\x00\x00\x00\x00\x00\x00\x00\x00\x00\x00\x00\x00\x00\x00" //................
/* 05a0 */ "\x00\x00\x00\x00\x00\x00\x00\x00\x00\x00\x00\x00\x00\x80\x57\x03" //..............W.
/* 05b0 */ "\xfc\x93\x00\x01\x4b\x66\x2c\x0e\x00\x00\x00\x00\x49\x45\x4e\x44" //....Kf,.....IEND
/* 05c0 */ "\xae\x42\x60\x82"                                                 //.B`.

           "\xf0\x03\x10\x00\x00\x00\x01\x00" // 03F0: TIMESTAMP 0010: chunk_len=16 0001: 1 order
/* 0000 */ "\x00\xca\x9a\x3B\x00\x00\x00\x00" // 0x3B9ACA00 = 1000000000

           "\x00\x00\x10\x00\x00\x00\x01\x00" // 0000: ORDERS  001A:chunk_len=26 0002: 2 orders
/* 0000 */ "\x09\x0a\x2c\x20\x03\x58\x02\xff"         // Green Rect(0, 0, 800, 600)

/* 0000 */ "\xf0\x03\x10\x00\x00\x00\x01\x00" // 03F0: TIMESTAMP 0010: chunk_len=16 0001: 1 order
           "\x40\x0C\xAA\x3B\x00\x00\x00\x00" // 0x3BAA0C40 = 1001000000

/* 0000 */ "\x00\x00\x12\x00\x00\x00\x01\x00" // 0000: ORDERS  0012:chunk_len=18 0002: 1 orders
           "\x01\x6e\x32\x00\xbc\x02\x1e\x00\x00\xff"  // Blue  Rect(0, 50, 700, 80)

/* 0000 */ "\xf0\x03\x10\x00\x00\x00\x01\x00" // 03F0: TIMESTAMP 0010: chunk_len=16 0001: 1 order
           "\x00\xd3\xd7\x3b\x00\x00\x00\x00" // time = 1004000000

/* 0000 */ "\x00\x00\x0d\x00\x00\x00\x01\x00"
           "\x11\x32\x32\xff\xff"

/* 0000 */ "\xf0\x03\x10\x00\x00\x00\x01\x00"
           "\x80\x57\xf6\x3b\x00\x00\x00\x00"

/* 0000 */ "\x00\x00\x0d\x00\x00\x00\x01\x00"
           "\x11\x62\x32\x00\x00"
    ;

BOOST_AUTO_TEST_CASE(Test6SecondsStrippedScreenToWrm)
{
    // Timestamps are applied only when flushing
    struct timeval now;
    now.tv_usec = 0;
    now.tv_sec = 1000;

    Rect screen_rect(0, 0, 800, 600);
    StaticOutStream<65536> stream;
    CheckTransport trans(expected_stripped_wrm, sizeof(expected_stripped_wrm)-1, 511);

    BmpCache bmp_cache(BmpCache::Recorder, 24, 3, false,
                       BmpCache::CacheOption(600, 256, false),
                       BmpCache::CacheOption(300, 1024, false),
                       BmpCache::CacheOption(262, 4096, false));
    GlyphCache gly_cache;
    PointerCache ptr_cache;
    RDPDrawable drawable(screen_rect.cx, screen_rect.cy);
    DumpPng24FromRDPDrawableAdapter dump_png24(drawable);
    GraphicToFile consumer(now, trans, screen_rect.cx, screen_rect.cy, 24, bmp_cache, gly_cache, ptr_cache, dump_png24, WrmCompressionAlgorithm::no_compression);
    auto const color_ctx = gdi::ColorCtx::depth24();

    consumer.draw(RDPOpaqueRect(screen_rect, GREEN), screen_rect, color_ctx);

    now.tv_sec++;
    consumer.timestamp(now);

    consumer.draw(RDPOpaqueRect(Rect(0, 50, 700, 30), BLUE), screen_rect, color_ctx);
    consumer.sync();

    now.tv_sec++;
    consumer.timestamp(now);

    now.tv_sec++;
    consumer.timestamp(now);

    now.tv_sec++;
    consumer.timestamp(now);

    consumer.draw(RDPOpaqueRect(Rect(0, 100, 700, 30), WHITE), screen_rect, color_ctx);
    now.tv_sec++;
    consumer.timestamp(now);

    now.tv_sec++;
    consumer.timestamp(now);

    RDPOpaqueRect cmd3(Rect(0, 150, 700, 30), RED);
    consumer.draw(cmd3, screen_rect, color_ctx);
    now.tv_sec++;
    consumer.timestamp(now);

    consumer.sync();
}

const char expected_stripped_wrm2[] =
/* 0000 */ "\xEE\x03\x1C\x00\x00\x00\x01\x00" // 03EE: META 0010: chunk_len=28 0001: 1 order
           "\x03\x00\x20\x03\x58\x02\x18\x00" // WRM version = 3, width = 800, height=600, bpp=24
           "\x58\x02\x00\x01\x2c\x01\x00\x04\x06\x01\x00\x10"
           //"\x03\x00\x00\x00\x00\x00\x00\x00\x00\x00\x00\x00\x00\x00" // For WRM version >3

// initial screen content PNG image
/* 0000 */ "\x00\x10\xcc\x05\x00\x00\x01\x00"
/* 0000 */ "\x89\x50\x4e\x47\x0d\x0a\x1a\x0a\x00\x00\x00\x0d\x49\x48\x44\x52" //.PNG........IHDR
/* 0010 */ "\x00\x00\x03\x20\x00\x00\x02\x58\x08\x02\x00\x00\x00\x15\x14\x15" //... ...X........
/* 0020 */ "\x27\x00\x00\x05\x8b\x49\x44\x41\x54\x78\x9c\xed\xc1\x01\x0d\x00" //'....IDATx......
/* 0030 */ "\x00\x00\xc2\xa0\xf7\x4f\x6d\x0e\x37\xa0\x00\x00\x00\x00\x00\x00" //.....Om.7.......
/* 0040 */ "\x00\x00\x00\x00\x00\x00\x00\x00\x00\x00\x00\x00\x00\x00\x00\x00" //................
/* 0050 */ "\x00\x00\x00\x00\x00\x00\x00\x00\x00\x00\x00\x00\x00\x00\x00\x00" //................
/* 0060 */ "\x00\x00\x00\x00\x00\x00\x00\x00\x00\x00\x00\x00\x00\x00\x00\x00" //................
/* 0070 */ "\x00\x00\x00\x00\x00\x00\x00\x00\x00\x00\x00\x00\x00\x00\x00\x00" //................
/* 0080 */ "\x00\x00\x00\x00\x00\x00\x00\x00\x00\x00\x00\x00\x00\x00\x00\x00" //................
/* 0090 */ "\x00\x00\x00\x00\x00\x00\x00\x00\x00\x00\x00\x00\x00\x00\x00\x00" //................
/* 00a0 */ "\x00\x00\x00\x00\x00\x00\x00\x00\x00\x00\x00\x00\x00\x00\x00\x00" //................
/* 00b0 */ "\x00\x00\x00\x00\x00\x00\x00\x00\x00\x00\x00\x00\x00\x00\x00\x00" //................
/* 00c0 */ "\x00\x00\x00\x00\x00\x00\x00\x00\x00\x00\x00\x00\x00\x00\x00\x00" //................
/* 00d0 */ "\x00\x00\x00\x00\x00\x00\x00\x00\x00\x00\x00\x00\x00\x00\x00\x00" //................
/* 00e0 */ "\x00\x00\x00\x00\x00\x00\x00\x00\x00\x00\x00\x00\x00\x00\x00\x00" //................
/* 00f0 */ "\x00\x00\x00\x00\x00\x00\x00\x00\x00\x00\x00\x00\x00\x00\x00\x00" //................
/* 0100 */ "\x00\x00\x00\x00\x00\x00\x00\x00\x00\x00\x00\x00\x00\x00\x00\x00" //................
/* 0110 */ "\x00\x00\x00\x00\x00\x00\x00\x00\x00\x00\x00\x00\x00\x00\x00\x00" //................
/* 0120 */ "\x00\x00\x00\x00\x00\x00\x00\x00\x00\x00\x00\x00\x00\x00\x00\x00" //................
/* 0130 */ "\x00\x00\x00\x00\x00\x00\x00\x00\x00\x00\x00\x00\x00\x00\x00\x00" //................
/* 0140 */ "\x00\x00\x00\x00\x00\x00\x00\x00\x00\x00\x00\x00\x00\x00\x00\x00" //................
/* 0150 */ "\x00\x00\x00\x00\x00\x00\x00\x00\x00\x00\x00\x00\x00\x00\x00\x00" //................
/* 0160 */ "\x00\x00\x00\x00\x00\x00\x00\x00\x00\x00\x00\x00\x00\x00\x00\x00" //................
/* 0170 */ "\x00\x00\x00\x00\x00\x00\x00\x00\x00\x00\x00\x00\x00\x00\x00\x00" //................
/* 0180 */ "\x00\x00\x00\x00\x00\x00\x00\x00\x00\x00\x00\x00\x00\x00\x00\x00" //................
/* 0190 */ "\x00\x00\x00\x00\x00\x00\x00\x00\x00\x00\x00\x00\x00\x00\x00\x00" //................
/* 01a0 */ "\x00\x00\x00\x00\x00\x00\x00\x00\x00\x00\x00\x00\x00\x00\x00\x00" //................
/* 01b0 */ "\x00\x00\x00\x00\x00\x00\x00\x00\x00\x00\x00\x00\x00\x00\x00\x00" //................
/* 01c0 */ "\x00\x00\x00\x00\x00\x00\x00\x00\x00\x00\x00\x00\x00\x00\x00\x00" //................
/* 01d0 */ "\x00\x00\x00\x00\x00\x00\x00\x00\x00\x00\x00\x00\x00\x00\x00\x00" //................
/* 01e0 */ "\x00\x00\x00\x00\x00\x00\x00\x00\x00\x00\x00\x00\x00\x00\x00\x00" //................
/* 01f0 */ "\x00\x00\x00\x00\x00\x00\x00\x00\x00\x00\x00\x00\x00\x00\x00\x00" //................
/* 0200 */ "\x00\x00\x00\x00\x00\x00\x00\x00\x00\x00\x00\x00\x00\x00\x00\x00" //................
/* 0210 */ "\x00\x00\x00\x00\x00\x00\x00\x00\x00\x00\x00\x00\x00\x00\x00\x00" //................
/* 0220 */ "\x00\x00\x00\x00\x00\x00\x00\x00\x00\x00\x00\x00\x00\x00\x00\x00" //................
/* 0230 */ "\x00\x00\x00\x00\x00\x00\x00\x00\x00\x00\x00\x00\x00\x00\x00\x00" //................
/* 0240 */ "\x00\x00\x00\x00\x00\x00\x00\x00\x00\x00\x00\x00\x00\x00\x00\x00" //................
/* 0250 */ "\x00\x00\x00\x00\x00\x00\x00\x00\x00\x00\x00\x00\x00\x00\x00\x00" //................
/* 0260 */ "\x00\x00\x00\x00\x00\x00\x00\x00\x00\x00\x00\x00\x00\x00\x00\x00" //................
/* 0270 */ "\x00\x00\x00\x00\x00\x00\x00\x00\x00\x00\x00\x00\x00\x00\x00\x00" //................
/* 0280 */ "\x00\x00\x00\x00\x00\x00\x00\x00\x00\x00\x00\x00\x00\x00\x00\x00" //................
/* 0290 */ "\x00\x00\x00\x00\x00\x00\x00\x00\x00\x00\x00\x00\x00\x00\x00\x00" //................
/* 02a0 */ "\x00\x00\x00\x00\x00\x00\x00\x00\x00\x00\x00\x00\x00\x00\x00\x00" //................
/* 02b0 */ "\x00\x00\x00\x00\x00\x00\x00\x00\x00\x00\x00\x00\x00\x00\x00\x00" //................
/* 02c0 */ "\x00\x00\x00\x00\x00\x00\x00\x00\x00\x00\x00\x00\x00\x00\x00\x00" //................
/* 02d0 */ "\x00\x00\x00\x00\x00\x00\x00\x00\x00\x00\x00\x00\x00\x00\x00\x00" //................
/* 02e0 */ "\x00\x00\x00\x00\x00\x00\x00\x00\x00\x00\x00\x00\x00\x00\x00\x00" //................
/* 02f0 */ "\x00\x00\x00\x00\x00\x00\x00\x00\x00\x00\x00\x00\x00\x00\x00\x00" //................
/* 0300 */ "\x00\x00\x00\x00\x00\x00\x00\x00\x00\x00\x00\x00\x00\x00\x00\x00" //................
/* 0310 */ "\x00\x00\x00\x00\x00\x00\x00\x00\x00\x00\x00\x00\x00\x00\x00\x00" //................
/* 0320 */ "\x00\x00\x00\x00\x00\x00\x00\x00\x00\x00\x00\x00\x00\x00\x00\x00" //................
/* 0330 */ "\x00\x00\x00\x00\x00\x00\x00\x00\x00\x00\x00\x00\x00\x00\x00\x00" //................
/* 0340 */ "\x00\x00\x00\x00\x00\x00\x00\x00\x00\x00\x00\x00\x00\x00\x00\x00" //................
/* 0350 */ "\x00\x00\x00\x00\x00\x00\x00\x00\x00\x00\x00\x00\x00\x00\x00\x00" //................
/* 0360 */ "\x00\x00\x00\x00\x00\x00\x00\x00\x00\x00\x00\x00\x00\x00\x00\x00" //................
/* 0370 */ "\x00\x00\x00\x00\x00\x00\x00\x00\x00\x00\x00\x00\x00\x00\x00\x00" //................
/* 0380 */ "\x00\x00\x00\x00\x00\x00\x00\x00\x00\x00\x00\x00\x00\x00\x00\x00" //................
/* 0390 */ "\x00\x00\x00\x00\x00\x00\x00\x00\x00\x00\x00\x00\x00\x00\x00\x00" //................
/* 03a0 */ "\x00\x00\x00\x00\x00\x00\x00\x00\x00\x00\x00\x00\x00\x00\x00\x00" //................
/* 03b0 */ "\x00\x00\x00\x00\x00\x00\x00\x00\x00\x00\x00\x00\x00\x00\x00\x00" //................
/* 03c0 */ "\x00\x00\x00\x00\x00\x00\x00\x00\x00\x00\x00\x00\x00\x00\x00\x00" //................
/* 03d0 */ "\x00\x00\x00\x00\x00\x00\x00\x00\x00\x00\x00\x00\x00\x00\x00\x00" //................
/* 03e0 */ "\x00\x00\x00\x00\x00\x00\x00\x00\x00\x00\x00\x00\x00\x00\x00\x00" //................
/* 03f0 */ "\x00\x00\x00\x00\x00\x00\x00\x00\x00\x00\x00\x00\x00\x00\x00\x00" //................
/* 0400 */ "\x00\x00\x00\x00\x00\x00\x00\x00\x00\x00\x00\x00\x00\x00\x00\x00" //................
/* 0410 */ "\x00\x00\x00\x00\x00\x00\x00\x00\x00\x00\x00\x00\x00\x00\x00\x00" //................
/* 0420 */ "\x00\x00\x00\x00\x00\x00\x00\x00\x00\x00\x00\x00\x00\x00\x00\x00" //................
/* 0430 */ "\x00\x00\x00\x00\x00\x00\x00\x00\x00\x00\x00\x00\x00\x00\x00\x00" //................
/* 0440 */ "\x00\x00\x00\x00\x00\x00\x00\x00\x00\x00\x00\x00\x00\x00\x00\x00" //................
/* 0450 */ "\x00\x00\x00\x00\x00\x00\x00\x00\x00\x00\x00\x00\x00\x00\x00\x00" //................
/* 0460 */ "\x00\x00\x00\x00\x00\x00\x00\x00\x00\x00\x00\x00\x00\x00\x00\x00" //................
/* 0470 */ "\x00\x00\x00\x00\x00\x00\x00\x00\x00\x00\x00\x00\x00\x00\x00\x00" //................
/* 0480 */ "\x00\x00\x00\x00\x00\x00\x00\x00\x00\x00\x00\x00\x00\x00\x00\x00" //................
/* 0490 */ "\x00\x00\x00\x00\x00\x00\x00\x00\x00\x00\x00\x00\x00\x00\x00\x00" //................
/* 04a0 */ "\x00\x00\x00\x00\x00\x00\x00\x00\x00\x00\x00\x00\x00\x00\x00\x00" //................
/* 04b0 */ "\x00\x00\x00\x00\x00\x00\x00\x00\x00\x00\x00\x00\x00\x00\x00\x00" //................
/* 04c0 */ "\x00\x00\x00\x00\x00\x00\x00\x00\x00\x00\x00\x00\x00\x00\x00\x00" //................
/* 04d0 */ "\x00\x00\x00\x00\x00\x00\x00\x00\x00\x00\x00\x00\x00\x00\x00\x00" //................
/* 04e0 */ "\x00\x00\x00\x00\x00\x00\x00\x00\x00\x00\x00\x00\x00\x00\x00\x00" //................
/* 04f0 */ "\x00\x00\x00\x00\x00\x00\x00\x00\x00\x00\x00\x00\x00\x00\x00\x00" //................
/* 0500 */ "\x00\x00\x00\x00\x00\x00\x00\x00\x00\x00\x00\x00\x00\x00\x00\x00" //................
/* 0510 */ "\x00\x00\x00\x00\x00\x00\x00\x00\x00\x00\x00\x00\x00\x00\x00\x00" //................
/* 0520 */ "\x00\x00\x00\x00\x00\x00\x00\x00\x00\x00\x00\x00\x00\x00\x00\x00" //................
/* 0530 */ "\x00\x00\x00\x00\x00\x00\x00\x00\x00\x00\x00\x00\x00\x00\x00\x00" //................
/* 0540 */ "\x00\x00\x00\x00\x00\x00\x00\x00\x00\x00\x00\x00\x00\x00\x00\x00" //................
/* 0550 */ "\x00\x00\x00\x00\x00\x00\x00\x00\x00\x00\x00\x00\x00\x00\x00\x00" //................
/* 0560 */ "\x00\x00\x00\x00\x00\x00\x00\x00\x00\x00\x00\x00\x00\x00\x00\x00" //................
/* 0570 */ "\x00\x00\x00\x00\x00\x00\x00\x00\x00\x00\x00\x00\x00\x00\x00\x00" //................
/* 0580 */ "\x00\x00\x00\x00\x00\x00\x00\x00\x00\x00\x00\x00\x00\x00\x00\x00" //................
/* 0590 */ "\x00\x00\x00\x00\x00\x00\x00\x00\x00\x00\x00\x00\x00\x00\x00\x00" //................
/* 05a0 */ "\x00\x00\x00\x00\x00\x00\x00\x00\x00\x00\x00\x00\x00\x80\x57\x03" //..............W.
/* 05b0 */ "\xfc\x93\x00\x01\x4b\x66\x2c\x0e\x00\x00\x00\x00\x49\x45\x4e\x44" //....Kf,.....IEND
/* 05c0 */ "\xae\x42\x60\x82"                                                 //.B`.

           "\xf0\x03\x10\x00\x00\x00\x01\x00" // 03F0: TIMESTAMP 0010: chunk_len=16 0001: 1 order
/* 0000 */ "\x00\xca\x9a\x3B\x00\x00\x00\x00" // 0x3B9ACA00 = 1000000000

           "\x00\x00\x1A\x00\x00\x00\x02\x00" // 0000: ORDERS  001A:chunk_len=26 0002: 2 orders
/* 0000 */ "\x09\x0a\x2c\x20\x03\x58\x02\xff"         // Green Rect(0, 0, 800, 600)
           "\x01\x6e\x32\x00\xbc\x02\x1e\x00\x00\xff"  // Blue  Rect(0, 50, 700, 80)

           "\xf0\x03\x10\x00\x00\x00\x01\x00" // 03F0: TIMESTAMP 0010: chunk_len=16 0001: 1 order
/* 0000 */ "\x40\x0c\xaa\x3b\x00\x00\x00\x00" // time = 1001000000

           "\x00\x00\x12\x00\x00\x00\x02\x00"
/* 0000 */ "\x11\x32\x32\xff\xff"             // WHITE rect
           "\x11\x62\x32\x00\x00"             // RED rect

           "\xf0\x03\x10\x00\x00\x00\x01\x00"
/* 0000 */ "\xc0\x99\x05\x3c\x00\x00\x00\x00" // time 1007000000

           "\x00\x00\x13\x00\x00\x00\x01\x00"
/* 0000 */ "\x01\x1f\x05\x00\x05\x00\x0a\x00\x0a\x00\x00" // BLACK rect
   ;


BOOST_AUTO_TEST_CASE(Test6SecondsStrippedScreenToWrmReplay2)
{
    // Same as above, show timestamps are applied only when flushing
    struct timeval now;
    now.tv_usec = 0;
    now.tv_sec = 1000;

    Rect screen_rect(0, 0, 800, 600);
    StaticOutStream<65536> stream;
    CheckTransport trans(expected_stripped_wrm2, sizeof(expected_stripped_wrm2)-1, 511);
    BmpCache bmp_cache(BmpCache::Recorder, 24, 3, false,
                       BmpCache::CacheOption(600, 256, false),
                       BmpCache::CacheOption(300, 1024, false),
                       BmpCache::CacheOption(262, 4096, false));
    GlyphCache gly_cache;
    PointerCache ptr_cache;
    RDPDrawable drawable(screen_rect.cx, screen_rect.cy);
    DumpPng24FromRDPDrawableAdapter dump_png24(drawable);
    GraphicToFile consumer(now, trans, screen_rect.cx, screen_rect.cy, 24, bmp_cache, gly_cache, ptr_cache, dump_png24, WrmCompressionAlgorithm::no_compression);
    auto const color_ctx = gdi::ColorCtx::depth24();

    consumer.draw(RDPOpaqueRect(screen_rect, GREEN), screen_rect, color_ctx);
    consumer.draw(RDPOpaqueRect(Rect(0, 50, 700, 30), BLUE), screen_rect, color_ctx);

    now.tv_sec++;
    consumer.timestamp(now);

    consumer.draw(RDPOpaqueRect(Rect(0, 100, 700, 30), WHITE), screen_rect, color_ctx);
    consumer.draw(RDPOpaqueRect(Rect(0, 150, 700, 30), RED), screen_rect, color_ctx);
    now.tv_sec+=6;
    consumer.timestamp(now);

    consumer.draw(RDPOpaqueRect(Rect(5, 5, 10, 10), BLACK), screen_rect, color_ctx);

    consumer.sync();
}

BOOST_AUTO_TEST_CASE(TestCaptureToWrmReplayToPng)
{
    // Same as above, show timestamps are applied only when flushing
    timeval now;
    now.tv_usec = 0;
    now.tv_sec = 1000;

    Rect screen_rect(0, 0, 800, 600);
    StaticOutStream<65536> stream;

    const char * filename = "./testcap.wrm";
    size_t len = strlen(filename);
    char path[1024];
    memcpy(path, filename, len);
    path[len] = 0;
    int fd = ::creat(path, 0777);
    if (fd == -1){
        LOG(LOG_INFO, "open failed with error : %s on %s", strerror(errno), path);
        BOOST_CHECK(false);
        return;
    }

    OutFileTransport trans(fd);
    BOOST_CHECK_EQUAL(0, 0);
    BmpCache bmp_cache(BmpCache::Recorder, 24, 3, false,
                       BmpCache::CacheOption(600, 256, false),
                       BmpCache::CacheOption(300, 1024, false),
                       BmpCache::CacheOption(262, 4096, false));
    GlyphCache gly_cache;
    PointerCache ptr_cache;
    RDPDrawable drawable(screen_rect.cx, screen_rect.cy);
    DumpPng24FromRDPDrawableAdapter dump_png24_api(drawable);
    GraphicToFile consumer(now, trans, screen_rect.cx, screen_rect.cy, 24, bmp_cache, gly_cache, ptr_cache, dump_png24_api, WrmCompressionAlgorithm::no_compression);
    auto const color_ctx = gdi::ColorCtx::depth24();
    BOOST_CHECK_EQUAL(0, 0);
    RDPOpaqueRect cmd0(screen_rect, GREEN);
    consumer.draw(cmd0, screen_rect, color_ctx);
    RDPOpaqueRect cmd1(Rect(0, 50, 700, 30), BLUE);
    consumer.draw(cmd1, screen_rect, color_ctx);
    now.tv_sec++;
    BOOST_CHECK_EQUAL(0, 0);
    consumer.timestamp(now);
    consumer.sync();
    BOOST_CHECK_EQUAL(0, 0);

    RDPOpaqueRect cmd2(Rect(0, 100, 700, 30), WHITE);
    consumer.draw(cmd2, screen_rect, color_ctx);
    RDPOpaqueRect cmd3(Rect(0, 150, 700, 30), RED);
    consumer.draw(cmd3, screen_rect, color_ctx);
    now.tv_sec+=6;
    consumer.timestamp(now);
    consumer.sync();
    BOOST_CHECK_EQUAL(0, 0);
    trans.disconnect(); // close file before reading filesize
    BOOST_CHECK_EQUAL(1588, filesize(filename));

    char in_path[1024];
    len = strlen(filename);
    memcpy(in_path, filename, len);
    in_path[len] = 0;

    fd = ::open(in_path, O_RDONLY);
    if (fd == -1){
        LOG(LOG_INFO, "open '%s' failed with error : %s", path, strerror(errno));
        BOOST_CHECK(false);
        return;
    }
    InFileTransport in_wrm_trans(fd);

    const int groupid = 0;
    OutFilenameSequenceTransport out_png_trans(FilenameGenerator::PATH_FILE_PID_COUNT_EXTENSION, "./", "testcap", ".png", groupid, nullptr);

    timeval begin_capture;
    begin_capture.tv_sec = 0; begin_capture.tv_usec = 0;
    timeval end_capture;
    end_capture.tv_sec = 0; end_capture.tv_usec = 0;
    FileToGraphic player(in_wrm_trans, begin_capture, end_capture, false, to_verbose_flags(0));
    RDPDrawable drawable1(player.screen_rect.cx, player.screen_rect.cy);
    DrawableToFile png_recorder(out_png_trans, drawable1.impl(), 100);
    player.add_consumer(&drawable1, nullptr, nullptr, nullptr, nullptr);

    png_recorder.flush();
    out_png_trans.next();

    // Green Rect
    BOOST_CHECK_EQUAL(true, player.next_order());
    player.interpret_order();
    png_recorder.flush();
    out_png_trans.next();

    // Blue Rect
    BOOST_CHECK_EQUAL(true, player.next_order());
    player.interpret_order();
    png_recorder.flush();
    out_png_trans.next();

    // Timestamp
    BOOST_CHECK_EQUAL(true, player.next_order());
    player.interpret_order();
    png_recorder.flush();
    out_png_trans.next();

    // White Rect
    BOOST_CHECK_EQUAL(true, player.next_order());
    player.interpret_order();
    png_recorder.flush();
    out_png_trans.next();

    // Red Rect
    BOOST_CHECK_EQUAL(true, player.next_order());
    player.interpret_order();
    png_recorder.flush();
    out_png_trans.next();

    BOOST_CHECK_EQUAL(false, player.next_order());
    in_wrm_trans.disconnect();

    // clear PNG files
    size_t sz[6] = {1476, 2786, 2800, 2800, 2814, 2823};
    for (int i = 0; i < 6 ; i++){
        const char * filename = out_png_trans.seqgen()->get(i);
        BOOST_CHECK_EQUAL(sz[i], ::filesize(filename));
        ::unlink(filename);
    }
   ::unlink("./testcap.wrm");
}


const char expected_Red_on_Blue_wrm[] =
/* 0000 */ "\xEE\x03\x1C\x00\x00\x00\x01\x00" // 03EE: META 0010: chunk_len=28 0001: 1 order
           "\x03\x00\x64\x00\x64\x00\x18\x00" // WRM version 3, width = 20, height=10, bpp=24
           "\x02\x00\x00\x01\x02\x00\x00\x04\x02\x00\x00\x10"  // caches sizes
           //"\x03\x00\x00\x00\x00\x00\x00\x00\x00\x00\x00\x00\x00\x00\x00" // For WRM version >3

/* 0000 */ "\x00\x10\x75\x00\x00\x00\x01\x00"
/* 0000 */ "\x89\x50\x4e\x47\x0d\x0a\x1a\x0a\x00\x00\x00\x0d\x49\x48\x44\x52" //.PNG........IHDR
/* 0010 */ "\x00\x00\x00\x64\x00\x00\x00\x64\x08\x02\x00\x00\x00\xff\x80\x02" //...d...d........
/* 0020 */ "\x03\x00\x00\x00\x34\x49\x44\x41\x54\x78\x9c\xed\xc1\x01\x0d\x00" //....4IDATx......
/* 0030 */ "\x00\x00\xc2\xa0\xf7\x4f\x6d\x0e\x37\xa0\x00\x00\x00\x00\x00\x00" //.....Om.7.......
/* 0040 */ "\x00\x00\x00\x00\x00\x00\x00\x00\x00\x00\x00\x00\x00\x00\x00\x00" //................
/* 0050 */ "\x00\x00\x00\x00\x00\x00\x00\x7e\x0c\x75\x94\x00\x01\xa8\x50\xf2" //.......~.u....P.
/* 0060 */ "\x39\x00\x00\x00\x00\x49\x45\x4e\x44\xae\x42\x60\x82"             //9....IEND.B`.

/* 0000 */ "\xf0\x03\x10\x00\x00\x00\x01\x00" // 03F0: TIMESTAMP 0010: chunk_len=16 0001: 1 order
/* 0000 */ "\x00\xCA\x9A\x3B\x00\x00\x00\x00" // 0x000000003B9ACA00 = 1000000000

/* 0000 */ "\x00\x00\x2d\x00\x00\x00\x03\x00" // 0000: ORDERS  001A:chunk_len=26 0002: 2 orders
/* 0000 */ "\x19\x0a\x4c\x64\x64\xff"         // Blue rect  // order 0A=opaque rect
// -----------------------------------------------------
/* 0020 */ "\x03\x09\x00\x00\x04\x02"         // Secondary drawing order header. Order = 02: Compressed bitmap
           "\x01\x00\x14\x0a\x18\x07\x00\x00\x00" // 0x01=cacheId 0x00=pad 0x14=width(20) 0x0A=height(10) 0x18=24 bits
                                                  // 0x0007=bitmapLength 0x0000=cacheIndex
           "\xc0\x04\x00\x00\xff\x00\x94"         // compressed bitamp data (7 bytes)
// -----------------------------------------------------

           "\x59\x0d\x3d\x01\x00\x5a\x14\x0a\xcc" // order=0d : MEMBLT

           "\xf0\x03\x10\x00\x00\x00\x01\x00" // 03F0: TIMESTAMP 0010: chunk_len=16 0001: 1 order
           "\x40\x0C\xAA\x3B\x00\x00\x00\x00" // 0x000000003BAA0C40 = 1001000000

           "\x00\x00\x1e\x00\x00\x00\x01\x00" // 0000: ORDERS  001A:chunk_len=26 0002: 2 orders
// -----------------------------------------------------
/* 0000 */ "\x03\x09\x00\x00\x04\x02"
           "\x01\x00\x14\x0a\x18\x07\x00\x00\x00"
           "\xc0\x04\x00\x00\xff\x00\x94"
// -----------------------------------------------------
           ;

BOOST_AUTO_TEST_CASE(TestSaveCache)
{
    // Timestamps are applied only when flushing
    struct timeval now;
    now.tv_usec = 0;
    now.tv_sec = 1000;

    Rect scr(0, 0, 100, 100);
    CheckTransport trans(expected_Red_on_Blue_wrm, sizeof(expected_Red_on_Blue_wrm)-1, 511);
    trans.disable_remaining_error();
    BmpCache bmp_cache(BmpCache::Recorder, 24, 3, false,
                       BmpCache::CacheOption(2, 256, false),
                       BmpCache::CacheOption(2, 1024, false),
                       BmpCache::CacheOption(2, 4096, false));
    GlyphCache gly_cache;
    PointerCache ptr_cache;
    RDPDrawable drawable(scr.cx, scr.cy);
    DumpPng24FromRDPDrawableAdapter dump_png(drawable);
    GraphicToFile consumer(now, trans, scr.cx, scr.cy, 24, bmp_cache, gly_cache, ptr_cache, dump_png, WrmCompressionAlgorithm::no_compression);
    auto const color_ctx = gdi::ColorCtx::depth24();
    consumer.timestamp(now);

    consumer.draw(RDPOpaqueRect(scr, BLUE), scr, color_ctx);

    uint8_t comp20x10RED[] = {
        0xc0, 0x04, 0x00, 0x00, 0xFF, // MIX 20 (0, 0, FF)
        0x00, 0x94                    // FILL 9 * 20
    };

    Bitmap bloc20x10(24, 24, nullptr, 20, 10, comp20x10RED, sizeof(comp20x10RED), true );
    consumer.draw(
        RDPMemBlt(0, Rect(0, scr.cy - 10, bloc20x10.cx(), bloc20x10.cy()), 0xCC, 0, 0, 0),
        scr,
        bloc20x10);
    consumer.sync();

    now.tv_sec++;
    consumer.timestamp(now);

    consumer.save_bmp_caches();

    consumer.sync();
}

BOOST_AUTO_TEST_CASE(TestReloadSaveCache)
{
    GeneratorTransport in_wrm_trans(expected_Red_on_Blue_wrm, sizeof(expected_Red_on_Blue_wrm)-1);
    timeval begin_capture;
    begin_capture.tv_sec = 0; begin_capture.tv_usec = 0;
    timeval end_capture;
    end_capture.tv_sec = 0; end_capture.tv_usec = 0;
    FileToGraphic player(in_wrm_trans, begin_capture, end_capture, false, to_verbose_flags(0));

    const int groupid = 0;
    OutFilenameSequenceTransport out_png_trans(FilenameGenerator::PATH_FILE_PID_COUNT_EXTENSION, "./", "TestReloadSaveCache", ".png", groupid, nullptr);
    RDPDrawable drawable(player.screen_rect.cx, player.screen_rect.cy);
    DrawableToFile png_recorder(out_png_trans, drawable.impl(), 100);

    player.add_consumer(&drawable, nullptr, nullptr, nullptr, nullptr);
    while (player.next_order()){
        player.interpret_order();
    }
    png_recorder.flush();

    const char * filename = out_png_trans.seqgen()->get(0);
    BOOST_CHECK_EQUAL(298, ::filesize(filename));
    ::unlink(filename);
}

const char expected_reset_rect_wrm[] =
/* 0000 */ "\xEE\x03\x1C\x00\x00\x00\x01\x00" // 03EE: META 0010: chunk_len=28 0001: 1 order
           "\x03\x00\x64\x00\x64\x00\x18\x00" // WRM version 3, width = 20, height=10, bpp=24
           "\x02\x00\x00\x01\x02\x00\x00\x04\x02\x00\x00\x10"  // caches sizes
           //"\x03\x00\x00\x00\x00\x00\x00\x00\x00\x00\x00\x00\x00\x00\x00" // For WRM version >3

/* 0000 */ "\x00\x10\x75\x00\x00\x00\x01\x00"
/* 0000 */ "\x89\x50\x4e\x47\x0d\x0a\x1a\x0a\x00\x00\x00\x0d\x49\x48\x44\x52" //.PNG........IHDR
/* 0010 */ "\x00\x00\x00\x64\x00\x00\x00\x64\x08\x02\x00\x00\x00\xff\x80\x02" //...d...d........
/* 0020 */ "\x03\x00\x00\x00\x34\x49\x44\x41\x54\x78\x9c\xed\xc1\x01\x0d\x00" //....4IDATx......
/* 0030 */ "\x00\x00\xc2\xa0\xf7\x4f\x6d\x0e\x37\xa0\x00\x00\x00\x00\x00\x00" //.....Om.7.......
/* 0040 */ "\x00\x00\x00\x00\x00\x00\x00\x00\x00\x00\x00\x00\x00\x00\x00\x00" //................
/* 0050 */ "\x00\x00\x00\x00\x00\x00\x00\x7e\x0c\x75\x94\x00\x01\xa8\x50\xf2" //.......~.u....P.
/* 0060 */ "\x39\x00\x00\x00\x00\x49\x45\x4e\x44\xae\x42\x60\x82"             //9....IEND.B`.

/* 0000 */ "\xf0\x03\x10\x00\x00\x00\x01\x00" // 03F0: TIMESTAMP 0010: chunk_len=16 0001: 1 order
/* 0000 */ "\x00\xCA\x9A\x3B\x00\x00\x00\x00" // 0x000000003B9ACA00 = 1000000000

/* 0000 */ "\x00\x00\x1e\x00\x00\x00\x03\x00" // 0000: ORDERS  001A:chunk_len=26 0002: 2 orders
           "\x19\x0a\x1c\x64\x64\xff\x11"     // Red Rect
           "\x5f\x05\x05\xf6\xf6\x00\xff"     // Blue Rect
           "\x11\x5f\x05\x05\xf6\xf6\xff\x00" // Red Rect

           // save orders cache
/* 0000 */ "\x02\x10"
/* 0000 */ "\x0F\x02"                         //.data length
/* 0000 */ "\x00\x00\x01\x00"

/* 0000 */ "\x0a\x00\x00\x00\x00\x01\x00\x01\x00\x00\x00\x00\x00\x00\x00\x00" //................
/* 0010 */ "\x00\x00\x00\x00\x00\x00\x00\x00\x00\x00\x00\x00\x00\x00\x00\x00" //................
/* 0020 */ "\x00\x00\x00\x00\x00\x00\x00\x00\x00\x00\x00\x00\x00\x00\x00\x00" //................
/* 0030 */ "\x00\x00\x00\x00\x00\x00\x00\x00\x00\x00\x00\x0a\x00\x0a\x00\x50" //...............P
/* 0040 */ "\x00\x50\x00\xff\x00\x00\x00\x00\x00\x00\x00\x00\x00\x00\x00\x00" //.P..............
/* 0050 */ "\x00\x00\x00\x00\x00\x00\x00\x00\x00\x00\x00\x00\x00\x00\x00\x00" //................
/* 0060 */ "\x00\x00\x00\x00\x00\x00\x00\x00\x00\x00\x00\x00\x00\x00\x00\x00" //................
/* 0070 */ "\x00\x00\x00\x00\x00\x00\x00\x00\x00\x00\x00\x00\x00\x00\x00\x00" //................
/* 0080 */ "\x00\x00\x00\x00\x00\x00\x00\x00\x00\x00\x00\x00\x00\x00\x00\x00" //................
/* 0090 */ "\x00\x00\x00\x00\x00\x00\x00\x00\x00\x00\x00\x00\x00\x00\x01\x00" //................
/* 00a0 */ "\x01\x00\x00\x00\x00\x00\x01\x00\x01\x00\x00\x00\x00\x00\x00\x00" //................
/* 00b0 */ "\x00\x00\x00\x00\x00\x00\x00\x00\x00\x00\x00\x00\x00\x00\x00\x00" //................
/* 00c0 */ "\x00\x00\x00\x00\x00\x00\x00\x00\x00\x00\x00\x00\x00\x00\x00\x00" //................
/* 00d0 */ "\x00\x00\x00\x00\x00\x00\x00\x00\x00\x00\x00\x00\x00\x00\x00\x00" //................
/* 00e0 */ "\x00\x00\x00\x00\x00\x00\x00\x00\x00\x00\x00\x00\x00\x00\x00\x00" //................
/* 00f0 */ "\x00\x00\x00\x00\x00\x00\x00\x00\x00\x00\x00\x00\x00\x00\x00\x00" //................
/* 0100 */ "\x00\x00\x00\x00\x00\x00\x00\x00\x00\x00\x00\x00\x00\x00\x00\x00" //................
/* 0110 */ "\x00\x00\x00\x00\x00\x00\x00\x00\x00\x00\x00\x00\x00\x00\x00\x00" //................
/* 0120 */ "\x00\x00\x00\x00\x00\x00\x00\x00\x00\x00\x00\x00\x00\x00\x00\x00" //................
/* 0130 */ "\x00\x00\x00\x00\x00\x00\x00\x00\x00\x00\x00\x00\x00\x00\x00\x00" //................
/* 0140 */ "\x00\x00\x00\x00\x00\x00\x00\x00\x00\x00\x00\x00\x00\x00\x00\x00" //................
/* 0150 */ "\x00\x00\x00\x00\x00\x00\x00\x00\x00\x00\x00\x00\x00\x00\x00\x00" //................
/* 0160 */ "\x00\x00\x00\x00\x00\x00\x00\x00\x00\x00\x00\x00\x00\x00\x00\x00" //................
/* 0170 */ "\x00\x00\x00\x00\x00\x00\x00\x00\x00\x00\x00\x00\x00\x00\x00\x00" //................
/* 0180 */ "\x00\x00\x00\x00\x00\x00\x00\x00\x00\x00\x00\x00\x00\x00\x00\x00" //................
/* 0190 */ "\x00\x00\x00\x00\x00\x00\x00\x00\x00\x00\x00\x00\x00\x00\x00\x00" //................
/* 01a0 */ "\x00\x00\x00\x00\x00\x00\x00\x00\x00\x00\x00\x00\x00\x00\x00\x00" //................
/* 01b0 */ "\x00\x00\x00\x00\x00\x00\x00\x00\x00\x00\x00\x00\x00\x00\x00\x00" //................
/* 01c0 */ "\x00\x00\x00\x00\x00\x00"                                         //......

/* 0000 */ "\x00\x00\x00\x00\x00\x00\x00\x00\x00\x00" // MultiDstBlt

/* 0000 */ "\x00\x00\x00\x00\x00\x00\x00\x00\x00\x00\x00\x00" // MultiOpaqueRect

/* 0000 */ "\x00\x00\x00\x00\x00\x00\x00\x00\x00\x00\x00\x00\x00\x00\x00\x00" // MultiOpaqueRect
/* 0000 */ "\x00\x00\x00\x00\x00\x00\x00\x00\x00\x00\x00\x00\x00"

/* 0000 */ "\x00\x00\x00\x00\x00\x00\x00\x00\x00\x00\x00\x00\x00\x00" // MultiScrBlt

           "\xf0\x03\x10\x00\x00\x00\x01\x00" // 03F0: TIMESTAMP 0010: chunk_len=16 0001: 1 order
           "\x40\x0C\xAA\x3B\x00\x00\x00\x00" // 0x000000003BAA0C40 = 1001000000

           "\x00\x00\x10\x00\x00\x00\x01\x00"
           "\x11\x3f\x0a\x0a\xec\xec\x00\xff" // Green Rect
           ;

BOOST_AUTO_TEST_CASE(TestSaveOrderStates)
{
    // Timestamps are applied only when flushing
    struct timeval now;
    now.tv_usec = 0;
    now.tv_sec = 1000;

    Rect scr(0, 0, 100, 100);
    CheckTransport trans(expected_reset_rect_wrm, sizeof(expected_reset_rect_wrm)-1, 511);
    BmpCache bmp_cache(BmpCache::Recorder, 24, 3, false,
                       BmpCache::CacheOption(2, 256, false),
                       BmpCache::CacheOption(2, 1024, false),
                       BmpCache::CacheOption(2, 4096, false));
    GlyphCache gly_cache;
    PointerCache ptr_cache;
    RDPDrawable drawable(scr.cx, scr.cy);
    DumpPng24FromRDPDrawableAdapter dump_png(drawable);
    GraphicToFile consumer(now, trans, scr.cx, scr.cy, 24, bmp_cache, gly_cache, ptr_cache, dump_png, WrmCompressionAlgorithm::no_compression);
    auto const color_cxt = gdi::ColorCtx::depth24();
    consumer.timestamp(now);

    consumer.draw(RDPOpaqueRect(scr, RED), scr, color_cxt);
    consumer.draw(RDPOpaqueRect(scr.shrink(5), BLUE), scr, color_cxt);
    consumer.draw(RDPOpaqueRect(scr.shrink(10), RED), scr, color_cxt);

    consumer.sync();

    consumer.send_save_state_chunk();

    now.tv_sec++;
    consumer.timestamp(now);
    consumer.draw(RDPOpaqueRect(scr.shrink(20), GREEN), scr, color_cxt);
    consumer.sync();
}

BOOST_AUTO_TEST_CASE(TestReloadOrderStates)
{
    GeneratorTransport in_wrm_trans(expected_reset_rect_wrm, sizeof(expected_reset_rect_wrm)-1);
    timeval begin_capture;
    begin_capture.tv_sec = 0; begin_capture.tv_usec = 0;
    timeval end_capture;
    end_capture.tv_sec = 0; end_capture.tv_usec = 0;
    FileToGraphic player(in_wrm_trans, begin_capture, end_capture, false, to_verbose_flags(0));

    const int groupid = 0;
    OutFilenameSequenceTransport out_png_trans(FilenameGenerator::PATH_FILE_PID_COUNT_EXTENSION, "./", "TestReloadOrderStates", ".png", groupid, nullptr);
    RDPDrawable drawable(player.screen_rect.cx, player.screen_rect.cy);
    DrawableToFile png_recorder(out_png_trans, drawable.impl(), 100);

    player.add_consumer(&drawable, nullptr, nullptr, nullptr, nullptr);
    while (player.next_order()){
        player.interpret_order();
    }
    png_recorder.flush();
    const char * filename = out_png_trans.seqgen()->get(0);
    BOOST_CHECK_EQUAL(341, ::filesize(filename));
    ::unlink(filename);
}

const char expected_continuation_wrm[] =
/* 0000 */ "\xEE\x03\x1C\x00\x00\x00\x01\x00" // 03EE: META 0010: chunk_len=16 0001: 1 order
           "\x01\x00\x64\x00\x64\x00\x18\x00" // WRM version 1, width = 20, height=10, bpp=24
           "\x02\x00\x00\x01\x02\x00\x00\x04\x02\x00\x00\x10"  // caches sizes

           "\xf0\x03\x10\x00\x00\x00\x01\x00" // 03F0: TIMESTAMP 0010: chunk_len=16 0001: 1 order
           "\x40\x0C\xAA\x3B\x00\x00\x00\x00" // 0x000000003BAA0C40 = 1001000000

           // save images
/* 0000 */ "\x00\x10\x49\x01\x00\x00\x01\x00"

/* 0000 */ "\x89\x50\x4e\x47\x0d\x0a\x1a\x0a\x00\x00\x00\x0d\x49\x48\x44\x52" //.PNG........IHDR
/* 0010 */ "\x00\x00\x00\x64\x00\x00\x00\x64\x08\x02\x00\x00\x00\xff\x80\x02" //...d...d........
/* 0020 */ "\x03\x00\x00\x01\x08\x49\x44\x41\x54\x78\x9c\xed\xdd\x31\x0e\x83" //.....IDATx...1..
/* 0030 */ "\x30\x10\x00\x41\x3b\xe2\xff\x5f\x86\x32\xc8\x05\xb0\x55\x14\x34" //0..A;.._.2...U.4
/* 0040 */ "\xd3\xb9\xb3\x56\xa7\x73\x07\x73\x1f\x3c\xf5\xf9\xf5\x05\xfe\x89" //...V.s.s.<......
/* 0050 */ "\x58\x81\x58\x81\x58\xc1\xb6\x9c\xe7\xb0\xf1\xbf\xf6\x31\xcf\x47" //X.X.X........1.G
/* 0060 */ "\x93\x15\x88\x15\x88\x15\x88\x15\xac\x0b\x7e\xb1\x6c\xb8\xd7\xbb" //..........~.l...
/* 0070 */ "\x7e\xdf\x4c\x56\x20\x56\x20\x56\x20\x56\x20\x56\x20\x56\x20\x56" //~.LV V V V V V V
/* 0080 */ "\x20\x56\x20\x56\x20\x56\x20\x56\x20\x56\x20\x56\x20\x56\x20\x56" // V V V V V V V V
/* 0090 */ "\x20\x56\x20\x56\x20\x56\x20\x56\x20\x56\x20\x56\x20\x56\x20\x56" // V V V V V V V V
/* 00a0 */ "\x20\x56\x20\x56\x20\x56\x20\x56\x20\x56\x20\x56\x20\x56\x20\x56" // V V V V V V V V
/* 00b0 */ "\x20\x56\x20\x56\x20\x56\x20\x56\x20\x56\x20\x56\x20\x56\x20\x56" // V V V V V V V V
/* 00c0 */ "\x20\x56\x20\x56\x20\x56\x20\x56\x20\x56\x20\x56\x20\x56\x20\x56" // V V V V V V V V
/* 00d0 */ "\x20\x56\x20\x56\x20\x56\x20\x56\x20\x56\x20\x56\x20\x56\x20\x56" // V V V V V V V V
/* 00e0 */ "\x20\x56\x20\x56\x20\x56\x20\x56\x20\x56\x20\x56\x20\x56\x20\x56" // V V V V V V V V
/* 00f0 */ "\x20\x56\x20\x56\x20\x56\x20\x56\x20\x56\x20\x56\x20\x56\x20\x56" // V V V V V V V V
/* 0100 */ "\x20\x56\x20\x56\x20\x56\x20\x56\x20\x56\x20\x56\x20\x56\x20\x56" // V V V V V V V V
/* 0110 */ "\x70\xf3\x3d\x78\xff\xff\x38\x33\x59\x81\x58\x81\x58\x81\x58\xc1" //p.=x..83Y.X.X.X.
/* 0120 */ "\xb4\xc0\x9f\x33\x59\x81\x58\x81\x58\x81\x58\xc1\x01\x8e\xa9\x07" //...3Y.X.X.X.....
/* 0130 */ "\xcb\xdb\x96\x4d\x96\x00\x00\x00\x00\x49\x45\x4e\x44\xae\x42\x60" //...M.....IEND.B`
/* 0140 */ "\x82"

           // save orders cache
           "\x02\x10\xA0\x01\x00\x00\x01\x00"
/* 0000 */ "\x0a\x00\x00\x00\x00\x01\x00\x01\x00\x00\x00\x00\x00\x00\x00\x00" //................
/* 0010 */ "\x00\x00\x00\x00\x00\x00\x00\x00\x00\x00\x00\x00\x00\x00\x00\x00" //................
/* 0020 */ "\x00\x00\x00\x00\x00\x00\x00\x00\x00\x00\x00\x00\x00\x00\x00\x00" //................
/* 0030 */ "\x00\x00\x00\x00\x00\x00\x00\x00\x00\x00\x00"

/* 0000 */ "\x0a\x00\x0a\x00\x50\x00\x50\x00\xff\x00\x00\x00\x00\x00\x00\x00" //....P.P.........
/* 0010 */ "\x00\x00\x00\x00\x00\x00\x00\x00\x00\x00\x00\x00\x00\x00\x00\x00" //................
/* 0020 */ "\x00\x00\x00\x00\x00\x00\x00\x00\x00\x00\x00\x00\x00\x00\x00\x00" //................
/* 0030 */ "\x00\x00\x00\x00\x00\x00\x00\x00\x00\x00\x00\x00\x00\x00\x00\x00" //................
/* 0040 */ "\x01\x00\x01\x00\x00\x00\x00\x00\x01\x00\x01\x00\x00\x00\x00\x00" //................
/* 0050 */ "\x00\x00\x00\x00\x00\x00\x00\x00\x00\x00\x00\x00\x00\x00\x00\x00" //................
/* 0060 */ "\x00\x00\x00\x00\x00\x00\x00\x00\x00\x00\x00\x00\x00\x00\x00\x00" //................
/* 0070 */ "\x00\x00\x00\x00\x00\x00\x00\x00\x00\x00\x00\x00\x00\x00\x00\x00" //................
/* 0080 */ "\x00\x00\x00\x00\x00\x00\x00\x00\x00\x00\x00\x00\x00\x00\x00\x00" //................
/* 0090 */ "\x00\x00\x00\x00\x00\x00\x00\x00\x00\x00\x00\x00\x00\x00\x00\x00" //................
/* 00a0 */ "\x00\x00\x00\x00\x00\x00\x00\x00\x00\x00\x00\x00\x00\x00\x00\x00" //................
/* 00b0 */ "\x00\x00\x00\x00\x00\x00\x00\x00\x00\x00\x00\x00\x00\x00\x00\x00" //................
/* 00c0 */ "\x00\x00\x00\x00\x00\x00\x00\x00\x00\x00\x00\x00\x00\x00\x00\x00" //................
/* 00d0 */ "\x00\x00\x00\x00\x00\x00\x00\x00\x00\x00\x00\x00\x00\x00\x00\x00" //................
/* 00e0 */ "\x00\x00\x00\x00\x00\x00\x00\x00\x00\x00\x00\x00\x00\x00\x00\x00" //................
/* 00f0 */ "\x00\x00\x00\x00\x00\x00\x00\x00\x00\x00\x00\x00\x00\x00\x00\x00" //................
/* 0100 */ "\x00\x00\x00\x00\x00\x00\x00\x00\x00\x00\x00\x00\x00\x00\x00\x00" //................
/* 0110 */ "\x00\x00\x00\x00\x00\x00\x00\x00\x00\x00\x00\x00\x00\x00\x00\x00" //................
/* 0120 */ "\x00\x00\x00\x00\x00\x00\x00\x00\x00\x00\x00\x00\x00\x00\x00\x00" //................
/* 0130 */ "\x00\x00\x00\x00\x00\x00\x00\x00\x00\x00\x00\x00\x00\x00\x00\x00" //................
/* 0140 */ "\x00\x00\x00\x00\x00\x00\x00\x00\x00\x00\x00\x00\x00\x00\x00\x00" //................
/* 0150 */ "\x00\x00\x00\x00\x00\x00\x00\x00\x00\x00\x00\x00\x00"

           "\x00\x00\x10\x00\x00\x00\x01\x00"
           "\x11\x3f\x0a\x0a\xec\xec\x00\xff" // Green Rect
           ;

BOOST_AUTO_TEST_CASE(TestContinuationOrderStates)
{
    GeneratorTransport in_wrm_trans(expected_continuation_wrm, sizeof(expected_continuation_wrm)-1);
    timeval begin_capture;
    begin_capture.tv_sec = 0; begin_capture.tv_usec = 0;
    timeval end_capture;
    end_capture.tv_sec = 0; end_capture.tv_usec = 0;
    FileToGraphic player(in_wrm_trans, begin_capture, end_capture, false, to_verbose_flags(0));

    const int groupid = 0;
    OutFilenameSequenceTransport out_png_trans(FilenameGenerator::PATH_FILE_PID_COUNT_EXTENSION, "./", "TestContinuationOrderStates", ".png", groupid, nullptr);
    const FilenameGenerator * seq = out_png_trans.seqgen();
    BOOST_CHECK(seq);
    RDPDrawable drawable(player.screen_rect.cx, player.screen_rect.cy);
    DrawableToFile png_recorder(out_png_trans, drawable.impl(), 100);

    player.add_consumer(&drawable, nullptr, nullptr, nullptr, nullptr);
    while (player.next_order()){
        player.interpret_order();
    }
    png_recorder.flush();
    const char * filename = seq->get(0);
    BOOST_CHECK_EQUAL(341, ::filesize(filename));
    ::unlink(filename);
}

BOOST_AUTO_TEST_CASE(TestImageChunk)
{
    const char expected_stripped_wrm[] =
    /* 0000 */ "\xEE\x03\x1C\x00\x00\x00\x01\x00" // 03EE: META 0010: chunk_len=28 0001: 1 order
               "\x03\x00\x14\x00\x0A\x00\x18\x00" // WRM version = 3, width = 20, height=10, bpp=24
               "\x58\x02\x00\x01\x2c\x01\x00\x04\x06\x01\x00\x10"
               //"\x03\x00\x00\x00\x00\x00\x00\x00\x00\x00\x00\x00\x00\x00\x00" // For WRM version >3

// Initial black PNG image
/* 0000 */ "\x00\x10\x50\x00\x00\x00\x01\x00"
/* 0000 */ "\x89\x50\x4e\x47\x0d\x0a\x1a\x0a\x00\x00\x00\x0d\x49\x48\x44\x52" //.PNG........IHDR
/* 0010 */ "\x00\x00\x00\x14\x00\x00\x00\x0a\x08\x02\x00\x00\x00\x3b\x37\xe9" //.............;7.
/* 0020 */ "\xb1\x00\x00\x00\x0f\x49\x44\x41\x54\x28\x91\x63\x60\x18\x05\xa3" //.....IDAT(.c`...
/* 0030 */ "\x80\x96\x00\x00\x02\x62\x00\x01\xfc\x4c\x5e\xbd\x00\x00\x00\x00" //.....b...L^.....
/* 0040 */ "\x49\x45\x4e\x44\xae\x42\x60\x82"                                 //IEND.B`.

    /* 0000 */ "\xf0\x03\x10\x00\x00\x00\x01\x00" // 03F0: TIMESTAMP 0010: chunk_len=16 0001: 1 order
    /* 0000 */ "\x00\xCA\x9A\x3B\x00\x00\x00\x00" // 0x000000003B9ACA00 = 1000000000
    /* 0000 */ "\x00\x00\x1e\x00\x00\x00\x03\x00" // 0000: ORDERS  001A:chunk_len=26 0002: 2 orders
    /* 0000 */ "\x19\x0a\x1c\x14\x0a\xff"             // RED rect
    /* 0000 */ "\x11\x5f\x05\x05\xF6\xf9\x00\xFF\x11" // BLUE RECT
    /* 0000 */ "\x3f\x05\xfb\xf7\x07\xff\xff"         // WHITE RECT

    /* 0000 */ "\x00\x10\x74\x00\x00\x00\x01\x00" // 0x1000: IMAGE_CHUNK 0048: chunk_len=86 0001: 1 order
        "\x89\x50\x4e\x47\x0d\x0a\x1a\x0a"                                 //.PNG....
        "\x00\x00\x00\x0d\x49\x48\x44\x52"                                 //....IHDR
        "\x00\x00\x00\x14\x00\x00\x00\x0a\x08\x02\x00\x00\x00"             //.............
        "\x3b\x37\xe9\xb1"                                                 //;7..
        "\x00\x00\x00"
/* 0000 */ "\x33\x49\x44\x41\x54\x28\x91\x63\x64\x60\xf8\xcf\x80\x1b\xfc\xff" //3IDAT(.cd`......
/* 0010 */ "\xcf\xc0\xc8\x88\x53\x96\x09\x8f\x4e\x82\x60\x88\x6a\x66\x41\xe3" //....S...N.`.jfA.
/* 0020 */ "\xff\x67\x40\x0b\x9f\xff\xc8\x22\x8c\xa8\xa1\x3b\x70\xce\x66\x1c" //.g@...."...;p.f.
/* 0030 */ "\xb0\x78\x06\x00\x69\xde\x0a\x12\x3d\x77\xd0\x9e\x00\x00\x00\x00" //.x..i...=w......
/* 0040 */ "\x49\x45\x4e\x44\xae\x42\x60\x82"                                 //IEND.B`
    ;

    // Timestamps are applied only when flushing
    timeval now;
    now.tv_usec = 0;
    now.tv_sec = 1000;

    Rect scr(0, 0, 20, 10);
    CheckTransport trans(expected_stripped_wrm, sizeof(expected_stripped_wrm)-1, 511);
    BmpCache bmp_cache(BmpCache::Recorder, 24, 3, false,
                        BmpCache::CacheOption(600, 256, false),
                        BmpCache::CacheOption(300, 1024, false),
                        BmpCache::CacheOption(262, 4096, false));
    PointerCache ptr_cache;
    GlyphCache gly_cache;
    RDPDrawable drawable(scr.cx, scr.cy);
    DumpPng24FromRDPDrawableAdapter dump_png_api(drawable);
    GraphicToFile consumer(now, trans, scr.cx, scr.cy, 24, bmp_cache, gly_cache, ptr_cache, dump_png_api, WrmCompressionAlgorithm::no_compression);
    auto const color_cxt = gdi::ColorCtx::depth24();
    drawable.draw(RDPOpaqueRect(scr, RED), scr, color_cxt);
    consumer.draw(RDPOpaqueRect(scr, RED), scr, color_cxt);
    drawable.draw(RDPOpaqueRect(Rect(5, 5, 10, 3), BLUE), scr, color_cxt);
    consumer.draw(RDPOpaqueRect(Rect(5, 5, 10, 3), BLUE), scr, color_cxt);
    drawable.draw(RDPOpaqueRect(Rect(10, 0, 1, 10), WHITE), scr, color_cxt);
    consumer.draw(RDPOpaqueRect(Rect(10, 0, 1, 10), WHITE), scr, color_cxt);
    consumer.sync();
    consumer.send_image_chunk();
}

BOOST_AUTO_TEST_CASE(TestImagePNGMediumChunks)
{
    // Same test as above but forcing use of small png chunks
    // Easier to do than write tests with huge pngs to force PNG chunking.

    const char expected[] =
    /* 0000 */ "\xEE\x03\x1C\x00\x00\x00\x01\x00" // 03EE: META 0010: chunk_len=28 0001: 1 order
               "\x03\x00\x14\x00\x0A\x00\x18\x00" // WRM version 3, width = 20, height=10, bpp=24
               "\x58\x02\x00\x01\x2c\x01\x00\x04\x06\x01\x00\x10"
               //"\x03\x00\x00\x00\x00\x00\x00\x00\x00\x00\x00\x00\x00\x00\x00" // For WRM version >3

// Initial black PNG image
/* 0000 */ "\x00\x10\x50\x00\x00\x00\x01\x00"
/* 0000 */ "\x89\x50\x4e\x47\x0d\x0a\x1a\x0a\x00\x00\x00\x0d\x49\x48\x44\x52" //.PNG........IHDR
/* 0010 */ "\x00\x00\x00\x14\x00\x00\x00\x0a\x08\x02\x00\x00\x00\x3b\x37\xe9" //.............;7.
/* 0020 */ "\xb1\x00\x00\x00\x0f\x49\x44\x41\x54\x28\x91\x63\x60\x18\x05\xa3" //.....IDAT(.c`...
/* 0030 */ "\x80\x96\x00\x00\x02\x62\x00\x01\xfc\x4c\x5e\xbd\x00\x00\x00\x00" //.....b...L^.....
/* 0040 */ "\x49\x45\x4e\x44\xae\x42\x60\x82"                                 //IEND.B`.

    /* 0000 */ "\xf0\x03\x10\x00\x00\x00\x01\x00" // 03F0: TIMESTAMP 0010: chunk_len=16 0001: 1 order
    /* 0000 */ "\x00\xCA\x9A\x3B\x00\x00\x00\x00" // 0x000000003B9ACA00 = 1000000000
    /* 0000 */ "\x00\x00\x1e\x00\x00\x00\x03\x00" // 0000: ORDERS  001A:chunk_len=26 0002: 2 orders
    /* 0000 */ "\x19\x0a\x1c\x14\x0a\xff"             // RED rect
    /* 0000 */ "\x11\x5f\x05\x05\xF6\xf9\x00\xFF\x11" // BLUE RECT
    /* 0000 */ "\x3f\x05\xfb\xf7\x07\xff\xff"         // WHITE RECT

    /* 0000 */ "\x01\x10\x64\x00\x00\x00\x01\x00" // 0x1000: PARTIAL_IMAGE_CHUNK 0048: chunk_len=100 0001: 1 order

        "\x89\x50\x4e\x47\x0d\x0a\x1a\x0a"                                 //.PNG....
        "\x00\x00\x00\x0d\x49\x48\x44\x52"                                 //....IHDR
        "\x00\x00\x00\x14\x00\x00\x00\x0a"
        "\x08\x02\x00\x00\x00"             //.............
        "\x3b\x37\xe9\xb1"                                                 //;7..
        "\x00\x00\x00\x32\x49\x44\x41\x54"                                 //...2IDAT
        "\x28\x91\x63\xfc\xcf\x80\x17"
        "\xfc\xff\xcf\xc0\xc8\x88\x4b\x92"
        "\x09" //(.c..........K..
        "\xbf\x5e\xfc\x60\x88\x6a\x66\x41\xe3\x33\x32\xa0\x84\xe0\x7f"
        "\x54" //.^.`.jfA.32....T
        "\x91\xff\x0c\x28\x81\x37\x70\xce\x66\x1c\xb0\x78\x06\x00\x69\xdc" //...(.7p.f..x..i.
        "\x0a\x12"                                                         //..
        "\x86"
        "\x00\x10\x17\x00\x00\x00\x01\x00"  // 0x1000: FINAL_IMAGE_CHUNK 0048: chunk_len=100 0001: 1 order
        "\x4a\x0c\x44"                                                 //.J.D
        "\x00\x00\x00\x00\x49\x45\x4e\x44"                             //....IEND
        "\xae\x42\x60\x82"                                             //.B`.
        ;

    // Timestamps are applied only when flushing
    timeval now;
    now.tv_usec = 0;
    now.tv_sec = 1000;

    Rect scr(0, 0, 20, 10);
    CheckTransport trans(expected, sizeof(expected)-1, 511);
    BmpCache bmp_cache(BmpCache::Recorder, 24, 3, false,
                       BmpCache::CacheOption(600, 256, false),
                       BmpCache::CacheOption(300, 1024, false),
                       BmpCache::CacheOption(262, 4096, false));
    GlyphCache gly_cache;
    PointerCache ptr_cache;
    RDPDrawable drawable(scr.cx, scr.cy);
    DumpPng24FromRDPDrawableAdapter dump_png_api(drawable);
    GraphicToFile consumer(now, trans, scr.cx, scr.cy, 24, bmp_cache, gly_cache, ptr_cache, dump_png_api, WrmCompressionAlgorithm::no_compression);
    auto const color_cxt = gdi::ColorCtx::depth24();
    drawable.draw(RDPOpaqueRect(scr, RED), scr, color_cxt);
    consumer.draw(RDPOpaqueRect(scr, RED), scr, color_cxt);
    drawable.draw(RDPOpaqueRect(Rect(5, 5, 10, 3), BLUE), scr, color_cxt);
    consumer.draw(RDPOpaqueRect(Rect(5, 5, 10, 3), BLUE), scr, color_cxt);
    drawable.draw(RDPOpaqueRect(Rect(10, 0, 1, 10), WHITE), scr, color_cxt);
    consumer.draw(RDPOpaqueRect(Rect(10, 0, 1, 10), WHITE), scr, color_cxt);
    consumer.sync();

    OutChunkedBufferingTransport<100> png_trans(trans);
    BOOST_CHECK_NO_THROW(consumer.dump_png24(png_trans, true));
}

BOOST_AUTO_TEST_CASE(TestImagePNGSmallChunks)
{
    // Same test as above but forcing use of small png chunks
    // Easier to do than write tests with huge pngs to force PNG chunking.

    const char expected[] =
    /* 0000 */ "\xEE\x03\x1C\x00\x00\x00\x01\x00" // 03EE: META 0010: chunk_len=28 0001: 1 order
               "\x03\x00\x14\x00\x0A\x00\x18\x00" // WRM version = 3, width = 20, height=10, bpp=24
               "\x58\x02\x00\x01\x2c\x01\x00\x04\x06\x01\x00\x10"
               //"\x03\x00\x00\x00\x00\x00\x00\x00\x00\x00\x00\x00\x00\x00\x00" // For WRM version >3

// Initial black PNG image
/* 0000 */ "\x00\x10\x50\x00\x00\x00\x01\x00"
/* 0000 */ "\x89\x50\x4e\x47\x0d\x0a\x1a\x0a\x00\x00\x00\x0d\x49\x48\x44\x52" //.PNG........IHDR
/* 0010 */ "\x00\x00\x00\x14\x00\x00\x00\x0a\x08\x02\x00\x00\x00\x3b\x37\xe9" //.............;7.
/* 0020 */ "\xb1\x00\x00\x00\x0f\x49\x44\x41\x54\x28\x91\x63\x60\x18\x05\xa3" //.....IDAT(.c`...
/* 0030 */ "\x80\x96\x00\x00\x02\x62\x00\x01\xfc\x4c\x5e\xbd\x00\x00\x00\x00" //.....b...L^.....
/* 0040 */ "\x49\x45\x4e\x44\xae\x42\x60\x82"                                 //IEND.B`.

    /* 0000 */ "\xf0\x03\x10\x00\x00\x00\x01\x00" // 03F0: TIMESTAMP 0010: chunk_len=16 0001: 1 order
    /* 0000 */ "\x00\xCA\x9A\x3B\x00\x00\x00\x00" // 0x000000003B9ACA00 = 1000000000
    /* 0000 */ "\x00\x00\x1e\x00\x00\x00\x03\x00" // 0000: ORDERS  001A:chunk_len=26 0002: 2 orders
    /* 0000 */ "\x19\x0a\x1c\x14\x0a\xff"             // RED rect
    /* 0000 */ "\x11\x5f\x05\x05\xF6\xf9\x00\xFF\x11" // BLUE RECT
    /* 0000 */ "\x3f\x05\xfb\xf7\x07\xff\xff"         // WHITE RECT

    /* 0000 */ "\x01\x10\x10\x00\x00\x00\x01\x00" // 0x1000: PARTIAL_IMAGE_CHUNK 0048: chunk_len=100 0001: 1 order
        "\x89\x50\x4e\x47\x0d\x0a\x1a\x0a"                                 //.PNG....
    /* 0000 */ "\x01\x10\x10\x00\x00\x00\x01\x00" // 0x1000: PARTIAL_IMAGE_CHUNK 0048: chunk_len=100 0001: 1 order
        "\x00\x00\x00\x0d\x49\x48\x44\x52"                                 //....IHDR
    /* 0000 */ "\x01\x10\x10\x00\x00\x00\x01\x00" // 0x1000: PARTIAL_IMAGE_CHUNK 0048: chunk_len=100 0001: 1 order
        "\x00\x00\x00\x14\x00\x00\x00\x0a"
    /* 0000 */ "\x01\x10\x10\x00\x00\x00\x01\x00" // 0x1000: PARTIAL_IMAGE_CHUNK 0048: chunk_len=100 0001: 1 order
        "\x08\x02\x00\x00\x00\x3b\x37\xe9"
    /* 0000 */ "\x01\x10\x10\x00\x00\x00\x01\x00" // 0x1000: PARTIAL_IMAGE_CHUNK 0048: chunk_len=100 0001: 1 order
        "\xb1\x00\x00\x00\x32\x49\x44\x41"
    /* 0000 */ "\x01\x10\x10\x00\x00\x00\x01\x00" // 0x1000: PARTIAL_IMAGE_CHUNK 0048: chunk_len=100 0001: 1 order
        "\x54\x28\x91\x63\xfc\xcf\x80\x17"
    /* 0000 */ "\x01\x10\x10\x00\x00\x00\x01\x00" // 0x1000: PARTIAL_IMAGE_CHUNK 0048: chunk_len=100 0001: 1 order
        "\xfc\xff\xcf\xc0\xc8\x88\x4b\x92"
    /* 0000 */ "\x01\x10\x10\x00\x00\x00\x01\x00" // 0x1000: PARTIAL_IMAGE_CHUNK 0048: chunk_len=100 0001: 1 order
        "\x09\xbf\x5e\xfc\x60\x88\x6a\x66"
    /* 0000 */ "\x01\x10\x10\x00\x00\x00\x01\x00" // 0x1000: PARTIAL_IMAGE_CHUNK 0048: chunk_len=100 0001: 1 order
        "\x41\xe3\x33\x32\xa0\x84\xe0\x7f"
    /* 0000 */ "\x01\x10\x10\x00\x00\x00\x01\x00" // 0x1000: PARTIAL_IMAGE_CHUNK 0048: chunk_len=100 0001: 1 order
        "\x54\x91\xff\x0c\x28\x81\x37\x70"
    /* 0000 */ "\x01\x10\x10\x00\x00\x00\x01\x00" // 0x1000: PARTIAL_IMAGE_CHUNK 0048: chunk_len=100 0001: 1 order
        "\xce\x66\x1c\xb0\x78\x06\x00\x69"
    /* 0000 */ "\x01\x10\x10\x00\x00\x00\x01\x00" // 0x1000: PARTIAL_IMAGE_CHUNK 0048: chunk_len=100 0001: 1 order
        "\xdc\x0a\x12\x86\x4a\x0c\x44\x00"
    /* 0000 */ "\x01\x10\x10\x00\x00\x00\x01\x00" // 0x1000: PARTIAL_IMAGE_CHUNK 0048: chunk_len=100 0001: 1 order
        "\x00\x00\x00\x49\x45\x4e\x44\xae"
    /* 0000 */ "\x00\x10\x0b\x00\x00\x00\x01\x00" // 0x1000: FINAL_IMAGE_CHUNK 0048: chunk_len=100 0001: 1 order
        "\x42\x60\x82"
        ;

    // Timestamps are applied only when flushing
    timeval now;
    now.tv_usec = 0;
    now.tv_sec = 1000;

    Rect scr(0, 0, 20, 10);
    CheckTransport trans(expected, sizeof(expected)-1, 511);
    BmpCache bmp_cache(BmpCache::Recorder, 24, 3, false,
                       BmpCache::CacheOption(600, 256, false),
                       BmpCache::CacheOption(300, 1024, false),
                       BmpCache::CacheOption(262, 4096, false));
    GlyphCache gly_cache;
    PointerCache ptr_cache;
    RDPDrawable drawable(scr.cx, scr.cy);
    DumpPng24FromRDPDrawableAdapter dump_png_api(drawable);
    GraphicToFile consumer(now, trans, scr.cx, scr.cy, 24, bmp_cache, gly_cache, ptr_cache, dump_png_api, WrmCompressionAlgorithm::no_compression);
    auto const color_cxt = gdi::ColorCtx::depth24();
    drawable.draw(RDPOpaqueRect(scr, RED), scr, color_cxt);
    consumer.draw(RDPOpaqueRect(scr, RED), scr, color_cxt);
    drawable.draw(RDPOpaqueRect(Rect(5, 5, 10, 3), BLUE), scr, color_cxt);
    consumer.draw(RDPOpaqueRect(Rect(5, 5, 10, 3), BLUE), scr, color_cxt);
    drawable.draw(RDPOpaqueRect(Rect(10, 0, 1, 10), WHITE), scr, color_cxt);
    consumer.draw(RDPOpaqueRect(Rect(10, 0, 1, 10), WHITE), scr, color_cxt);
    consumer.sync();

    OutChunkedBufferingTransport<16> png_trans(trans);
    consumer.dump_png24(png_trans, true);
//    DumpPng24FromRDPDrawableAdapter(consumer).dump_png24(png_trans, true);

}

BOOST_AUTO_TEST_CASE(TestReadPNGFromTransport)
{
    const char source_png[] =
        "\x89\x50\x4e\x47\x0d\x0a\x1a\x0a"                                 //.PNG....
        "\x00\x00\x00\x0d\x49\x48\x44\x52"                                 //....IHDR
        "\x00\x00\x00\x14\x00\x00\x00\x0a\x08\x02\x00\x00\x00"             //.............
        "\x3b\x37\xe9\xb1"                                                 //;7..
        "\x00\x00\x00\x32\x49\x44\x41\x54"                                 //...2IDAT
        "\x28\x91\x63\xfc\xcf\x80\x17\xfc\xff\xcf\xc0\xc8\x88\x4b\x92\x09" //(.c..........K..
        "\xbf\x5e\xfc\x60\x88\x6a\x66\x41\xe3\x33\x32\xa0\x84\xe0\x7f\x54" //.^.`.jfA.32....T
        "\x91\xff\x0c\x28\x81\x37\x70\xce\x66\x1c\xb0\x78\x06\x00\x69\xdc" //...(.7p.f..x..i.
        "\x0a\x12"                                                         //..
        "\x86\x4a\x0c\x44"                                                 //.J.D
        "\x00\x00\x00\x00\x49\x45\x4e\x44"                                 //....IEND
        "\xae\x42\x60\x82"                                                 //.B`.
    ;

    RDPDrawable d(20, 10);
    GeneratorTransport in_png_trans(source_png, sizeof(source_png)-1);
    ::transport_read_png24(
        in_png_trans, const_cast<uint8_t*>(d.data()),
        d.width(), d.height(), d.rowsize()
    );
    const int groupid = 0;
    OutFilenameSequenceTransport png_trans(FilenameGenerator::PATH_FILE_PID_COUNT_EXTENSION, "./", "testimg", ".png", groupid, nullptr);
    DumpPng24FromRDPDrawableAdapter(d).dump_png24(png_trans, true);
//    d.dump_png24(png_trans, true);
    ::unlink(png_trans.seqgen()->get(0));
}



BOOST_AUTO_TEST_CASE(TestExtractPNGImagesFromWRM)
{
   const char source_wrm[] =
    /* 0000 */ "\xEE\x03\x1C\x00\x00\x00\x01\x00" // 03EE: META 0010: chunk_len=16 0001: 1 order
               "\x03\x00\x14\x00\x0A\x00\x18\x00" // WRM version 3, width = 20, height=10, bpp=24 PAD: 2 bytes
               "\x58\x02\x00\x01\x2c\x01\x00\x04\x06\x01\x00\x10"

// Initial black PNG image
/* 0000 */ "\x00\x10\x50\x00\x00\x00\x01\x00"
/* 0000 */ "\x89\x50\x4e\x47\x0d\x0a\x1a\x0a\x00\x00\x00\x0d\x49\x48\x44\x52" //.PNG........IHDR
/* 0010 */ "\x00\x00\x00\x14\x00\x00\x00\x0a\x08\x02\x00\x00\x00\x3b\x37\xe9" //.............;7.
/* 0020 */ "\xb1\x00\x00\x00\x0f\x49\x44\x41\x54\x28\x91\x63\x60\x18\x05\xa3" //.....IDAT(.c`...
/* 0030 */ "\x80\x96\x00\x00\x02\x62\x00\x01\xfc\x4c\x5e\xbd\x00\x00\x00\x00" //.....b...L^.....
/* 0040 */ "\x49\x45\x4e\x44\xae\x42\x60\x82"                                 //IEND.B`.

    /* 0000 */ "\xf0\x03\x10\x00\x00\x00\x01\x00" // 03F0: TIMESTAMP 0010: chunk_len=16 0001: 1 order
    /* 0000 */ "\x00\xCA\x9A\x3B\x00\x00\x00\x00" // 0x000000003B9ACA00 = 1000000000
    /* 0000 */ "\x01\x10\x10\x00\x00\x00\x01\x00" // 0x1000: PARTIAL_IMAGE_CHUNK 0048: chunk_len=100 0001: 1 order
        "\x89\x50\x4e\x47\x0d\x0a\x1a\x0a"                                 //.PNG....
    /* 0000 */ "\x01\x10\x10\x00\x00\x00\x01\x00" // 0x1000: PARTIAL_IMAGE_CHUNK 0048: chunk_len=100 0001: 1 order
        "\x00\x00\x00\x0d\x49\x48\x44\x52"                                 //....IHDR
    /* 0000 */ "\x01\x10\x10\x00\x00\x00\x01\x00" // 0x1000: PARTIAL_IMAGE_CHUNK 0048: chunk_len=100 0001: 1 order
        "\x00\x00\x00\x14\x00\x00\x00\x0a"
    /* 0000 */ "\x01\x10\x10\x00\x00\x00\x01\x00" // 0x1000: PARTIAL_IMAGE_CHUNK 0048: chunk_len=100 0001: 1 order
        "\x08\x02\x00\x00\x00\x3b\x37\xe9"
    /* 0000 */ "\x01\x10\x10\x00\x00\x00\x01\x00" // 0x1000: PARTIAL_IMAGE_CHUNK 0048: chunk_len=100 0001: 1 order
        "\xb1\x00\x00\x00\x32\x49\x44\x41"
    /* 0000 */ "\x01\x10\x10\x00\x00\x00\x01\x00" // 0x1000: PARTIAL_IMAGE_CHUNK 0048: chunk_len=100 0001: 1 order
        "\x54\x28\x91\x63\xfc\xcf\x80\x17"
    /* 0000 */ "\x01\x10\x10\x00\x00\x00\x01\x00" // 0x1000: PARTIAL_IMAGE_CHUNK 0048: chunk_len=100 0001: 1 order
        "\xfc\xff\xcf\xc0\xc8\x88\x4b\x92"
    /* 0000 */ "\x01\x10\x10\x00\x00\x00\x01\x00" // 0x1000: PARTIAL_IMAGE_CHUNK 0048: chunk_len=100 0001: 1 order
        "\x09\xbf\x5e\xfc\x60\x88\x6a\x66"
    /* 0000 */ "\x01\x10\x10\x00\x00\x00\x01\x00" // 0x1000: PARTIAL_IMAGE_CHUNK 0048: chunk_len=100 0001: 1 order
        "\x41\xe3\x33\x32\xa0\x84\xe0\x7f"
    /* 0000 */ "\x01\x10\x10\x00\x00\x00\x01\x00" // 0x1000: PARTIAL_IMAGE_CHUNK 0048: chunk_len=100 0001: 1 order
        "\x54\x91\xff\x0c\x28\x81\x37\x70"
    /* 0000 */ "\x01\x10\x10\x00\x00\x00\x01\x00" // 0x1000: PARTIAL_IMAGE_CHUNK 0048: chunk_len=100 0001: 1 order
        "\xce\x66\x1c\xb0\x78\x06\x00\x69"
    /* 0000 */ "\x01\x10\x10\x00\x00\x00\x01\x00" // 0x1000: PARTIAL_IMAGE_CHUNK 0048: chunk_len=100 0001: 1 order
        "\xdc\x0a\x12\x86\x4a\x0c\x44\x00"
    /* 0000 */ "\x01\x10\x10\x00\x00\x00\x01\x00" // 0x1000: PARTIAL_IMAGE_CHUNK 0048: chunk_len=100 0001: 1 order
        "\x00\x00\x00\x49\x45\x4e\x44\xae"
    /* 0000 */ "\x00\x10\x0b\x00\x00\x00\x01\x00" // 0x1000: FINAL_IMAGE_CHUNK 0048: chunk_len=100 0001: 1 order
        "\x42\x60\x82"
        ;

    GeneratorTransport in_wrm_trans(source_wrm, sizeof(source_wrm)-1);
    timeval begin_capture;
    begin_capture.tv_sec = 0; begin_capture.tv_usec = 0;
    timeval end_capture;
    end_capture.tv_sec = 0; end_capture.tv_usec = 0;
    FileToGraphic player(in_wrm_trans, begin_capture, end_capture, false, to_verbose_flags(0));

    const int groupid = 0;
    OutFilenameSequenceTransport out_png_trans(FilenameGenerator::PATH_FILE_PID_COUNT_EXTENSION, "./", "testimg", ".png", groupid, nullptr);
    RDPDrawable drawable(player.screen_rect.cx, player.screen_rect.cy);
    DrawableToFile png_recorder(out_png_trans, drawable.impl(), 100);

    player.add_consumer(&drawable, nullptr, nullptr, nullptr, nullptr);
    while (player.next_order()){
        player.interpret_order();
    }
    png_recorder.flush();
    out_png_trans.disconnect();
    const char * filename = out_png_trans.seqgen()->get(0);
    BOOST_CHECK_EQUAL(107, ::filesize(filename));
    ::unlink(filename);
}


BOOST_AUTO_TEST_CASE(TestExtractPNGImagesFromWRMTwoConsumers)
{
   const char source_wrm[] =
    /* 0000 */ "\xEE\x03\x1C\x00\x00\x00\x01\x00" // 03EE: META 0010: chunk_len=16 0001: 1 order
               "\x03\x00\x14\x00\x0A\x00\x18\x00" // WRM version 3, width = 20, height=10, bpp=24
               "\x58\x02\x00\x01\x2c\x01\x00\x04\x06\x01\x00\x10"

// Initial black PNG image
/* 0000 */ "\x00\x10\x50\x00\x00\x00\x01\x00"
/* 0000 */ "\x89\x50\x4e\x47\x0d\x0a\x1a\x0a\x00\x00\x00\x0d\x49\x48\x44\x52" //.PNG........IHDR
/* 0010 */ "\x00\x00\x00\x14\x00\x00\x00\x0a\x08\x02\x00\x00\x00\x3b\x37\xe9" //.............;7.
/* 0020 */ "\xb1\x00\x00\x00\x0f\x49\x44\x41\x54\x28\x91\x63\x60\x18\x05\xa3" //.....IDAT(.c`...
/* 0030 */ "\x80\x96\x00\x00\x02\x62\x00\x01\xfc\x4c\x5e\xbd\x00\x00\x00\x00" //.....b...L^.....
/* 0040 */ "\x49\x45\x4e\x44\xae\x42\x60\x82"                                 //IEND.B`.


    /* 0000 */ "\xf0\x03\x10\x00\x00\x00\x01\x00" // 03F0: TIMESTAMP 0010: chunk_len=16 0001: 1 order
    /* 0000 */ "\x00\xCA\x9A\x3B\x00\x00\x00\x00" // 0x000000003B9ACA00 = 1000000000
    /* 0000 */ "\x01\x10\x10\x00\x00\x00\x01\x00" // 0x1000: PARTIAL_IMAGE_CHUNK 0048: chunk_len=100 0001: 1 order
        "\x89\x50\x4e\x47\x0d\x0a\x1a\x0a"                                 //.PNG....
    /* 0000 */ "\x01\x10\x10\x00\x00\x00\x01\x00" // 0x1000: PARTIAL_IMAGE_CHUNK 0048: chunk_len=100 0001: 1 order
        "\x00\x00\x00\x0d\x49\x48\x44\x52"                                 //....IHDR
    /* 0000 */ "\x01\x10\x10\x00\x00\x00\x01\x00" // 0x1000: PARTIAL_IMAGE_CHUNK 0048: chunk_len=100 0001: 1 order
        "\x00\x00\x00\x14\x00\x00\x00\x0a"
    /* 0000 */ "\x01\x10\x10\x00\x00\x00\x01\x00" // 0x1000: PARTIAL_IMAGE_CHUNK 0048: chunk_len=100 0001: 1 order
        "\x08\x02\x00\x00\x00\x3b\x37\xe9"
    /* 0000 */ "\x01\x10\x10\x00\x00\x00\x01\x00" // 0x1000: PARTIAL_IMAGE_CHUNK 0048: chunk_len=100 0001: 1 order
        "\xb1\x00\x00\x00\x32\x49\x44\x41"
    /* 0000 */ "\x01\x10\x10\x00\x00\x00\x01\x00" // 0x1000: PARTIAL_IMAGE_CHUNK 0048: chunk_len=100 0001: 1 order
        "\x54\x28\x91\x63\xfc\xcf\x80\x17"
    /* 0000 */ "\x01\x10\x10\x00\x00\x00\x01\x00" // 0x1000: PARTIAL_IMAGE_CHUNK 0048: chunk_len=100 0001: 1 order
        "\xfc\xff\xcf\xc0\xc8\x88\x4b\x92"
    /* 0000 */ "\x01\x10\x10\x00\x00\x00\x01\x00" // 0x1000: PARTIAL_IMAGE_CHUNK 0048: chunk_len=100 0001: 1 order
        "\x09\xbf\x5e\xfc\x60\x88\x6a\x66"
    /* 0000 */ "\x01\x10\x10\x00\x00\x00\x01\x00" // 0x1000: PARTIAL_IMAGE_CHUNK 0048: chunk_len=100 0001: 1 order
        "\x41\xe3\x33\x32\xa0\x84\xe0\x7f"
    /* 0000 */ "\x01\x10\x10\x00\x00\x00\x01\x00" // 0x1000: PARTIAL_IMAGE_CHUNK 0048: chunk_len=100 0001: 1 order
        "\x54\x91\xff\x0c\x28\x81\x37\x70"
    /* 0000 */ "\x01\x10\x10\x00\x00\x00\x01\x00" // 0x1000: PARTIAL_IMAGE_CHUNK 0048: chunk_len=100 0001: 1 order
        "\xce\x66\x1c\xb0\x78\x06\x00\x69"
    /* 0000 */ "\x01\x10\x10\x00\x00\x00\x01\x00" // 0x1000: PARTIAL_IMAGE_CHUNK 0048: chunk_len=100 0001: 1 order
        "\xdc\x0a\x12\x86\x4a\x0c\x44\x00"
    /* 0000 */ "\x01\x10\x10\x00\x00\x00\x01\x00" // 0x1000: PARTIAL_IMAGE_CHUNK 0048: chunk_len=100 0001: 1 order
        "\x00\x00\x00\x49\x45\x4e\x44\xae"
    /* 0000 */ "\x00\x10\x0b\x00\x00\x00\x01\x00" // 0x1000: FINAL_IMAGE_CHUNK 0048: chunk_len=100 0001: 1 order
        "\x42\x60\x82"
        ;

    GeneratorTransport in_wrm_trans(source_wrm, sizeof(source_wrm)-1);
    timeval begin_capture;
    begin_capture.tv_sec = 0; begin_capture.tv_usec = 0;
    timeval end_capture;
    end_capture.tv_sec = 0; end_capture.tv_usec = 0;
    FileToGraphic player(in_wrm_trans, begin_capture, end_capture, false, to_verbose_flags(0));
    const int groupid = 0;
    OutFilenameSequenceTransport out_png_trans(FilenameGenerator::PATH_FILE_PID_COUNT_EXTENSION, "./", "testimg", ".png", groupid, nullptr);
    RDPDrawable drawable1(player.screen_rect.cx, player.screen_rect.cy);
    DrawableToFile png_recorder(out_png_trans, drawable1.impl(), 100);

    OutFilenameSequenceTransport second_out_png_trans(FilenameGenerator::PATH_FILE_PID_COUNT_EXTENSION, "./", "second_testimg", ".png", groupid, nullptr);
    DrawableToFile second_png_recorder(second_out_png_trans, drawable1.impl(), 100);

    player.add_consumer(&drawable1, nullptr, nullptr, nullptr, nullptr);
    while (player.next_order()){
        player.interpret_order();
    }

    const char * filename;

    png_recorder.flush();
    filename = out_png_trans.seqgen()->get(0);
    BOOST_CHECK_EQUAL(107, ::filesize(filename));
    ::unlink(filename);

    second_png_recorder.flush();
    filename = second_out_png_trans.seqgen()->get(0);
    BOOST_CHECK_EQUAL(107, ::filesize(filename));
    ::unlink(filename);
}


BOOST_AUTO_TEST_CASE(TestExtractPNGImagesThenSomeOtherChunk)
{
   const char source_wrm[] =
    /* 0000 */ "\xEE\x03\x1C\x00\x00\x00\x01\x00" // 03EE: META 0010: chunk_len=16 0001: 1 order
               "\x03\x00\x14\x00\x0A\x00\x18\x00" // WRM version 3, width = 20, height=10, bpp=24
               "\x58\x02\x00\x01\x2c\x01\x00\x04\x06\x01\x00\x10"

// Initial black PNG image
/* 0000 */ "\x00\x10\x50\x00\x00\x00\x01\x00"
/* 0000 */ "\x89\x50\x4e\x47\x0d\x0a\x1a\x0a\x00\x00\x00\x0d\x49\x48\x44\x52" //.PNG........IHDR
/* 0010 */ "\x00\x00\x00\x14\x00\x00\x00\x0a\x08\x02\x00\x00\x00\x3b\x37\xe9" //.............;7.
/* 0020 */ "\xb1\x00\x00\x00\x0f\x49\x44\x41\x54\x28\x91\x63\x60\x18\x05\xa3" //.....IDAT(.c`...
/* 0030 */ "\x80\x96\x00\x00\x02\x62\x00\x01\xfc\x4c\x5e\xbd\x00\x00\x00\x00" //.....b...L^.....
/* 0040 */ "\x49\x45\x4e\x44\xae\x42\x60\x82"                                 //IEND.B`.

    /* 0000 */ "\xf0\x03\x10\x00\x00\x00\x01\x00" // 03F0: TIMESTAMP 0010: chunk_len=16 0001: 1 order
    /* 0000 */ "\x00\xCA\x9A\x3B\x00\x00\x00\x00" // 0x000000003B9ACA00 = 1000000000
    /* 0000 */ "\x01\x10\x10\x00\x00\x00\x01\x00" // 0x1000: PARTIAL_IMAGE_CHUNK 0048: chunk_len=100 0001: 1 order
        "\x89\x50\x4e\x47\x0d\x0a\x1a\x0a"                                 //.PNG....
    /* 0000 */ "\x01\x10\x10\x00\x00\x00\x01\x00" // 0x1000: PARTIAL_IMAGE_CHUNK 0048: chunk_len=100 0001: 1 order
        "\x00\x00\x00\x0d\x49\x48\x44\x52"                                 //....IHDR
    /* 0000 */ "\x01\x10\x10\x00\x00\x00\x01\x00" // 0x1000: PARTIAL_IMAGE_CHUNK 0048: chunk_len=100 0001: 1 order
        "\x00\x00\x00\x14\x00\x00\x00\x0a"
    /* 0000 */ "\x01\x10\x10\x00\x00\x00\x01\x00" // 0x1000: PARTIAL_IMAGE_CHUNK 0048: chunk_len=100 0001: 1 order
        "\x08\x02\x00\x00\x00\x3b\x37\xe9"
    /* 0000 */ "\x01\x10\x10\x00\x00\x00\x01\x00" // 0x1000: PARTIAL_IMAGE_CHUNK 0048: chunk_len=100 0001: 1 order
        "\xb1\x00\x00\x00\x32\x49\x44\x41"
    /* 0000 */ "\x01\x10\x10\x00\x00\x00\x01\x00" // 0x1000: PARTIAL_IMAGE_CHUNK 0048: chunk_len=100 0001: 1 order
        "\x54\x28\x91\x63\xfc\xcf\x80\x17"
    /* 0000 */ "\x01\x10\x10\x00\x00\x00\x01\x00" // 0x1000: PARTIAL_IMAGE_CHUNK 0048: chunk_len=100 0001: 1 order
        "\xfc\xff\xcf\xc0\xc8\x88\x4b\x92"
    /* 0000 */ "\x01\x10\x10\x00\x00\x00\x01\x00" // 0x1000: PARTIAL_IMAGE_CHUNK 0048: chunk_len=100 0001: 1 order
        "\x09\xbf\x5e\xfc\x60\x88\x6a\x66"
    /* 0000 */ "\x01\x10\x10\x00\x00\x00\x01\x00" // 0x1000: PARTIAL_IMAGE_CHUNK 0048: chunk_len=100 0001: 1 order
        "\x41\xe3\x33\x32\xa0\x84\xe0\x7f"
    /* 0000 */ "\x01\x10\x10\x00\x00\x00\x01\x00" // 0x1000: PARTIAL_IMAGE_CHUNK 0048: chunk_len=100 0001: 1 order
        "\x54\x91\xff\x0c\x28\x81\x37\x70"
    /* 0000 */ "\x01\x10\x10\x00\x00\x00\x01\x00" // 0x1000: PARTIAL_IMAGE_CHUNK 0048: chunk_len=100 0001: 1 order
        "\xce\x66\x1c\xb0\x78\x06\x00\x69"
    /* 0000 */ "\x01\x10\x10\x00\x00\x00\x01\x00" // 0x1000: PARTIAL_IMAGE_CHUNK 0048: chunk_len=100 0001: 1 order
        "\xdc\x0a\x12\x86\x4a\x0c\x44\x00"
    /* 0000 */ "\x01\x10\x10\x00\x00\x00\x01\x00" // 0x1000: PARTIAL_IMAGE_CHUNK 0048: chunk_len=100 0001: 1 order
        "\x00\x00\x00\x49\x45\x4e\x44\xae"
    /* 0000 */ "\x00\x10\x0b\x00\x00\x00\x01\x00" // 0x1000: FINAL_IMAGE_CHUNK 0048: chunk_len=100 0001: 1 order
        "\x42\x60\x82"
    /* 0000 */ "\xf0\x03\x10\x00\x00\x00\x01\x00" // 03F0: TIMESTAMP 0010: chunk_len=16 0001: 1 order
    /* 0000 */ "\x00\xD3\xD7\x3B\x00\x00\x00\x00" // 0x000000003bd7d300 = 1004000000
       ;

    GeneratorTransport in_wrm_trans(source_wrm, sizeof(source_wrm)-1);
    timeval begin_capture;
    begin_capture.tv_sec = 0; begin_capture.tv_usec = 0;
    timeval end_capture;
    end_capture.tv_sec = 0; end_capture.tv_usec = 0;
    FileToGraphic player(in_wrm_trans, begin_capture, end_capture, false, to_verbose_flags(0));
    const int groupid = 0;
    OutFilenameSequenceTransport out_png_trans(FilenameGenerator::PATH_FILE_PID_COUNT_EXTENSION, "./", "testimg", ".png", groupid, nullptr);
    RDPDrawable drawable(player.screen_rect.cx, player.screen_rect.cy);
    DrawableToFile png_recorder(out_png_trans, drawable.impl(), 100);

    player.add_consumer(&drawable, nullptr, nullptr, nullptr, nullptr);
    while (player.next_order()){
        player.interpret_order();
    }
    png_recorder.flush();
    BOOST_CHECK_EQUAL(1004u, static_cast<unsigned>(player.record_now.tv_sec));

    const char * filename = out_png_trans.seqgen()->get(0);
    BOOST_CHECK_EQUAL(107, ::filesize(filename));
    ::unlink(filename);
}

BOOST_AUTO_TEST_CASE(TestKbdCapture)
{
    struct : auth_api {
        mutable std::string s;

        void log4(bool duplicate_with_pid, const char* type, const char* extra) override {
            (void)duplicate_with_pid;
            (void)type;
            BOOST_REQUIRE(extra);
            s += extra;
        }

        void report(const char*, const char*) override {}
        void set_auth_channel_target(const char*) override {}
        void set_auth_error_message(const char*) override {}
    } auth;

    timeval const time = {0, 0};
    SessionLogKbd kbd_capture(auth);

    {
        kbd_capture.kbd_input(time, 'a');
        kbd_capture.flush();

        BOOST_CHECK_EQUAL(auth.s.size(), 8);
        BOOST_CHECK_EQUAL("data='a'", auth.s);
    }

    kbd_capture.enable_kbd_input_mask(true);
    auth.s.clear();

    {
        kbd_capture.kbd_input(time, 'a');
        kbd_capture.flush();

        // prob is not enabled
        BOOST_CHECK_EQUAL(auth.s.size(), 0);
    }

    kbd_capture.enable_kbd_input_mask(false);
    auth.s.clear();

    {
        kbd_capture.kbd_input(time, 'a');

        BOOST_CHECK_EQUAL(auth.s.size(), 0);

        kbd_capture.enable_kbd_input_mask(true);

        BOOST_CHECK_EQUAL(auth.s.size(), 8);
        BOOST_CHECK_EQUAL("data='a'", auth.s);
        auth.s.clear();

        kbd_capture.kbd_input(time, 'a');
        kbd_capture.flush();

        BOOST_CHECK_EQUAL(auth.s.size(), 0);
    }
}


BOOST_AUTO_TEST_CASE(TestKbdCapturePatternNotify)
{
    struct : auth_api {
        mutable std::string s;

        void report(const char* reason, const char* message) override {
            s += reason;
            s += " -- ";
            s += message;
            s += "\n";
        }

        void set_auth_channel_target(const char*) override {}
        void set_auth_error_message(const char*) override {}
        void log4(bool, const char*, const char*) override {}
    } auth;

    PatternKbd kbd_capture(&auth, "$kbd:abcd", nullptr);

    char const str[] = "abcdaaaaaaaaaaaaaaaabcdeaabcdeaaaaaaaaaaaaabcde";
    unsigned pattern_count = 0;
    for (auto c : str) {
        if (!kbd_capture.kbd_input({0, 0}, c)) {
            ++pattern_count;
        }
    }

    BOOST_CHECK_EQUAL(4, pattern_count);
    BOOST_CHECK_EQUAL(
        "FINDPATTERN_KILL -- $kbd:abcd|abcd\n"
        "FINDPATTERN_KILL -- $kbd:abcd|abcd\n"
        "FINDPATTERN_KILL -- $kbd:abcd|abcd\n"
        "FINDPATTERN_KILL -- $kbd:abcd|abcd\n"
      , auth.s
    );
}


BOOST_AUTO_TEST_CASE(TestKbdCapturePatternKill)
{
    struct : auth_api {
        bool is_killed = 0;

        void report(const char* , const char* ) override {
            this->is_killed = 1;
        }

        void set_auth_channel_target(const char*) override {}
        void set_auth_error_message(const char*) override {}
        void log4(bool, const char*, const char*) override {}
    } auth;

    PatternKbd kbd_capture(&auth, "$kbd:ab/cd", nullptr);

    char const str[] = "abcdab/cdaa";
    unsigned pattern_count = 0;
    for (auto c : str) {
        if (!kbd_capture.kbd_input({0, 0}, c)) {
            ++pattern_count;
        }
    }
    BOOST_CHECK_EQUAL(1, pattern_count);
    BOOST_CHECK_EQUAL(auth.is_killed, true);
}




BOOST_AUTO_TEST_CASE(TestSample0WRM)
{
    const char * input_filename = FIXTURES_PATH "/sample0.wrm";

    int fd = ::open(input_filename, O_RDONLY);
    if (fd == -1){
        LOG(LOG_INFO, "open '%s' failed with error : %s", input_filename, strerror(errno));
        BOOST_CHECK(false);
        return;
    }

    InFileTransport in_wrm_trans(fd);
    timeval begin_capture;
    begin_capture.tv_sec = 0; begin_capture.tv_usec = 0;
    timeval end_capture;
    end_capture.tv_sec = 0; end_capture.tv_usec = 0;
    FileToGraphic player(in_wrm_trans, begin_capture, end_capture, false, to_verbose_flags(0));

    const int groupid = 0;
    OutFilenameSequenceTransport out_png_trans(FilenameGenerator::PATH_FILE_PID_COUNT_EXTENSION, "./", "first", ".png", groupid, nullptr);
    RDPDrawable drawable1(player.screen_rect.cx, player.screen_rect.cy);
    DrawableToFile png_recorder(out_png_trans, drawable1.impl(), 100);

//    png_recorder.update_config(ini);
    player.add_consumer(&drawable1, nullptr, nullptr, nullptr, nullptr);

    OutFilenameSequenceTransport out_wrm_trans(FilenameGenerator::PATH_FILE_PID_COUNT_EXTENSION, "./", "first", ".wrm", groupid, nullptr);

    const struct ToCacheOption {
        ToCacheOption(){}
        BmpCache::CacheOption operator()(const BmpCache::cache_ & cache) const {
            return BmpCache::CacheOption(cache.entries(), cache.bmp_size(), cache.persistent());
        }
    } to_cache_option;

    BmpCache bmp_cache(
        BmpCache::Recorder,
        player.bmp_cache->bpp,
        player.bmp_cache->number_of_cache,
        player.bmp_cache->use_waiting_list,
        to_cache_option(player.bmp_cache->get_cache(0)),
        to_cache_option(player.bmp_cache->get_cache(1)),
        to_cache_option(player.bmp_cache->get_cache(2)),
        to_cache_option(player.bmp_cache->get_cache(3)),
        to_cache_option(player.bmp_cache->get_cache(4))
    );
    GlyphCache gly_cache;
    PointerCache ptr_cache;

    RDPDrawable drawable(player.screen_rect.cx, player.screen_rect.cy);
    DumpPng24FromRDPDrawableAdapter dump_png{drawable};
    GraphicToFile graphic_to_file(
        player.record_now,
        out_wrm_trans,
        player.screen_rect.cx,
        player.screen_rect.cy,
        24,
        bmp_cache, gly_cache, ptr_cache, dump_png, WrmCompressionAlgorithm::no_compression
    );
    WrmCaptureImpl::NativeCaptureLocal wrm_recorder(graphic_to_file, player.record_now, std::chrono::seconds{1}, std::chrono::seconds{20});

    player.add_consumer(&drawable, nullptr, nullptr, nullptr, nullptr);
    player.add_consumer(&graphic_to_file, &wrm_recorder, nullptr, nullptr, &wrm_recorder);

    bool requested_to_stop = false;

    BOOST_CHECK_EQUAL(1352304810u, static_cast<unsigned>(player.record_now.tv_sec));
    player.play(requested_to_stop);

    png_recorder.flush();
    BOOST_CHECK_EQUAL(1352304870u, static_cast<unsigned>(player.record_now.tv_sec));

    graphic_to_file.sync();
    const char * filename;

    out_png_trans.disconnect();
    out_wrm_trans.disconnect();

    filename = out_png_trans.seqgen()->get(0);
    BOOST_CHECK_EQUAL(21280, ::filesize(filename));
    ::unlink(filename);

    filename = out_wrm_trans.seqgen()->get(0);
    BOOST_CHECK_EQUAL(490454, ::filesize(filename));
    ::unlink(filename);
    filename = out_wrm_trans.seqgen()->get(1);
    BOOST_CHECK_EQUAL(1008253, ::filesize(filename));
    ::unlink(filename);
    filename = out_wrm_trans.seqgen()->get(2);
    BOOST_CHECK_EQUAL(195756, ::filesize(filename));
    ::unlink(filename);
}

BOOST_AUTO_TEST_CASE(TestReadPNGFromChunkedTransport)
{
    const char source_png[] =
    /* 0000 */ "\x01\x10\x10\x00\x00\x00\x01\x00" // 0x1000: PARTIAL_IMAGE_CHUNK 0048: chunk_len=100 0001: 1 order
        "\x89\x50\x4e\x47\x0d\x0a\x1a\x0a"                                 //.PNG....
    /* 0000 */ "\x01\x10\x10\x00\x00\x00\x01\x00" // 0x1000: PARTIAL_IMAGE_CHUNK 0048: chunk_len=100 0001: 1 order
        "\x00\x00\x00\x0d\x49\x48\x44\x52"                                 //....IHDR
    /* 0000 */ "\x01\x10\x10\x00\x00\x00\x01\x00" // 0x1000: PARTIAL_IMAGE_CHUNK 0048: chunk_len=100 0001: 1 order
        "\x00\x00\x00\x14\x00\x00\x00\x0a"
    /* 0000 */ "\x01\x10\x10\x00\x00\x00\x01\x00" // 0x1000: PARTIAL_IMAGE_CHUNK 0048: chunk_len=100 0001: 1 order
        "\x08\x02\x00\x00\x00\x3b\x37\xe9"
    /* 0000 */ "\x01\x10\x10\x00\x00\x00\x01\x00" // 0x1000: PARTIAL_IMAGE_CHUNK 0048: chunk_len=100 0001: 1 order
        "\xb1\x00\x00\x00\x32\x49\x44\x41"
    /* 0000 */ "\x01\x10\x10\x00\x00\x00\x01\x00" // 0x1000: PARTIAL_IMAGE_CHUNK 0048: chunk_len=100 0001: 1 order
        "\x54\x28\x91\x63\xfc\xcf\x80\x17"
    /* 0000 */ "\x01\x10\x10\x00\x00\x00\x01\x00" // 0x1000: PARTIAL_IMAGE_CHUNK 0048: chunk_len=100 0001: 1 order
        "\xfc\xff\xcf\xc0\xc8\x88\x4b\x92"
    /* 0000 */ "\x01\x10\x10\x00\x00\x00\x01\x00" // 0x1000: PARTIAL_IMAGE_CHUNK 0048: chunk_len=100 0001: 1 order
        "\x09\xbf\x5e\xfc\x60\x88\x6a\x66"
    /* 0000 */ "\x01\x10\x10\x00\x00\x00\x01\x00" // 0x1000: PARTIAL_IMAGE_CHUNK 0048: chunk_len=100 0001: 1 order
        "\x41\xe3\x33\x32\xa0\x84\xe0\x7f"
    /* 0000 */ "\x01\x10\x10\x00\x00\x00\x01\x00" // 0x1000: PARTIAL_IMAGE_CHUNK 0048: chunk_len=100 0001: 1 order
        "\x54\x91\xff\x0c\x28\x81\x37\x70"
    /* 0000 */ "\x01\x10\x10\x00\x00\x00\x01\x00" // 0x1000: PARTIAL_IMAGE_CHUNK 0048: chunk_len=100 0001: 1 order
        "\xce\x66\x1c\xb0\x78\x06\x00\x69"
    /* 0000 */ "\x01\x10\x10\x00\x00\x00\x01\x00" // 0x1000: PARTIAL_IMAGE_CHUNK 0048: chunk_len=100 0001: 1 order
        "\xdc\x0a\x12\x86\x4a\x0c\x44\x00"
    /* 0000 */ "\x01\x10\x10\x00\x00\x00\x01\x00" // 0x1000: PARTIAL_IMAGE_CHUNK 0048: chunk_len=100 0001: 1 order
        "\x00\x00\x00\x49\x45\x4e\x44\xae"
    /* 0000 */ "\x00\x10\x0b\x00\x00\x00\x01\x00" // 0x1000: FINAL_IMAGE_CHUNK 0048: chunk_len=100 0001: 1 order
        "\x42\x60\x82"
    ;

    GeneratorTransport in_png_trans(source_png, sizeof(source_png)-1);
    constexpr std::size_t sz_buf = 8;
    uint8_t buf[sz_buf];
    auto end = buf;
    in_png_trans.recv_new(end, sz_buf); // skip first chunk header
    InStream stream(buf);

//    in_png_trans.recv(&stream.end, 107); // skip first chunk header

    uint16_t chunk_type = stream.in_uint16_le();
    uint32_t chunk_size = stream.in_uint32_le();
    uint16_t chunk_count = stream.in_uint16_le();
    (void)chunk_count;

    RDPDrawable d(20, 10);
    gdi::GraphicApi * gdi = &d;
<<<<<<< HEAD
    set_rows_from_image_chunk(in_png_trans, chunk_type, chunk_size, d.width(), {&gdi, 1});
=======
    set_rows_from_image_chunk(in_png_trans, WrmChunkType(chunk_type), chunk_size, d.width(), {&gdi, 1});
>>>>>>> 4390d9fc

    const int groupid = 0;
    OutFilenameSequenceTransport png_trans(FilenameGenerator::PATH_FILE_PID_COUNT_EXTENSION, "./", "testimg", ".png", groupid, nullptr);
    DumpPng24FromRDPDrawableAdapter(d).dump_png24(png_trans, true);
//    d.dump_png24(png_trans, true);
    ::unlink(png_trans.seqgen()->get(0));
}



#include "utils/fileutils.hpp"

BOOST_AUTO_TEST_CASE(TestOutFilenameSequenceTransport)
{
    OutFilenameSequenceTransport fnt(FilenameGenerator::PATH_FILE_PID_COUNT_EXTENSION, "/tmp/", "test_outfilenametransport", ".txt", getgid(), nullptr);
    fnt.send("We write, ", 10);
    fnt.send("and again, ", 11);
    fnt.send("and so on.", 10);

    fnt.next();
    fnt.send(" ", 1);
    fnt.send("A new file.", 11);

    BOOST_CHECK_EQUAL(filesize(fnt.seqgen()->get(0)), 31);
    BOOST_CHECK_EQUAL(filesize(fnt.seqgen()->get(1)), 12);

    fnt.disconnect();
    unlink(fnt.seqgen()->get(0));
    unlink(fnt.seqgen()->get(1));
}<|MERGE_RESOLUTION|>--- conflicted
+++ resolved
@@ -2357,11 +2357,7 @@
 
     RDPDrawable d(20, 10);
     gdi::GraphicApi * gdi = &d;
-<<<<<<< HEAD
-    set_rows_from_image_chunk(in_png_trans, chunk_type, chunk_size, d.width(), {&gdi, 1});
-=======
     set_rows_from_image_chunk(in_png_trans, WrmChunkType(chunk_type), chunk_size, d.width(), {&gdi, 1});
->>>>>>> 4390d9fc
 
     const int groupid = 0;
     OutFilenameSequenceTransport png_trans(FilenameGenerator::PATH_FILE_PID_COUNT_EXTENSION, "./", "testimg", ".png", groupid, nullptr);
