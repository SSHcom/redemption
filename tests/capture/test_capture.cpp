/*
   This program is free software; you can redistribute it and/or modify
   it under the terms of the GNU General Public License as published by
   the Free Software Foundation; either version 2 of the License, or
   (at your option) any later version.

   This program is distributed in the hope that it will be useful,
   but WITHOUT ANY WARRANTY; without even the implied warranty of
   MERCHANTABILITY or FITNESS FOR A PARTICULAR PURPOSE. See the
   GNU General Public License for more details.

   You should have received a copy of the GNU General Public License
   along with this program; if not, write to the Free Software
   Foundation, Inc., 675 Mass Ave, Cambridge, MA 02139, USA.

   Product name: redemption, a FLOSS RDP proxy
   Copyright (C) Wallix 2012
   Author(s): Christophe Grosjean

   Unit test to conversion of RDP drawing orders to PNG images
*/

#define BOOST_AUTO_TEST_MAIN
#define BOOST_TEST_DYN_LINK
#define BOOST_TEST_MODULE TestCapture
#include "system/redemption_unit_tests.hpp"


//#define LOGNULL
#define LOGPRINT

#include "utils/log.hpp"

#include <memory>

#include "utils/png.hpp"
#include "utils/drawable.hpp"
#include "utils/stream.hpp"

#include "transport/transport.hpp"
#include "transport/test_transport.hpp"
#include "transport/out_file_transport.hpp"
#include "transport/in_file_transport.hpp"

#include "capture/capture.hpp"
#include "check_sig.hpp"
#include "get_file_contents.hpp"
#include "utils/fileutils.hpp"
#include "utils/bitmap_shrink.hpp"

BOOST_AUTO_TEST_CASE(TestSplittedCapture)
{
    BOOST_CHECK(true);
    Inifile ini;
    ini.set<cfg::video::rt_display>(1);
    ini.set<cfg::video::wrm_compression_algorithm>(WrmCompressionAlgorithm::no_compression);
    {
        // Timestamps are applied only when flushing
        timeval now;
        now.tv_usec = 0;
        now.tv_sec = 1000;

        Rect scr(0, 0, 800, 600);

        ini.set<cfg::video::frame_interval>(std::chrono::seconds{1});
        ini.set<cfg::video::break_interval>(std::chrono::seconds{3});

        ini.set<cfg::video::png_limit>(10); // one snapshot by second
        ini.set<cfg::video::png_interval>(std::chrono::seconds{1});

        ini.set<cfg::video::capture_flags>(CaptureFlags::wrm | CaptureFlags::png);
        CaptureFlags capture_flags = CaptureFlags::wrm | CaptureFlags::png;

        ini.set<cfg::globals::trace_type>(TraceType::localfile);

        ini.set<cfg::video::record_tmp_path>("./");
        ini.set<cfg::video::record_path>("./");
        ini.set<cfg::video::hash_path>("/tmp/");
        ini.set<cfg::globals::movie_path>("capture");

        LCGRandom rnd(0);
        Fstat fstat;
        CryptoContext cctx;

        // TODO remove this after unifying capture interface
        bool full_video = false;
        // TODO remove this after unifying capture interface
        bool no_timestamp = false;
        // TODO remove this after unifying capture interface

        GraphicToFile::Verbose wrm_verbose = to_verbose_flags(ini.get<cfg::debug::capture>())
 |(ini.get<cfg::debug::primary_orders>()?GraphicToFile::Verbose::primary_orders:GraphicToFile::Verbose::none)
 |(ini.get<cfg::debug::secondary_orders>()?GraphicToFile::Verbose::secondary_orders:GraphicToFile::Verbose::none)
 |(ini.get<cfg::debug::bitmap_update>()?GraphicToFile::Verbose::bitmap_update:GraphicToFile::Verbose::none);

        WrmCompressionAlgorithm wrm_compression_algorithm = ini.get<cfg::video::wrm_compression_algorithm>();
        std::chrono::duration<unsigned int, std::ratio<1l, 100l> > wrm_frame_interval = ini.get<cfg::video::frame_interval>();
        std::chrono::seconds wrm_break_interval = ini.get<cfg::video::break_interval>();
        TraceType wrm_trace_type = ini.get<cfg::globals::trace_type>();


        FlvParams flv_params = flv_params_from_ini(scr.cx, scr.cy, ini);
        const char * record_tmp_path = ini.get<cfg::video::record_tmp_path>().c_str();
        const char * record_path = record_tmp_path;

        bool capture_wrm = bool(capture_flags & CaptureFlags::wrm);
        bool capture_png = bool(capture_flags & CaptureFlags::png);
        bool capture_pattern_checker = false;

        bool capture_ocr = bool(capture_flags & CaptureFlags::ocr) || capture_pattern_checker;
        bool capture_flv = bool(capture_flags & CaptureFlags::flv);
        bool capture_flv_full = full_video;
        bool capture_meta = capture_ocr;
        bool capture_kbd = false;

        OcrParams ocr_params = {
                ini.get<cfg::ocr::version>(),
                ocr::locale::LocaleId(
                    static_cast<ocr::locale::LocaleId::type_id>(ini.get<cfg::ocr::locale>())),
                ini.get<cfg::ocr::on_title_bar_only>(),
                ini.get<cfg::ocr::max_unrecog_char_rate>(),
                ini.get<cfg::ocr::interval>()
        };

//        if (ini.get<cfg::debug::capture>()) {
            LOG(LOG_INFO, "Enable capture:  %s%s  kbd=%d %s%s%s  ocr=%d %s",
                capture_wrm ?"wrm ":"",
                capture_png ?"png ":"",
                capture_kbd ? 1 : 0,
                capture_flv ?"flv ":"",
                capture_flv_full ?"flv_full ":"",
                capture_pattern_checker ?"pattern ":"",
                capture_ocr ? (ocr_params.ocr_version == OcrVersion::v2 ? 2 : 1) : 0,
                capture_meta?"meta ":""
            );
//        }

        const int groupid = ini.get<cfg::video::capture_groupid>(); // www-data
        const char * hash_path = ini.get<cfg::video::hash_path>().c_str();
        const char * movie_path = ini.get<cfg::globals::movie_path>().c_str();

        char path[1024];
        char basename[1024];
        char extension[128];
        strcpy(path, WRM_PATH "/");     // default value, actual one should come from movie_path
        strcpy(basename, movie_path);
        strcpy(extension, "");          // extension is currently ignored

        if (!canonical_path(movie_path, path, sizeof(path), basename, sizeof(basename), extension, sizeof(extension))
        ) {
            LOG(LOG_ERR, "Buffer Overflowed: Path too long");
            throw Error(ERR_RECORDER_FAILED_TO_FOUND_PATH);
        }

        PngParams png_params = {0, 0, std::chrono::milliseconds{60}, 100, 0, false,
                                nullptr, record_tmp_path, basename, groupid};

        MetaParams meta_params;
        KbdLogParams kbdlog_params;
        PatternCheckerParams patter_checker_params;
        SequencedVideoParams sequenced_video_params;
        FullVideoParams full_video_params;

        WrmParams wrm_params(
            24,
            wrm_trace_type,
            cctx,
            rnd,
            fstat,
            record_path,
            hash_path,
            basename,
            groupid,
            wrm_frame_interval,
            wrm_break_interval,
            wrm_compression_algorithm,
            int(wrm_verbose)
        );

        const char * pattern_kill = ini.get<cfg::context::pattern_kill>().c_str();
        const char * pattern_notify = ini.get<cfg::context::pattern_notify>().c_str();
        int debug_capture = ini.get<cfg::debug::capture>();
        bool flv_capture_chunk = ini.get<cfg::globals::capture_chunk>();
        bool meta_enable_session_log = false;
        const std::chrono::duration<long int> flv_break_interval = ini.get<cfg::video::flv_break_interval>();
        bool syslog_keyboard_log = bool(ini.get<cfg::video::disable_keyboard_log>() & KeyboardLogFlags::syslog);
        bool rt_display = ini.get<cfg::video::rt_display>();
        bool disable_keyboard_log = bool(ini.get<cfg::video::disable_keyboard_log>() & KeyboardLogFlags::wrm);
        bool session_log_enabled = false;
        bool keyboard_fully_masked = ini.get<cfg::session_log::keyboard_input_masking_level>()
             != ::KeyboardInputMaskingLevel::fully_masked;
        bool meta_keyboard_log = bool(ini.get<cfg::video::disable_keyboard_log>() & KeyboardLogFlags::meta);

        Capture capture(
                          capture_wrm, wrm_params
                        , capture_png, png_params
                        , capture_pattern_checker, patter_checker_params
                        , capture_ocr, ocr_params
                        , capture_flv, sequenced_video_params
                        , capture_flv_full, full_video_params
                        , capture_meta, meta_params
                        , capture_kbd, kbdlog_params
                        , basename
                        , now, scr.cx, scr.cy, 24, 24
                        , record_tmp_path
                        , record_path
                        , groupid
                        , flv_params
                        , no_timestamp, nullptr
                        , nullptr
                        , pattern_kill
                        , pattern_notify
                        , debug_capture
                        , flv_capture_chunk
                        , meta_enable_session_log
                        , flv_break_interval
                        , syslog_keyboard_log
                        , rt_display
                        , disable_keyboard_log
                        , session_log_enabled
                        , keyboard_fully_masked
                        , meta_keyboard_log
                        );

        auto const color_cxt = gdi::ColorCtx::depth24();
        bool ignore_frame_in_timeval = false;

        capture.draw(RDPOpaqueRect(scr, GREEN), scr, color_cxt);
        now.tv_sec++;
        capture.periodic_snapshot(now, 0, 0, ignore_frame_in_timeval);

        capture.draw(RDPOpaqueRect(Rect(1, 50, 700, 30), BLUE), scr, color_cxt);
        now.tv_sec++;
        capture.periodic_snapshot(now, 0, 0, ignore_frame_in_timeval);

        capture.draw(RDPOpaqueRect(Rect(2, 100, 700, 30), WHITE), scr, color_cxt);
        now.tv_sec++;
        capture.periodic_snapshot(now, 0, 0, ignore_frame_in_timeval);

        // ------------------------------ BREAKPOINT ------------------------------

        capture.draw(RDPOpaqueRect(Rect(3, 150, 700, 30), RED), scr, color_cxt);
        now.tv_sec++;
        capture.periodic_snapshot(now, 0, 0, ignore_frame_in_timeval);

        capture.draw(RDPOpaqueRect(Rect(4, 200, 700, 30), BLACK), scr, color_cxt);
        now.tv_sec++;
        capture.periodic_snapshot(now, 0, 0, ignore_frame_in_timeval);

        capture.draw(RDPOpaqueRect(Rect(5, 250, 700, 30), PINK), scr, color_cxt);
        now.tv_sec++;
        capture.periodic_snapshot(now, 0, 0, ignore_frame_in_timeval);

        // ------------------------------ BREAKPOINT ------------------------------

        capture.draw(RDPOpaqueRect(Rect(6, 300, 700, 30), WABGREEN), scr, color_cxt);
        now.tv_sec++;
        capture.periodic_snapshot(now, 0, 0, ignore_frame_in_timeval);
        // The destruction of capture object will finalize the metafile content
    }

    {
        FilenameGenerator png_seq(
//            FilenameGenerator::PATH_FILE_PID_COUNT_EXTENSION
            FilenameGenerator::PATH_FILE_COUNT_EXTENSION
          , "./" , "capture", ".png"
        );

        const char * filename;

        filename = png_seq.get(0);
        BOOST_CHECK_EQUAL(3098, ::filesize(filename));
        ::unlink(filename);
        filename = png_seq.get(1);
        BOOST_CHECK_EQUAL(3125, ::filesize(filename));
        ::unlink(filename);
        filename = png_seq.get(2);
        BOOST_CHECK_EQUAL(3140, ::filesize(filename));
        ::unlink(filename);
        filename = png_seq.get(3);
        BOOST_CHECK_EQUAL(3158, ::filesize(filename));
        ::unlink(filename);
        filename = png_seq.get(4);
        BOOST_CHECK_EQUAL(3172, ::filesize(filename));
        ::unlink(filename);
        filename = png_seq.get(5);
        BOOST_CHECK_EQUAL(3197, ::filesize(filename));
        ::unlink(filename);
        filename = png_seq.get(6);
        BOOST_CHECK_EQUAL(3223, ::filesize(filename));
        ::unlink(filename);
        filename = png_seq.get(7);
        BOOST_CHECK_EQUAL(false, file_exist(filename));
    }

    struct CheckFiles {
        const char * filename;
        size_t size;
        size_t altsize;
    } fileinfo[] = {
<<<<<<< HEAD
        {"./capture-000000.wrm", 1646},
        {"./capture-000001.wrm", 3508},
        {"./capture-000002.wrm", 3463},
        {"./capture-000003.wrm", static_cast<size_t>(-1)},
        {"./capture.mwrm", 288},
=======
        {"./capture-000000.wrm", 1646, 0},
        {"./capture-000001.wrm", 3508, 0},
        {"./capture-000002.wrm", 3463, 0},
        {"./capture-000003.wrm", static_cast<size_t>(-1), static_cast<size_t>(-1)},
        {"./capture.mwrm", 288, 285},
>>>>>>> 2b65e637
    };
    for (auto x: fileinfo) {
        size_t fsize = filesize(x.filename);
        if (x.altsize != fsize){
            BOOST_CHECK_EQUAL(x.size, fsize);
        }
        ::unlink(x.filename);
    }
}

BOOST_AUTO_TEST_CASE(TestBppToOtherBppCapture)
{
    Inifile ini;
    ini.set<cfg::video::rt_display>(1);

    // Timestamps are applied only when flushing
    timeval now;
    now.tv_usec = 0;
    now.tv_sec = 1000;

    Rect scr(0, 0, 12, 10);

    ini.set<cfg::video::frame_interval>(std::chrono::seconds{1});
    ini.set<cfg::video::break_interval>(std::chrono::seconds{3});

    ini.set<cfg::video::png_limit>(10); // one snapshot by second
    ini.set<cfg::video::png_interval>(std::chrono::seconds{1});

    ini.set<cfg::video::capture_flags>(CaptureFlags::png);
    CaptureFlags capture_flags = CaptureFlags::png;

    ini.set<cfg::globals::trace_type>(TraceType::localfile);

    ini.set<cfg::video::record_tmp_path>("./");
    ini.set<cfg::video::record_path>("./");
    ini.set<cfg::video::hash_path>("/tmp");
    ini.set<cfg::globals::movie_path>("capture");

    LCGRandom rnd(0);
    Fstat fstat;
    CryptoContext cctx;

    // TODO remove this after unifying capture interface
    bool full_video = false;
    // TODO remove this after unifying capture interface
    bool no_timestamp = false;

    GraphicToFile::Verbose wrm_verbose = to_verbose_flags(ini.get<cfg::debug::capture>())
        | (ini.get<cfg::debug::primary_orders>() ?GraphicToFile::Verbose::primary_orders:GraphicToFile::Verbose::none)
        | (ini.get<cfg::debug::secondary_orders>() ?GraphicToFile::Verbose::secondary_orders:GraphicToFile::Verbose::none)
        | (ini.get<cfg::debug::bitmap_update>() ?GraphicToFile::Verbose::bitmap_update:GraphicToFile::Verbose::none);

    WrmCompressionAlgorithm wrm_compression_algorithm = ini.get<cfg::video::wrm_compression_algorithm>();
    std::chrono::duration<unsigned int, std::ratio<1l, 100l> > wrm_frame_interval = ini.get<cfg::video::frame_interval>();
    std::chrono::seconds wrm_break_interval = ini.get<cfg::video::break_interval>();
    TraceType wrm_trace_type = ini.get<cfg::globals::trace_type>();

    FlvParams flv_params = flv_params_from_ini(scr.cx, scr.cy, ini);
    const char * record_tmp_path = ini.get<cfg::video::record_tmp_path>().c_str();
    const char * record_path = record_tmp_path;
    bool capture_wrm = bool(capture_flags & CaptureFlags::wrm);
    bool capture_png = bool(capture_flags & CaptureFlags::png);
    bool capture_pattern_checker = false;

    bool capture_ocr = bool(capture_flags & CaptureFlags::ocr) || capture_pattern_checker;
    bool capture_flv = bool(capture_flags & CaptureFlags::flv);
    bool capture_flv_full = full_video;
    bool capture_meta = capture_ocr;
    bool capture_kbd = false;

    OcrParams ocr_params = {
            ini.get<cfg::ocr::version>(),
            ocr::locale::LocaleId(
                static_cast<ocr::locale::LocaleId::type_id>(ini.get<cfg::ocr::locale>())),
            ini.get<cfg::ocr::on_title_bar_only>(),
            ini.get<cfg::ocr::max_unrecog_char_rate>(),
            ini.get<cfg::ocr::interval>()
    };

    if (ini.get<cfg::debug::capture>()) {
        LOG(LOG_INFO, "Enable capture:  %s%s  kbd=%d %s%s%s  ocr=%d %s",
            capture_wrm ?"wrm ":"",
            capture_png ?"png ":"",
            capture_kbd ? 1 : 0,
            capture_flv ?"flv ":"",
            capture_flv_full ?"flv_full ":"",
            capture_pattern_checker ?"pattern ":"",
            capture_ocr ? (ocr_params.ocr_version == OcrVersion::v2 ? 2 : 1) : 0,
            capture_meta?"meta ":""
        );
    }

    const int groupid = ini.get<cfg::video::capture_groupid>(); // www-data
    const char * hash_path = ini.get<cfg::video::hash_path>().c_str();
    const char * movie_path = ini.get<cfg::globals::movie_path>().c_str();

    char path[1024];
    char basename[1024];
    char extension[128];
    strcpy(path, WRM_PATH "/");     // default value, actual one should come from movie_path
    strcpy(basename, movie_path);
    strcpy(extension, "");          // extension is currently ignored

    if (!canonical_path(movie_path, path, sizeof(path), basename, sizeof(basename), extension, sizeof(extension))
    ) {
        LOG(LOG_ERR, "Buffer Overflowed: Path too long");
        throw Error(ERR_RECORDER_FAILED_TO_FOUND_PATH);
    }

    PngParams png_params = {0, 0, std::chrono::milliseconds{60}, 100, 0, false,
                        nullptr, record_tmp_path, basename, groupid};

    MetaParams meta_params;
    KbdLogParams kbdlog_params;
    PatternCheckerParams patter_checker_params;
    SequencedVideoParams sequenced_video_params;
    FullVideoParams full_video_params;

    WrmParams wrm_params(
        24,
        wrm_trace_type,
        cctx,
        rnd,
        fstat,
        record_path,
        hash_path,
        basename,
        groupid,
        wrm_frame_interval,
        wrm_break_interval,
        wrm_compression_algorithm,
        int(wrm_verbose)
    );


    const char * pattern_kill = ini.get<cfg::context::pattern_kill>().c_str();
    const char * pattern_notify = ini.get<cfg::context::pattern_notify>().c_str();
    int debug_capture = ini.get<cfg::debug::capture>();
    bool flv_capture_chunk = ini.get<cfg::globals::capture_chunk>();
    bool meta_enable_session_log = false;
    const std::chrono::duration<long int> flv_break_interval = ini.get<cfg::video::flv_break_interval>();
    bool syslog_keyboard_log = bool(ini.get<cfg::video::disable_keyboard_log>() & KeyboardLogFlags::syslog);
    bool rt_display = ini.get<cfg::video::rt_display>();
    bool disable_keyboard_log = bool(ini.get<cfg::video::disable_keyboard_log>() & KeyboardLogFlags::wrm);
    bool session_log_enabled = false;
    bool keyboard_fully_masked = ini.get<cfg::session_log::keyboard_input_masking_level>()
         != ::KeyboardInputMaskingLevel::fully_masked;
    bool meta_keyboard_log = bool(ini.get<cfg::video::disable_keyboard_log>() & KeyboardLogFlags::meta);

    // TODO remove this after unifying capture interface
    Capture capture(
                     capture_wrm, wrm_params
                   , capture_png, png_params
                   , capture_pattern_checker, patter_checker_params
                   , capture_ocr, ocr_params
                   , capture_flv, sequenced_video_params
                   , capture_flv_full, full_video_params
                   , capture_meta, meta_params
                   , capture_kbd, kbdlog_params
                   , basename
                   , now, scr.cx, scr.cy, 16, 16
                   , record_tmp_path
                   , record_path
                   , groupid
                   , flv_params
                   , no_timestamp, nullptr
                   , nullptr
                   , pattern_kill
                   , pattern_notify
                   , debug_capture
                   , flv_capture_chunk
                   , meta_enable_session_log
                   , flv_break_interval
                   , syslog_keyboard_log
                   , rt_display
                   , disable_keyboard_log
                   , session_log_enabled
                   , keyboard_fully_masked
                   , meta_keyboard_log
                   );
    auto const color_cxt = gdi::ColorCtx::depth16();
    Pointer pointer1(Pointer::POINTER_EDIT);
    capture.set_pointer(pointer1);

    bool ignore_frame_in_timeval = true;

    capture.draw(RDPOpaqueRect(scr, RDPColor(color_encode(BLUE, 16))), scr, color_cxt);
    now.tv_sec++;
    capture.periodic_snapshot(now, 0, 0, ignore_frame_in_timeval);

    const char * filename = "./capture-000000.png";

    auto s = get_file_contents<std::string>(filename);
    CHECK_SIG2(
        reinterpret_cast<const uint8_t*>(s.data()), s.size(),
        "\x39\xb2\x11\x9d\x25\x64\x8d\x7b\xce\x3e\xf1\xf0\xad\x29\x50\xea\xa3\x01\x5c\x27"
    );
    ::unlink(filename);
}



BOOST_AUTO_TEST_CASE(TestPattern)
{
    for (int i = 0; i < 2; ++i) {
        struct Auth : NullAuthentifier
        {
            std::string reason;
            std::string message;

            void report(const char * reason, const char * message) override {
                this->reason = reason;
                this->message = message;
            }
        } authentifier;
        PatternsChecker checker(authentifier, i ? ".de." : nullptr, i ? nullptr : ".de.");

        auto const reason = i ? "FINDPATTERN_KILL" : "FINDPATTERN_NOTIFY";

        checker(cstr_array_view("Gestionnaire"));

        BOOST_CHECK(authentifier.reason.empty());
        BOOST_CHECK(authentifier.message.empty());

        checker(cstr_array_view("Gestionnaire de serveur"));

        BOOST_CHECK_EQUAL(authentifier.reason,  reason);
        BOOST_CHECK_EQUAL(authentifier.message, "$ocr:.de.|Gestionnaire de serveur");

        checker(cstr_array_view("Gestionnaire de licences TS"));

        BOOST_CHECK_EQUAL(authentifier.reason,  reason);
        BOOST_CHECK_EQUAL(authentifier.message, "$ocr:.de.|Gestionnaire de licences TS");
    }
}


BOOST_AUTO_TEST_CASE(TestSessionMeta)
{
    char const out_data[] =
        "1970-01-01 01:16:40 - [Kbd]ABCDABCDABCDABCDABCDABCDABCDABCDABCD\n"
        "1970-01-01 01:16:49 - [Kbd]ABCD\n"
        "1970-01-01 01:16:50 + Blah1\n"
        "1970-01-01 01:16:51 + Blah2[Kbd]ABCDABCD\n"
        "1970-01-01 01:16:54 + Blah3\n"
    ;
    CheckTransport trans(out_data, sizeof(out_data) - 1);

    timeval now;
    now.tv_sec  = 1000;
    now.tv_usec = 0;

    {
        SessionMeta meta(now, trans);

        auto send_kbd = [&]{
            meta.kbd_input(now, 'A');
            meta.kbd_input(now, 'B');
            meta.kbd_input(now, 'C');
            meta.kbd_input(now, 'D');
        };

        send_kbd(); now.tv_sec += 1;
        send_kbd(); now.tv_sec += 1;
        send_kbd(); now.tv_sec += 1;
        send_kbd(); now.tv_sec += 1;
        send_kbd(); now.tv_sec += 1;
        send_kbd(); now.tv_sec += 1;
        send_kbd(); now.tv_sec += 1;
        send_kbd(); now.tv_sec += 1;
        send_kbd(); now.tv_sec += 1;
        meta.periodic_snapshot(now, 0, 0, 0);
        send_kbd(); now.tv_sec += 1;
        meta.title_changed(now.tv_sec, cstr_array_view("Blah1")); now.tv_sec += 1;
        meta.periodic_snapshot(now, 0, 0, 0);
        meta.title_changed(now.tv_sec, cstr_array_view("Blah2")); now.tv_sec += 1;
        send_kbd(); now.tv_sec += 1;
        send_kbd(); now.tv_sec += 1;
        meta.periodic_snapshot(now, 0, 0, 0);
        meta.title_changed(now.tv_sec, cstr_array_view("Blah3")); now.tv_sec += 1;
        meta.periodic_snapshot(now, 0, 0, 0);
    }
}


BOOST_AUTO_TEST_CASE(TestSessionMeta2)
{
    char const out_data[] =
        "1970-01-01 01:16:40 + Blah1\n"
        "1970-01-01 01:16:41 + Blah2[Kbd]ABCDABCD\n"
        "1970-01-01 01:16:44 + Blah3\n"
        "1970-01-01 01:16:45 + (break)\n"
    ;
    CheckTransport trans(out_data, sizeof(out_data) - 1);

    timeval now;
    now.tv_sec  = 1000;
    now.tv_usec = 0;

    {
        SessionMeta meta(now, trans);

        auto send_kbd = [&]{
            meta.kbd_input(now, 'A');
            meta.kbd_input(now, 'B');
            meta.kbd_input(now, 'C');
            meta.kbd_input(now, 'D');
        };

        meta.title_changed(now.tv_sec, cstr_array_view("Blah1")); now.tv_sec += 1;
        meta.periodic_snapshot(now, 0, 0, 0);
        meta.title_changed(now.tv_sec, cstr_array_view("Blah2")); now.tv_sec += 1;
        send_kbd(); now.tv_sec += 1;
        send_kbd(); now.tv_sec += 1;
        meta.periodic_snapshot(now, 0, 0, 0);
        meta.title_changed(now.tv_sec, cstr_array_view("Blah3")); now.tv_sec += 1;
        meta.periodic_snapshot(now, 0, 0, 0);
        meta.send_line(now.tv_sec, cstr_array_view("(break)"));
    }
}


BOOST_AUTO_TEST_CASE(TestSessionMeta3)
{
    char const out_data[] =
        "1970-01-01 01:16:40 - [Kbd]ABCD\n"
        "1970-01-01 01:16:41 + Blah1\n"
        "1970-01-01 01:16:42 - BUTTON_CLICKED=Démarrer\n"
        "1970-01-01 01:16:43 + Blah2[Kbd]ABCDABCD\n"
        "1970-01-01 01:16:46 + Blah3\n"
        "1970-01-01 01:16:47 + (break)\n"
    ;
    CheckTransport trans(out_data, sizeof(out_data) - 1);

    timeval now;
    now.tv_sec  = 1000;
    now.tv_usec = 0;

    {
        SessionMeta meta(now, trans);

        auto send_kbd = [&]{
            meta.kbd_input(now, 'A');
            meta.kbd_input(now, 'B');
            meta.kbd_input(now, 'C');
            meta.kbd_input(now, 'D');
        };

        send_kbd(); now.tv_sec += 1;

        meta.title_changed(now.tv_sec, cstr_array_view("Blah1")); now.tv_sec += 1;

        meta.session_update(now, {"BUTTON_CLICKED=Démarrer", 24}); now.tv_sec += 1;

        meta.periodic_snapshot(now, 0, 0, 0);
        meta.title_changed(now.tv_sec, cstr_array_view("Blah2")); now.tv_sec += 1;
        send_kbd(); now.tv_sec += 1;
        send_kbd(); now.tv_sec += 1;
        meta.periodic_snapshot(now, 0, 0, 0);
        meta.title_changed(now.tv_sec, cstr_array_view("Blah3")); now.tv_sec += 1;
        meta.periodic_snapshot(now, 0, 0, 0);
        meta.send_line(now.tv_sec, cstr_array_view("(break)"));
    }
}


BOOST_AUTO_TEST_CASE(TestSessionMeta4)
{
    char const out_data[] =
        "1970-01-01 01:16:40 - [Kbd]ABCD\n"
        "1970-01-01 01:16:41 + Blah1[Kbd]ABCD\n"
        "1970-01-01 01:16:42 - BUTTON_CLICKED=Démarrer\n"
        "1970-01-01 01:16:42 - Blah1[Kbd]ABCD\n"
        "1970-01-01 01:16:44 + Blah2[Kbd]ABCDABCD\n"
        "1970-01-01 01:16:47 + Blah3\n"
        "1970-01-01 01:16:48 + (break)\n"
    ;
    CheckTransport trans(out_data, sizeof(out_data) - 1);

    timeval now;
    now.tv_sec  = 1000;
    now.tv_usec = 0;

    {
        SessionMeta meta(now, trans);

        auto send_kbd = [&]{
            meta.kbd_input(now, 'A');
            meta.kbd_input(now, 'B');
            meta.kbd_input(now, 'C');
            meta.kbd_input(now, 'D');
        };

        send_kbd(); now.tv_sec += 1;

        meta.title_changed(now.tv_sec, cstr_array_view("Blah1")); now.tv_sec += 1;

        send_kbd();

        meta.session_update(now, {"BUTTON_CLICKED=Démarrer", 24}); now.tv_sec += 1;

        send_kbd(); now.tv_sec += 1;

        meta.periodic_snapshot(now, 0, 0, 0);
        meta.title_changed(now.tv_sec, cstr_array_view("Blah2")); now.tv_sec += 1;
        send_kbd(); now.tv_sec += 1;
        send_kbd(); now.tv_sec += 1;
        meta.periodic_snapshot(now, 0, 0, 0);
        meta.title_changed(now.tv_sec, cstr_array_view("Blah3")); now.tv_sec += 1;
        meta.periodic_snapshot(now, 0, 0, 0);
        meta.send_line(now.tv_sec, cstr_array_view("(break)"));
    }
}

class DrawableToFile
{
protected:
    Transport & trans;
    unsigned zoom_factor;
    unsigned scaled_width;
    unsigned scaled_height;

    const Drawable & drawable;

private:
    std::unique_ptr<uint8_t[]> scaled_buffer;

public:
    DrawableToFile(Transport & trans, const Drawable & drawable, unsigned zoom)
    : trans(trans)
    , zoom_factor(std::min(zoom, 100u))
    , scaled_width(drawable.width())
    , scaled_height(drawable.height())
    , drawable(drawable)
    {
        const unsigned zoom_width = (this->drawable.width() * this->zoom_factor) / 100;
        const unsigned zoom_height = (this->drawable.height() * this->zoom_factor) / 100;
        this->scaled_width = (zoom_width + 3) & 0xFFC;
        this->scaled_height = zoom_height;
        if (this->zoom_factor != 100) {
            this->scaled_buffer.reset(new uint8_t[this->scaled_width * this->scaled_height * 3]);
        }
    }

    ~DrawableToFile() = default;

    /// \param  percent  0 to 100 or 100 if greater
    void zoom(unsigned percent) {
        percent = std::min(percent, 100u);
        const unsigned zoom_width = (this->drawable.width() * percent) / 100;
        const unsigned zoom_height = (this->drawable.height() * percent) / 100;
        this->zoom_factor = percent;
        this->scaled_width = (zoom_width + 3) & 0xFFC;
        this->scaled_height = zoom_height;
        if (this->zoom_factor != 100) {
            this->scaled_buffer.reset(new uint8_t[this->scaled_width * this->scaled_height * 3]);
        }
    }

    bool logical_frame_ended() const {
        return this->drawable.logical_frame_ended;
    }

    void flush() {
        if (this->zoom_factor == 100) {
            this->dump24();
        }
        else {
            this->scale_dump24();
        }
    }

private:
    void dump24() const {
        ::transport_dump_png24(
            this->trans, this->drawable.data(),
            this->drawable.width(), this->drawable.height(),
            this->drawable.rowsize(), true);
    }

    void scale_dump24() const {
        scale_data(
            this->scaled_buffer.get(), this->drawable.data(),
            this->scaled_width, this->drawable.width(),
            this->scaled_height, this->drawable.height(),
            this->drawable.rowsize());
        ::transport_dump_png24(
            this->trans, this->scaled_buffer.get(),
            this->scaled_width, this->scaled_height,
            this->scaled_width * 3, false);
    }
};

const char expected_stripped_wrm[] =
/* 0000 */ "\xEE\x03\x1C\x00\x00\x00\x01\x00" // 03EE: META 0010: chunk_len=28 0001: 1 order
           "\x03\x00\x20\x03\x58\x02\x18\x00" // WRM version = 3, width = 800, height=600, bpp=24
           "\x58\x02\x00\x01\x2c\x01\x00\x04\x06\x01\x00\x10"
           //"\x03\x00\x00\x00\x00\x00\x00\x00\x00\x00\x00\x00\x00\x00" // For WRM version >3

// initial screen content PNG image
/* 0000 */ "\x00\x10\xcc\x05\x00\x00\x01\x00"
/* 0000 */ "\x89\x50\x4e\x47\x0d\x0a\x1a\x0a\x00\x00\x00\x0d\x49\x48\x44\x52" //.PNG........IHDR
/* 0010 */ "\x00\x00\x03\x20\x00\x00\x02\x58\x08\x02\x00\x00\x00\x15\x14\x15" //... ...X........
/* 0020 */ "\x27\x00\x00\x05\x8b\x49\x44\x41\x54\x78\x9c\xed\xc1\x01\x0d\x00" //'....IDATx......
/* 0030 */ "\x00\x00\xc2\xa0\xf7\x4f\x6d\x0e\x37\xa0\x00\x00\x00\x00\x00\x00" //.....Om.7.......
/* 0040 */ "\x00\x00\x00\x00\x00\x00\x00\x00\x00\x00\x00\x00\x00\x00\x00\x00" //................
/* 0050 */ "\x00\x00\x00\x00\x00\x00\x00\x00\x00\x00\x00\x00\x00\x00\x00\x00" //................
/* 0060 */ "\x00\x00\x00\x00\x00\x00\x00\x00\x00\x00\x00\x00\x00\x00\x00\x00" //................
/* 0070 */ "\x00\x00\x00\x00\x00\x00\x00\x00\x00\x00\x00\x00\x00\x00\x00\x00" //................
/* 0080 */ "\x00\x00\x00\x00\x00\x00\x00\x00\x00\x00\x00\x00\x00\x00\x00\x00" //................
/* 0090 */ "\x00\x00\x00\x00\x00\x00\x00\x00\x00\x00\x00\x00\x00\x00\x00\x00" //................
/* 00a0 */ "\x00\x00\x00\x00\x00\x00\x00\x00\x00\x00\x00\x00\x00\x00\x00\x00" //................
/* 00b0 */ "\x00\x00\x00\x00\x00\x00\x00\x00\x00\x00\x00\x00\x00\x00\x00\x00" //................
/* 00c0 */ "\x00\x00\x00\x00\x00\x00\x00\x00\x00\x00\x00\x00\x00\x00\x00\x00" //................
/* 00d0 */ "\x00\x00\x00\x00\x00\x00\x00\x00\x00\x00\x00\x00\x00\x00\x00\x00" //................
/* 00e0 */ "\x00\x00\x00\x00\x00\x00\x00\x00\x00\x00\x00\x00\x00\x00\x00\x00" //................
/* 00f0 */ "\x00\x00\x00\x00\x00\x00\x00\x00\x00\x00\x00\x00\x00\x00\x00\x00" //................
/* 0100 */ "\x00\x00\x00\x00\x00\x00\x00\x00\x00\x00\x00\x00\x00\x00\x00\x00" //................
/* 0110 */ "\x00\x00\x00\x00\x00\x00\x00\x00\x00\x00\x00\x00\x00\x00\x00\x00" //................
/* 0120 */ "\x00\x00\x00\x00\x00\x00\x00\x00\x00\x00\x00\x00\x00\x00\x00\x00" //................
/* 0130 */ "\x00\x00\x00\x00\x00\x00\x00\x00\x00\x00\x00\x00\x00\x00\x00\x00" //................
/* 0140 */ "\x00\x00\x00\x00\x00\x00\x00\x00\x00\x00\x00\x00\x00\x00\x00\x00" //................
/* 0150 */ "\x00\x00\x00\x00\x00\x00\x00\x00\x00\x00\x00\x00\x00\x00\x00\x00" //................
/* 0160 */ "\x00\x00\x00\x00\x00\x00\x00\x00\x00\x00\x00\x00\x00\x00\x00\x00" //................
/* 0170 */ "\x00\x00\x00\x00\x00\x00\x00\x00\x00\x00\x00\x00\x00\x00\x00\x00" //................
/* 0180 */ "\x00\x00\x00\x00\x00\x00\x00\x00\x00\x00\x00\x00\x00\x00\x00\x00" //................
/* 0190 */ "\x00\x00\x00\x00\x00\x00\x00\x00\x00\x00\x00\x00\x00\x00\x00\x00" //................
/* 01a0 */ "\x00\x00\x00\x00\x00\x00\x00\x00\x00\x00\x00\x00\x00\x00\x00\x00" //................
/* 01b0 */ "\x00\x00\x00\x00\x00\x00\x00\x00\x00\x00\x00\x00\x00\x00\x00\x00" //................
/* 01c0 */ "\x00\x00\x00\x00\x00\x00\x00\x00\x00\x00\x00\x00\x00\x00\x00\x00" //................
/* 01d0 */ "\x00\x00\x00\x00\x00\x00\x00\x00\x00\x00\x00\x00\x00\x00\x00\x00" //................
/* 01e0 */ "\x00\x00\x00\x00\x00\x00\x00\x00\x00\x00\x00\x00\x00\x00\x00\x00" //................
/* 01f0 */ "\x00\x00\x00\x00\x00\x00\x00\x00\x00\x00\x00\x00\x00\x00\x00\x00" //................
/* 0200 */ "\x00\x00\x00\x00\x00\x00\x00\x00\x00\x00\x00\x00\x00\x00\x00\x00" //................
/* 0210 */ "\x00\x00\x00\x00\x00\x00\x00\x00\x00\x00\x00\x00\x00\x00\x00\x00" //................
/* 0220 */ "\x00\x00\x00\x00\x00\x00\x00\x00\x00\x00\x00\x00\x00\x00\x00\x00" //................
/* 0230 */ "\x00\x00\x00\x00\x00\x00\x00\x00\x00\x00\x00\x00\x00\x00\x00\x00" //................
/* 0240 */ "\x00\x00\x00\x00\x00\x00\x00\x00\x00\x00\x00\x00\x00\x00\x00\x00" //................
/* 0250 */ "\x00\x00\x00\x00\x00\x00\x00\x00\x00\x00\x00\x00\x00\x00\x00\x00" //................
/* 0260 */ "\x00\x00\x00\x00\x00\x00\x00\x00\x00\x00\x00\x00\x00\x00\x00\x00" //................
/* 0270 */ "\x00\x00\x00\x00\x00\x00\x00\x00\x00\x00\x00\x00\x00\x00\x00\x00" //................
/* 0280 */ "\x00\x00\x00\x00\x00\x00\x00\x00\x00\x00\x00\x00\x00\x00\x00\x00" //................
/* 0290 */ "\x00\x00\x00\x00\x00\x00\x00\x00\x00\x00\x00\x00\x00\x00\x00\x00" //................
/* 02a0 */ "\x00\x00\x00\x00\x00\x00\x00\x00\x00\x00\x00\x00\x00\x00\x00\x00" //................
/* 02b0 */ "\x00\x00\x00\x00\x00\x00\x00\x00\x00\x00\x00\x00\x00\x00\x00\x00" //................
/* 02c0 */ "\x00\x00\x00\x00\x00\x00\x00\x00\x00\x00\x00\x00\x00\x00\x00\x00" //................
/* 02d0 */ "\x00\x00\x00\x00\x00\x00\x00\x00\x00\x00\x00\x00\x00\x00\x00\x00" //................
/* 02e0 */ "\x00\x00\x00\x00\x00\x00\x00\x00\x00\x00\x00\x00\x00\x00\x00\x00" //................
/* 02f0 */ "\x00\x00\x00\x00\x00\x00\x00\x00\x00\x00\x00\x00\x00\x00\x00\x00" //................
/* 0300 */ "\x00\x00\x00\x00\x00\x00\x00\x00\x00\x00\x00\x00\x00\x00\x00\x00" //................
/* 0310 */ "\x00\x00\x00\x00\x00\x00\x00\x00\x00\x00\x00\x00\x00\x00\x00\x00" //................
/* 0320 */ "\x00\x00\x00\x00\x00\x00\x00\x00\x00\x00\x00\x00\x00\x00\x00\x00" //................
/* 0330 */ "\x00\x00\x00\x00\x00\x00\x00\x00\x00\x00\x00\x00\x00\x00\x00\x00" //................
/* 0340 */ "\x00\x00\x00\x00\x00\x00\x00\x00\x00\x00\x00\x00\x00\x00\x00\x00" //................
/* 0350 */ "\x00\x00\x00\x00\x00\x00\x00\x00\x00\x00\x00\x00\x00\x00\x00\x00" //................
/* 0360 */ "\x00\x00\x00\x00\x00\x00\x00\x00\x00\x00\x00\x00\x00\x00\x00\x00" //................
/* 0370 */ "\x00\x00\x00\x00\x00\x00\x00\x00\x00\x00\x00\x00\x00\x00\x00\x00" //................
/* 0380 */ "\x00\x00\x00\x00\x00\x00\x00\x00\x00\x00\x00\x00\x00\x00\x00\x00" //................
/* 0390 */ "\x00\x00\x00\x00\x00\x00\x00\x00\x00\x00\x00\x00\x00\x00\x00\x00" //................
/* 03a0 */ "\x00\x00\x00\x00\x00\x00\x00\x00\x00\x00\x00\x00\x00\x00\x00\x00" //................
/* 03b0 */ "\x00\x00\x00\x00\x00\x00\x00\x00\x00\x00\x00\x00\x00\x00\x00\x00" //................
/* 03c0 */ "\x00\x00\x00\x00\x00\x00\x00\x00\x00\x00\x00\x00\x00\x00\x00\x00" //................
/* 03d0 */ "\x00\x00\x00\x00\x00\x00\x00\x00\x00\x00\x00\x00\x00\x00\x00\x00" //................
/* 03e0 */ "\x00\x00\x00\x00\x00\x00\x00\x00\x00\x00\x00\x00\x00\x00\x00\x00" //................
/* 03f0 */ "\x00\x00\x00\x00\x00\x00\x00\x00\x00\x00\x00\x00\x00\x00\x00\x00" //................
/* 0400 */ "\x00\x00\x00\x00\x00\x00\x00\x00\x00\x00\x00\x00\x00\x00\x00\x00" //................
/* 0410 */ "\x00\x00\x00\x00\x00\x00\x00\x00\x00\x00\x00\x00\x00\x00\x00\x00" //................
/* 0420 */ "\x00\x00\x00\x00\x00\x00\x00\x00\x00\x00\x00\x00\x00\x00\x00\x00" //................
/* 0430 */ "\x00\x00\x00\x00\x00\x00\x00\x00\x00\x00\x00\x00\x00\x00\x00\x00" //................
/* 0440 */ "\x00\x00\x00\x00\x00\x00\x00\x00\x00\x00\x00\x00\x00\x00\x00\x00" //................
/* 0450 */ "\x00\x00\x00\x00\x00\x00\x00\x00\x00\x00\x00\x00\x00\x00\x00\x00" //................
/* 0460 */ "\x00\x00\x00\x00\x00\x00\x00\x00\x00\x00\x00\x00\x00\x00\x00\x00" //................
/* 0470 */ "\x00\x00\x00\x00\x00\x00\x00\x00\x00\x00\x00\x00\x00\x00\x00\x00" //................
/* 0480 */ "\x00\x00\x00\x00\x00\x00\x00\x00\x00\x00\x00\x00\x00\x00\x00\x00" //................
/* 0490 */ "\x00\x00\x00\x00\x00\x00\x00\x00\x00\x00\x00\x00\x00\x00\x00\x00" //................
/* 04a0 */ "\x00\x00\x00\x00\x00\x00\x00\x00\x00\x00\x00\x00\x00\x00\x00\x00" //................
/* 04b0 */ "\x00\x00\x00\x00\x00\x00\x00\x00\x00\x00\x00\x00\x00\x00\x00\x00" //................
/* 04c0 */ "\x00\x00\x00\x00\x00\x00\x00\x00\x00\x00\x00\x00\x00\x00\x00\x00" //................
/* 04d0 */ "\x00\x00\x00\x00\x00\x00\x00\x00\x00\x00\x00\x00\x00\x00\x00\x00" //................
/* 04e0 */ "\x00\x00\x00\x00\x00\x00\x00\x00\x00\x00\x00\x00\x00\x00\x00\x00" //................
/* 04f0 */ "\x00\x00\x00\x00\x00\x00\x00\x00\x00\x00\x00\x00\x00\x00\x00\x00" //................
/* 0500 */ "\x00\x00\x00\x00\x00\x00\x00\x00\x00\x00\x00\x00\x00\x00\x00\x00" //................
/* 0510 */ "\x00\x00\x00\x00\x00\x00\x00\x00\x00\x00\x00\x00\x00\x00\x00\x00" //................
/* 0520 */ "\x00\x00\x00\x00\x00\x00\x00\x00\x00\x00\x00\x00\x00\x00\x00\x00" //................
/* 0530 */ "\x00\x00\x00\x00\x00\x00\x00\x00\x00\x00\x00\x00\x00\x00\x00\x00" //................
/* 0540 */ "\x00\x00\x00\x00\x00\x00\x00\x00\x00\x00\x00\x00\x00\x00\x00\x00" //................
/* 0550 */ "\x00\x00\x00\x00\x00\x00\x00\x00\x00\x00\x00\x00\x00\x00\x00\x00" //................
/* 0560 */ "\x00\x00\x00\x00\x00\x00\x00\x00\x00\x00\x00\x00\x00\x00\x00\x00" //................
/* 0570 */ "\x00\x00\x00\x00\x00\x00\x00\x00\x00\x00\x00\x00\x00\x00\x00\x00" //................
/* 0580 */ "\x00\x00\x00\x00\x00\x00\x00\x00\x00\x00\x00\x00\x00\x00\x00\x00" //................
/* 0590 */ "\x00\x00\x00\x00\x00\x00\x00\x00\x00\x00\x00\x00\x00\x00\x00\x00" //................
/* 05a0 */ "\x00\x00\x00\x00\x00\x00\x00\x00\x00\x00\x00\x00\x00\x80\x57\x03" //..............W.
/* 05b0 */ "\xfc\x93\x00\x01\x4b\x66\x2c\x0e\x00\x00\x00\x00\x49\x45\x4e\x44" //....Kf,.....IEND
/* 05c0 */ "\xae\x42\x60\x82"                                                 //.B`.

           "\xf0\x03\x10\x00\x00\x00\x01\x00" // 03F0: TIMESTAMP 0010: chunk_len=16 0001: 1 order
/* 0000 */ "\x00\xca\x9a\x3B\x00\x00\x00\x00" // 0x3B9ACA00 = 1000000000

           "\x00\x00\x10\x00\x00\x00\x01\x00" // 0000: ORDERS  001A:chunk_len=26 0002: 2 orders
/* 0000 */ "\x09\x0a\x2c\x20\x03\x58\x02\xff"         // Green Rect(0, 0, 800, 600)

/* 0000 */ "\xf0\x03\x10\x00\x00\x00\x01\x00" // 03F0: TIMESTAMP 0010: chunk_len=16 0001: 1 order
           "\x40\x0C\xAA\x3B\x00\x00\x00\x00" // 0x3BAA0C40 = 1001000000

/* 0000 */ "\x00\x00\x12\x00\x00\x00\x01\x00" // 0000: ORDERS  0012:chunk_len=18 0002: 1 orders
           "\x01\x6e\x32\x00\xbc\x02\x1e\x00\x00\xff"  // Blue  Rect(0, 50, 700, 80)

/* 0000 */ "\xf0\x03\x10\x00\x00\x00\x01\x00" // 03F0: TIMESTAMP 0010: chunk_len=16 0001: 1 order
           "\x00\xd3\xd7\x3b\x00\x00\x00\x00" // time = 1004000000

/* 0000 */ "\x00\x00\x0d\x00\x00\x00\x01\x00"
           "\x11\x32\x32\xff\xff"

/* 0000 */ "\xf0\x03\x10\x00\x00\x00\x01\x00"
           "\x80\x57\xf6\x3b\x00\x00\x00\x00"

/* 0000 */ "\x00\x00\x0d\x00\x00\x00\x01\x00"
           "\x11\x62\x32\x00\x00"
    ;

BOOST_AUTO_TEST_CASE(Test6SecondsStrippedScreenToWrm)
{
    // Timestamps are applied only when flushing
    struct timeval now;
    now.tv_usec = 0;
    now.tv_sec = 1000;

    Rect screen_rect(0, 0, 800, 600);
    StaticOutStream<65536> stream;
    CheckTransport trans(expected_stripped_wrm, sizeof(expected_stripped_wrm)-1, 511);

    BmpCache bmp_cache(BmpCache::Recorder, 24, 3, false,
                       BmpCache::CacheOption(600, 256, false),
                       BmpCache::CacheOption(300, 1024, false),
                       BmpCache::CacheOption(262, 4096, false));
    GlyphCache gly_cache;
    PointerCache ptr_cache;
    RDPDrawable drawable(screen_rect.cx, screen_rect.cy);
    DumpPng24FromRDPDrawableAdapter dump_png24(drawable);
    GraphicToFile consumer(now, trans, screen_rect.cx, screen_rect.cy, 24, bmp_cache, gly_cache, ptr_cache, dump_png24, WrmCompressionAlgorithm::no_compression);
    auto const color_ctx = gdi::ColorCtx::depth24();

    consumer.draw(RDPOpaqueRect(screen_rect, GREEN), screen_rect, color_ctx);

    now.tv_sec++;
    consumer.timestamp(now);

    consumer.draw(RDPOpaqueRect(Rect(0, 50, 700, 30), BLUE), screen_rect, color_ctx);
    consumer.sync();

    now.tv_sec++;
    consumer.timestamp(now);

    now.tv_sec++;
    consumer.timestamp(now);

    now.tv_sec++;
    consumer.timestamp(now);

    consumer.draw(RDPOpaqueRect(Rect(0, 100, 700, 30), WHITE), screen_rect, color_ctx);
    now.tv_sec++;
    consumer.timestamp(now);

    now.tv_sec++;
    consumer.timestamp(now);

    RDPOpaqueRect cmd3(Rect(0, 150, 700, 30), RED);
    consumer.draw(cmd3, screen_rect, color_ctx);
    now.tv_sec++;
    consumer.timestamp(now);

    consumer.sync();
}

const char expected_stripped_wrm2[] =
/* 0000 */ "\xEE\x03\x1C\x00\x00\x00\x01\x00" // 03EE: META 0010: chunk_len=28 0001: 1 order
           "\x03\x00\x20\x03\x58\x02\x18\x00" // WRM version = 3, width = 800, height=600, bpp=24
           "\x58\x02\x00\x01\x2c\x01\x00\x04\x06\x01\x00\x10"
           //"\x03\x00\x00\x00\x00\x00\x00\x00\x00\x00\x00\x00\x00\x00" // For WRM version >3

// initial screen content PNG image
/* 0000 */ "\x00\x10\xcc\x05\x00\x00\x01\x00"
/* 0000 */ "\x89\x50\x4e\x47\x0d\x0a\x1a\x0a\x00\x00\x00\x0d\x49\x48\x44\x52" //.PNG........IHDR
/* 0010 */ "\x00\x00\x03\x20\x00\x00\x02\x58\x08\x02\x00\x00\x00\x15\x14\x15" //... ...X........
/* 0020 */ "\x27\x00\x00\x05\x8b\x49\x44\x41\x54\x78\x9c\xed\xc1\x01\x0d\x00" //'....IDATx......
/* 0030 */ "\x00\x00\xc2\xa0\xf7\x4f\x6d\x0e\x37\xa0\x00\x00\x00\x00\x00\x00" //.....Om.7.......
/* 0040 */ "\x00\x00\x00\x00\x00\x00\x00\x00\x00\x00\x00\x00\x00\x00\x00\x00" //................
/* 0050 */ "\x00\x00\x00\x00\x00\x00\x00\x00\x00\x00\x00\x00\x00\x00\x00\x00" //................
/* 0060 */ "\x00\x00\x00\x00\x00\x00\x00\x00\x00\x00\x00\x00\x00\x00\x00\x00" //................
/* 0070 */ "\x00\x00\x00\x00\x00\x00\x00\x00\x00\x00\x00\x00\x00\x00\x00\x00" //................
/* 0080 */ "\x00\x00\x00\x00\x00\x00\x00\x00\x00\x00\x00\x00\x00\x00\x00\x00" //................
/* 0090 */ "\x00\x00\x00\x00\x00\x00\x00\x00\x00\x00\x00\x00\x00\x00\x00\x00" //................
/* 00a0 */ "\x00\x00\x00\x00\x00\x00\x00\x00\x00\x00\x00\x00\x00\x00\x00\x00" //................
/* 00b0 */ "\x00\x00\x00\x00\x00\x00\x00\x00\x00\x00\x00\x00\x00\x00\x00\x00" //................
/* 00c0 */ "\x00\x00\x00\x00\x00\x00\x00\x00\x00\x00\x00\x00\x00\x00\x00\x00" //................
/* 00d0 */ "\x00\x00\x00\x00\x00\x00\x00\x00\x00\x00\x00\x00\x00\x00\x00\x00" //................
/* 00e0 */ "\x00\x00\x00\x00\x00\x00\x00\x00\x00\x00\x00\x00\x00\x00\x00\x00" //................
/* 00f0 */ "\x00\x00\x00\x00\x00\x00\x00\x00\x00\x00\x00\x00\x00\x00\x00\x00" //................
/* 0100 */ "\x00\x00\x00\x00\x00\x00\x00\x00\x00\x00\x00\x00\x00\x00\x00\x00" //................
/* 0110 */ "\x00\x00\x00\x00\x00\x00\x00\x00\x00\x00\x00\x00\x00\x00\x00\x00" //................
/* 0120 */ "\x00\x00\x00\x00\x00\x00\x00\x00\x00\x00\x00\x00\x00\x00\x00\x00" //................
/* 0130 */ "\x00\x00\x00\x00\x00\x00\x00\x00\x00\x00\x00\x00\x00\x00\x00\x00" //................
/* 0140 */ "\x00\x00\x00\x00\x00\x00\x00\x00\x00\x00\x00\x00\x00\x00\x00\x00" //................
/* 0150 */ "\x00\x00\x00\x00\x00\x00\x00\x00\x00\x00\x00\x00\x00\x00\x00\x00" //................
/* 0160 */ "\x00\x00\x00\x00\x00\x00\x00\x00\x00\x00\x00\x00\x00\x00\x00\x00" //................
/* 0170 */ "\x00\x00\x00\x00\x00\x00\x00\x00\x00\x00\x00\x00\x00\x00\x00\x00" //................
/* 0180 */ "\x00\x00\x00\x00\x00\x00\x00\x00\x00\x00\x00\x00\x00\x00\x00\x00" //................
/* 0190 */ "\x00\x00\x00\x00\x00\x00\x00\x00\x00\x00\x00\x00\x00\x00\x00\x00" //................
/* 01a0 */ "\x00\x00\x00\x00\x00\x00\x00\x00\x00\x00\x00\x00\x00\x00\x00\x00" //................
/* 01b0 */ "\x00\x00\x00\x00\x00\x00\x00\x00\x00\x00\x00\x00\x00\x00\x00\x00" //................
/* 01c0 */ "\x00\x00\x00\x00\x00\x00\x00\x00\x00\x00\x00\x00\x00\x00\x00\x00" //................
/* 01d0 */ "\x00\x00\x00\x00\x00\x00\x00\x00\x00\x00\x00\x00\x00\x00\x00\x00" //................
/* 01e0 */ "\x00\x00\x00\x00\x00\x00\x00\x00\x00\x00\x00\x00\x00\x00\x00\x00" //................
/* 01f0 */ "\x00\x00\x00\x00\x00\x00\x00\x00\x00\x00\x00\x00\x00\x00\x00\x00" //................
/* 0200 */ "\x00\x00\x00\x00\x00\x00\x00\x00\x00\x00\x00\x00\x00\x00\x00\x00" //................
/* 0210 */ "\x00\x00\x00\x00\x00\x00\x00\x00\x00\x00\x00\x00\x00\x00\x00\x00" //................
/* 0220 */ "\x00\x00\x00\x00\x00\x00\x00\x00\x00\x00\x00\x00\x00\x00\x00\x00" //................
/* 0230 */ "\x00\x00\x00\x00\x00\x00\x00\x00\x00\x00\x00\x00\x00\x00\x00\x00" //................
/* 0240 */ "\x00\x00\x00\x00\x00\x00\x00\x00\x00\x00\x00\x00\x00\x00\x00\x00" //................
/* 0250 */ "\x00\x00\x00\x00\x00\x00\x00\x00\x00\x00\x00\x00\x00\x00\x00\x00" //................
/* 0260 */ "\x00\x00\x00\x00\x00\x00\x00\x00\x00\x00\x00\x00\x00\x00\x00\x00" //................
/* 0270 */ "\x00\x00\x00\x00\x00\x00\x00\x00\x00\x00\x00\x00\x00\x00\x00\x00" //................
/* 0280 */ "\x00\x00\x00\x00\x00\x00\x00\x00\x00\x00\x00\x00\x00\x00\x00\x00" //................
/* 0290 */ "\x00\x00\x00\x00\x00\x00\x00\x00\x00\x00\x00\x00\x00\x00\x00\x00" //................
/* 02a0 */ "\x00\x00\x00\x00\x00\x00\x00\x00\x00\x00\x00\x00\x00\x00\x00\x00" //................
/* 02b0 */ "\x00\x00\x00\x00\x00\x00\x00\x00\x00\x00\x00\x00\x00\x00\x00\x00" //................
/* 02c0 */ "\x00\x00\x00\x00\x00\x00\x00\x00\x00\x00\x00\x00\x00\x00\x00\x00" //................
/* 02d0 */ "\x00\x00\x00\x00\x00\x00\x00\x00\x00\x00\x00\x00\x00\x00\x00\x00" //................
/* 02e0 */ "\x00\x00\x00\x00\x00\x00\x00\x00\x00\x00\x00\x00\x00\x00\x00\x00" //................
/* 02f0 */ "\x00\x00\x00\x00\x00\x00\x00\x00\x00\x00\x00\x00\x00\x00\x00\x00" //................
/* 0300 */ "\x00\x00\x00\x00\x00\x00\x00\x00\x00\x00\x00\x00\x00\x00\x00\x00" //................
/* 0310 */ "\x00\x00\x00\x00\x00\x00\x00\x00\x00\x00\x00\x00\x00\x00\x00\x00" //................
/* 0320 */ "\x00\x00\x00\x00\x00\x00\x00\x00\x00\x00\x00\x00\x00\x00\x00\x00" //................
/* 0330 */ "\x00\x00\x00\x00\x00\x00\x00\x00\x00\x00\x00\x00\x00\x00\x00\x00" //................
/* 0340 */ "\x00\x00\x00\x00\x00\x00\x00\x00\x00\x00\x00\x00\x00\x00\x00\x00" //................
/* 0350 */ "\x00\x00\x00\x00\x00\x00\x00\x00\x00\x00\x00\x00\x00\x00\x00\x00" //................
/* 0360 */ "\x00\x00\x00\x00\x00\x00\x00\x00\x00\x00\x00\x00\x00\x00\x00\x00" //................
/* 0370 */ "\x00\x00\x00\x00\x00\x00\x00\x00\x00\x00\x00\x00\x00\x00\x00\x00" //................
/* 0380 */ "\x00\x00\x00\x00\x00\x00\x00\x00\x00\x00\x00\x00\x00\x00\x00\x00" //................
/* 0390 */ "\x00\x00\x00\x00\x00\x00\x00\x00\x00\x00\x00\x00\x00\x00\x00\x00" //................
/* 03a0 */ "\x00\x00\x00\x00\x00\x00\x00\x00\x00\x00\x00\x00\x00\x00\x00\x00" //................
/* 03b0 */ "\x00\x00\x00\x00\x00\x00\x00\x00\x00\x00\x00\x00\x00\x00\x00\x00" //................
/* 03c0 */ "\x00\x00\x00\x00\x00\x00\x00\x00\x00\x00\x00\x00\x00\x00\x00\x00" //................
/* 03d0 */ "\x00\x00\x00\x00\x00\x00\x00\x00\x00\x00\x00\x00\x00\x00\x00\x00" //................
/* 03e0 */ "\x00\x00\x00\x00\x00\x00\x00\x00\x00\x00\x00\x00\x00\x00\x00\x00" //................
/* 03f0 */ "\x00\x00\x00\x00\x00\x00\x00\x00\x00\x00\x00\x00\x00\x00\x00\x00" //................
/* 0400 */ "\x00\x00\x00\x00\x00\x00\x00\x00\x00\x00\x00\x00\x00\x00\x00\x00" //................
/* 0410 */ "\x00\x00\x00\x00\x00\x00\x00\x00\x00\x00\x00\x00\x00\x00\x00\x00" //................
/* 0420 */ "\x00\x00\x00\x00\x00\x00\x00\x00\x00\x00\x00\x00\x00\x00\x00\x00" //................
/* 0430 */ "\x00\x00\x00\x00\x00\x00\x00\x00\x00\x00\x00\x00\x00\x00\x00\x00" //................
/* 0440 */ "\x00\x00\x00\x00\x00\x00\x00\x00\x00\x00\x00\x00\x00\x00\x00\x00" //................
/* 0450 */ "\x00\x00\x00\x00\x00\x00\x00\x00\x00\x00\x00\x00\x00\x00\x00\x00" //................
/* 0460 */ "\x00\x00\x00\x00\x00\x00\x00\x00\x00\x00\x00\x00\x00\x00\x00\x00" //................
/* 0470 */ "\x00\x00\x00\x00\x00\x00\x00\x00\x00\x00\x00\x00\x00\x00\x00\x00" //................
/* 0480 */ "\x00\x00\x00\x00\x00\x00\x00\x00\x00\x00\x00\x00\x00\x00\x00\x00" //................
/* 0490 */ "\x00\x00\x00\x00\x00\x00\x00\x00\x00\x00\x00\x00\x00\x00\x00\x00" //................
/* 04a0 */ "\x00\x00\x00\x00\x00\x00\x00\x00\x00\x00\x00\x00\x00\x00\x00\x00" //................
/* 04b0 */ "\x00\x00\x00\x00\x00\x00\x00\x00\x00\x00\x00\x00\x00\x00\x00\x00" //................
/* 04c0 */ "\x00\x00\x00\x00\x00\x00\x00\x00\x00\x00\x00\x00\x00\x00\x00\x00" //................
/* 04d0 */ "\x00\x00\x00\x00\x00\x00\x00\x00\x00\x00\x00\x00\x00\x00\x00\x00" //................
/* 04e0 */ "\x00\x00\x00\x00\x00\x00\x00\x00\x00\x00\x00\x00\x00\x00\x00\x00" //................
/* 04f0 */ "\x00\x00\x00\x00\x00\x00\x00\x00\x00\x00\x00\x00\x00\x00\x00\x00" //................
/* 0500 */ "\x00\x00\x00\x00\x00\x00\x00\x00\x00\x00\x00\x00\x00\x00\x00\x00" //................
/* 0510 */ "\x00\x00\x00\x00\x00\x00\x00\x00\x00\x00\x00\x00\x00\x00\x00\x00" //................
/* 0520 */ "\x00\x00\x00\x00\x00\x00\x00\x00\x00\x00\x00\x00\x00\x00\x00\x00" //................
/* 0530 */ "\x00\x00\x00\x00\x00\x00\x00\x00\x00\x00\x00\x00\x00\x00\x00\x00" //................
/* 0540 */ "\x00\x00\x00\x00\x00\x00\x00\x00\x00\x00\x00\x00\x00\x00\x00\x00" //................
/* 0550 */ "\x00\x00\x00\x00\x00\x00\x00\x00\x00\x00\x00\x00\x00\x00\x00\x00" //................
/* 0560 */ "\x00\x00\x00\x00\x00\x00\x00\x00\x00\x00\x00\x00\x00\x00\x00\x00" //................
/* 0570 */ "\x00\x00\x00\x00\x00\x00\x00\x00\x00\x00\x00\x00\x00\x00\x00\x00" //................
/* 0580 */ "\x00\x00\x00\x00\x00\x00\x00\x00\x00\x00\x00\x00\x00\x00\x00\x00" //................
/* 0590 */ "\x00\x00\x00\x00\x00\x00\x00\x00\x00\x00\x00\x00\x00\x00\x00\x00" //................
/* 05a0 */ "\x00\x00\x00\x00\x00\x00\x00\x00\x00\x00\x00\x00\x00\x80\x57\x03" //..............W.
/* 05b0 */ "\xfc\x93\x00\x01\x4b\x66\x2c\x0e\x00\x00\x00\x00\x49\x45\x4e\x44" //....Kf,.....IEND
/* 05c0 */ "\xae\x42\x60\x82"                                                 //.B`.

           "\xf0\x03\x10\x00\x00\x00\x01\x00" // 03F0: TIMESTAMP 0010: chunk_len=16 0001: 1 order
/* 0000 */ "\x00\xca\x9a\x3B\x00\x00\x00\x00" // 0x3B9ACA00 = 1000000000

           "\x00\x00\x1A\x00\x00\x00\x02\x00" // 0000: ORDERS  001A:chunk_len=26 0002: 2 orders
/* 0000 */ "\x09\x0a\x2c\x20\x03\x58\x02\xff"         // Green Rect(0, 0, 800, 600)
           "\x01\x6e\x32\x00\xbc\x02\x1e\x00\x00\xff"  // Blue  Rect(0, 50, 700, 80)

           "\xf0\x03\x10\x00\x00\x00\x01\x00" // 03F0: TIMESTAMP 0010: chunk_len=16 0001: 1 order
/* 0000 */ "\x40\x0c\xaa\x3b\x00\x00\x00\x00" // time = 1001000000

           "\x00\x00\x12\x00\x00\x00\x02\x00"
/* 0000 */ "\x11\x32\x32\xff\xff"             // WHITE rect
           "\x11\x62\x32\x00\x00"             // RED rect

           "\xf0\x03\x10\x00\x00\x00\x01\x00"
/* 0000 */ "\xc0\x99\x05\x3c\x00\x00\x00\x00" // time 1007000000

           "\x00\x00\x13\x00\x00\x00\x01\x00"
/* 0000 */ "\x01\x1f\x05\x00\x05\x00\x0a\x00\x0a\x00\x00" // BLACK rect
   ;


BOOST_AUTO_TEST_CASE(Test6SecondsStrippedScreenToWrmReplay2)
{
    // Same as above, show timestamps are applied only when flushing
    struct timeval now;
    now.tv_usec = 0;
    now.tv_sec = 1000;

    Rect screen_rect(0, 0, 800, 600);
    StaticOutStream<65536> stream;
    CheckTransport trans(expected_stripped_wrm2, sizeof(expected_stripped_wrm2)-1, 511);
    BmpCache bmp_cache(BmpCache::Recorder, 24, 3, false,
                       BmpCache::CacheOption(600, 256, false),
                       BmpCache::CacheOption(300, 1024, false),
                       BmpCache::CacheOption(262, 4096, false));
    GlyphCache gly_cache;
    PointerCache ptr_cache;
    RDPDrawable drawable(screen_rect.cx, screen_rect.cy);
    DumpPng24FromRDPDrawableAdapter dump_png24(drawable);
    GraphicToFile consumer(now, trans, screen_rect.cx, screen_rect.cy, 24, bmp_cache, gly_cache, ptr_cache, dump_png24, WrmCompressionAlgorithm::no_compression);
    auto const color_ctx = gdi::ColorCtx::depth24();

    consumer.draw(RDPOpaqueRect(screen_rect, GREEN), screen_rect, color_ctx);
    consumer.draw(RDPOpaqueRect(Rect(0, 50, 700, 30), BLUE), screen_rect, color_ctx);

    now.tv_sec++;
    consumer.timestamp(now);

    consumer.draw(RDPOpaqueRect(Rect(0, 100, 700, 30), WHITE), screen_rect, color_ctx);
    consumer.draw(RDPOpaqueRect(Rect(0, 150, 700, 30), RED), screen_rect, color_ctx);
    now.tv_sec+=6;
    consumer.timestamp(now);

    consumer.draw(RDPOpaqueRect(Rect(5, 5, 10, 10), BLACK), screen_rect, color_ctx);

    consumer.sync();
}

BOOST_AUTO_TEST_CASE(TestCaptureToWrmReplayToPng)
{
    // Same as above, show timestamps are applied only when flushing
    BOOST_CHECK_EQUAL(0, 0);
    timeval now;
    now.tv_usec = 0;
    now.tv_sec = 1000;

    Rect screen_rect(0, 0, 800, 600);
    StaticOutStream<65536> stream;

    const char * filename = "./testcap.wrm";
    size_t len = strlen(filename);
    char path[1024];
    memcpy(path, filename, len);
    path[len] = 0;
    int fd = ::creat(path, 0777);
    if (fd == -1){
        LOG(LOG_INFO, "open failed with error : %s on %s", strerror(errno), path);
        BOOST_CHECK(false);
        return;
    }

    OutFileTransport trans(fd);
    BOOST_CHECK_EQUAL(0, 0);
    BmpCache bmp_cache(BmpCache::Recorder, 24, 3, false,
                       BmpCache::CacheOption(600, 256, false),
                       BmpCache::CacheOption(300, 1024, false),
                       BmpCache::CacheOption(262, 4096, false));
    GlyphCache gly_cache;
    PointerCache ptr_cache;
    RDPDrawable drawable(screen_rect.cx, screen_rect.cy);
    DumpPng24FromRDPDrawableAdapter dump_png24_api(drawable);
    GraphicToFile consumer(now, trans, screen_rect.cx, screen_rect.cy, 24, bmp_cache, gly_cache, ptr_cache, dump_png24_api, WrmCompressionAlgorithm::no_compression);
    auto const color_ctx = gdi::ColorCtx::depth24();
    BOOST_CHECK_EQUAL(0, 0);
    RDPOpaqueRect cmd0(screen_rect, GREEN);
    consumer.draw(cmd0, screen_rect, color_ctx);
    RDPOpaqueRect cmd1(Rect(0, 50, 700, 30), BLUE);
    consumer.draw(cmd1, screen_rect, color_ctx);
    now.tv_sec++;
    BOOST_CHECK_EQUAL(0, 0);
    consumer.timestamp(now);
    consumer.sync();
    BOOST_CHECK_EQUAL(0, 0);

    RDPOpaqueRect cmd2(Rect(0, 100, 700, 30), WHITE);
    consumer.draw(cmd2, screen_rect, color_ctx);
    RDPOpaqueRect cmd3(Rect(0, 150, 700, 30), RED);
    consumer.draw(cmd3, screen_rect, color_ctx);
    now.tv_sec+=6;
    consumer.timestamp(now);
    consumer.sync();
    BOOST_CHECK_EQUAL(0, 0);
    trans.disconnect(); // close file before reading filesize
    BOOST_CHECK_EQUAL(1588, filesize(filename));

    char in_path[1024];
    len = strlen(filename);
    memcpy(in_path, filename, len);
    in_path[len] = 0;

    fd = ::open(in_path, O_RDONLY);
    if (fd == -1){
        LOG(LOG_INFO, "open '%s' failed with error : %s", path, strerror(errno));
        BOOST_CHECK(false);
        return;
    }
    InFileTransport in_wrm_trans(fd);

    const int groupid = 0;
    PngCapture::OutFilenameSequenceTransport out_png_trans(FilenameGenerator::PATH_FILE_PID_COUNT_EXTENSION, "./", "testcap", ".png", groupid, nullptr);

    timeval begin_capture;
    begin_capture.tv_sec = 0; begin_capture.tv_usec = 0;
    timeval end_capture;
    end_capture.tv_sec = 0; end_capture.tv_usec = 0;
    FileToGraphic player(in_wrm_trans, begin_capture, end_capture, false, to_verbose_flags(0));
    RDPDrawable drawable1(player.screen_rect.cx, player.screen_rect.cy);
    DrawableToFile png_recorder(out_png_trans, drawable1.impl(), 100);
    player.add_consumer(&drawable1, nullptr, nullptr, nullptr, nullptr);

    png_recorder.flush();
    out_png_trans.next();

    // Green Rect
    BOOST_CHECK_EQUAL(true, player.next_order());
    player.interpret_order();
    png_recorder.flush();
    out_png_trans.next();

    // Blue Rect
    BOOST_CHECK_EQUAL(true, player.next_order());
    player.interpret_order();
    png_recorder.flush();
    out_png_trans.next();

    // Timestamp
    BOOST_CHECK_EQUAL(true, player.next_order());
    player.interpret_order();
    png_recorder.flush();
    out_png_trans.next();

    // White Rect
    BOOST_CHECK_EQUAL(true, player.next_order());
    player.interpret_order();
    png_recorder.flush();
    out_png_trans.next();

    // Red Rect
    BOOST_CHECK_EQUAL(true, player.next_order());
    player.interpret_order();
    png_recorder.flush();
    out_png_trans.next();

    BOOST_CHECK_EQUAL(false, player.next_order());
    in_wrm_trans.disconnect();

    // clear PNG files
    size_t sz[6] = {1476, 2786, 2800, 2800, 2814, 2823};
    for (int i = 0; i < 6 ; i++){
        const char * filename = out_png_trans.seqgen()->get(i);
        BOOST_CHECK_EQUAL(sz[i], ::filesize(filename));
        ::unlink(filename);
    }
   ::unlink("./testcap.wrm");
}


const char expected_Red_on_Blue_wrm[] =
/* 0000 */ "\xEE\x03\x1C\x00\x00\x00\x01\x00" // 03EE: META 0010: chunk_len=28 0001: 1 order
           "\x03\x00\x64\x00\x64\x00\x18\x00" // WRM version 3, width = 20, height=10, bpp=24
           "\x02\x00\x00\x01\x02\x00\x00\x04\x02\x00\x00\x10"  // caches sizes
           //"\x03\x00\x00\x00\x00\x00\x00\x00\x00\x00\x00\x00\x00\x00\x00" // For WRM version >3

/* 0000 */ "\x00\x10\x75\x00\x00\x00\x01\x00"
/* 0000 */ "\x89\x50\x4e\x47\x0d\x0a\x1a\x0a\x00\x00\x00\x0d\x49\x48\x44\x52" //.PNG........IHDR
/* 0010 */ "\x00\x00\x00\x64\x00\x00\x00\x64\x08\x02\x00\x00\x00\xff\x80\x02" //...d...d........
/* 0020 */ "\x03\x00\x00\x00\x34\x49\x44\x41\x54\x78\x9c\xed\xc1\x01\x0d\x00" //....4IDATx......
/* 0030 */ "\x00\x00\xc2\xa0\xf7\x4f\x6d\x0e\x37\xa0\x00\x00\x00\x00\x00\x00" //.....Om.7.......
/* 0040 */ "\x00\x00\x00\x00\x00\x00\x00\x00\x00\x00\x00\x00\x00\x00\x00\x00" //................
/* 0050 */ "\x00\x00\x00\x00\x00\x00\x00\x7e\x0c\x75\x94\x00\x01\xa8\x50\xf2" //.......~.u....P.
/* 0060 */ "\x39\x00\x00\x00\x00\x49\x45\x4e\x44\xae\x42\x60\x82"             //9....IEND.B`.

/* 0000 */ "\xf0\x03\x10\x00\x00\x00\x01\x00" // 03F0: TIMESTAMP 0010: chunk_len=16 0001: 1 order
/* 0000 */ "\x00\xCA\x9A\x3B\x00\x00\x00\x00" // 0x000000003B9ACA00 = 1000000000

/* 0000 */ "\x00\x00\x2d\x00\x00\x00\x03\x00" // 0000: ORDERS  001A:chunk_len=26 0002: 2 orders
/* 0000 */ "\x19\x0a\x4c\x64\x64\xff"         // Blue rect  // order 0A=opaque rect
// -----------------------------------------------------
/* 0020 */ "\x03\x09\x00\x00\x04\x02"         // Secondary drawing order header. Order = 02: Compressed bitmap
           "\x01\x00\x14\x0a\x18\x07\x00\x00\x00" // 0x01=cacheId 0x00=pad 0x14=width(20) 0x0A=height(10) 0x18=24 bits
                                                  // 0x0007=bitmapLength 0x0000=cacheIndex
           "\xc0\x04\x00\x00\xff\x00\x94"         // compressed bitamp data (7 bytes)
// -----------------------------------------------------

           "\x59\x0d\x3d\x01\x00\x5a\x14\x0a\xcc" // order=0d : MEMBLT

           "\xf0\x03\x10\x00\x00\x00\x01\x00" // 03F0: TIMESTAMP 0010: chunk_len=16 0001: 1 order
           "\x40\x0C\xAA\x3B\x00\x00\x00\x00" // 0x000000003BAA0C40 = 1001000000

           "\x00\x00\x1e\x00\x00\x00\x01\x00" // 0000: ORDERS  001A:chunk_len=26 0002: 2 orders
// -----------------------------------------------------
/* 0000 */ "\x03\x09\x00\x00\x04\x02"
           "\x01\x00\x14\x0a\x18\x07\x00\x00\x00"
           "\xc0\x04\x00\x00\xff\x00\x94"
// -----------------------------------------------------
           ;

BOOST_AUTO_TEST_CASE(TestSaveCache)
{
    // Timestamps are applied only when flushing
    struct timeval now;
    now.tv_usec = 0;
    now.tv_sec = 1000;

    Rect scr(0, 0, 100, 100);
    CheckTransport trans(expected_Red_on_Blue_wrm, sizeof(expected_Red_on_Blue_wrm)-1, 511);
    trans.disable_remaining_error();
    BmpCache bmp_cache(BmpCache::Recorder, 24, 3, false,
                       BmpCache::CacheOption(2, 256, false),
                       BmpCache::CacheOption(2, 1024, false),
                       BmpCache::CacheOption(2, 4096, false));
    GlyphCache gly_cache;
    PointerCache ptr_cache;
    RDPDrawable drawable(scr.cx, scr.cy);
    DumpPng24FromRDPDrawableAdapter dump_png(drawable);
    GraphicToFile consumer(now, trans, scr.cx, scr.cy, 24, bmp_cache, gly_cache, ptr_cache, dump_png, WrmCompressionAlgorithm::no_compression);
    auto const color_ctx = gdi::ColorCtx::depth24();
    consumer.timestamp(now);

    consumer.draw(RDPOpaqueRect(scr, BLUE), scr, color_ctx);

    uint8_t comp20x10RED[] = {
        0xc0, 0x04, 0x00, 0x00, 0xFF, // MIX 20 (0, 0, FF)
        0x00, 0x94                    // FILL 9 * 20
    };

    Bitmap bloc20x10(24, 24, nullptr, 20, 10, comp20x10RED, sizeof(comp20x10RED), true );
    consumer.draw(
        RDPMemBlt(0, Rect(0, scr.cy - 10, bloc20x10.cx(), bloc20x10.cy()), 0xCC, 0, 0, 0),
        scr,
        bloc20x10);
    consumer.sync();

    now.tv_sec++;
    consumer.timestamp(now);

    consumer.save_bmp_caches();

    consumer.sync();
}

BOOST_AUTO_TEST_CASE(TestReloadSaveCache)
{
    GeneratorTransport in_wrm_trans(expected_Red_on_Blue_wrm, sizeof(expected_Red_on_Blue_wrm)-1);
    timeval begin_capture;
    begin_capture.tv_sec = 0; begin_capture.tv_usec = 0;
    timeval end_capture;
    end_capture.tv_sec = 0; end_capture.tv_usec = 0;
    FileToGraphic player(in_wrm_trans, begin_capture, end_capture, false, to_verbose_flags(0));

    const int groupid = 0;
    PngCapture::OutFilenameSequenceTransport out_png_trans(FilenameGenerator::PATH_FILE_PID_COUNT_EXTENSION, "./", "TestReloadSaveCache", ".png", groupid, nullptr);
    RDPDrawable drawable(player.screen_rect.cx, player.screen_rect.cy);
    DrawableToFile png_recorder(out_png_trans, drawable.impl(), 100);

    player.add_consumer(&drawable, nullptr, nullptr, nullptr, nullptr);
    while (player.next_order()){
        player.interpret_order();
    }
    png_recorder.flush();

    const char * filename = out_png_trans.seqgen()->get(0);
    BOOST_CHECK_EQUAL(298, ::filesize(filename));
    ::unlink(filename);
}

const char expected_reset_rect_wrm[] =
/* 0000 */ "\xEE\x03\x1C\x00\x00\x00\x01\x00" // 03EE: META 0010: chunk_len=28 0001: 1 order
           "\x03\x00\x64\x00\x64\x00\x18\x00" // WRM version 3, width = 20, height=10, bpp=24
           "\x02\x00\x00\x01\x02\x00\x00\x04\x02\x00\x00\x10"  // caches sizes
           //"\x03\x00\x00\x00\x00\x00\x00\x00\x00\x00\x00\x00\x00\x00\x00" // For WRM version >3

/* 0000 */ "\x00\x10\x75\x00\x00\x00\x01\x00"
/* 0000 */ "\x89\x50\x4e\x47\x0d\x0a\x1a\x0a\x00\x00\x00\x0d\x49\x48\x44\x52" //.PNG........IHDR
/* 0010 */ "\x00\x00\x00\x64\x00\x00\x00\x64\x08\x02\x00\x00\x00\xff\x80\x02" //...d...d........
/* 0020 */ "\x03\x00\x00\x00\x34\x49\x44\x41\x54\x78\x9c\xed\xc1\x01\x0d\x00" //....4IDATx......
/* 0030 */ "\x00\x00\xc2\xa0\xf7\x4f\x6d\x0e\x37\xa0\x00\x00\x00\x00\x00\x00" //.....Om.7.......
/* 0040 */ "\x00\x00\x00\x00\x00\x00\x00\x00\x00\x00\x00\x00\x00\x00\x00\x00" //................
/* 0050 */ "\x00\x00\x00\x00\x00\x00\x00\x7e\x0c\x75\x94\x00\x01\xa8\x50\xf2" //.......~.u....P.
/* 0060 */ "\x39\x00\x00\x00\x00\x49\x45\x4e\x44\xae\x42\x60\x82"             //9....IEND.B`.

/* 0000 */ "\xf0\x03\x10\x00\x00\x00\x01\x00" // 03F0: TIMESTAMP 0010: chunk_len=16 0001: 1 order
/* 0000 */ "\x00\xCA\x9A\x3B\x00\x00\x00\x00" // 0x000000003B9ACA00 = 1000000000

/* 0000 */ "\x00\x00\x1e\x00\x00\x00\x03\x00" // 0000: ORDERS  001A:chunk_len=26 0002: 2 orders
           "\x19\x0a\x1c\x64\x64\xff\x11"     // Red Rect
           "\x5f\x05\x05\xf6\xf6\x00\xff"     // Blue Rect
           "\x11\x5f\x05\x05\xf6\xf6\xff\x00" // Red Rect

           // save orders cache
/* 0000 */ "\x02\x10"
/* 0000 */ "\x0F\x02"                         //.data length
/* 0000 */ "\x00\x00\x01\x00"

/* 0000 */ "\x0a\x00\x00\x00\x00\x01\x00\x01\x00\x00\x00\x00\x00\x00\x00\x00" //................
/* 0010 */ "\x00\x00\x00\x00\x00\x00\x00\x00\x00\x00\x00\x00\x00\x00\x00\x00" //................
/* 0020 */ "\x00\x00\x00\x00\x00\x00\x00\x00\x00\x00\x00\x00\x00\x00\x00\x00" //................
/* 0030 */ "\x00\x00\x00\x00\x00\x00\x00\x00\x00\x00\x00\x0a\x00\x0a\x00\x50" //...............P
/* 0040 */ "\x00\x50\x00\xff\x00\x00\x00\x00\x00\x00\x00\x00\x00\x00\x00\x00" //.P..............
/* 0050 */ "\x00\x00\x00\x00\x00\x00\x00\x00\x00\x00\x00\x00\x00\x00\x00\x00" //................
/* 0060 */ "\x00\x00\x00\x00\x00\x00\x00\x00\x00\x00\x00\x00\x00\x00\x00\x00" //................
/* 0070 */ "\x00\x00\x00\x00\x00\x00\x00\x00\x00\x00\x00\x00\x00\x00\x00\x00" //................
/* 0080 */ "\x00\x00\x00\x00\x00\x00\x00\x00\x00\x00\x00\x00\x00\x00\x00\x00" //................
/* 0090 */ "\x00\x00\x00\x00\x00\x00\x00\x00\x00\x00\x00\x00\x00\x00\x01\x00" //................
/* 00a0 */ "\x01\x00\x00\x00\x00\x00\x01\x00\x01\x00\x00\x00\x00\x00\x00\x00" //................
/* 00b0 */ "\x00\x00\x00\x00\x00\x00\x00\x00\x00\x00\x00\x00\x00\x00\x00\x00" //................
/* 00c0 */ "\x00\x00\x00\x00\x00\x00\x00\x00\x00\x00\x00\x00\x00\x00\x00\x00" //................
/* 00d0 */ "\x00\x00\x00\x00\x00\x00\x00\x00\x00\x00\x00\x00\x00\x00\x00\x00" //................
/* 00e0 */ "\x00\x00\x00\x00\x00\x00\x00\x00\x00\x00\x00\x00\x00\x00\x00\x00" //................
/* 00f0 */ "\x00\x00\x00\x00\x00\x00\x00\x00\x00\x00\x00\x00\x00\x00\x00\x00" //................
/* 0100 */ "\x00\x00\x00\x00\x00\x00\x00\x00\x00\x00\x00\x00\x00\x00\x00\x00" //................
/* 0110 */ "\x00\x00\x00\x00\x00\x00\x00\x00\x00\x00\x00\x00\x00\x00\x00\x00" //................
/* 0120 */ "\x00\x00\x00\x00\x00\x00\x00\x00\x00\x00\x00\x00\x00\x00\x00\x00" //................
/* 0130 */ "\x00\x00\x00\x00\x00\x00\x00\x00\x00\x00\x00\x00\x00\x00\x00\x00" //................
/* 0140 */ "\x00\x00\x00\x00\x00\x00\x00\x00\x00\x00\x00\x00\x00\x00\x00\x00" //................
/* 0150 */ "\x00\x00\x00\x00\x00\x00\x00\x00\x00\x00\x00\x00\x00\x00\x00\x00" //................
/* 0160 */ "\x00\x00\x00\x00\x00\x00\x00\x00\x00\x00\x00\x00\x00\x00\x00\x00" //................
/* 0170 */ "\x00\x00\x00\x00\x00\x00\x00\x00\x00\x00\x00\x00\x00\x00\x00\x00" //................
/* 0180 */ "\x00\x00\x00\x00\x00\x00\x00\x00\x00\x00\x00\x00\x00\x00\x00\x00" //................
/* 0190 */ "\x00\x00\x00\x00\x00\x00\x00\x00\x00\x00\x00\x00\x00\x00\x00\x00" //................
/* 01a0 */ "\x00\x00\x00\x00\x00\x00\x00\x00\x00\x00\x00\x00\x00\x00\x00\x00" //................
/* 01b0 */ "\x00\x00\x00\x00\x00\x00\x00\x00\x00\x00\x00\x00\x00\x00\x00\x00" //................
/* 01c0 */ "\x00\x00\x00\x00\x00\x00"                                         //......

/* 0000 */ "\x00\x00\x00\x00\x00\x00\x00\x00\x00\x00" // MultiDstBlt

/* 0000 */ "\x00\x00\x00\x00\x00\x00\x00\x00\x00\x00\x00\x00" // MultiOpaqueRect

/* 0000 */ "\x00\x00\x00\x00\x00\x00\x00\x00\x00\x00\x00\x00\x00\x00\x00\x00" // MultiOpaqueRect
/* 0000 */ "\x00\x00\x00\x00\x00\x00\x00\x00\x00\x00\x00\x00\x00"

/* 0000 */ "\x00\x00\x00\x00\x00\x00\x00\x00\x00\x00\x00\x00\x00\x00" // MultiScrBlt

           "\xf0\x03\x10\x00\x00\x00\x01\x00" // 03F0: TIMESTAMP 0010: chunk_len=16 0001: 1 order
           "\x40\x0C\xAA\x3B\x00\x00\x00\x00" // 0x000000003BAA0C40 = 1001000000

           "\x00\x00\x10\x00\x00\x00\x01\x00"
           "\x11\x3f\x0a\x0a\xec\xec\x00\xff" // Green Rect
           ;

BOOST_AUTO_TEST_CASE(TestSaveOrderStates)
{
    // Timestamps are applied only when flushing
    struct timeval now;
    now.tv_usec = 0;
    now.tv_sec = 1000;

    Rect scr(0, 0, 100, 100);
    CheckTransport trans(expected_reset_rect_wrm, sizeof(expected_reset_rect_wrm)-1, 511);
    BmpCache bmp_cache(BmpCache::Recorder, 24, 3, false,
                       BmpCache::CacheOption(2, 256, false),
                       BmpCache::CacheOption(2, 1024, false),
                       BmpCache::CacheOption(2, 4096, false));
    GlyphCache gly_cache;
    PointerCache ptr_cache;
    RDPDrawable drawable(scr.cx, scr.cy);
    DumpPng24FromRDPDrawableAdapter dump_png(drawable);
    GraphicToFile consumer(now, trans, scr.cx, scr.cy, 24, bmp_cache, gly_cache, ptr_cache, dump_png, WrmCompressionAlgorithm::no_compression);
    auto const color_cxt = gdi::ColorCtx::depth24();
    consumer.timestamp(now);

    consumer.draw(RDPOpaqueRect(scr, RED), scr, color_cxt);
    consumer.draw(RDPOpaqueRect(scr.shrink(5), BLUE), scr, color_cxt);
    consumer.draw(RDPOpaqueRect(scr.shrink(10), RED), scr, color_cxt);

    consumer.sync();

    consumer.send_save_state_chunk();

    now.tv_sec++;
    consumer.timestamp(now);
    consumer.draw(RDPOpaqueRect(scr.shrink(20), GREEN), scr, color_cxt);
    consumer.sync();
}

BOOST_AUTO_TEST_CASE(TestReloadOrderStates)
{
    GeneratorTransport in_wrm_trans(expected_reset_rect_wrm, sizeof(expected_reset_rect_wrm)-1);
    timeval begin_capture;
    begin_capture.tv_sec = 0; begin_capture.tv_usec = 0;
    timeval end_capture;
    end_capture.tv_sec = 0; end_capture.tv_usec = 0;
    FileToGraphic player(in_wrm_trans, begin_capture, end_capture, false, to_verbose_flags(0));

    const int groupid = 0;
    PngCapture::OutFilenameSequenceTransport out_png_trans(FilenameGenerator::PATH_FILE_PID_COUNT_EXTENSION, "./", "TestReloadOrderStates", ".png", groupid, nullptr);
    RDPDrawable drawable(player.screen_rect.cx, player.screen_rect.cy);
    DrawableToFile png_recorder(out_png_trans, drawable.impl(), 100);

    player.add_consumer(&drawable, nullptr, nullptr, nullptr, nullptr);
    while (player.next_order()){
        player.interpret_order();
    }
    png_recorder.flush();
    const char * filename = out_png_trans.seqgen()->get(0);
    BOOST_CHECK_EQUAL(341, ::filesize(filename));
    ::unlink(filename);
}

const char expected_continuation_wrm[] =
/* 0000 */ "\xEE\x03\x1C\x00\x00\x00\x01\x00" // 03EE: META 0010: chunk_len=16 0001: 1 order
           "\x01\x00\x64\x00\x64\x00\x18\x00" // WRM version 1, width = 20, height=10, bpp=24
           "\x02\x00\x00\x01\x02\x00\x00\x04\x02\x00\x00\x10"  // caches sizes

           "\xf0\x03\x10\x00\x00\x00\x01\x00" // 03F0: TIMESTAMP 0010: chunk_len=16 0001: 1 order
           "\x40\x0C\xAA\x3B\x00\x00\x00\x00" // 0x000000003BAA0C40 = 1001000000

           // save images
/* 0000 */ "\x00\x10\x49\x01\x00\x00\x01\x00"

/* 0000 */ "\x89\x50\x4e\x47\x0d\x0a\x1a\x0a\x00\x00\x00\x0d\x49\x48\x44\x52" //.PNG........IHDR
/* 0010 */ "\x00\x00\x00\x64\x00\x00\x00\x64\x08\x02\x00\x00\x00\xff\x80\x02" //...d...d........
/* 0020 */ "\x03\x00\x00\x01\x08\x49\x44\x41\x54\x78\x9c\xed\xdd\x31\x0e\x83" //.....IDATx...1..
/* 0030 */ "\x30\x10\x00\x41\x3b\xe2\xff\x5f\x86\x32\xc8\x05\xb0\x55\x14\x34" //0..A;.._.2...U.4
/* 0040 */ "\xd3\xb9\xb3\x56\xa7\x73\x07\x73\x1f\x3c\xf5\xf9\xf5\x05\xfe\x89" //...V.s.s.<......
/* 0050 */ "\x58\x81\x58\x81\x58\xc1\xb6\x9c\xe7\xb0\xf1\xbf\xf6\x31\xcf\x47" //X.X.X........1.G
/* 0060 */ "\x93\x15\x88\x15\x88\x15\x88\x15\xac\x0b\x7e\xb1\x6c\xb8\xd7\xbb" //..........~.l...
/* 0070 */ "\x7e\xdf\x4c\x56\x20\x56\x20\x56\x20\x56\x20\x56\x20\x56\x20\x56" //~.LV V V V V V V
/* 0080 */ "\x20\x56\x20\x56\x20\x56\x20\x56\x20\x56\x20\x56\x20\x56\x20\x56" // V V V V V V V V
/* 0090 */ "\x20\x56\x20\x56\x20\x56\x20\x56\x20\x56\x20\x56\x20\x56\x20\x56" // V V V V V V V V
/* 00a0 */ "\x20\x56\x20\x56\x20\x56\x20\x56\x20\x56\x20\x56\x20\x56\x20\x56" // V V V V V V V V
/* 00b0 */ "\x20\x56\x20\x56\x20\x56\x20\x56\x20\x56\x20\x56\x20\x56\x20\x56" // V V V V V V V V
/* 00c0 */ "\x20\x56\x20\x56\x20\x56\x20\x56\x20\x56\x20\x56\x20\x56\x20\x56" // V V V V V V V V
/* 00d0 */ "\x20\x56\x20\x56\x20\x56\x20\x56\x20\x56\x20\x56\x20\x56\x20\x56" // V V V V V V V V
/* 00e0 */ "\x20\x56\x20\x56\x20\x56\x20\x56\x20\x56\x20\x56\x20\x56\x20\x56" // V V V V V V V V
/* 00f0 */ "\x20\x56\x20\x56\x20\x56\x20\x56\x20\x56\x20\x56\x20\x56\x20\x56" // V V V V V V V V
/* 0100 */ "\x20\x56\x20\x56\x20\x56\x20\x56\x20\x56\x20\x56\x20\x56\x20\x56" // V V V V V V V V
/* 0110 */ "\x70\xf3\x3d\x78\xff\xff\x38\x33\x59\x81\x58\x81\x58\x81\x58\xc1" //p.=x..83Y.X.X.X.
/* 0120 */ "\xb4\xc0\x9f\x33\x59\x81\x58\x81\x58\x81\x58\xc1\x01\x8e\xa9\x07" //...3Y.X.X.X.....
/* 0130 */ "\xcb\xdb\x96\x4d\x96\x00\x00\x00\x00\x49\x45\x4e\x44\xae\x42\x60" //...M.....IEND.B`
/* 0140 */ "\x82"

           // save orders cache
           "\x02\x10\xA0\x01\x00\x00\x01\x00"
/* 0000 */ "\x0a\x00\x00\x00\x00\x01\x00\x01\x00\x00\x00\x00\x00\x00\x00\x00" //................
/* 0010 */ "\x00\x00\x00\x00\x00\x00\x00\x00\x00\x00\x00\x00\x00\x00\x00\x00" //................
/* 0020 */ "\x00\x00\x00\x00\x00\x00\x00\x00\x00\x00\x00\x00\x00\x00\x00\x00" //................
/* 0030 */ "\x00\x00\x00\x00\x00\x00\x00\x00\x00\x00\x00"

/* 0000 */ "\x0a\x00\x0a\x00\x50\x00\x50\x00\xff\x00\x00\x00\x00\x00\x00\x00" //....P.P.........
/* 0010 */ "\x00\x00\x00\x00\x00\x00\x00\x00\x00\x00\x00\x00\x00\x00\x00\x00" //................
/* 0020 */ "\x00\x00\x00\x00\x00\x00\x00\x00\x00\x00\x00\x00\x00\x00\x00\x00" //................
/* 0030 */ "\x00\x00\x00\x00\x00\x00\x00\x00\x00\x00\x00\x00\x00\x00\x00\x00" //................
/* 0040 */ "\x01\x00\x01\x00\x00\x00\x00\x00\x01\x00\x01\x00\x00\x00\x00\x00" //................
/* 0050 */ "\x00\x00\x00\x00\x00\x00\x00\x00\x00\x00\x00\x00\x00\x00\x00\x00" //................
/* 0060 */ "\x00\x00\x00\x00\x00\x00\x00\x00\x00\x00\x00\x00\x00\x00\x00\x00" //................
/* 0070 */ "\x00\x00\x00\x00\x00\x00\x00\x00\x00\x00\x00\x00\x00\x00\x00\x00" //................
/* 0080 */ "\x00\x00\x00\x00\x00\x00\x00\x00\x00\x00\x00\x00\x00\x00\x00\x00" //................
/* 0090 */ "\x00\x00\x00\x00\x00\x00\x00\x00\x00\x00\x00\x00\x00\x00\x00\x00" //................
/* 00a0 */ "\x00\x00\x00\x00\x00\x00\x00\x00\x00\x00\x00\x00\x00\x00\x00\x00" //................
/* 00b0 */ "\x00\x00\x00\x00\x00\x00\x00\x00\x00\x00\x00\x00\x00\x00\x00\x00" //................
/* 00c0 */ "\x00\x00\x00\x00\x00\x00\x00\x00\x00\x00\x00\x00\x00\x00\x00\x00" //................
/* 00d0 */ "\x00\x00\x00\x00\x00\x00\x00\x00\x00\x00\x00\x00\x00\x00\x00\x00" //................
/* 00e0 */ "\x00\x00\x00\x00\x00\x00\x00\x00\x00\x00\x00\x00\x00\x00\x00\x00" //................
/* 00f0 */ "\x00\x00\x00\x00\x00\x00\x00\x00\x00\x00\x00\x00\x00\x00\x00\x00" //................
/* 0100 */ "\x00\x00\x00\x00\x00\x00\x00\x00\x00\x00\x00\x00\x00\x00\x00\x00" //................
/* 0110 */ "\x00\x00\x00\x00\x00\x00\x00\x00\x00\x00\x00\x00\x00\x00\x00\x00" //................
/* 0120 */ "\x00\x00\x00\x00\x00\x00\x00\x00\x00\x00\x00\x00\x00\x00\x00\x00" //................
/* 0130 */ "\x00\x00\x00\x00\x00\x00\x00\x00\x00\x00\x00\x00\x00\x00\x00\x00" //................
/* 0140 */ "\x00\x00\x00\x00\x00\x00\x00\x00\x00\x00\x00\x00\x00\x00\x00\x00" //................
/* 0150 */ "\x00\x00\x00\x00\x00\x00\x00\x00\x00\x00\x00\x00\x00"

           "\x00\x00\x10\x00\x00\x00\x01\x00"
           "\x11\x3f\x0a\x0a\xec\xec\x00\xff" // Green Rect
           ;

BOOST_AUTO_TEST_CASE(TestContinuationOrderStates)
{
    GeneratorTransport in_wrm_trans(expected_continuation_wrm, sizeof(expected_continuation_wrm)-1);
    timeval begin_capture;
    begin_capture.tv_sec = 0; begin_capture.tv_usec = 0;
    timeval end_capture;
    end_capture.tv_sec = 0; end_capture.tv_usec = 0;
    FileToGraphic player(in_wrm_trans, begin_capture, end_capture, false, to_verbose_flags(0));

    const int groupid = 0;
    PngCapture::OutFilenameSequenceTransport out_png_trans(FilenameGenerator::PATH_FILE_PID_COUNT_EXTENSION, "./", "TestContinuationOrderStates", ".png", groupid, nullptr);
    const FilenameGenerator * seq = out_png_trans.seqgen();
    BOOST_CHECK(seq);
    RDPDrawable drawable(player.screen_rect.cx, player.screen_rect.cy);
    DrawableToFile png_recorder(out_png_trans, drawable.impl(), 100);

    player.add_consumer(&drawable, nullptr, nullptr, nullptr, nullptr);
    while (player.next_order()){
        player.interpret_order();
    }
    png_recorder.flush();
    const char * filename = seq->get(0);
    BOOST_CHECK_EQUAL(341, ::filesize(filename));
    ::unlink(filename);
}

BOOST_AUTO_TEST_CASE(TestImageChunk)
{
    const char expected_stripped_wrm[] =
    /* 0000 */ "\xEE\x03\x1C\x00\x00\x00\x01\x00" // 03EE: META 0010: chunk_len=28 0001: 1 order
               "\x03\x00\x14\x00\x0A\x00\x18\x00" // WRM version = 3, width = 20, height=10, bpp=24
               "\x58\x02\x00\x01\x2c\x01\x00\x04\x06\x01\x00\x10"
               //"\x03\x00\x00\x00\x00\x00\x00\x00\x00\x00\x00\x00\x00\x00\x00" // For WRM version >3

// Initial black PNG image
/* 0000 */ "\x00\x10\x50\x00\x00\x00\x01\x00"
/* 0000 */ "\x89\x50\x4e\x47\x0d\x0a\x1a\x0a\x00\x00\x00\x0d\x49\x48\x44\x52" //.PNG........IHDR
/* 0010 */ "\x00\x00\x00\x14\x00\x00\x00\x0a\x08\x02\x00\x00\x00\x3b\x37\xe9" //.............;7.
/* 0020 */ "\xb1\x00\x00\x00\x0f\x49\x44\x41\x54\x28\x91\x63\x60\x18\x05\xa3" //.....IDAT(.c`...
/* 0030 */ "\x80\x96\x00\x00\x02\x62\x00\x01\xfc\x4c\x5e\xbd\x00\x00\x00\x00" //.....b...L^.....
/* 0040 */ "\x49\x45\x4e\x44\xae\x42\x60\x82"                                 //IEND.B`.

    /* 0000 */ "\xf0\x03\x10\x00\x00\x00\x01\x00" // 03F0: TIMESTAMP 0010: chunk_len=16 0001: 1 order
    /* 0000 */ "\x00\xCA\x9A\x3B\x00\x00\x00\x00" // 0x000000003B9ACA00 = 1000000000
    /* 0000 */ "\x00\x00\x1e\x00\x00\x00\x03\x00" // 0000: ORDERS  001A:chunk_len=26 0002: 2 orders
    /* 0000 */ "\x19\x0a\x1c\x14\x0a\xff"             // RED rect
    /* 0000 */ "\x11\x5f\x05\x05\xF6\xf9\x00\xFF\x11" // BLUE RECT
    /* 0000 */ "\x3f\x05\xfb\xf7\x07\xff\xff"         // WHITE RECT

    /* 0000 */ "\x00\x10\x74\x00\x00\x00\x01\x00" // 0x1000: IMAGE_CHUNK 0048: chunk_len=86 0001: 1 order
        "\x89\x50\x4e\x47\x0d\x0a\x1a\x0a"                                 //.PNG....
        "\x00\x00\x00\x0d\x49\x48\x44\x52"                                 //....IHDR
        "\x00\x00\x00\x14\x00\x00\x00\x0a\x08\x02\x00\x00\x00"             //.............
        "\x3b\x37\xe9\xb1"                                                 //;7..
        "\x00\x00\x00"
/* 0000 */ "\x33\x49\x44\x41\x54\x28\x91\x63\x64\x60\xf8\xcf\x80\x1b\xfc\xff" //3IDAT(.cd`......
/* 0010 */ "\xcf\xc0\xc8\x88\x53\x96\x09\x8f\x4e\x82\x60\x88\x6a\x66\x41\xe3" //....S...N.`.jfA.
/* 0020 */ "\xff\x67\x40\x0b\x9f\xff\xc8\x22\x8c\xa8\xa1\x3b\x70\xce\x66\x1c" //.g@...."...;p.f.
/* 0030 */ "\xb0\x78\x06\x00\x69\xde\x0a\x12\x3d\x77\xd0\x9e\x00\x00\x00\x00" //.x..i...=w......
/* 0040 */ "\x49\x45\x4e\x44\xae\x42\x60\x82"                                 //IEND.B`
    ;

    // Timestamps are applied only when flushing
    timeval now;
    now.tv_usec = 0;
    now.tv_sec = 1000;

    Rect scr(0, 0, 20, 10);
    CheckTransport trans(expected_stripped_wrm, sizeof(expected_stripped_wrm)-1, 511);
    BmpCache bmp_cache(BmpCache::Recorder, 24, 3, false,
                        BmpCache::CacheOption(600, 256, false),
                        BmpCache::CacheOption(300, 1024, false),
                        BmpCache::CacheOption(262, 4096, false));
    PointerCache ptr_cache;
    GlyphCache gly_cache;
    RDPDrawable drawable(scr.cx, scr.cy);
    DumpPng24FromRDPDrawableAdapter dump_png_api(drawable);
    GraphicToFile consumer(now, trans, scr.cx, scr.cy, 24, bmp_cache, gly_cache, ptr_cache, dump_png_api, WrmCompressionAlgorithm::no_compression);
    auto const color_cxt = gdi::ColorCtx::depth24();
    drawable.draw(RDPOpaqueRect(scr, RED), scr, color_cxt);
    consumer.draw(RDPOpaqueRect(scr, RED), scr, color_cxt);
    drawable.draw(RDPOpaqueRect(Rect(5, 5, 10, 3), BLUE), scr, color_cxt);
    consumer.draw(RDPOpaqueRect(Rect(5, 5, 10, 3), BLUE), scr, color_cxt);
    drawable.draw(RDPOpaqueRect(Rect(10, 0, 1, 10), WHITE), scr, color_cxt);
    consumer.draw(RDPOpaqueRect(Rect(10, 0, 1, 10), WHITE), scr, color_cxt);
    consumer.sync();
    consumer.send_image_chunk();
}

BOOST_AUTO_TEST_CASE(TestImagePNGMediumChunks)
{
    // Same test as above but forcing use of small png chunks
    // Easier to do than write tests with huge pngs to force PNG chunking.

    const char expected[] =
    /* 0000 */ "\xEE\x03\x1C\x00\x00\x00\x01\x00" // 03EE: META 0010: chunk_len=28 0001: 1 order
               "\x03\x00\x14\x00\x0A\x00\x18\x00" // WRM version 3, width = 20, height=10, bpp=24
               "\x58\x02\x00\x01\x2c\x01\x00\x04\x06\x01\x00\x10"
               //"\x03\x00\x00\x00\x00\x00\x00\x00\x00\x00\x00\x00\x00\x00\x00" // For WRM version >3

// Initial black PNG image
/* 0000 */ "\x00\x10\x50\x00\x00\x00\x01\x00"
/* 0000 */ "\x89\x50\x4e\x47\x0d\x0a\x1a\x0a\x00\x00\x00\x0d\x49\x48\x44\x52" //.PNG........IHDR
/* 0010 */ "\x00\x00\x00\x14\x00\x00\x00\x0a\x08\x02\x00\x00\x00\x3b\x37\xe9" //.............;7.
/* 0020 */ "\xb1\x00\x00\x00\x0f\x49\x44\x41\x54\x28\x91\x63\x60\x18\x05\xa3" //.....IDAT(.c`...
/* 0030 */ "\x80\x96\x00\x00\x02\x62\x00\x01\xfc\x4c\x5e\xbd\x00\x00\x00\x00" //.....b...L^.....
/* 0040 */ "\x49\x45\x4e\x44\xae\x42\x60\x82"                                 //IEND.B`.

    /* 0000 */ "\xf0\x03\x10\x00\x00\x00\x01\x00" // 03F0: TIMESTAMP 0010: chunk_len=16 0001: 1 order
    /* 0000 */ "\x00\xCA\x9A\x3B\x00\x00\x00\x00" // 0x000000003B9ACA00 = 1000000000
    /* 0000 */ "\x00\x00\x1e\x00\x00\x00\x03\x00" // 0000: ORDERS  001A:chunk_len=26 0002: 2 orders
    /* 0000 */ "\x19\x0a\x1c\x14\x0a\xff"             // RED rect
    /* 0000 */ "\x11\x5f\x05\x05\xF6\xf9\x00\xFF\x11" // BLUE RECT
    /* 0000 */ "\x3f\x05\xfb\xf7\x07\xff\xff"         // WHITE RECT

    /* 0000 */ "\x01\x10\x64\x00\x00\x00\x01\x00" // 0x1000: PARTIAL_IMAGE_CHUNK 0048: chunk_len=100 0001: 1 order

        "\x89\x50\x4e\x47\x0d\x0a\x1a\x0a"                                 //.PNG....
        "\x00\x00\x00\x0d\x49\x48\x44\x52"                                 //....IHDR
        "\x00\x00\x00\x14\x00\x00\x00\x0a"
        "\x08\x02\x00\x00\x00"             //.............
        "\x3b\x37\xe9\xb1"                                                 //;7..
        "\x00\x00\x00\x32\x49\x44\x41\x54"                                 //...2IDAT
        "\x28\x91\x63\xfc\xcf\x80\x17"
        "\xfc\xff\xcf\xc0\xc8\x88\x4b\x92"
        "\x09" //(.c..........K..
        "\xbf\x5e\xfc\x60\x88\x6a\x66\x41\xe3\x33\x32\xa0\x84\xe0\x7f"
        "\x54" //.^.`.jfA.32....T
        "\x91\xff\x0c\x28\x81\x37\x70\xce\x66\x1c\xb0\x78\x06\x00\x69\xdc" //...(.7p.f..x..i.
        "\x0a\x12"                                                         //..
        "\x86"
        "\x00\x10\x17\x00\x00\x00\x01\x00"  // 0x1000: FINAL_IMAGE_CHUNK 0048: chunk_len=100 0001: 1 order
        "\x4a\x0c\x44"                                                 //.J.D
        "\x00\x00\x00\x00\x49\x45\x4e\x44"                             //....IEND
        "\xae\x42\x60\x82"                                             //.B`.
        ;

    // Timestamps are applied only when flushing
    timeval now;
    now.tv_usec = 0;
    now.tv_sec = 1000;

    Rect scr(0, 0, 20, 10);
    CheckTransport trans(expected, sizeof(expected)-1, 511);
    BmpCache bmp_cache(BmpCache::Recorder, 24, 3, false,
                       BmpCache::CacheOption(600, 256, false),
                       BmpCache::CacheOption(300, 1024, false),
                       BmpCache::CacheOption(262, 4096, false));
    GlyphCache gly_cache;
    PointerCache ptr_cache;
    RDPDrawable drawable(scr.cx, scr.cy);
    DumpPng24FromRDPDrawableAdapter dump_png_api(drawable);
    GraphicToFile consumer(now, trans, scr.cx, scr.cy, 24, bmp_cache, gly_cache, ptr_cache, dump_png_api, WrmCompressionAlgorithm::no_compression);
    auto const color_cxt = gdi::ColorCtx::depth24();
    drawable.draw(RDPOpaqueRect(scr, RED), scr, color_cxt);
    consumer.draw(RDPOpaqueRect(scr, RED), scr, color_cxt);
    drawable.draw(RDPOpaqueRect(Rect(5, 5, 10, 3), BLUE), scr, color_cxt);
    consumer.draw(RDPOpaqueRect(Rect(5, 5, 10, 3), BLUE), scr, color_cxt);
    drawable.draw(RDPOpaqueRect(Rect(10, 0, 1, 10), WHITE), scr, color_cxt);
    consumer.draw(RDPOpaqueRect(Rect(10, 0, 1, 10), WHITE), scr, color_cxt);
    consumer.sync();

    OutChunkedBufferingTransport<100> png_trans(trans);
    BOOST_CHECK_NO_THROW(consumer.dump_png24(png_trans, true));
}

BOOST_AUTO_TEST_CASE(TestImagePNGSmallChunks)
{
    // Same test as above but forcing use of small png chunks
    // Easier to do than write tests with huge pngs to force PNG chunking.

    const char expected[] =
    /* 0000 */ "\xEE\x03\x1C\x00\x00\x00\x01\x00" // 03EE: META 0010: chunk_len=28 0001: 1 order
               "\x03\x00\x14\x00\x0A\x00\x18\x00" // WRM version = 3, width = 20, height=10, bpp=24
               "\x58\x02\x00\x01\x2c\x01\x00\x04\x06\x01\x00\x10"
               //"\x03\x00\x00\x00\x00\x00\x00\x00\x00\x00\x00\x00\x00\x00\x00" // For WRM version >3

// Initial black PNG image
/* 0000 */ "\x00\x10\x50\x00\x00\x00\x01\x00"
/* 0000 */ "\x89\x50\x4e\x47\x0d\x0a\x1a\x0a\x00\x00\x00\x0d\x49\x48\x44\x52" //.PNG........IHDR
/* 0010 */ "\x00\x00\x00\x14\x00\x00\x00\x0a\x08\x02\x00\x00\x00\x3b\x37\xe9" //.............;7.
/* 0020 */ "\xb1\x00\x00\x00\x0f\x49\x44\x41\x54\x28\x91\x63\x60\x18\x05\xa3" //.....IDAT(.c`...
/* 0030 */ "\x80\x96\x00\x00\x02\x62\x00\x01\xfc\x4c\x5e\xbd\x00\x00\x00\x00" //.....b...L^.....
/* 0040 */ "\x49\x45\x4e\x44\xae\x42\x60\x82"                                 //IEND.B`.

    /* 0000 */ "\xf0\x03\x10\x00\x00\x00\x01\x00" // 03F0: TIMESTAMP 0010: chunk_len=16 0001: 1 order
    /* 0000 */ "\x00\xCA\x9A\x3B\x00\x00\x00\x00" // 0x000000003B9ACA00 = 1000000000
    /* 0000 */ "\x00\x00\x1e\x00\x00\x00\x03\x00" // 0000: ORDERS  001A:chunk_len=26 0002: 2 orders
    /* 0000 */ "\x19\x0a\x1c\x14\x0a\xff"             // RED rect
    /* 0000 */ "\x11\x5f\x05\x05\xF6\xf9\x00\xFF\x11" // BLUE RECT
    /* 0000 */ "\x3f\x05\xfb\xf7\x07\xff\xff"         // WHITE RECT

    /* 0000 */ "\x01\x10\x10\x00\x00\x00\x01\x00" // 0x1000: PARTIAL_IMAGE_CHUNK 0048: chunk_len=100 0001: 1 order
        "\x89\x50\x4e\x47\x0d\x0a\x1a\x0a"                                 //.PNG....
    /* 0000 */ "\x01\x10\x10\x00\x00\x00\x01\x00" // 0x1000: PARTIAL_IMAGE_CHUNK 0048: chunk_len=100 0001: 1 order
        "\x00\x00\x00\x0d\x49\x48\x44\x52"                                 //....IHDR
    /* 0000 */ "\x01\x10\x10\x00\x00\x00\x01\x00" // 0x1000: PARTIAL_IMAGE_CHUNK 0048: chunk_len=100 0001: 1 order
        "\x00\x00\x00\x14\x00\x00\x00\x0a"
    /* 0000 */ "\x01\x10\x10\x00\x00\x00\x01\x00" // 0x1000: PARTIAL_IMAGE_CHUNK 0048: chunk_len=100 0001: 1 order
        "\x08\x02\x00\x00\x00\x3b\x37\xe9"
    /* 0000 */ "\x01\x10\x10\x00\x00\x00\x01\x00" // 0x1000: PARTIAL_IMAGE_CHUNK 0048: chunk_len=100 0001: 1 order
        "\xb1\x00\x00\x00\x32\x49\x44\x41"
    /* 0000 */ "\x01\x10\x10\x00\x00\x00\x01\x00" // 0x1000: PARTIAL_IMAGE_CHUNK 0048: chunk_len=100 0001: 1 order
        "\x54\x28\x91\x63\xfc\xcf\x80\x17"
    /* 0000 */ "\x01\x10\x10\x00\x00\x00\x01\x00" // 0x1000: PARTIAL_IMAGE_CHUNK 0048: chunk_len=100 0001: 1 order
        "\xfc\xff\xcf\xc0\xc8\x88\x4b\x92"
    /* 0000 */ "\x01\x10\x10\x00\x00\x00\x01\x00" // 0x1000: PARTIAL_IMAGE_CHUNK 0048: chunk_len=100 0001: 1 order
        "\x09\xbf\x5e\xfc\x60\x88\x6a\x66"
    /* 0000 */ "\x01\x10\x10\x00\x00\x00\x01\x00" // 0x1000: PARTIAL_IMAGE_CHUNK 0048: chunk_len=100 0001: 1 order
        "\x41\xe3\x33\x32\xa0\x84\xe0\x7f"
    /* 0000 */ "\x01\x10\x10\x00\x00\x00\x01\x00" // 0x1000: PARTIAL_IMAGE_CHUNK 0048: chunk_len=100 0001: 1 order
        "\x54\x91\xff\x0c\x28\x81\x37\x70"
    /* 0000 */ "\x01\x10\x10\x00\x00\x00\x01\x00" // 0x1000: PARTIAL_IMAGE_CHUNK 0048: chunk_len=100 0001: 1 order
        "\xce\x66\x1c\xb0\x78\x06\x00\x69"
    /* 0000 */ "\x01\x10\x10\x00\x00\x00\x01\x00" // 0x1000: PARTIAL_IMAGE_CHUNK 0048: chunk_len=100 0001: 1 order
        "\xdc\x0a\x12\x86\x4a\x0c\x44\x00"
    /* 0000 */ "\x01\x10\x10\x00\x00\x00\x01\x00" // 0x1000: PARTIAL_IMAGE_CHUNK 0048: chunk_len=100 0001: 1 order
        "\x00\x00\x00\x49\x45\x4e\x44\xae"
    /* 0000 */ "\x00\x10\x0b\x00\x00\x00\x01\x00" // 0x1000: FINAL_IMAGE_CHUNK 0048: chunk_len=100 0001: 1 order
        "\x42\x60\x82"
        ;

    // Timestamps are applied only when flushing
    timeval now;
    now.tv_usec = 0;
    now.tv_sec = 1000;

    Rect scr(0, 0, 20, 10);
    CheckTransport trans(expected, sizeof(expected)-1, 511);
    BmpCache bmp_cache(BmpCache::Recorder, 24, 3, false,
                       BmpCache::CacheOption(600, 256, false),
                       BmpCache::CacheOption(300, 1024, false),
                       BmpCache::CacheOption(262, 4096, false));
    GlyphCache gly_cache;
    PointerCache ptr_cache;
    RDPDrawable drawable(scr.cx, scr.cy);
    DumpPng24FromRDPDrawableAdapter dump_png_api(drawable);
    GraphicToFile consumer(now, trans, scr.cx, scr.cy, 24, bmp_cache, gly_cache, ptr_cache, dump_png_api, WrmCompressionAlgorithm::no_compression);
    auto const color_cxt = gdi::ColorCtx::depth24();
    drawable.draw(RDPOpaqueRect(scr, RED), scr, color_cxt);
    consumer.draw(RDPOpaqueRect(scr, RED), scr, color_cxt);
    drawable.draw(RDPOpaqueRect(Rect(5, 5, 10, 3), BLUE), scr, color_cxt);
    consumer.draw(RDPOpaqueRect(Rect(5, 5, 10, 3), BLUE), scr, color_cxt);
    drawable.draw(RDPOpaqueRect(Rect(10, 0, 1, 10), WHITE), scr, color_cxt);
    consumer.draw(RDPOpaqueRect(Rect(10, 0, 1, 10), WHITE), scr, color_cxt);
    consumer.sync();

    OutChunkedBufferingTransport<16> png_trans(trans);
    consumer.dump_png24(png_trans, true);
//    DumpPng24FromRDPDrawableAdapter(consumer).dump_png24(png_trans, true);

}

BOOST_AUTO_TEST_CASE(TestReadPNGFromTransport)
{
    const char source_png[] =
        "\x89\x50\x4e\x47\x0d\x0a\x1a\x0a"                                 //.PNG....
        "\x00\x00\x00\x0d\x49\x48\x44\x52"                                 //....IHDR
        "\x00\x00\x00\x14\x00\x00\x00\x0a\x08\x02\x00\x00\x00"             //.............
        "\x3b\x37\xe9\xb1"                                                 //;7..
        "\x00\x00\x00\x32\x49\x44\x41\x54"                                 //...2IDAT
        "\x28\x91\x63\xfc\xcf\x80\x17\xfc\xff\xcf\xc0\xc8\x88\x4b\x92\x09" //(.c..........K..
        "\xbf\x5e\xfc\x60\x88\x6a\x66\x41\xe3\x33\x32\xa0\x84\xe0\x7f\x54" //.^.`.jfA.32....T
        "\x91\xff\x0c\x28\x81\x37\x70\xce\x66\x1c\xb0\x78\x06\x00\x69\xdc" //...(.7p.f..x..i.
        "\x0a\x12"                                                         //..
        "\x86\x4a\x0c\x44"                                                 //.J.D
        "\x00\x00\x00\x00\x49\x45\x4e\x44"                                 //....IEND
        "\xae\x42\x60\x82"                                                 //.B`.
    ;

    RDPDrawable d(20, 10);
    GeneratorTransport in_png_trans(source_png, sizeof(source_png)-1);
    ::transport_read_png24(&in_png_trans, d.data(),
                 d.width(), d.height(),
                 d.rowsize()
                );
    const int groupid = 0;
    PngCapture::OutFilenameSequenceTransport png_trans(FilenameGenerator::PATH_FILE_PID_COUNT_EXTENSION, "./", "testimg", ".png", groupid, nullptr);
    DumpPng24FromRDPDrawableAdapter(d).dump_png24(png_trans, true);
//    d.dump_png24(png_trans, true);
    ::unlink(png_trans.seqgen()->get(0));
}



BOOST_AUTO_TEST_CASE(TestExtractPNGImagesFromWRM)
{
   const char source_wrm[] =
    /* 0000 */ "\xEE\x03\x1C\x00\x00\x00\x01\x00" // 03EE: META 0010: chunk_len=16 0001: 1 order
               "\x03\x00\x14\x00\x0A\x00\x18\x00" // WRM version 3, width = 20, height=10, bpp=24 PAD: 2 bytes
               "\x58\x02\x00\x01\x2c\x01\x00\x04\x06\x01\x00\x10"

// Initial black PNG image
/* 0000 */ "\x00\x10\x50\x00\x00\x00\x01\x00"
/* 0000 */ "\x89\x50\x4e\x47\x0d\x0a\x1a\x0a\x00\x00\x00\x0d\x49\x48\x44\x52" //.PNG........IHDR
/* 0010 */ "\x00\x00\x00\x14\x00\x00\x00\x0a\x08\x02\x00\x00\x00\x3b\x37\xe9" //.............;7.
/* 0020 */ "\xb1\x00\x00\x00\x0f\x49\x44\x41\x54\x28\x91\x63\x60\x18\x05\xa3" //.....IDAT(.c`...
/* 0030 */ "\x80\x96\x00\x00\x02\x62\x00\x01\xfc\x4c\x5e\xbd\x00\x00\x00\x00" //.....b...L^.....
/* 0040 */ "\x49\x45\x4e\x44\xae\x42\x60\x82"                                 //IEND.B`.

    /* 0000 */ "\xf0\x03\x10\x00\x00\x00\x01\x00" // 03F0: TIMESTAMP 0010: chunk_len=16 0001: 1 order
    /* 0000 */ "\x00\xCA\x9A\x3B\x00\x00\x00\x00" // 0x000000003B9ACA00 = 1000000000
    /* 0000 */ "\x01\x10\x10\x00\x00\x00\x01\x00" // 0x1000: PARTIAL_IMAGE_CHUNK 0048: chunk_len=100 0001: 1 order
        "\x89\x50\x4e\x47\x0d\x0a\x1a\x0a"                                 //.PNG....
    /* 0000 */ "\x01\x10\x10\x00\x00\x00\x01\x00" // 0x1000: PARTIAL_IMAGE_CHUNK 0048: chunk_len=100 0001: 1 order
        "\x00\x00\x00\x0d\x49\x48\x44\x52"                                 //....IHDR
    /* 0000 */ "\x01\x10\x10\x00\x00\x00\x01\x00" // 0x1000: PARTIAL_IMAGE_CHUNK 0048: chunk_len=100 0001: 1 order
        "\x00\x00\x00\x14\x00\x00\x00\x0a"
    /* 0000 */ "\x01\x10\x10\x00\x00\x00\x01\x00" // 0x1000: PARTIAL_IMAGE_CHUNK 0048: chunk_len=100 0001: 1 order
        "\x08\x02\x00\x00\x00\x3b\x37\xe9"
    /* 0000 */ "\x01\x10\x10\x00\x00\x00\x01\x00" // 0x1000: PARTIAL_IMAGE_CHUNK 0048: chunk_len=100 0001: 1 order
        "\xb1\x00\x00\x00\x32\x49\x44\x41"
    /* 0000 */ "\x01\x10\x10\x00\x00\x00\x01\x00" // 0x1000: PARTIAL_IMAGE_CHUNK 0048: chunk_len=100 0001: 1 order
        "\x54\x28\x91\x63\xfc\xcf\x80\x17"
    /* 0000 */ "\x01\x10\x10\x00\x00\x00\x01\x00" // 0x1000: PARTIAL_IMAGE_CHUNK 0048: chunk_len=100 0001: 1 order
        "\xfc\xff\xcf\xc0\xc8\x88\x4b\x92"
    /* 0000 */ "\x01\x10\x10\x00\x00\x00\x01\x00" // 0x1000: PARTIAL_IMAGE_CHUNK 0048: chunk_len=100 0001: 1 order
        "\x09\xbf\x5e\xfc\x60\x88\x6a\x66"
    /* 0000 */ "\x01\x10\x10\x00\x00\x00\x01\x00" // 0x1000: PARTIAL_IMAGE_CHUNK 0048: chunk_len=100 0001: 1 order
        "\x41\xe3\x33\x32\xa0\x84\xe0\x7f"
    /* 0000 */ "\x01\x10\x10\x00\x00\x00\x01\x00" // 0x1000: PARTIAL_IMAGE_CHUNK 0048: chunk_len=100 0001: 1 order
        "\x54\x91\xff\x0c\x28\x81\x37\x70"
    /* 0000 */ "\x01\x10\x10\x00\x00\x00\x01\x00" // 0x1000: PARTIAL_IMAGE_CHUNK 0048: chunk_len=100 0001: 1 order
        "\xce\x66\x1c\xb0\x78\x06\x00\x69"
    /* 0000 */ "\x01\x10\x10\x00\x00\x00\x01\x00" // 0x1000: PARTIAL_IMAGE_CHUNK 0048: chunk_len=100 0001: 1 order
        "\xdc\x0a\x12\x86\x4a\x0c\x44\x00"
    /* 0000 */ "\x01\x10\x10\x00\x00\x00\x01\x00" // 0x1000: PARTIAL_IMAGE_CHUNK 0048: chunk_len=100 0001: 1 order
        "\x00\x00\x00\x49\x45\x4e\x44\xae"
    /* 0000 */ "\x00\x10\x0b\x00\x00\x00\x01\x00" // 0x1000: FINAL_IMAGE_CHUNK 0048: chunk_len=100 0001: 1 order
        "\x42\x60\x82"
        ;

    GeneratorTransport in_wrm_trans(source_wrm, sizeof(source_wrm)-1);
    timeval begin_capture;
    begin_capture.tv_sec = 0; begin_capture.tv_usec = 0;
    timeval end_capture;
    end_capture.tv_sec = 0; end_capture.tv_usec = 0;
    FileToGraphic player(in_wrm_trans, begin_capture, end_capture, false, to_verbose_flags(0));

    const int groupid = 0;
    PngCapture::OutFilenameSequenceTransport out_png_trans(FilenameGenerator::PATH_FILE_PID_COUNT_EXTENSION, "./", "testimg", ".png", groupid, nullptr);
    RDPDrawable drawable(player.screen_rect.cx, player.screen_rect.cy);
    DrawableToFile png_recorder(out_png_trans, drawable.impl(), 100);

    player.add_consumer(&drawable, nullptr, nullptr, nullptr, nullptr);
    while (player.next_order()){
        player.interpret_order();
    }
    png_recorder.flush();
    out_png_trans.disconnect();
    const char * filename = out_png_trans.seqgen()->get(0);
    BOOST_CHECK_EQUAL(107, ::filesize(filename));
    ::unlink(filename);
}


BOOST_AUTO_TEST_CASE(TestExtractPNGImagesFromWRMTwoConsumers)
{
   const char source_wrm[] =
    /* 0000 */ "\xEE\x03\x1C\x00\x00\x00\x01\x00" // 03EE: META 0010: chunk_len=16 0001: 1 order
               "\x03\x00\x14\x00\x0A\x00\x18\x00" // WRM version 3, width = 20, height=10, bpp=24
               "\x58\x02\x00\x01\x2c\x01\x00\x04\x06\x01\x00\x10"

// Initial black PNG image
/* 0000 */ "\x00\x10\x50\x00\x00\x00\x01\x00"
/* 0000 */ "\x89\x50\x4e\x47\x0d\x0a\x1a\x0a\x00\x00\x00\x0d\x49\x48\x44\x52" //.PNG........IHDR
/* 0010 */ "\x00\x00\x00\x14\x00\x00\x00\x0a\x08\x02\x00\x00\x00\x3b\x37\xe9" //.............;7.
/* 0020 */ "\xb1\x00\x00\x00\x0f\x49\x44\x41\x54\x28\x91\x63\x60\x18\x05\xa3" //.....IDAT(.c`...
/* 0030 */ "\x80\x96\x00\x00\x02\x62\x00\x01\xfc\x4c\x5e\xbd\x00\x00\x00\x00" //.....b...L^.....
/* 0040 */ "\x49\x45\x4e\x44\xae\x42\x60\x82"                                 //IEND.B`.


    /* 0000 */ "\xf0\x03\x10\x00\x00\x00\x01\x00" // 03F0: TIMESTAMP 0010: chunk_len=16 0001: 1 order
    /* 0000 */ "\x00\xCA\x9A\x3B\x00\x00\x00\x00" // 0x000000003B9ACA00 = 1000000000
    /* 0000 */ "\x01\x10\x10\x00\x00\x00\x01\x00" // 0x1000: PARTIAL_IMAGE_CHUNK 0048: chunk_len=100 0001: 1 order
        "\x89\x50\x4e\x47\x0d\x0a\x1a\x0a"                                 //.PNG....
    /* 0000 */ "\x01\x10\x10\x00\x00\x00\x01\x00" // 0x1000: PARTIAL_IMAGE_CHUNK 0048: chunk_len=100 0001: 1 order
        "\x00\x00\x00\x0d\x49\x48\x44\x52"                                 //....IHDR
    /* 0000 */ "\x01\x10\x10\x00\x00\x00\x01\x00" // 0x1000: PARTIAL_IMAGE_CHUNK 0048: chunk_len=100 0001: 1 order
        "\x00\x00\x00\x14\x00\x00\x00\x0a"
    /* 0000 */ "\x01\x10\x10\x00\x00\x00\x01\x00" // 0x1000: PARTIAL_IMAGE_CHUNK 0048: chunk_len=100 0001: 1 order
        "\x08\x02\x00\x00\x00\x3b\x37\xe9"
    /* 0000 */ "\x01\x10\x10\x00\x00\x00\x01\x00" // 0x1000: PARTIAL_IMAGE_CHUNK 0048: chunk_len=100 0001: 1 order
        "\xb1\x00\x00\x00\x32\x49\x44\x41"
    /* 0000 */ "\x01\x10\x10\x00\x00\x00\x01\x00" // 0x1000: PARTIAL_IMAGE_CHUNK 0048: chunk_len=100 0001: 1 order
        "\x54\x28\x91\x63\xfc\xcf\x80\x17"
    /* 0000 */ "\x01\x10\x10\x00\x00\x00\x01\x00" // 0x1000: PARTIAL_IMAGE_CHUNK 0048: chunk_len=100 0001: 1 order
        "\xfc\xff\xcf\xc0\xc8\x88\x4b\x92"
    /* 0000 */ "\x01\x10\x10\x00\x00\x00\x01\x00" // 0x1000: PARTIAL_IMAGE_CHUNK 0048: chunk_len=100 0001: 1 order
        "\x09\xbf\x5e\xfc\x60\x88\x6a\x66"
    /* 0000 */ "\x01\x10\x10\x00\x00\x00\x01\x00" // 0x1000: PARTIAL_IMAGE_CHUNK 0048: chunk_len=100 0001: 1 order
        "\x41\xe3\x33\x32\xa0\x84\xe0\x7f"
    /* 0000 */ "\x01\x10\x10\x00\x00\x00\x01\x00" // 0x1000: PARTIAL_IMAGE_CHUNK 0048: chunk_len=100 0001: 1 order
        "\x54\x91\xff\x0c\x28\x81\x37\x70"
    /* 0000 */ "\x01\x10\x10\x00\x00\x00\x01\x00" // 0x1000: PARTIAL_IMAGE_CHUNK 0048: chunk_len=100 0001: 1 order
        "\xce\x66\x1c\xb0\x78\x06\x00\x69"
    /* 0000 */ "\x01\x10\x10\x00\x00\x00\x01\x00" // 0x1000: PARTIAL_IMAGE_CHUNK 0048: chunk_len=100 0001: 1 order
        "\xdc\x0a\x12\x86\x4a\x0c\x44\x00"
    /* 0000 */ "\x01\x10\x10\x00\x00\x00\x01\x00" // 0x1000: PARTIAL_IMAGE_CHUNK 0048: chunk_len=100 0001: 1 order
        "\x00\x00\x00\x49\x45\x4e\x44\xae"
    /* 0000 */ "\x00\x10\x0b\x00\x00\x00\x01\x00" // 0x1000: FINAL_IMAGE_CHUNK 0048: chunk_len=100 0001: 1 order
        "\x42\x60\x82"
        ;

    GeneratorTransport in_wrm_trans(source_wrm, sizeof(source_wrm)-1);
    timeval begin_capture;
    begin_capture.tv_sec = 0; begin_capture.tv_usec = 0;
    timeval end_capture;
    end_capture.tv_sec = 0; end_capture.tv_usec = 0;
    FileToGraphic player(in_wrm_trans, begin_capture, end_capture, false, to_verbose_flags(0));
    const int groupid = 0;
    PngCapture::OutFilenameSequenceTransport out_png_trans(FilenameGenerator::PATH_FILE_PID_COUNT_EXTENSION, "./", "testimg", ".png", groupid, nullptr);
    RDPDrawable drawable1(player.screen_rect.cx, player.screen_rect.cy);
    DrawableToFile png_recorder(out_png_trans, drawable1.impl(), 100);

    PngCapture::OutFilenameSequenceTransport second_out_png_trans(FilenameGenerator::PATH_FILE_PID_COUNT_EXTENSION, "./", "second_testimg", ".png", groupid, nullptr);
    DrawableToFile second_png_recorder(second_out_png_trans, drawable1.impl(), 100);

    player.add_consumer(&drawable1, nullptr, nullptr, nullptr, nullptr);
    while (player.next_order()){
        player.interpret_order();
    }

    const char * filename;

    png_recorder.flush();
    filename = out_png_trans.seqgen()->get(0);
    BOOST_CHECK_EQUAL(107, ::filesize(filename));
    ::unlink(filename);

    second_png_recorder.flush();
    filename = second_out_png_trans.seqgen()->get(0);
    BOOST_CHECK_EQUAL(107, ::filesize(filename));
    ::unlink(filename);
}


BOOST_AUTO_TEST_CASE(TestExtractPNGImagesThenSomeOtherChunk)
{
   const char source_wrm[] =
    /* 0000 */ "\xEE\x03\x1C\x00\x00\x00\x01\x00" // 03EE: META 0010: chunk_len=16 0001: 1 order
               "\x03\x00\x14\x00\x0A\x00\x18\x00" // WRM version 3, width = 20, height=10, bpp=24
               "\x58\x02\x00\x01\x2c\x01\x00\x04\x06\x01\x00\x10"

// Initial black PNG image
/* 0000 */ "\x00\x10\x50\x00\x00\x00\x01\x00"
/* 0000 */ "\x89\x50\x4e\x47\x0d\x0a\x1a\x0a\x00\x00\x00\x0d\x49\x48\x44\x52" //.PNG........IHDR
/* 0010 */ "\x00\x00\x00\x14\x00\x00\x00\x0a\x08\x02\x00\x00\x00\x3b\x37\xe9" //.............;7.
/* 0020 */ "\xb1\x00\x00\x00\x0f\x49\x44\x41\x54\x28\x91\x63\x60\x18\x05\xa3" //.....IDAT(.c`...
/* 0030 */ "\x80\x96\x00\x00\x02\x62\x00\x01\xfc\x4c\x5e\xbd\x00\x00\x00\x00" //.....b...L^.....
/* 0040 */ "\x49\x45\x4e\x44\xae\x42\x60\x82"                                 //IEND.B`.

    /* 0000 */ "\xf0\x03\x10\x00\x00\x00\x01\x00" // 03F0: TIMESTAMP 0010: chunk_len=16 0001: 1 order
    /* 0000 */ "\x00\xCA\x9A\x3B\x00\x00\x00\x00" // 0x000000003B9ACA00 = 1000000000
    /* 0000 */ "\x01\x10\x10\x00\x00\x00\x01\x00" // 0x1000: PARTIAL_IMAGE_CHUNK 0048: chunk_len=100 0001: 1 order
        "\x89\x50\x4e\x47\x0d\x0a\x1a\x0a"                                 //.PNG....
    /* 0000 */ "\x01\x10\x10\x00\x00\x00\x01\x00" // 0x1000: PARTIAL_IMAGE_CHUNK 0048: chunk_len=100 0001: 1 order
        "\x00\x00\x00\x0d\x49\x48\x44\x52"                                 //....IHDR
    /* 0000 */ "\x01\x10\x10\x00\x00\x00\x01\x00" // 0x1000: PARTIAL_IMAGE_CHUNK 0048: chunk_len=100 0001: 1 order
        "\x00\x00\x00\x14\x00\x00\x00\x0a"
    /* 0000 */ "\x01\x10\x10\x00\x00\x00\x01\x00" // 0x1000: PARTIAL_IMAGE_CHUNK 0048: chunk_len=100 0001: 1 order
        "\x08\x02\x00\x00\x00\x3b\x37\xe9"
    /* 0000 */ "\x01\x10\x10\x00\x00\x00\x01\x00" // 0x1000: PARTIAL_IMAGE_CHUNK 0048: chunk_len=100 0001: 1 order
        "\xb1\x00\x00\x00\x32\x49\x44\x41"
    /* 0000 */ "\x01\x10\x10\x00\x00\x00\x01\x00" // 0x1000: PARTIAL_IMAGE_CHUNK 0048: chunk_len=100 0001: 1 order
        "\x54\x28\x91\x63\xfc\xcf\x80\x17"
    /* 0000 */ "\x01\x10\x10\x00\x00\x00\x01\x00" // 0x1000: PARTIAL_IMAGE_CHUNK 0048: chunk_len=100 0001: 1 order
        "\xfc\xff\xcf\xc0\xc8\x88\x4b\x92"
    /* 0000 */ "\x01\x10\x10\x00\x00\x00\x01\x00" // 0x1000: PARTIAL_IMAGE_CHUNK 0048: chunk_len=100 0001: 1 order
        "\x09\xbf\x5e\xfc\x60\x88\x6a\x66"
    /* 0000 */ "\x01\x10\x10\x00\x00\x00\x01\x00" // 0x1000: PARTIAL_IMAGE_CHUNK 0048: chunk_len=100 0001: 1 order
        "\x41\xe3\x33\x32\xa0\x84\xe0\x7f"
    /* 0000 */ "\x01\x10\x10\x00\x00\x00\x01\x00" // 0x1000: PARTIAL_IMAGE_CHUNK 0048: chunk_len=100 0001: 1 order
        "\x54\x91\xff\x0c\x28\x81\x37\x70"
    /* 0000 */ "\x01\x10\x10\x00\x00\x00\x01\x00" // 0x1000: PARTIAL_IMAGE_CHUNK 0048: chunk_len=100 0001: 1 order
        "\xce\x66\x1c\xb0\x78\x06\x00\x69"
    /* 0000 */ "\x01\x10\x10\x00\x00\x00\x01\x00" // 0x1000: PARTIAL_IMAGE_CHUNK 0048: chunk_len=100 0001: 1 order
        "\xdc\x0a\x12\x86\x4a\x0c\x44\x00"
    /* 0000 */ "\x01\x10\x10\x00\x00\x00\x01\x00" // 0x1000: PARTIAL_IMAGE_CHUNK 0048: chunk_len=100 0001: 1 order
        "\x00\x00\x00\x49\x45\x4e\x44\xae"
    /* 0000 */ "\x00\x10\x0b\x00\x00\x00\x01\x00" // 0x1000: FINAL_IMAGE_CHUNK 0048: chunk_len=100 0001: 1 order
        "\x42\x60\x82"
    /* 0000 */ "\xf0\x03\x10\x00\x00\x00\x01\x00" // 03F0: TIMESTAMP 0010: chunk_len=16 0001: 1 order
    /* 0000 */ "\x00\xD3\xD7\x3B\x00\x00\x00\x00" // 0x000000003bd7d300 = 1004000000
       ;

    GeneratorTransport in_wrm_trans(source_wrm, sizeof(source_wrm)-1);
    timeval begin_capture;
    begin_capture.tv_sec = 0; begin_capture.tv_usec = 0;
    timeval end_capture;
    end_capture.tv_sec = 0; end_capture.tv_usec = 0;
    FileToGraphic player(in_wrm_trans, begin_capture, end_capture, false, to_verbose_flags(0));
    const int groupid = 0;
    PngCapture::OutFilenameSequenceTransport out_png_trans(FilenameGenerator::PATH_FILE_PID_COUNT_EXTENSION, "./", "testimg", ".png", groupid, nullptr);
    RDPDrawable drawable(player.screen_rect.cx, player.screen_rect.cy);
    DrawableToFile png_recorder(out_png_trans, drawable.impl(), 100);

    player.add_consumer(&drawable, nullptr, nullptr, nullptr, nullptr);
    while (player.next_order()){
        player.interpret_order();
    }
    png_recorder.flush();
    BOOST_CHECK_EQUAL(1004u, static_cast<unsigned>(player.record_now.tv_sec));

    const char * filename = out_png_trans.seqgen()->get(0);
    BOOST_CHECK_EQUAL(107, ::filesize(filename));
    ::unlink(filename);
}

BOOST_AUTO_TEST_CASE(TestKbdCapture)
{
    struct : auth_api {
        mutable std::string s;

        void log4(bool duplicate_with_pid, const char* type, const char* extra) override {
            (void)duplicate_with_pid;
            (void)type;
            BOOST_REQUIRE(extra);
            s += extra;
        }

        void report(const char*, const char*) override {}
        void set_auth_channel_target(const char*) override {}
        void set_auth_error_message(const char*) override {}
    } auth;

    timeval const time = {0, 0};
    SessionLogKbd kbd_capture(auth);

    {
        kbd_capture.kbd_input(time, 'a');
        kbd_capture.flush();

        BOOST_CHECK_EQUAL(auth.s.size(), 8);
        BOOST_CHECK_EQUAL("data='a'", auth.s);
    }

    kbd_capture.enable_kbd_input_mask(true);
    auth.s.clear();

    {
        kbd_capture.kbd_input(time, 'a');
        kbd_capture.flush();

        // prob is not enabled
        BOOST_CHECK_EQUAL(auth.s.size(), 0);
    }

    kbd_capture.enable_kbd_input_mask(false);
    auth.s.clear();

    {
        kbd_capture.kbd_input(time, 'a');

        BOOST_CHECK_EQUAL(auth.s.size(), 0);

        kbd_capture.enable_kbd_input_mask(true);

        BOOST_CHECK_EQUAL(auth.s.size(), 8);
        BOOST_CHECK_EQUAL("data='a'", auth.s);
        auth.s.clear();

        kbd_capture.kbd_input(time, 'a');
        kbd_capture.flush();

        BOOST_CHECK_EQUAL(auth.s.size(), 0);
    }
}


BOOST_AUTO_TEST_CASE(TestKbdCapturePatternNotify)
{
    struct : auth_api {
        mutable std::string s;

        void report(const char* reason, const char* message) override {
            s += reason;
            s += " -- ";
            s += message;
            s += "\n";
        }

        void set_auth_channel_target(const char*) override {}
        void set_auth_error_message(const char*) override {}
        void log4(bool, const char*, const char*) override {}
    } auth;

    PatternKbd kbd_capture(&auth, "$kbd:abcd", nullptr);

    char const str[] = "abcdaaaaaaaaaaaaaaaabcdeaabcdeaaaaaaaaaaaaabcde";
    unsigned pattern_count = 0;
    for (auto c : str) {
        if (!kbd_capture.kbd_input({0, 0}, c)) {
            ++pattern_count;
        }
    }

    BOOST_CHECK_EQUAL(4, pattern_count);
    BOOST_CHECK_EQUAL(
        "FINDPATTERN_KILL -- $kbd:abcd|abcd\n"
        "FINDPATTERN_KILL -- $kbd:abcd|abcd\n"
        "FINDPATTERN_KILL -- $kbd:abcd|abcd\n"
        "FINDPATTERN_KILL -- $kbd:abcd|abcd\n"
      , auth.s
    );
}


BOOST_AUTO_TEST_CASE(TestKbdCapturePatternKill)
{
    struct : auth_api {
        bool is_killed = 0;

        void report(const char* , const char* ) override {
            this->is_killed = 1;
        }

        void set_auth_channel_target(const char*) override {}
        void set_auth_error_message(const char*) override {}
        void log4(bool, const char*, const char*) override {}
    } auth;

    PatternKbd kbd_capture(&auth, "$kbd:ab/cd", nullptr);

    char const str[] = "abcdab/cdaa";
    unsigned pattern_count = 0;
    for (auto c : str) {
        if (!kbd_capture.kbd_input({0, 0}, c)) {
            ++pattern_count;
        }
    }
    BOOST_CHECK_EQUAL(1, pattern_count);
    BOOST_CHECK_EQUAL(auth.is_killed, true);
}




BOOST_AUTO_TEST_CASE(TestSample0WRM)
{
    const char * input_filename = FIXTURES_PATH "/sample0.wrm";

    int fd = ::open(input_filename, O_RDONLY);
    if (fd == -1){
        LOG(LOG_INFO, "open '%s' failed with error : %s", input_filename, strerror(errno));
        BOOST_CHECK(false);
        return;
    }

    InFileTransport in_wrm_trans(fd);
    timeval begin_capture;
    begin_capture.tv_sec = 0; begin_capture.tv_usec = 0;
    timeval end_capture;
    end_capture.tv_sec = 0; end_capture.tv_usec = 0;
    FileToGraphic player(in_wrm_trans, begin_capture, end_capture, false, to_verbose_flags(0));

    const int groupid = 0;
    PngCapture::OutFilenameSequenceTransport out_png_trans(FilenameGenerator::PATH_FILE_PID_COUNT_EXTENSION, "./", "first", ".png", groupid, nullptr);
    RDPDrawable drawable1(player.screen_rect.cx, player.screen_rect.cy);
    DrawableToFile png_recorder(out_png_trans, drawable1.impl(), 100);

//    png_recorder.update_config(ini);
    player.add_consumer(&drawable1, nullptr, nullptr, nullptr, nullptr);

    PngCapture::OutFilenameSequenceTransport out_wrm_trans(FilenameGenerator::PATH_FILE_PID_COUNT_EXTENSION, "./", "first", ".wrm", groupid, nullptr);

    const struct ToCacheOption {
        ToCacheOption(){}
        BmpCache::CacheOption operator()(const BmpCache::cache_ & cache) const {
            return BmpCache::CacheOption(cache.entries(), cache.bmp_size(), cache.persistent());
        }
    } to_cache_option;

    BmpCache bmp_cache(
        BmpCache::Recorder,
        player.bmp_cache->bpp,
        player.bmp_cache->number_of_cache,
        player.bmp_cache->use_waiting_list,
        to_cache_option(player.bmp_cache->get_cache(0)),
        to_cache_option(player.bmp_cache->get_cache(1)),
        to_cache_option(player.bmp_cache->get_cache(2)),
        to_cache_option(player.bmp_cache->get_cache(3)),
        to_cache_option(player.bmp_cache->get_cache(4))
    );
    GlyphCache gly_cache;
    PointerCache ptr_cache;

    RDPDrawable drawable(player.screen_rect.cx, player.screen_rect.cy);
    DumpPng24FromRDPDrawableAdapter dump_png{drawable};
    GraphicToFile graphic_to_file(
        player.record_now,
        out_wrm_trans,
        player.screen_rect.cx,
        player.screen_rect.cy,
        24,
        bmp_cache, gly_cache, ptr_cache, dump_png, WrmCompressionAlgorithm::no_compression
    );
    WrmCaptureImpl::NativeCaptureLocal wrm_recorder(graphic_to_file, player.record_now, std::chrono::seconds{1}, std::chrono::seconds{20});

    player.add_consumer(&drawable, nullptr, nullptr, nullptr, nullptr);
    player.add_consumer(&graphic_to_file, &wrm_recorder, nullptr, nullptr, &wrm_recorder);

    bool requested_to_stop = false;

    BOOST_CHECK_EQUAL(1352304810u, static_cast<unsigned>(player.record_now.tv_sec));
    player.play(requested_to_stop);

    png_recorder.flush();
    BOOST_CHECK_EQUAL(1352304870u, static_cast<unsigned>(player.record_now.tv_sec));

    graphic_to_file.sync();
    const char * filename;

    out_png_trans.disconnect();
    out_wrm_trans.disconnect();

    filename = out_png_trans.seqgen()->get(0);
    BOOST_CHECK_EQUAL(21280, ::filesize(filename));
    ::unlink(filename);

    filename = out_wrm_trans.seqgen()->get(0);
    BOOST_CHECK_EQUAL(490454, ::filesize(filename));
    ::unlink(filename);
    filename = out_wrm_trans.seqgen()->get(1);
    BOOST_CHECK_EQUAL(1008253, ::filesize(filename));
    ::unlink(filename);
    filename = out_wrm_trans.seqgen()->get(2);
    BOOST_CHECK_EQUAL(195756, ::filesize(filename));
    ::unlink(filename);
}

BOOST_AUTO_TEST_CASE(TestReadPNGFromChunkedTransport)
{
    const char source_png[] =
    /* 0000 */ "\x01\x10\x10\x00\x00\x00\x01\x00" // 0x1000: PARTIAL_IMAGE_CHUNK 0048: chunk_len=100 0001: 1 order
        "\x89\x50\x4e\x47\x0d\x0a\x1a\x0a"                                 //.PNG....
    /* 0000 */ "\x01\x10\x10\x00\x00\x00\x01\x00" // 0x1000: PARTIAL_IMAGE_CHUNK 0048: chunk_len=100 0001: 1 order
        "\x00\x00\x00\x0d\x49\x48\x44\x52"                                 //....IHDR
    /* 0000 */ "\x01\x10\x10\x00\x00\x00\x01\x00" // 0x1000: PARTIAL_IMAGE_CHUNK 0048: chunk_len=100 0001: 1 order
        "\x00\x00\x00\x14\x00\x00\x00\x0a"
    /* 0000 */ "\x01\x10\x10\x00\x00\x00\x01\x00" // 0x1000: PARTIAL_IMAGE_CHUNK 0048: chunk_len=100 0001: 1 order
        "\x08\x02\x00\x00\x00\x3b\x37\xe9"
    /* 0000 */ "\x01\x10\x10\x00\x00\x00\x01\x00" // 0x1000: PARTIAL_IMAGE_CHUNK 0048: chunk_len=100 0001: 1 order
        "\xb1\x00\x00\x00\x32\x49\x44\x41"
    /* 0000 */ "\x01\x10\x10\x00\x00\x00\x01\x00" // 0x1000: PARTIAL_IMAGE_CHUNK 0048: chunk_len=100 0001: 1 order
        "\x54\x28\x91\x63\xfc\xcf\x80\x17"
    /* 0000 */ "\x01\x10\x10\x00\x00\x00\x01\x00" // 0x1000: PARTIAL_IMAGE_CHUNK 0048: chunk_len=100 0001: 1 order
        "\xfc\xff\xcf\xc0\xc8\x88\x4b\x92"
    /* 0000 */ "\x01\x10\x10\x00\x00\x00\x01\x00" // 0x1000: PARTIAL_IMAGE_CHUNK 0048: chunk_len=100 0001: 1 order
        "\x09\xbf\x5e\xfc\x60\x88\x6a\x66"
    /* 0000 */ "\x01\x10\x10\x00\x00\x00\x01\x00" // 0x1000: PARTIAL_IMAGE_CHUNK 0048: chunk_len=100 0001: 1 order
        "\x41\xe3\x33\x32\xa0\x84\xe0\x7f"
    /* 0000 */ "\x01\x10\x10\x00\x00\x00\x01\x00" // 0x1000: PARTIAL_IMAGE_CHUNK 0048: chunk_len=100 0001: 1 order
        "\x54\x91\xff\x0c\x28\x81\x37\x70"
    /* 0000 */ "\x01\x10\x10\x00\x00\x00\x01\x00" // 0x1000: PARTIAL_IMAGE_CHUNK 0048: chunk_len=100 0001: 1 order
        "\xce\x66\x1c\xb0\x78\x06\x00\x69"
    /* 0000 */ "\x01\x10\x10\x00\x00\x00\x01\x00" // 0x1000: PARTIAL_IMAGE_CHUNK 0048: chunk_len=100 0001: 1 order
        "\xdc\x0a\x12\x86\x4a\x0c\x44\x00"
    /* 0000 */ "\x01\x10\x10\x00\x00\x00\x01\x00" // 0x1000: PARTIAL_IMAGE_CHUNK 0048: chunk_len=100 0001: 1 order
        "\x00\x00\x00\x49\x45\x4e\x44\xae"
    /* 0000 */ "\x00\x10\x0b\x00\x00\x00\x01\x00" // 0x1000: FINAL_IMAGE_CHUNK 0048: chunk_len=100 0001: 1 order
        "\x42\x60\x82"
    ;

    GeneratorTransport in_png_trans(source_png, sizeof(source_png)-1);
    constexpr std::size_t sz_buf = 8;
    uint8_t buf[sz_buf];
    auto end = buf;
    in_png_trans.recv_new(end, sz_buf); // skip first chunk header
    InStream stream(buf);

//    in_png_trans.recv(&stream.end, 107); // skip first chunk header

    uint16_t chunk_type = stream.in_uint16_le();
    uint32_t chunk_size = stream.in_uint32_le();
    uint16_t chunk_count = stream.in_uint16_le();
    (void)chunk_count;

    InChunkedImageTransport chunk_trans(chunk_type, chunk_size, &in_png_trans);


    RDPDrawable d(20, 10);
    ::transport_read_png24(&chunk_trans, d.data(),
                 d.width(), d.height(),
                 d.rowsize()
                 );
    const int groupid = 0;
    PngCapture::OutFilenameSequenceTransport png_trans(FilenameGenerator::PATH_FILE_PID_COUNT_EXTENSION, "./", "testimg", ".png", groupid, nullptr);
    DumpPng24FromRDPDrawableAdapter(d).dump_png24(png_trans, true);
//    d.dump_png24(png_trans, true);
    ::unlink(png_trans.seqgen()->get(0));
}





class ochecksum_buf_null_buf
{
    static constexpr size_t nosize = ~size_t{};
    static constexpr size_t quick_size = 4096;
    size_t file_size = nosize;

    SslHMAC_Sha256_Delayed hmac;
    SslHMAC_Sha256_Delayed quick_hmac;
    unsigned char const (&hmac_key)[SHA256_DIGEST_LENGTH];

public:
    explicit ochecksum_buf_null_buf(unsigned char const (&hmac_key)[SHA256_DIGEST_LENGTH])
    : hmac_key(hmac_key)
    {}

    int open()
    {
        this->hmac.init(this->hmac_key, sizeof(this->hmac_key));
        this->quick_hmac.init(this->hmac_key, sizeof(this->hmac_key));
        this->file_size = 0;
        return 0;
    }

    ssize_t write(const void * data, size_t len)
    {
        this->hmac.update(static_cast<const uint8_t *>(data), len);
        if (this->file_size < quick_size) {
            auto const remaining = std::min(quick_size - this->file_size, len);
            this->quick_hmac.update(static_cast<const uint8_t *>(data), remaining);
            this->file_size += remaining;
        }
        return len;
    }

    int close(unsigned char (&hash)[MD_HASH_LENGTH * 2])
    {
        this->quick_hmac.final(reinterpret_cast<unsigned char(&)[MD_HASH_LENGTH]>(hash[0]));
        this->hmac.final(reinterpret_cast<unsigned char(&)[MD_HASH_LENGTH]>(hash[MD_HASH_LENGTH]));
        this->file_size = nosize;
        return 0;
    }
};



#include "utils/fileutils.hpp"

BOOST_AUTO_TEST_CASE(TestOutFilenameSequenceTransport)
{
    PngCapture::OutFilenameSequenceTransport fnt(FilenameGenerator::PATH_FILE_PID_COUNT_EXTENSION, "/tmp/", "test_outfilenametransport", ".txt", getgid(), nullptr);
    fnt.send("We write, ", 10);
    fnt.send("and again, ", 11);
    fnt.send("and so on.", 10);

    fnt.next();
    fnt.send(" ", 1);
    fnt.send("A new file.", 11);

    BOOST_CHECK_EQUAL(filesize(fnt.seqgen()->get(0)), 31);
    BOOST_CHECK_EQUAL(filesize(fnt.seqgen()->get(1)), 12);

    fnt.disconnect();
    unlink(fnt.seqgen()->get(0));
    unlink(fnt.seqgen()->get(1));
}<|MERGE_RESOLUTION|>--- conflicted
+++ resolved
@@ -298,19 +298,11 @@
         size_t size;
         size_t altsize;
     } fileinfo[] = {
-<<<<<<< HEAD
-        {"./capture-000000.wrm", 1646},
-        {"./capture-000001.wrm", 3508},
-        {"./capture-000002.wrm", 3463},
-        {"./capture-000003.wrm", static_cast<size_t>(-1)},
-        {"./capture.mwrm", 288},
-=======
         {"./capture-000000.wrm", 1646, 0},
         {"./capture-000001.wrm", 3508, 0},
         {"./capture-000002.wrm", 3463, 0},
         {"./capture-000003.wrm", static_cast<size_t>(-1), static_cast<size_t>(-1)},
         {"./capture.mwrm", 288, 285},
->>>>>>> 2b65e637
     };
     for (auto x: fileinfo) {
         size_t fsize = filesize(x.filename);
