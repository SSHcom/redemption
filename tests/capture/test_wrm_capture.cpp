--- conflicted
+++ resolved
@@ -168,7 +168,7 @@
         if (!this->current_filename_[0] && !this->num_file_) {
             return nullptr;
         }
-        
+
         return this->filegen_.get(this->num_file_-1);
     }
 
@@ -396,15 +396,6 @@
 
         struct CheckFiles {
             const char * filename;
-<<<<<<< HEAD
-            size_t size;
-        } fileinfo[] = {
-            {"./capture-000000.wrm", 1646},
-            {"./capture-000001.wrm", 3508},
-            {"./capture-000002.wrm", 3463},
-            {"./capture-000003.wrm", static_cast<size_t>(-1)},
-            {"./capture.mwrm", 288},
-=======
             int size;
             int alt_size;
         } fileinfos[] = {
@@ -413,7 +404,6 @@
             {"./capture-000002.wrm", 3463, 0},
             {"./capture-000003.wrm", -1, 0},
             {"./capture.mwrm", 288, 285},
->>>>>>> 2b65e637
         };
         for (auto x : fileinfos) {
             int fsize = filesize(x.filename);
@@ -560,19 +550,11 @@
         size_t size;
         size_t altsize;
     } fileinfo[] = {
-<<<<<<< HEAD
-        {"./capture-000000.wrm", 1646},
-        {"./capture-000001.wrm", 3508},
-        {"./capture-000002.wrm", 3463},
-        {"./capture-000003.wrm", static_cast<size_t>(-1)},
-        {"./capture.mwrm", 676},
-=======
         {"./capture-000000.wrm", 1646, 0},
         {"./capture-000001.wrm", 3508, 0},
         {"./capture-000002.wrm", 3463, 0},
         {"./capture-000003.wrm", static_cast<size_t>(-1), static_cast<size_t>(-1)},
         {"./capture.mwrm", 676, 673},
->>>>>>> 2b65e637
     };
     for (auto x: fileinfo) {
         size_t fsize = filesize(x.filename);
@@ -1587,7 +1569,7 @@
     {
         LCGRandom rnd(0);
         Fstat fstat;
-        
+
         timeval tv;
         tv.tv_usec = 0;
         tv.tv_sec = 1352304810;
