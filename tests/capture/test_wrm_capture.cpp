--- conflicted
+++ resolved
@@ -1589,21 +1589,13 @@
         crypto_trans.next();
 
         crypto_trans.send("BBBXCCCCX", 9);
-<<<<<<< HEAD
-         tv.tv_sec += 100;
-=======
 
         tv.tv_sec += 100;
->>>>>>> cb70d2bf
         crypto_trans.timestamp(tv);
         BOOST_CHECK(true);
     }
 
-<<<<<<< HEAD
-     {
-=======
     {
->>>>>>> cb70d2bf
         InMetaSequenceTransport crypto_trans(&cctx, "TESTOFS", ".mwrm", 1);
 
         char buffer[1024] = {};
@@ -1611,8 +1603,8 @@
 
         BOOST_CHECK(true);
 
-        BOOST_CHECK_NO_THROW(crypto_trans.recv_new(bob, 15));
-//        BOOST_CHECK_NO_THROW(crypto_trans.recv_new(bob+6, 9));
+        BOOST_CHECK_NO_THROW(crypto_trans.recv_new(bob, 6));
+        BOOST_CHECK_NO_THROW(crypto_trans.recv_new(bob+6, 9));
 
         BOOST_CHECK(true);
 
@@ -1633,17 +1625,12 @@
         "TESTOFS-000000.wrm",
         "TESTOFS-000001.wrm"
     };
-    for (auto x: file) {
-        ::unlink(x);
-    }
- 
-
-//   for (size_t i = 0; i < sizeof(file)/sizeof(char*); ++i){
-//        if (::unlink(file[i])){
-//            BOOST_CHECK(false);
-//            LOG(LOG_ERR, "failed to unlink %s", file[i]);
-//        }
-//    }
+    for (size_t i = 0; i < sizeof(file)/sizeof(char*); ++i){
+        if (::unlink(file[i])){
+            BOOST_CHECK(false);
+            LOG(LOG_ERR, "failed to unlink %s", file[i]);
+        }
+    }
 }
 
 BOOST_AUTO_TEST_CASE(CryptoTestInMetaSequenceTransport2)
