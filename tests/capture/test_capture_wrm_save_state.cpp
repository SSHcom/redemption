--- conflicted
+++ resolved
@@ -86,16 +86,11 @@
     Rect scr(0, 0, 100, 100);
     CheckTransport trans(expected_Red_on_Blue_wrm, sizeof(expected_Red_on_Blue_wrm)-1, 511);
     Inifile ini;
-<<<<<<< HEAD
-    BmpCache bmp_cache(BmpCache::Recorder, 24, 3, false, 2, 256, false, 2, 1024, false, 2, 4096, false);
-    RDPDrawable drawable(scr.cx, scr.cy, 24);
-=======
     BmpCache bmp_cache(BmpCache::Recorder, 24, 3, false,
                        BmpCache::CacheOption(2, 256, false),
                        BmpCache::CacheOption(2, 1024, false),
                        BmpCache::CacheOption(2, 4096, false));
-    RDPDrawable drawable(scr.cx, scr.cy);
->>>>>>> 9b0a0c26
+    RDPDrawable drawable(scr.cx, scr.cy, 24);
     GraphicToFile consumer(now, &trans, scr.cx, scr.cy, 24, bmp_cache, drawable, ini);
     consumer.timestamp(now);
 
@@ -232,16 +227,11 @@
     CheckTransport trans(expected_reset_rect_wrm, sizeof(expected_reset_rect_wrm)-1, 511);
     Inifile ini;
     ini.debug.primary_orders = 1;
-<<<<<<< HEAD
-    BmpCache bmp_cache(BmpCache::Recorder, 24, 3, false, 2, 256, false, 2, 1024, false, 2, 4096, false);
-    RDPDrawable drawable(scr.cx, scr.cy, 24);
-=======
     BmpCache bmp_cache(BmpCache::Recorder, 24, 3, false,
                        BmpCache::CacheOption(2, 256, false),
                        BmpCache::CacheOption(2, 1024, false),
                        BmpCache::CacheOption(2, 4096, false));
-    RDPDrawable drawable(scr.cx, scr.cy);
->>>>>>> 9b0a0c26
+    RDPDrawable drawable(scr.cx, scr.cy, 24);
     GraphicToFile consumer(now, &trans, scr.cx, scr.cy, 24, bmp_cache, drawable, ini);
     consumer.timestamp(now);
 
