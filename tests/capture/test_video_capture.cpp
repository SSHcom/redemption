--- conflicted
+++ resolved
@@ -164,33 +164,6 @@
         simple_movie(now, 250, drawable, video_capture, false, true);
     }
 
-<<<<<<< HEAD
-    struct CheckFiles {
-        const char * filename;
-        size_t size;
-        size_t alternativesize;
-    } fileinfo[] = {
-        {"./opaquerect_videocapture-000000.png", 3099, 3099},
-        {"./opaquerect_videocapture-000000.mp4", 10489, 12985},
-        {"./opaquerect_videocapture-000001.png", 3104, 3104},
-        {"./opaquerect_videocapture-000001.mp4", 9127, 11712},
-        {"./opaquerect_videocapture-000002.png", 3107, 3107},
-        {"./opaquerect_videocapture-000002.mp4", 8130, 10784},
-        {"./opaquerect_videocapture-000003.png", 3099, 3099},
-        {"./opaquerect_videocapture-000003.mp4", 8665, 11315},
-        {"./opaquerect_videocapture-000004.png", 3098, 3098},
-        {"./opaquerect_videocapture-000004.mp4", 9683, 12317},
-        {"./opaquerect_videocapture-000005.png", 3098, 3098},
-        {"./opaquerect_videocapture-000005.mp4", 262, 0},
-    };
-    for (auto x: fileinfo) {
-        size_t fsize = filesize(x.filename);
-        if (fsize != x.size && fsize != x.alternativesize){
-            BOOST_CHECK_EQUAL(x.size, fsize);
-        }
-        ::unlink(x.filename);
-    }
-=======
     CHECK_FILESIZE_AND_CLEAN2("./opaquerect_videocapture-000000.png", 3099, 3099);
     CHECK_FILESIZE_AND_CLEAN2("./opaquerect_videocapture-000000.mp4", 25039, 12985);
     CHECK_FILESIZE_AND_CLEAN2("./opaquerect_videocapture-000001.png", 3104, 3104);
@@ -203,7 +176,6 @@
     CHECK_FILESIZE_AND_CLEAN2("./opaquerect_videocapture-000004.mp4", 23983, 12317);
     CHECK_FILESIZE_AND_CLEAN2("./opaquerect_videocapture-000005.png", 3098, 3098);
     CHECK_FILESIZE_AND_CLEAN2("./opaquerect_videocapture-000005.mp4", 262, 262);
->>>>>>> bbb4bdbb
 }
 
 BOOST_AUTO_TEST_CASE(TestVideoCaptureOneChunkFLV)
@@ -276,18 +248,7 @@
             0 /* groupid */, false /* no_timestamp */, drawable, flv_params);
         simple_movie(now, 250, drawable, video_capture, false, true);
     }
-<<<<<<< HEAD
-    const char * filename = "./opaquerect_fullvideocapture_timestamp2.mp4";
-    size_t fsize = filesize(filename);
-     // size actually depends on the codec version and at least two slightltly different ones exists for h264
-    if (fsize != 54190 && fsize != 54176){
-        BOOST_CHECK_EQUAL(35710, filesize(filename));
-    }
-    ::unlink(filename);
-
-=======
     CHECK_FILESIZE_AND_CLEAN("./opaquerect_fullvideocapture_timestamp2.mp4", 118756);
->>>>>>> bbb4bdbb
 }
 
 BOOST_AUTO_TEST_CASE(SequencedVideoCaptureFLV)
@@ -362,45 +323,6 @@
             std::chrono::microseconds{1000000}, next_video_notifier);
         simple_movie(now, 250, drawable, video_capture, false, true);
     }
-<<<<<<< HEAD
-    struct CheckFiles {
-        const char * filename;
-        size_t size;
-        // size actually depends on the codec version and at least two slightltly different ones exists for h264
-        size_t alternativesize;
-    } fileinfo[] = {
-        {"./opaquerect_seqvideocapture_timestamp2-000000.png", 3099, 3099},
-        {"./opaquerect_seqvideocapture_timestamp2-000000.mp4", 7324, 7309},
-        {"./opaquerect_seqvideocapture_timestamp2-000001.png", 3099, 3099},
-        {"./opaquerect_seqvideocapture_timestamp2-000001.mp4", 6890, 6875},
-        {"./opaquerect_seqvideocapture_timestamp2-000002.png", 3104, 3104},
-        {"./opaquerect_seqvideocapture_timestamp2-000002.mp4", 6630, 6615},
-        {"./opaquerect_seqvideocapture_timestamp2-000003.png", 3101, 3101},
-        {"./opaquerect_seqvideocapture_timestamp2-000003.mp4", 6386, 6371},
-        {"./opaquerect_seqvideocapture_timestamp2-000004.png", 3107, 3107},
-        {"./opaquerect_seqvideocapture_timestamp2-000004.mp4", 6014, 5999},
-        {"./opaquerect_seqvideocapture_timestamp2-000005.png", 3101, 3101},
-        {"./opaquerect_seqvideocapture_timestamp2-000005.mp4", 6037, 6022},
-        {"./opaquerect_seqvideocapture_timestamp2-000006.png", 3099, 3099},
-        {"./opaquerect_seqvideocapture_timestamp2-000006.mp4", 6134, 6119},
-        {"./opaquerect_seqvideocapture_timestamp2-000007.png", 3101, 3101},
-        {"./opaquerect_seqvideocapture_timestamp2-000007.mp4", 6411, 6396},
-        {"./opaquerect_seqvideocapture_timestamp2-000008.png", 3098, 3098},
-        {"./opaquerect_seqvideocapture_timestamp2-000008.mp4", 6632, 6617},
-        {"./opaquerect_seqvideocapture_timestamp2-000009.png", 3098, 3098},
-        {"./opaquerect_seqvideocapture_timestamp2-000009.mp4", 6877, 6862},
-        {"./opaquerect_seqvideocapture_timestamp2-000010.png", 3098, 3098},
-        {"./opaquerect_seqvideocapture_timestamp2-000010.mp4", 262, 262}
-    };
-    for (auto x: fileinfo) {
-        size_t fsize = filesize(x.filename);
-        if ((x.size != fsize) && (x.alternativesize != fsize)){
-            BOOST_CHECK_EQUAL(x.size, filesize(x.filename));
-        }
-        ::unlink(x.filename);
-    }
-}
-=======
 
     CHECK_FILESIZE_AND_CLEAN2("./opaquerect_seqvideocapture_timestamp2-000000.png", 3099, 3099);
     CHECK_FILESIZE_AND_CLEAN2("./opaquerect_seqvideocapture_timestamp2-000000.mp4", 13265, 7309);
@@ -424,5 +346,4 @@
     CHECK_FILESIZE_AND_CLEAN2("./opaquerect_seqvideocapture_timestamp2-000009.mp4", 12557, 6862);
     CHECK_FILESIZE_AND_CLEAN2("./opaquerect_seqvideocapture_timestamp2-000010.png", 3098, 3098);
     CHECK_FILESIZE_AND_CLEAN2("./opaquerect_seqvideocapture_timestamp2-000010.mp4", 262, 262);
-}
->>>>>>> bbb4bdbb
+}