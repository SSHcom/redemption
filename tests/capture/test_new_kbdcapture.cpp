/*
   This program is free software; you can redistribute it and/or modify
   it under the terms of the GNU General Public License as published by
   the Free Software Foundation; either version 2 of the License, or
   (at your option) any later version.

   This program is distributed in the hope that it will be useful,
   but WITHOUT ANY WARRANTY; without even the implied warranty of
   MERCHANTABILITY or FITNESS FOR A PARTICULAR PURPOSE.  See the
   GNU General Public License for more details.

   You should have received a copy of the GNU General Public License
   along with this program; if not, write to the Free Software
   Foundation, Inc., 675 Mass Ave, Cambridge, MA 02139, USA.

   Product name: redemption, a FLOSS RDP proxy
   Copyright (C) Wallix 2012
   Author(s): Christophe Grosjean

   Unit test to conversion of RDP drawing orders to PNG images
*/

#define BOOST_AUTO_TEST_MAIN
#define BOOST_TEST_DYN_LINK
#define BOOST_TEST_MODULE TestKbdCapture
#include <boost/test/auto_unit_test.hpp>

#undef SHARE_PATH
#define SHARE_PATH FIXTURES_PATH

#define LOGNULL
//#define LOGPRINT

#include "capture/new_kbdcapture.hpp"
#include "transport/test_transport.hpp"

struct MyAuth : auth_api
{
    mutable std::string s;

    void log4(bool duplicate_with_pid, const char* type, const char* extra = nullptr) const override {
        BOOST_REQUIRE(extra);
        s += extra;
    }

    void report(const char*, const char*) {}
    void set_auth_channel_target(const char*) {}
    void set_auth_error_message(const char*) {}
};

BOOST_AUTO_TEST_CASE(TestKbdCapture)
{
    MyAuth auth;
    NewKbdCapture kbd_capture({0, 0}, &auth, nullptr, nullptr, false, false);

    const unsigned char input[] = {'a', 0, 0, 0};
    MemoryTransport trans;

    {
        kbd_capture.input_kbd({}, input);
        kbd_capture.flush();

        kbd_capture.send_session_data();
        BOOST_CHECK_EQUAL(auth.s.size(), 8);
        BOOST_CHECK_EQUAL("data=\"a\"", auth.s);
        trans.out_stream.rewind();
        kbd_capture.send_data(trans);
        BOOST_CHECK_EQUAL(trans.out_stream.get_offset(), 1);
        BOOST_CHECK_EQUAL('a', *trans.out_stream.get_data());
    }

    kbd_capture.enable_keyboard_input_mask(true);
    auth.s.clear();

    {
        kbd_capture.input_kbd({}, input);
        kbd_capture.flush();

        kbd_capture.send_session_data();
        // prob is not enabled
        BOOST_CHECK_EQUAL(auth.s.size(), 0);
        trans.out_stream.rewind();
        kbd_capture.send_data(trans);
        BOOST_CHECK_EQUAL(trans.out_stream.get_offset(), 1);
        BOOST_CHECK_EQUAL('*', *trans.out_stream.get_data());
    }

    kbd_capture.enable_keyboard_input_mask(false);
    auth.s.clear();

    {
<<<<<<< HEAD
        kbd_capture.input_kbd({}, input);
=======
        kbd_capture.input({}, input, input_sz);
        kbd_capture.enable_keyboard_input_mask(true);
        kbd_capture.input({}, input, input_sz);
>>>>>>> 471c9aa4
        kbd_capture.flush();

        trans.out_stream.rewind();
        kbd_capture.send_data(trans);
        BOOST_CHECK_EQUAL(trans.out_stream.get_offset(), 2);
        BOOST_CHECK_EQUAL('a', trans.out_stream.get_data()[0]);
        BOOST_CHECK_EQUAL('*', trans.out_stream.get_data()[1]);
    }
}<|MERGE_RESOLUTION|>--- conflicted
+++ resolved
@@ -89,13 +89,9 @@
     auth.s.clear();
 
     {
-<<<<<<< HEAD
         kbd_capture.input_kbd({}, input);
-=======
-        kbd_capture.input({}, input, input_sz);
         kbd_capture.enable_keyboard_input_mask(true);
-        kbd_capture.input({}, input, input_sz);
->>>>>>> 471c9aa4
+        kbd_capture.input_kbd({}, input);
         kbd_capture.flush();
 
         trans.out_stream.rewind();
