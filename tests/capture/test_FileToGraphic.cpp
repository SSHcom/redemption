/*
   This program is free software; you can redistribute it and/or modify
   it under the terms of the GNU General Public License as published by
   the Free Software Foundation; either version 2 of the License, or
   (at your option) any later version.

   This program is distributed in the hope that it will be useful,
   but WITHOUT ANY WARRANTY; without even the implied warranty of
   MERCHANTABILITY or FITNESS FOR A PARTICULAR PURPOSE.  See the
   GNU General Public License for more details.

   You should have received a copy of the GNU General Public License
   along with this program; if not, write to the Free Software
   Foundation, Inc., 675 Mass Ave, Cambridge, MA 02139, USA.

   Product name: redemption, a FLOSS RDP proxy
   Copyright (C) Wallix 2013
   Author(s): Christophe Grosjean

*/

#define BOOST_AUTO_TEST_MAIN
#define BOOST_TEST_DYN_LINK
#define BOOST_TEST_MODULE TestFileToGraphic
#include <boost/test/auto_unit_test.hpp>

#undef SHARE_PATH
#define SHARE_PATH FIXTURES_PATH

#define LOGNULL
//#define LOGPRINT

#include "utils/dump_png24_from_rdp_drawable_adapter.hpp"
#include "transport/out_filename_sequence_transport.hpp"
#include "transport/in_file_transport.hpp"
#include "nativecapture.hpp"
#include "FileToGraphic.hpp"
#include "image_capture.hpp"

BOOST_AUTO_TEST_CASE(TestSample0WRM)
{
    const char * input_filename = "./tests/fixtures/sample0.wrm";
    char path[1024];
    size_t len = strlen(input_filename);
    memcpy(path, input_filename, len);
    path[len] = 0;

    int fd = ::open(path, O_RDONLY);
    if (fd == -1){
        LOG(LOG_INFO, "open '%s' failed with error : %s", path, strerror(errno));
        BOOST_CHECK(false);
        return;
    }

    InFileTransport in_wrm_trans(fd);
    timeval begin_capture;
    begin_capture.tv_sec = 0; begin_capture.tv_usec = 0;
    timeval end_capture;
    end_capture.tv_sec = 0; end_capture.tv_usec = 0;
    FileToGraphic player(&in_wrm_trans, begin_capture, end_capture, false, 0);

    Inifile ini;
    ini.set<cfg::debug::primary_orders>(0);
    ini.set<cfg::debug::secondary_orders>(0);
    ini.set<cfg::video::wrm_compression_algorithm>(0);

    const int groupid = 0;
    OutFilenameSequenceTransport out_png_trans(FilenameGenerator::PATH_FILE_PID_COUNT_EXTENSION, "./", "first", ".png", groupid);
    RDPDrawable drawable1(player.screen_rect.cx, player.screen_rect.cy, 24);
    ImageCapture png_recorder(out_png_trans, player.screen_rect.cx, player.screen_rect.cy, drawable1.impl());

//    png_recorder.update_config(ini);
<<<<<<< HEAD
    player.add_consumer(&drawable1, nullptr, nullptr, nullptr);
=======
    player.add_consumer(&drawable1, &drawable1);
>>>>>>> 8bbdda46

    OutFilenameSequenceTransport out_wrm_trans(FilenameGenerator::PATH_FILE_PID_COUNT_EXTENSION, "./", "first", ".wrm", groupid);
    ini.set<cfg::video::frame_interval>(10);
    ini.set<cfg::video::break_interval>(20);

    const struct ToCacheOption {
        ToCacheOption(){}
        BmpCache::CacheOption operator()(const BmpCache::cache_ & cache) const {
            return BmpCache::CacheOption(cache.entries(), cache.bmp_size(), cache.persistent());
        }
    } to_cache_option;

    BmpCache bmp_cache(
        BmpCache::Recorder,
        player.bmp_cache->bpp,
        player.bmp_cache->number_of_cache,
        player.bmp_cache->use_waiting_list,
        to_cache_option(player.bmp_cache->get_cache(0)),
        to_cache_option(player.bmp_cache->get_cache(1)),
        to_cache_option(player.bmp_cache->get_cache(2)),
        to_cache_option(player.bmp_cache->get_cache(3)),
        to_cache_option(player.bmp_cache->get_cache(4))
    );
    GlyphCache gly_cache;
    PointerCache ptr_cache;

    RDPDrawable drawable(player.screen_rect.cx, player.screen_rect.cy, 24);
    DumpPng24FromRDPDrawableAdapter dump_png{drawable};
    GraphicToFile graphic_to_file(
        player.record_now,
        out_wrm_trans,
        player.screen_rect.cx,
        player.screen_rect.cy,
        24,
        bmp_cache, gly_cache, ptr_cache, dump_png, ini
    );
    NativeCapture wrm_recorder(graphic_to_file, player.record_now, ini);

    wrm_recorder.update_config(ini);
    player.add_consumer(&drawable, nullptr, nullptr, nullptr);
    player.add_consumer(&graphic_to_file, &wrm_recorder, nullptr, nullptr);

    bool requested_to_stop = false;

    BOOST_CHECK_EQUAL(1352304810u, static_cast<unsigned>(player.record_now.tv_sec));
    player.play(requested_to_stop);

    png_recorder.flush();
    BOOST_CHECK_EQUAL(1352304870u, static_cast<unsigned>(player.record_now.tv_sec));

    graphic_to_file.sync();
    const char * filename;

    out_png_trans.disconnect();
    out_wrm_trans.disconnect();

    filename = out_png_trans.seqgen()->get(0);
    BOOST_CHECK_EQUAL(21280, ::filesize(filename));
    ::unlink(filename);

    filename = out_wrm_trans.seqgen()->get(0);
    BOOST_CHECK_EQUAL(490486, ::filesize(filename));
    ::unlink(filename);
    filename = out_wrm_trans.seqgen()->get(1);
//    BOOST_CHECK_EQUAL(1247534, ::filesize(filename));
    BOOST_CHECK_EQUAL(1008349, ::filesize(filename));
    ::unlink(filename);
    filename = out_wrm_trans.seqgen()->get(2);
//    BOOST_CHECK_EQUAL(363538, ::filesize(filename));
    BOOST_CHECK_EQUAL(195820, ::filesize(filename));
    ::unlink(filename);
}

//BOOST_AUTO_TEST_CASE(TestSecondPart)
//{
//    const char * input_filename = "./tests/fixtures/sample1.wrm";
//    char path[1024];
//    size_t len = strlen(input_filename);
//    memcpy(path, input_filename, len);
//    path[len] = 0;

//    int fd = ::open(path, O_RDONLY);
//    if (fd == -1){
//        LOG(LOG_INFO, "open '%s' failed with error : %s", path, strerror(errno));
//        BOOST_CHECK(false);
//        return;
//    }

//    InFileTransport in_wrm_trans(fd);
//    timeval begin_capture;
//    begin_capture.tv_sec = 0; begin_capture.tv_usec = 0;
//    timeval end_capture;
//    end_capture.tv_sec = 0; end_capture.tv_usec = 0;
//    FileToGraphic player(&in_wrm_trans, begin_capture, end_capture, false, 0);

//    Inifile ini;
//    ini.set<cfg::debug::primary_orders>(0);
//    ini.set<cfg::debug::secondary_orders>(0);

//    const int groupid = 0;
//    OutFilenameSequenceTransport out_png_trans(FilenameGenerator::PATH_FILE_PID_COUNT_EXTENSION, "./", "second_part", ".png", groupid);
//    RDPDrawable drawable1(player.screen_rect.cx, player.screen_rect.cy, 24);
//    ImageCapture png_recorder(out_png_trans, player.screen_rect.cx, player.screen_rect.cy, drawable1.drawable);

//    png_recorder.update_config(ini);
//    player.add_consumer(&drawable1, &drawable1);

//    OutFilenameSequenceTransport out_wrm_trans(FilenameGenerator::PATH_FILE_PID_COUNT_EXTENSION, "./", "second_part", ".wrm", groupid);
//    ini.set<cfg::video::frame_interval>(10);
//    ini.set<cfg::video::break_interval>(20);

//    BmpCache bmp_cache(
//        BmpCache::Recorder,
//        player.bmp_cache->bpp,
//        player.bmp_cache->number_of_cache,
//        player.bmp_cache->use_waiting_list,
//        player.bmp_cache->cache_0_entries,
//        player.bmp_cache->cache_0_size,
//        player.bmp_cache->cache_0_persistent,
//        player.bmp_cache->cache_1_entries,
//        player.bmp_cache->cache_1_size,
//        player.bmp_cache->cache_1_persistent,
//        player.bmp_cache->cache_2_entries,
//        player.bmp_cache->cache_2_size,
//        player.bmp_cache->cache_2_persistent,
//        player.bmp_cache->cache_3_entries,
//        player.bmp_cache->cache_3_size,
//        player.bmp_cache->cache_3_persistent,
//        player.bmp_cache->cache_4_entries,
//        player.bmp_cache->cache_4_size,
//        player.bmp_cache->cache_4_persistent);

//    RDPDrawable drawable(player.screen_rect.cx, player.screen_rect.cy, 24);
//    NativeCapture wrm_recorder(
//        player.record_now,
//        out_wrm_trans,
//        player.screen_rect.cx,
//        player.screen_rect.cy,
//        bmp_cache, drawable, ini);

//    wrm_recorder.update_config(ini);
//    player.add_consumer(&wrm_recorder, &wrm_recorder);

//    bool requested_to_stop = false;

//    BOOST_CHECK_EQUAL((unsigned)1352304870, (unsigned)player.record_now.tv_sec);
//    player.play(requested_to_stop);
//    BOOST_CHECK_EQUAL((unsigned)1352304928, (unsigned)player.record_now.tv_sec);

//    png_recorder.flush();

//    TODO("check RGB/BGR: fixed test replacing 47483 with 47553")
//    BOOST_CHECK_EQUAL((unsigned)47553, (unsigned)sq_outfilename_filesize(&(out_png_trans.seq), 0));
//    sq_outfilename_unlink(&(out_png_trans.seq), 0);

//    wrm_recorder.flush();
//    BOOST_CHECK_EQUAL((unsigned)74803, (unsigned)sq_outfilename_filesize(&(out_wrm_trans.seq), 0));
//    sq_outfilename_unlink(&(out_wrm_trans.seq), 0);
//    // Mem3Blt save state = 34 bytes
//    BOOST_CHECK_EQUAL(static_cast<unsigned>(273774) + 34, (unsigned)sq_outfilename_filesize(&(out_wrm_trans.seq), 1));
//    sq_outfilename_unlink(&(out_wrm_trans.seq), 1);
//    // Mem3Blt save state = 34 bytes
//    BOOST_CHECK_EQUAL(static_cast<unsigned>(185108) + 34, (unsigned)sq_outfilename_filesize(&(out_wrm_trans.seq), 2));
//    sq_outfilename_unlink(&(out_wrm_trans.seq), 2);
//}
<|MERGE_RESOLUTION|>--- conflicted
+++ resolved
@@ -70,11 +70,7 @@
     ImageCapture png_recorder(out_png_trans, player.screen_rect.cx, player.screen_rect.cy, drawable1.impl());
 
 //    png_recorder.update_config(ini);
-<<<<<<< HEAD
     player.add_consumer(&drawable1, nullptr, nullptr, nullptr);
-=======
-    player.add_consumer(&drawable1, &drawable1);
->>>>>>> 8bbdda46
 
     OutFilenameSequenceTransport out_wrm_trans(FilenameGenerator::PATH_FILE_PID_COUNT_EXTENSION, "./", "first", ".wrm", groupid);
     ini.set<cfg::video::frame_interval>(10);
