/*
  This program is free software; you can redistribute it and/or modify
  it under the terms of the GNU General Public License as published by
  the Free Software Foundation; either version 2 of the License, or
  (at your option) any later version.

  This program is distributed in the hope that it will be useful,
  but WITHOUT ANY WARRANTY; without even the implied warranty of
  MERCHANTABILITY or FITNESS FOR A PARTICULAR PURPOSE. See the
  GNU General Public License for more details.

  You should have received a copy of the GNU General Public License
  along with this program; if not, write to the Free Software
  Foundation, Inc., 675 Mass Ave, Cambridge, MA 02139, USA.

  Product name: redemption, a FLOSS RDP proxy
  Copyright (C) Wallix 2010
  Author(s): Christophe Grosjean, Javier Caverni, Xavier Dunat, Raphael Zhou, Meng Tan

  Manage Modules Life cycle : creation, destruction and chaining
  find out the next module to run from context reading
*/

#ifndef _REDEMPTION_ACL_MODULES_MANAGER_HPP_
#define _REDEMPTION_ACL_MODULES_MANAGER_HPP_

#include "sockettransport.hpp"
#include "config.hpp"
#include "netutils.hpp"
#include "mod_api.hpp"
#include "null/null.hpp"
#include "rdp/rdp.hpp"
#include "vnc/vnc.hpp"
#include "xup/xup.hpp"
#include "transitory/transitory.hpp"
#include "cli/cli_mod.hpp"
#include "internal/bouncer2_mod.hpp"
#include "internal/test_card_mod.hpp"
#include "internal/replay_mod.hpp"
#include "internal/selector_mod.hpp"
#include "internal/wab_close_mod.hpp"
#include "internal/dialog_mod.hpp"
#include "internal/login_mod.hpp"
#include "internal/rwl_mod.hpp"
#include "internal/rwl_login_mod.hpp"

enum {
    MODULE_EXIT,
    MODULE_WAITING,
    MODULE_RUNNING,
    MODULE_REFRESH,
    MODULE_VNC,
    MODULE_RDP,
    MODULE_XUP,
    MODULE_INTERNAL,
    MODULE_INTERNAL_CLOSE,
    MODULE_INTERNAL_WIDGET2_CLOSE,
    MODULE_INTERNAL_WIDGET2_DIALOG,
    MODULE_INTERNAL_WIDGET2_MESSAGE,
    MODULE_INTERNAL_WIDGET2_LOGIN,
    MODULE_INTERNAL_WIDGET2_RWL,
    MODULE_INTERNAL_WIDGET2_RWL_LOGIN,
    MODULE_INTERNAL_CARD,
    MODULE_INTERNAL_DIALOG_DISPLAY_MESSAGE,
    MODULE_INTERNAL_DIALOG_VALID_MESSAGE,
    MODULE_INTERNAL_BOUNCER2,
    MODULE_INTERNAL_TEST,
    MODULE_INTERNAL_WIDGET2_SELECTOR,
    MODULE_EXIT_INTERNAL_CLOSE,
    MODULE_TRANSITORY,
    MODULE_AUTH,
    MODULE_CLI,
};

class ModuleManager
{
public:
    Front & front;
    Inifile & ini;
    mod_api * mod;
    mod_api * no_mod;
    Transport * mod_transport;
    uint32_t verbose;

    ModuleManager(Front & front, Inifile & ini)
        : front(front)
        , ini(ini)
        , mod_transport(NULL)
        , verbose(0)
    {
        this->no_mod = new null_mod(this->front);
        this->no_mod->event.reset();
        this->mod = this->no_mod;
    }

    void remove_mod()
    {
        if (this->mod != this->no_mod){
            delete this->mod;
            if (this->mod_transport) {
                delete this->mod_transport;
                this->mod_transport = NULL;
            }
            this->mod = this->no_mod;
        }
    }

    ~ModuleManager()
    {
        this->remove_mod();
        delete this->no_mod;
    }

    virtual void new_mod(int target_module)
    {

        LOG(LOG_INFO, "target_module=%u", target_module);

        switch (target_module)
            {
            case MODULE_INTERNAL_CLOSE:
                {
                    LOG(LOG_INFO, "ModuleManager::Creation of new mod 'INTERNAL::Close'");
                    if (this->ini.context.auth_error_message.is_empty()) {
                        this->ini.context.auth_error_message.copy_c_str("Connection to server ended");
                    }
                    this->mod = new WabCloseMod(this->ini,
                                                this->front,
                                                this->front.client_info.width,
                                                this->front.client_info.height);
                    this->front.init_pointers();
                }
                LOG(LOG_INFO, "ModuleManager::internal module Close ready");
                break;
            case MODULE_INTERNAL_BOUNCER2:
                LOG(LOG_INFO, "ModuleManager::Creation of internal module 'bouncer2_mod'");
                this->mod = new Bouncer2Mod(this->front,
                                            this->front.client_info.width,
                                            this->front.client_info.height
                                            );
                if (this->verbose){
                    LOG(LOG_INFO, "ModuleManager::internal module 'bouncer2_mod' ready");
                }
                break;
            case MODULE_INTERNAL_TEST:
                LOG(LOG_INFO, "ModuleManager::Creation of internal module 'test'");
                this->mod = new ReplayMod(
                                          this->front
                                          , this->ini.video.replay_path
                                          , this->ini.context.movie
                                          , this->front.client_info.width
                                          , this->front.client_info.height
                                          , this->ini.context.auth_error_message
                                          );
                if (this->verbose){
                    LOG(LOG_INFO, "ModuleManager::internal module 'test' ready");
                }
                break;
            case MODULE_INTERNAL_CARD:
                LOG(LOG_INFO, "ModuleManager::Creation of internal module 'test_card'");
                this->mod = new TestCardMod(this->front,
                                            this->front.client_info.width,
                                            this->front.client_info.height
                                            );
                LOG(LOG_INFO, "ModuleManager::internal module 'test_card' ready");
                break;
            case MODULE_INTERNAL_WIDGET2_SELECTOR:
                LOG(LOG_INFO, "ModuleManager::Creation of internal module 'selector'");
                this->mod = new SelectorMod(this->ini,
                                            this->front,
                                            this->front.client_info.width,
                                            this->front.client_info.height
                                            );
                if (this->verbose){
                    LOG(LOG_INFO, "ModuleManager::internal module 'selector' ready");
                }
                break;
            case MODULE_INTERNAL_WIDGET2_CLOSE:
                LOG(LOG_INFO, "ModuleManager::Creation of internal module 'CloseMod'");
                this->mod = new WabCloseMod(
                                            this->ini,
                                            this->front,
                                            this->front.client_info.width,
                                            this->front.client_info.height
                                            );
                LOG(LOG_INFO, "ModuleManager::internal module 'CloseMod' ready");
                break;
            case MODULE_INTERNAL_DIALOG_VALID_MESSAGE:
            case MODULE_INTERNAL_WIDGET2_DIALOG:
                {
                    LOG(LOG_INFO, "ModuleManager::Creation of internal module 'Dialog Accept Message'");
                    const char * message = this->ini.context.message.get_cstr();
                    const char * button = this->ini.translation.button_refused.get_cstr();
                    const char * caption = "Information";
                    this->mod = new DialogMod(
                                              this->ini,
                                              this->front,
                                              this->front.client_info.width,
                                              this->front.client_info.height,
                                              caption,
                                              message,
                                              button
                                              );
                    LOG(LOG_INFO, "ModuleManager::internal module 'Dialog Accept Message' ready");
                }
                break;
            case MODULE_INTERNAL_DIALOG_DISPLAY_MESSAGE:
            case MODULE_INTERNAL_WIDGET2_MESSAGE:
                {
                    LOG(LOG_INFO, "ModuleManager::Creation of internal module 'Dialog Display Message'");
                    const char * message = this->ini.context.message.get_cstr();
                    const char * button = NULL;
                    const char * caption = "Information";
                    this->mod = new DialogMod(
                                              this->ini,
                                              this->front,
                                              this->front.client_info.width,
                                              this->front.client_info.height,
                                              caption,
                                              message,
                                              button
                                              );
                    LOG(LOG_INFO, "ModuleManager::internal module 'Dialog Display Message' ready");
                }
                break;
            case MODULE_INTERNAL_WIDGET2_LOGIN:
                LOG(LOG_INFO, "ModuleManager::Creation of internal module 'Login'");
                this->mod = new LoginMod(
                                         this->ini,
                                         this->front,
                                         this->front.client_info.width,
                                         this->front.client_info.height);
                LOG(LOG_INFO, "ModuleManager::internal module Login ready");
                break;
            case MODULE_INTERNAL_WIDGET2_RWL:
                LOG(LOG_INFO, "ModuleManager::Creation of internal module 'Login'");
                this->mod = new RwlMod(
                                       this->ini,
                                       this->front,
                                       this->front.client_info.width,
                                       this->front.client_info.height);
                LOG(LOG_INFO, "ModuleManager::internal module Login ready");
                break;
            case MODULE_INTERNAL_WIDGET2_RWL_LOGIN:
                LOG(LOG_INFO, "ModuleManager::Creation of internal module 'Login'");
                this->mod = new RwlLoginMod(
                                            this->ini,
                                            this->front,
                                            this->front.client_info.width,
                                            this->front.client_info.height);
                LOG(LOG_INFO, "ModuleManager::internal module Login ready");
                break;

            case MODULE_XUP:
                {
                    const char * name = "XUP Target";
                    if (this->verbose){
                        LOG(LOG_INFO, "ModuleManager::Creation of new mod 'XUP'\n");
                    }

                    int client_sck = ip_connect(this->ini.globals.target_device.get_cstr(),
                                                //this->ini.context_get_value(AUTHID_TARGET_DEVICE, NULL, 0),
                                                this->ini.context.target_port.get(),
                                                4, 1000,
                                                this->ini.debug.mod_xup);

                    if (client_sck == -1){
                        this->ini.context.auth_error_message.copy_c_str("failed to connect to remote TCP host");
                        throw Error(ERR_SOCKET_CONNECT_FAILED);
                    }

                    SocketTransport * t = new SocketTransport(name
                                                              , client_sck
                                                              , this->ini.globals.target_device.get_cstr()
                                                              //, this->ini.context_get_value(AUTHID_TARGET_DEVICE, NULL, 0)
                                                              , this->ini.context.target_port.get()
                                                              , this->ini.debug.mod_xup);
                    this->mod_transport = t;

                    this->ini.context.auth_error_message.copy_c_str("failed authentification on remote X host");
                    this->mod = new xup_mod( t
                                             , this->front
                                             , this->front.client_info.width
                                             , this->front.client_info.height
                                             , this->ini.context.opt_width.get()
                                             , this->ini.context.opt_height.get()
                                             , this->ini.context.opt_bpp.get()
                                             );
                    this->mod->event.obj = client_sck;
                    this->ini.context.auth_error_message.empty();
                    LOG(LOG_INFO, "ModuleManager::Creation of new mod 'XUP' suceeded\n");
                }
                break;

            case MODULE_RDP:
                {
                    LOG(LOG_INFO, "ModuleManager::Creation of new mod 'RDP'");
                    REDOC("hostname is the name of the RDP host ('windows' hostname) it is **not** used to get an ip address.")
                        char hostname[255];
                    hostname[0] = 0;
                    if (this->front.client_info.hostname[0]){
                        memcpy(hostname, this->front.client_info.hostname, 31);
                        hostname[31] = 0;
                    }
                    static const char * name = "RDP Target";

                    int client_sck = ip_connect(this->ini.globals.target_device.get_cstr(),
                                                //this->ini.context_get_value(AUTHID_TARGET_DEVICE, NULL, 0),
                                                this->ini.context.target_port.get(),
                                                3, 1000,
                                                this->ini.debug.mod_rdp);

                    if (client_sck == -1){
                        this->ini.context.auth_error_message.copy_c_str("failed to connect to remote TCP host");
                        throw Error(ERR_SOCKET_CONNECT_FAILED);
                    }

                    TODO("RZ: We need find a better way to give access of STRAUTHID_AUTH_ERROR_MESSAGE to SocketTransport")
                    SocketTransport * t = new SocketTransport(
                                                              name
                                                              , client_sck
                                                              , this->ini.globals.target_device.get_cstr()
                                                              //, this->ini.context_get_value(AUTHID_TARGET_DEVICE, NULL, 0)
                                                              , this->ini.context.target_port.get()
                                                              , this->ini.debug.mod_rdp
                                                              , &this->ini.context.auth_error_message
                                                              );
                    this->mod_transport = t;

                    this->ini.context.auth_error_message.copy_c_str("failed authentification on remote RDP host");
                    UdevRandom gen;
                    this->mod = new mod_rdp(t
                                            , this->ini.globals.target_user.get_cstr()
                                            , this->ini.context.target_password.get_cstr()
                                            //, this->ini.context_get_value(AUTHID_TARGET_USER, NULL, 0)
                                            //, this->ini.context_get_value(AUTHID_TARGET_PASSWORD, NULL, 0)
                                            , "0.0.0.0"  // client ip is silenced
                                            , this->front
                                            , hostname
                                            , true
                                            , this->front.client_info
                                            , &gen
                                            , this->front.keymap.key_flags
//                                            , this->acl   // we give mod_rdp a direct access to sesman for auth_channel channel
                                            , &this->ini.context.authchannel_target
                                            , &this->ini.context.authchannel_result
                                            , this->ini.globals.auth_channel
<<<<<<< HEAD
                                            , this->ini.globals.alternate_shell.get_cstr()
                                            , this->ini.globals.shell_working_directory.get_cstr()
=======
                                            , this->ini.globals.alternate_shell
                                            , this->ini.globals.shell_working_directory
>>>>>>> cefcf3f8
                                            , this->ini.client.clipboard.get()
                                            , true   // support fast-path
                                            , true   // support mem3blt
                                            , this->ini.globals.enable_bitmap_update
                                            , this->ini.debug.mod_rdp
                                            , true   // support new pointer
                                            );
                    this->mod->event.obj = client_sck;

                    this->mod->rdp_input_invalidate(Rect(0, 0, this->front.client_info.width, this->front.client_info.height));
                    LOG(LOG_INFO, "ModuleManager::Creation of new mod 'RDP' suceeded\n");
                    this->ini.context.auth_error_message.empty();
                }
                break;

            case MODULE_VNC:
                {
                    LOG(LOG_INFO, "ModuleManager::Creation of new mod 'VNC'\n");
                    static const char * name = "VNC Target";


                    int client_sck = ip_connect(this->ini.globals.target_device.get_cstr(),
                                                //this->ini.context_get_value(AUTHID_TARGET_DEVICE, NULL, 0),
                                                this->ini.context.target_port.get(),
                                                3, 1000,
                                                this->ini.debug.mod_vnc);

                    if (client_sck == -1){
                        this->ini.context.auth_error_message.copy_c_str("failed to connect to remote TCP host");
                        throw Error(ERR_SOCKET_CONNECT_FAILED);
                    }

                    SocketTransport * t = new SocketTransport(name
                                                              , client_sck
                                                              , this->ini.globals.target_device.get_cstr()
                                                              //, this->ini.context_get_value(AUTHID_TARGET_DEVICE, NULL, 0)
                                                              , this->ini.context.target_port.get()
                                                              , this->ini.debug.mod_vnc);
                    this->mod_transport = t;

                    this->ini.context.auth_error_message.copy_c_str("failed authentification on remote VNC host");

                    this->mod = new mod_vnc(t
                                            , this->ini.globals.target_user.get_cstr()
                                            , this->ini.context.target_password.get_cstr()
                                            // , this->ini.context_get_value(AUTHID_TARGET_USER, NULL, 0)
                                            // , this->ini.context_get_value(AUTHID_TARGET_PASSWORD, NULL, 0)
                                            , this->front
                                            , this->front.client_info.width
                                            , this->front.client_info.height
                                            , this->front.client_info.keylayout
                                            , this->front.keymap.key_flags
                                            , this->ini.client.clipboard.get()
                                            , true /* RRE encoding */
                                            , this->ini.debug.mod_vnc);
                    this->mod->event.obj = client_sck;

                    LOG(LOG_INFO, "ModuleManager::Creation of new mod 'VNC' suceeded\n");
                    this->ini.context.auth_error_message.empty();
                }
                break;

            default:
                {
                    LOG(LOG_INFO, "ModuleManager::Unknown backend exception\n");
                    throw Error(ERR_SESSION_UNKNOWN_BACKEND);
                }
            }
    }

};

#endif
<|MERGE_RESOLUTION|>--- conflicted
+++ resolved
@@ -345,13 +345,8 @@
                                             , &this->ini.context.authchannel_target
                                             , &this->ini.context.authchannel_result
                                             , this->ini.globals.auth_channel
-<<<<<<< HEAD
                                             , this->ini.globals.alternate_shell.get_cstr()
                                             , this->ini.globals.shell_working_directory.get_cstr()
-=======
-                                            , this->ini.globals.alternate_shell
-                                            , this->ini.globals.shell_working_directory
->>>>>>> cefcf3f8
                                             , this->ini.client.clipboard.get()
                                             , true   // support fast-path
                                             , true   // support mem3blt
