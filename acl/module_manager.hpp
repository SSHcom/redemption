--- conflicted
+++ resolved
@@ -45,11 +45,8 @@
 #include "internal/flat_selector2_mod.hpp"
 #include "internal/flat_wab_close_mod.hpp"
 #include "internal/flat_dialog_mod.hpp"
-<<<<<<< HEAD
 #include "internal/flat_wait_mod.hpp"
-=======
 #include "internal/interactive_password_mod.hpp"
->>>>>>> 303d0d9d
 #include "internal/widget_test_mod.hpp"
 
 #include "mod_osd.hpp"
@@ -217,15 +214,13 @@
             LOG(LOG_INFO, "===========> MODULE_DIALOG_VALID");
             return MODULE_INTERNAL_DIALOG_VALID_MESSAGE;
         }
-<<<<<<< HEAD
         else if (!strcmp(module_cstr, STRMODULE_WAITINFO)) {
             LOG(LOG_INFO, "===========> MODULE_WAITINFO");
             return MODULE_INTERNAL_WAIT_INFO;
-=======
+        }
         else if (!strcmp(module_cstr, STRMODULE_PASSWORD)) {
             LOG(LOG_INFO, "===========> MODULE_INTERACTIVE_PASSWORD");
             return MODULE_INTERNAL_PASSWORD;
->>>>>>> 303d0d9d
         }
         else if (!strcmp(module_cstr, STRMODULE_TRANSITORY)) {
             LOG(LOG_INFO, "===============> WAIT WITH CURRENT MODULE");
