--- conflicted
+++ resolved
@@ -47,7 +47,6 @@
 #include "internal/flat_wab_close_mod.hpp"
 #include "internal/flat_dialog_mod.hpp"
 
-<<<<<<< HEAD
 #define STRMODULE_LOGIN            "login"
 #define STRMODULE_SELECTOR         "selector"
 #define STRMODULE_SELECTOR_LEGACY  "selector_legacy"
@@ -61,22 +60,6 @@
 #define STRMODULE_RDP              "RDP"
 #define STRMODULE_VNC              "VNC"
 #define STRMODULE_INTERNAL         "INTERNAL"
-=======
-#include "mod_osd.hpp"
-
-#define STRMODULE_LOGIN       "login"
-#define STRMODULE_SELECTOR    "selector"
-#define STRMODULE_CONFIRM     "confirm"
-#define STRMODULE_CHALLENGE   "challenge"
-#define STRMODULE_VALID       "valid"
-#define STRMODULE_TRANSITORY  "transitory"
-#define STRMODULE_CLOSE       "close"
-#define STRMODULE_CONNECTION  "connection"
-#define STRMODULE_MESSAGE     "message"
-#define STRMODULE_RDP         "RDP"
-#define STRMODULE_VNC         "VNC"
-#define STRMODULE_INTERNAL    "INTERNAL"
->>>>>>> 7ea3f10a
 
 enum {
     MODULE_EXIT,
