--- conflicted
+++ resolved
@@ -186,11 +186,7 @@
             }
             res = MODULE_XUP;
         }
-<<<<<<< HEAD
-        else if (!this->connected && 0 == strncasecmp(protocol, "_TRANSITORY", 4)) {
-=======
         else if (!this->connected && 0 == strncasecmp(protocol, "_TRANSITORY", 11)) {
->>>>>>> 9c4406bf
             if (this->verbose & 0x4) {
                 LOG(LOG_INFO, "auth::get_mod_from_protocol _TRANSITORY");
             }
