--- conflicted
+++ resolved
@@ -282,10 +282,6 @@
             this->mod->get_event().signal = BACK_EVENT_NEXT;
             this->mod->get_event().set();
             this->ini.context.forcemodule.set(false);
-<<<<<<< HEAD
-            this->ini.context.forcemodule.use();
-=======
->>>>>>> 8ba29627
             // Do not send back the value to sesman.
         }
     }
