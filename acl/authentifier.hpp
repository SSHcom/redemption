/*
   This program is free software; you can redistribute it and/or modify
   it under the terms of the GNU General Public License as published by
   the Free Software Foundation; either version 2 of the License, or
   (at your option) any later version.

   This program is distributed in the hope that it will be useful,
   but WITHOUT ANY WARRANTY; without even the implied warranty of
   MERCHANTABILITY or FITNESS FOR A PARTICULAR PURPOSE. See the
   GNU General Public License for more details.

   You should have received a copy of the GNU General Public License
   along with this program; if not, write to the Free Software
   Foundation, Inc., 675 Mass Ave, Cambridge, MA 02139, USA.

   Product name: redemption, a FLOSS RDP proxy
   Copyright (C) Wallix 2010
   Author(s): Christophe Grosjean, Javier Caverni, Xavier Dunat, Raphael Zhou, Meng Tan

   Session related with ACL
   find out the next module to run from context reading
*/

#ifndef _REDEMPTION_ACL_AUTHENTIFIER_HPP_
#define _REDEMPTION_ACL_AUTHENTIFIER_HPP_

#include <unistd.h>
#include <fcntl.h>

#include "stream.hpp"
#include "config.hpp"
#include "netutils.hpp"
#include "acl_serializer.hpp"
#include "module_manager.hpp"

class SessionManager {
    Inifile * ini;

    int tick_count;

    public:
    BackEvent_t signal;
    AclSerializer acl_serial;
    int keepalive_grace_delay;
    int max_tick;
    bool internal_domain;
    bool connected;
    bool last_module;
    uint32_t verbose;

    SessionManager(Inifile * _ini, Transport & _auth_trans, int _keepalive_grace_delay,
                   int _max_tick, bool _internal_domain, uint32_t _verbose)
        : ini(_ini)
        , tick_count(0)
        , signal(BACK_EVENT_NONE)
        , acl_serial(AclSerializer(_ini,_auth_trans,_verbose))
        , keepalive_grace_delay(_keepalive_grace_delay)
        , max_tick(_max_tick)
        , internal_domain(_internal_domain)
        , connected(false)
        , last_module(false)
        , verbose(_verbose)

    {
        if (this->verbose & 0x10){
            LOG(LOG_INFO, "auth::SessionManager");
        }
    }

    ~SessionManager()
    {
        if (this->verbose & 0x10){
            LOG(LOG_INFO, "auth::~SessionManager");
        }
    }

    void start_keep_alive(long & keepalive_time)
    {
        if (this->verbose & 0x10){
            LOG(LOG_INFO, "auth::start_keep_alive");
        }
        this->tick_count = 1;

        this->ini->context_ask(AUTHID_KEEPALIVE);
        this->acl_serial.send(AUTHID_KEEPALIVE);
        keepalive_time = ::time(NULL) + 30;
    }

    // Set AUTHCHANNEL_TARGET dict value and transmit request to sesman (then wabenginge)
    void ask_auth_channel_target(const char * target)
    {
        if (this->verbose) {
            LOG(LOG_INFO, "SessionManager::ask_auth_channel_target(%s)", target);
        }

        this->ini->context_set_value(AUTHID_AUTHCHANNEL_TARGET, target);
        this->acl_serial.send(AUTHID_AUTHCHANNEL_TARGET);
    }

    // Set AUTHCHANNEL_RESULT dict value and transmit request to sesman (then wabenginge)
    void set_auth_channel_result(const char * result)
    {
        if (this->verbose) {
            LOG(LOG_INFO, "SessionManager::set_auth_channel_result(%s)", result);
        }

        this->ini->context_set_value(AUTHID_AUTHCHANNEL_RESULT, result);
        this->acl_serial.send(AUTHID_AUTHCHANNEL_RESULT);
    }

<<<<<<< HEAD
    bool close_on_timestamp(long & timestamp)
    {
        bool res = false;
        if (MOD_STATE_DONE_CONNECTED == this->mod_state){
            long enddate = this->ini->context.end_date_cnx.get();
            if (enddate != 0 && (timestamp > enddate)) {
                if (this->verbose & 0x10){
                    LOG(LOG_INFO, "auth::close_on_timestamp");
                }
                LOG(LOG_INFO, "Session is out of allowed timeframe : stopping");
                this->mod_state = MOD_STATE_DONE_CLOSE;
                res = true;
            }
        }
        return res;
    }

    bool keep_alive_checking(long & keepalive_time, long & now, Transport & trans)
    {

        //        LOG(LOG_INFO, "keep_alive(%lu, %lu)", keepalive_time, now);
        if (MOD_STATE_DONE_CONNECTED == this->mod_state){
            long enddate = this->ini->context.end_date_cnx.get();
            //            LOG(LOG_INFO, "keep_alive(%lu, %lu, %lu)", keepalive_time, now, enddate));
            if (enddate != 0 && (now > enddate)) {
                LOG(LOG_INFO, "Session is out of allowed timeframe : closing");
                this->mod_state = MOD_STATE_DONE_CLOSE;
                return false;
            }
        }

        if (keepalive_time == 0){
            //            LOG(LOG_INFO, "keep_alive disabled");
            return true;
        }

        TODO("we should manage a mode to disconnect on inactivity when we are on login box or on selector")
            if (now > (keepalive_time + this->keepalive_grace_delay)){
                LOG(LOG_INFO, "auth::keep_alive_or_inactivity Connection closed by manager (timeout)");
                this->ini->context.auth_error_message.copy_c_str("Connection closed by manager (timeout)");
                return false;
            }


        if (now > keepalive_time){
            // ===================== check if no traffic =====================
            if (this->verbose & 8){
                LOG(LOG_INFO, "%llu bytes received in last quantum, total: %llu tick:%d",
                    trans.last_quantum_received, trans.total_received,
                    this->tick_count);
            }
            if (trans.last_quantum_received == 0){
                this->tick_count++;
                if (this->tick_count > this->max_tick){ // 15 minutes before closing on inactivity
                    this->ini->context.auth_error_message.copy_c_str("Connection closed on inactivity");
                    LOG(LOG_INFO, "Session ACL inactivity : closing");
                    this->mod_state = MOD_STATE_DONE_CLOSE;
                    return false;
                }

                keepalive_time = now + this->keepalive_grace_delay;
            }
            else {
                this->tick_count = 0;
            }
            trans.tick();

            // ===================== check if keepalive ======================
            try {
                this->acl_serial.send(AUTHID_KEEPALIVE);
            }
            catch (...){
                this->ini->context.auth_error_message.copy_c_str("Connection closed by manager (ACL closed).");
                this->mod_state = MOD_STATE_DONE_CLOSE;
                return false;
            }
        }
        return true;
    }
    bool keep_alive_response(long & keepalive_time, long & now)
    {
        if (this->verbose & 0x10){
            LOG(LOG_INFO, "auth::keep_alive ACL incoming event");
        }
        try {
            this->acl_serial.incoming();
            if (this->ini->context_get_bool(AUTHID_KEEPALIVE)) {
                keepalive_time = now + this->keepalive_grace_delay;
                this->ini->context_ask(AUTHID_KEEPALIVE);
            }
        }
        catch (...){
            this->ini->context.auth_error_message.copy_c_str("Connection closed by manager (ACL closed)");
            this->mod_state = MOD_STATE_DONE_CLOSE;
            return false;
        }
        return true;
    }
    bool keep_alive(long & keepalive_time, long & now, Transport * trans, bool read_auth)
    {
//        LOG(LOG_INFO, "keep_alive(%lu, %lu)", keepalive_time, now);
        if (MOD_STATE_DONE_CONNECTED == this->mod_state){
            long enddate = this->ini->context.end_date_cnx.get();
//            LOG(LOG_INFO, "keep_alive(%lu, %lu, %lu)", keepalive_time, now, enddate));
            if (enddate != 0 && (now > enddate)) {
                LOG(LOG_INFO, "Session is out of allowed timeframe : closing");
                this->mod_state = MOD_STATE_DONE_CLOSE;
                return false;
            }
        }

        if (keepalive_time == 0){
//            LOG(LOG_INFO, "keep_alive disabled");
            return true;
        }

        TODO("we should manage a mode to disconnect on inactivity when we are on login box or on selector")
        if (now > (keepalive_time + this->keepalive_grace_delay)){
            LOG(LOG_INFO, "auth::keep_alive_or_inactivity Connection closed by manager (timeout)");
            this->ini->context.auth_error_message.copy_c_str("Connection closed by manager (timeout)");
            return false;
        }


        if (now > keepalive_time){
            // ===================== check if no traffic =====================
            if (this->verbose & 8){
                LOG(LOG_INFO, "%llu bytes received in last quantum, total: %llu tick:%d",
                          trans->last_quantum_received, trans->total_received,
                          this->tick_count);
            }
            if (trans->last_quantum_received == 0){
                this->tick_count++;
                if (this->tick_count > this->max_tick){ // 15 minutes before closing on inactivity
                    this->ini->context.auth_error_message.copy_c_str("Connection closed on inactivity");
                    LOG(LOG_INFO, "Session ACL inactivity : closing");
                    this->mod_state = MOD_STATE_DONE_CLOSE;
                    return false;
                }

                keepalive_time = now + this->keepalive_grace_delay;
            }
            else {
                this->tick_count = 0;
            }
            trans->tick();

            // ===================== check if keepalive ======================
            try {
                this->acl_serial.send(AUTHID_KEEPALIVE);
            }
            catch (...){
                this->ini->context.auth_error_message.copy_c_str("Connection closed by manager (ACL closed).");
                this->mod_state = MOD_STATE_DONE_CLOSE;
                return false;
            }
        }

        if (read_auth) {
            if (this->verbose & 0x10){
                LOG(LOG_INFO, "auth::keep_alive ACL incoming event");
            }
            try {
                this->acl_serial.incoming();
                if (this->ini->context_get_bool(AUTHID_KEEPALIVE)) {
                    keepalive_time = now + this->keepalive_grace_delay;
                    this->ini->context_ask(AUTHID_KEEPALIVE);
                }
            }
            catch (...){
                this->ini->context.auth_error_message.copy_c_str("Connection closed by manager (ACL closed)");
                this->mod_state = MOD_STATE_DONE_CLOSE;
                return false;
            }
        }

        return true;
    }

    int get_mod_from_protocol(submodule_t & nextmod)
=======
//    bool close_on_timestamp(long & timestamp)
//    {
//        bool res = false;
//        if (MOD_STATE_DONE_CONNECTED == this->mod_state){
//            long enddate = this->ini->context.end_date_cnx;
//            if (enddate != 0 && (timestamp > enddate)) {
//                if (this->verbose & 0x10){
//                    LOG(LOG_INFO, "auth::close_on_timestamp");
//                }
//                LOG(LOG_INFO, "Session is out of allowed timeframe : stopping");
//                this->mod_state = MOD_STATE_DONE_CLOSE;
//                res = true;
//            }
//        }
//        return res;
//    }

//    bool keep_alive_checking(long & keepalive_time, long & now, Transport & trans)
//    {

//        //        LOG(LOG_INFO, "keep_alive(%lu, %lu)", keepalive_time, now);
//        if (MOD_STATE_DONE_CONNECTED == this->mod_state){
//            long enddate = this->ini->context.end_date_cnx;
//            //            LOG(LOG_INFO, "keep_alive(%lu, %lu, %lu)", keepalive_time, now, enddate));
//            if (enddate != 0 && (now > enddate)) {
//                LOG(LOG_INFO, "Session is out of allowed timeframe : closing");
//                this->mod_state = MOD_STATE_DONE_CLOSE;
//                return false;
//            }
//        }

//        if (keepalive_time == 0){
//            //            LOG(LOG_INFO, "keep_alive disabled");
//            return true;
//        }

//        TODO("we should manage a mode to disconnect on inactivity when we are on login box or on selector")
//            if (now > (keepalive_time + this->keepalive_grace_delay)){
//                LOG(LOG_INFO, "auth::keep_alive_or_inactivity Connection closed by manager (timeout)");
//                this->ini->context.auth_error_message.copy_c_str("Connection closed by manager (timeout)");
//                return false;
//            }


//        if (now > keepalive_time){
//            // ===================== check if no traffic =====================
//            if (this->verbose & 8){
//                LOG(LOG_INFO, "%llu bytes received in last quantum, total: %llu tick:%d",
//                    trans.last_quantum_received, trans.total_received,
//                    this->tick_count);
//            }
//            if (trans.last_quantum_received == 0){
//                this->tick_count++;
//                if (this->tick_count > this->max_tick){ // 15 minutes before closing on inactivity
//                    this->ini->context.auth_error_message.copy_c_str("Connection closed on inactivity");
//                    LOG(LOG_INFO, "Session ACL inactivity : closing");
//                    this->mod_state = MOD_STATE_DONE_CLOSE;
//                    return false;
//                }

//                keepalive_time = now + this->keepalive_grace_delay;
//            }
//            else {
//                this->tick_count = 0;
//            }
//            trans.tick();

//            // ===================== check if keepalive ======================
//            try {
//                this->acl_serial.send(AUTHID_KEEPALIVE);
//            }
//            catch (...){
//                this->ini->context.auth_error_message.copy_c_str("Connection closed by manager (ACL closed).");
//                this->mod_state = MOD_STATE_DONE_CLOSE;
//                return false;
//            }
//        }
//        return true;
//    }

//    bool keep_alive_response(long & keepalive_time, long & now)
//    {
//        if (this->verbose & 0x10){
//            LOG(LOG_INFO, "auth::keep_alive ACL incoming event");
//        }
//        try {
//            this->acl_serial.incoming();
//            if (this->ini->context_get_bool(AUTHID_KEEPALIVE)) {
//                keepalive_time = now + this->keepalive_grace_delay;
//                this->ini->context_ask(AUTHID_KEEPALIVE);
//            }
//        }
//        catch (...){
//            this->ini->context.auth_error_message.copy_c_str("Connection closed by manager (ACL closed)");
//            this->mod_state = MOD_STATE_DONE_CLOSE;
//            return false;
//        }
//        return true;
//    }
    
    
//    bool keep_alive(long & keepalive_time, long & now, Transport * trans, bool read_auth)
//    {
////        LOG(LOG_INFO, "keep_alive(%lu, %lu)", keepalive_time, now);
//        if (MOD_STATE_DONE_CONNECTED == this->mod_state){
//            long enddate = this->ini->context.end_date_cnx;
////            LOG(LOG_INFO, "keep_alive(%lu, %lu, %lu)", keepalive_time, now, enddate));
//            if (enddate != 0 && (now > enddate)) {
//                LOG(LOG_INFO, "Session is out of allowed timeframe : closing");
//                this->mod_state = MOD_STATE_DONE_CLOSE;
//                return false;
//            }
//        }

//        if (keepalive_time == 0){
////            LOG(LOG_INFO, "keep_alive disabled");
//            return true;
//        }

//        TODO("we should manage a mode to disconnect on inactivity when we are on login box or on selector")
//        if (now > (keepalive_time + this->keepalive_grace_delay)){
//            LOG(LOG_INFO, "auth::keep_alive_or_inactivity Connection closed by manager (timeout)");
//            this->ini->context.auth_error_message.copy_c_str("Connection closed by manager (timeout)");
//            return false;
//        }


//        if (now > keepalive_time){
//            // ===================== check if no traffic =====================
//            if (this->verbose & 8){
//                LOG(LOG_INFO, "%llu bytes received in last quantum, total: %llu tick:%d",
//                          trans->last_quantum_received, trans->total_received,
//                          this->tick_count);
//            }
//            if (trans->last_quantum_received == 0){
//                this->tick_count++;
//                if (this->tick_count > this->max_tick){ // 15 minutes before closing on inactivity
//                    this->ini->context.auth_error_message.copy_c_str("Connection closed on inactivity");
//                    LOG(LOG_INFO, "Session ACL inactivity : closing");
//                    this->mod_state = MOD_STATE_DONE_CLOSE;
//                    return false;
//                }

//                keepalive_time = now + this->keepalive_grace_delay;
//            }
//            else {
//                this->tick_count = 0;
//            }
//            trans->tick();

//            // ===================== check if keepalive ======================
//            try {
//                this->acl_serial.send(AUTHID_KEEPALIVE);
//            }
//            catch (...){
//                this->ini->context.auth_error_message.copy_c_str("Connection closed by manager (ACL closed).");
//                this->mod_state = MOD_STATE_DONE_CLOSE;
//                return false;
//            }
//        }

//        if (read_auth) {
//            if (this->verbose & 0x10){
//                LOG(LOG_INFO, "auth::keep_alive ACL incoming event");
//            }
//            try {
//                this->acl_serial.incoming();
//                if (this->ini->context_get_bool(AUTHID_KEEPALIVE)) {
//                    keepalive_time = now + this->keepalive_grace_delay;
//                    this->ini->context_ask(AUTHID_KEEPALIVE);
//                }
//            }
//            catch (...){
//                this->ini->context.auth_error_message.copy_c_str("Connection closed by manager (ACL closed)");
//                this->mod_state = MOD_STATE_DONE_CLOSE;
//                return false;
//            }
//        }

//        return true;
//    }

    int get_mod_from_protocol()
>>>>>>> 1c40beac
    {
        if (this->verbose & 0x10){
            LOG(LOG_INFO, "auth::get_mod_from_protocol");
        }
        const char * protocol = this->ini->context_get_value(AUTHID_TARGET_PROTOCOL, NULL, 0);
        if (this->internal_domain){
            const char * target = this->ini->context_get_value(AUTHID_TARGET_DEVICE, NULL, 0);
            if (0 == strncmp(target, "autotest", 8)){
                protocol = "INTERNAL";
            }
        }
        int res = MODULE_EXIT;
        if (!this->connected && 0 == strncasecmp(protocol, "RDP", 4)){
            if (this->verbose & 0x4){
                LOG(LOG_INFO, "auth::get_mod_from_protocol RDP");
            }
            res = MODULE_RDP;
            this->connected = true;
        }
        else if (!this->connected && 0 == strncasecmp(protocol, "VNC", 4)){
            if (this->verbose & 0x4){
                LOG(LOG_INFO, "auth::get_mod_from_protocol VNC");
            }
            res = MODULE_VNC;
            this->connected = true;
        }
        else if (!this->connected && 0 == strncasecmp(protocol, "XUP", 4)){
            if (this->verbose & 0x4){
                LOG(LOG_INFO, "auth::get_mod_from_protocol XUP");
            }
            res = MODULE_XUP;
            this->connected = true;
        }
        else if (strncasecmp(protocol, "INTERNAL", 8) == 0){
            const char * target = this->ini->context_get_value(AUTHID_TARGET_DEVICE, NULL, 0);
            if (this->verbose & 0x4){
                LOG(LOG_INFO, "auth::get_mod_from_protocol INTERNAL");
            }
            if (0 == strcmp(target, "bouncer2")){
                if (this->verbose & 0x4){
                    LOG(LOG_INFO, "auth::get_mod_from_protocol INTERNAL bouncer2");
                }
                res = MODULE_INTERNAL_BOUNCER2;
            }
            else if (0 == strncmp(target, "autotest", 8)){
                if (this->verbose & 0x4){
                    LOG(LOG_INFO, "auth::get_mod_from_protocol INTERNAL test");
                }
                const char * user = this->ini->context_get_value(AUTHID_TARGET_USER, NULL, 0);
                size_t len_user = strlen(user);
                strncpy(this->ini->context.movie, user, sizeof(this->ini->context.movie));
                this->ini->context.movie[sizeof(this->ini->context.movie) - 1] = 0;
                if (0 != strcmp(".mwrm", user + len_user - 5)){
                    strcpy(this->ini->context.movie + len_user, ".mwrm");
                }
                res = MODULE_INTERNAL_TEST;
            }
            else if (0 == strcmp(target, "selector")){
                if (this->verbose & 0x4){
                    LOG(LOG_INFO, "auth::get_mod_from_protocol INTERNAL selector");
                }
                res = MODULE_INTERNAL_WIDGET2_SELECTOR;
            }
            else if (0 == strcmp(target, "login")){
                if (this->verbose & 0x4){
                    LOG(LOG_INFO, "auth::get_mod_from_protocol INTERNAL login");
                }
                res = MODULE_INTERNAL_WIDGET2_LOGIN;
            }
            else if (0 == strcmp(target, "rwl_login")){
                if (this->verbose & 0x4){
                    LOG(LOG_INFO, "auth::get_mod_from_protocol INTERNAL login");
                }
                res = MODULE_INTERNAL_WIDGET2_RWL_LOGIN;
            }
            else if (0 == strcmp(target, "rwl")){
                if (this->verbose & 0x4){
                    LOG(LOG_INFO, "auth::get_mod_from_protocol INTERNAL login");
                }
                res = MODULE_INTERNAL_WIDGET2_RWL;
            }
            else if (0 == strcmp(target, "close")){
                if (this->verbose & 0x4){
                    LOG(LOG_INFO, "auth::get_mod_from_protocol INTERNAL close");
                }
                res = MODULE_INTERNAL_CLOSE;
                this->last_module = true;
            }
            else if (0 == strcmp(target, "widget2_close")){
                if (this->verbose & 0x4){
                    LOG(LOG_INFO, "auth::get_mod_from_protocol INTERNAL widget2_close");
                }
                res = MODULE_INTERNAL_WIDGET2_CLOSE;
                this->last_module = true;
            }
            else if (0 == strcmp(target, "widget2_dialog")){
                if (this->verbose & 0x4){
                    LOG(LOG_INFO, "auth::get_mod_from_protocol INTERNAL widget2_dialog");
                }
                res = MODULE_INTERNAL_WIDGET2_DIALOG;
            }
            else if (0 == strcmp(target, "widget2_message")){
                if (this->verbose & 0x4){
                    LOG(LOG_INFO, "auth::get_mod_from_protocol INTERNAL widget2_message");
                }
                res = MODULE_INTERNAL_WIDGET2_MESSAGE;
            }
            else if (0 == strcmp(target, "widget2_login")){
                if (this->verbose & 0x4){
                    LOG(LOG_INFO, "auth::get_mod_from_protocol INTERNAL widget2_login");
                }
                res = MODULE_INTERNAL_WIDGET2_LOGIN;
            }
            else if (0 == strcmp(target, "widget2_rwl")){
                if (this->verbose & 0x4){
                    LOG(LOG_INFO, "auth::get_mod_from_protocol INTERNAL rwl_login");
                }
                res = MODULE_INTERNAL_WIDGET2_RWL;
            }
            else if (0 == strcmp(target, "widget2_rwl_login")){
                if (this->verbose & 0x4){
                    LOG(LOG_INFO, "auth::get_mod_from_protocol INTERNAL widget2_rwl_login");
                }
                res = MODULE_INTERNAL_WIDGET2_RWL_LOGIN;
            }
            else {
                if (this->verbose & 0x4){
                    LOG(LOG_INFO, "auth::get_mod_from_protocol INTERNAL card");
                }
                res = MODULE_INTERNAL_CARD;
            }
        }
        else if (this->connected) {
                if (this->verbose & 0x4){
                    LOG(LOG_INFO, "auth::get_mod_from_protocol INTERNAL widget2_close");
                }
                res = MODULE_INTERNAL_WIDGET2_CLOSE;
                this->last_module = true;
        }
        else {
            LOG(LOG_WARNING, "Unsupported target protocol %c%c%c%c",
                protocol[0], protocol[1], protocol[2], protocol[3]);
            res = MODULE_EXIT;
        }
        return res;
    }

    bool check(){
        switch (this->signal){
        case BACK_EVENT_STOP:
            return false;
        case BACK_EVENT_NONE:
        break;
        case BACK_EVENT_REFRESH:
        case BACK_EVENT_NEXT:
            this->ask_next_module_remote();
        break;
        }
        return true;
    }

<<<<<<< HEAD
            if (this->ini->context_is_asked(AUTHID_AUTH_USER)){
                if (this->verbose & 0x20){
                    LOG(LOG_INFO, "auth::ask_next_module MOD_STATE_DONE_RECEIVED_CREDENTIALS AUTHID_AUTH_USER is asked");
                }
                this->mod_state = MOD_STATE_DONE_LOGIN;
                nextmod = INTERNAL_WIDGET2_LOGIN;
                return MCTX_STATUS_INTERNAL;
            }
            else if (this->ini->context_is_asked(AUTHID_PASSWORD)){
                if (this->verbose & 0x20){
                    LOG(LOG_INFO, "auth::ask_next_module MOD_STATE_DONE_RECEIVED_CREDENTIALS AUTHID_PASSWORD is asked");
                }
                this->mod_state = MOD_STATE_DONE_LOGIN;
                nextmod = INTERNAL_WIDGET2_LOGIN;
                return MCTX_STATUS_INTERNAL;
            }
            else if (!this->ini->context_is_asked(AUTHID_SELECTOR)
                 &&   this->ini->context_get_bool(AUTHID_SELECTOR)
                 &&  !this->ini->context_is_asked(AUTHID_TARGET_DEVICE)
                 &&  !this->ini->context_is_asked(AUTHID_TARGET_USER)){
                if (this->verbose & 0x20){
                    LOG(LOG_INFO, "auth::ask_next_module MOD_STATE_DONE_RECEIVED_CREDENTIALS AUTHID_SELECTOR is asked");
                }
                this->mod_state = MOD_STATE_DONE_SELECTOR;
                nextmod = INTERNAL_WIDGET2_SELECTOR;
                return MCTX_STATUS_INTERNAL;
            }
            else if (this->ini->context_is_asked(AUTHID_TARGET_DEVICE)
                 ||  this->ini->context_is_asked(AUTHID_TARGET_USER)){
                    if (this->verbose & 0x20){
                        LOG(LOG_INFO, "auth::ask_next_module MOD_STATE_DONE_RECEIVED_CREDENTIALS AUTHID_TARGET_DEVICE is asked");
                    }
                    this->mod_state = MOD_STATE_DONE_LOGIN;
                    nextmod = INTERNAL_WIDGET2_LOGIN;
                    return MCTX_STATUS_INTERNAL;
            }
            else if (this->ini->context_is_asked(AUTHID_DISPLAY_MESSAGE)){
                if (this->verbose & 0x20){
                    LOG(LOG_INFO, "auth::ask_next_module MOD_STATE_DONE_RECEIVED_CREDENTIALS AUTHID_DISPLAY_MESSAGE is asked");
                }
                nextmod = INTERNAL_DIALOG_DISPLAY_MESSAGE;
                this->mod_state = MOD_STATE_DONE_DISPLAY_MESSAGE;
                return MCTX_STATUS_INTERNAL;
            }
            else if (this->ini->context_is_asked(AUTHID_ACCEPT_MESSAGE)){
                if (this->verbose & 0x20){
                    LOG(LOG_INFO, "auth::ask_next_module MOD_STATE_DONE_RECEIVED_CREDENTIALS AUTHID_ACCEPT_MESSAGE is asked");
                }
                this->mod_state = MOD_STATE_DONE_VALID_MESSAGE;
                nextmod = INTERNAL_DIALOG_VALID_MESSAGE;
                return MCTX_STATUS_INTERNAL;
            }
            else if (this->ini->context.authenticated.get()){
                if (this->verbose & 0x20){
                    LOG(LOG_INFO, "auth::ask_next_module MOD_STATE_DONE_RECEIVED_CREDENTIALS authenticated is True");
                }
                record_video = this->ini->globals.movie;
                keep_alive = true;
                if (this->ini->context.auth_error_message.is_empty()) {
                    this->ini->context.auth_error_message.copy_c_str("End of connection");
                }
                this->mod_state = MOD_STATE_DONE_CONNECTED;
                return this->get_mod_from_protocol(nextmod);
            }
            else {
                if (this->verbose & 0x20){
                    LOG(LOG_INFO, "auth::ask_next_module MOD_STATE_DONE_RECEIVED_CREDENTIALS else");
                }

                if (!this->ini->context.rejected.get().is_empty()) {
                    this->ini->context.auth_error_message.copy_c_str(this->ini->context.rejected.get_cstr());
                }
                if (this->ini->context.auth_error_message.is_empty()) {
                    this->ini->context.auth_error_message.copy_c_str("Authentifier service failed");
                }
                this->mod_state = MOD_STATE_DONE_CONNECTED;
                nextmod = INTERNAL_CLOSE;
                return MCTX_STATUS_INTERNAL;
            }
=======
    void receive(){
        try {
            this->acl_serial.incoming();
        } catch (...) {
            this->ini->context.authenticated = false;
            this->ini->context.rejected.copy_c_str("Authentifier service failed");
        }
    }

    int next_module()
    {
        if (this->signal == BACK_EVENT_NONE) {
            LOG(LOG_INFO, "========> MODULE_RUNNING");
            return MODULE_RUNNING;
>>>>>>> 1c40beac
        }

        if (this->signal == BACK_EVENT_REFRESH) {
            LOG(LOG_INFO, "===========> MODULE_REFRESH");
            this->signal = BACK_EVENT_NONE;
            return MODULE_REFRESH;
        }

        this->signal = BACK_EVENT_NONE;
    
        if (this->ini->context_is_asked(AUTHID_AUTH_USER) 
        ||  this->ini->context_is_asked(AUTHID_PASSWORD)){
            LOG(LOG_INFO, "===========> MODULE_LOGIN");
            return MODULE_INTERNAL_WIDGET2_LOGIN;
        }
        // Selector Target device and Target user contains list or possible targets
        else if (!this->ini->context_is_asked(AUTHID_SELECTOR)
             &&   this->ini->context_get_bool(AUTHID_SELECTOR)
             &&  !this->ini->context_is_asked(AUTHID_TARGET_DEVICE)
             &&  !this->ini->context_is_asked(AUTHID_TARGET_USER)){
            LOG(LOG_INFO, "===============> MODULE_SELECTOR");
            return MODULE_INTERNAL_WIDGET2_SELECTOR;
        }
        // Target User or Device asked and not in selector : back to login
        else if (this->ini->context_is_asked(AUTHID_TARGET_DEVICE)
             ||  this->ini->context_is_asked(AUTHID_TARGET_USER)){
                LOG(LOG_INFO, "===============> MODULE_LOGIN (2)");
                return MODULE_INTERNAL_WIDGET2_LOGIN;
        }
        // AUTH_USER, AUTH_PASSWORD, TARGET_DEVICE, TARGET_USER known, but acl asked to show message
        else if (this->ini->context_is_asked(AUTHID_DISPLAY_MESSAGE)){
            LOG(LOG_INFO, "==================> MODULE_DISPLAY");
            return MODULE_INTERNAL_DIALOG_DISPLAY_MESSAGE;
        }
        // AUTH_USER, AUTH_PASSWORD, TARGET_DEVICE, TARGET_USER known, but acl asked to show confirmation message
        else if (this->ini->context_is_asked(AUTHID_ACCEPT_MESSAGE)){
                     LOG(LOG_INFO, "=================> MODULE_ACCEPT");
           return MODULE_INTERNAL_DIALOG_VALID_MESSAGE;
        }
        // Authenticated = true, means we have : AUTH_USER, AUTH_PASSWORD, TARGET_DEVICE, TARGET_USER, TARGET_PASSWORD
        // proceed with connection.
        else if (this->ini->context.authenticated){
//                record_video = this->ini->globals.movie;
//                keep_alive = true;
            if (this->ini->context.auth_error_message.is_empty()) {
                this->ini->context.auth_error_message.copy_c_str("End of connection");
            }
             LOG(LOG_INFO, "=================> MODULE_FROM_PROTOCOL");
            return this->get_mod_from_protocol();
        }
        // User authentication rejected : close message
        else {
            if (!this->ini->context.rejected.is_empty()) {
                this->ini->context.auth_error_message.copy_str(this->ini->context.rejected);
            }
            if (this->ini->context.auth_error_message.is_empty()) {
                this->ini->context.auth_error_message.copy_c_str("Authentifier service failed");
            }
             LOG(LOG_INFO, "MODULE_INTERNAL_CLOSE");
            return MODULE_INTERNAL_CLOSE;
        }
    }

    void ask_next_module_remote()
    {
<<<<<<< HEAD
        try {
            this->acl_serial.incoming();
        } catch (...) {
            this->ini->context.authenticated.set(false);
            this->ini->context.rejected.set_from_cstr("Authentifier service failed");
        }
        this->mod_state = MOD_STATE_DONE_RECEIVED_CREDENTIALS;
=======
        this->acl_serial.ask_next_module_remote();
>>>>>>> 1c40beac
    }

};

#endif<|MERGE_RESOLUTION|>--- conflicted
+++ resolved
@@ -108,188 +108,6 @@
         this->acl_serial.send(AUTHID_AUTHCHANNEL_RESULT);
     }
 
-<<<<<<< HEAD
-    bool close_on_timestamp(long & timestamp)
-    {
-        bool res = false;
-        if (MOD_STATE_DONE_CONNECTED == this->mod_state){
-            long enddate = this->ini->context.end_date_cnx.get();
-            if (enddate != 0 && (timestamp > enddate)) {
-                if (this->verbose & 0x10){
-                    LOG(LOG_INFO, "auth::close_on_timestamp");
-                }
-                LOG(LOG_INFO, "Session is out of allowed timeframe : stopping");
-                this->mod_state = MOD_STATE_DONE_CLOSE;
-                res = true;
-            }
-        }
-        return res;
-    }
-
-    bool keep_alive_checking(long & keepalive_time, long & now, Transport & trans)
-    {
-
-        //        LOG(LOG_INFO, "keep_alive(%lu, %lu)", keepalive_time, now);
-        if (MOD_STATE_DONE_CONNECTED == this->mod_state){
-            long enddate = this->ini->context.end_date_cnx.get();
-            //            LOG(LOG_INFO, "keep_alive(%lu, %lu, %lu)", keepalive_time, now, enddate));
-            if (enddate != 0 && (now > enddate)) {
-                LOG(LOG_INFO, "Session is out of allowed timeframe : closing");
-                this->mod_state = MOD_STATE_DONE_CLOSE;
-                return false;
-            }
-        }
-
-        if (keepalive_time == 0){
-            //            LOG(LOG_INFO, "keep_alive disabled");
-            return true;
-        }
-
-        TODO("we should manage a mode to disconnect on inactivity when we are on login box or on selector")
-            if (now > (keepalive_time + this->keepalive_grace_delay)){
-                LOG(LOG_INFO, "auth::keep_alive_or_inactivity Connection closed by manager (timeout)");
-                this->ini->context.auth_error_message.copy_c_str("Connection closed by manager (timeout)");
-                return false;
-            }
-
-
-        if (now > keepalive_time){
-            // ===================== check if no traffic =====================
-            if (this->verbose & 8){
-                LOG(LOG_INFO, "%llu bytes received in last quantum, total: %llu tick:%d",
-                    trans.last_quantum_received, trans.total_received,
-                    this->tick_count);
-            }
-            if (trans.last_quantum_received == 0){
-                this->tick_count++;
-                if (this->tick_count > this->max_tick){ // 15 minutes before closing on inactivity
-                    this->ini->context.auth_error_message.copy_c_str("Connection closed on inactivity");
-                    LOG(LOG_INFO, "Session ACL inactivity : closing");
-                    this->mod_state = MOD_STATE_DONE_CLOSE;
-                    return false;
-                }
-
-                keepalive_time = now + this->keepalive_grace_delay;
-            }
-            else {
-                this->tick_count = 0;
-            }
-            trans.tick();
-
-            // ===================== check if keepalive ======================
-            try {
-                this->acl_serial.send(AUTHID_KEEPALIVE);
-            }
-            catch (...){
-                this->ini->context.auth_error_message.copy_c_str("Connection closed by manager (ACL closed).");
-                this->mod_state = MOD_STATE_DONE_CLOSE;
-                return false;
-            }
-        }
-        return true;
-    }
-    bool keep_alive_response(long & keepalive_time, long & now)
-    {
-        if (this->verbose & 0x10){
-            LOG(LOG_INFO, "auth::keep_alive ACL incoming event");
-        }
-        try {
-            this->acl_serial.incoming();
-            if (this->ini->context_get_bool(AUTHID_KEEPALIVE)) {
-                keepalive_time = now + this->keepalive_grace_delay;
-                this->ini->context_ask(AUTHID_KEEPALIVE);
-            }
-        }
-        catch (...){
-            this->ini->context.auth_error_message.copy_c_str("Connection closed by manager (ACL closed)");
-            this->mod_state = MOD_STATE_DONE_CLOSE;
-            return false;
-        }
-        return true;
-    }
-    bool keep_alive(long & keepalive_time, long & now, Transport * trans, bool read_auth)
-    {
-//        LOG(LOG_INFO, "keep_alive(%lu, %lu)", keepalive_time, now);
-        if (MOD_STATE_DONE_CONNECTED == this->mod_state){
-            long enddate = this->ini->context.end_date_cnx.get();
-//            LOG(LOG_INFO, "keep_alive(%lu, %lu, %lu)", keepalive_time, now, enddate));
-            if (enddate != 0 && (now > enddate)) {
-                LOG(LOG_INFO, "Session is out of allowed timeframe : closing");
-                this->mod_state = MOD_STATE_DONE_CLOSE;
-                return false;
-            }
-        }
-
-        if (keepalive_time == 0){
-//            LOG(LOG_INFO, "keep_alive disabled");
-            return true;
-        }
-
-        TODO("we should manage a mode to disconnect on inactivity when we are on login box or on selector")
-        if (now > (keepalive_time + this->keepalive_grace_delay)){
-            LOG(LOG_INFO, "auth::keep_alive_or_inactivity Connection closed by manager (timeout)");
-            this->ini->context.auth_error_message.copy_c_str("Connection closed by manager (timeout)");
-            return false;
-        }
-
-
-        if (now > keepalive_time){
-            // ===================== check if no traffic =====================
-            if (this->verbose & 8){
-                LOG(LOG_INFO, "%llu bytes received in last quantum, total: %llu tick:%d",
-                          trans->last_quantum_received, trans->total_received,
-                          this->tick_count);
-            }
-            if (trans->last_quantum_received == 0){
-                this->tick_count++;
-                if (this->tick_count > this->max_tick){ // 15 minutes before closing on inactivity
-                    this->ini->context.auth_error_message.copy_c_str("Connection closed on inactivity");
-                    LOG(LOG_INFO, "Session ACL inactivity : closing");
-                    this->mod_state = MOD_STATE_DONE_CLOSE;
-                    return false;
-                }
-
-                keepalive_time = now + this->keepalive_grace_delay;
-            }
-            else {
-                this->tick_count = 0;
-            }
-            trans->tick();
-
-            // ===================== check if keepalive ======================
-            try {
-                this->acl_serial.send(AUTHID_KEEPALIVE);
-            }
-            catch (...){
-                this->ini->context.auth_error_message.copy_c_str("Connection closed by manager (ACL closed).");
-                this->mod_state = MOD_STATE_DONE_CLOSE;
-                return false;
-            }
-        }
-
-        if (read_auth) {
-            if (this->verbose & 0x10){
-                LOG(LOG_INFO, "auth::keep_alive ACL incoming event");
-            }
-            try {
-                this->acl_serial.incoming();
-                if (this->ini->context_get_bool(AUTHID_KEEPALIVE)) {
-                    keepalive_time = now + this->keepalive_grace_delay;
-                    this->ini->context_ask(AUTHID_KEEPALIVE);
-                }
-            }
-            catch (...){
-                this->ini->context.auth_error_message.copy_c_str("Connection closed by manager (ACL closed)");
-                this->mod_state = MOD_STATE_DONE_CLOSE;
-                return false;
-            }
-        }
-
-        return true;
-    }
-
-    int get_mod_from_protocol(submodule_t & nextmod)
-=======
 //    bool close_on_timestamp(long & timestamp)
 //    {
 //        bool res = false;
@@ -473,7 +291,6 @@
 //    }
 
     int get_mod_from_protocol()
->>>>>>> 1c40beac
     {
         if (this->verbose & 0x10){
             LOG(LOG_INFO, "auth::get_mod_from_protocol");
@@ -635,87 +452,6 @@
         return true;
     }
 
-<<<<<<< HEAD
-            if (this->ini->context_is_asked(AUTHID_AUTH_USER)){
-                if (this->verbose & 0x20){
-                    LOG(LOG_INFO, "auth::ask_next_module MOD_STATE_DONE_RECEIVED_CREDENTIALS AUTHID_AUTH_USER is asked");
-                }
-                this->mod_state = MOD_STATE_DONE_LOGIN;
-                nextmod = INTERNAL_WIDGET2_LOGIN;
-                return MCTX_STATUS_INTERNAL;
-            }
-            else if (this->ini->context_is_asked(AUTHID_PASSWORD)){
-                if (this->verbose & 0x20){
-                    LOG(LOG_INFO, "auth::ask_next_module MOD_STATE_DONE_RECEIVED_CREDENTIALS AUTHID_PASSWORD is asked");
-                }
-                this->mod_state = MOD_STATE_DONE_LOGIN;
-                nextmod = INTERNAL_WIDGET2_LOGIN;
-                return MCTX_STATUS_INTERNAL;
-            }
-            else if (!this->ini->context_is_asked(AUTHID_SELECTOR)
-                 &&   this->ini->context_get_bool(AUTHID_SELECTOR)
-                 &&  !this->ini->context_is_asked(AUTHID_TARGET_DEVICE)
-                 &&  !this->ini->context_is_asked(AUTHID_TARGET_USER)){
-                if (this->verbose & 0x20){
-                    LOG(LOG_INFO, "auth::ask_next_module MOD_STATE_DONE_RECEIVED_CREDENTIALS AUTHID_SELECTOR is asked");
-                }
-                this->mod_state = MOD_STATE_DONE_SELECTOR;
-                nextmod = INTERNAL_WIDGET2_SELECTOR;
-                return MCTX_STATUS_INTERNAL;
-            }
-            else if (this->ini->context_is_asked(AUTHID_TARGET_DEVICE)
-                 ||  this->ini->context_is_asked(AUTHID_TARGET_USER)){
-                    if (this->verbose & 0x20){
-                        LOG(LOG_INFO, "auth::ask_next_module MOD_STATE_DONE_RECEIVED_CREDENTIALS AUTHID_TARGET_DEVICE is asked");
-                    }
-                    this->mod_state = MOD_STATE_DONE_LOGIN;
-                    nextmod = INTERNAL_WIDGET2_LOGIN;
-                    return MCTX_STATUS_INTERNAL;
-            }
-            else if (this->ini->context_is_asked(AUTHID_DISPLAY_MESSAGE)){
-                if (this->verbose & 0x20){
-                    LOG(LOG_INFO, "auth::ask_next_module MOD_STATE_DONE_RECEIVED_CREDENTIALS AUTHID_DISPLAY_MESSAGE is asked");
-                }
-                nextmod = INTERNAL_DIALOG_DISPLAY_MESSAGE;
-                this->mod_state = MOD_STATE_DONE_DISPLAY_MESSAGE;
-                return MCTX_STATUS_INTERNAL;
-            }
-            else if (this->ini->context_is_asked(AUTHID_ACCEPT_MESSAGE)){
-                if (this->verbose & 0x20){
-                    LOG(LOG_INFO, "auth::ask_next_module MOD_STATE_DONE_RECEIVED_CREDENTIALS AUTHID_ACCEPT_MESSAGE is asked");
-                }
-                this->mod_state = MOD_STATE_DONE_VALID_MESSAGE;
-                nextmod = INTERNAL_DIALOG_VALID_MESSAGE;
-                return MCTX_STATUS_INTERNAL;
-            }
-            else if (this->ini->context.authenticated.get()){
-                if (this->verbose & 0x20){
-                    LOG(LOG_INFO, "auth::ask_next_module MOD_STATE_DONE_RECEIVED_CREDENTIALS authenticated is True");
-                }
-                record_video = this->ini->globals.movie;
-                keep_alive = true;
-                if (this->ini->context.auth_error_message.is_empty()) {
-                    this->ini->context.auth_error_message.copy_c_str("End of connection");
-                }
-                this->mod_state = MOD_STATE_DONE_CONNECTED;
-                return this->get_mod_from_protocol(nextmod);
-            }
-            else {
-                if (this->verbose & 0x20){
-                    LOG(LOG_INFO, "auth::ask_next_module MOD_STATE_DONE_RECEIVED_CREDENTIALS else");
-                }
-
-                if (!this->ini->context.rejected.get().is_empty()) {
-                    this->ini->context.auth_error_message.copy_c_str(this->ini->context.rejected.get_cstr());
-                }
-                if (this->ini->context.auth_error_message.is_empty()) {
-                    this->ini->context.auth_error_message.copy_c_str("Authentifier service failed");
-                }
-                this->mod_state = MOD_STATE_DONE_CONNECTED;
-                nextmod = INTERNAL_CLOSE;
-                return MCTX_STATUS_INTERNAL;
-            }
-=======
     void receive(){
         try {
             this->acl_serial.incoming();
@@ -730,7 +466,6 @@
         if (this->signal == BACK_EVENT_NONE) {
             LOG(LOG_INFO, "========> MODULE_RUNNING");
             return MODULE_RUNNING;
->>>>>>> 1c40beac
         }
 
         if (this->signal == BACK_EVENT_REFRESH) {
@@ -796,17 +531,7 @@
 
     void ask_next_module_remote()
     {
-<<<<<<< HEAD
-        try {
-            this->acl_serial.incoming();
-        } catch (...) {
-            this->ini->context.authenticated.set(false);
-            this->ini->context.rejected.set_from_cstr("Authentifier service failed");
-        }
-        this->mod_state = MOD_STATE_DONE_RECEIVED_CREDENTIALS;
-=======
         this->acl_serial.ask_next_module_remote();
->>>>>>> 1c40beac
     }
 
 };
