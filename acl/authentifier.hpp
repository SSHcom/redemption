/*
  This program is free software; you can redistribute it and/or modify
  it under the terms of the GNU General Public License as published by
  the Free Software Foundation; either version 2 of the License, or
  (at your option) any later version.

  This program is distributed in the hope that it will be useful,
  but WITHOUT ANY WARRANTY; without even the implied warranty of
  MERCHANTABILITY or FITNESS FOR A PARTICULAR PURPOSE. See the
  GNU General Public License for more details.

  You should have received a copy of the GNU General Public License
  along with this program; if not, write to the Free Software
  Foundation, Inc., 675 Mass Ave, Cambridge, MA 02139, USA.

  Product name: redemption, a FLOSS RDP proxy
  Copyright (C) Wallix 2010
  Author(s): Christophe Grosjean, Javier Caverni, Xavier Dunat,
             Raphael Zhou, Meng Tan

  Session related with ACL
  find out the next module to run from context reading
*/

#ifndef _REDEMPTION_ACL_AUTHENTIFIER_HPP_
#define _REDEMPTION_ACL_AUTHENTIFIER_HPP_

#include <unistd.h>
#include <fcntl.h>

#include "stream.hpp"
#include "config.hpp"
#include "netutils.hpp"
#include "acl_serializer.hpp"
#include "module_manager.hpp"
#include "translation.hpp"
#include "activity_checker.hpp"

class KeepAlive {
    // Keep alive Variables
    int  grace_delay;
    long timeout;
    long renew_time;
    bool wait_answer;     // true when we are waiting for a positive response
                          // false when positive response has been received and
                          // timers have been set to new timers.
    uint32_t verbose;
    bool connected;

public:
    KeepAlive(int _grace_delay, uint32_t verbose)
        : grace_delay(_grace_delay)
        , timeout(0)
        , renew_time(0)
        , wait_answer(false)
        , verbose(verbose)
        , connected(false)
    {
        if (this->verbose & 0x10) {
            LOG(LOG_INFO, "KEEP ALIVE CONSTRUCTOR");
        }
    }

    ~KeepAlive() {
        if (this->verbose & 0x10) {
            LOG(LOG_INFO, "KEEP ALIVE DESTRUCTOR");
        }
    }

    bool is_started() {
        return this->connected;
    }
    void start(time_t now) {
        this->connected = true;
        if (this->verbose & 0x10) {
            LOG(LOG_INFO, "auth::start_keep_alive");
        }
        this->timeout    = now + 2 * this->grace_delay;
        this->renew_time = now + this->grace_delay;
    }

    bool check(time_t now, Inifile & ini) {
        if (this->connected) {
            // LOG(LOG_INFO, "now=%u timeout=%u  renew_time=%u wait_answer=%s grace_delay=%u", now, this->timeout, this->renew_time, this->wait_answer?"Y":"N", this->grace_delay);
            // Keep alive timeout
            if (now > this->timeout) {
                LOG(LOG_INFO, "auth::keep_alive_or_inactivity Connection closed by manager (timeout)");
                // mm.invoke_close_box("Missed keepalive from ACL", signal, now);
                return true;
            }

            // LOG(LOG_INFO, "keepalive state ask=%s bool=%s\n",
            //     ini.context_is_asked(AUTHID_KEEPALIVE)?"Y":"N",
            //     ini.context_get_bool(AUTHID_KEEPALIVE)?"Y":"N");

            // Keepalive received positive response
            if (this->wait_answer
                && !ini.context_is_asked(AUTHID_KEEPALIVE)
                && ini.context_get_bool(AUTHID_KEEPALIVE)) {
                if (this->verbose & 0x10) {
                    LOG(LOG_INFO, "auth::keep_alive ACL incoming event");
                }
                this->timeout    = now + 2*this->grace_delay;
                this->renew_time = now + this->grace_delay;
                this->wait_answer = false;
            }

            // Keep alive asking for an answer from ACL
            if (!this->wait_answer
                && (now > this->renew_time)) {

                this->wait_answer = true;

                ini.context_ask(AUTHID_KEEPALIVE);
            }
        }
        return false;
    }
};

class Inactivity {
    // Inactivity management
    // let t be the timeout of the blocking select in session loop,
    // the effective inactivity timeout detection will be between
    // inactivity_timeout and inactivity_timeout + t.
    // hence we should have t << inactivity_timeout.
    time_t inactivity_timeout;
    time_t last_activity_time;

    ActivityChecker & checker;

    uint32_t verbose;

public:
    Inactivity(ActivityChecker & checker, uint32_t max_tick, time_t start, uint32_t verbose)
    : inactivity_timeout(max_tick?30*max_tick:10)
    , last_activity_time(start)
    , checker(checker)
    , verbose(verbose)
    {
        if (this->verbose & 0x10) {
            LOG(LOG_INFO, "INACTIVITY CONSTRUCTOR");
        }
    }

    ~Inactivity() {
        if (this->verbose & 0x10) {
            LOG(LOG_INFO, "INACTIVITY DESTRUCTOR");
        }
    }

    void set_timeout(uint32_t max_tick, time_t now, Transport & trans) {
        uint32_t timeout = max_tick?30*max_tick:10;
        LOG(LOG_INFO, "Session User inactivity : set timeout to %u seconds", timeout);
        this->last_activity_time = now;
        this->inactivity_timeout = timeout;
    }

    bool check(time_t now, Transport & trans) {
        if (!this->checker.check_and_reset_activity()) {
            if (now > this->last_activity_time + this->inactivity_timeout) {
                LOG(LOG_INFO, "Session User inactivity : closing");
                // mm.invoke_close_box("Connection closed on inactivity", signal, now);
                return true;
            }
        }
        else {
            this->last_activity_time = now;
        }
        return false;
    }
};

class SessionManager : public auth_api {
    Inifile & ini;

public:
    AclSerializer acl_serial;

<<<<<<< HEAD
    bool remote_answer;       // false initialy, set to true once response is
                              // received from acl and asked_remote_answer is
                              // set to false
    time_t start_time;
    time_t acl_start_time;
=======
    bool remote_answer;       // false initialy, set to true once response is received from acl
                              // and asked_remote_answer is set to false
    //time_t start_time;
    //time_t acl_start_time;
>>>>>>> 45f3352e

    uint32_t verbose;

private:
    KeepAlive keepalive;
    Inactivity inactivity;

    bool wait_for_capture;

public:
    SessionManager(Inifile & ini, ActivityChecker & activity_checker, Transport & _auth_trans, time_t start_time, time_t acl_start_time)
        : ini(ini)
        , acl_serial(&ini, _auth_trans, ini.debug.auth)
        , remote_answer(false)
        //, start_time(start_time)
        //, acl_start_time(acl_start_time)
        , verbose(ini.debug.auth)
        , keepalive(ini.globals.keepalive_grace_delay, ini.debug.auth)
        , inactivity(activity_checker, ini.globals.max_tick, acl_start_time, ini.debug.auth)
        , wait_for_capture(true)
    {
        if (this->verbose & 0x10) {
            LOG(LOG_INFO, "auth::SessionManager");
        }
        this->ini.to_send_set.insert(AUTHID_KEEPALIVE);
    }

    virtual ~SessionManager() {
        if (this->verbose & 0x10) {
            LOG(LOG_INFO, "auth::~SessionManager");
        }
    }

public:
    bool check(MMApi & mm, time_t now, Transport & trans, BackEvent_t & signal) {
       // LOG(LOG_INFO, "================> ACL check: now=%u, signal=%u",
       //     (unsigned)now, static_cast<unsigned>(signal));
        if (signal == BACK_EVENT_STOP) {
            // here, mm.last_module should be false only when we are in login box
            mm.mod->get_event().reset();
            return false;
        }

        if (mm.last_module) {
            // at a close box (mm.last_module is true),
            // we are only waiting for a stop signal
            // and Authentifier should not exist anymore.
            return true;
        }

        long enddate = this->ini.context.end_date_cnx.get();
        if (enddate != 0 && (now > enddate)) {
            LOG(LOG_INFO, "Session is out of allowed timeframe : closing");
            const char * message = "Session is out of allowed timeframe";
            message = TR("session_out_time", this->ini);
            mm.invoke_close_box(message, signal, now);

            return true;
        }

        // Close by rejeted message received
        if (!this->ini.context.rejected.is_empty()) {
            this->ini.context.auth_error_message.copy_str(this->ini.context.rejected.get());
            LOG(LOG_INFO, "Close by Rejected message received : %s", this->ini.context.rejected.get_cstr());
            this->ini.context.rejected.set_empty();
            mm.invoke_close_box(NULL, signal, now);
            return true;
        }

        // Keep Alive
        if (this->keepalive.check(now, this->ini)) {
            mm.invoke_close_box(TR("miss_keepalive", this->ini), signal, now);
            return true;
        }

        // Inactivity management
        if (this->inactivity.check(now, trans)) {
            mm.invoke_close_box(TR("close_inactivity", this->ini), signal, now);
            return true;
        }

        // Manage module (refresh or next)
        if (this->ini.check()) {
            if (mm.connected) {
                // send message to acl with changed values when connected to
                // a module (rdp, vnc, xup ...) and something changed.
                // used for authchannel and keepalive.
                this->ask_acl();
            }
            else if (signal == BACK_EVENT_REFRESH || signal == BACK_EVENT_NEXT) {
                this->remote_answer = false;
                this->ask_acl();
            }
        }
        else if (this->remote_answer) {
            this->remote_answer = false;
            if (signal == BACK_EVENT_REFRESH) {
                LOG(LOG_INFO, "===========> MODULE_REFRESH");
                signal = BACK_EVENT_NONE;
                TODO("signal management (refresh/next) should go to ModuleManager, "
                     "it's basically the same behavior. It could be implemented by "
                     "closing module then opening another one of the same kind");
                mm.mod->refresh_context(this->ini);
                mm.mod->get_event().signal = BACK_EVENT_NONE;
                mm.mod->get_event().set();
            }
            else if (signal == BACK_EVENT_NEXT) {
                LOG(LOG_INFO, "===========> MODULE_NEXT");
                int next_state = mm.next_module();

                if (next_state == MODULE_TRANSITORY) {
                    this->remote_answer = false;

                    return true;
                }

                signal = BACK_EVENT_NONE;
                if (next_state == MODULE_INTERNAL_CLOSE) {
                    mm.invoke_close_box(NULL, signal, now);
                    return true;
                }
                mm.remove_mod();
                try {
                    mm.new_mod(next_state, now, this);
                }
                catch (Error & e) {
                    if (e.id == ERR_SOCKET_CONNECT_FAILED) {
                        this->ini.context.module.set_from_cstr(
                            STRMODULE_TRANSITORY);

                        signal = BACK_EVENT_NEXT;

                        this->remote_answer = false;

                        this->report("CONNECTION_FAILED",
                            "Failed to connect to remote TCP host.");
                        return true;
                    }
                    else {
                        throw e;
                    }
                }
                if (!this->keepalive.is_started() && mm.connected) {
                    this->keepalive.start(now);
                }
            }
        }
        if (this->wait_for_capture &&
            mm.is_up_and_running()) {
            mm.record(this);
            this->wait_for_capture = false;
        }

        // LOG(LOG_INFO, "connect=%s ini.check=%s", this->connected?"Y":"N", this->ini.check()?"Y":"N");

        // AuthCHANNEL CHECK
        // if an answer has been received, send it to
        // rdp serveur via mod (should be rdp module)
        TODO("Check if this->mod is RDP MODULE");
        if (mm.connected && this->ini.globals.auth_channel[0]) {
            // Get sesman answer to AUTHCHANNEL_TARGET
            if (!this->ini.context.authchannel_answer.get().is_empty()) {
                // If set, transmit to auth_channel channel
                mm.mod->send_auth_channel_data(this->ini.context.authchannel_answer.get_cstr());
                this->ini.context.authchannel_answer.use();
                // Erase the context variable
                this->ini.context.authchannel_answer.set_empty();
            }
        }
        return true;
    }

    void receive() {
        LOG(LOG_INFO, "+++++++++++> ACL receive <++++++++++++++++");
        try {
            this->acl_serial.incoming();
            this->remote_answer = true;
        } catch (...) {
            // acl connection lost
            this->ini.context.authenticated.set(false);
            this->ini.context.rejected.set_from_cstr(TR("manager_close_cnx", this->ini));
        }
    }

    void ask_acl() {
        LOG(LOG_INFO, "Ask acl\n");
        this->acl_serial.send_acl_data();
    }

    virtual void set_auth_channel_target(const char * target)
    {
        this->ini.context.authchannel_target.set_from_cstr(target);
    }

    virtual void set_auth_channel_result(const char * result)
    {
        this->ini.context.authchannel_result.set_from_cstr(result);
    }

    virtual void report(const char * reason, const char * message)
    {
        this->ini.context_ask(AUTHID_KEEPALIVE);

        char report[1024];
        snprintf(report, sizeof(report), "%s:%s:%s", reason,
            this->ini.globals.target_device.get_cstr(), message);
        this->ini.context.reporting.set_from_cstr(report);

        this->ask_acl();
    }
};


class PauseRecord {
    // Stop record on inactivity Variables
    bool stop_record_inactivity;
    time_t stop_record_time;
    time_t last_record_activity_time;
    uint64_t last_total_received;
    uint64_t last_total_sent;

public:
    PauseRecord(time_t timeout)
        : stop_record_inactivity(false)
        , stop_record_time((timeout > 30)?timeout:30)
        , last_record_activity_time(0)
        , last_total_received(0)
        , last_total_sent(0)
    {
    }

    ~PauseRecord() {}

    void check(time_t now, Front & front) {
        // Procedure which stops the recording on inactivity
        if (this->last_record_activity_time == 0) this->last_record_activity_time = now;
        if ((front.trans->get_total_received() == this->last_total_received)
            && (front.trans->get_total_sent() == this->last_total_sent)) {
            if (!this->stop_record_inactivity &&
                (now > this->last_record_activity_time + this->stop_record_time)) {
                this->stop_record_inactivity = true;
                front.pause_capture();
            }
        }
        else {
            this->last_record_activity_time = now;
            this->last_total_received = front.trans->get_total_received();
            this->last_total_sent = front.trans->get_total_sent();
            // front.trans->reset_quantum_sent();
            // Here we only reset the quantum sent
            // because Check() will already reset the
            // quantum received when checking for inactivity
            if (this->stop_record_inactivity) {
                this->stop_record_inactivity = false;
                front.resume_capture();
                // resume capture
            }
        }
    }
};

#endif<|MERGE_RESOLUTION|>--- conflicted
+++ resolved
@@ -177,18 +177,9 @@
 public:
     AclSerializer acl_serial;
 
-<<<<<<< HEAD
     bool remote_answer;       // false initialy, set to true once response is
                               // received from acl and asked_remote_answer is
                               // set to false
-    time_t start_time;
-    time_t acl_start_time;
-=======
-    bool remote_answer;       // false initialy, set to true once response is received from acl
-                              // and asked_remote_answer is set to false
-    //time_t start_time;
-    //time_t acl_start_time;
->>>>>>> 45f3352e
 
     uint32_t verbose;
 
