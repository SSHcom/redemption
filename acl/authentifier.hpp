--- conflicted
+++ resolved
@@ -521,7 +521,7 @@
                 LOG(LOG_INFO, "auth::ask_next_module MOD_STATE_DONE_RECEIVED_CREDENTIALS AUTHID_PASSWORD=%s",
                     (this->ini->context_is_asked(AUTHID_PASSWORD) ? "True": "False"));
             }
-            
+
             if (this->ini->context_is_asked(AUTHID_AUTH_USER)){
                 if (this->verbose & 0x20){
                     LOG(LOG_INFO, "auth::ask_next_module MOD_STATE_DONE_RECEIVED_CREDENTIALS AUTHID_AUTH_USER is asked");
@@ -574,14 +574,10 @@
                 nextmod = INTERNAL_DIALOG_VALID_MESSAGE;
                 return MCTX_STATUS_INTERNAL;
             }
-<<<<<<< HEAD
-            else if (this->ini->globals.context.authenticated){
+            else if (this->ini->context.authenticated){
                 if (this->verbose & 0x20){
                     LOG(LOG_INFO, "auth::ask_next_module MOD_STATE_DONE_RECEIVED_CREDENTIALS authenticated is True");
                 }
-=======
-            else if (this->ini->context.authenticated){
->>>>>>> f0159144
                 record_video = this->ini->globals.movie;
                 keep_alive = true;
                 if (this->ini->context.auth_error_message.is_empty()) {
@@ -591,17 +587,12 @@
                 return this->get_mod_from_protocol(nextmod);
             }
             else {
-<<<<<<< HEAD
                 if (this->verbose & 0x20){
                     LOG(LOG_INFO, "auth::ask_next_module MOD_STATE_DONE_RECEIVED_CREDENTIALS else");
                 }
 
-                if (!this->ini->globals.context.rejected.is_empty()) {
-                    this->ini->globals.context.auth_error_message = this->ini->globals.context.rejected;
-=======
                 if (!this->ini->context.rejected.is_empty()) {
                     this->ini->context.auth_error_message = this->ini->context.rejected;
->>>>>>> f0159144
                 }
                 if (this->ini->context.auth_error_message.is_empty()) {
                     this->ini->context.auth_error_message = "Authentifier service failed";
