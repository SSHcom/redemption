--- conflicted
+++ resolved
@@ -226,11 +226,7 @@
             }
             stream.set_out_uint32_be(total_length - HEADER_SIZE, 0); /* size in header */
             this->auth_trans.send(stream.get_data(), total_length);
-<<<<<<< HEAD
-        } catch (Error const & e) {
-=======
         } catch (Error const &) {
->>>>>>> 3bd31217
             this->ini->context.authenticated.set(false);
             this->ini->context.rejected.set_from_cstr(TR("acl_fail", *(this->ini)));
             // this->ini->context.rejected.set_from_cstr("Authentifier service failed");
