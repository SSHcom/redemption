
import os ;

# below feature rule come from http://www.boost.org/doc/tools/build/doc/html/bbv2/extending/features.html

import feature : feature ;
import modules : poke ;

# this feature is defined so we can add a dependency on <distri>lenny for some targets
# disabled because in our current code it finds the right library
#feature distri : none lenny : propagated ;

# No need to make it a new variant after all
#variant lenny : release ;

path-constant TOP : . ;

# Returns environment value if it exists or default otherwise.
# Allow us to customize install path with shell variables like $PREFIX...
# (this is bad practice and should be replaced by a site configuration file
# but I until now I miserably failed creating a clean separate configuration file)
rule setvar ( env : default * )
{
    if [ os.environ $(env) ]
    {
        return [ os.environ $(env) ] ;
    }
    else
    {
        return $(default) ;
    }
}

constant ARCH : [ SHELL "lscpu | perl -ne 'if (/^Architecture.*(x86_64|i386|i686)/) {print $1};'" ] ;
# constant ARCH : [ SHELL "lscpu | perl -ane 'my %h = map { $F[0], $F[1] } <>; print $h{q{Architecture:}}'" ] ;
constant PYTHON_VER : [ SHELL "perl -e 'for my $x (q{python2.7}, q{python2.6}) { if (-e q{/usr/include/}.$x.q{/Python.h}){ print $x; last;}};'" ] ;
constant PYTHON_INCLUDE : [ SHELL "perl -e 'for my $x (q{python2.7}, q{python2.6}) { if (-e q{/usr/include/}.$x.q{/Python.h}){ print q{/usr/include/}.$x; last;}};'" ] ;


constant FIXTURES_PATH : [ setvar FIXTURES_PATH : ./tests/fixtures ] ;
constant INSTALLDIR : [ setvar DESTDIR : "" ] ;
constant PREFIX : [ setvar PREFIX : /usr/local ] ;
constant BIN_PREFIX : [ setvar BIN_PREFIX : $(PREFIX)/bin ] ;
constant LIB_PREFIX : [ setvar LIB_PREFIX : $(PREFIX)/lib ] ;
constant SHARE_PREFIX : [ setvar SHARE_PREFIX : $(PREFIX)/share/rdpproxy ] ;
constant RECORD_TMP_PATH : [ setvar RECORD_TMP_PATH : /var/rdpproxy/tmp ] ;
constant RECORD_PATH : [ setvar RECORD_PATH : /var/rdpproxy/recorded ] ;
constant ETC_PREFIX : [ setvar ETC_PREFIX : /etc/rdpproxy ] ;
constant CERT_PREFIX : [ setvar CERT_PREFIX : /etc/rdpproxy/cert ] ;
constant HASH_PATH : [ setvar HASH_PATH : /var/rdpproxy/hash ] ;
constant PERSISTENT_PATH : [ setvar PERSISTENT_PATH : /var/lib/redemption/cache ] ;
constant DRIVE_REDIRECTION_PATH : [ setvar DRIVE_REDIRECTION_PATH : /var/rdpproxy/drive_redirection ] ;

constant PNG_DEBUG : <variant>debug:<library>png ;

rule defines ( properties * )
{
    local defs ;
    defs += <define>SHARE_PATH='\"$(PREFIX)/share/rdpproxy\"' ;
    defs += <define>CFG_PATH='\"$(ETC_PREFIX)\"' ;
    defs += <define>RECORD_PATH='\"$(RECORD_PATH)\"' ;
    defs += <define>RECORD_TMP_PATH='\"$(RECORD_TMP_PATH)\"' ;
    defs += <define>FLV_PATH='\"$(RECORD_TMP_PATH)\"' ;
    defs += <define>OCR_PATH='\"$(RECORD_TMP_PATH)\"' ;
    defs += <define>PNG_PATH='\"$(RECORD_TMP_PATH)\"' ;
    defs += <define>WRM_PATH='\"$(RECORD_PATH)\"' ;
    defs += <define>HASH_PATH='\"$(HASH_PATH)\"' ;
    defs += <define>LICENSE_PATH='\"$(CERT_PREFIX)/rdplicense\"' ;
    defs += <define>CERTIF_PATH='\"$(CERT_PREFIX)/rdp\"' ;
    defs += <define>FIXTURES_PATH='\"$(FIXTURES_PATH)\"' ;
    defs += <define>PERSISTENT_PATH='\"$(PERSISTENT_PATH)\"' ;
    defs += <define>DRIVE_REDIRECTION_PATH='\"$(DRIVE_REDIRECTION_PATH)\"' ;
    if [ os.environ VERBOSE ]
    {
        defs += <define>VERBOSE ;
    }
    return $(defs) ;
}
variant coverage : debug : <cxxflags>--profile-arcs <cxxflags>--test-coverage <cxxflags>--coverage <link>shared ;


constant CXXFLAGS-COMMON :
#     <cxxflags>-Weffc++
#     <cxxflags>-Wswitch-enum
#     <cxxflags>-Wswitch-default
    <cxxflags>-pedantic
    <cxxflags>-pedantic-errors
#    <cxxflags>-Wconversion
    <cxxflags>-Wvla
    <cxxflags>-Wstrict-aliasing=2
#    <cxxflags>-Wlong-long

    <cxxflags>-Wuninitialized
    <cxxflags>-Wnon-virtual-dtor
    <cxxflags>-Wall
    <cxxflags>-Wextra
    <cxxflags>-Wno-unused-parameter
    <cxxflags>-Wno-long-long
    <cxxflags>-Wtype-limits
    <cxxflags>-Wundef
    <cxxflags>-Wcast-align
    <cxxflags>-Wchar-subscripts
#     <cxxflags>-Wformat
    <cxxflags>-Wformat=2
    <cxxflags>-Wformat-security
#     <cxxflags>-Wmissing-format-attribute
    <cxxflags>-Wsequence-point
    <cxxflags>-Wreturn-type
    <cxxflags>-Wfloat-equal
#     <cxxflags>-Wshadow
    <cxxflags>-Wpointer-arith
    <cxxflags>-Wsign-compare
#     <cxxflags>-Wmissing-declarations
    <cxxflags>-Wpacked
    <cxxflags>-Wredundant-decls
#     <cxxflags>-Winline
    <cxxflags>-Winit-self
    <cxxflags>-Wcast-qual
    <cxxflags>-Woverloaded-virtual
    <cxxflags>-Wunused-variable
#     <cxxflags>-Wunused-parameter
    <cxxflags>-Wmissing-include-dirs
    <cxxflags>-Wunused
    <cxxflags>-Wendif-labels
    <cxxflags>-Wwrite-strings
#     <cxxflags>-Wpadded
    <cxxflags>-Wstrict-overflow=1
#     <cxxflags>-Wstrict-overflow=5
    <cxxflags>-Wc++11-compat
    <cxxflags>-Wnarrowing
    <cxxflags>-Wvolatile-register-var
    <cxxflags>-Wdisabled-optimization
    <cxxflags>-Woverlength-strings
    <cxxflags>-Warray-bounds

#     <toolset>clang:<cxxflags>-Weverything
#     <toolset>clang:<cxxflags>-Wno-c++98-compat
    <toolset>clang:<cxxflags>-Wno-mismatched-tags
#    <toolset>clang:<cxxflags>-Wno-overloaded-virtual
    <toolset>clang:<cxxflags>-Wno-char-subscripts
    <toolset>clang:<cxxflags>-Wno-unused-variable
#     <toolset>clang:<cxxflags>-Wno-unused-private-field
;


constant CXXFLAGS-GCC-4.7 :
    <cxxflags>-Wunused-but-set-parameter
    <cxxflags>-Wunused-but-set-variable
#     <cxxflags>-Wsuggest-attribute=pure
#     <cxxflags>-Wsuggest-attribute=const
    <cxxflags>-Wsuggest-attribute=noreturn
    <cxxflags>-Wzero-as-null-pointer-constant
    <cxxflags>-Wlogical-op
#     <cxxflags>-Wno-aggressive-loop-optimizations
    <cxxflags>-Wnormalized=nfc #disable ?
    <cxxflags>-Wvector-operation-performance
    <cxxflags>-Wdouble-promotion
   <cxxflags>-Wmaybe-uninitialized
    <cxxflags>-Wtrampolines
;


constant CXXFLAGS-GCC-4.8 :
    $(CXXFLAGS-GCC-4.7)
    <cxxflags>-Wuseless-cast
;


constant CXXFLAGS-GCC-4.9 :
    $(CXXFLAGS-GCC-4.8)
    <cxxflags>-Wconditionally-supported
    <cxxflags>-Wfloat-conversion
    <cxxflags>-Wopenmp-simd
    <cxxflags>-Wparentheses

    <variant>release:<cxxflags>-flto
;


constant CXXFLAGS-GCC-5 :
    $(CXXFLAGS-GCC-4.9)
    <cxxflags>-Wlogical-not-parentheses
    <cxxflags>-Wswitch-bool
    <cxxflags>-Wsizeof-array-argument
    <cxxflags>-Wbool-compare
#    <cxxflags>-Wsuggest-final-types
#    <cxxflags>-Wsuggest-final-methods
#     <cxxflags>-Wsuggest-attribute=pure
#    <cxxflags>-Wsuggest-attribute=const
    <variant>release:<cxxflags>-flto-odr-type-merging
    # <cxxflags>-Wno-odr #  Requires -flto-odr-type-merging to be enabled (enabled by ##default)
;


constant CXXFLAGS-GCC-5.1 :
    $(CXXFLAGS-GCC-5)
    <cxxflags>-Wsuggest-override
    <cxxflags>-fsized-deallocation
    <cxxflags>-Wsized-deallocation
    <cxxflags>-Warray-bounds=2
;


constant CXXFLAGS-GCC-6 :
    $(CXXFLAGS-GCC-5)
;


# switch [ modules.peek : ODSHOME ]
# {
#     case *gcc-4.8* : constant CXXFLAGS-GCC : $(CXXFLAGS-GCC-4.8) ;
#     case *gcc-4.9* : constant CXXFLAGS-GCC : $(CXXFLAGS-GCC-4.9) ;
#     case *gcc-5*   : constant CXXFLAGS-GCC : $(CXXFLAGS-GCC-5) ;
#     case *gcc-6*   : constant CXXFLAGS-GCC : $(CXXFLAGS-GCC-6) ;
# }


#gcov -a -c -b -f -o bin/gcc-4.6/coverage/tests/test_stream.gcno bin/gcc-4.6/coverage/test_stream

lib gcov : : <name>gcov : ;

constant GCOV : <variant>coverage:<library>gcov ;
constant GCOV_NO_BUILD : <variant>coverage:<build>no ;

variant strict : :
    <cxxflags>-Wold-style-cast
    <cxxflags>-Wsign-conversion
;

variant asan : debug :
    <cxxflags>-fsanitize=address
    <cxxflags>-fno-omit-frame-pointer
    <linkflags>-lasan
    <define>CXX_ENABLE_ASAN
;

project redemption
    : requirements
    <include>src
    <include>src/utils
    <include>src/core
    <include>src/configs/autogen
    <include>src/configs/variant
    <include>src/configs/include
    <include>src/mod
    <include>src/front
    <include>src/acl
    <include>src/capture
    <include>src/keyboard
    <include>src/keyboard/reversed_keymaps
    <include>src/transport
    <include>src/regex
    <include>src/headers
    <include>src/main
    <include>modules/includes
    <include>/usr/include
    <include>tests

    <conditional>@defines

    <variant>debug:<define>REDASSERT_AS_ASSERT
    <variant>debug:<cxxflags>-g

    <cxxflags>-std=c++11


    $(CXXFLAGS-COMMON)
    <toolset>gcc-4.7:$(CXXFLAGS-GCC-4.7)
    <toolset>gcc-4.8:$(CXXFLAGS-GCC-4.8)
    <toolset>gcc-4.9:$(CXXFLAGS-GCC-4.9)
    <toolset>gcc-4.9.1:$(CXXFLAGS-GCC-4.9)
    <toolset>gcc-4.9.2:$(CXXFLAGS-GCC-4.9)
    <toolset>gcc-4.9.3:$(CXXFLAGS-GCC-4.9)
    <toolset>gcc-5.0:$(CXXFLAGS-GCC-5)
    <toolset>gcc-5.0.0:$(CXXFLAGS-GCC-5)
    <toolset>gcc-5.1.0:$(CXXFLAGS-GCC-5.1)
    <toolset>gcc-5.1:$(CXXFLAGS-GCC-5.1)
    <toolset>gcc-5.2.0:$(CXXFLAGS-GCC-5.1)
    <toolset>gcc-5.2:$(CXXFLAGS-GCC-5.1)
    <toolset>gcc-6.0:$(CXXFLAGS-GCC-6)
    <toolset>gcc-6.1:$(CXXFLAGS-GCC-6)

    <cxxflags>-fpie
    <cxxflags>-fPIC


    <define>_FILE_OFFSET_BITS=64
    <define>_LARGEFILE64_SOURCE

    <define>__STDC_FORMAT_MACROS

    <define>PUBLIC
   : default-build release

;

explicit install instexe install-bin install-etc install-etc-themes install-share check_coverage exe ;

alias instexe : install-bin ;
alias install : install-bin install-etc install-etc-themes install-share ;
alias exe     : rdpproxy redrec reddec redver rdptproxy rdptanalyzer rdpclient ;


install install-bin
    : exe
    : <install-type>EXE <install-dependencies>on
    : <location>$(INSTALLDIR)/usr/local/bin
    ;

install install-share
    : [ glob sys/share/rdpproxy/[^.k]* ]
    :
    : <location>$(INSTALLDIR)/usr/local/share/rdpproxy
    ;

install install-etc
    : [ glob sys/etc/rdpproxy/*ini sys/etc/rdpproxy/*pem sys/etc/rdpproxy/*crt sys/etc/rdpproxy/*key sys/etc/rdpproxy/*p12 ]
    :
    : <location>$(INSTALLDIR)/etc/rdpproxy
    ;

install install-etc-themes
    : [ glob sys/etc/rdpproxy/themes/HOWTO ]
    :
    : <location>$(INSTALLDIR)/etc/rdpproxy/themes
    ;

actions gen_redcryptofile {
    cp "$(>)" "$(<)"
    cp "$(<)" tools/redcryptofile/redcryptofile.so
}

explicit pycryptofile redcryptofile.so ;

lib pycryptofile :
        tools/redcryptofile/pycrypto.cpp
        snappy
        python2
        crypto
    :
        <define>REDPYTHON_BINDING
        <include>$(PYTHON_INCLUDE)
        <cxxflags>-fPIC
        <cflags>-fPIC
        <link>shared
    ;


make redcryptofile.so
    :
        pycryptofile
    :
        @gen_redcryptofile
    ;

lib libboost_unit_test : : <name>boost_unit_test_framework <link>shared ;
lib openssl : : <name>ssl <link>shared ;
# lib X11 : : <name>X11 <link>shared ;
# lib Xfixes : : <name>Xfixes <link>static ;
# lib pthread : : <name>pthread <link>shared ;
# lib pam : : <name>pam <link>static ;

lib krb5 : : <name>krb5 <link>shared ;
lib gssglue : : <name>gssglue <link>shared ;

lib crypto : : <name>crypto <link>shared ;
lib z : : <name>z <link>static ;
lib snappy : : <name>snappy <link>shared ;
# lib lzma : : <name>lzma <link>shared ;
lib dl : : <name>dl <link>shared ;
lib python2 : : <name>$(PYTHON_VER) <link>shared ;


# lib lcms : : <name>lcms <link>shared ;

# lib tiff : : <name>tiff <link>static ;
# lib freetype : : <name>freetype <link>static ;
# lib jpeg : : <name>jpeg <link>static ;
# lib Xext : : <name>Xext <link>static ;

lib libpng : : <name>png <link>static ;
alias png : libpng z ;

# lib icuuc : : <name>icuuc ;


obj mainloop : src/core/mainloop.cpp ;
obj d3des : src/utils/d3des.cpp ;
obj bitmap : src/utils/bitmap_data_allocator.cpp ;
obj program_options : modules/program_options/src/program_options.cpp ;


if ! [ os.environ NO_MAKE_CONFIG ]
{
    actions generate_configs {
        $(>) \
            src/configs/autogen/configs/autogen/authid.hpp \
            src/configs/autogen/configs/autogen/variables_configuration.hpp \
            src/configs/autogen/configs/autogen/set_value.tcc
    }

    make src/configs/autogen/configs/autogen/variables_configuration.hpp
    :
        make_cpp_config
#         [ glob src/configs/variant/configs/variant/*.hpp ]
#         [ glob src/configs/include/configs/*.hpp ]
#         src/utils/apps/app_write_cpp_config.hpp
#         src/utils/config_spec.hpp
#         src/main/write_cpp_config.cpp
    : @generate_configs
    : <location>.
    ;

    alias generate_configs : src/configs/autogen/configs/autogen/variables_configuration.hpp ;

    constant CONFIG_DEPENDENCY : <implicit-dependency>generate_configs ;

    constant EXE_DEPENDENCIES : $(CONFIG_DEPENDENCY) $(GCOV) ;
    constant TEST_DEPENDENCIES : $(CONFIG_DEPENDENCY) $(GCOV) ;
}
else
{
    constant EXE_DEPENDENCIES : $(GCOV) ;
    constant TEST_DEPENDENCIES : $(GCOV) ;
}


#
# Redemption
#

exe rdpproxy
    :
        src/main/main.cpp
        src/main/write_python_spec.cpp
        bitmap
        program_options

        mainloop

        d3des

        openssl
        crypto
        z
        dl
        png

        snappy
#        lzma

        krb5
        gssglue
    :
#         <link>static
        $(EXE_DEPENDENCIES)
    ;

exe redrec
    :
        src/main/recorder.cpp
        bitmap
        program_options

        openssl
        crypto
        png
        z
        dl

        snappy
#        lzma
    :
#         <link>static
        $(EXE_DEPENDENCIES)
    ;

exe reddec
    :
        src/main/decrypter.cpp
        program_options

        openssl
        crypto
        z
        dl

        snappy
    :
#         <link>static
        $(EXE_DEPENDENCIES)
    ;

exe redver
    :
        src/main/verifier.cpp
        program_options

        openssl
        crypto
        z
        dl

        snappy
    :
#         <link>static
        $(EXE_DEPENDENCIES)
    ;

exe rdptproxy
    :
        src/main/transparent.cpp
        bitmap
        program_options

        openssl
        crypto
        png
        z
        dl

        snappy
#        lzma

        krb5
        gssglue
    :
#         <link>static
        $(EXE_DEPENDENCIES)
    ;

exe rdptanalyzer
    :
        src/main/tanalyzer.cpp
        program_options

        openssl
        crypto
        png
        z
        dl

        snappy

        krb5
        gssglue
    :
#         <link>static
        $(EXE_DEPENDENCIES)
    ;

exe rdpclient
    : src/main/rdp_client.cpp
        program_options
        bitmap
        openssl
        crypto
        png
        z
        dl

        snappy
        krb5
        gssglue
    :
        $(EXE_DEPENDENCIES)
    ;


#
# Functional tests (run by hand)
#

exe tls_test_client
    :
        src/ftests/tls_test_client.cpp openssl crypto png z dl snappy
    :
#         <link>static
        $(EXE_DEPENDENCIES)
 ;
exe tls_test_server
    :
        src/ftests/tls_test_server.cpp openssl crypto png z dl snappy
    :
#         <link>static
        $(EXE_DEPENDENCIES)
;

exe make_cpp_config
    : src/main/write_cpp_config.cpp
    : $(GCOV)
;

explicit make_cpp_config ;


#exe freetype_draw : ftests/freetype_draw.cpp freetype
#    : <link>static <variant>coverage:<library>gcov
#;

#add flag -I/usr/include/freetype2

#
# Unit Tests
#

import testing ;

import type ;
type.register PYTHON : py ;

actions run-python-test {
    rm -f $(<)
    python $(>[1]) && touch $(<)
}

make test_trace.py.unittest
    :
        tools/redcryptofile/test_trace.py
        redcryptofile.so
    :
        run-python-test
    :
    ;

explicit test_trace.py.unittest ;


## Test facility functions or classes
## @{
unit-test test_iter : tests/utils/test_iter.cpp libboost_unit_test : $(TEST_DEPENDENCIES) ;
unit-test test_noncopyable : tests/utils/test_noncopyable.cpp libboost_unit_test : $(TEST_DEPENDENCIES) ;
unit-test test_splitter : tests/utils/test_splitter.cpp libboost_unit_test : $(TEST_DEPENDENCIES) ;
unit-test test_algostring : tests/utils/test_algostring.cpp libboost_unit_test : $(TEST_DEPENDENCIES) ;
unit-test test_make_unique : tests/utils/test_make_unique.cpp libboost_unit_test : $(TEST_DEPENDENCIES) ;
## @}

unit-test test_stream : tests/utils/test_stream.cpp libboost_unit_test : $(TEST_DEPENDENCIES) ;
# unit-test test_inputarray : tests/utils/test_inputarray.cpp libboost_unit_test : $(TEST_DEPENDENCIES) ;
unit-test test_utf : tests/utils/test_utf.cpp libboost_unit_test : $(TEST_DEPENDENCIES) ;
unit-test test_rect : tests/utils/test_rect.cpp libboost_unit_test : $(TEST_DEPENDENCIES) ;
unit-test test_ellipse : tests/utils/test_ellipse.cpp libboost_unit_test : $(TEST_DEPENDENCIES) ;
unit-test test_drawable : tests/utils/test_drawable.cpp bitmap png z crypto libboost_unit_test : $(TEST_DEPENDENCIES) ;
unit-test test_region : tests/utils/test_region.cpp libboost_unit_test : $(TEST_DEPENDENCIES) ;
unit-test test_bitfu : tests/utils/test_bitfu.cpp libboost_unit_test : $(TEST_DEPENDENCIES) ;
unit-test test_parse : tests/utils/test_parse.cpp libboost_unit_test : $(TEST_DEPENDENCIES) ;
unit-test test_parser : tests/utils/test_parser.cpp libboost_unit_test : $(TEST_DEPENDENCIES) ;
unit-test test_fileutils : tests/utils/test_fileutils.cpp libboost_unit_test : $(TEST_DEPENDENCIES) ;
unit-test test_parse_ip_conntrack : tests/utils/test_parse_ip_conntrack.cpp libboost_unit_test : $(TEST_DEPENDENCIES) ;
unit-test test_x224 : tests/core/RDP/test_x224.cpp libboost_unit_test : $(TEST_DEPENDENCIES) ;
unit-test test_out_per_bstream : tests/core/RDP/test_out_per_bstream.cpp libboost_unit_test : $(TEST_DEPENDENCIES) ;
unit-test test_mcs : tests/core/RDP/test_mcs.cpp libboost_unit_test : $(TEST_DEPENDENCIES) ;

unit-test test_mppc : tests/core/RDP/test_mppc.cpp libboost_unit_test : $(TEST_DEPENDENCIES) ;
unit-test test_mppc_40 : tests/core/RDP/test_mppc_40.cpp libboost_unit_test : $(TEST_DEPENDENCIES) ;
unit-test test_mppc_50 : tests/core/RDP/test_mppc_50.cpp libboost_unit_test : $(TEST_DEPENDENCIES) ;
unit-test test_mppc_60 : tests/core/RDP/test_mppc_60.cpp libboost_unit_test : $(TEST_DEPENDENCIES) ;
unit-test test_mppc_61 : tests/core/RDP/test_mppc_61.cpp libboost_unit_test : $(TEST_DEPENDENCIES) ;
unit-test test_gcc : tests/core/RDP/test_gcc.cpp dl z crypto libboost_unit_test : $(TEST_DEPENDENCIES) ;
unit-test test_sec : tests/core/RDP/test_sec.cpp crypto libboost_unit_test : $(TEST_DEPENDENCIES) ;
unit-test test_lic : tests/core/RDP/test_lic.cpp crypto libboost_unit_test : $(TEST_DEPENDENCIES) ;
unit-test test_share : tests/core/RDP/test_share.cpp libboost_unit_test : $(TEST_DEPENDENCIES) ;
unit-test test_fastpath : tests/core/RDP/test_fastpath.cpp crypto libboost_unit_test : $(TEST_DEPENDENCIES) ;
unit-test test_slowpath : tests/core/RDP/test_slowpath.cpp libboost_unit_test : $(TEST_DEPENDENCIES) ;

unit-test test_clipboard : tests/core/RDP/test_clipboard.cpp libboost_unit_test : $(TEST_DEPENDENCIES) ;

unit-test test_FileInformation : tests/core/FSCC/test_FileInformation.cpp libboost_unit_test : $(TEST_DEPENDENCIES) ;
unit-test test_rdpdr : tests/core/RDP/channels/test_rdpdr.cpp libboost_unit_test : $(TEST_DEPENDENCIES) ;

unit-test test_authentifier : tests/acl/test_authentifier.cpp crypto libboost_unit_test png : $(TEST_DEPENDENCIES) ;
unit-test test_module_manager : tests/acl/test_module_manager.cpp crypto libboost_unit_test png : $(TEST_DEPENDENCIES) ;
unit-test test_acl_serializer : tests/acl/test_acl_serializer.cpp libboost_unit_test : $(TEST_DEPENDENCIES) ;
unit-test test_capture : tests/capture/test_capture.cpp bitmap crypto dl png z snappy libboost_unit_test : $(TEST_DEPENDENCIES) ;
unit-test test_chunked_image_transport : tests/capture/test_chunked_image_transport.cpp bitmap png z snappy crypto libboost_unit_test : $(TEST_DEPENDENCIES) ;
unit-test test_FileToGraphic : tests/capture/test_FileToGraphic.cpp bitmap png z snappy crypto libboost_unit_test : $(TEST_DEPENDENCIES) ;
unit-test test_GraphicToFile : tests/capture/test_GraphicToFile.cpp bitmap png z crypto snappy libboost_unit_test : $(TEST_DEPENDENCIES) ;
unit-test test_nativecapture : tests/capture/test_nativecapture.cpp bitmap png z crypto snappy libboost_unit_test : $(TEST_DEPENDENCIES) ;
unit-test test_staticcapture : tests/capture/test_staticcapture.cpp png z libboost_unit_test : $(TEST_DEPENDENCIES) ;
unit-test test_cliprdr : tests/channels/cliprdr/test_cliprdr.cpp libboost_unit_test : $(TEST_DEPENDENCIES) ;
unit-test test_sound : tests/channels/sound/test_sound.cpp libboost_unit_test : $(TEST_DEPENDENCIES) ;
unit-test test_callback : tests/core/test_callback.cpp libboost_unit_test : $(TEST_DEPENDENCIES) ;
unit-test test_channel_list : tests/core/test_channel_list.cpp libboost_unit_test : $(TEST_DEPENDENCIES) ;
unit-test test_check_files : tests/core/test_check_files.cpp libboost_unit_test : $(TEST_DEPENDENCIES) ;
unit-test test_cipher : tests/core/test_cipher.cpp libboost_unit_test : $(TEST_DEPENDENCIES) ;
unit-test test_client_info : tests/core/test_client_info.cpp libboost_unit_test : $(TEST_DEPENDENCIES) ;
unit-test test_theme : tests/utils/test_theme.cpp libboost_unit_test : $(TEST_DEPENDENCIES) ;
unit-test test_confdescriptor : tests/utils/test_confdescriptor.cpp libboost_unit_test : $(TEST_DEPENDENCIES) ;
unit-test test_error : tests/core/test_error.cpp libboost_unit_test : $(TEST_DEPENDENCIES) ;
unit-test test_font : tests/core/test_font.cpp libboost_unit_test : $(TEST_DEPENDENCIES) ;
unit-test test_listen : tests/core/test_listen.cpp libboost_unit_test : $(TEST_DEPENDENCIES) ;
unit-test test_mainloop : tests/core/test_mainloop.cpp libboost_unit_test : $(TEST_DEPENDENCIES) ;
unit-test test_bitmapupdate : tests/core/RDP/test_bitmapupdate.cpp bitmap png z crypto libboost_unit_test : $(TEST_DEPENDENCIES) ;
unit-test test_bmpcache : tests/core/RDP/caches/test_bmpcache.cpp bitmap crypto libboost_unit_test : $(TEST_DEPENDENCIES) ;
unit-test test_bmpcachepersister : tests/core/RDP/caches/test_bmpcachepersister.cpp bitmap crypto libboost_unit_test : $(TEST_DEPENDENCIES) ;
unit-test test_brushcache : tests/core/RDP/caches/test_brushcache.cpp libboost_unit_test : $(TEST_DEPENDENCIES) ;
unit-test test_glyphcache : tests/core/RDP/caches/test_glyphcache.cpp libboost_unit_test : $(TEST_DEPENDENCIES) ;
unit-test test_pointercache : tests/core/RDP/caches/test_pointercache.cpp libboost_unit_test : $(TEST_DEPENDENCIES) ;
unit-test test_bmpcache_put_get : tests/core/RDP/caches/test_bmpcache_put_get.cpp bitmap png z crypto libboost_unit_test : $(TEST_DEPENDENCIES) ;
unit-test test_redirection_info : tests/utils/test_redirection_info.cpp libboost_unit_test : $(TEST_DEPENDENCIES) ;

## Capabilities tests
## @{
unit-test test_config : tests/core/test_config.cpp libboost_unit_test : $(TEST_DEPENDENCIES) ;
unit-test test_config_assign : tests/core/test_config_assign.cpp libboost_unit_test : $(TEST_DEPENDENCIES) ;
## }

## Capabilities tests
## @{
unit-test test_bitmapcodecs : tests/core/RDP/capabilities/test_bitmapcodecs.cpp libboost_unit_test : $(TEST_DEPENDENCIES) ;

unit-test test_activate : tests/core/RDP/capabilities/test_activate.cpp libboost_unit_test : $(TEST_DEPENDENCIES) ;
unit-test test_cap_bitmap : tests/core/RDP/capabilities/test_cap_bitmap.cpp libboost_unit_test : $(TEST_DEPENDENCIES) ;
unit-test test_cap_bmpcache : [ obj cap : tests/core/RDP/capabilities/test_bmpcache.cpp ] libboost_unit_test : $(TEST_DEPENDENCIES) ;
unit-test test_bitmapcachehostsupport : tests/core/RDP/capabilities/test_bitmapcachehostsupport.cpp libboost_unit_test : $(TEST_DEPENDENCIES) ;
unit-test test_cap_brushcache : tests/core/RDP/capabilities/test_cap_brushcache.cpp libboost_unit_test : $(TEST_DEPENDENCIES) ;
unit-test test_compdesk : tests/core/RDP/capabilities/test_compdesk.cpp libboost_unit_test : $(TEST_DEPENDENCIES) ;
unit-test test_control : tests/core/RDP/capabilities/test_control.cpp libboost_unit_test : $(TEST_DEPENDENCIES) ;
unit-test test_drawgdiplus : tests/core/RDP/capabilities/test_drawgdiplus.cpp libboost_unit_test : $(TEST_DEPENDENCIES) ;
unit-test test_drawninegridcache : tests/core/RDP/capabilities/test_drawninegridcache.cpp libboost_unit_test : $(TEST_DEPENDENCIES) ;
unit-test test_cap_font : tests/core/RDP/capabilities/test_cap_font.cpp libboost_unit_test : $(TEST_DEPENDENCIES) ;
unit-test test_frameacknowledge : tests/core/RDP/capabilities/test_frameacknowledge.cpp libboost_unit_test : $(TEST_DEPENDENCIES) ;
unit-test test_general : tests/core/RDP/capabilities/test_general.cpp libboost_unit_test : $(TEST_DEPENDENCIES) ;
unit-test test_cap_glyphcache : tests/core/RDP/capabilities/test_cap_glyphcache.cpp libboost_unit_test : $(TEST_DEPENDENCIES) ;
unit-test test_input : tests/core/RDP/capabilities/test_input.cpp libboost_unit_test : $(TEST_DEPENDENCIES) ;
unit-test test_largepointer : tests/core/RDP/capabilities/test_largepointer.cpp libboost_unit_test : $(TEST_DEPENDENCIES) ;
unit-test test_multifragmentupdate : tests/core/RDP/capabilities/test_multifragmentupdate.cpp libboost_unit_test : $(TEST_DEPENDENCIES) ;
unit-test test_offscreencache : tests/core/RDP/capabilities/test_offscreencache.cpp libboost_unit_test : $(TEST_DEPENDENCIES) ;
unit-test test_order : tests/core/RDP/capabilities/test_order.cpp libboost_unit_test : $(TEST_DEPENDENCIES) ;
unit-test test_pointer : tests/core/RDP/capabilities/test_pointer.cpp libboost_unit_test : $(TEST_DEPENDENCIES) ;
unit-test test_rail : tests/core/RDP/capabilities/test_rail.cpp libboost_unit_test : $(TEST_DEPENDENCIES) ;
unit-test test_cap_share : tests/core/RDP/capabilities/test_cap_share.cpp libboost_unit_test : $(TEST_DEPENDENCIES) ;
unit-test test_cap_sound : tests/core/RDP/capabilities/test_cap_sound.cpp libboost_unit_test : $(TEST_DEPENDENCIES) ;
unit-test test_surfacecommands : tests/core/RDP/capabilities/test_surfacecommands.cpp libboost_unit_test : $(TEST_DEPENDENCIES) ;
unit-test test_window : tests/core/RDP/capabilities/test_window.cpp libboost_unit_test : $(TEST_DEPENDENCIES) ;

unit-test test_bmpcache2 : tests/core/RDP/capabilities/test_bmpcache2.cpp libboost_unit_test : $(TEST_DEPENDENCIES) ;
unit-test test_colcache : tests/core/RDP/capabilities/test_colcache.cpp libboost_unit_test : $(TEST_DEPENDENCIES) ;
unit-test test_common : tests/core/RDP/capabilities/test_common.cpp libboost_unit_test : $(TEST_DEPENDENCIES) ;
unit-test test_virchan : tests/core/RDP/capabilities/test_virchan.cpp libboost_unit_test : $(TEST_DEPENDENCIES) ;
## @}

unit-test test_ServerRedirection : tests/core/RDP/test_ServerRedirection.cpp libboost_unit_test : $(TEST_DEPENDENCIES) ;
unit-test test_GraphicUpdatePDU : tests/core/RDP/test_GraphicUpdatePDU.cpp libboost_unit_test : $(TEST_DEPENDENCIES) ;
unit-test test_RefreshRectPDU : tests/core/RDP/test_RefreshRectPDU.cpp crypto libboost_unit_test : $(TEST_DEPENDENCIES) ;
unit-test test_logon : tests/core/RDP/test_logon.cpp libboost_unit_test : $(TEST_DEPENDENCIES) ;
unit-test test_nego : tests/core/RDP/test_nego.cpp openssl crypto dl krb5 gssglue libboost_unit_test : $(TEST_DEPENDENCIES) ;
unit-test test_RDPOrdersCommon : tests/core/RDP/orders/test_RDPOrdersCommon.cpp libboost_unit_test : $(TEST_DEPENDENCIES) ;
unit-test test_RDPOrdersNames : tests/core/RDP/orders/test_RDPOrdersNames.cpp libboost_unit_test : $(TEST_DEPENDENCIES) ;
unit-test test_RDPOrdersPrimaryMem3Blt : tests/core/RDP/orders/test_RDPOrdersPrimaryMem3Blt.cpp libboost_unit_test : $(TEST_DEPENDENCIES) ;
unit-test test_RDPOrdersSecondaryGlyphCache : tests/core/RDP/orders/test_RDPOrdersSecondaryGlyphCache.cpp libboost_unit_test : $(TEST_DEPENDENCIES) ;
unit-test test_RDPDrawable : tests/core/RDP/test_RDPDrawable.cpp crypto png libboost_unit_test : $(TEST_DEPENDENCIES) ;
unit-test test_RDPGraphicDevice : tests/core/RDP/test_RDPGraphicDevice.cpp libboost_unit_test : $(TEST_DEPENDENCIES) ;
unit-test test_RDPSerializer : tests/core/RDP/test_RDPSerializer.cpp libboost_unit_test : $(TEST_DEPENDENCIES) ;
unit-test test_remote_programs : tests/core/RDP/test_remote_programs.cpp libboost_unit_test : $(TEST_DEPENDENCIES) ;
unit-test test_server : tests/core/test_server.cpp libboost_unit_test : $(TEST_DEPENDENCIES) ;
unit-test test_session : tests/core/test_session.cpp libboost_unit_test : $(TEST_DEPENDENCIES) ;
unit-test test_session_server : tests/core/test_session_server.cpp libboost_unit_test : $(TEST_DEPENDENCIES) ;
unit-test test_wait_obj : tests/core/test_wait_obj.cpp libboost_unit_test : $(TEST_DEPENDENCIES) ;
unit-test test_front : tests/front/test_front.cpp bitmap openssl snappy d3des krb5 gssglue png d3des z dl crypto libboost_unit_test : $(TEST_DEPENDENCIES) ;
unit-test test_mod_api : tests/mod/test_mod_api.cpp libboost_unit_test : $(TEST_DEPENDENCIES) ;
unit-test test_mod_osd : tests/mod/test_mod_osd.cpp bitmap png z libboost_unit_test : $(TEST_DEPENDENCIES) ;
unit-test test_draw_api : tests/mod/test_draw_api.cpp libboost_unit_test : $(TEST_DEPENDENCIES) ;
unit-test test_null : tests/mod/null/test_null.cpp libboost_unit_test : $(TEST_DEPENDENCIES) ;
unit-test test_rdp_cursor : tests/mod/rdp/test_rdp_cursor.cpp libboost_unit_test : $(TEST_DEPENDENCIES) ;
unit-test test_rdp_orders : tests/mod/rdp/test_rdp_orders.cpp libboost_unit_test : $(TEST_DEPENDENCIES) ;
unit-test test_rdpdr_asynchronous_task : tests/mod/rdp/channels/test_rdpdr_asynchronous_task.cpp libboost_unit_test : $(TEST_DEPENDENCIES) ;
unit-test test_cliprdr_channel : tests/mod/rdp/channels/test_cliprdr_channel.cpp libboost_unit_test png : $(TEST_DEPENDENCIES) ;
unit-test test_rdpdr_channel : tests/mod/rdp/channels/test_rdpdr_channel.cpp libboost_unit_test png : $(TEST_DEPENDENCIES) ;
unit-test test_vnc : tests/mod/vnc/test_vnc.cpp libboost_unit_test : $(TEST_DEPENDENCIES) ;
unit-test test_xup : tests/mod/xup/test_xup.cpp libboost_unit_test : $(TEST_DEPENDENCIES) ;

unit-test test_bitmap : tests/utils/test_bitmap.cpp bitmap png z crypto libboost_unit_test : $(TEST_DEPENDENCIES) ;
unit-test test_bitmap_perf : tests/test_bitmap_perf.cpp bitmap png z libboost_unit_test : $(TEST_DEPENDENCIES) ;
unit-test test_colors : tests/utils/test_colors.cpp libboost_unit_test : $(TEST_DEPENDENCIES) ;
unit-test test_d3des : tests/utils/test_d3des.cpp libboost_unit_test : $(TEST_DEPENDENCIES) ;
unit-test test_difftimeval : tests/utils/test_difftimeval.cpp libboost_unit_test : $(TEST_DEPENDENCIES) ;
unit-test test_genrandom : tests/utils/test_genrandom.cpp libboost_unit_test : $(TEST_DEPENDENCIES) ;
unit-test test_log : tests/utils/test_log.cpp libboost_unit_test : $(TEST_DEPENDENCIES) ;
unit-test test_netutils : tests/utils/test_netutils.cpp libboost_unit_test : $(TEST_DEPENDENCIES) ;
unit-test test_png : tests/utils/test_png.cpp png z libboost_unit_test : $(TEST_DEPENDENCIES) ;
unit-test test_rdtsc : tests/utils/test_rdtsc.cpp libboost_unit_test : $(TEST_DEPENDENCIES) ;
unit-test test_ssl_calls : tests/utils/test_ssl_calls.cpp openssl crypto dl z libboost_unit_test : $(TEST_DEPENDENCIES) ;
unit-test test_strings : tests/test_strings.cpp libboost_unit_test : $(TEST_DEPENDENCIES) ;


## Transport tests
## @{
unit-test test_meta_writer : tests/transport/test_meta_writer.cpp libboost_unit_test : $(TEST_DEPENDENCIES) ;
unit-test test_meta_opener : tests/transport/test_meta_opener.cpp libboost_unit_test : $(TEST_DEPENDENCIES) ;
unit-test test_in_meta_sequence_transport : tests/transport/test_in_meta_sequence_transport.cpp libboost_unit_test : $(TEST_DEPENDENCIES) ;
unit-test test_filename_sequence_transport : tests/transport/test_filename_sequence_transport.cpp libboost_unit_test : $(TEST_DEPENDENCIES) ;
unit-test test_out_meta_sequence_transport : tests/transport/test_out_meta_sequence_transport.cpp libboost_unit_test : $(TEST_DEPENDENCIES) ;
unit-test test_out_meta_sequence_transport_with_sum : tests/transport/test_out_meta_sequence_transport_with_sum.cpp crypto dl z libboost_unit_test : $(TEST_DEPENDENCIES) ;
unit-test test_test_transport : tests/transport/test_test_transport.cpp libboost_unit_test : $(TEST_DEPENDENCIES) ;
unit-test test_count_transport : tests/transport/test_count_transport.cpp libboost_unit_test : $(TEST_DEPENDENCIES) ;
unit-test test_socket_transport : tests/transport/test_socket_transport.cpp openssl crypto dl libboost_unit_test : $(TEST_DEPENDENCIES) ;
unit-test test_file_transport : tests/transport/test_file_transport.cpp libboost_unit_test : $(TEST_DEPENDENCIES) ;
unit-test test_crypto_meta_sequence_transport : tests/transport/test_crypto_meta_sequence_transport.cpp crypto snappy dl z libboost_unit_test : $(TEST_DEPENDENCIES) ;
unit-test test_request_full_cleaning : tests/transport/test_request_full_cleaning.cpp libboost_unit_test : $(TEST_DEPENDENCIES) ;
unit-test test_filename_transport : tests/transport/test_filename_transport.cpp z dl snappy crypto libboost_unit_test : $(TEST_DEPENDENCIES) ;
unit-test test_bulk_compression_transport : tests/transport/test_bulk_compression_transport.cpp libboost_unit_test : $(TEST_DEPENDENCIES) ;

unit-test test_gzip_compression_transport : tests/transport/test_gzip_compression_transport.cpp z libboost_unit_test : $(TEST_DEPENDENCIES) ;
unit-test test_snappy_compression_transport : tests/transport/test_snappy_compression_transport.cpp snappy libboost_unit_test : $(TEST_DEPENDENCIES) ;

unit-test test_compression_transport_wrapper : tests/utils/test_compression_transport_wrapper.cpp z snappy libboost_unit_test : $(TEST_DEPENDENCIES) ;
## @}


## Buffer Transport tests
## @{
unit-test test_buffering_buf : tests/transport/buffer/test_buffering_buf.cpp libboost_unit_test : $(TEST_DEPENDENCIES) ;

unit-test test_checksum_buf : tests/transport/buffer/test_checksum_buf.cpp crypto dl z libboost_unit_test : $(TEST_DEPENDENCIES) ;
## @}


#unit-test test_crypt_openssl : tests/test_crypt_openssl.cpp z dl crypto png libboost_unit_test : $(TEST_DEPENDENCIES) ;
unit-test test_image_capture : tests/capture/test_image_capture.cpp bitmap png z libboost_unit_test : $(TEST_DEPENDENCIES) ;
#unit-test test_capture_wrm : tests/capture/test_capture_wrm.cpp png z crypto libboost_unit_test : $(TEST_DEPENDENCIES) ;
unit-test test_capture_wrm_save_state : tests/capture/test_capture_wrm_save_state.cpp bitmap png z snappy crypto libboost_unit_test : $(TEST_DEPENDENCIES) ;
unit-test test_RDPOrdersPrimaryOpaqueRect : tests/core/RDP/orders/test_RDPOrdersPrimaryOpaqueRect.cpp libboost_unit_test : $(TEST_DEPENDENCIES) ;
unit-test test_RDPOrdersPrimaryScrBlt : tests/core/RDP/orders/test_RDPOrdersPrimaryScrBlt.cpp libboost_unit_test : $(TEST_DEPENDENCIES) ;
unit-test test_RDPOrdersPrimaryMemBlt : tests/core/RDP/orders/test_RDPOrdersPrimaryMemBlt.cpp libboost_unit_test : $(TEST_DEPENDENCIES) ;
unit-test test_RDPOrdersPrimaryDestBlt : tests/core/RDP/orders/test_RDPOrdersPrimaryDestBlt.cpp libboost_unit_test : $(TEST_DEPENDENCIES) ;
unit-test test_RDPOrdersPrimaryMultiDstBlt : tests/core/RDP/orders/test_RDPOrdersPrimaryMultiDstBlt.cpp libboost_unit_test : $(TEST_DEPENDENCIES) ;
unit-test test_RDPOrdersPrimaryMultiPatBlt : tests/core/RDP/orders/test_RDPOrdersPrimaryMultiPatBlt.cpp libboost_unit_test : $(TEST_DEPENDENCIES) ;
unit-test test_RDPOrdersPrimaryMultiScrBlt : tests/core/RDP/orders/test_RDPOrdersPrimaryMultiScrBlt.cpp libboost_unit_test : $(TEST_DEPENDENCIES) ;
unit-test test_RDPOrdersPrimaryMultiOpaqueRect : tests/core/RDP/orders/test_RDPOrdersPrimaryMultiOpaqueRect.cpp libboost_unit_test : $(TEST_DEPENDENCIES) ;
unit-test test_RDPOrdersPrimaryLineTo : tests/core/RDP/orders/test_RDPOrdersPrimaryLineTo.cpp libboost_unit_test : $(TEST_DEPENDENCIES) ;
unit-test test_RDPOrdersPrimaryPolygonSC : tests/core/RDP/orders/test_RDPOrdersPrimaryPolygonSC.cpp libboost_unit_test : $(TEST_DEPENDENCIES) ;
unit-test test_RDPOrdersPrimaryPolygonCB : tests/core/RDP/orders/test_RDPOrdersPrimaryPolygonCB.cpp libboost_unit_test : $(TEST_DEPENDENCIES) ;
unit-test test_RDPOrdersPrimaryPolyline : tests/core/RDP/orders/test_RDPOrdersPrimaryPolyline.cpp libboost_unit_test : $(TEST_DEPENDENCIES) ;
unit-test test_RDPOrdersPrimaryEllipseSC : tests/core/RDP/orders/test_RDPOrdersPrimaryEllipseSC.cpp libboost_unit_test : $(TEST_DEPENDENCIES) ;
unit-test test_RDPOrdersPrimaryEllipseCB : tests/core/RDP/orders/test_RDPOrdersPrimaryEllipseCB.cpp libboost_unit_test : $(TEST_DEPENDENCIES) ;
unit-test test_RDPOrdersPrimaryPatBlt : tests/core/RDP/orders/test_RDPOrdersPrimaryPatBlt.cpp libboost_unit_test : $(TEST_DEPENDENCIES) ;
unit-test test_RDPOrdersPrimaryGlyphIndex : tests/core/RDP/orders/test_RDPOrdersPrimaryGlyphIndex.cpp libboost_unit_test : $(TEST_DEPENDENCIES) ;
unit-test test_RDPOrdersSecondaryBmpCache : tests/core/RDP/orders/test_RDPOrdersSecondaryBmpCache.cpp bitmap crypto libboost_unit_test : $(TEST_DEPENDENCIES) ;
unit-test test_RDPOrdersSecondaryColorCache : tests/core/RDP/orders/test_RDPOrdersSecondaryColorCache.cpp libboost_unit_test : $(TEST_DEPENDENCIES) ;
unit-test test_RDPOrdersSecondaryBrushCache : tests/core/RDP/orders/test_RDPOrdersSecondaryBrushCache.cpp libboost_unit_test : $(TEST_DEPENDENCIES) ;
unit-test test_AlternateSecondaryWindowing : tests/core/RDP/orders/test_AlternateSecondaryWindowing.cpp libboost_unit_test : $(TEST_DEPENDENCIES) ;

unit-test test_libpng : tests/test_libpng.cpp png z libboost_unit_test : $(TEST_DEPENDENCIES) ;
#unit-test test_convert_bitmap : tests/test_convert_bitmap.cpp png z crypto dl libboost_unit_test : $(TEST_DEPENDENCIES) ;
unit-test test_rdp : tests/mod/rdp/test_rdp.cpp bitmap krb5 gssglue png d3des z dl crypto libboost_unit_test : $(TEST_DEPENDENCIES) ;
unit-test test_rdp_client_test_card : tests/client_mods/test_rdp_client_test_card.cpp bitmap z png crypto dl openssl libboost_unit_test : $(TEST_DEPENDENCIES) ;
unit-test test_rdp_client_tls_w2008 : tests/client_mods/test_rdp_client_tls_w2008.cpp bitmap krb5 gssglue png crypto d3des z dl openssl libboost_unit_test : $(TEST_DEPENDENCIES) ;
unit-test test_rdp_client_wab : tests/client_mods/test_rdp_client_wab.cpp bitmap krb5 gssglue png crypto d3des z openssl dl krb5 gssglue libboost_unit_test : $(TEST_DEPENDENCIES) ;
unit-test test_vnc_client_simple : tests/client_mods/test_vnc_client_simple.cpp bitmap krb5 gssglue png crypto d3des z dl libboost_unit_test : $(TEST_DEPENDENCIES) ;
unit-test test_rdesktop_client : tests/server/test_rdesktop_client.cpp bitmap png z openssl snappy d3des crypto dl libboost_unit_test : $(TEST_DEPENDENCIES) ;
unit-test test_mstsc_client : tests/server/test_mstsc_client.cpp bitmap png z openssl snappy d3des crypto dl libboost_unit_test : $(TEST_DEPENDENCIES) ;
unit-test test_mstsc_client_rdp50bulk : tests/server/test_mstsc_client_rdp50bulk.cpp bitmap png z openssl snappy d3des crypto dl libboost_unit_test : $(TEST_DEPENDENCIES) ;

unit-test test_keymap2 : tests/test_keymap2.cpp libboost_unit_test : $(TEST_DEPENDENCIES) ;
unit-test test_keymapSym : tests/test_keymapSym.cpp libboost_unit_test : $(TEST_DEPENDENCIES) ;

## Widget tests
## @{
unit-test test_widget2_rect : tests/mod/internal/widget2/test_widget2_rect.cpp png z crypto libboost_unit_test : $(TEST_DEPENDENCIES) ;
unit-test test_image : tests/mod/internal/widget2/test_image.cpp bitmap png z crypto libboost_unit_test : $(TEST_DEPENDENCIES) ;
unit-test test_label : tests/mod/internal/widget2/test_label.cpp png z crypto libboost_unit_test : $(TEST_DEPENDENCIES) ;
unit-test test_tooltip : tests/mod/internal/widget2/test_tooltip.cpp png z crypto libboost_unit_test : $(TEST_DEPENDENCIES) ;
unit-test test_flat_button : tests/mod/internal/widget2/test_flat_button.cpp png z crypto libboost_unit_test : $(TEST_DEPENDENCIES) ;
unit-test test_edit : tests/mod/internal/widget2/test_edit.cpp png z crypto libboost_unit_test : $(TEST_DEPENDENCIES) ;
unit-test test_multiline : tests/mod/internal/widget2/test_multiline.cpp png z crypto libboost_unit_test : $(TEST_DEPENDENCIES) ;
unit-test test_password : tests/mod/internal/widget2/test_password.cpp png z crypto libboost_unit_test : $(TEST_DEPENDENCIES) ;
unit-test test_number_edit : tests/mod/internal/widget2/test_number_edit.cpp png z crypto libboost_unit_test : $(TEST_DEPENDENCIES) ;
unit-test test_edit_valid : tests/mod/internal/widget2/test_edit_valid.cpp png z crypto libboost_unit_test : $(TEST_DEPENDENCIES) ;
# unit-test test_radio_list : tests/mod/internal/widget2/test_radio_list.cpp png z libboost_unit_test : $(TEST_DEPENDENCIES) ;
unit-test test_flat_dialog : tests/mod/internal/widget2/test_flat_dialog.cpp bitmap png z crypto libboost_unit_test : $(TEST_DEPENDENCIES) ;
unit-test test_widget : tests/mod/internal/widget2/test_widget.cpp crypto libboost_unit_test : $(TEST_DEPENDENCIES) ;
unit-test test_composite : tests/mod/internal/widget2/test_composite.cpp png z crypto libboost_unit_test : $(TEST_DEPENDENCIES) ;

#unit-test test_window_dialog : tests/mod/internal/widget2/test_window_dialog.cpp png z crypto dl libboost_unit_test : $(TEST_DEPENDENCIES) ;

unit-test test_flat_login : tests/mod/internal/widget2/test_flat_login.cpp bitmap png z crypto libboost_unit_test : $(TEST_DEPENDENCIES) ;
unit-test test_flat_wab_close : tests/mod/internal/widget2/test_flat_wab_close.cpp bitmap png z crypto libboost_unit_test : $(TEST_DEPENDENCIES) ;
unit-test test_screen : tests/mod/internal/widget2/test_screen.cpp png z crypto libboost_unit_test : $(TEST_DEPENDENCIES) ;

# unit-test test_columnlayout : tests/mod/internal/widget2/test_columnlayout.cpp png z libboost_unit_test : $(TEST_DEPENDENCIES) ;
# unit-test test_linelayout : tests/mod/internal/widget2/test_linelayout.cpp png z libboost_unit_test : $(TEST_DEPENDENCIES) ;
# unit-test test_stacklayout : tests/mod/internal/widget2/test_stacklayout.cpp png z libboost_unit_test : $(TEST_DEPENDENCIES) ;
unit-test test_grid : tests/mod/internal/widget2/test_grid.cpp png z crypto libboost_unit_test : $(TEST_DEPENDENCIES) ;
unit-test test_labelgrid : tests/mod/internal/widget2/test_labelgrid.cpp png z crypto libboost_unit_test : $(TEST_DEPENDENCIES) ;

unit-test test_flat_selector2 : tests/mod/internal/widget2/test_flat_selector2.cpp png z crypto libboost_unit_test : $(TEST_DEPENDENCIES) ;
unit-test test_group_box : tests/mod/internal/widget2/test_group_box.cpp png z crypto libboost_unit_test : $(TEST_DEPENDENCIES) ;
# unit-test test_scroll : tests/mod/internal/widget2/test_scroll.cpp png z libboost_unit_test : $(TEST_DEPENDENCIES) ;
# unit-test test_tab : tests/mod/internal/widget2/test_tab.cpp png z libboost_unit_test : $(TEST_DEPENDENCIES) ;
unit-test test_flat_interactive_target : tests/mod/internal/widget2/test_flat_interactive_target.cpp png z crypto libboost_unit_test : $(TEST_DEPENDENCIES) ;
## @}


## Mod tests
## @{
unit-test test_flat_dialog_mod : tests/mod/internal/test_flat_dialog_mod.cpp bitmap png z libboost_unit_test : $(TEST_DEPENDENCIES) ;
unit-test test_flat_login_mod : tests/mod/internal/test_flat_login_mod.cpp bitmap png z libboost_unit_test : $(TEST_DEPENDENCIES) ;
unit-test test_flat_wab_close_mod : tests/mod/internal/test_flat_wab_close_mod.cpp bitmap png z libboost_unit_test : $(TEST_DEPENDENCIES) ;
unit-test test_widget_test_mod : tests/mod/internal/test_widget_test_mod.cpp png z libboost_unit_test : $(TEST_DEPENDENCIES) ;
unit-test test_interactive_target_mod : tests/mod/internal/test_interactive_target_mod.cpp png z crypto libboost_unit_test : $(TEST_DEPENDENCIES) ;

unit-test test_bouncer2_mod : tests/mod/internal/test_bouncer2_mod.cpp png z libboost_unit_test : $(TEST_DEPENDENCIES) ;
unit-test test_test_card_mod : tests/mod/internal/test_test_card_mod.cpp libboost_unit_test : $(TEST_DEPENDENCIES) ;

unit-test test_replay_mod : tests/mod/internal/test_replay_mod.cpp libboost_unit_test : $(TEST_DEPENDENCIES) ;
unit-test test_internal_mod : tests/mod/internal/test_internal_mod.cpp libboost_unit_test : $(TEST_DEPENDENCIES) ;

unit-test test_copy_paste : tests/mod/internal/test_copy_paste.cpp png z crypto libboost_unit_test : $(TEST_DEPENDENCIES) ;
## @}


## Regex tests
## @{
unit-test test_regex_state : tests/regex/test_regex_state.cpp libboost_unit_test : $(TEST_DEPENDENCIES) ;
unit-test test_regex_parser : tests/regex/test_regex_parser.cpp libboost_unit_test : $(TEST_DEPENDENCIES) ;
unit-test test_regex_ndfa : tests/regex/test_regex_ndfa.cpp libboost_unit_test : $(TEST_DEPENDENCIES) ;
unit-test test_regex : tests/regex/test_regex.cpp libboost_unit_test : $(TEST_DEPENDENCIES) ;
# unit-test benchmark_regex_parser : tests/benchmark/parser.cpp ;
# unit-test benchmark_regex_search : tests/benchmark/search.cpp ;
## @}

# unit-test test_base64 : tests/utils/test_base64.cpp libboost_unit_test : $(TEST_DEPENDENCIES) ;

unit-test test_translation : tests/utils/test_translation.cpp libboost_unit_test : $(TEST_DEPENDENCIES) ;


## NLA TESTS
## @{
unit-test test_ber : tests/core/RDP/nla/asn1/test_ber.cpp libboost_unit_test : $(TEST_DEPENDENCIES) ;
unit-test test_credssp : tests/core/RDP/nla/test_credssp.cpp crypto libboost_unit_test : $(TEST_DEPENDENCIES) ;
unit-test test_sspi : tests/core/RDP/nla/test_sspi.cpp libboost_unit_test : $(TEST_DEPENDENCIES) ;
unit-test test_nla : tests/core/RDP/nla/test_nla.cpp dl krb5 gssglue z crypto libboost_unit_test : $(TEST_DEPENDENCIES) ;

alias test_ntlm_suite : test_ntlm_message_negotiate test_ntlm_avpair test_ntlm_message_challenge test_ntlm_message_authenticate test_ntlm_context ;

unit-test test_ntlm_message_negotiate : tests/core/RDP/nla/ntlm/test_ntlm_message_negotiate.cpp crypto libboost_unit_test : $(TEST_DEPENDENCIES) ;
unit-test test_ntlm_avpair : tests/core/RDP/nla/ntlm/test_ntlm_avpair.cpp libboost_unit_test : $(TEST_DEPENDENCIES) ;
unit-test test_ntlm_message_challenge : tests/core/RDP/nla/ntlm/test_ntlm_message_challenge.cpp crypto libboost_unit_test : $(TEST_DEPENDENCIES) ;
unit-test test_ntlm_message_authenticate : tests/core/RDP/nla/ntlm/test_ntlm_message_authenticate.cpp crypto libboost_unit_test : $(TEST_DEPENDENCIES) ;
unit-test test_ntlm_context : tests/core/RDP/nla/ntlm/test_ntlm_context.cpp dl z crypto libboost_unit_test : $(TEST_DEPENDENCIES) ;
unit-test test_ntlm : tests/core/RDP/nla/ntlm/test_ntlm.cpp dl z crypto libboost_unit_test : $(TEST_DEPENDENCIES) ;
unit-test test_credentials : tests/core/RDP/nla/kerberos/test_credentials.cpp krb5 libboost_unit_test : $(TEST_DEPENDENCIES) ;
unit-test test_kerberos : tests/core/RDP/nla/kerberos/test_kerberos.cpp krb5 gssglue libboost_unit_test : $(TEST_DEPENDENCIES) ;
## @}


unit-test test_darray : tests/utils/test_darray.cpp libboost_unit_test : $(TEST_DEPENDENCIES) ;

## Widget for workflow
## @{
unit-test test_flat_wait : tests/mod/internal/widget2/test_flat_wait.cpp png z crypto libboost_unit_test : $(TEST_DEPENDENCIES) ;
unit-test test_flat_form : tests/mod/internal/widget2/test_flat_form.cpp png z crypto libboost_unit_test : $(TEST_DEPENDENCIES) ;
## @}

unit-test test_authorization_channels : tests/utils/test_authorization_channels.cpp libboost_unit_test : $(TEST_DEPENDENCIES) ;
unit-test test_pattutils : tests/utils/test_pattutils.cpp libboost_unit_test : $(TEST_DEPENDENCIES) ;
unit-test test_strutils : tests/utils/test_strutils.cpp libboost_unit_test : $(TEST_DEPENDENCIES) ;

unit-test test_diffiehellman : tests/utils/test_diffiehellman.cpp libboost_unit_test : $(TEST_DEPENDENCIES) ;

unit-test test_finally : tests/utils/test_finally.cpp libboost_unit_test : $(TEST_DEPENDENCIES) ;

unit-test test_verifier : tests/test_verifier.cpp program_options libboost_unit_test openssl crypto snappy dl z :  $(TEST_DEPENDENCIES) ;

explicit test_rdp_Qt.o bitmap_data_allocator.o test_rdp_Qt ;

using qt : /usr ;

obj test_rdp_Qt.o : src/main/qt_client.cpp : <include>/usr/include/qt4 ;
#obj test_rdp_Qt.o : tests/mod/rdp/test_rdp_Qt.cpp : <include>/usr/include/qt4 ;
obj bitmap_data_allocator.o : src/utils/bitmap_data_allocator.cpp ;

exe test_rdp_Qt :
    src/front/front_Qt.hpp
<<<<<<< HEAD
    src/keyboard/reversed_keymaps/Qt_ScanCode_KeyMap.hpp
    test_rdp_Qt.o 
    bitmap_data_allocator.o 
    /qt//QtGui 
    krb5 
    openssl 
    crypto 
    cryptofile
    gssglue 
    png 
    d3des 
    z 
    dl 
    libboost_unit_test 
=======
    src/keyboard/Qt_RDP_KeyMap.hpp
    test_rdp_Qt.o
    bitmap_data_allocator.o
    /qt//QtGui
    krb5
    openssl
    crypto
    gssglue
    png
    d3des
    z
    dl
    libboost_unit_test
>>>>>>> 99d7927d
    :
    <include>/usr/include/qt4
    ;
<|MERGE_RESOLUTION|>--- conflicted
+++ resolved
@@ -973,7 +973,6 @@
 
 exe test_rdp_Qt :
     src/front/front_Qt.hpp
-<<<<<<< HEAD
     src/keyboard/reversed_keymaps/Qt_ScanCode_KeyMap.hpp
     test_rdp_Qt.o 
     bitmap_data_allocator.o 
@@ -981,28 +980,12 @@
     krb5 
     openssl 
     crypto 
-    cryptofile
     gssglue 
     png 
     d3des 
     z 
     dl 
     libboost_unit_test 
-=======
-    src/keyboard/Qt_RDP_KeyMap.hpp
-    test_rdp_Qt.o
-    bitmap_data_allocator.o
-    /qt//QtGui
-    krb5
-    openssl
-    crypto
-    gssglue
-    png
-    d3des
-    z
-    dl
-    libboost_unit_test
->>>>>>> 99d7927d
     :
     <include>/usr/include/qt4
     ;
