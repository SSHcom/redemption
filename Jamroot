--- conflicted
+++ resolved
@@ -229,11 +229,8 @@
     <include>src/regex
     <include>src/headers
     <include>src/main
-<<<<<<< HEAD
     <include>src/configs
-=======
     <include>modules/includes
->>>>>>> dc811d3e
     <include>/usr/include
     <include>tests
 
@@ -340,13 +337,9 @@
 obj cryptofile : src/transport/cryptofile.cpp ;
 obj ccryptofile : src/transport/ccryptofile.cpp ;
 
-<<<<<<< HEAD
-
-obj param_options : src/utils/program_options.cpp ;
+
 obj bitmap : src/utils/bitmap_data_allocator.cpp ;
-=======
 obj program_options : modules/program_options/src/program_options.cpp ;
->>>>>>> dc811d3e
 
 #
 # Redemption
@@ -355,14 +348,9 @@
 exe rdpproxy
     :
         src/main/main.cpp
-<<<<<<< HEAD
         src/main/write_python_spec.cpp
-        param_options
         bitmap
-=======
         program_options
-        src/utils/bitmap_data_allocator.cpp
->>>>>>> dc811d3e
 
         cryptofile
 
@@ -390,13 +378,8 @@
 exe redrec
     :
         src/main/recorder.cpp
-<<<<<<< HEAD
-        param_options
         bitmap
-=======
         program_options
-        src/utils/bitmap_data_allocator.cpp
->>>>>>> dc811d3e
 
         cryptofile
 
@@ -417,11 +400,7 @@
 exe reddec
     :
         src/main/decrypter.cpp
-<<<<<<< HEAD
-        param_options
-=======
         program_options
->>>>>>> dc811d3e
 
         cryptofile
 
@@ -438,11 +417,7 @@
 exe redver
     :
         src/main/verifier.cpp
-<<<<<<< HEAD
-        param_options
-=======
         program_options
->>>>>>> dc811d3e
 
         cryptofile
         ccryptofile
@@ -460,13 +435,8 @@
 exe rdptproxy
     :
         src/main/transparent.cpp
-<<<<<<< HEAD
-        param_options
         bitmap
-=======
         program_options
-        src/utils/bitmap_data_allocator.cpp
->>>>>>> dc811d3e
 
         cryptofile
 
@@ -490,11 +460,7 @@
 exe rdptanalyzer
     :
         src/main/tanalyzer.cpp
-<<<<<<< HEAD
-        param_options
-=======
         program_options
->>>>>>> dc811d3e
 
         cryptofile
 
