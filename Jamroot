
import os ;

# below feature rule come from http://www.boost.org/doc/tools/build/doc/html/bbv2/extending/features.html

import feature : feature ;
import modules : poke ;

# this feature is defined so we can add a dependency on <distri>lenny for some targets
# disabled because in our current code it finds the right library
#feature distri : none lenny : propagated ;

# No need to make it a new variant after all
#variant lenny : release ;

path-constant TOP : . ;

# Returns environment value if it exists or default otherwise.
# Allow us to customize install path with shell variables like $PREFIX...
# (this is bad practice and should be replaced by a site configuration file
# but I until now I miserably failed creating a clean separate configuration file)
rule setvar ( env : default * )
{
    if [ os.environ $(env) ]
    {
        return [ os.environ $(env) ] ;
    }
    else
    {
        return $(default) ;
    }
}

constant ARCH : [ SHELL "lscpu | perl -ne 'if (/^Architecture.*(x86_64|i386|i686)/) {print $1};'" ] ;
# constant ARCH : [ SHELL "lscpu | perl -ane 'my %h = map { $F[0], $F[1] } <>; print $h{q{Architecture:}}'" ] ;
constant PYTHON_VER : [ SHELL "perl -e 'for my $x (q{python2.7}, q{python2.6}) { if (-e q{/usr/include/}.$x.q{/Python.h}){ print $x; last;}};'" ] ;
constant PYTHON_INCLUDE : [ SHELL "perl -e 'for my $x (q{python2.7}, q{python2.6}) { if (-e q{/usr/include/}.$x.q{/Python.h}){ print q{/usr/include/}.$x; last;}};'" ] ;


constant FIXTURES_PATH : [ setvar FIXTURES_PATH : ./tests/fixtures ] ;
constant INSTALLDIR : [ setvar DESTDIR : "" ] ;
constant PREFIX : [ setvar PREFIX : /usr/local ] ;
constant BIN_PREFIX : [ setvar BIN_PREFIX : $(PREFIX)/bin ] ;
constant LIB_PREFIX : [ setvar LIB_PREFIX : $(PREFIX)/lib ] ;
constant SHARE_PREFIX : [ setvar SHARE_PREFIX : $(PREFIX)/share/rdpproxy ] ;
constant RECORD_TMP_PATH : [ setvar RECORD_TMP_PATH : /var/rdpproxy/tmp ] ;
constant RECORD_PATH : [ setvar RECORD_PATH : /var/rdpproxy/recorded ] ;
constant ETC_PREFIX : [ setvar ETC_PREFIX : /etc/rdpproxy ] ;
constant CERT_PREFIX : [ setvar CERT_PREFIX : /etc/rdpproxy/cert ] ;
constant HASH_PATH : [ setvar HASH_PATH : /var/rdpproxy/hash ] ;
constant PERSISTENT_PATH : [ setvar PERSISTENT_PATH : /var/lib/redemption/cache ] ;
constant DRIVE_REDIRECTION_PATH : [ setvar DRIVE_REDIRECTION_PATH : /var/rdpproxy/drive_redirection ] ;

constant PNG_DEBUG : <variant>debug:<library>png ;

rule defines ( properties * )
{
    local defs ;
    defs += <define>SHARE_PATH='\"$(PREFIX)/share/rdpproxy\"' ;
    defs += <define>CFG_PATH='\"$(ETC_PREFIX)\"' ;
    defs += <define>RECORD_PATH='\"$(RECORD_PATH)\"' ;
    defs += <define>RECORD_TMP_PATH='\"$(RECORD_TMP_PATH)\"' ;
    defs += <define>FLV_PATH='\"$(RECORD_TMP_PATH)\"' ;
    defs += <define>OCR_PATH='\"$(RECORD_TMP_PATH)\"' ;
    defs += <define>PNG_PATH='\"$(RECORD_TMP_PATH)\"' ;
    defs += <define>WRM_PATH='\"$(RECORD_PATH)\"' ;
    defs += <define>HASH_PATH='\"$(HASH_PATH)\"' ;
    defs += <define>LICENSE_PATH='\"$(CERT_PREFIX)/rdplicense\"' ;
    defs += <define>CERTIF_PATH='\"$(CERT_PREFIX)/rdp\"' ;
    defs += <define>FIXTURES_PATH='\"$(FIXTURES_PATH)\"' ;
    defs += <define>PERSISTENT_PATH='\"$(PERSISTENT_PATH)\"' ;
    defs += <define>DRIVE_REDIRECTION_PATH='\"$(DRIVE_REDIRECTION_PATH)\"' ;
    if [ os.environ VERBOSE ]
    {
        defs += <define>VERBOSE ;
    }
    return $(defs) ;
}
variant coverage : debug : <cxxflags>--profile-arcs <cxxflags>--test-coverage <cxxflags>--coverage <link>shared ;


constant CXXFLAGS-COMMON :
#     <cxxflags>-Weffc++
#     <cxxflags>-Wswitch-enum
#     <cxxflags>-Wswitch-default
    <cxxflags>-pedantic
    <cxxflags>-pedantic-errors
#    <cxxflags>-Wconversion
    <cxxflags>-Wvla
    <cxxflags>-Wstrict-aliasing=2
#    <cxxflags>-Wlong-long

    <cxxflags>-Wuninitialized
    <cxxflags>-Wnon-virtual-dtor
    <cxxflags>-Wall
    <cxxflags>-Wextra
    <cxxflags>-Wno-unused-parameter
    <cxxflags>-Wno-long-long
    <cxxflags>-Wtype-limits
    <cxxflags>-Wundef
    <cxxflags>-Wcast-align
    <cxxflags>-Wchar-subscripts
#     <cxxflags>-Wformat
    <cxxflags>-Wformat=2
    <cxxflags>-Wformat-security
#     <cxxflags>-Wmissing-format-attribute
    <cxxflags>-Wsequence-point
    <cxxflags>-Wreturn-type
    <cxxflags>-Wfloat-equal
#     <cxxflags>-Wshadow
    <cxxflags>-Wpointer-arith
    <cxxflags>-Wsign-compare
#     <cxxflags>-Wmissing-declarations
    <cxxflags>-Wpacked
    <cxxflags>-Wredundant-decls
#     <cxxflags>-Winline
    <cxxflags>-Winit-self
    <cxxflags>-Wcast-qual
    <cxxflags>-Woverloaded-virtual
    <cxxflags>-Wunused-variable
#     <cxxflags>-Wunused-parameter
    <cxxflags>-Wmissing-include-dirs
    <cxxflags>-Wunused
    <cxxflags>-Wendif-labels
    <cxxflags>-Wwrite-strings
#     <cxxflags>-Wpadded
    <cxxflags>-Wstrict-overflow=1
#     <cxxflags>-Wstrict-overflow=5
    <cxxflags>-Wc++11-compat
    <cxxflags>-Wnarrowing
    <cxxflags>-Wvolatile-register-var
    <cxxflags>-Wdisabled-optimization
    <cxxflags>-Woverlength-strings
    <cxxflags>-Warray-bounds

#     <toolset>clang:<cxxflags>-Weverything
#     <toolset>clang:<cxxflags>-Wno-c++98-compat
    <toolset>clang:<cxxflags>-Wno-mismatched-tags
#    <toolset>clang:<cxxflags>-Wno-overloaded-virtual
    <toolset>clang:<cxxflags>-Wno-char-subscripts
    <toolset>clang:<cxxflags>-Wno-unused-variable
#     <toolset>clang:<cxxflags>-Wno-unused-private-field
;


constant CXXFLAGS-GCC-4.7 :
    <cxxflags>-Wunused-but-set-parameter
    <cxxflags>-Wunused-but-set-variable
#     <cxxflags>-Wsuggest-attribute=pure
#     <cxxflags>-Wsuggest-attribute=const
    <cxxflags>-Wsuggest-attribute=noreturn
    <cxxflags>-Wzero-as-null-pointer-constant
    <cxxflags>-Wlogical-op
#     <cxxflags>-Wno-aggressive-loop-optimizations
    <cxxflags>-Wnormalized=nfc #disable ?
    <cxxflags>-Wvector-operation-performance
    <cxxflags>-Wdouble-promotion
   <cxxflags>-Wmaybe-uninitialized
    <cxxflags>-Wtrampolines
;


constant CXXFLAGS-GCC-4.8 :
    $(CXXFLAGS-GCC-4.7)
    <cxxflags>-Wuseless-cast
;


constant CXXFLAGS-GCC-4.9 :
    $(CXXFLAGS-GCC-4.8)
    <cxxflags>-Wconditionally-supported
    <cxxflags>-Wfloat-conversion
    <cxxflags>-Wopenmp-simd
    <cxxflags>-Wparentheses

    <variant>release:<cxxflags>-flto
;


constant CXXFLAGS-GCC-5 :
    $(CXXFLAGS-GCC-4.9)
    <cxxflags>-Wlogical-not-parentheses
    <cxxflags>-Wswitch-bool
    <cxxflags>-Wsizeof-array-argument
    <cxxflags>-Wbool-compare
#    <cxxflags>-Wsuggest-final-types
#    <cxxflags>-Wsuggest-final-methods
#     <cxxflags>-Wsuggest-attribute=pure
#    <cxxflags>-Wsuggest-attribute=const
    <variant>release:<cxxflags>-flto-odr-type-merging
    # <cxxflags>-Wno-odr #  Requires -flto-odr-type-merging to be enabled (enabled by ##default)
;


constant CXXFLAGS-GCC-5.1 :
    $(CXXFLAGS-GCC-5)
    <cxxflags>-Wsuggest-override
    <cxxflags>-fsized-deallocation
    <cxxflags>-Wsized-deallocation
    <cxxflags>-Warray-bounds=2
;


constant CXXFLAGS-GCC-6 :
    $(CXXFLAGS-GCC-5)
;


# switch [ modules.peek : ODSHOME ]
# {
#     case *gcc-4.8* : constant CXXFLAGS-GCC : $(CXXFLAGS-GCC-4.8) ;
#     case *gcc-4.9* : constant CXXFLAGS-GCC : $(CXXFLAGS-GCC-4.9) ;
#     case *gcc-5*   : constant CXXFLAGS-GCC : $(CXXFLAGS-GCC-5) ;
#     case *gcc-6*   : constant CXXFLAGS-GCC : $(CXXFLAGS-GCC-6) ;
# }


#gcov -a -c -b -f -o bin/gcc-4.6/coverage/tests/test_stream.gcno bin/gcc-4.6/coverage/test_stream

lib gcov : : <name>gcov : ;

constant GCOV : <variant>coverage:<library>gcov ;
constant GCOV_NO_BUILD : <variant>coverage:<build>no ;

variant strict : :
    <cxxflags>-Wold-style-cast
    <cxxflags>-Wsign-conversion
;

variant asan : debug :
    <cxxflags>-fsanitize=address
    <cxxflags>-fsanitize=leak
    <cxxflags>-fno-omit-frame-pointer
    <linkflags>-lasan
    <define>CXX_ENABLE_ASAN
;

project redemption
    : requirements
    <include>src
    <include>src/utils
    <include>src/core
    <include>src/configs/autogen
    <include>src/configs/variant
    <include>src/configs/include
    <include>src/mod
    <include>src/front
    <include>src/acl
    <include>src/capture
    <include>src/keyboard
    <include>src/keyboard/reversed_keymaps
    <include>src/regex
    <include>src/headers
    <include>src/main
    <include>modules/includes
    <include>/usr/include
    <include>tests

    <conditional>@defines

    <variant>debug:<define>REDASSERT_AS_ASSERT
    <variant>debug:<cxxflags>-g

    <cxxflags>-std=c++11


    $(CXXFLAGS-COMMON)
    <toolset>gcc-4.7:$(CXXFLAGS-GCC-4.7)
    <toolset>gcc-4.8:$(CXXFLAGS-GCC-4.8)
    <toolset>gcc-4.9:$(CXXFLAGS-GCC-4.9)
    <toolset>gcc-4.9.1:$(CXXFLAGS-GCC-4.9)
    <toolset>gcc-4.9.2:$(CXXFLAGS-GCC-4.9)
    <toolset>gcc-4.9.3:$(CXXFLAGS-GCC-4.9)
    <toolset>gcc-5.0:$(CXXFLAGS-GCC-5)
    <toolset>gcc-5.0.0:$(CXXFLAGS-GCC-5)
    <toolset>gcc-5.1.0:$(CXXFLAGS-GCC-5.1)
    <toolset>gcc-5.1:$(CXXFLAGS-GCC-5.1)
    <toolset>gcc-5.2.0:$(CXXFLAGS-GCC-5.1)
    <toolset>gcc-5.2:$(CXXFLAGS-GCC-5.1)
    <toolset>gcc-6.0:$(CXXFLAGS-GCC-6)
    <toolset>gcc-6.1:$(CXXFLAGS-GCC-6)

#    <cxxflags>-fpie
    <cxxflags>-fPIC


    <define>_FILE_OFFSET_BITS=64
    <define>_LARGEFILE64_SOURCE

    <define>__STDC_FORMAT_MACROS

    <define>PUBLIC

    <define>QT_NO_KEYWORDS
    <define>QT_NO_DEBUG

   : default-build release

;

explicit install instexe install-bin install-etc install-etc-themes install-share install-lib check_coverage exe ;

alias instexe : install-bin ;
alias install : install-bin install-etc install-etc-themes install-share install-lib ;
alias exe     : rdpproxy redrec reddec redver rdptproxy rdptanalyzer rdpclient ;
alias libs    : libredver ;


install install-bin
    : exe
    : <install-type>EXE <install-dependencies>on
    : <location>$(INSTALLDIR)/usr/local/bin
    ;

install install-share
    : [ glob sys/share/rdpproxy/[^.k]* ]
    :
    : <location>$(INSTALLDIR)/usr/local/share/rdpproxy
    ;

install install-etc
    : [ glob sys/etc/rdpproxy/*ini sys/etc/rdpproxy/*pem sys/etc/rdpproxy/*crt sys/etc/rdpproxy/*key sys/etc/rdpproxy/*p12 ]
    :
    : <location>$(INSTALLDIR)/etc/rdpproxy
    ;

install install-etc-themes
    : [ glob sys/etc/rdpproxy/themes/HOWTO ]
    :
    : <location>$(INSTALLDIR)/etc/rdpproxy/themes
    ;

install install-lib
    : libs
    :
    : <location>$(INSTALLDIR)/usr/lib
    ;

actions gen_redcryptofile {
    echo "$(>)" "$(<)" ;
    cp "$(>)" "$(<)"
    cp "$(<)" tools/redcryptofile/redcryptofile.so
}

explicit pycryptofile redcryptofile.so ;

lib pycryptofile :
        tools/redcryptofile/pycrypto.cpp
        snappy
        python2
        crypto
    :
        <define>REDPYTHON_BINDING
        <include>$(PYTHON_INCLUDE)
        <cxxflags>-fPIC
        <cflags>-fPIC
        <link>shared
    ;

make redcryptofile.so
    :
        pycryptofile
    :
        @gen_redcryptofile
    ;

lib libboost_unit_test : : <name>boost_unit_test_framework <link>shared ;
lib openssl : : <name>ssl <link>shared ;
# lib X11 : : <name>X11 <link>shared ;
# lib Xfixes : : <name>Xfixes <link>static ;
# lib pthread : : <name>pthread <link>shared ;
# lib pam : : <name>pam <link>static ;

lib krb5 : : <name>krb5 <link>shared ;
lib gssglue : : <name>gssglue <link>shared ;

lib crypto : : <name>crypto <link>shared ;
lib z : : <name>z <link>static ;
lib snappy : : <name>snappy <link>shared ;
# lib lzma : : <name>lzma <link>shared ;
lib dl : : <name>dl <link>shared ;
lib python2 : : <name>$(PYTHON_VER) <link>shared ;


# lib lcms : : <name>lcms <link>shared ;

# lib tiff : : <name>tiff <link>static ;
# lib freetype : : <name>freetype <link>static ;
# lib jpeg : : <name>jpeg <link>static ;
# lib Xext : : <name>Xext <link>static ;

lib libpng : : <name>png <link>static ;
alias png : libpng z ;

# lib icuuc : : <name>icuuc ;


obj mainloop : src/core/mainloop.cpp ;
obj d3des : src/utils/d3des.cpp ;
obj bitmap : src/utils/bitmap_data_allocator.cpp ;
obj program_options : modules/program_options/src/program_options.cpp ;


if ! [ os.environ NO_MAKE_CONFIG ]
{
    actions generate_configs {
        $(>) \
            src/configs/autogen/configs/autogen/authid.hpp \
            src/configs/autogen/configs/autogen/variables_configuration.hpp \
            src/configs/autogen/configs/autogen/set_value.tcc
    }

    make src/configs/autogen/configs/autogen/variables_configuration.hpp
    :
        make_cpp_config
#         [ glob src/configs/variant/configs/variant/*.hpp ]
#         [ glob src/configs/include/configs/*.hpp ]
#         src/utils/apps/app_write_cpp_config.hpp
#         src/utils/config_spec.hpp
#         src/main/write_cpp_config.cpp
    : @generate_configs
    : <location>.
    ;

    alias generate_configs : src/configs/autogen/configs/autogen/variables_configuration.hpp ;

    constant CONFIG_DEPENDENCY : <implicit-dependency>generate_configs ;

    constant EXE_DEPENDENCIES : $(CONFIG_DEPENDENCY) $(GCOV) <cxxflags>-fpie ;
    constant TEST_DEPENDENCIES : $(CONFIG_DEPENDENCY) $(GCOV) ;
}
else
{
    constant EXE_DEPENDENCIES : $(GCOV) ;
    constant TEST_DEPENDENCIES : $(GCOV) ;
}


#
# Redemption
#

exe rdpproxy
    :
        src/main/main.cpp
        src/main/write_python_spec.cpp
        bitmap
        program_options

        mainloop

        d3des

        openssl
        crypto
        z
        dl
        png

        snappy
#        lzma

        krb5
        gssglue
    :
#         <link>static
        $(EXE_DEPENDENCIES)
    ;

exe redrec
    :
        src/main/recorder.cpp
        bitmap
        program_options

        openssl
        crypto
        png
        z
        dl

        snappy
#        lzma
    :
#         <link>static
        $(EXE_DEPENDENCIES)
    ;

exe reddec
    :
        src/main/decrypter.cpp
        program_options

        openssl
        crypto
        z
        dl

        snappy
    :
#         <link>static
        $(EXE_DEPENDENCIES)
    ;

lib libredver
    :
        src/main/do_verifier.cpp

        openssl
        crypto
        z
        dl

        snappy
    :
        <cxxflags>-fvisibility=hidden
    ;


exe redver
    :
        src/main/verifier.cpp
        program_options

        openssl
        crypto
        z
        dl

        snappy
    :
#         <link>static
        $(EXE_DEPENDENCIES)
    ;

exe rdptproxy
    :
        src/main/transparent.cpp
        bitmap
        program_options

        openssl
        crypto
        png
        z
        dl

        snappy
#        lzma

        krb5
        gssglue
    :
#         <link>static
        $(EXE_DEPENDENCIES)
    ;

exe rdptanalyzer
    :
        src/main/tanalyzer.cpp
        program_options

        openssl
        crypto
        png
        z
        dl

        snappy

        krb5
        gssglue
    :
#         <link>static
        $(EXE_DEPENDENCIES)
    ;

exe rdpclient
    : src/main/rdp_client.cpp
        program_options
        bitmap
        openssl
        crypto
        png
        z
        dl

        snappy
        krb5
        gssglue
    :
        $(EXE_DEPENDENCIES)
    ;


#
# Functional tests (run by hand)
#

exe tls_test_client
    :
        src/ftests/tls_test_client.cpp openssl crypto png z dl snappy
    :
#         <link>static
        $(EXE_DEPENDENCIES)
 ;
exe tls_test_server
    :
        src/ftests/tls_test_server.cpp openssl crypto png z dl snappy
    :
#         <link>static
        $(EXE_DEPENDENCIES)
;

exe make_cpp_config
    : src/main/write_cpp_config.cpp
    : $(GCOV)
;

explicit make_cpp_config ;


#exe freetype_draw : ftests/freetype_draw.cpp freetype
#    : <link>static <variant>coverage:<library>gcov
#;

#add flag -I/usr/include/freetype2

#
# Unit Tests
#

import testing ;

import type ;
type.register PYTHON : py ;

actions run-python-test {
    rm -f $(<)
    python $(>[1]) && touch $(<)
}

make test_trace.py.unittest
    :
        tools/redcryptofile/test_trace.py
        redcryptofile.so
    :
        run-python-test
    :
    ;


## Test facility functions or classes
## @{
unit-test test_iter : tests/utils/test_iter.cpp libboost_unit_test : $(TEST_DEPENDENCIES) ;
unit-test test_noncopyable : tests/utils/test_noncopyable.cpp libboost_unit_test : $(TEST_DEPENDENCIES) ;
unit-test test_splitter : tests/utils/test_splitter.cpp libboost_unit_test : $(TEST_DEPENDENCIES) ;
unit-test test_algostring : tests/utils/test_algostring.cpp libboost_unit_test : $(TEST_DEPENDENCIES) ;
unit-test test_make_unique : tests/utils/test_make_unique.cpp libboost_unit_test : $(TEST_DEPENDENCIES) ;
## @}

unit-test test_stream : tests/utils/test_stream.cpp libboost_unit_test : $(TEST_DEPENDENCIES) ;
# unit-test test_inputarray : tests/utils/test_inputarray.cpp libboost_unit_test : $(TEST_DEPENDENCIES) ;
unit-test test_utf : tests/utils/test_utf.cpp libboost_unit_test : $(TEST_DEPENDENCIES) ;
unit-test test_rect : tests/utils/test_rect.cpp libboost_unit_test : $(TEST_DEPENDENCIES) ;
unit-test test_ellipse : tests/utils/test_ellipse.cpp libboost_unit_test : $(TEST_DEPENDENCIES) ;
unit-test test_drawable : tests/utils/test_drawable.cpp bitmap png z crypto libboost_unit_test : $(TEST_DEPENDENCIES) ;
unit-test test_region : tests/utils/test_region.cpp libboost_unit_test : $(TEST_DEPENDENCIES) ;
unit-test test_bitfu : tests/utils/test_bitfu.cpp libboost_unit_test : $(TEST_DEPENDENCIES) ;
unit-test test_parse : tests/utils/test_parse.cpp libboost_unit_test : $(TEST_DEPENDENCIES) ;
unit-test test_parser : tests/utils/test_parser.cpp libboost_unit_test : $(TEST_DEPENDENCIES) ;
unit-test test_fileutils : tests/utils/test_fileutils.cpp libboost_unit_test : $(TEST_DEPENDENCIES) ;
unit-test test_parse_ip_conntrack : tests/utils/test_parse_ip_conntrack.cpp libboost_unit_test : $(TEST_DEPENDENCIES) ;
unit-test test_x224 : tests/core/RDP/test_x224.cpp libboost_unit_test : $(TEST_DEPENDENCIES) ;
unit-test test_out_per_bstream : tests/core/RDP/test_out_per_bstream.cpp libboost_unit_test : $(TEST_DEPENDENCIES) ;
unit-test test_mcs : tests/core/RDP/test_mcs.cpp libboost_unit_test : $(TEST_DEPENDENCIES) ;

unit-test test_mppc : tests/core/RDP/test_mppc.cpp libboost_unit_test : $(TEST_DEPENDENCIES) ;
unit-test test_mppc_40 : tests/core/RDP/test_mppc_40.cpp libboost_unit_test : $(TEST_DEPENDENCIES) ;
unit-test test_mppc_50 : tests/core/RDP/test_mppc_50.cpp libboost_unit_test : $(TEST_DEPENDENCIES) ;
unit-test test_mppc_60 : tests/core/RDP/test_mppc_60.cpp libboost_unit_test : $(TEST_DEPENDENCIES) ;
unit-test test_mppc_61 : tests/core/RDP/test_mppc_61.cpp libboost_unit_test : $(TEST_DEPENDENCIES) ;
unit-test test_gcc : tests/core/RDP/test_gcc.cpp dl z crypto libboost_unit_test : $(TEST_DEPENDENCIES) ;
unit-test test_sec : tests/core/RDP/test_sec.cpp crypto libboost_unit_test : $(TEST_DEPENDENCIES) ;
unit-test test_lic : tests/core/RDP/test_lic.cpp crypto libboost_unit_test : $(TEST_DEPENDENCIES) ;
unit-test test_share : tests/core/RDP/test_share.cpp libboost_unit_test : $(TEST_DEPENDENCIES) ;
unit-test test_fastpath : tests/core/RDP/test_fastpath.cpp crypto libboost_unit_test : $(TEST_DEPENDENCIES) ;
unit-test test_slowpath : tests/core/RDP/test_slowpath.cpp libboost_unit_test : $(TEST_DEPENDENCIES) ;

unit-test test_clipboard : tests/core/RDP/test_clipboard.cpp libboost_unit_test : $(TEST_DEPENDENCIES) ;

unit-test test_FileInformation : tests/core/FSCC/test_FileInformation.cpp libboost_unit_test : $(TEST_DEPENDENCIES) ;
unit-test test_rdpdr : tests/core/RDP/channels/test_rdpdr.cpp libboost_unit_test : $(TEST_DEPENDENCIES) ;

unit-test test_authentifier : tests/acl/test_authentifier.cpp crypto libboost_unit_test png : $(TEST_DEPENDENCIES) ;
unit-test test_module_manager : tests/acl/test_module_manager.cpp crypto libboost_unit_test png : $(TEST_DEPENDENCIES) ;
unit-test test_acl_serializer : tests/acl/test_acl_serializer.cpp libboost_unit_test : $(TEST_DEPENDENCIES) ;

## Capture tests
## @{
unit-test test_image_capture : tests/capture/test_image_capture.cpp bitmap png z libboost_unit_test : $(TEST_DEPENDENCIES) ;
unit-test test_capture_wrm_save_state : tests/capture/test_capture_wrm_save_state.cpp bitmap png z snappy crypto libboost_unit_test : $(TEST_DEPENDENCIES) ;
unit-test test_capture : tests/capture/test_capture.cpp bitmap crypto dl png z snappy libboost_unit_test : $(TEST_DEPENDENCIES) ;
unit-test test_chunked_image_transport : tests/capture/test_chunked_image_transport.cpp bitmap png z snappy crypto libboost_unit_test : $(TEST_DEPENDENCIES) ;
unit-test test_FileToGraphic : tests/capture/test_FileToGraphic.cpp bitmap png z snappy crypto libboost_unit_test : $(TEST_DEPENDENCIES) ;
unit-test test_GraphicToFile : tests/capture/test_GraphicToFile.cpp bitmap png z crypto snappy libboost_unit_test : $(TEST_DEPENDENCIES) ;
unit-test test_nativecapture : tests/capture/test_nativecapture.cpp bitmap png z crypto snappy libboost_unit_test : $(TEST_DEPENDENCIES) ;
unit-test test_staticcapture : tests/capture/test_staticcapture.cpp png z libboost_unit_test : $(TEST_DEPENDENCIES) ;
unit-test test_new_kbdcapture : tests/capture/test_new_kbdcapture.cpp libboost_unit_test : $(TEST_DEPENDENCIES) ;
## @}

unit-test test_cliprdr : tests/channels/cliprdr/test_cliprdr.cpp libboost_unit_test : $(TEST_DEPENDENCIES) ;
unit-test test_sound : tests/channels/sound/test_sound.cpp libboost_unit_test : $(TEST_DEPENDENCIES) ;
unit-test test_callback : tests/core/test_callback.cpp libboost_unit_test : $(TEST_DEPENDENCIES) ;
unit-test test_channel_list : tests/core/test_channel_list.cpp libboost_unit_test : $(TEST_DEPENDENCIES) ;
unit-test test_check_files : tests/core/test_check_files.cpp libboost_unit_test : $(TEST_DEPENDENCIES) ;
unit-test test_cipher : tests/core/test_cipher.cpp libboost_unit_test : $(TEST_DEPENDENCIES) ;
unit-test test_client_info : tests/core/test_client_info.cpp libboost_unit_test : $(TEST_DEPENDENCIES) ;
unit-test test_theme : tests/utils/test_theme.cpp libboost_unit_test : $(TEST_DEPENDENCIES) ;
unit-test test_confdescriptor : tests/utils/test_confdescriptor.cpp libboost_unit_test : $(TEST_DEPENDENCIES) ;
unit-test test_error : tests/core/test_error.cpp libboost_unit_test : $(TEST_DEPENDENCIES) ;
unit-test test_font : tests/core/test_font.cpp libboost_unit_test : $(TEST_DEPENDENCIES) ;
unit-test test_listen : tests/core/test_listen.cpp libboost_unit_test : $(TEST_DEPENDENCIES) ;
unit-test test_mainloop : tests/core/test_mainloop.cpp libboost_unit_test : $(TEST_DEPENDENCIES) ;
unit-test test_bitmapupdate : tests/core/RDP/test_bitmapupdate.cpp bitmap png z crypto libboost_unit_test : $(TEST_DEPENDENCIES) ;
unit-test test_bmpcache : tests/core/RDP/caches/test_bmpcache.cpp bitmap crypto libboost_unit_test : $(TEST_DEPENDENCIES) ;
unit-test test_bmpcachepersister : tests/core/RDP/caches/test_bmpcachepersister.cpp bitmap crypto libboost_unit_test : $(TEST_DEPENDENCIES) ;
unit-test test_brushcache : tests/core/RDP/caches/test_brushcache.cpp libboost_unit_test : $(TEST_DEPENDENCIES) ;
unit-test test_glyphcache : tests/core/RDP/caches/test_glyphcache.cpp libboost_unit_test : $(TEST_DEPENDENCIES) ;
unit-test test_pointercache : tests/core/RDP/caches/test_pointercache.cpp libboost_unit_test : $(TEST_DEPENDENCIES) ;
unit-test test_bmpcache_put_get : tests/core/RDP/caches/test_bmpcache_put_get.cpp bitmap png z crypto libboost_unit_test : $(TEST_DEPENDENCIES) ;
unit-test test_redirection_info : tests/utils/test_redirection_info.cpp libboost_unit_test : $(TEST_DEPENDENCIES) ;

## Capabilities tests
## @{
unit-test test_config : tests/core/test_config.cpp libboost_unit_test : $(TEST_DEPENDENCIES) ;
unit-test test_config_assign : tests/core/test_config_assign.cpp libboost_unit_test : $(TEST_DEPENDENCIES) ;
## }

## Capabilities tests
## @{
unit-test test_bitmapcodecs : tests/core/RDP/capabilities/test_bitmapcodecs.cpp libboost_unit_test : $(TEST_DEPENDENCIES) ;

unit-test test_activate : tests/core/RDP/capabilities/test_activate.cpp libboost_unit_test : $(TEST_DEPENDENCIES) ;
unit-test test_cap_bitmap : tests/core/RDP/capabilities/test_cap_bitmap.cpp libboost_unit_test : $(TEST_DEPENDENCIES) ;
unit-test test_cap_bmpcache : [ obj cap : tests/core/RDP/capabilities/test_bmpcache.cpp ] libboost_unit_test : $(TEST_DEPENDENCIES) ;
unit-test test_bitmapcachehostsupport : tests/core/RDP/capabilities/test_bitmapcachehostsupport.cpp libboost_unit_test : $(TEST_DEPENDENCIES) ;
unit-test test_cap_brushcache : tests/core/RDP/capabilities/test_cap_brushcache.cpp libboost_unit_test : $(TEST_DEPENDENCIES) ;
unit-test test_compdesk : tests/core/RDP/capabilities/test_compdesk.cpp libboost_unit_test : $(TEST_DEPENDENCIES) ;
unit-test test_control : tests/core/RDP/capabilities/test_control.cpp libboost_unit_test : $(TEST_DEPENDENCIES) ;
unit-test test_drawgdiplus : tests/core/RDP/capabilities/test_drawgdiplus.cpp libboost_unit_test : $(TEST_DEPENDENCIES) ;
unit-test test_drawninegridcache : tests/core/RDP/capabilities/test_drawninegridcache.cpp libboost_unit_test : $(TEST_DEPENDENCIES) ;
unit-test test_cap_font : tests/core/RDP/capabilities/test_cap_font.cpp libboost_unit_test : $(TEST_DEPENDENCIES) ;
unit-test test_frameacknowledge : tests/core/RDP/capabilities/test_frameacknowledge.cpp libboost_unit_test : $(TEST_DEPENDENCIES) ;
unit-test test_general : tests/core/RDP/capabilities/test_general.cpp libboost_unit_test : $(TEST_DEPENDENCIES) ;
unit-test test_cap_glyphcache : tests/core/RDP/capabilities/test_cap_glyphcache.cpp libboost_unit_test : $(TEST_DEPENDENCIES) ;
unit-test test_input : tests/core/RDP/capabilities/test_input.cpp libboost_unit_test : $(TEST_DEPENDENCIES) ;
unit-test test_largepointer : tests/core/RDP/capabilities/test_largepointer.cpp libboost_unit_test : $(TEST_DEPENDENCIES) ;
unit-test test_multifragmentupdate : tests/core/RDP/capabilities/test_multifragmentupdate.cpp libboost_unit_test : $(TEST_DEPENDENCIES) ;
unit-test test_offscreencache : tests/core/RDP/capabilities/test_offscreencache.cpp libboost_unit_test : $(TEST_DEPENDENCIES) ;
unit-test test_order : tests/core/RDP/capabilities/test_order.cpp libboost_unit_test : $(TEST_DEPENDENCIES) ;
unit-test test_pointer : tests/core/RDP/capabilities/test_pointer.cpp libboost_unit_test : $(TEST_DEPENDENCIES) ;
unit-test test_rail : tests/core/RDP/capabilities/test_rail.cpp libboost_unit_test : $(TEST_DEPENDENCIES) ;
unit-test test_cap_share : tests/core/RDP/capabilities/test_cap_share.cpp libboost_unit_test : $(TEST_DEPENDENCIES) ;
unit-test test_cap_sound : tests/core/RDP/capabilities/test_cap_sound.cpp libboost_unit_test : $(TEST_DEPENDENCIES) ;
unit-test test_surfacecommands : tests/core/RDP/capabilities/test_surfacecommands.cpp libboost_unit_test : $(TEST_DEPENDENCIES) ;
unit-test test_window : tests/core/RDP/capabilities/test_window.cpp libboost_unit_test : $(TEST_DEPENDENCIES) ;

unit-test test_bmpcache2 : tests/core/RDP/capabilities/test_bmpcache2.cpp libboost_unit_test : $(TEST_DEPENDENCIES) ;
unit-test test_colcache : tests/core/RDP/capabilities/test_colcache.cpp libboost_unit_test : $(TEST_DEPENDENCIES) ;
unit-test test_common : tests/core/RDP/capabilities/test_common.cpp libboost_unit_test : $(TEST_DEPENDENCIES) ;
unit-test test_virchan : tests/core/RDP/capabilities/test_virchan.cpp libboost_unit_test : $(TEST_DEPENDENCIES) ;
## @}

unit-test test_ServerRedirection : tests/core/RDP/test_ServerRedirection.cpp libboost_unit_test : $(TEST_DEPENDENCIES) ;
unit-test test_GraphicUpdatePDU : tests/core/RDP/test_GraphicUpdatePDU.cpp libboost_unit_test : $(TEST_DEPENDENCIES) ;
unit-test test_RefreshRectPDU : tests/core/RDP/test_RefreshRectPDU.cpp crypto libboost_unit_test : $(TEST_DEPENDENCIES) ;
unit-test test_logon : tests/core/RDP/test_logon.cpp libboost_unit_test : $(TEST_DEPENDENCIES) ;
unit-test test_nego : tests/core/RDP/test_nego.cpp openssl crypto dl krb5 gssglue libboost_unit_test : $(TEST_DEPENDENCIES) ;
unit-test test_RDPOrdersCommon : tests/core/RDP/orders/test_RDPOrdersCommon.cpp libboost_unit_test : $(TEST_DEPENDENCIES) ;
unit-test test_RDPOrdersNames : tests/core/RDP/orders/test_RDPOrdersNames.cpp libboost_unit_test : $(TEST_DEPENDENCIES) ;
unit-test test_RDPOrdersPrimaryMem3Blt : tests/core/RDP/orders/test_RDPOrdersPrimaryMem3Blt.cpp libboost_unit_test : $(TEST_DEPENDENCIES) ;
unit-test test_RDPOrdersSecondaryGlyphCache : tests/core/RDP/orders/test_RDPOrdersSecondaryGlyphCache.cpp libboost_unit_test : $(TEST_DEPENDENCIES) ;
unit-test test_RDPDrawable : tests/core/RDP/test_RDPDrawable.cpp crypto png libboost_unit_test : $(TEST_DEPENDENCIES) ;
unit-test test_RDPGraphicDevice : tests/core/RDP/test_RDPGraphicDevice.cpp libboost_unit_test : $(TEST_DEPENDENCIES) ;
unit-test test_RDPSerializer : tests/core/RDP/test_RDPSerializer.cpp libboost_unit_test : $(TEST_DEPENDENCIES) ;
unit-test test_remote_programs : tests/core/RDP/test_remote_programs.cpp libboost_unit_test : $(TEST_DEPENDENCIES) ;
unit-test test_server : tests/core/test_server.cpp libboost_unit_test : $(TEST_DEPENDENCIES) ;
unit-test test_session : tests/core/test_session.cpp libboost_unit_test : $(TEST_DEPENDENCIES) ;
unit-test test_session_server : tests/core/test_session_server.cpp libboost_unit_test : $(TEST_DEPENDENCIES) ;
unit-test test_wait_obj : tests/core/test_wait_obj.cpp libboost_unit_test : $(TEST_DEPENDENCIES) ;
unit-test test_front : tests/front/test_front.cpp bitmap openssl snappy d3des krb5 gssglue png d3des z dl crypto libboost_unit_test : $(TEST_DEPENDENCIES) ;
unit-test test_mod_api : tests/mod/test_mod_api.cpp libboost_unit_test : $(TEST_DEPENDENCIES) ;
unit-test test_mod_osd : tests/mod/test_mod_osd.cpp bitmap png z libboost_unit_test : $(TEST_DEPENDENCIES) ;
unit-test test_draw_api : tests/mod/test_draw_api.cpp libboost_unit_test : $(TEST_DEPENDENCIES) ;
unit-test test_null : tests/mod/null/test_null.cpp libboost_unit_test : $(TEST_DEPENDENCIES) ;
unit-test test_rdp_cursor : tests/mod/rdp/test_rdp_cursor.cpp libboost_unit_test : $(TEST_DEPENDENCIES) ;
unit-test test_rdp_orders : tests/mod/rdp/test_rdp_orders.cpp libboost_unit_test : $(TEST_DEPENDENCIES) ;
unit-test test_rdpdr_asynchronous_task : tests/mod/rdp/channels/test_rdpdr_asynchronous_task.cpp libboost_unit_test : $(TEST_DEPENDENCIES) ;
unit-test test_cliprdr_channel : tests/mod/rdp/channels/test_cliprdr_channel.cpp libboost_unit_test png : $(TEST_DEPENDENCIES) ;
unit-test test_rdpdr_channel : tests/mod/rdp/channels/test_rdpdr_channel.cpp libboost_unit_test png : $(TEST_DEPENDENCIES) ;
unit-test test_vnc : tests/mod/vnc/test_vnc.cpp libboost_unit_test : $(TEST_DEPENDENCIES) ;
unit-test test_xup : tests/mod/xup/test_xup.cpp libboost_unit_test : $(TEST_DEPENDENCIES) ;

unit-test test_bitmap : tests/utils/test_bitmap.cpp bitmap png z crypto libboost_unit_test : $(TEST_DEPENDENCIES) ;
unit-test test_bitmap_perf : tests/test_bitmap_perf.cpp bitmap png z libboost_unit_test : $(TEST_DEPENDENCIES) ;
unit-test test_colors : tests/utils/test_colors.cpp libboost_unit_test : $(TEST_DEPENDENCIES) ;
unit-test test_d3des : tests/utils/test_d3des.cpp libboost_unit_test : $(TEST_DEPENDENCIES) ;
unit-test test_difftimeval : tests/utils/test_difftimeval.cpp libboost_unit_test : $(TEST_DEPENDENCIES) ;
unit-test test_genrandom : tests/utils/test_genrandom.cpp libboost_unit_test : $(TEST_DEPENDENCIES) ;
unit-test test_log : tests/utils/test_log.cpp libboost_unit_test : $(TEST_DEPENDENCIES) ;
unit-test test_netutils : tests/utils/test_netutils.cpp libboost_unit_test : $(TEST_DEPENDENCIES) ;
unit-test test_png : tests/utils/test_png.cpp png z libboost_unit_test : $(TEST_DEPENDENCIES) ;
unit-test test_rdtsc : tests/utils/test_rdtsc.cpp libboost_unit_test : $(TEST_DEPENDENCIES) ;
unit-test test_ssl_calls : tests/utils/test_ssl_calls.cpp openssl crypto dl z libboost_unit_test : $(TEST_DEPENDENCIES) ;
unit-test test_strings : tests/test_strings.cpp libboost_unit_test : $(TEST_DEPENDENCIES) ;


## Transport tests
## @{
unit-test test_meta_writer : tests/transport/detail/test_meta_writer.cpp libboost_unit_test : $(TEST_DEPENDENCIES) ;
unit-test test_meta_opener : tests/transport/detail/test_meta_opener.cpp libboost_unit_test : $(TEST_DEPENDENCIES) ;
unit-test test_in_meta_sequence_transport : tests/transport/test_in_meta_sequence_transport.cpp crypto snappy dl z libboost_unit_test : $(TEST_DEPENDENCIES) ;
unit-test test_filename_sequence_transport : tests/transport/test_filename_sequence_transport.cpp libboost_unit_test : $(TEST_DEPENDENCIES) ;
unit-test test_out_meta_sequence_transport : tests/transport/test_out_meta_sequence_transport.cpp crypto snappy dl z libboost_unit_test : $(TEST_DEPENDENCIES) ;
unit-test test_test_transport : tests/transport/test_test_transport.cpp libboost_unit_test : $(TEST_DEPENDENCIES) ;
unit-test test_count_transport : tests/transport/test_count_transport.cpp libboost_unit_test : $(TEST_DEPENDENCIES) ;
unit-test test_socket_transport : tests/transport/test_socket_transport.cpp openssl crypto dl libboost_unit_test : $(TEST_DEPENDENCIES) ;
unit-test test_file_transport : tests/transport/test_file_transport.cpp libboost_unit_test : $(TEST_DEPENDENCIES) ;
unit-test test_request_full_cleaning : tests/transport/test_request_full_cleaning.cpp libboost_unit_test : $(TEST_DEPENDENCIES) ;
unit-test test_filename_transport : tests/transport/test_filename_transport.cpp z dl snappy crypto libboost_unit_test : $(TEST_DEPENDENCIES) ;
unit-test test_bulk_compression_transport : tests/transport/test_bulk_compression_transport.cpp libboost_unit_test : $(TEST_DEPENDENCIES) ;

unit-test test_gzip_compression_transport : tests/transport/test_gzip_compression_transport.cpp z libboost_unit_test : $(TEST_DEPENDENCIES) ;
unit-test test_snappy_compression_transport : tests/transport/test_snappy_compression_transport.cpp snappy libboost_unit_test : $(TEST_DEPENDENCIES) ;

unit-test test_cryptofile : tests/transport/test_cryptofile.cpp libboost_unit_test openssl crypto snappy dl z : $(TEST_DEPENDENCIES) ;

unit-test test_compression_transport_wrapper : tests/utils/test_compression_transport_wrapper.cpp z snappy libboost_unit_test : $(TEST_DEPENDENCIES) ;
## @}


## Buffer Transport tests
## @{
unit-test test_buffering_buf : tests/transport/buffer/test_buffering_buf.cpp libboost_unit_test : $(TEST_DEPENDENCIES) ;

unit-test test_checksum_buf : tests/transport/buffer/test_checksum_buf.cpp crypto dl z libboost_unit_test : $(TEST_DEPENDENCIES) ;
## @}


#unit-test test_crypt_openssl : tests/test_crypt_openssl.cpp z dl crypto png libboost_unit_test : $(TEST_DEPENDENCIES) ;
#unit-test test_capture_wrm : tests/capture/test_capture_wrm.cpp png z crypto libboost_unit_test : $(TEST_DEPENDENCIES) ;
unit-test test_RDPOrdersPrimaryOpaqueRect : tests/core/RDP/orders/test_RDPOrdersPrimaryOpaqueRect.cpp libboost_unit_test : $(TEST_DEPENDENCIES) ;
unit-test test_RDPOrdersPrimaryScrBlt : tests/core/RDP/orders/test_RDPOrdersPrimaryScrBlt.cpp libboost_unit_test : $(TEST_DEPENDENCIES) ;
unit-test test_RDPOrdersPrimaryMemBlt : tests/core/RDP/orders/test_RDPOrdersPrimaryMemBlt.cpp libboost_unit_test : $(TEST_DEPENDENCIES) ;
unit-test test_RDPOrdersPrimaryDestBlt : tests/core/RDP/orders/test_RDPOrdersPrimaryDestBlt.cpp libboost_unit_test : $(TEST_DEPENDENCIES) ;
unit-test test_RDPOrdersPrimaryMultiDstBlt : tests/core/RDP/orders/test_RDPOrdersPrimaryMultiDstBlt.cpp libboost_unit_test : $(TEST_DEPENDENCIES) ;
unit-test test_RDPOrdersPrimaryMultiPatBlt : tests/core/RDP/orders/test_RDPOrdersPrimaryMultiPatBlt.cpp libboost_unit_test : $(TEST_DEPENDENCIES) ;
unit-test test_RDPOrdersPrimaryMultiScrBlt : tests/core/RDP/orders/test_RDPOrdersPrimaryMultiScrBlt.cpp libboost_unit_test : $(TEST_DEPENDENCIES) ;
unit-test test_RDPOrdersPrimaryMultiOpaqueRect : tests/core/RDP/orders/test_RDPOrdersPrimaryMultiOpaqueRect.cpp libboost_unit_test : $(TEST_DEPENDENCIES) ;
unit-test test_RDPOrdersPrimaryLineTo : tests/core/RDP/orders/test_RDPOrdersPrimaryLineTo.cpp libboost_unit_test : $(TEST_DEPENDENCIES) ;
unit-test test_RDPOrdersPrimaryPolygonSC : tests/core/RDP/orders/test_RDPOrdersPrimaryPolygonSC.cpp libboost_unit_test : $(TEST_DEPENDENCIES) ;
unit-test test_RDPOrdersPrimaryPolygonCB : tests/core/RDP/orders/test_RDPOrdersPrimaryPolygonCB.cpp libboost_unit_test : $(TEST_DEPENDENCIES) ;
unit-test test_RDPOrdersPrimaryPolyline : tests/core/RDP/orders/test_RDPOrdersPrimaryPolyline.cpp libboost_unit_test : $(TEST_DEPENDENCIES) ;
unit-test test_RDPOrdersPrimaryEllipseSC : tests/core/RDP/orders/test_RDPOrdersPrimaryEllipseSC.cpp libboost_unit_test : $(TEST_DEPENDENCIES) ;
unit-test test_RDPOrdersPrimaryEllipseCB : tests/core/RDP/orders/test_RDPOrdersPrimaryEllipseCB.cpp libboost_unit_test : $(TEST_DEPENDENCIES) ;
unit-test test_RDPOrdersPrimaryPatBlt : tests/core/RDP/orders/test_RDPOrdersPrimaryPatBlt.cpp libboost_unit_test : $(TEST_DEPENDENCIES) ;
unit-test test_RDPOrdersPrimaryGlyphIndex : tests/core/RDP/orders/test_RDPOrdersPrimaryGlyphIndex.cpp libboost_unit_test : $(TEST_DEPENDENCIES) ;
unit-test test_RDPOrdersSecondaryBmpCache : tests/core/RDP/orders/test_RDPOrdersSecondaryBmpCache.cpp bitmap crypto libboost_unit_test : $(TEST_DEPENDENCIES) ;
unit-test test_RDPOrdersSecondaryColorCache : tests/core/RDP/orders/test_RDPOrdersSecondaryColorCache.cpp libboost_unit_test : $(TEST_DEPENDENCIES) ;
unit-test test_RDPOrdersSecondaryBrushCache : tests/core/RDP/orders/test_RDPOrdersSecondaryBrushCache.cpp libboost_unit_test : $(TEST_DEPENDENCIES) ;
unit-test test_AlternateSecondaryWindowing : tests/core/RDP/orders/test_AlternateSecondaryWindowing.cpp libboost_unit_test : $(TEST_DEPENDENCIES) ;

unit-test test_libpng : tests/test_libpng.cpp png z libboost_unit_test : $(TEST_DEPENDENCIES) ;
#unit-test test_convert_bitmap : tests/test_convert_bitmap.cpp png z crypto dl libboost_unit_test : $(TEST_DEPENDENCIES) ;
unit-test test_rdp : tests/mod/rdp/test_rdp.cpp bitmap krb5 gssglue png d3des z dl crypto libboost_unit_test : $(TEST_DEPENDENCIES) ;
unit-test test_rdp_client_test_card : tests/client_mods/test_rdp_client_test_card.cpp bitmap z png crypto dl openssl libboost_unit_test : $(TEST_DEPENDENCIES) ;
unit-test test_rdp_client_tls_w2008 : tests/client_mods/test_rdp_client_tls_w2008.cpp bitmap krb5 gssglue png crypto d3des z dl openssl libboost_unit_test : $(TEST_DEPENDENCIES) ;
unit-test test_rdp_client_wab : tests/client_mods/test_rdp_client_wab.cpp bitmap krb5 gssglue png crypto d3des z openssl dl krb5 gssglue libboost_unit_test : $(TEST_DEPENDENCIES) ;
unit-test test_vnc_client_simple : tests/client_mods/test_vnc_client_simple.cpp bitmap krb5 gssglue png crypto d3des z dl libboost_unit_test : $(TEST_DEPENDENCIES) ;
unit-test test_rdesktop_client : tests/server/test_rdesktop_client.cpp bitmap png z openssl snappy d3des crypto dl libboost_unit_test : $(TEST_DEPENDENCIES) ;
unit-test test_mstsc_client : tests/server/test_mstsc_client.cpp bitmap png z openssl snappy d3des crypto dl libboost_unit_test : $(TEST_DEPENDENCIES) ;
unit-test test_mstsc_client_rdp50bulk : tests/server/test_mstsc_client_rdp50bulk.cpp bitmap png z openssl snappy d3des crypto dl libboost_unit_test : $(TEST_DEPENDENCIES) ;

unit-test test_keymap2 : tests/test_keymap2.cpp libboost_unit_test : $(TEST_DEPENDENCIES) ;
unit-test test_keymapSym : tests/test_keymapSym.cpp libboost_unit_test : $(TEST_DEPENDENCIES) ;

## Widget tests
## @{
unit-test test_widget2_rect : tests/mod/internal/widget2/test_widget2_rect.cpp png z crypto libboost_unit_test : $(TEST_DEPENDENCIES) ;
unit-test test_image : tests/mod/internal/widget2/test_image.cpp bitmap png z crypto libboost_unit_test : $(TEST_DEPENDENCIES) ;
unit-test test_label : tests/mod/internal/widget2/test_label.cpp png z crypto libboost_unit_test : $(TEST_DEPENDENCIES) ;
unit-test test_tooltip : tests/mod/internal/widget2/test_tooltip.cpp png z crypto libboost_unit_test : $(TEST_DEPENDENCIES) ;
unit-test test_flat_button : tests/mod/internal/widget2/test_flat_button.cpp png z crypto libboost_unit_test : $(TEST_DEPENDENCIES) ;
unit-test test_edit : tests/mod/internal/widget2/test_edit.cpp png z crypto libboost_unit_test : $(TEST_DEPENDENCIES) ;
unit-test test_multiline : tests/mod/internal/widget2/test_multiline.cpp png z crypto libboost_unit_test : $(TEST_DEPENDENCIES) ;
unit-test test_password : tests/mod/internal/widget2/test_password.cpp png z crypto libboost_unit_test : $(TEST_DEPENDENCIES) ;
unit-test test_number_edit : tests/mod/internal/widget2/test_number_edit.cpp png z crypto libboost_unit_test : $(TEST_DEPENDENCIES) ;
unit-test test_edit_valid : tests/mod/internal/widget2/test_edit_valid.cpp png z crypto libboost_unit_test : $(TEST_DEPENDENCIES) ;
# unit-test test_radio_list : tests/mod/internal/widget2/test_radio_list.cpp png z libboost_unit_test : $(TEST_DEPENDENCIES) ;
unit-test test_flat_dialog : tests/mod/internal/widget2/test_flat_dialog.cpp bitmap png z crypto libboost_unit_test : $(TEST_DEPENDENCIES) ;
unit-test test_widget : tests/mod/internal/widget2/test_widget.cpp crypto libboost_unit_test : $(TEST_DEPENDENCIES) ;
unit-test test_composite : tests/mod/internal/widget2/test_composite.cpp png z crypto libboost_unit_test : $(TEST_DEPENDENCIES) ;

#unit-test test_window_dialog : tests/mod/internal/widget2/test_window_dialog.cpp png z crypto dl libboost_unit_test : $(TEST_DEPENDENCIES) ;

unit-test test_flat_login : tests/mod/internal/widget2/test_flat_login.cpp bitmap png z crypto libboost_unit_test : $(TEST_DEPENDENCIES) ;
unit-test test_flat_wab_close : tests/mod/internal/widget2/test_flat_wab_close.cpp bitmap png z crypto libboost_unit_test : $(TEST_DEPENDENCIES) ;
unit-test test_screen : tests/mod/internal/widget2/test_screen.cpp png z crypto libboost_unit_test : $(TEST_DEPENDENCIES) ;

# unit-test test_columnlayout : tests/mod/internal/widget2/test_columnlayout.cpp png z libboost_unit_test : $(TEST_DEPENDENCIES) ;
# unit-test test_linelayout : tests/mod/internal/widget2/test_linelayout.cpp png z libboost_unit_test : $(TEST_DEPENDENCIES) ;
# unit-test test_stacklayout : tests/mod/internal/widget2/test_stacklayout.cpp png z libboost_unit_test : $(TEST_DEPENDENCIES) ;
unit-test test_grid : tests/mod/internal/widget2/test_grid.cpp png z crypto libboost_unit_test : $(TEST_DEPENDENCIES) ;
unit-test test_labelgrid : tests/mod/internal/widget2/test_labelgrid.cpp png z crypto libboost_unit_test : $(TEST_DEPENDENCIES) ;

unit-test test_flat_selector2 : tests/mod/internal/widget2/test_flat_selector2.cpp png z crypto libboost_unit_test : $(TEST_DEPENDENCIES) ;
unit-test test_group_box : tests/mod/internal/widget2/test_group_box.cpp png z crypto libboost_unit_test : $(TEST_DEPENDENCIES) ;
# unit-test test_scroll : tests/mod/internal/widget2/test_scroll.cpp png z libboost_unit_test : $(TEST_DEPENDENCIES) ;
# unit-test test_tab : tests/mod/internal/widget2/test_tab.cpp png z libboost_unit_test : $(TEST_DEPENDENCIES) ;
unit-test test_flat_interactive_target : tests/mod/internal/widget2/test_flat_interactive_target.cpp png z crypto libboost_unit_test : $(TEST_DEPENDENCIES) ;
## @}


## Mod tests
## @{
unit-test test_flat_dialog_mod : tests/mod/internal/test_flat_dialog_mod.cpp bitmap png z libboost_unit_test : $(TEST_DEPENDENCIES) ;
unit-test test_flat_login_mod : tests/mod/internal/test_flat_login_mod.cpp bitmap png z libboost_unit_test : $(TEST_DEPENDENCIES) ;
unit-test test_flat_wab_close_mod : tests/mod/internal/test_flat_wab_close_mod.cpp bitmap png z libboost_unit_test : $(TEST_DEPENDENCIES) ;
unit-test test_widget_test_mod : tests/mod/internal/test_widget_test_mod.cpp png z libboost_unit_test : $(TEST_DEPENDENCIES) ;
unit-test test_interactive_target_mod : tests/mod/internal/test_interactive_target_mod.cpp png z crypto libboost_unit_test : $(TEST_DEPENDENCIES) ;

unit-test test_bouncer2_mod : tests/mod/internal/test_bouncer2_mod.cpp png z libboost_unit_test : $(TEST_DEPENDENCIES) ;
unit-test test_test_card_mod : tests/mod/internal/test_test_card_mod.cpp libboost_unit_test : $(TEST_DEPENDENCIES) ;

unit-test test_replay_mod : tests/mod/internal/test_replay_mod.cpp libboost_unit_test : $(TEST_DEPENDENCIES) ;
unit-test test_internal_mod : tests/mod/internal/test_internal_mod.cpp libboost_unit_test : $(TEST_DEPENDENCIES) ;

unit-test test_copy_paste : tests/mod/internal/test_copy_paste.cpp png z crypto libboost_unit_test : $(TEST_DEPENDENCIES) ;
## @}


## Regex tests
## @{
unit-test test_regex_state : tests/regex/test_regex_state.cpp libboost_unit_test : $(TEST_DEPENDENCIES) ;
unit-test test_regex_parser : tests/regex/test_regex_parser.cpp libboost_unit_test : $(TEST_DEPENDENCIES) ;
unit-test test_regex_ndfa : tests/regex/test_regex_ndfa.cpp libboost_unit_test : $(TEST_DEPENDENCIES) ;
unit-test test_regex : tests/regex/test_regex.cpp libboost_unit_test : $(TEST_DEPENDENCIES) ;
# unit-test benchmark_regex_parser : tests/benchmark/parser.cpp ;
# unit-test benchmark_regex_search : tests/benchmark/search.cpp ;
## @}

# unit-test test_base64 : tests/utils/test_base64.cpp libboost_unit_test : $(TEST_DEPENDENCIES) ;

unit-test test_translation : tests/utils/test_translation.cpp libboost_unit_test : $(TEST_DEPENDENCIES) ;


## NLA TESTS
## @{
unit-test test_ber : tests/core/RDP/nla/asn1/test_ber.cpp libboost_unit_test : $(TEST_DEPENDENCIES) ;
unit-test test_credssp : tests/core/RDP/nla/test_credssp.cpp crypto libboost_unit_test : $(TEST_DEPENDENCIES) ;
unit-test test_sspi : tests/core/RDP/nla/test_sspi.cpp libboost_unit_test : $(TEST_DEPENDENCIES) ;
unit-test test_nla : tests/core/RDP/nla/test_nla.cpp dl krb5 gssglue z crypto libboost_unit_test : $(TEST_DEPENDENCIES) ;

alias test_ntlm_suite : test_ntlm_message_negotiate test_ntlm_avpair test_ntlm_message_challenge test_ntlm_message_authenticate test_ntlm_context ;

unit-test test_ntlm_message_negotiate : tests/core/RDP/nla/ntlm/test_ntlm_message_negotiate.cpp crypto libboost_unit_test : $(TEST_DEPENDENCIES) ;
unit-test test_ntlm_avpair : tests/core/RDP/nla/ntlm/test_ntlm_avpair.cpp libboost_unit_test : $(TEST_DEPENDENCIES) ;
unit-test test_ntlm_message_challenge : tests/core/RDP/nla/ntlm/test_ntlm_message_challenge.cpp crypto libboost_unit_test : $(TEST_DEPENDENCIES) ;
unit-test test_ntlm_message_authenticate : tests/core/RDP/nla/ntlm/test_ntlm_message_authenticate.cpp crypto libboost_unit_test : $(TEST_DEPENDENCIES) ;
unit-test test_ntlm_context : tests/core/RDP/nla/ntlm/test_ntlm_context.cpp dl z crypto libboost_unit_test : $(TEST_DEPENDENCIES) ;
unit-test test_ntlm : tests/core/RDP/nla/ntlm/test_ntlm.cpp dl z crypto libboost_unit_test : $(TEST_DEPENDENCIES) ;
unit-test test_credentials : tests/core/RDP/nla/kerberos/test_credentials.cpp krb5 libboost_unit_test : $(TEST_DEPENDENCIES) ;
unit-test test_kerberos : tests/core/RDP/nla/kerberos/test_kerberos.cpp krb5 gssglue libboost_unit_test : $(TEST_DEPENDENCIES) ;
## @}


unit-test test_darray : tests/utils/test_darray.cpp libboost_unit_test : $(TEST_DEPENDENCIES) ;

## Widget for workflow
## @{
unit-test test_flat_wait : tests/mod/internal/widget2/test_flat_wait.cpp png z crypto libboost_unit_test : $(TEST_DEPENDENCIES) ;
unit-test test_flat_form : tests/mod/internal/widget2/test_flat_form.cpp png z crypto libboost_unit_test : $(TEST_DEPENDENCIES) ;
## @}

unit-test test_authorization_channels : tests/utils/test_authorization_channels.cpp libboost_unit_test : $(TEST_DEPENDENCIES) ;
unit-test test_pattutils : tests/utils/test_pattutils.cpp libboost_unit_test : $(TEST_DEPENDENCIES) ;
unit-test test_strutils : tests/utils/test_strutils.cpp libboost_unit_test : $(TEST_DEPENDENCIES) ;

unit-test test_diffiehellman : tests/utils/test_diffiehellman.cpp libboost_unit_test : $(TEST_DEPENDENCIES) ;

unit-test test_finally : tests/utils/test_finally.cpp libboost_unit_test : $(TEST_DEPENDENCIES) ;

unit-test test_verifier : tests/test_verifier.cpp program_options libboost_unit_test openssl crypto snappy dl z :  $(TEST_DEPENDENCIES) ;



#explicit front_Qt.o bitmap_data_allocator.o test_rdp_Qt ; #
explicit test_rdp_Qt.o front_Qt.o bitmap_data_allocator.o test_rdp_Qt ; #

using qt5 : /usr/lib/x86_64-linux-gnu/qt5 : 5 : : : : : /usr/include/x86_64-linux-gnu/qt5 : /usr/lib/x86_64-linux-gnu ;

obj test_rdp_Qt.o : tests/mod/rdp/test_rdp_Qt.cpp 
    :
        <include>/usr/include/x86_64-linux-gnu/qt5 
        <cxxflags>-fPIC
    ; 
obj front_Qt.o : src/front/front_Qt.cpp :  
    :
        <include>/usr/include/x86_64-linux-gnu/qt5 
        <cxxflags>-fPIC
    ; 
obj bitmap_data_allocator.o : src/utils/bitmap_data_allocator.cpp  
    :
        <include>/usr/include/x86_64-linux-gnu/qt5 
        <cxxflags>-fPIC
    ; 


exe test_rdp_Qt :
    src/utils/bitmap_data_allocator.cpp
    src/front/front_widget_Qt.hpp
<<<<<<< HEAD
    src/keyboard/reversed_keymaps/Qt_ScanCode_KeyMap.hpp
    front_Qt.o
    bitmap_data_allocator.o
=======
    src/front/front_Qt.cpp
    tests/mod/rdp/test_rdp_Qt.cpp #
>>>>>>> f97b7de3
    /qt5//QtGui 
    /qt5//QtNetwork 
    /qt5//QtWidgets 
    krb5
    openssl
    crypto
    gssglue
    png
    d3des
    z
    dl
    libboost_unit_test
    :
    <include>/usr/include/x86_64-linux-gnu/qt5
    <cxxflags>-fPIC
    ;


explicit testQWidget.o test_Qt ; #


using qt5 : /usr/lib/x86_64-linux-gnu/qt5 : 5 : : : : : /usr/include/x86_64-linux-gnu/qt5 : /usr/lib/x86_64-linux-gnu ;


obj testQWidget.o : testQWidget.cpp :  
    :
        <include>/usr/include/x86_64-linux-gnu/qt5 
        <cxxflags>-fPIC
    ; 

exe test_Qt :
    testQWidget.o
    /qt5//QtGui 
    /qt5//QtNetwork 
    /qt5//QtWidgets
    libboost_unit_test
    :
    <include>/usr/include/x86_64-linux-gnu/qt5
    <cxxflags>-fPIC
    ;
<|MERGE_RESOLUTION|>--- conflicted
+++ resolved
@@ -1020,14 +1020,8 @@
 exe test_rdp_Qt :
     src/utils/bitmap_data_allocator.cpp
     src/front/front_widget_Qt.hpp
-<<<<<<< HEAD
-    src/keyboard/reversed_keymaps/Qt_ScanCode_KeyMap.hpp
-    front_Qt.o
-    bitmap_data_allocator.o
-=======
     src/front/front_Qt.cpp
     tests/mod/rdp/test_rdp_Qt.cpp #
->>>>>>> f97b7de3
     /qt5//QtGui 
     /qt5//QtNetwork 
     /qt5//QtWidgets 
