--- conflicted
+++ resolved
@@ -837,13 +837,12 @@
 #    : <cxxflags>-fPIC
 #    ;
 
-<<<<<<< HEAD
 
 unit-test test_meta_protocol11 : tests/test_meta_protocol.c11.cpp crypto libboost_unit_test : ;
 unit-test test_meta_protocol : tests/test_meta_protocol.c14.cpp crypto libboost_unit_test : <cxxflags>-std=c++14 ;
 
 unit-test test_meta_protocol2 : tests/test_meta_protocol2.cpp : <cxxflags>-std=c++14 ;
-=======
+
 explicit server_sc1 client_sc1 ;
 
 exe server_sc1
@@ -858,5 +857,4 @@
         tests/tcptest/Client_Sc1.cpp
     :
         $(EXE_DEPENDENCIES)
-    ;
->>>>>>> 49bd8ec2
+    ;