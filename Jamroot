--- conflicted
+++ resolved
@@ -279,10 +279,7 @@
     <toolset>gcc-6.0:$(CXXFLAGS-GCC-6)
     <toolset>gcc-6.1:$(CXXFLAGS-GCC-6)
 
-<<<<<<< HEAD
-=======
 #    <cxxflags>-fpie
->>>>>>> a0589b9c
     <cxxflags>-fPIC
 
 
@@ -998,7 +995,7 @@
 #explicit front_Qt.o bitmap_data_allocator.o test_rdp_Qt ; #
 explicit test_rdp_Qt.o front_Qt.o bitmap_data_allocator.o test_rdp_Qt ; #
 
-using qt5 : /usr/lib/x86_64-linux-gnu/qt5 : : : : : : /usr/include/x86_64-linux-gnu/qt5 : ;
+using qt5 : /usr/lib/x86_64-linux-gnu/qt5 : 5 : : : : : /usr/include/x86_64-linux-gnu/qt5 : /usr/lib/x86_64-linux-gnu ;
 
 obj test_rdp_Qt.o : tests/mod/rdp/test_rdp_Qt.cpp 
     :
@@ -1023,7 +1020,9 @@
     src/keyboard/reversed_keymaps/Qt_ScanCode_KeyMap.hpp
     front_Qt.o
     bitmap_data_allocator.o
-    /qt5//QtGui /qt5//QtNetwork 
+    /qt5//QtGui 
+    /qt5//QtNetwork 
+    /qt5//QtWidgets 
     krb5
     openssl
     crypto
