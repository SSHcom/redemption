--- conflicted
+++ resolved
@@ -1047,22 +1047,11 @@
 unit-test test_graphic_cmd_converter : tests/gdi/test_graphic_cmd_converter.cpp : $(TEST_DEPENDENCIES) ;
 
 #explicit test_show_data.o bitmap_data_allocator.o test_data_draw ; #
-<<<<<<< HEAD
-explicit bitmap_data_allocator.o test_data_draw ; #
-=======
->>>>>>> be4e3ed3
 
 
 #obj test_show_data.o : tests/mod/rdp/test_show_data.cpp
 #    : <cxxflags>-fPIC ;
 
-<<<<<<< HEAD
-obj bitmap_data_allocator.o : src/utils/bitmap_data_allocator.cpp
-    : <cxxflags>-fPIC ;
-=======
-#obj bitmap_data_allocator.o : src/utils/bitmap_data_allocator.cpp
-#    : <cxxflags>-fPIC ;
->>>>>>> be4e3ed3
 
 #exe test_show_data :
 #    bitmap_data_allocator.o
