--- conflicted
+++ resolved
@@ -854,9 +854,6 @@
         tests/tcptest/Client_Sc1.cpp
     :
         $(EXE_DEPENDENCIES)
-<<<<<<< HEAD
-    ;
-=======
     ;
 
 exe proxy_sc1
@@ -864,5 +861,4 @@
         tests/tcptest/Proxy_Sc1.cpp
     :
         $(EXE_DEPENDENCIES)
-    ;
->>>>>>> b1cfc547
+    ;