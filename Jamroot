JAM_INCLUDE_PATH ?= jam ;

include $(JAM_INCLUDE_PATH)/redemption-config.jam ;
include $(JAM_INCLUDE_PATH)/cxxflags.jam ;
include $(JAM_INCLUDE_PATH)/defines.jam ;
include $(JAM_INCLUDE_PATH)/includes.jam ;

REDEMPTION_CXXFLAGS ?= <cxxflags>-std=c++11 ;

project redemption
    : requirements

    <conditional>@includes

    <conditional>@defines

    $(CXXFLAGS)

#    <cxxflags>-fpie
    <cxxflags>-fPIC
    <variant>san:<cxxflags>-frtti # undefined reference to `typeinfo`.

    $(REDEMPTION_CXXFLAGS)

    <define>_FILE_OFFSET_BITS=64
    <define>_LARGEFILE64_SOURCE

    <define>__STDC_FORMAT_MACROS

   : default-build release
;

include $(JAM_INCLUDE_PATH)/ocr.jam ;
include $(JAM_INCLUDE_PATH)/libs.jam ;

include $(JAM_INCLUDE_PATH)/testing-coverage.jam ;

explicit
    install
    instexe
    install-bin
    install-lib
    install-share
    install-etc
    install-etc-themes
    install-etc-ppocr
    install-etc-ppocr-latin
    install-etc-ppocr-latin-cyrillic
    exe
    libs
;

alias instexe : install-bin ;
alias install :
    install-bin install-lib
    install-etc
    install-etc-themes
    install-etc-ppocr
    install-share
;
alias exe     : rdpproxy rdptproxy rdptanalyzer rdpclient vncclient rdpheadless rdpinichecker ;
alias libs    : libredrec ;

alias ocr_tools : display_learning extract_text ppocr_extract_text ;

alias install-etc-ppocr : install-etc-ppocr-latin install-etc-ppocr-latin-cyrillic ;

install install-bin
    : exe
    : <install-type>EXE
      #<install-dependencies>on
    : <location>$(INSTALLDIR)$(BIN_PREFIX)
    ;

install install-share
    : [ glob $(REDEMPTION_SYS_PATH)/share/rdpproxy/[^.k]* ]
    :
    : <location>$(INSTALLDIR)$(SHARE_PREFIX)
    ;

install install-etc
    : [ glob
        $(REDEMPTION_ETC_DH_GLOG)
    ]
    :
    : <location>$(INSTALLDIR)$(ETC_PREFIX)
    ;

install install-etc-ppocr-latin
    : [ glob $(REDEMPTION_SYS_PATH)/etc/rdpproxy/ppocr.latin/* ]
    :
    : <location>$(INSTALLDIR)$(ETC_PREFIX)/ppocr.latin
    ;

install install-etc-ppocr-latin-cyrillic
    : [ glob $(REDEMPTION_SYS_PATH)/etc/rdpproxy/ppocr.latin-cyrillic/* ]
    :
    : <location>$(INSTALLDIR)$(ETC_PREFIX)/ppocr.latin-cyrillic
    ;

install install-etc-themes
    : [ glob $(REDEMPTION_SYS_PATH)/etc/rdpproxy/themes/HOWTO ]
    :
    : <location>$(INSTALLDIR)$(ETC_PREFIX)/themes
    ;

install install-lib
    : libs
    :
    : <location>$(INSTALLDIR)$(LIB_PREFIX)
    ;


constant COMMON_OBJ_DEPENDENCIES :
    <define>SHARE_PATH='\"$(SHARE_PREFIX)\"'
    <define>CFG_PATH='\"$(ETC_PREFIX)\"'
;
constant LIB_DEPENDENCIES :
    $(COMMON_OBJ_DEPENDENCIES)
    <cxxflags>-fPIC
    <variant>release:<cxxflags>-fvisibility=hidden
    <define>REDEMPTION_DECL_LOG_SYSLOG
;
constant OBJ_EXE_DEPENDENCIES :
    $(COMMON_OBJ_DEPENDENCIES)
    $(GCOV_NO_BUILD)
;
constant EXE_DEPENDENCIES :
    $(OBJ_EXE_DEPENDENCIES)
    <define>REDEMPTION_DECL_LOG_SYSLOG
;

constant OBJ_TEST_DEPENDENCIES :
    $(GCOV)
    <library>libboost_unit_test
    <include>$(REDEMPTION_TEST_PATH)
    <cxxflags>-frtti
    <define>FIXTURES_PATH='\"$(FIXTURES_PATH)\"'
    <define>SHARE_PATH='\"$(FIXTURES_PATH)\"'
    <define>CFG_PATH='\"$(REDEMPTION_SYS_PATH)/etc/rdpproxy/\"'
;

constant TEST_DEPENDENCIES :
    $(OBJ_TEST_DEPENDENCIES)
    <define>BOOST_AUTO_TEST_MAIN
    <define>BOOST_TEST_DYN_LINK
    <define>REDEMPTION_DECL_LOG_TEST
;


obj video_capture.o : $(REDEMPTION_SRC_PATH)/capture/video_capture.cpp ;
obj bitmap_from_file.o : $(REDEMPTION_SRC_PATH)/utils/bitmap_from_file.cpp : <cxxflags>-std=c++14 ;
obj d3des.o : $(REDEMPTION_SRC_PATH)/utils/d3des.cpp ;
obj png.o : $(REDEMPTION_SRC_PATH)/utils/png.cpp ;
obj bitmap.o : $(REDEMPTION_SRC_PATH)/utils/bitmap_data_allocator.cpp ;
obj program_options.o : $(PROGRAM_OPTIONS_SRC_PATH)/program_options.cpp ;

obj mainloop : $(REDEMPTION_SRC_PATH)/core/mainloop.cpp : $(OBJ_EXE_DEPENDENCIES) ;
obj do_recorder : $(REDEMPTION_SRC_PATH)/main/do_recorder.cpp : $(OBJ_EXE_DEPENDENCIES) ;
obj capture : $(REDEMPTION_SRC_PATH)/capture/capture.cpp : $(OBJ_EXE_DEPENDENCIES) ;

obj do_recorder_test : $(REDEMPTION_SRC_PATH)/main/do_recorder.cpp : $(OBJ_TEST_DEPENDENCIES) ;
obj capture_test : $(REDEMPTION_SRC_PATH)/capture/capture.cpp : $(OBJ_TEST_DEPENDENCIES) ;

<<<<<<< HEAD
constant LIB_TEST_DEPENDENCY : <library>libboost_unit_test ;
constant COMMON_OBJ_DEPENDENCIES : <define>SHARE_PATH='\"$(SHARE_PREFIX)\"' ;
constant LIB_DEPENDENCIES : $(COMMON_OBJ_DEPENDENCIES) <cxxflags>-fPIC <cxxflags>-fvisibility=hidden ;
constant EXE_DEPENDENCIES : $(COMMON_OBJ_DEPENDENCIES) $(GCOV_NO_BUILD) ;
constant TEST_DEPENDENCIES :
    $(LIB_TEST_DEPENDENCY)
    $(GCOV)
    <include>tests
    <cxxflags>-frtti
    <define>SHARE_PATH='\"$(FIXTURES_PATH)\"'
;
=======
alias bitmap : bitmap.o bitmap_from_file.o png ;
alias video_capture : video_capture.o ffmpeg ;
>>>>>>> 99fe8076


#
# Redemption
#

exe rdpproxy
    :
        $(REDEMPTION_SRC_PATH)/main/main.cpp
        video_capture
        capture
        bitmap.o
        bitmap_from_file.o
        program_options.o
        png.o

        ocr/<link>static

        mainloop

        d3des.o

        openssl
        crypto
        z
        dl
        png

        snappy
#        lzma

        krb5
        gssglue

        rt
    :
#         <link>static
        $(EXE_DEPENDENCIES)
    ;

lib libredrec
    :
        video_capture
        capture
        do_recorder
        $(REDEMPTION_SRC_PATH)/utils/log_as_syslog.cpp
        bitmap.o
        bitmap_from_file.o
        program_options.o
        png.o

        ocr/<link>static

        openssl
        crypto
        png
        z
        dl

        snappy
    :
        <link>shared
        <linkflags>-Wl,-Bsymbolic
        $(LIB_DEPENDENCIES)
    ;

exe rdptproxy
    :
        $(REDEMPTION_SRC_PATH)/main/transparent.cpp
        video_capture
        capture
        png.o
        bitmap.o
        bitmap_from_file.o
        program_options.o

        ocr/<link>static

        openssl
        crypto
        png
        z
        dl

        snappy
#        lzma

        krb5
        gssglue
    :
#         <link>static
        $(EXE_DEPENDENCIES)
    ;

exe rdptanalyzer
    :
        $(REDEMPTION_SRC_PATH)/main/tanalyzer.cpp
        program_options.o

        openssl
        crypto
        png
        z
        dl

        snappy

        krb5
        gssglue
    :
#         <link>static
        $(EXE_DEPENDENCIES)
    ;

exe rdpclient
    : $(REDEMPTION_SRC_PATH)/main/rdp_client.cpp
        program_options.o
        bitmap.o
        openssl
        crypto
        png
        z
        dl

        snappy
        krb5
        gssglue
    :
        $(EXE_DEPENDENCIES)
    ;

exe vncclient
    : $(REDEMPTION_SRC_PATH)/main/vnc_client.cpp
        video_capture
        capture
        program_options.o
        bitmap_from_file.o
        png.o
        bitmap.o
        openssl
        d3des.o
        crypto
        png
        z
        dl

        ocr/<link>static

        snappy
        krb5
        gssglue
    :
        $(EXE_DEPENDENCIES)
    ;

exe rdpheadless
    : $(REDEMPTION_SRC_PATH)/ftests/test_client_redemption_cli/test_client_redemption_cli.cpp
        program_options.o
        bitmap.o
        openssl
        crypto
        png
        z
        dl
        snappy
        krb5
        gssglue
    :
        $(EXE_DEPENDENCIES)
    ;

exe rdpinichecker
    :
        $(REDEMPTION_SRC_PATH)/main/ini_checker.cpp
    :
        $(EXE_DEPENDENCIES)
    ;

exe redrec
    :
        $(REDEMPTION_SRC_PATH)/main/redrec.cpp
        libredrec
    :
        $(EXE_DEPENDENCIES)
        -<define>REDEMPTION_DECL_LOG_SYSLOG
    ;

exe display_learning
    :
        $(REDEMPTION_SRC_PATH)/capture/ocr/display_learning.cc
    :
        $(EXE_DEPENDENCIES)
    ;

exe extract_text
    :
         $(REDEMPTION_SRC_PATH)/capture/ocr/extract_text.cc
         ocr.o
    :
        $(EXE_DEPENDENCIES)
    ;

exe ppocr_extract_text
:
    $(REDEMPTION_SRC_PATH)/capture/ocr/ppocr_extract_text.cpp
    bitmap.o
    ocr
:
    $(EXE_DEPENDENCIES)
;


## ppocr resources {

exe ppocr_write_glyphs :
    $(PPOCR_SRC_PATH)/ppocr/write_glyphs.cpp
    ppocr
:
    $(EXE_DEPENDENCIES)
;

exe ppocr_normalize_glyphs :
    $(PPOCR_SRC_PATH)/ppocr/normalize_glyphs.cpp
    ppocr
:
    $(EXE_DEPENDENCIES)
;

exe ppocr_write_datas :
    $(PPOCR_SRC_PATH)/ppocr/write_datas.cpp
    ppocr
:
    $(EXE_DEPENDENCIES)
;


actions make_ppocr_resources {
    $(PPOCR_MODULE_PATH)/learning "$(>)"
    # latin
    cp $(PPOCR_MODULE_PATH)/resources/glyphs/normalized-glyphs-latin.txt \
       $(REDEMPTION_SYS_PATH)/etc/rdpproxy/ppocr.latin/glyphs.txt
    cp $(PPOCR_MODULE_PATH)/resources/datas/latin.txt \
       $(REDEMPTION_SYS_PATH)/etc/rdpproxy/ppocr.latin/datas.txt
    cp $(PPOCR_MODULE_PATH)/resources/dict_fr.trie \
       $(REDEMPTION_SYS_PATH)/etc/rdpproxy/ppocr.latin/dict.trie.txt
    cp $(PPOCR_MODULE_PATH)/resources/words_lines-latin.txt \
       $(REDEMPTION_SYS_PATH)/etc/rdpproxy/ppocr.latin/words_lines.txt

    # latin-cyrillic
    cp $(PPOCR_MODULE_PATH)/resources/glyphs/normalized-glyphs-latin-cyrillic.txt \
       $(REDEMPTION_SYS_PATH)/etc/rdpproxy/ppocr.latin-cyrillic/glyphs.txt
    cp $(PPOCR_MODULE_PATH)/resources/datas/latin-cyrillic.txt \
       $(REDEMPTION_SYS_PATH)/etc/rdpproxy/ppocr.latin-cyrillic/datas.txt
    cp $(PPOCR_MODULE_PATH)/resources/words_lines-latin-cyrillic.txt \
       $(REDEMPTION_SYS_PATH)/etc/rdpproxy/ppocr.latin-cyrillic/words_lines.txt
    cp $(PPOCR_MODULE_PATH)/resources/dict_fr.trie \
       $(REDEMPTION_SYS_PATH)/etc/rdpproxy/ppocr.latin-cyrillic/dict.trie.txt
}

explicit ppocr_resources ;

make ppocr_resources :
    ppocr_write_glyphs
    ppocr_normalize_glyphs
    ppocr_write_datas
:
    @make_ppocr_resources
;


## } ppocr resources


#
# Functional tests (run by hand)
#

exe tls_test_client
    :
        $(REDEMPTION_SRC_PATH)/ftests/tls_test_client.cpp openssl crypto png dl snappy
    :
#         <link>static
        $(EXE_DEPENDENCIES)
 ;
exe tls_test_server
    :
        $(REDEMPTION_SRC_PATH)/ftests/tls_test_server.cpp openssl crypto png dl snappy
    :
#         <link>static
        $(EXE_DEPENDENCIES)
;


#
# Unit Tests
#

# To compute coverage
# ===================
# bjam coverage test_utf.coverage

## Acl tests
## @{
test-canonical acl/acl_serializer.hpp : <library>bitmap <library>png.o <library>video_capture <library>crypto <library>snappy ;
test-canonical acl/auth_api.hpp ;
test-canonical acl/authentifier.hpp : <library>crypto <library>png <library>snappy ;
test-canonical acl/module_manager.hpp : <library>crypto <library>png <library>snappy ;
test-canonical acl/mm_api.hpp ;
## @}


## Ocr
## {
test-run test_ocr : capture/test_ocr.cpp : : <library>bitmap <library>ocr.o ;
test-run test_ppocr : capture/test_ocr.cpp : : <library>bitmap <library>ocr.o ;
test-run test_bogus_ocr : capture/test_bogus_ocr.cpp : : <library>bitmap <library>ocr.o ;
test-run test_bogus_ppocr : capture/test_bogus_ppocr.cpp : : <library>bitmap <library>ocr ;
test-canonical capture/ocr/locale/latin_to_cyrillic.hpp : <library>ocr.o ;
## }


## Capture tests
## @{
test-canonical capture/RDPChunkedDevice.hpp ;
test-canonical capture/capture.hpp : <library>bitmap <library>png.o <library>crypto <library>dl <library>z <library>snappy <library>ocr <library>video_capture ;
test-canonical capture/video_capture.hpp : <library>bitmap <library>png.o <library>dl <library>video_capture ;
test-canonical capture/wrm_capture.hpp : <library>bitmap <library>png.o <library>crypto <library>png <library>z <library>snappy <library>dl ;
test-canonical capture/transparentchunk.hpp ;
test-canonical capture/transparentplayer.hpp ;
test-canonical capture/transparentrecorder.hpp ;
test-canonical capture/utils/match_finder.hpp : ;
## @}


## Test facility functions or classes
## @{
test-canonical utils/sugar/algostring.hpp ;
test-canonical utils/sugar/array_view.hpp ;
test-canonical utils/sugar/bytes_t.hpp ;
test-canonical utils/sugar/buffer_t.hpp ;
test-canonical utils/sugar/cast.hpp ;
test-canonical utils/sugar/exchange.hpp ;
test-canonical utils/sugar/finally.hpp ;
test-canonical utils/sugar/iter.hpp ;
test-canonical utils/sugar/local_fd.hpp ;
test-canonical utils/sugar/make_unique.hpp ;
test-canonical utils/sugar/movable_noncopyable.hpp ;
test-canonical utils/sugar/noncopyable.hpp ;
test-canonical utils/sugar/numerics/safe_conversions.hpp ;
test-canonical utils/sugar/range.hpp ;
test-canonical utils/sugar/splitter.hpp ;
test-canonical utils/sugar/strutils.hpp ;
test-canonical utils/sugar/underlying_cast.hpp ;
test-canonical utils/sugar/update_lock.hpp ;
## @}


## Capabilities tests
## @{
test-canonical core/RDP/capabilities.hpp ;
test-canonical core/RDP/capabilities/activate.hpp ;
test-canonical core/RDP/capabilities/bitmapcachehostsupport.hpp ;
test-canonical core/RDP/capabilities/bitmapcodecs.hpp ;
test-canonical core/RDP/capabilities/bmpcache2.hpp ;
test-canonical core/RDP/capabilities/cap_bitmap.hpp ;
test-canonical core/RDP/capabilities/cap_bmpcache.hpp ;
test-canonical core/RDP/capabilities/cap_brushcache.hpp ;
test-canonical core/RDP/capabilities/cap_font.hpp ;
test-canonical core/RDP/capabilities/cap_glyphcache.hpp ;
test-canonical core/RDP/capabilities/cap_share.hpp ;
test-canonical core/RDP/capabilities/cap_sound.hpp ;
test-canonical core/RDP/capabilities/colcache.hpp ;
test-canonical core/RDP/capabilities/common.hpp ;
test-canonical core/RDP/capabilities/compdesk.hpp ;
test-canonical core/RDP/capabilities/control.hpp ;
test-canonical core/RDP/capabilities/drawgdiplus.hpp ;
test-canonical core/RDP/capabilities/drawninegridcache.hpp ;
test-canonical core/RDP/capabilities/frameacknowledge.hpp ;
test-canonical core/RDP/capabilities/general.hpp ;
test-canonical core/RDP/capabilities/input.hpp ;
test-canonical core/RDP/capabilities/largepointer.hpp ;
test-canonical core/RDP/capabilities/multifragmentupdate.hpp ;
test-canonical core/RDP/capabilities/offscreencache.hpp ;
test-canonical core/RDP/capabilities/order.hpp ;
test-canonical core/RDP/capabilities/pointer.hpp ;
test-canonical core/RDP/capabilities/rail.hpp ;
test-canonical core/RDP/capabilities/surfacecommands.hpp ;
test-canonical core/RDP/capabilities/virchan.hpp ;
test-canonical core/RDP/capabilities/window.hpp ;
## @}


## Transport tests
## @{
# TODO test-canonical transport/detail/meta_writer.hpp ;
test-canonical transport/out_crypto_transport.hpp : <library>openssl <library>crypto <library>snappy <library>dl <library>z ;
test-canonical transport/in_crypto_transport.hpp : <library>openssl <library>crypto <library>snappy <library>dl <library>z ;
test-canonical transport/gzip_compression_transport.hpp : <library>z ;
test-canonical transport/in_file_transport.hpp ;
test-canonical transport/in_meta_sequence_transport.hpp : <library>crypto <library>png <library>snappy <library>dl <library>z ;
test-canonical transport/out_file_transport.hpp ;
test-canonical transport/snappy_compression_transport.hpp : <library>snappy ;
test-canonical transport/socket_transport.hpp : <library>openssl <library>crypto <library>dl ;
test-canonical transport/test_transport.hpp ;
# TODO mote to transport/
test-canonical utils/compression_transport_builder.hpp : <library>z <library>snappy ;
test-canonical capture/cryptofile.hpp : <library>openssl <library>crypto <library>snappy <library>dl <library>z ;

test-canonical main/do_recorder.hpp :
    <library>program_options.o <library>openssl <library>crypto <library>snappy <library>dl <library>z
    <library>do_recorder_test <library>ocr <library>bitmap <library>png.o
    <library>capture_test <library>video_capture
;


## @}


## utils
## @{
test-canonical utils/array.hpp ;
test-canonical utils/asynchronous_task_manager.hpp ;
test-canonical utils/authorization_channels.hpp ;
test-canonical utils/bitfu.hpp ;
test-canonical utils/bitmap_shrink.hpp : <library>bitmap  <library>crypto <library>png ;
test-canonical utils/cfgloader.hpp ;
test-canonical utils/colors.hpp ;
test-canonical utils/confdescriptor.hpp ;
test-canonical utils/d3des.hpp ;
test-canonical utils/diffiehellman.hpp ;
test-canonical utils/difftimeval.hpp ;
test-canonical utils/drawable.hpp : <library>bitmap <library>crypto ;
test-canonical utils/ellipse.hpp ;
test-canonical utils/fdbuf.hpp ;
test-canonical utils/fileutils.hpp ;
test-canonical utils/genrandom.hpp ;
test-canonical utils/genfstat.hpp ;
test-canonical utils/get_printable_password.hpp ;
test-canonical utils/log.hpp ;
test-canonical utils/netutils.hpp ;
test-canonical utils/outbound_connection_monitor_rules.hpp ;
test-canonical utils/parse.hpp ;
test-canonical utils/parse_ip_conntrack.hpp ;
#test-canonical utils/parser.hpp ;
test-canonical utils/pattutils.hpp ;
test-canonical utils/png.hpp : <library>png ;
test-canonical utils/rdtsc.hpp ;
test-canonical utils/rect.hpp ;
test-canonical utils/redirection_info.hpp ;
test-canonical utils/region.hpp ;
# TODO test-canonical utils/server_certificate.hpp ;
test-canonical utils/stream.hpp ;
test-canonical utils/theme.hpp   ;
test-canonical utils/timeout.hpp ;
test-canonical utils/timeval_ops.hpp ;
test-canonical utils/translation.hpp ;
test-canonical utils/urandom_read.hpp ;
test-canonical utils/utf.hpp ;
test-canonical utils/virtual_channel_data_sender.hpp ;
test-canonical utils/winpr/pattern.hpp ;
## @}


## Widget tests
## @{
# TODO test-canonical mod/internal/widget2/columnlayout.hpp ;
test-canonical mod/internal/widget2/composite.hpp : <library>png.o <library>png <library>crypto ;
test-canonical mod/internal/widget2/edit.hpp : <library>crypto ;
test-canonical mod/internal/widget2/edit_valid.hpp : <library>crypto ;
test-canonical mod/internal/widget2/flat_button.hpp : <library>crypto ;
test-canonical mod/internal/widget2/flat_dialog.hpp : <library>bitmap <library>png.o <library>png <library>crypto ;
test-canonical mod/internal/widget2/flat_interactive_target.hpp : <library>crypto ;
test-canonical mod/internal/widget2/flat_login.hpp : <library>bitmap <library>crypto ;
test-canonical mod/internal/widget2/flat_selector2.hpp : <library>crypto ;
test-canonical mod/internal/widget2/flat_wab_close.hpp : <library>bitmap <library>crypto ;
test-canonical mod/internal/widget2/grid.hpp : <library>crypto ;
test-canonical mod/internal/widget2/group_box.hpp : <library>crypto ;
test-canonical mod/internal/widget2/image.hpp : <library>bitmap <library>crypto ;
test-canonical mod/internal/widget2/label.hpp : <library>crypto ;
test-canonical mod/internal/widget2/labelgrid.hpp : <library>crypto ;
# TODO test-canonical mod/internal/widget2/linelayout.hpp ;
test-canonical mod/internal/widget2/multiline.hpp : <library>crypto ;
test-canonical mod/internal/widget2/number_edit.hpp : <library>crypto ;
test-canonical mod/internal/widget2/password.hpp : <library>crypto ;
# TODO test-canonical mod/internal/widget2/radio_list.hpp ;
test-canonical mod/internal/widget2/screen.hpp : <library>crypto ;
test-canonical mod/internal/widget2/scroll.hpp : <library>crypto ;
# TODO test-canonical mod/internal/widget2/stacklayout.hpp ;
test-canonical mod/internal/widget2/tab.hpp ;
test-canonical mod/internal/widget2/tooltip.hpp : <library>crypto ;
test-canonical mod/internal/widget2/widget.hpp : <library>crypto ;
test-canonical mod/internal/widget2/widget2_rect.hpp : <library>crypto ;
test-canonical mod/internal/widget2/flat_vnc_authentification.hpp ;
test-canonical mod/internal/widget2/language_button.hpp ;
test-canonical mod/internal/widget2/layout.hpp ;
test-canonical mod/internal/widget2/notify_api.hpp ;
## @}


## Widget for workflow
## @{
test-canonical mod/internal/widget2/flat_wait.hpp : <library>png <library>crypto ;
test-canonical mod/internal/widget2/flat_form.hpp : <library>png <library>crypto ;
## @}


## Mod tests
## @{
test-canonical mod/internal/bouncer2_mod.hpp : <library>png ;
test-canonical mod/internal/copy_paste.hpp : <library>png <library>crypto ;
test-canonical mod/internal/flat_dialog_mod.hpp : <library>bitmap ;
test-canonical mod/internal/flat_login_mod.hpp : <library>bitmap ;
test-canonical mod/internal/flat_wab_close_mod.hpp : <library>bitmap ;
test-canonical mod/internal/interactive_target_mod.hpp : <library>bitmap <library>crypto ;
test-canonical mod/internal/internal_mod.hpp ;
test-canonical mod/internal/replay_mod.hpp : <library>png ;
test-canonical mod/internal/test_card_mod.hpp : <library>bitmap ;
test-canonical mod/internal/widget_test_mod.hpp : <library>bitmap ;
test-canonical mod/internal/flat_selector2_mod.hpp ;
test-canonical mod/internal/flat_wait_mod.hpp ;
test-canonical mod/internal/transparent_replay_mod.hpp ;
## @}


## Apps
## @{
test-canonical utils/apps/app_proxy.hpp ;
test-canonical utils/apps/recording_progress.hpp ;
## }


## Regex tests
## @{
test-canonical regex/regex.hpp ;
test-canonical regex/regex_automate.hpp ;
test-canonical regex/regex_consumer.hpp ;
test-canonical regex/regex_parser.hpp ;
test-canonical regex/regex_st_automate.hpp ;
test-canonical regex/regex_state.hpp ;
test-canonical regex/regex_states_value.hpp ;
test-canonical regex/regex_utils.hpp ;

# test-run benchmark_regex_parser : benchmark/parser.cpp ;
# test-run benchmark_regex_search : benchmark/search.cpp ;
## @}


## NLA TESTS
## @{
test-canonical core/RDP/nla/asn1/ber.hpp ;
test-canonical core/RDP/nla/credssp.hpp : <library>crypto ;
test-canonical core/RDP/nla/nla.hpp : <library>dl <library>krb5 <library>gssglue <library>z <library>crypto ;
test-canonical core/RDP/nla/sspi.hpp ;

#alias test_ntlm_suite : test_ntlm_message_negotiate test_ntlm_avpair test_ntlm_message_challenge test_ntlm_message_authenticate test_ntlm_context ;

test-canonical core/RDP/nla/kerberos/credentials.hpp : <library>krb5 ;
test-canonical core/RDP/nla/kerberos/kerberos.hpp : <library>krb5 <library>gssglue ;
test-canonical core/RDP/nla/ntlm/ntlm.hpp : <library>dl <library>z <library>crypto ;
test-canonical core/RDP/nla/ntlm/ntlm_avpair.hpp ;
test-canonical core/RDP/nla/ntlm/ntlm_context.hpp : <library>dl <library>z <library>crypto ;
test-canonical core/RDP/nla/ntlm/ntlm_message_authenticate.hpp : <library>crypto ;
test-canonical core/RDP/nla/ntlm/ntlm_message_challenge.hpp : <library>crypto ;
test-canonical core/RDP/nla/ntlm/ntlm_message_negotiate.hpp : <library>crypto ;
test-canonical core/RDP/nla/ntlm/ntlm_message.hpp ;
## @}


## RDP caches
## @{
test-canonical core/RDP/caches/bmpcache.hpp : <library>bitmap <library>crypto ;
test-canonical core/RDP/caches/bmpcachepersister.hpp : <library>bitmap <library>crypto ;
test-canonical core/RDP/caches/brushcache.hpp ;
test-canonical core/RDP/caches/glyphcache.hpp ;
test-canonical core/RDP/caches/pointercache.hpp ;
## @}


## RDP core
## @{
test-canonical core/RDP/GraphicUpdatePDU.hpp ;
test-canonical core/RDP/PersistentKeyListPDU.hpp ;
test-canonical core/RDP/RDPDrawable.hpp : <library>bitmap <library>png.o <library>crypto ;
test-canonical core/RDP/RDPSerializer.hpp ;
test-canonical core/RDP/RefreshRectPDU.hpp : <library>crypto ;
test-canonical core/RDP/SaveSessionInfoPDU.hpp ;
test-canonical core/RDP/ServerRedirection.hpp ;
test-canonical core/RDP/autoreconnect.hpp ;
test-canonical core/RDP/bitmapupdate.hpp : <library>bitmap <library>crypto ;
test-canonical core/RDP/clipboard.hpp ;
test-canonical core/WMF/MetaFileFormat.hpp ;
test-canonical core/RDP/fastpath.hpp : <library>crypto ;
test-canonical core/RDP/lic.hpp : <library>crypto ;
test-canonical core/RDP/logon.hpp ;
test-canonical core/RDP/mcs.hpp ;
test-canonical core/RDP/mppc.hpp ;
test-canonical core/RDP/mppc_40.hpp ;
test-canonical core/RDP/mppc_50.hpp ;
test-canonical core/RDP/mppc_60.hpp ;
test-canonical core/RDP/mppc_61.hpp ;
test-canonical core/RDP/mppc_unified_dec.hpp ;
test-canonical core/RDP/nego.hpp : <library>openssl <library>crypto <library>dl <library>krb5 <library>gssglue ;
test-canonical core/RDP/non_null_terminated_utf16_from_utf8.hpp ;
test-canonical core/RDP/out_per_bstream.hpp ;
test-run test_rdp_pointer : core/RDP/test_pointer.cpp ;
test-canonical core/RDP/protocol.hpp ;
test-canonical core/RDP/remote_programs.hpp ;
test-canonical core/RDP/sec.hpp : <library>crypto ;
test-canonical core/RDP/share.hpp ;
test-canonical core/RDP/slowpath.hpp ;
test-canonical core/RDP/x224.hpp ;
## @}

test-canonical utils/word_identification.hpp ;

## Gcc
## @{
test-canonical core/RDP/gcc.hpp : <library>dl <library>z <library>crypto ;

test-canonical core/RDP/gcc/userdata/cs_net.hpp : <library>dl <library>z <library>crypto ;
test-canonical core/RDP/gcc/userdata/cs_multitransport.hpp : <library>dl <library>z <library>crypto ;
test-canonical core/RDP/gcc/userdata/cs_cluster.hpp : <library>dl <library>z <library>crypto ;
test-canonical core/RDP/gcc/userdata/cs_core.hpp : <library>dl <library>z <library>crypto ;
test-canonical core/RDP/gcc/userdata/cs_mcs_msgchannel.hpp : <library>dl <library>z <library>crypto ;
test-canonical core/RDP/gcc/userdata/cs_security.hpp : <library>dl <library>z <library>crypto ;
test-canonical core/RDP/gcc/userdata/cs_monitor.hpp : <library>dl <library>z <library>crypto ;
test-canonical core/RDP/gcc/userdata/cs_monitor_ex.hpp : <library>dl <library>z <library>crypto ;
test-canonical core/RDP/gcc/userdata/sc_core.hpp : <library>dl <library>z <library>crypto ;

test-canonical core/RDP/gcc/userdata/sc_sec1.hpp : <library>dl <library>z <library>crypto ;
test-canonical core/RDP/gcc/userdata/sc_net.hpp : <library>dl <library>z <library>crypto ;
## @}


## RDP Orders
## @{
test-canonical core/RDP/orders/AlternateSecondaryWindowing.hpp ;
test-canonical core/RDP/orders/RDPOrdersCommon.hpp ;
test-canonical core/RDP/orders/RDPOrdersPrimaryDestBlt.hpp ;
test-canonical core/RDP/orders/RDPOrdersPrimaryEllipseCB.hpp ;
test-canonical core/RDP/orders/RDPOrdersPrimaryEllipseSC.hpp ;
test-canonical core/RDP/orders/RDPOrdersPrimaryGlyphIndex.hpp ;
test-canonical core/RDP/orders/RDPOrdersPrimaryLineTo.hpp ;
test-canonical core/RDP/orders/RDPOrdersPrimaryMem3Blt.hpp ;
test-canonical core/RDP/orders/RDPOrdersPrimaryMemBlt.hpp ;
test-canonical core/RDP/orders/RDPOrdersPrimaryMultiDstBlt.hpp ;
test-canonical core/RDP/orders/RDPOrdersPrimaryMultiOpaqueRect.hpp ;
test-canonical core/RDP/orders/RDPOrdersPrimaryMultiPatBlt.hpp ;
test-canonical core/RDP/orders/RDPOrdersPrimaryMultiScrBlt.hpp ;
test-canonical core/RDP/orders/RDPOrdersPrimaryOpaqueRect.hpp ;
test-canonical core/RDP/orders/RDPOrdersPrimaryPatBlt.hpp ;
test-canonical core/RDP/orders/RDPOrdersPrimaryPolygonCB.hpp ;
test-canonical core/RDP/orders/RDPOrdersPrimaryPolygonSC.hpp ;
test-canonical core/RDP/orders/RDPOrdersPrimaryPolyline.hpp ;
test-canonical core/RDP/orders/RDPOrdersPrimaryScrBlt.hpp ;
test-canonical core/RDP/orders/RDPOrdersSecondaryBmpCache.hpp : <library>bitmap <library>crypto ;
test-canonical core/RDP/orders/RDPOrdersSecondaryBrushCache.hpp ;
test-canonical core/RDP/orders/RDPOrdersSecondaryColorCache.hpp ;
test-canonical core/RDP/orders/RDPOrdersSecondaryFrameMarker.hpp ;
test-canonical core/RDP/orders/RDPOrdersSecondaryGlyphCache.hpp ;
## @}


## RDP channels
## @{
test-canonical mod/rdp/channels/base_channel.hpp ;
test-canonical mod/rdp/channels/rdpdr_file_system_drive_manager.hpp ;
test-canonical mod/rdp/channels/rail_window_id_manager.hpp ;
test-canonical mod/rdp/channels/sespro_alternate_shell_based_launcher.hpp ;
test-canonical mod/rdp/channels/sespro_channel.hpp ;
test-canonical mod/rdp/channels/sespro_clipboard_based_launcher.hpp ;
test-canonical mod/rdp/channels/sespro_launcher.hpp ;
test-canonical mod/rdp/channels/rdpdr_asynchronous_task.hpp ;
test-canonical mod/rdp/channels/cliprdr_channel.hpp : <library>png ;
test-canonical mod/rdp/channels/rdpdr_channel.hpp : <library>png ;
## @}


## Mod tests
## @{
test-canonical mod/mod_api.hpp ;
test-canonical mod/null/null.hpp ;
test-canonical mod/rdp/rdp_log.hpp ;
test-canonical mod/rdp/rdp_orders.hpp ;
test-canonical mod/rdp/rdp_params.hpp ;
test-canonical mod/vnc/vnc.hpp : <library>bitmap <library>d3des.o ;
test-canonical mod/xup/xup.hpp ;
test-canonical mod/rdp/rdp.hpp : <library>bitmap <library>krb5 <library>gssglue <library>png <library>d3des.o <library>z <library>dl <library>crypto ;
## @}


## Bitmap
## @{
test-canonical utils/bitmap.hpp : <library>bitmap <library>crypto ;
test-canonical utils/bitmap_from_file.hpp : <library>bitmap ;
test-canonical utils/bitmap_data_allocator.hpp ;

test-run test_libpng : test_libpng.cpp : : <library>png <library>z <covflag>nocover ;
test-run test_bitmap_perf : test_bitmap_perf.cpp : : <library>bitmap <covflag>nocover ;
## @}


## utils/crypto
## @{
# test-canonical utils/crypto/ssl_mod_exp_direct : ;
test-canonical utils/crypto/ssl_aes_direct.hpp : <library>openssl <library>crypto <library>dl <library>z ;
test-canonical utils/crypto/ssl_lib.hpp : <library>openssl <library>crypto <library>dl <library>z ;
test-canonical utils/crypto/ssl_md4_direct.hpp : <library>openssl <library>crypto <library>dl <library>z ;
test-canonical utils/crypto/ssl_md5_direct.hpp : <library>openssl <library>crypto <library>dl <library>z ;
test-canonical utils/crypto/ssl_rc4_direct.hpp : <library>openssl <library>crypto <library>dl <library>z ;
test-canonical utils/crypto/ssl_sha1_direct.hpp : <library>openssl <library>crypto <library>dl <library>z ;
test-canonical utils/crypto/ssl_sha256_direct.hpp : <library>openssl <library>crypto <library>dl <library>z ;
test-canonical utils/crypto/ssl_sha512_direct.hpp : <library>openssl <library>crypto <library>dl <library>z ;
test-canonical utils/crypto/ssl_sign.hpp : <library>openssl <library>crypto <library>dl <library>z ;
## @}


## system/linux
## @{
test-canonical system/linux/system/openssl.hpp : <library>openssl <library>crypto <library>dl <library>z ;
test-canonical system/linux/system/ssl_aes.hpp : <library>openssl <library>crypto <library>dl <library>z ;
test-canonical system/linux/system/ssl_calls.hpp : <library>openssl <library>crypto <library>dl <library>z ;
test-canonical system/linux/system/ssl_md4.hpp : <library>openssl <library>crypto <library>dl <library>z ;
test-canonical system/linux/system/ssl_md5.hpp : <library>openssl <library>crypto <library>dl <library>z ;
test-canonical system/linux/system/ssl_mod_exp.hpp : <library>openssl <library>crypto <library>dl <library>z ;
test-canonical system/linux/system/ssl_rc4.hpp : <library>openssl <library>crypto <library>dl <library>z ;
test-canonical system/linux/system/ssl_sha1.hpp : <library>openssl <library>crypto <library>dl <library>z ;
test-canonical system/linux/system/ssl_sha256.hpp : <library>openssl <library>crypto <library>dl <library>z ;
test-canonical system/linux/system/ssl_sha512.hpp : <library>openssl <library>crypto <library>dl <library>z ;
## @}


## client_mods
## @{
test-run test_rdp_client_test_card
    : client_mods/test_rdp_client_test_card.cpp
    :
    : <library>bitmap
      <library>z
      <library>crypto
      <library>dl
      <library>openssl
      <covflag>nocover
    ;

test-run test_rdp_client_large_pointer
    : client_mods/test_rdp_client_large_pointer.cpp
    :
    : <library>bitmap
      <library>png.o
      <library>krb5
      <library>gssglue
      <library>png
      <library>crypto
      <library>d3des.o
      <library>z
      <library>dl
      <library>openssl
      <covflag>nocover
    ;

test-run test_rdp_client_tls_w2008
    : client_mods/test_rdp_client_tls_w2008.cpp
    :
    : <library>bitmap
      <library>krb5
      <library>gssglue
      <library>png
      <library>crypto
      <library>d3des.o
      <library>z
      <library>dl
      <library>openssl
      <covflag>nocover
    ;

test-run test_rdp_client_wab
    : client_mods/test_rdp_client_wab.cpp
    :
    : <library>bitmap
      <library>png.o
      <library>krb5
      <library>gssglue
      <library>png
      <library>crypto
      <library>d3des.o
      <library>openssl
      <library>dl
      <library>krb5
      <library>gssglue
      <covflag>nocover
    ;

test-run test_vnc_client_simple
    : client_mods/test_vnc_client_simple.cpp
    :
    : <library>bitmap
      <library>krb5
      <library>gssglue
      <library>crypto
      <library>d3des.o
      <library>dl
      <library>z
      <covflag>nocover
    ;
## @}



test-run cli_vnc_connection
    : client_mods/cli_vnc_connection.cpp
    :
    : <library>bitmap
      <library>krb5
      <library>gssglue
      <library>png
      <library>openssl
      <library>crypto
      <library>d3des.o
      <library>dl
      <covflag>nocover
    ;
## @}


## server/
## @{
test-run test_rdesktop_client
  : server/test_rdesktop_client.cpp
  :
  : <library>bitmap
    <library>video_capture
    <library>capture_test
    <library>png.o
    <library>openssl
    <library>snappy
    <library>d3des.o
    <library>crypto
    <library>dl
    <library>ocr
    <covflag>nocover
;


test-run test_mstsc_client
  : server/test_mstsc_client.cpp
  :
  : <library>bitmap
    <library>video_capture
    <library>capture_test
    <library>png.o
    <library>openssl
    <library>snappy
    <library>d3des.o
    <library>crypto
    <library>dl
    <library>ocr
    <covflag>nocover
;


test-run test_mstsc_client_rdp50bulk
  : server/test_mstsc_client_rdp50bulk.cpp
  :
  : <library>bitmap
    <library>video_capture
    <library>capture_test
    <library>png.o
    <library>openssl
    <library>snappy
    <library>d3des.o
    <library>crypto
    <library>dl
    <library>ocr
    <covflag>nocover
;
## @}


## core/
## @{
test-canonical core/FSCC/FileInformation.hpp ;
test-canonical core/RDP/channels/rdpdr.hpp ;
test-canonical core/SMB2/MessageSyntax.hpp ;
test-canonical core/authid.hpp ;
test-canonical core/callback.hpp ;
test-canonical core/channel_list.hpp ;
test-canonical core/channel_names.hpp ;
test-canonical core/check_files.hpp ;
test-canonical core/client_info.hpp ;
test-canonical core/defines.hpp ;
test-canonical core/error.hpp ;
test-canonical core/font.hpp ;
test-canonical core/front_api.hpp ;
test-canonical core/listen.hpp ;
test-canonical core/mainloop.hpp ;
test-canonical core/server.hpp ;
test-canonical core/server_notifier_api.hpp ;
test-canonical core/session.hpp : <library>png <library>crypto <library>z <library>snappy <library>dl ;
test-canonical core/session_server.hpp :  <library>png <library>crypto <library>z <library>snappy <library>dl ;
test-canonical core/wait_obj.hpp ;
## @}


test-canonical front/front.hpp
  : <library>bitmap
    <library>video_capture
    <library>capture_test
    <library>png.o
    <library>openssl
    <library>snappy
    <library>d3des.o
    <library>krb5
    <library>gssglue
    <library>d3des.o
    <library>dl
    <library>crypto
    <library>ocr
;

test-canonical keyboard/keymap2.hpp ;
test-canonical keyboard/keymapSym.hpp ;

test-canonical gdi/graphic_cmd_color.hpp ;
test-canonical gdi/protected_graphics.hpp : <library>bitmap <library>png.o <library>crypto <library>z <library>snappy <library>dl ;


#explicit test_show_data.o bitmap.o_data_allocator.o test_data_draw ; #

#obj test_show_data.o : $(REDEMPTION_TEST_PATH)/mod/rdp/test_show_data.cpp
#    : <cxxflags>-fPIC ;

#exe test_show_data :
#    bitmap.o_data_allocator.o
#    test_show_data.o
#    krb5
#    openssl
#    crypto
#    gssglue
#    #png
#    d3des.o
#    z
#    dl
#    : <cxxflags>-fPIC
#    ;


test-run test_meta_protocol2 : test_meta_protocol2.cpp : : <cxxflags>-std=c++14 <library>crypto <library>openssl ;
explicit test_meta_protocol2 ;

explicit server_sc1 client_sc1 ;

exe server_sc1
    :
        $(REDEMPTION_TEST_PATH)/tcptest/Server_Sc1.cpp
    :
        $(EXE_DEPENDENCIES)
    ;

exe client_sc1
    :
        $(REDEMPTION_TEST_PATH)/tcptest/Client_Sc1.cpp
    :
        $(EXE_DEPENDENCIES)
    ;

exe proxy_sc1
    :
        $(REDEMPTION_TEST_PATH)/tcptest/Proxy_Sc1.cpp
    :
        $(EXE_DEPENDENCIES)
    ;



actions pass {
    touch $(<)
}

explicit install-sashimi local-install-sashimi sashimi ;

install install-sashimi
    : sashimi
    : <location>debian/sashimi/usr/lib
    ;

install local-install-sashimi
    : sashimi
    : <location>/usr/lib
    ;

obj sashimi_error : $(REDEMPTION_SRC_PATH)/sashimi/ssh_error.cpp ;
obj sashimi_pki : $(REDEMPTION_SRC_PATH)/sashimi/pki.cpp ;
obj sashimi_channels : $(REDEMPTION_SRC_PATH)/sashimi/channels.cpp ;
obj sashimi_sftp : $(REDEMPTION_SRC_PATH)/sashimi/sftp.cpp ;
obj sashimi_libssh : $(REDEMPTION_SRC_PATH)/sashimi/libssh.cpp ;

lib sashimi :
    sashimi_pki
    sashimi_channels
    sashimi_sftp
    sashimi_libssh
    sashimi_error
#    #openssl
    krb5
    gssapi_krb5
    crypto
    dl
    z
    rt
    :
    <link>shared
    :
    :
;

##
## Unit Tests
##

unit-test test_buffer :
    $(REDEMPTION_TEST_PATH)/sashimi/test_buffer.cpp
    sashimi_error
    libboost_unit_test
    :
    $(TEST_DEPENDENCIES)
    ;

unit-test test_crypto :
    $(REDEMPTION_TEST_PATH)/sashimi/test_crypto.cpp
    sashimi_error
    crypto
    libboost_unit_test
    :
    $(TEST_DEPENDENCIES)
    ;<|MERGE_RESOLUTION|>--- conflicted
+++ resolved
@@ -162,22 +162,8 @@
 obj do_recorder_test : $(REDEMPTION_SRC_PATH)/main/do_recorder.cpp : $(OBJ_TEST_DEPENDENCIES) ;
 obj capture_test : $(REDEMPTION_SRC_PATH)/capture/capture.cpp : $(OBJ_TEST_DEPENDENCIES) ;
 
-<<<<<<< HEAD
-constant LIB_TEST_DEPENDENCY : <library>libboost_unit_test ;
-constant COMMON_OBJ_DEPENDENCIES : <define>SHARE_PATH='\"$(SHARE_PREFIX)\"' ;
-constant LIB_DEPENDENCIES : $(COMMON_OBJ_DEPENDENCIES) <cxxflags>-fPIC <cxxflags>-fvisibility=hidden ;
-constant EXE_DEPENDENCIES : $(COMMON_OBJ_DEPENDENCIES) $(GCOV_NO_BUILD) ;
-constant TEST_DEPENDENCIES :
-    $(LIB_TEST_DEPENDENCY)
-    $(GCOV)
-    <include>tests
-    <cxxflags>-frtti
-    <define>SHARE_PATH='\"$(FIXTURES_PATH)\"'
-;
-=======
 alias bitmap : bitmap.o bitmap_from_file.o png ;
 alias video_capture : video_capture.o ffmpeg ;
->>>>>>> 99fe8076
 
 
 #
