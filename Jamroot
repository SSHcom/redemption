
import os ;

# below feature rule come from http://www.boost.org/doc/tools/build/doc/html/bbv2/extending/features.html

import feature : feature ;
import modules : poke ;

# this feature is defined so we can add a dependency on <distri>lenny for some targets
# disabled because in our current code it finds the right library
#feature distri : none lenny : propagated ;

# No need to make it a new variant after all
#variant lenny : release ;

path-constant TOP : . ;

# Returns environment value if it exists or default otherwise.
# Allow us to customize install path with shell variables like $PREFIX...
# (this is bad practice and should be replaced by a site configuration file
# but I until now I miserably failed creating a clean separate configuration file)
rule setvar ( env : default * )
{
    if [ os.environ $(env) ]
    {
        return [ os.environ $(env) ] ;
    }
    else
    {
        return $(default) ;
    }
}

constant ARCH : [ SHELL "lscpu | perl -ne 'if (/^Architecture.*(x86_64|i386|i686)/) {print $1};'" ] ;
# constant ARCH : [ SHELL "lscpu | perl -ane 'my %h = map { $F[0], $F[1] } <>; print $h{q{Architecture:}}'" ] ;
constant PYTHON_VER : [ SHELL "perl -e 'for my $x (q{python2.7}, q{python2.6}) { if (-e q{/usr/include/}.$x.q{/Python.h}){ print $x; last;}};'" ] ;
constant PYTHON_INCLUDE : [ SHELL "perl -e 'for my $x (q{python2.7}, q{python2.6}) { if (-e q{/usr/include/}.$x.q{/Python.h}){ print q{/usr/include/}.$x; last;}};'" ] ;


constant FIXTURES_PATH : [ setvar FIXTURES_PATH : ./tests/fixtures ] ;
constant INSTALLDIR : [ setvar DESTDIR : "" ] ;
constant PREFIX : [ setvar PREFIX : /usr/local ] ;
constant BIN_PREFIX : [ setvar BIN_PREFIX : $(PREFIX)/bin ] ;
constant LIB_PREFIX : [ setvar LIB_PREFIX : $(PREFIX)/lib ] ;
constant SHARE_PREFIX : [ setvar SHARE_PREFIX : $(PREFIX)/share/rdpproxy ] ;
constant RECORD_TMP_PATH : [ setvar RECORD_TMP_PATH : /var/rdpproxy/tmp ] ;
constant RECORD_PATH : [ setvar RECORD_PATH : /var/rdpproxy/recorded ] ;
constant ETC_PREFIX : [ setvar ETC_PREFIX : /etc/rdpproxy ] ;
constant CERT_PREFIX : [ setvar CERT_PREFIX : /etc/rdpproxy/cert ] ;
constant HASH_PATH : [ setvar HASH_PATH : /var/rdpproxy/hash ] ;
constant PERSISTENT_PATH : [ setvar PERSISTENT_PATH : /var/lib/redemption/cache ] ;
constant DRIVE_REDIRECTION_PATH : [ setvar DRIVE_REDIRECTION_PATH : /var/rdpproxy/drive_redirection ] ;

constant PNG_DEBUG : <variant>debug:<library>png ;

rule defines ( properties * )
{
    local defs ;
    defs += <define>SHARE_PATH='\"$(PREFIX)/share/rdpproxy\"' ;
    defs += <define>CFG_PATH='\"$(ETC_PREFIX)\"' ;
    defs += <define>RECORD_PATH='\"$(RECORD_PATH)\"' ;
    defs += <define>RECORD_TMP_PATH='\"$(RECORD_TMP_PATH)\"' ;
    defs += <define>FLV_PATH='\"$(RECORD_TMP_PATH)\"' ;
    defs += <define>OCR_PATH='\"$(RECORD_TMP_PATH)\"' ;
    defs += <define>PNG_PATH='\"$(RECORD_TMP_PATH)\"' ;
    defs += <define>WRM_PATH='\"$(RECORD_PATH)\"' ;
    defs += <define>HASH_PATH='\"$(HASH_PATH)\"' ;
    defs += <define>LICENSE_PATH='\"$(CERT_PREFIX)/rdplicense\"' ;
    defs += <define>CERTIF_PATH='\"$(CERT_PREFIX)/rdp\"' ;
    defs += <define>FIXTURES_PATH='\"$(FIXTURES_PATH)\"' ;
    defs += <define>PERSISTENT_PATH='\"$(PERSISTENT_PATH)\"' ;
    defs += <define>DRIVE_REDIRECTION_PATH='\"$(DRIVE_REDIRECTION_PATH)\"' ;
    if [ os.environ VERBOSE ]
    {
        defs += <define>VERBOSE ;
    }
    return $(defs) ;
}
variant coverage : debug : <cxxflags>--profile-arcs <cxxflags>--test-coverage <cxxflags>--coverage <link>shared ;


constant CXXFLAGS-COMMON :
#     <cxxflags>-Weffc++
#     <cxxflags>-Wswitch-enum
#     <cxxflags>-Wswitch-default
    <cxxflags>-pedantic
    <cxxflags>-pedantic-errors
#    <cxxflags>-Wconversion
    <cxxflags>-Wvla
    <cxxflags>-Wstrict-aliasing=2
#    <cxxflags>-Wlong-long

    <cxxflags>-Wuninitialized
    <cxxflags>-Wnon-virtual-dtor
    <cxxflags>-Wall
    <cxxflags>-Wextra
    <cxxflags>-Wno-unused-parameter
    <cxxflags>-Wno-long-long
    <cxxflags>-Wtype-limits
    <cxxflags>-Wundef
    <cxxflags>-Wcast-align
    <cxxflags>-Wchar-subscripts
#     <cxxflags>-Wformat
    <cxxflags>-Wformat=2
    <cxxflags>-Wformat-security
#     <cxxflags>-Wmissing-format-attribute
    <cxxflags>-Wsequence-point
    <cxxflags>-Wreturn-type
    <cxxflags>-Wfloat-equal
#     <cxxflags>-Wshadow
    <cxxflags>-Wpointer-arith
    <cxxflags>-Wsign-compare
#     <cxxflags>-Wmissing-declarations
    <cxxflags>-Wpacked
    <cxxflags>-Wredundant-decls
#     <cxxflags>-Winline
    <cxxflags>-Winit-self
    <cxxflags>-Wcast-qual
    <cxxflags>-Woverloaded-virtual
    <cxxflags>-Wunused-variable
#     <cxxflags>-Wunused-parameter
    <cxxflags>-Wmissing-include-dirs
    <cxxflags>-Wunused
    <cxxflags>-Wendif-labels
    <cxxflags>-Wwrite-strings
#     <cxxflags>-Wpadded
    <cxxflags>-Wstrict-overflow=1
#     <cxxflags>-Wstrict-overflow=5
    <cxxflags>-Wc++11-compat
    <cxxflags>-Wnarrowing
    <cxxflags>-Wvolatile-register-var
    <cxxflags>-Wdisabled-optimization
<<<<<<< HEAD
    <cxxflags>-Warray-bounds
;

=======
    <cxxflags>-Wno-overlength-strings
    <cxxflags>-Warray-bounds
    <cxxflags>-Wold-style-cast
>>>>>>> 8bbdda46

constant CXXFLAGS-CLANG :
#     <cxxflags>-Weverything
#     <cxxflags>-Wno-c++98-compat
    <cxxflags>-Wno-mismatched-tags
#    <cxxflags>-Wno-overloaded-virtual
    <cxxflags>-Wno-char-subscripts
    <cxxflags>-Wno-unused-variable
#     <cxxflags>-Wno-unused-private-field
    <cxxflags>-Wno-overlength-strings
;


constant CXXFLAGS-GCC-4.7 :
    <cxxflags>-Wunused-but-set-parameter
    <cxxflags>-Wunused-but-set-variable
#     <cxxflags>-Wsuggest-attribute=pure
#     <cxxflags>-Wsuggest-attribute=const
    <cxxflags>-Wsuggest-attribute=noreturn
    <cxxflags>-Wzero-as-null-pointer-constant
    <cxxflags>-Wlogical-op
#     <cxxflags>-Wno-aggressive-loop-optimizations
    <cxxflags>-Wnormalized=nfc #disable ?
    <cxxflags>-Wvector-operation-performance
    <cxxflags>-Wdouble-promotion
   <cxxflags>-Wmaybe-uninitialized
    <cxxflags>-Wtrampolines
;


constant CXXFLAGS-GCC-4.8 :
    $(CXXFLAGS-GCC-4.7)
    <cxxflags>-Wuseless-cast
;


constant CXXFLAGS-GCC-4.9 :
    $(CXXFLAGS-GCC-4.8)
    <cxxflags>-Wconditionally-supported
    <cxxflags>-Wfloat-conversion
    <cxxflags>-Wopenmp-simd
    <cxxflags>-Wparentheses

    <variant>release:<cxxflags>-flto
;


constant CXXFLAGS-GCC-5 :
    $(CXXFLAGS-GCC-4.9)
    <cxxflags>-Wlogical-not-parentheses
    <cxxflags>-Wswitch-bool
    <cxxflags>-Wsizeof-array-argument
    <cxxflags>-Wbool-compare
#    <cxxflags>-Wsuggest-final-types
#    <cxxflags>-Wsuggest-final-methods
#     <cxxflags>-Wsuggest-attribute=pure
#    <cxxflags>-Wsuggest-attribute=const
    <variant>release:<cxxflags>-flto-odr-type-merging
    # <cxxflags>-Wno-odr #  Requires -flto-odr-type-merging to be enabled (enabled by ##default)
;


constant CXXFLAGS-GCC-5.1 :
    $(CXXFLAGS-GCC-5)
    <cxxflags>-Wsuggest-override
    <cxxflags>-fsized-deallocation
    <cxxflags>-Wsized-deallocation
    <cxxflags>-Warray-bounds=2
;


constant CXXFLAGS-GCC-5.2 :
    $(CXXFLAGS-GCC-5.1)
;


constant CXXFLAGS-GCC-6 :
    $(CXXFLAGS-GCC-5.2)
;


# switch [ modules.peek : ODSHOME ]
# {
#     case *gcc-4.8* : constant CXXFLAGS-GCC : $(CXXFLAGS-GCC-4.8) ;
#     case *gcc-4.9* : constant CXXFLAGS-GCC : $(CXXFLAGS-GCC-4.9) ;
#     case *gcc-5*   : constant CXXFLAGS-GCC : $(CXXFLAGS-GCC-5) ;
#     case *gcc-6*   : constant CXXFLAGS-GCC : $(CXXFLAGS-GCC-6) ;
# }


#gcov -a -c -b -f -o bin/gcc-4.6/coverage/tests/test_stream.gcno bin/gcc-4.6/coverage/test_stream

lib gcov : : <name>gcov : ;

constant GCOV : <variant>coverage:<library>gcov ;
constant GCOV_NO_BUILD : <variant>coverage:<build>no ;

variant strict : :
    <cxxflags>-Wsign-conversion
;

variant asan : debug :
    <cxxflags>-fsanitize=address
    <cxxflags>-fsanitize=leak
    <cxxflags>-fno-omit-frame-pointer
    <linkflags>-lasan
    <define>CXX_ENABLE_ASAN
;

project redemption
    : requirements
    <include>src
    <include>src/utils
    <include>src/core
    <include>src/configs/autogen
    <include>src/configs/variant
    <include>src/configs/include
    <include>src/mod
    <include>src/front
    <include>src/acl
    <include>src/capture
    <include>src/keyboard
    <include>src/keyboard/reversed_keymaps
    <include>src/regex
    <include>src/headers
    <include>src/main
    <include>modules/includes
    <include>/usr/include
    <include>tests

    <conditional>@defines

    <variant>debug:<define>REDASSERT_AS_ASSERT
    <variant>debug:<define>_GLIBCXX_DEBUG
    <variant>debug:<cxxflags>-g

    <cxxflags>-std=c++11


    $(CXXFLAGS-COMMON)
    <toolset>clang:$(CXXFLAGS-CLANG)
    <toolset>gcc-4.7:$(CXXFLAGS-GCC-4.7)
    <toolset>gcc-4.8:$(CXXFLAGS-GCC-4.8)
    <toolset>gcc-4.9:$(CXXFLAGS-GCC-4.9)
    <toolset>gcc-4.9.1:$(CXXFLAGS-GCC-4.9)
    <toolset>gcc-4.9.2:$(CXXFLAGS-GCC-4.9)
    <toolset>gcc-4.9.3:$(CXXFLAGS-GCC-4.9)
    <toolset>gcc-5.0:$(CXXFLAGS-GCC-5)
    <toolset>gcc-5.0.0:$(CXXFLAGS-GCC-5)
    <toolset>gcc-5.1.0:$(CXXFLAGS-GCC-5.1)
    <toolset>gcc-5.1:$(CXXFLAGS-GCC-5.1)
    <toolset>gcc-5.2.0:$(CXXFLAGS-GCC-5.2)
    <toolset>gcc-5.2.1:$(CXXFLAGS-GCC-5.2)
    <toolset>gcc-5.2:$(CXXFLAGS-GCC-5.2)
    <toolset>gcc-6.0:$(CXXFLAGS-GCC-6)
    <toolset>gcc-6.1:$(CXXFLAGS-GCC-6)

#    <cxxflags>-fpie
    <cxxflags>-fPIC


    <define>_FILE_OFFSET_BITS=64
    <define>_LARGEFILE64_SOURCE

    <define>__STDC_FORMAT_MACROS

    <define>PUBLIC

    <define>QT_NO_KEYWORDS
    <define>QT_NO_DEBUG

   : default-build release

;

explicit install instexe install-bin install-etc install-etc-themes install-share install-lib check_coverage exe ;

alias instexe : install-bin ;
alias install : install-bin install-etc install-etc-themes install-share install-lib ;
alias exe     : rdpproxy redrec reddec redver rdptproxy rdptanalyzer rdpclient ;
alias libs    : libredver libreddec ;


install install-bin
    : exe
    : <install-type>EXE <install-dependencies>on
    : <location>$(INSTALLDIR)/usr/local/bin
    ;

install install-share
    : [ glob sys/share/rdpproxy/[^.k]* ]
    :
    : <location>$(INSTALLDIR)/usr/local/share/rdpproxy
    ;

install install-etc
    : [ glob sys/etc/rdpproxy/*ini sys/etc/rdpproxy/*pem sys/etc/rdpproxy/*crt sys/etc/rdpproxy/*key sys/etc/rdpproxy/*p12 ]
    :
    : <location>$(INSTALLDIR)/etc/rdpproxy
    ;

install install-etc-themes
    : [ glob sys/etc/rdpproxy/themes/HOWTO ]
    :
    : <location>$(INSTALLDIR)/etc/rdpproxy/themes
    ;

install install-lib
    : libs
    :
    : <location>$(INSTALLDIR)/usr/lib
    ;

actions gen_redcryptofile {
    echo "$(>)" "$(<)" ;
    cp "$(>)" "$(<)"
    cp "$(<)" tools/redcryptofile/redcryptofile.so
}

explicit pycryptofile redcryptofile.so ;

lib pycryptofile :
        tools/redcryptofile/pycrypto.cpp
        snappy
        python2
        crypto
    :
        <define>REDPYTHON_BINDING
        <include>$(PYTHON_INCLUDE)
        <cxxflags>-fPIC
        <cflags>-fPIC
        <link>shared
    ;

make redcryptofile.so
    :
        pycryptofile
    :
        @gen_redcryptofile
    ;

lib libboost_unit_test : : <name>boost_unit_test_framework <link>shared ;
lib openssl : : <name>ssl <link>shared ;
# lib X11 : : <name>X11 <link>shared ;
# lib Xfixes : : <name>Xfixes <link>static ;
# lib pthread : : <name>pthread <link>shared ;
# lib pam : : <name>pam <link>static ;

lib krb5 : : <name>krb5 <link>shared ;
lib gssglue : : <name>gssglue <link>shared ;

lib crypto : : <name>crypto <link>shared ;
lib z : : <name>z <link>shared ;
lib snappy : : <name>snappy <link>shared ;
# lib lzma : : <name>lzma <link>shared ;
lib dl : : <name>dl <link>shared ;
lib python2 : : <name>$(PYTHON_VER) <link>shared ;


# lib lcms : : <name>lcms <link>shared ;

# lib tiff : : <name>tiff <link>static ;
# lib freetype : : <name>freetype <link>static ;
# lib jpeg : : <name>jpeg <link>static ;
# lib Xext : : <name>Xext <link>static ;

lib libpng : : <name>png <link>static ;
alias png : libpng z ;

# lib icuuc : : <name>icuuc ;


obj mainloop : src/core/mainloop.cpp ;
obj d3des : src/utils/d3des.cpp ;
obj bitmap : src/utils/bitmap_data_allocator.cpp ;
obj program_options : modules/program_options/src/program_options.cpp ;


if ! [ os.environ NO_MAKE_CONFIG ]
{
    actions generate_configs {
        $(>) \
            src/configs/autogen/configs/autogen/authid.hpp \
            src/configs/autogen/configs/autogen/variables_configuration.hpp \
            src/configs/autogen/configs/autogen/set_value.tcc
    }

    make src/configs/autogen/configs/autogen/variables_configuration.hpp
    :
        make_cpp_config
#         [ glob src/configs/variant/configs/variant/*.hpp ]
#         [ glob src/configs/include/configs/*.hpp ]
#         src/utils/apps/app_write_cpp_config.hpp
#         src/utils/config_spec.hpp
#         src/main/write_cpp_config.cpp
    : @generate_configs
    : <location>.
    ;

    alias generate_configs : src/configs/autogen/configs/autogen/variables_configuration.hpp ;

    constant CONFIG_DEPENDENCY : <implicit-dependency>generate_configs ;

    constant EXE_DEPENDENCIES : $(CONFIG_DEPENDENCY) $(GCOV) <cxxflags>-fpie ;
    constant TEST_DEPENDENCIES : $(CONFIG_DEPENDENCY) $(GCOV) ;
}
else
{
    constant EXE_DEPENDENCIES : $(GCOV) ;
    constant TEST_DEPENDENCIES : $(GCOV) ;
}


#
# Redemption
#

exe rdpproxy
    :
        src/main/main.cpp
        src/main/write_python_spec.cpp
        bitmap
        program_options

        mainloop

        d3des

        openssl
        crypto
        z
        dl
        png

        snappy
#        lzma

        krb5
        gssglue
    :
#         <link>static
        $(EXE_DEPENDENCIES)
    ;

exe redrec
    :
        src/main/recorder.cpp
        bitmap
        program_options

        openssl
        crypto
        png
        z
        dl

        snappy
#        lzma
    :
#         <link>static
        $(EXE_DEPENDENCIES)
    ;

exe reddec
    :
        src/main/decrypter.cpp
        program_options

        openssl
        crypto
        z
        dl

        snappy
    :
#         <link>static
        $(EXE_DEPENDENCIES)
    ;

lib libredver
    :
        src/main/do_verifier.cpp

        openssl
        crypto
        z
        dl

        snappy
    :
        <cxxflags>-fPIC
        <cxxflags>-fvisibility=hidden
    ;

lib libreddec
    :
        src/main/do_decrypter.cpp

        openssl
        crypto
        z
        dl

        snappy
    :
        <cxxflags>-fPIC
        <cxxflags>-fvisibility=hidden
    ;


exe redver
    :
        src/main/verifier.cpp
        program_options

        openssl
        crypto
        z
        dl

        snappy
    :
#         <link>static
        $(EXE_DEPENDENCIES)
    ;

exe rdptproxy
    :
        src/main/transparent.cpp
        bitmap
        program_options

        openssl
        crypto
        png
        z
        dl

        snappy
#        lzma

        krb5
        gssglue
    :
#         <link>static
        $(EXE_DEPENDENCIES)
    ;

exe rdptanalyzer
    :
        src/main/tanalyzer.cpp
        program_options

        openssl
        crypto
        png
        z
        dl

        snappy

        krb5
        gssglue
    :
#         <link>static
        $(EXE_DEPENDENCIES)
    ;

exe rdpclient
    : src/main/rdp_client.cpp
        program_options
        bitmap
        openssl
        crypto
        png
        z
        dl

        snappy
        krb5
        gssglue
    :
        $(EXE_DEPENDENCIES)
    ;


#
# Functional tests (run by hand)
#

exe tls_test_client
    :
        src/ftests/tls_test_client.cpp openssl crypto png z dl snappy
    :
#         <link>static
        $(EXE_DEPENDENCIES)
 ;
exe tls_test_server
    :
        src/ftests/tls_test_server.cpp openssl crypto png z dl snappy
    :
#         <link>static
        $(EXE_DEPENDENCIES)
;

exe make_cpp_config
    : src/main/write_cpp_config.cpp
    : $(GCOV)
;

explicit make_cpp_config ;


#exe freetype_draw : ftests/freetype_draw.cpp freetype
#    : <link>static <variant>coverage:<library>gcov
#;

#add flag -I/usr/include/freetype2

#
# Unit Tests
#

import testing ;

import type ;
type.register PYTHON : py ;

actions run-python-test {
    rm -f $(<)
    python $(>[1]) && touch $(<)
}

make test_trace.py.unittest
    :
        tools/redcryptofile/test_trace.py
        redcryptofile.so
    :
        run-python-test
    :
    ;


## Test facility functions or classes
## @{
unit-test test_iter : tests/utils/test_iter.cpp libboost_unit_test : $(TEST_DEPENDENCIES) ;
unit-test test_array_view : tests/utils/test_array_view.cpp libboost_unit_test : $(TEST_DEPENDENCIES) ;
unit-test test_noncopyable : tests/utils/test_noncopyable.cpp libboost_unit_test : $(TEST_DEPENDENCIES) ;
unit-test test_splitter : tests/utils/test_splitter.cpp libboost_unit_test : $(TEST_DEPENDENCIES) ;
unit-test test_algostring : tests/utils/test_algostring.cpp libboost_unit_test : $(TEST_DEPENDENCIES) ;
unit-test test_make_unique : tests/utils/test_make_unique.cpp libboost_unit_test : $(TEST_DEPENDENCIES) ;
## @}

unit-test test_stream : tests/utils/test_stream.cpp libboost_unit_test : $(TEST_DEPENDENCIES) ;
# unit-test test_inputarray : tests/utils/test_inputarray.cpp libboost_unit_test : $(TEST_DEPENDENCIES) ;
unit-test test_utf : tests/utils/test_utf.cpp libboost_unit_test : $(TEST_DEPENDENCIES) ;
unit-test test_rect : tests/utils/test_rect.cpp libboost_unit_test : $(TEST_DEPENDENCIES) ;
unit-test test_ellipse : tests/utils/test_ellipse.cpp libboost_unit_test : $(TEST_DEPENDENCIES) ;
unit-test test_drawable : tests/utils/test_drawable.cpp bitmap png z crypto libboost_unit_test : $(TEST_DEPENDENCIES) ;
unit-test test_region : tests/utils/test_region.cpp libboost_unit_test : $(TEST_DEPENDENCIES) ;
unit-test test_bitfu : tests/utils/test_bitfu.cpp libboost_unit_test : $(TEST_DEPENDENCIES) ;
unit-test test_parse : tests/utils/test_parse.cpp libboost_unit_test : $(TEST_DEPENDENCIES) ;
unit-test test_parser : tests/utils/test_parser.cpp libboost_unit_test : $(TEST_DEPENDENCIES) ;
unit-test test_fileutils : tests/utils/test_fileutils.cpp libboost_unit_test : $(TEST_DEPENDENCIES) ;
unit-test test_parse_ip_conntrack : tests/utils/test_parse_ip_conntrack.cpp libboost_unit_test : $(TEST_DEPENDENCIES) ;
unit-test test_x224 : tests/core/RDP/test_x224.cpp libboost_unit_test : $(TEST_DEPENDENCIES) ;
unit-test test_out_per_bstream : tests/core/RDP/test_out_per_bstream.cpp libboost_unit_test : $(TEST_DEPENDENCIES) ;
unit-test test_mcs : tests/core/RDP/test_mcs.cpp libboost_unit_test : $(TEST_DEPENDENCIES) ;

unit-test test_mppc : tests/core/RDP/test_mppc.cpp libboost_unit_test : $(TEST_DEPENDENCIES) ;
unit-test test_mppc_40 : tests/core/RDP/test_mppc_40.cpp libboost_unit_test : $(TEST_DEPENDENCIES) ;
unit-test test_mppc_50 : tests/core/RDP/test_mppc_50.cpp libboost_unit_test : $(TEST_DEPENDENCIES) ;
unit-test test_mppc_60 : tests/core/RDP/test_mppc_60.cpp libboost_unit_test : $(TEST_DEPENDENCIES) ;
unit-test test_mppc_61 : tests/core/RDP/test_mppc_61.cpp libboost_unit_test : $(TEST_DEPENDENCIES) ;
unit-test test_gcc : tests/core/RDP/test_gcc.cpp dl z crypto libboost_unit_test : $(TEST_DEPENDENCIES) ;
unit-test test_sec : tests/core/RDP/test_sec.cpp crypto libboost_unit_test : $(TEST_DEPENDENCIES) ;
unit-test test_lic : tests/core/RDP/test_lic.cpp crypto libboost_unit_test : $(TEST_DEPENDENCIES) ;
unit-test test_share : tests/core/RDP/test_share.cpp libboost_unit_test : $(TEST_DEPENDENCIES) ;
unit-test test_fastpath : tests/core/RDP/test_fastpath.cpp crypto libboost_unit_test : $(TEST_DEPENDENCIES) ;
unit-test test_slowpath : tests/core/RDP/test_slowpath.cpp libboost_unit_test : $(TEST_DEPENDENCIES) ;

unit-test test_clipboard : tests/core/RDP/test_clipboard.cpp libboost_unit_test : $(TEST_DEPENDENCIES) ;

unit-test test_FileInformation : tests/core/FSCC/test_FileInformation.cpp libboost_unit_test : $(TEST_DEPENDENCIES) ;
unit-test test_rdpdr : tests/core/RDP/channels/test_rdpdr.cpp libboost_unit_test : $(TEST_DEPENDENCIES) ;

unit-test test_authentifier : tests/acl/test_authentifier.cpp crypto libboost_unit_test png : $(TEST_DEPENDENCIES) ;
unit-test test_module_manager : tests/acl/test_module_manager.cpp crypto libboost_unit_test png : $(TEST_DEPENDENCIES) ;
unit-test test_acl_serializer : tests/acl/test_acl_serializer.cpp libboost_unit_test : $(TEST_DEPENDENCIES) ;

## Capture tests
## @{
unit-test test_image_capture : tests/capture/test_image_capture.cpp bitmap png z libboost_unit_test : $(TEST_DEPENDENCIES) ;
unit-test test_capture_wrm_save_state : tests/capture/test_capture_wrm_save_state.cpp bitmap png z snappy crypto libboost_unit_test : $(TEST_DEPENDENCIES) ;
unit-test test_capture : tests/capture/test_capture.cpp bitmap crypto dl png z snappy libboost_unit_test : $(TEST_DEPENDENCIES) ;
unit-test test_chunked_image_transport : tests/capture/test_chunked_image_transport.cpp bitmap png z snappy crypto libboost_unit_test : $(TEST_DEPENDENCIES) ;
unit-test test_FileToGraphic : tests/capture/test_FileToGraphic.cpp bitmap png z snappy crypto libboost_unit_test : $(TEST_DEPENDENCIES) ;
unit-test test_GraphicToFile : tests/capture/test_GraphicToFile.cpp bitmap png z crypto snappy libboost_unit_test : $(TEST_DEPENDENCIES) ;
unit-test test_nativecapture : tests/capture/test_nativecapture.cpp bitmap png z crypto snappy libboost_unit_test : $(TEST_DEPENDENCIES) ;
unit-test test_staticcapture : tests/capture/test_staticcapture.cpp png z libboost_unit_test : $(TEST_DEPENDENCIES) ;
unit-test test_new_kbdcapture : tests/capture/test_new_kbdcapture.cpp libboost_unit_test : $(TEST_DEPENDENCIES) ;
## @}

unit-test test_cliprdr : tests/channels/cliprdr/test_cliprdr.cpp libboost_unit_test : $(TEST_DEPENDENCIES) ;
unit-test test_sound : tests/channels/sound/test_sound.cpp libboost_unit_test : $(TEST_DEPENDENCIES) ;
unit-test test_callback : tests/core/test_callback.cpp libboost_unit_test : $(TEST_DEPENDENCIES) ;
unit-test test_channel_list : tests/core/test_channel_list.cpp libboost_unit_test : $(TEST_DEPENDENCIES) ;
unit-test test_check_files : tests/core/test_check_files.cpp libboost_unit_test : $(TEST_DEPENDENCIES) ;
unit-test test_cipher : tests/core/test_cipher.cpp libboost_unit_test : $(TEST_DEPENDENCIES) ;
unit-test test_client_info : tests/core/test_client_info.cpp libboost_unit_test : $(TEST_DEPENDENCIES) ;
unit-test test_theme : tests/utils/test_theme.cpp libboost_unit_test : $(TEST_DEPENDENCIES) ;
unit-test test_confdescriptor : tests/utils/test_confdescriptor.cpp libboost_unit_test : $(TEST_DEPENDENCIES) ;
unit-test test_error : tests/core/test_error.cpp libboost_unit_test : $(TEST_DEPENDENCIES) ;
unit-test test_font : tests/core/test_font.cpp libboost_unit_test : $(TEST_DEPENDENCIES) ;
unit-test test_listen : tests/core/test_listen.cpp libboost_unit_test : $(TEST_DEPENDENCIES) ;
unit-test test_mainloop : tests/core/test_mainloop.cpp libboost_unit_test : $(TEST_DEPENDENCIES) ;
unit-test test_bitmapupdate : tests/core/RDP/test_bitmapupdate.cpp bitmap png z crypto libboost_unit_test : $(TEST_DEPENDENCIES) ;
unit-test test_bmpcache : tests/core/RDP/caches/test_bmpcache.cpp bitmap crypto libboost_unit_test : $(TEST_DEPENDENCIES) ;
unit-test test_bmpcachepersister : tests/core/RDP/caches/test_bmpcachepersister.cpp bitmap crypto libboost_unit_test : $(TEST_DEPENDENCIES) ;
unit-test test_brushcache : tests/core/RDP/caches/test_brushcache.cpp libboost_unit_test : $(TEST_DEPENDENCIES) ;
unit-test test_glyphcache : tests/core/RDP/caches/test_glyphcache.cpp libboost_unit_test : $(TEST_DEPENDENCIES) ;
unit-test test_pointercache : tests/core/RDP/caches/test_pointercache.cpp libboost_unit_test : $(TEST_DEPENDENCIES) ;
unit-test test_bmpcache_put_get : tests/core/RDP/caches/test_bmpcache_put_get.cpp bitmap png z crypto libboost_unit_test : $(TEST_DEPENDENCIES) ;
unit-test test_redirection_info : tests/utils/test_redirection_info.cpp libboost_unit_test : $(TEST_DEPENDENCIES) ;

## Capabilities tests
## @{
unit-test test_config : tests/core/test_config.cpp libboost_unit_test : $(TEST_DEPENDENCIES) ;
unit-test test_config_assign : tests/core/test_config_assign.cpp libboost_unit_test : $(TEST_DEPENDENCIES) ;
## }

## Capabilities tests
## @{
unit-test test_bitmapcodecs : tests/core/RDP/capabilities/test_bitmapcodecs.cpp libboost_unit_test : $(TEST_DEPENDENCIES) ;

unit-test test_activate : tests/core/RDP/capabilities/test_activate.cpp libboost_unit_test : $(TEST_DEPENDENCIES) ;
unit-test test_cap_bitmap : tests/core/RDP/capabilities/test_cap_bitmap.cpp libboost_unit_test : $(TEST_DEPENDENCIES) ;
unit-test test_cap_bmpcache : [ obj cap : tests/core/RDP/capabilities/test_bmpcache.cpp ] libboost_unit_test : $(TEST_DEPENDENCIES) ;
unit-test test_bitmapcachehostsupport : tests/core/RDP/capabilities/test_bitmapcachehostsupport.cpp libboost_unit_test : $(TEST_DEPENDENCIES) ;
unit-test test_cap_brushcache : tests/core/RDP/capabilities/test_cap_brushcache.cpp libboost_unit_test : $(TEST_DEPENDENCIES) ;
unit-test test_compdesk : tests/core/RDP/capabilities/test_compdesk.cpp libboost_unit_test : $(TEST_DEPENDENCIES) ;
unit-test test_control : tests/core/RDP/capabilities/test_control.cpp libboost_unit_test : $(TEST_DEPENDENCIES) ;
unit-test test_drawgdiplus : tests/core/RDP/capabilities/test_drawgdiplus.cpp libboost_unit_test : $(TEST_DEPENDENCIES) ;
unit-test test_drawninegridcache : tests/core/RDP/capabilities/test_drawninegridcache.cpp libboost_unit_test : $(TEST_DEPENDENCIES) ;
unit-test test_cap_font : tests/core/RDP/capabilities/test_cap_font.cpp libboost_unit_test : $(TEST_DEPENDENCIES) ;
unit-test test_frameacknowledge : tests/core/RDP/capabilities/test_frameacknowledge.cpp libboost_unit_test : $(TEST_DEPENDENCIES) ;
unit-test test_general : tests/core/RDP/capabilities/test_general.cpp libboost_unit_test : $(TEST_DEPENDENCIES) ;
unit-test test_cap_glyphcache : tests/core/RDP/capabilities/test_cap_glyphcache.cpp libboost_unit_test : $(TEST_DEPENDENCIES) ;
unit-test test_input : tests/core/RDP/capabilities/test_input.cpp libboost_unit_test : $(TEST_DEPENDENCIES) ;
unit-test test_largepointer : tests/core/RDP/capabilities/test_largepointer.cpp libboost_unit_test : $(TEST_DEPENDENCIES) ;
unit-test test_multifragmentupdate : tests/core/RDP/capabilities/test_multifragmentupdate.cpp libboost_unit_test : $(TEST_DEPENDENCIES) ;
unit-test test_offscreencache : tests/core/RDP/capabilities/test_offscreencache.cpp libboost_unit_test : $(TEST_DEPENDENCIES) ;
unit-test test_order : tests/core/RDP/capabilities/test_order.cpp libboost_unit_test : $(TEST_DEPENDENCIES) ;
unit-test test_pointer : tests/core/RDP/capabilities/test_pointer.cpp libboost_unit_test : $(TEST_DEPENDENCIES) ;
unit-test test_rail : tests/core/RDP/capabilities/test_rail.cpp libboost_unit_test : $(TEST_DEPENDENCIES) ;
unit-test test_cap_share : tests/core/RDP/capabilities/test_cap_share.cpp libboost_unit_test : $(TEST_DEPENDENCIES) ;
unit-test test_cap_sound : tests/core/RDP/capabilities/test_cap_sound.cpp libboost_unit_test : $(TEST_DEPENDENCIES) ;
unit-test test_surfacecommands : tests/core/RDP/capabilities/test_surfacecommands.cpp libboost_unit_test : $(TEST_DEPENDENCIES) ;
unit-test test_window : tests/core/RDP/capabilities/test_window.cpp libboost_unit_test : $(TEST_DEPENDENCIES) ;

unit-test test_bmpcache2 : tests/core/RDP/capabilities/test_bmpcache2.cpp libboost_unit_test : $(TEST_DEPENDENCIES) ;
unit-test test_colcache : tests/core/RDP/capabilities/test_colcache.cpp libboost_unit_test : $(TEST_DEPENDENCIES) ;
unit-test test_common : tests/core/RDP/capabilities/test_common.cpp libboost_unit_test : $(TEST_DEPENDENCIES) ;
unit-test test_virchan : tests/core/RDP/capabilities/test_virchan.cpp libboost_unit_test : $(TEST_DEPENDENCIES) ;
## @}

unit-test test_ServerRedirection : tests/core/RDP/test_ServerRedirection.cpp libboost_unit_test : $(TEST_DEPENDENCIES) ;
unit-test test_GraphicUpdatePDU : tests/core/RDP/test_GraphicUpdatePDU.cpp libboost_unit_test : $(TEST_DEPENDENCIES) ;
unit-test test_RefreshRectPDU : tests/core/RDP/test_RefreshRectPDU.cpp crypto libboost_unit_test : $(TEST_DEPENDENCIES) ;
unit-test test_logon : tests/core/RDP/test_logon.cpp libboost_unit_test : $(TEST_DEPENDENCIES) ;
unit-test test_nego : tests/core/RDP/test_nego.cpp openssl crypto dl krb5 gssglue libboost_unit_test : $(TEST_DEPENDENCIES) ;
unit-test test_RDPOrdersCommon : tests/core/RDP/orders/test_RDPOrdersCommon.cpp libboost_unit_test : $(TEST_DEPENDENCIES) ;
unit-test test_RDPOrdersNames : tests/core/RDP/orders/test_RDPOrdersNames.cpp libboost_unit_test : $(TEST_DEPENDENCIES) ;
unit-test test_RDPOrdersPrimaryMem3Blt : tests/core/RDP/orders/test_RDPOrdersPrimaryMem3Blt.cpp libboost_unit_test : $(TEST_DEPENDENCIES) ;
unit-test test_RDPOrdersSecondaryGlyphCache : tests/core/RDP/orders/test_RDPOrdersSecondaryGlyphCache.cpp libboost_unit_test : $(TEST_DEPENDENCIES) ;
unit-test test_RDPDrawable : tests/core/RDP/test_RDPDrawable.cpp crypto png libboost_unit_test : $(TEST_DEPENDENCIES) ;
unit-test test_RDPGraphicDevice : tests/core/RDP/test_RDPGraphicDevice.cpp libboost_unit_test : $(TEST_DEPENDENCIES) ;
unit-test test_RDPSerializer : tests/core/RDP/test_RDPSerializer.cpp libboost_unit_test : $(TEST_DEPENDENCIES) ;
unit-test test_remote_programs : tests/core/RDP/test_remote_programs.cpp libboost_unit_test : $(TEST_DEPENDENCIES) ;
unit-test test_server : tests/core/test_server.cpp libboost_unit_test : $(TEST_DEPENDENCIES) ;
unit-test test_session : tests/core/test_session.cpp libboost_unit_test : $(TEST_DEPENDENCIES) ;
unit-test test_session_server : tests/core/test_session_server.cpp libboost_unit_test : $(TEST_DEPENDENCIES) ;
unit-test test_wait_obj : tests/core/test_wait_obj.cpp libboost_unit_test : $(TEST_DEPENDENCIES) ;
unit-test test_front : tests/front/test_front.cpp bitmap openssl snappy d3des krb5 gssglue png d3des z dl crypto libboost_unit_test : $(TEST_DEPENDENCIES) ;
unit-test test_mod_api : tests/mod/test_mod_api.cpp libboost_unit_test : $(TEST_DEPENDENCIES) ;
unit-test test_mod_osd : tests/mod/test_mod_osd.cpp bitmap png z libboost_unit_test : $(TEST_DEPENDENCIES) ;
unit-test test_draw_api : tests/mod/test_draw_api.cpp libboost_unit_test : $(TEST_DEPENDENCIES) ;
unit-test test_null : tests/mod/null/test_null.cpp libboost_unit_test : $(TEST_DEPENDENCIES) ;
unit-test test_rdp_cursor : tests/mod/rdp/test_rdp_cursor.cpp libboost_unit_test : $(TEST_DEPENDENCIES) ;
unit-test test_rdp_orders : tests/mod/rdp/test_rdp_orders.cpp libboost_unit_test : $(TEST_DEPENDENCIES) ;
unit-test test_rdpdr_asynchronous_task : tests/mod/rdp/channels/test_rdpdr_asynchronous_task.cpp libboost_unit_test : $(TEST_DEPENDENCIES) ;
unit-test test_cliprdr_channel : tests/mod/rdp/channels/test_cliprdr_channel.cpp libboost_unit_test png : $(TEST_DEPENDENCIES) ;
unit-test test_rdpdr_channel : tests/mod/rdp/channels/test_rdpdr_channel.cpp libboost_unit_test png : $(TEST_DEPENDENCIES) ;
unit-test test_vnc : tests/mod/vnc/test_vnc.cpp libboost_unit_test : $(TEST_DEPENDENCIES) ;
unit-test test_xup : tests/mod/xup/test_xup.cpp libboost_unit_test : $(TEST_DEPENDENCIES) ;

unit-test test_bitmap : tests/utils/test_bitmap.cpp bitmap png z crypto libboost_unit_test : $(TEST_DEPENDENCIES) ;
unit-test test_bitmap_perf : tests/test_bitmap_perf.cpp bitmap png z libboost_unit_test : $(TEST_DEPENDENCIES) ;
unit-test test_colors : tests/utils/test_colors.cpp libboost_unit_test : $(TEST_DEPENDENCIES) ;
unit-test test_d3des : tests/utils/test_d3des.cpp libboost_unit_test : $(TEST_DEPENDENCIES) ;
unit-test test_difftimeval : tests/utils/test_difftimeval.cpp libboost_unit_test : $(TEST_DEPENDENCIES) ;
unit-test test_genrandom : tests/utils/test_genrandom.cpp libboost_unit_test : $(TEST_DEPENDENCIES) ;
unit-test test_log : tests/utils/test_log.cpp libboost_unit_test : $(TEST_DEPENDENCIES) ;
unit-test test_netutils : tests/utils/test_netutils.cpp libboost_unit_test : $(TEST_DEPENDENCIES) ;
unit-test test_png : tests/utils/test_png.cpp png z libboost_unit_test : $(TEST_DEPENDENCIES) ;
unit-test test_rdtsc : tests/utils/test_rdtsc.cpp libboost_unit_test : $(TEST_DEPENDENCIES) ;
unit-test test_ssl_calls : tests/utils/test_ssl_calls.cpp openssl crypto dl z libboost_unit_test : $(TEST_DEPENDENCIES) ;
unit-test test_strings : tests/test_strings.cpp libboost_unit_test : $(TEST_DEPENDENCIES) ;


## Transport tests
## @{
unit-test test_meta_writer : tests/transport/detail/test_meta_writer.cpp libboost_unit_test : $(TEST_DEPENDENCIES) ;
unit-test test_meta_opener : tests/transport/detail/test_meta_opener.cpp libboost_unit_test : $(TEST_DEPENDENCIES) ;
unit-test test_in_meta_sequence_transport : tests/transport/test_in_meta_sequence_transport.cpp crypto snappy dl z libboost_unit_test : $(TEST_DEPENDENCIES) ;
unit-test test_filename_sequence_transport : tests/transport/test_filename_sequence_transport.cpp libboost_unit_test : $(TEST_DEPENDENCIES) ;
unit-test test_out_meta_sequence_transport : tests/transport/test_out_meta_sequence_transport.cpp crypto snappy dl z libboost_unit_test : $(TEST_DEPENDENCIES) ;
unit-test test_test_transport : tests/transport/test_test_transport.cpp libboost_unit_test : $(TEST_DEPENDENCIES) ;
unit-test test_count_transport : tests/transport/test_count_transport.cpp libboost_unit_test : $(TEST_DEPENDENCIES) ;
unit-test test_socket_transport : tests/transport/test_socket_transport.cpp openssl crypto dl libboost_unit_test : $(TEST_DEPENDENCIES) ;
unit-test test_file_transport : tests/transport/test_file_transport.cpp libboost_unit_test : $(TEST_DEPENDENCIES) ;
unit-test test_request_full_cleaning : tests/transport/test_request_full_cleaning.cpp libboost_unit_test : $(TEST_DEPENDENCIES) ;
unit-test test_filename_transport : tests/transport/test_filename_transport.cpp z dl snappy crypto libboost_unit_test : $(TEST_DEPENDENCIES) ;
unit-test test_bulk_compression_transport : tests/transport/test_bulk_compression_transport.cpp libboost_unit_test : $(TEST_DEPENDENCIES) ;

unit-test test_gzip_compression_transport : tests/transport/test_gzip_compression_transport.cpp z libboost_unit_test : $(TEST_DEPENDENCIES) ;
unit-test test_snappy_compression_transport : tests/transport/test_snappy_compression_transport.cpp snappy libboost_unit_test : $(TEST_DEPENDENCIES) ;

unit-test test_cryptofile : tests/transport/test_cryptofile.cpp libboost_unit_test openssl crypto snappy dl z : $(TEST_DEPENDENCIES) ;

unit-test test_compression_transport_wrapper : tests/utils/test_compression_transport_wrapper.cpp z snappy libboost_unit_test : $(TEST_DEPENDENCIES) ;
## @}


## Buffer Transport tests
## @{
unit-test test_buffering_buf : tests/transport/buffer/test_buffering_buf.cpp libboost_unit_test : $(TEST_DEPENDENCIES) ;

unit-test test_checksum_buf : tests/transport/buffer/test_checksum_buf.cpp crypto dl z libboost_unit_test : $(TEST_DEPENDENCIES) ;
## @}


#unit-test test_crypt_openssl : tests/test_crypt_openssl.cpp z dl crypto png libboost_unit_test : $(TEST_DEPENDENCIES) ;
#unit-test test_capture_wrm : tests/capture/test_capture_wrm.cpp png z crypto libboost_unit_test : $(TEST_DEPENDENCIES) ;
unit-test test_RDPOrdersPrimaryOpaqueRect : tests/core/RDP/orders/test_RDPOrdersPrimaryOpaqueRect.cpp libboost_unit_test : $(TEST_DEPENDENCIES) ;
unit-test test_RDPOrdersPrimaryScrBlt : tests/core/RDP/orders/test_RDPOrdersPrimaryScrBlt.cpp libboost_unit_test : $(TEST_DEPENDENCIES) ;
unit-test test_RDPOrdersPrimaryMemBlt : tests/core/RDP/orders/test_RDPOrdersPrimaryMemBlt.cpp libboost_unit_test : $(TEST_DEPENDENCIES) ;
unit-test test_RDPOrdersPrimaryDestBlt : tests/core/RDP/orders/test_RDPOrdersPrimaryDestBlt.cpp libboost_unit_test : $(TEST_DEPENDENCIES) ;
unit-test test_RDPOrdersPrimaryMultiDstBlt : tests/core/RDP/orders/test_RDPOrdersPrimaryMultiDstBlt.cpp libboost_unit_test : $(TEST_DEPENDENCIES) ;
unit-test test_RDPOrdersPrimaryMultiPatBlt : tests/core/RDP/orders/test_RDPOrdersPrimaryMultiPatBlt.cpp libboost_unit_test : $(TEST_DEPENDENCIES) ;
unit-test test_RDPOrdersPrimaryMultiScrBlt : tests/core/RDP/orders/test_RDPOrdersPrimaryMultiScrBlt.cpp libboost_unit_test : $(TEST_DEPENDENCIES) ;
unit-test test_RDPOrdersPrimaryMultiOpaqueRect : tests/core/RDP/orders/test_RDPOrdersPrimaryMultiOpaqueRect.cpp libboost_unit_test : $(TEST_DEPENDENCIES) ;
unit-test test_RDPOrdersPrimaryLineTo : tests/core/RDP/orders/test_RDPOrdersPrimaryLineTo.cpp libboost_unit_test : $(TEST_DEPENDENCIES) ;
unit-test test_RDPOrdersPrimaryPolygonSC : tests/core/RDP/orders/test_RDPOrdersPrimaryPolygonSC.cpp libboost_unit_test : $(TEST_DEPENDENCIES) ;
unit-test test_RDPOrdersPrimaryPolygonCB : tests/core/RDP/orders/test_RDPOrdersPrimaryPolygonCB.cpp libboost_unit_test : $(TEST_DEPENDENCIES) ;
unit-test test_RDPOrdersPrimaryPolyline : tests/core/RDP/orders/test_RDPOrdersPrimaryPolyline.cpp libboost_unit_test : $(TEST_DEPENDENCIES) ;
unit-test test_RDPOrdersPrimaryEllipseSC : tests/core/RDP/orders/test_RDPOrdersPrimaryEllipseSC.cpp libboost_unit_test : $(TEST_DEPENDENCIES) ;
unit-test test_RDPOrdersPrimaryEllipseCB : tests/core/RDP/orders/test_RDPOrdersPrimaryEllipseCB.cpp libboost_unit_test : $(TEST_DEPENDENCIES) ;
unit-test test_RDPOrdersPrimaryPatBlt : tests/core/RDP/orders/test_RDPOrdersPrimaryPatBlt.cpp libboost_unit_test : $(TEST_DEPENDENCIES) ;
unit-test test_RDPOrdersPrimaryGlyphIndex : tests/core/RDP/orders/test_RDPOrdersPrimaryGlyphIndex.cpp libboost_unit_test : $(TEST_DEPENDENCIES) ;
unit-test test_RDPOrdersSecondaryBmpCache : tests/core/RDP/orders/test_RDPOrdersSecondaryBmpCache.cpp bitmap crypto libboost_unit_test : $(TEST_DEPENDENCIES) ;
unit-test test_RDPOrdersSecondaryColorCache : tests/core/RDP/orders/test_RDPOrdersSecondaryColorCache.cpp libboost_unit_test : $(TEST_DEPENDENCIES) ;
unit-test test_RDPOrdersSecondaryBrushCache : tests/core/RDP/orders/test_RDPOrdersSecondaryBrushCache.cpp libboost_unit_test : $(TEST_DEPENDENCIES) ;
unit-test test_AlternateSecondaryWindowing : tests/core/RDP/orders/test_AlternateSecondaryWindowing.cpp libboost_unit_test : $(TEST_DEPENDENCIES) ;

unit-test test_libpng : tests/test_libpng.cpp png z libboost_unit_test : $(TEST_DEPENDENCIES) ;
#unit-test test_convert_bitmap : tests/test_convert_bitmap.cpp png z crypto dl libboost_unit_test : $(TEST_DEPENDENCIES) ;
unit-test test_rdp : tests/mod/rdp/test_rdp.cpp bitmap krb5 gssglue png d3des z dl crypto libboost_unit_test : $(TEST_DEPENDENCIES) ;
unit-test test_rdp_client_test_card : tests/client_mods/test_rdp_client_test_card.cpp bitmap z png crypto dl openssl libboost_unit_test : $(TEST_DEPENDENCIES) ;
unit-test test_rdp_client_tls_w2008 : tests/client_mods/test_rdp_client_tls_w2008.cpp bitmap krb5 gssglue png crypto d3des z dl openssl libboost_unit_test : $(TEST_DEPENDENCIES) ;
unit-test test_rdp_client_wab : tests/client_mods/test_rdp_client_wab.cpp bitmap krb5 gssglue png crypto d3des z openssl dl krb5 gssglue libboost_unit_test : $(TEST_DEPENDENCIES) ;
unit-test test_vnc_client_simple : tests/client_mods/test_vnc_client_simple.cpp bitmap krb5 gssglue png crypto d3des z dl libboost_unit_test : $(TEST_DEPENDENCIES) ;
unit-test test_rdesktop_client : tests/server/test_rdesktop_client.cpp bitmap png z openssl snappy d3des crypto dl libboost_unit_test : $(TEST_DEPENDENCIES) ;
unit-test test_mstsc_client : tests/server/test_mstsc_client.cpp bitmap png z openssl snappy d3des crypto dl libboost_unit_test : $(TEST_DEPENDENCIES) ;
unit-test test_mstsc_client_rdp50bulk : tests/server/test_mstsc_client_rdp50bulk.cpp bitmap png z openssl snappy d3des crypto dl libboost_unit_test : $(TEST_DEPENDENCIES) ;

unit-test test_keymap2 : tests/test_keymap2.cpp libboost_unit_test : $(TEST_DEPENDENCIES) ;
unit-test test_keymapSym : tests/test_keymapSym.cpp libboost_unit_test : $(TEST_DEPENDENCIES) ;

## Widget tests
## @{
unit-test test_widget2_rect : tests/mod/internal/widget2/test_widget2_rect.cpp png z crypto libboost_unit_test : $(TEST_DEPENDENCIES) ;
unit-test test_image : tests/mod/internal/widget2/test_image.cpp bitmap png z crypto libboost_unit_test : $(TEST_DEPENDENCIES) ;
unit-test test_label : tests/mod/internal/widget2/test_label.cpp png z crypto libboost_unit_test : $(TEST_DEPENDENCIES) ;
unit-test test_tooltip : tests/mod/internal/widget2/test_tooltip.cpp png z crypto libboost_unit_test : $(TEST_DEPENDENCIES) ;
unit-test test_flat_button : tests/mod/internal/widget2/test_flat_button.cpp png z crypto libboost_unit_test : $(TEST_DEPENDENCIES) ;
unit-test test_edit : tests/mod/internal/widget2/test_edit.cpp png z crypto libboost_unit_test : $(TEST_DEPENDENCIES) ;
unit-test test_multiline : tests/mod/internal/widget2/test_multiline.cpp png z crypto libboost_unit_test : $(TEST_DEPENDENCIES) ;
unit-test test_password : tests/mod/internal/widget2/test_password.cpp png z crypto libboost_unit_test : $(TEST_DEPENDENCIES) ;
unit-test test_number_edit : tests/mod/internal/widget2/test_number_edit.cpp png z crypto libboost_unit_test : $(TEST_DEPENDENCIES) ;
unit-test test_edit_valid : tests/mod/internal/widget2/test_edit_valid.cpp png z crypto libboost_unit_test : $(TEST_DEPENDENCIES) ;
# unit-test test_radio_list : tests/mod/internal/widget2/test_radio_list.cpp png z libboost_unit_test : $(TEST_DEPENDENCIES) ;
unit-test test_flat_dialog : tests/mod/internal/widget2/test_flat_dialog.cpp bitmap png z crypto libboost_unit_test : $(TEST_DEPENDENCIES) ;
unit-test test_widget : tests/mod/internal/widget2/test_widget.cpp crypto libboost_unit_test : $(TEST_DEPENDENCIES) ;
unit-test test_composite : tests/mod/internal/widget2/test_composite.cpp png z crypto libboost_unit_test : $(TEST_DEPENDENCIES) ;

#unit-test test_window_dialog : tests/mod/internal/widget2/test_window_dialog.cpp png z crypto dl libboost_unit_test : $(TEST_DEPENDENCIES) ;

unit-test test_flat_login : tests/mod/internal/widget2/test_flat_login.cpp bitmap png z crypto libboost_unit_test : $(TEST_DEPENDENCIES) ;
unit-test test_flat_wab_close : tests/mod/internal/widget2/test_flat_wab_close.cpp bitmap png z crypto libboost_unit_test : $(TEST_DEPENDENCIES) ;
unit-test test_screen : tests/mod/internal/widget2/test_screen.cpp png z crypto libboost_unit_test : $(TEST_DEPENDENCIES) ;

# unit-test test_columnlayout : tests/mod/internal/widget2/test_columnlayout.cpp png z libboost_unit_test : $(TEST_DEPENDENCIES) ;
# unit-test test_linelayout : tests/mod/internal/widget2/test_linelayout.cpp png z libboost_unit_test : $(TEST_DEPENDENCIES) ;
# unit-test test_stacklayout : tests/mod/internal/widget2/test_stacklayout.cpp png z libboost_unit_test : $(TEST_DEPENDENCIES) ;
unit-test test_grid : tests/mod/internal/widget2/test_grid.cpp png z crypto libboost_unit_test : $(TEST_DEPENDENCIES) ;
unit-test test_labelgrid : tests/mod/internal/widget2/test_labelgrid.cpp png z crypto libboost_unit_test : $(TEST_DEPENDENCIES) ;

unit-test test_flat_selector2 : tests/mod/internal/widget2/test_flat_selector2.cpp png z crypto libboost_unit_test : $(TEST_DEPENDENCIES) ;
unit-test test_group_box : tests/mod/internal/widget2/test_group_box.cpp png z crypto libboost_unit_test : $(TEST_DEPENDENCIES) ;
# unit-test test_scroll : tests/mod/internal/widget2/test_scroll.cpp png z libboost_unit_test : $(TEST_DEPENDENCIES) ;
# unit-test test_tab : tests/mod/internal/widget2/test_tab.cpp png z libboost_unit_test : $(TEST_DEPENDENCIES) ;
unit-test test_flat_interactive_target : tests/mod/internal/widget2/test_flat_interactive_target.cpp png z crypto libboost_unit_test : $(TEST_DEPENDENCIES) ;
## @}


## Mod tests
## @{
unit-test test_flat_dialog_mod : tests/mod/internal/test_flat_dialog_mod.cpp bitmap png z libboost_unit_test : $(TEST_DEPENDENCIES) ;
unit-test test_flat_login_mod : tests/mod/internal/test_flat_login_mod.cpp bitmap png z libboost_unit_test : $(TEST_DEPENDENCIES) ;
unit-test test_flat_wab_close_mod : tests/mod/internal/test_flat_wab_close_mod.cpp bitmap png z libboost_unit_test : $(TEST_DEPENDENCIES) ;
unit-test test_widget_test_mod : tests/mod/internal/test_widget_test_mod.cpp png z libboost_unit_test : $(TEST_DEPENDENCIES) ;
unit-test test_interactive_target_mod : tests/mod/internal/test_interactive_target_mod.cpp png z crypto libboost_unit_test : $(TEST_DEPENDENCIES) ;

unit-test test_bouncer2_mod : tests/mod/internal/test_bouncer2_mod.cpp png z libboost_unit_test : $(TEST_DEPENDENCIES) ;
unit-test test_test_card_mod : tests/mod/internal/test_test_card_mod.cpp libboost_unit_test : $(TEST_DEPENDENCIES) ;

unit-test test_replay_mod : tests/mod/internal/test_replay_mod.cpp libboost_unit_test : $(TEST_DEPENDENCIES) ;
unit-test test_internal_mod : tests/mod/internal/test_internal_mod.cpp libboost_unit_test : $(TEST_DEPENDENCIES) ;

unit-test test_copy_paste : tests/mod/internal/test_copy_paste.cpp png z crypto libboost_unit_test : $(TEST_DEPENDENCIES) ;
## @}


## Regex tests
## @{
unit-test test_regex_state : tests/regex/test_regex_state.cpp libboost_unit_test : $(TEST_DEPENDENCIES) ;
unit-test test_regex_parser : tests/regex/test_regex_parser.cpp libboost_unit_test : $(TEST_DEPENDENCIES) ;
unit-test test_regex_ndfa : tests/regex/test_regex_ndfa.cpp libboost_unit_test : $(TEST_DEPENDENCIES) ;
unit-test test_regex : tests/regex/test_regex.cpp libboost_unit_test : $(TEST_DEPENDENCIES) ;
# unit-test benchmark_regex_parser : tests/benchmark/parser.cpp ;
# unit-test benchmark_regex_search : tests/benchmark/search.cpp ;
## @}

# unit-test test_base64 : tests/utils/test_base64.cpp libboost_unit_test : $(TEST_DEPENDENCIES) ;

unit-test test_translation : tests/utils/test_translation.cpp libboost_unit_test : $(TEST_DEPENDENCIES) ;


## NLA TESTS
## @{
unit-test test_ber : tests/core/RDP/nla/asn1/test_ber.cpp libboost_unit_test : $(TEST_DEPENDENCIES) ;
unit-test test_credssp : tests/core/RDP/nla/test_credssp.cpp crypto libboost_unit_test : $(TEST_DEPENDENCIES) ;
unit-test test_sspi : tests/core/RDP/nla/test_sspi.cpp libboost_unit_test : $(TEST_DEPENDENCIES) ;
unit-test test_nla : tests/core/RDP/nla/test_nla.cpp dl krb5 gssglue z crypto libboost_unit_test : $(TEST_DEPENDENCIES) ;

alias test_ntlm_suite : test_ntlm_message_negotiate test_ntlm_avpair test_ntlm_message_challenge test_ntlm_message_authenticate test_ntlm_context ;

unit-test test_ntlm_message_negotiate : tests/core/RDP/nla/ntlm/test_ntlm_message_negotiate.cpp crypto libboost_unit_test : $(TEST_DEPENDENCIES) ;
unit-test test_ntlm_avpair : tests/core/RDP/nla/ntlm/test_ntlm_avpair.cpp libboost_unit_test : $(TEST_DEPENDENCIES) ;
unit-test test_ntlm_message_challenge : tests/core/RDP/nla/ntlm/test_ntlm_message_challenge.cpp crypto libboost_unit_test : $(TEST_DEPENDENCIES) ;
unit-test test_ntlm_message_authenticate : tests/core/RDP/nla/ntlm/test_ntlm_message_authenticate.cpp crypto libboost_unit_test : $(TEST_DEPENDENCIES) ;
unit-test test_ntlm_context : tests/core/RDP/nla/ntlm/test_ntlm_context.cpp dl z crypto libboost_unit_test : $(TEST_DEPENDENCIES) ;
unit-test test_ntlm : tests/core/RDP/nla/ntlm/test_ntlm.cpp dl z crypto libboost_unit_test : $(TEST_DEPENDENCIES) ;
unit-test test_credentials : tests/core/RDP/nla/kerberos/test_credentials.cpp krb5 libboost_unit_test : $(TEST_DEPENDENCIES) ;
unit-test test_kerberos : tests/core/RDP/nla/kerberos/test_kerberos.cpp krb5 gssglue libboost_unit_test : $(TEST_DEPENDENCIES) ;
## @}


unit-test test_darray : tests/utils/test_darray.cpp libboost_unit_test : $(TEST_DEPENDENCIES) ;

## Widget for workflow
## @{
unit-test test_flat_wait : tests/mod/internal/widget2/test_flat_wait.cpp png z crypto libboost_unit_test : $(TEST_DEPENDENCIES) ;
unit-test test_flat_form : tests/mod/internal/widget2/test_flat_form.cpp png z crypto libboost_unit_test : $(TEST_DEPENDENCIES) ;
## @}

## GDI
# TODO
# unit-test test_gdi_drawable : tests/gdi/test_drawable.cpp libboost_unit_test : $(TEST_DEPENDENCIES) ;
## @}

unit-test test_authorization_channels : tests/utils/test_authorization_channels.cpp libboost_unit_test : $(TEST_DEPENDENCIES) ;
unit-test test_pattutils : tests/utils/test_pattutils.cpp libboost_unit_test : $(TEST_DEPENDENCIES) ;
unit-test test_strutils : tests/utils/test_strutils.cpp libboost_unit_test : $(TEST_DEPENDENCIES) ;

unit-test test_diffiehellman : tests/utils/test_diffiehellman.cpp libboost_unit_test : $(TEST_DEPENDENCIES) ;

unit-test test_finally : tests/utils/test_finally.cpp libboost_unit_test : $(TEST_DEPENDENCIES) ;

unit-test test_verifier : tests/test_verifier.cpp program_options libboost_unit_test openssl crypto snappy dl z :  $(TEST_DEPENDENCIES) ;


if ! [ os.environ NO_MAKE_QT ]
{

#explicit front_Qt.o bitmap_data_allocator.o test_rdp_Qt ; #
explicit test_rdp_Qt.o front_Qt.o bitmap_data_allocator.o test_rdp_Qt ; #

using qt5 : /usr/lib/x86_64-linux-gnu/qt5 : 5 : : : : : /usr/include/x86_64-linux-gnu/qt5 : /usr/lib/x86_64-linux-gnu ;

obj test_rdp_Qt.o : tests/mod/rdp/test_rdp_Qt.cpp
    :
        <include>/usr/include/x86_64-linux-gnu/qt5
        <cxxflags>-fPIC
    ;
obj front_Qt.o : src/front/front_Qt.cpp :
    :
        <include>/usr/include/x86_64-linux-gnu/qt5
        <cxxflags>-fPIC
    ;
obj bitmap_data_allocator.o : src/utils/bitmap_data_allocator.cpp
    :
        <include>/usr/include/x86_64-linux-gnu/qt5
        <cxxflags>-fPIC
    ;


exe test_rdp_Qt :
    src/utils/bitmap_data_allocator.cpp
    src/front/front_widget_Qt.hpp
    src/front/front_Qt.cpp
    tests/mod/rdp/test_rdp_Qt.cpp #
    /qt5//QtGui
    /qt5//QtNetwork
    /qt5//QtWidgets
    krb5
    openssl
    crypto
    gssglue
    png
    d3des
    z
    dl
    libboost_unit_test
    :
    <include>/usr/include/x86_64-linux-gnu/qt5
    <cxxflags>-fPIC
    ;


explicit testQWidget.o test_Qt ; #


using qt5 : /usr/lib/x86_64-linux-gnu/qt5 : 5 : : : : : /usr/include/x86_64-linux-gnu/qt5 : /usr/lib/x86_64-linux-gnu ;


obj testQWidget.o : testQWidget.cpp :
    :
        <include>/usr/include/x86_64-linux-gnu/qt5
        <cxxflags>-fPIC
    ;

exe test_Qt :
    testQWidget.o
    /qt5//QtGui
    /qt5//QtNetwork
    /qt5//QtWidgets
    libboost_unit_test
    :
    <include>/usr/include/x86_64-linux-gnu/qt5
    <cxxflags>-fPIC
    ;

} # NO_MAKE_QT<|MERGE_RESOLUTION|>--- conflicted
+++ resolved
@@ -130,15 +130,11 @@
     <cxxflags>-Wnarrowing
     <cxxflags>-Wvolatile-register-var
     <cxxflags>-Wdisabled-optimization
-<<<<<<< HEAD
-    <cxxflags>-Warray-bounds
-;
-
-=======
-    <cxxflags>-Wno-overlength-strings
     <cxxflags>-Warray-bounds
     <cxxflags>-Wold-style-cast
->>>>>>> 8bbdda46
+    <cxxflags>-Wno-overlength-strings
+;
+
 
 constant CXXFLAGS-CLANG :
 #     <cxxflags>-Weverything
@@ -148,7 +144,6 @@
     <cxxflags>-Wno-char-subscripts
     <cxxflags>-Wno-unused-variable
 #     <cxxflags>-Wno-unused-private-field
-    <cxxflags>-Wno-overlength-strings
 ;
 
 
