
import os ;

# below feature rule come from http://www.boost.org/doc/tools/build/doc/html/bbv2/extending/features.html

import feature : feature ;
import modules : poke ;

# this feature is defined so we can add a dependency on <distri>lenny for some targets
# disabled because in our current code it finds the right library
#feature distri : none lenny : propagated ;

# No need to make it a new variant after all
#variant lenny : release ;

path-constant TOP : . ;

# Returns environment value if it exists or default otherwise.
# Allow us to customize install path with shell variables like $PREFIX...
# (this is bad practice and should be replaced by a site configuration file
# but I until now I miserably failed creating a clean separate configuration file)
rule setvar ( env : default * )
{
    if [ os.environ $(env) ]
    {
        return [ os.environ $(env) ] ;
    }
    else
    {
        return $(default) ;
    }
}

constant ARCH : [ SHELL "lscpu | perl -ne 'if (/^Architecture.*(x86_64|i386|i686)/) {print $1};'" ] ;
# constant ARCH : [ SHELL "lscpu | perl -ane 'my %h = map { $F[0], $F[1] } <>; print $h{q{Architecture:}}'" ] ;
constant PYTHON_VER : [ SHELL "perl -e 'for my $x (q{python2.7}, q{python2.6}) { if (-e q{/usr/include/}.$x.q{/Python.h}){ print $x; last;}};'" ] ;
constant PYTHON_INCLUDE : [ SHELL "perl -e 'for my $x (q{python2.7}, q{python2.6}) { if (-e q{/usr/include/}.$x.q{/Python.h}){ print q{/usr/include/}.$x; last;}};'" ] ;


constant FIXTURES_PATH : [ setvar FIXTURES_PATH : ./tests/fixtures ] ;
constant INSTALLDIR : [ setvar DESTDIR : "" ] ;
constant PREFIX : [ setvar PREFIX : /usr/local ] ;
constant BIN_PREFIX : [ setvar BIN_PREFIX : $(PREFIX)/bin ] ;
constant LIB_PREFIX : [ setvar LIB_PREFIX : $(PREFIX)/lib ] ;
constant SHARE_PREFIX : [ setvar SHARE_PREFIX : $(PREFIX)/share/rdpproxy ] ;
constant RECORD_TMP_PATH : [ setvar RECORD_TMP_PATH : /var/rdpproxy/tmp ] ;
constant RECORD_PATH : [ setvar RECORD_PATH : /var/rdpproxy/recorded ] ;
constant ETC_PREFIX : [ setvar ETC_PREFIX : /etc/rdpproxy ] ;
constant CERT_PREFIX : [ setvar CERT_PREFIX : /etc/rdpproxy/cert ] ;
constant HASH_PATH : [ setvar HASH_PATH : /var/rdpproxy/hash ] ;
constant PERSISTENT_PATH : [ setvar PERSISTENT_PATH : /var/lib/redemption/cache ] ;
constant DRIVE_REDIRECTION_PATH : [ setvar DRIVE_REDIRECTION_PATH : /var/rdpproxy/drive_redirection ] ;

constant PNG_DEBUG : <variant>debug:<library>png ;

rule defines ( properties * )
{
    local defs ;
    defs += <define>SHARE_PATH='\"$(PREFIX)/share/rdpproxy\"' ;
    defs += <define>CFG_PATH='\"$(ETC_PREFIX)\"' ;
    defs += <define>RECORD_PATH='\"$(RECORD_PATH)\"' ;
    defs += <define>RECORD_TMP_PATH='\"$(RECORD_TMP_PATH)\"' ;
    defs += <define>FLV_PATH='\"$(RECORD_TMP_PATH)\"' ;
    defs += <define>OCR_PATH='\"$(RECORD_TMP_PATH)\"' ;
    defs += <define>PNG_PATH='\"$(RECORD_TMP_PATH)\"' ;
    defs += <define>WRM_PATH='\"$(RECORD_PATH)\"' ;
    defs += <define>HASH_PATH='\"$(HASH_PATH)\"' ;
    defs += <define>LICENSE_PATH='\"$(CERT_PREFIX)/rdplicense\"' ;
    defs += <define>CERTIF_PATH='\"$(CERT_PREFIX)/rdp\"' ;
    defs += <define>FIXTURES_PATH='\"$(FIXTURES_PATH)\"' ;
    defs += <define>PERSISTENT_PATH='\"$(PERSISTENT_PATH)\"' ;
    defs += <define>DRIVE_REDIRECTION_PATH='\"$(DRIVE_REDIRECTION_PATH)\"' ;
    if [ os.environ VERBOSE ]
    {
        defs += <define>VERBOSE ;
    }
    return $(defs) ;
}
variant coverage : debug : <cxxflags>--profile-arcs <cxxflags>--test-coverage <cxxflags>--coverage <link>shared ;


constant CXXFLAGS-COMMON :
#     <cxxflags>-Weffc++
#     <cxxflags>-Wswitch-enum
#     <cxxflags>-Wswitch-default
    <cxxflags>-pedantic
    <cxxflags>-pedantic-errors
#    <cxxflags>-Wconversion
    <cxxflags>-Wvla
    <cxxflags>-Wstrict-aliasing=2
#    <cxxflags>-Wlong-long

    <cxxflags>-Wuninitialized
    <cxxflags>-Wnon-virtual-dtor
    <cxxflags>-Wall
    <cxxflags>-Wextra
    <cxxflags>-Wno-unused-parameter
    <cxxflags>-Wno-long-long
    <cxxflags>-Wtype-limits
    <cxxflags>-Wundef
    <cxxflags>-Wcast-align
    <cxxflags>-Wchar-subscripts
#     <cxxflags>-Wformat
    <cxxflags>-Wformat=2
    <cxxflags>-Wformat-security
#     <cxxflags>-Wmissing-format-attribute
    <cxxflags>-Wsequence-point
    <cxxflags>-Wreturn-type
    <cxxflags>-Wfloat-equal
#     <cxxflags>-Wshadow
    <cxxflags>-Wpointer-arith
    <cxxflags>-Wsign-compare
#     <cxxflags>-Wmissing-declarations
    <cxxflags>-Wpacked
    <cxxflags>-Wredundant-decls
#     <cxxflags>-Winline
    <cxxflags>-Winit-self
    <cxxflags>-Wcast-qual
    <cxxflags>-Woverloaded-virtual
    <cxxflags>-Wunused-variable
#     <cxxflags>-Wunused-parameter
    <cxxflags>-Wmissing-include-dirs
    <cxxflags>-Wunused
    <cxxflags>-Wendif-labels
    <cxxflags>-Wwrite-strings
#     <cxxflags>-Wpadded
    <cxxflags>-Wstrict-overflow=1
#     <cxxflags>-Wstrict-overflow=5
    <cxxflags>-Wc++11-compat
    <cxxflags>-Wnarrowing
    <cxxflags>-Wvolatile-register-var
    <cxxflags>-Wdisabled-optimization
    <cxxflags>-Woverlength-strings
    <cxxflags>-Warray-bounds

#     <toolset>clang:<cxxflags>-Weverything
#     <toolset>clang:<cxxflags>-Wno-c++98-compat
    <toolset>clang:<cxxflags>-Wno-mismatched-tags
#    <toolset>clang:<cxxflags>-Wno-overloaded-virtual
    <toolset>clang:<cxxflags>-Wno-char-subscripts
    <toolset>clang:<cxxflags>-Wno-unused-variable
#     <toolset>clang:<cxxflags>-Wno-unused-private-field
;


constant CXXFLAGS-GCC-4.7 :
    <cxxflags>-Wunused-but-set-parameter
    <cxxflags>-Wunused-but-set-variable
#     <cxxflags>-Wsuggest-attribute=pure
#     <cxxflags>-Wsuggest-attribute=const
    <cxxflags>-Wsuggest-attribute=noreturn
    <cxxflags>-Wzero-as-null-pointer-constant
    <cxxflags>-Wlogical-op
#     <cxxflags>-Wno-aggressive-loop-optimizations
    <cxxflags>-Wnormalized=nfc #disable ?
    <cxxflags>-Wvector-operation-performance
    <cxxflags>-Wdouble-promotion
   <cxxflags>-Wmaybe-uninitialized
    <cxxflags>-Wtrampolines
;


constant CXXFLAGS-GCC-4.8 :
    $(CXXFLAGS-GCC-4.7)
    <cxxflags>-Wuseless-cast
;


constant CXXFLAGS-GCC-4.9 :
    $(CXXFLAGS-GCC-4.8)
    <cxxflags>-Wconditionally-supported
    <cxxflags>-Wfloat-conversion
    <cxxflags>-Wopenmp-simd
    <cxxflags>-Wparentheses

    <variant>release:<cxxflags>-flto
;


constant CXXFLAGS-GCC-5 :
    $(CXXFLAGS-GCC-4.9)
    <cxxflags>-Wlogical-not-parentheses
    <cxxflags>-Wswitch-bool
    <cxxflags>-Wsizeof-array-argument
    <cxxflags>-Wbool-compare
#    <cxxflags>-Wsuggest-final-types
#    <cxxflags>-Wsuggest-final-methods
#     <cxxflags>-Wsuggest-attribute=pure
#    <cxxflags>-Wsuggest-attribute=const
    <variant>release:<cxxflags>-flto-odr-type-merging
    # <cxxflags>-Wno-odr #  Requires -flto-odr-type-merging to be enabled (enabled by ##default)
;


constant CXXFLAGS-GCC-5.1 :
    $(CXXFLAGS-GCC-5)
    <cxxflags>-Wsuggest-override
    <cxxflags>-fsized-deallocation
    <cxxflags>-Wsized-deallocation
    <cxxflags>-Warray-bounds=2
;


constant CXXFLAGS-GCC-6 :
    $(CXXFLAGS-GCC-5)
;


# switch [ modules.peek : ODSHOME ]
# {
#     case *gcc-4.8* : constant CXXFLAGS-GCC : $(CXXFLAGS-GCC-4.8) ;
#     case *gcc-4.9* : constant CXXFLAGS-GCC : $(CXXFLAGS-GCC-4.9) ;
#     case *gcc-5*   : constant CXXFLAGS-GCC : $(CXXFLAGS-GCC-5) ;
#     case *gcc-6*   : constant CXXFLAGS-GCC : $(CXXFLAGS-GCC-6) ;
# }


#gcov -a -c -b -f -o bin/gcc-4.6/coverage/tests/test_stream.gcno bin/gcc-4.6/coverage/test_stream

lib gcov : : <name>gcov : ;

constant GCOV : <variant>coverage:<library>gcov ;
constant GCOV_NO_BUILD : <variant>coverage:<build>no ;

variant strict : :
    <cxxflags>-Wold-style-cast
    <cxxflags>-Wsign-conversion
;

variant asan : debug :
    <cxxflags>-fsanitize=address
    <cxxflags>-fno-omit-frame-pointer
    <linkflags>-lasan
    <define>CXX_ENABLE_ASAN
;

project redemption
    : requirements
    <include>src
    <include>src/utils
    <include>src/core
    <include>src/configs/autogen
    <include>src/configs/variant
    <include>src/configs/include
    <include>src/mod
    <include>src/front
    <include>src/acl
    <include>src/capture
    <include>src/keyboard
    <include>src/keyboard/reversed_keymaps
    <include>src/regex
    <include>src/headers
    <include>src/main
    <include>modules/includes
    <include>/usr/include
    <include>tests

    <conditional>@defines

    <variant>debug:<define>REDASSERT_AS_ASSERT
    <variant>debug:<cxxflags>-g

    <cxxflags>-std=c++11


    $(CXXFLAGS-COMMON)
    <toolset>gcc-4.7:$(CXXFLAGS-GCC-4.7)
    <toolset>gcc-4.8:$(CXXFLAGS-GCC-4.8)
    <toolset>gcc-4.9:$(CXXFLAGS-GCC-4.9)
    <toolset>gcc-4.9.1:$(CXXFLAGS-GCC-4.9)
    <toolset>gcc-4.9.2:$(CXXFLAGS-GCC-4.9)
    <toolset>gcc-4.9.3:$(CXXFLAGS-GCC-4.9)
    <toolset>gcc-5.0:$(CXXFLAGS-GCC-5)
    <toolset>gcc-5.0.0:$(CXXFLAGS-GCC-5)
    <toolset>gcc-5.1.0:$(CXXFLAGS-GCC-5.1)
    <toolset>gcc-5.1:$(CXXFLAGS-GCC-5.1)
    <toolset>gcc-5.2.0:$(CXXFLAGS-GCC-5.1)
    <toolset>gcc-5.2:$(CXXFLAGS-GCC-5.1)
    <toolset>gcc-6.0:$(CXXFLAGS-GCC-6)
    <toolset>gcc-6.1:$(CXXFLAGS-GCC-6)

#    <cxxflags>-fpie
    <cxxflags>-fPIC


    <define>_FILE_OFFSET_BITS=64
    <define>_LARGEFILE64_SOURCE

    <define>__STDC_FORMAT_MACROS

    <define>PUBLIC

    <define>QT_NO_KEYWORDS
    <define>QT_NO_DEBUG

   : default-build release

;

explicit install instexe install-bin install-etc install-etc-themes install-share install-lib check_coverage exe ;

alias instexe : install-bin ;
alias install : install-bin install-etc install-etc-themes install-share install-lib ;
alias exe     : rdpproxy redrec reddec redver rdptproxy rdptanalyzer rdpclient ;
alias libs    : libredver ;


install install-bin
    : exe
    : <install-type>EXE <install-dependencies>on
    : <location>$(INSTALLDIR)/usr/local/bin
    ;

install install-share
    : [ glob sys/share/rdpproxy/[^.k]* ]
    :
    : <location>$(INSTALLDIR)/usr/local/share/rdpproxy
    ;

install install-etc
    : [ glob sys/etc/rdpproxy/*ini sys/etc/rdpproxy/*pem sys/etc/rdpproxy/*crt sys/etc/rdpproxy/*key sys/etc/rdpproxy/*p12 ]
    :
    : <location>$(INSTALLDIR)/etc/rdpproxy
    ;

install install-etc-themes
    : [ glob sys/etc/rdpproxy/themes/HOWTO ]
    :
    : <location>$(INSTALLDIR)/etc/rdpproxy/themes
    ;

install install-lib
    : libs
    :
    : <location>$(INSTALLDIR)/usr/lib
    ;

actions gen_redcryptofile {
    echo "$(>)" "$(<)" ;
    cp "$(>)" "$(<)"
    cp "$(<)" tools/redcryptofile/redcryptofile.so
}

explicit pycryptofile redcryptofile.so ;

lib pycryptofile :
        tools/redcryptofile/pycrypto.cpp
        snappy
        python2
        crypto
    :
        <define>REDPYTHON_BINDING
        <include>$(PYTHON_INCLUDE)
        <cxxflags>-fPIC
        <cflags>-fPIC
        <link>shared
    ;

make redcryptofile.so
    :
        pycryptofile
    :
        @gen_redcryptofile
    ;

lib libboost_unit_test : : <name>boost_unit_test_framework <link>shared ;
lib openssl : : <name>ssl <link>shared ;
# lib X11 : : <name>X11 <link>shared ;
# lib Xfixes : : <name>Xfixes <link>static ;
# lib pthread : : <name>pthread <link>shared ;
# lib pam : : <name>pam <link>static ;

lib krb5 : : <name>krb5 <link>shared ;
lib gssglue : : <name>gssglue <link>shared ;

lib crypto : : <name>crypto <link>shared ;
lib z : : <name>z <link>static ;
lib snappy : : <name>snappy <link>shared ;
# lib lzma : : <name>lzma <link>shared ;
lib dl : : <name>dl <link>shared ;
lib python2 : : <name>$(PYTHON_VER) <link>shared ;


# lib lcms : : <name>lcms <link>shared ;

# lib tiff : : <name>tiff <link>static ;
# lib freetype : : <name>freetype <link>static ;
# lib jpeg : : <name>jpeg <link>static ;
# lib Xext : : <name>Xext <link>static ;

lib libpng : : <name>png <link>static ;
alias png : libpng z ;

# lib icuuc : : <name>icuuc ;


obj mainloop : src/core/mainloop.cpp ;
obj d3des : src/utils/d3des.cpp ;
obj bitmap : src/utils/bitmap_data_allocator.cpp ;
obj program_options : modules/program_options/src/program_options.cpp ;


if ! [ os.environ NO_MAKE_CONFIG ]
{
    actions generate_configs {
        $(>) \
            src/configs/autogen/configs/autogen/authid.hpp \
            src/configs/autogen/configs/autogen/variables_configuration.hpp \
            src/configs/autogen/configs/autogen/set_value.tcc
    }

    make src/configs/autogen/configs/autogen/variables_configuration.hpp
    :
        make_cpp_config
#         [ glob src/configs/variant/configs/variant/*.hpp ]
#         [ glob src/configs/include/configs/*.hpp ]
#         src/utils/apps/app_write_cpp_config.hpp
#         src/utils/config_spec.hpp
#         src/main/write_cpp_config.cpp
    : @generate_configs
    : <location>.
    ;

    alias generate_configs : src/configs/autogen/configs/autogen/variables_configuration.hpp ;

    constant CONFIG_DEPENDENCY : <implicit-dependency>generate_configs ;

    constant EXE_DEPENDENCIES : $(CONFIG_DEPENDENCY) $(GCOV) <cxxflags>-fpie ;
    constant TEST_DEPENDENCIES : $(CONFIG_DEPENDENCY) $(GCOV) ;
}
else
{
    constant EXE_DEPENDENCIES : $(GCOV) ;
    constant TEST_DEPENDENCIES : $(GCOV) ;
}


#
# Redemption
#

exe rdpproxy
    :
        src/main/main.cpp
        src/main/write_python_spec.cpp
        bitmap
        program_options

        mainloop

        d3des

        openssl
        crypto
        z
        dl
        png

        snappy
#        lzma

        krb5
        gssglue
    :
#         <link>static
        $(EXE_DEPENDENCIES)
    ;

exe redrec
    :
        src/main/recorder.cpp
        bitmap
        program_options

        openssl
        crypto
        png
        z
        dl

        snappy
#        lzma
    :
#         <link>static
        $(EXE_DEPENDENCIES)
    ;

exe reddec
    :
        src/main/decrypter.cpp
        program_options

        openssl
        crypto
        z
        dl

        snappy
    :
#         <link>static
        $(EXE_DEPENDENCIES)
    ;

lib libredver
    :
        src/main/do_verifier.cpp

        openssl
        crypto
        z
        dl

        snappy
    :
        <cxxflags>-fvisibility=hidden
    ;


exe redver
    :
        src/main/verifier.cpp
        program_options

        openssl
        crypto
        z
        dl

        snappy
    :
#         <link>static
        $(EXE_DEPENDENCIES)
    ;

exe rdptproxy
    :
        src/main/transparent.cpp
        bitmap
        program_options

        openssl
        crypto
        png
        z
        dl

        snappy
#        lzma

        krb5
        gssglue
    :
#         <link>static
        $(EXE_DEPENDENCIES)
    ;

exe rdptanalyzer
    :
        src/main/tanalyzer.cpp
        program_options

        openssl
        crypto
        png
        z
        dl

        snappy

        krb5
        gssglue
    :
#         <link>static
        $(EXE_DEPENDENCIES)
    ;

exe rdpclient
    : src/main/rdp_client.cpp
        program_options
        bitmap
        openssl
        crypto
        png
        z
        dl

        snappy
        krb5
        gssglue
    :
        $(EXE_DEPENDENCIES)
    ;


#
# Functional tests (run by hand)
#

exe tls_test_client
    :
        src/ftests/tls_test_client.cpp openssl crypto png z dl snappy
    :
#         <link>static
        $(EXE_DEPENDENCIES)
 ;
exe tls_test_server
    :
        src/ftests/tls_test_server.cpp openssl crypto png z dl snappy
    :
#         <link>static
        $(EXE_DEPENDENCIES)
;

exe make_cpp_config
    : src/main/write_cpp_config.cpp
    : $(GCOV)
;

explicit make_cpp_config ;


#exe freetype_draw : ftests/freetype_draw.cpp freetype
#    : <link>static <variant>coverage:<library>gcov
#;

#add flag -I/usr/include/freetype2

#
# Unit Tests
#

import testing ;

import type ;
type.register PYTHON : py ;

actions run-python-test {
    rm -f $(<)
    python $(>[1]) && touch $(<)
}

make test_trace.py.unittest
    :
        tools/redcryptofile/test_trace.py
        redcryptofile.so
    :
        run-python-test
    :
    ;


## Test facility functions or classes
## @{
unit-test test_iter : tests/utils/test_iter.cpp libboost_unit_test : $(TEST_DEPENDENCIES) ;
unit-test test_noncopyable : tests/utils/test_noncopyable.cpp libboost_unit_test : $(TEST_DEPENDENCIES) ;
unit-test test_splitter : tests/utils/test_splitter.cpp libboost_unit_test : $(TEST_DEPENDENCIES) ;
unit-test test_algostring : tests/utils/test_algostring.cpp libboost_unit_test : $(TEST_DEPENDENCIES) ;
unit-test test_make_unique : tests/utils/test_make_unique.cpp libboost_unit_test : $(TEST_DEPENDENCIES) ;
## @}

unit-test test_stream : tests/utils/test_stream.cpp libboost_unit_test : $(TEST_DEPENDENCIES) ;
# unit-test test_inputarray : tests/utils/test_inputarray.cpp libboost_unit_test : $(TEST_DEPENDENCIES) ;
unit-test test_utf : tests/utils/test_utf.cpp libboost_unit_test : $(TEST_DEPENDENCIES) ;
unit-test test_rect : tests/utils/test_rect.cpp libboost_unit_test : $(TEST_DEPENDENCIES) ;
unit-test test_ellipse : tests/utils/test_ellipse.cpp libboost_unit_test : $(TEST_DEPENDENCIES) ;
unit-test test_drawable : tests/utils/test_drawable.cpp bitmap png z crypto libboost_unit_test : $(TEST_DEPENDENCIES) ;
unit-test test_region : tests/utils/test_region.cpp libboost_unit_test : $(TEST_DEPENDENCIES) ;
unit-test test_bitfu : tests/utils/test_bitfu.cpp libboost_unit_test : $(TEST_DEPENDENCIES) ;
unit-test test_parse : tests/utils/test_parse.cpp libboost_unit_test : $(TEST_DEPENDENCIES) ;
unit-test test_parser : tests/utils/test_parser.cpp libboost_unit_test : $(TEST_DEPENDENCIES) ;
unit-test test_fileutils : tests/utils/test_fileutils.cpp libboost_unit_test : $(TEST_DEPENDENCIES) ;
unit-test test_parse_ip_conntrack : tests/utils/test_parse_ip_conntrack.cpp libboost_unit_test : $(TEST_DEPENDENCIES) ;
unit-test test_x224 : tests/core/RDP/test_x224.cpp libboost_unit_test : $(TEST_DEPENDENCIES) ;
unit-test test_out_per_bstream : tests/core/RDP/test_out_per_bstream.cpp libboost_unit_test : $(TEST_DEPENDENCIES) ;
unit-test test_mcs : tests/core/RDP/test_mcs.cpp libboost_unit_test : $(TEST_DEPENDENCIES) ;

unit-test test_mppc : tests/core/RDP/test_mppc.cpp libboost_unit_test : $(TEST_DEPENDENCIES) ;
unit-test test_mppc_40 : tests/core/RDP/test_mppc_40.cpp libboost_unit_test : $(TEST_DEPENDENCIES) ;
unit-test test_mppc_50 : tests/core/RDP/test_mppc_50.cpp libboost_unit_test : $(TEST_DEPENDENCIES) ;
unit-test test_mppc_60 : tests/core/RDP/test_mppc_60.cpp libboost_unit_test : $(TEST_DEPENDENCIES) ;
unit-test test_mppc_61 : tests/core/RDP/test_mppc_61.cpp libboost_unit_test : $(TEST_DEPENDENCIES) ;
unit-test test_gcc : tests/core/RDP/test_gcc.cpp dl z crypto libboost_unit_test : $(TEST_DEPENDENCIES) ;
unit-test test_sec : tests/core/RDP/test_sec.cpp crypto libboost_unit_test : $(TEST_DEPENDENCIES) ;
unit-test test_lic : tests/core/RDP/test_lic.cpp crypto libboost_unit_test : $(TEST_DEPENDENCIES) ;
unit-test test_share : tests/core/RDP/test_share.cpp libboost_unit_test : $(TEST_DEPENDENCIES) ;
unit-test test_fastpath : tests/core/RDP/test_fastpath.cpp crypto libboost_unit_test : $(TEST_DEPENDENCIES) ;
unit-test test_slowpath : tests/core/RDP/test_slowpath.cpp libboost_unit_test : $(TEST_DEPENDENCIES) ;

unit-test test_clipboard : tests/core/RDP/test_clipboard.cpp libboost_unit_test : $(TEST_DEPENDENCIES) ;

unit-test test_FileInformation : tests/core/FSCC/test_FileInformation.cpp libboost_unit_test : $(TEST_DEPENDENCIES) ;
unit-test test_rdpdr : tests/core/RDP/channels/test_rdpdr.cpp libboost_unit_test : $(TEST_DEPENDENCIES) ;

unit-test test_authentifier : tests/acl/test_authentifier.cpp crypto libboost_unit_test png : $(TEST_DEPENDENCIES) ;
unit-test test_module_manager : tests/acl/test_module_manager.cpp crypto libboost_unit_test png : $(TEST_DEPENDENCIES) ;
unit-test test_acl_serializer : tests/acl/test_acl_serializer.cpp libboost_unit_test : $(TEST_DEPENDENCIES) ;

## Capture tests
## @{
unit-test test_image_capture : tests/capture/test_image_capture.cpp bitmap png z libboost_unit_test : $(TEST_DEPENDENCIES) ;
unit-test test_capture_wrm_save_state : tests/capture/test_capture_wrm_save_state.cpp bitmap png z snappy crypto libboost_unit_test : $(TEST_DEPENDENCIES) ;
unit-test test_capture : tests/capture/test_capture.cpp bitmap crypto dl png z snappy libboost_unit_test : $(TEST_DEPENDENCIES) ;
unit-test test_chunked_image_transport : tests/capture/test_chunked_image_transport.cpp bitmap png z snappy crypto libboost_unit_test : $(TEST_DEPENDENCIES) ;
unit-test test_FileToGraphic : tests/capture/test_FileToGraphic.cpp bitmap png z snappy crypto libboost_unit_test : $(TEST_DEPENDENCIES) ;
unit-test test_GraphicToFile : tests/capture/test_GraphicToFile.cpp bitmap png z crypto snappy libboost_unit_test : $(TEST_DEPENDENCIES) ;
unit-test test_nativecapture : tests/capture/test_nativecapture.cpp bitmap png z crypto snappy libboost_unit_test : $(TEST_DEPENDENCIES) ;
unit-test test_staticcapture : tests/capture/test_staticcapture.cpp png z libboost_unit_test : $(TEST_DEPENDENCIES) ;
unit-test test_new_kbdcapture : tests/capture/test_new_kbdcapture.cpp libboost_unit_test : $(TEST_DEPENDENCIES) ;
## @}

unit-test test_cliprdr : tests/channels/cliprdr/test_cliprdr.cpp libboost_unit_test : $(TEST_DEPENDENCIES) ;
unit-test test_sound : tests/channels/sound/test_sound.cpp libboost_unit_test : $(TEST_DEPENDENCIES) ;
unit-test test_callback : tests/core/test_callback.cpp libboost_unit_test : $(TEST_DEPENDENCIES) ;
unit-test test_channel_list : tests/core/test_channel_list.cpp libboost_unit_test : $(TEST_DEPENDENCIES) ;
unit-test test_check_files : tests/core/test_check_files.cpp libboost_unit_test : $(TEST_DEPENDENCIES) ;
unit-test test_cipher : tests/core/test_cipher.cpp libboost_unit_test : $(TEST_DEPENDENCIES) ;
unit-test test_client_info : tests/core/test_client_info.cpp libboost_unit_test : $(TEST_DEPENDENCIES) ;
unit-test test_theme : tests/utils/test_theme.cpp libboost_unit_test : $(TEST_DEPENDENCIES) ;
unit-test test_confdescriptor : tests/utils/test_confdescriptor.cpp libboost_unit_test : $(TEST_DEPENDENCIES) ;
unit-test test_error : tests/core/test_error.cpp libboost_unit_test : $(TEST_DEPENDENCIES) ;
unit-test test_font : tests/core/test_font.cpp libboost_unit_test : $(TEST_DEPENDENCIES) ;
unit-test test_listen : tests/core/test_listen.cpp libboost_unit_test : $(TEST_DEPENDENCIES) ;
unit-test test_mainloop : tests/core/test_mainloop.cpp libboost_unit_test : $(TEST_DEPENDENCIES) ;
unit-test test_bitmapupdate : tests/core/RDP/test_bitmapupdate.cpp bitmap png z crypto libboost_unit_test : $(TEST_DEPENDENCIES) ;
unit-test test_bmpcache : tests/core/RDP/caches/test_bmpcache.cpp bitmap crypto libboost_unit_test : $(TEST_DEPENDENCIES) ;
unit-test test_bmpcachepersister : tests/core/RDP/caches/test_bmpcachepersister.cpp bitmap crypto libboost_unit_test : $(TEST_DEPENDENCIES) ;
unit-test test_brushcache : tests/core/RDP/caches/test_brushcache.cpp libboost_unit_test : $(TEST_DEPENDENCIES) ;
unit-test test_glyphcache : tests/core/RDP/caches/test_glyphcache.cpp libboost_unit_test : $(TEST_DEPENDENCIES) ;
unit-test test_pointercache : tests/core/RDP/caches/test_pointercache.cpp libboost_unit_test : $(TEST_DEPENDENCIES) ;
unit-test test_bmpcache_put_get : tests/core/RDP/caches/test_bmpcache_put_get.cpp bitmap png z crypto libboost_unit_test : $(TEST_DEPENDENCIES) ;
unit-test test_redirection_info : tests/utils/test_redirection_info.cpp libboost_unit_test : $(TEST_DEPENDENCIES) ;

## Capabilities tests
## @{
unit-test test_config : tests/core/test_config.cpp libboost_unit_test : $(TEST_DEPENDENCIES) ;
unit-test test_config_assign : tests/core/test_config_assign.cpp libboost_unit_test : $(TEST_DEPENDENCIES) ;
## }

## Capabilities tests
## @{
unit-test test_bitmapcodecs : tests/core/RDP/capabilities/test_bitmapcodecs.cpp libboost_unit_test : $(TEST_DEPENDENCIES) ;

unit-test test_activate : tests/core/RDP/capabilities/test_activate.cpp libboost_unit_test : $(TEST_DEPENDENCIES) ;
unit-test test_cap_bitmap : tests/core/RDP/capabilities/test_cap_bitmap.cpp libboost_unit_test : $(TEST_DEPENDENCIES) ;
unit-test test_cap_bmpcache : [ obj cap : tests/core/RDP/capabilities/test_bmpcache.cpp ] libboost_unit_test : $(TEST_DEPENDENCIES) ;
unit-test test_bitmapcachehostsupport : tests/core/RDP/capabilities/test_bitmapcachehostsupport.cpp libboost_unit_test : $(TEST_DEPENDENCIES) ;
unit-test test_cap_brushcache : tests/core/RDP/capabilities/test_cap_brushcache.cpp libboost_unit_test : $(TEST_DEPENDENCIES) ;
unit-test test_compdesk : tests/core/RDP/capabilities/test_compdesk.cpp libboost_unit_test : $(TEST_DEPENDENCIES) ;
unit-test test_control : tests/core/RDP/capabilities/test_control.cpp libboost_unit_test : $(TEST_DEPENDENCIES) ;
unit-test test_drawgdiplus : tests/core/RDP/capabilities/test_drawgdiplus.cpp libboost_unit_test : $(TEST_DEPENDENCIES) ;
unit-test test_drawninegridcache : tests/core/RDP/capabilities/test_drawninegridcache.cpp libboost_unit_test : $(TEST_DEPENDENCIES) ;
unit-test test_cap_font : tests/core/RDP/capabilities/test_cap_font.cpp libboost_unit_test : $(TEST_DEPENDENCIES) ;
unit-test test_frameacknowledge : tests/core/RDP/capabilities/test_frameacknowledge.cpp libboost_unit_test : $(TEST_DEPENDENCIES) ;
unit-test test_general : tests/core/RDP/capabilities/test_general.cpp libboost_unit_test : $(TEST_DEPENDENCIES) ;
unit-test test_cap_glyphcache : tests/core/RDP/capabilities/test_cap_glyphcache.cpp libboost_unit_test : $(TEST_DEPENDENCIES) ;
unit-test test_input : tests/core/RDP/capabilities/test_input.cpp libboost_unit_test : $(TEST_DEPENDENCIES) ;
unit-test test_largepointer : tests/core/RDP/capabilities/test_largepointer.cpp libboost_unit_test : $(TEST_DEPENDENCIES) ;
unit-test test_multifragmentupdate : tests/core/RDP/capabilities/test_multifragmentupdate.cpp libboost_unit_test : $(TEST_DEPENDENCIES) ;
unit-test test_offscreencache : tests/core/RDP/capabilities/test_offscreencache.cpp libboost_unit_test : $(TEST_DEPENDENCIES) ;
unit-test test_order : tests/core/RDP/capabilities/test_order.cpp libboost_unit_test : $(TEST_DEPENDENCIES) ;
unit-test test_pointer : tests/core/RDP/capabilities/test_pointer.cpp libboost_unit_test : $(TEST_DEPENDENCIES) ;
unit-test test_rail : tests/core/RDP/capabilities/test_rail.cpp libboost_unit_test : $(TEST_DEPENDENCIES) ;
unit-test test_cap_share : tests/core/RDP/capabilities/test_cap_share.cpp libboost_unit_test : $(TEST_DEPENDENCIES) ;
unit-test test_cap_sound : tests/core/RDP/capabilities/test_cap_sound.cpp libboost_unit_test : $(TEST_DEPENDENCIES) ;
unit-test test_surfacecommands : tests/core/RDP/capabilities/test_surfacecommands.cpp libboost_unit_test : $(TEST_DEPENDENCIES) ;
unit-test test_window : tests/core/RDP/capabilities/test_window.cpp libboost_unit_test : $(TEST_DEPENDENCIES) ;

unit-test test_bmpcache2 : tests/core/RDP/capabilities/test_bmpcache2.cpp libboost_unit_test : $(TEST_DEPENDENCIES) ;
unit-test test_colcache : tests/core/RDP/capabilities/test_colcache.cpp libboost_unit_test : $(TEST_DEPENDENCIES) ;
unit-test test_common : tests/core/RDP/capabilities/test_common.cpp libboost_unit_test : $(TEST_DEPENDENCIES) ;
unit-test test_virchan : tests/core/RDP/capabilities/test_virchan.cpp libboost_unit_test : $(TEST_DEPENDENCIES) ;
## @}

unit-test test_ServerRedirection : tests/core/RDP/test_ServerRedirection.cpp libboost_unit_test : $(TEST_DEPENDENCIES) ;
unit-test test_GraphicUpdatePDU : tests/core/RDP/test_GraphicUpdatePDU.cpp libboost_unit_test : $(TEST_DEPENDENCIES) ;
unit-test test_RefreshRectPDU : tests/core/RDP/test_RefreshRectPDU.cpp crypto libboost_unit_test : $(TEST_DEPENDENCIES) ;
unit-test test_logon : tests/core/RDP/test_logon.cpp libboost_unit_test : $(TEST_DEPENDENCIES) ;
unit-test test_nego : tests/core/RDP/test_nego.cpp openssl crypto dl krb5 gssglue libboost_unit_test : $(TEST_DEPENDENCIES) ;
unit-test test_RDPOrdersCommon : tests/core/RDP/orders/test_RDPOrdersCommon.cpp libboost_unit_test : $(TEST_DEPENDENCIES) ;
unit-test test_RDPOrdersNames : tests/core/RDP/orders/test_RDPOrdersNames.cpp libboost_unit_test : $(TEST_DEPENDENCIES) ;
unit-test test_RDPOrdersPrimaryMem3Blt : tests/core/RDP/orders/test_RDPOrdersPrimaryMem3Blt.cpp libboost_unit_test : $(TEST_DEPENDENCIES) ;
unit-test test_RDPOrdersSecondaryGlyphCache : tests/core/RDP/orders/test_RDPOrdersSecondaryGlyphCache.cpp libboost_unit_test : $(TEST_DEPENDENCIES) ;
unit-test test_RDPDrawable : tests/core/RDP/test_RDPDrawable.cpp crypto png libboost_unit_test : $(TEST_DEPENDENCIES) ;
unit-test test_RDPGraphicDevice : tests/core/RDP/test_RDPGraphicDevice.cpp libboost_unit_test : $(TEST_DEPENDENCIES) ;
unit-test test_RDPSerializer : tests/core/RDP/test_RDPSerializer.cpp libboost_unit_test : $(TEST_DEPENDENCIES) ;
unit-test test_remote_programs : tests/core/RDP/test_remote_programs.cpp libboost_unit_test : $(TEST_DEPENDENCIES) ;
unit-test test_server : tests/core/test_server.cpp libboost_unit_test : $(TEST_DEPENDENCIES) ;
unit-test test_session : tests/core/test_session.cpp libboost_unit_test : $(TEST_DEPENDENCIES) ;
unit-test test_session_server : tests/core/test_session_server.cpp libboost_unit_test : $(TEST_DEPENDENCIES) ;
unit-test test_wait_obj : tests/core/test_wait_obj.cpp libboost_unit_test : $(TEST_DEPENDENCIES) ;
unit-test test_front : tests/front/test_front.cpp bitmap openssl snappy d3des krb5 gssglue png d3des z dl crypto libboost_unit_test : $(TEST_DEPENDENCIES) ;
unit-test test_mod_api : tests/mod/test_mod_api.cpp libboost_unit_test : $(TEST_DEPENDENCIES) ;
unit-test test_mod_osd : tests/mod/test_mod_osd.cpp bitmap png z libboost_unit_test : $(TEST_DEPENDENCIES) ;
unit-test test_draw_api : tests/mod/test_draw_api.cpp libboost_unit_test : $(TEST_DEPENDENCIES) ;
unit-test test_null : tests/mod/null/test_null.cpp libboost_unit_test : $(TEST_DEPENDENCIES) ;
unit-test test_rdp_cursor : tests/mod/rdp/test_rdp_cursor.cpp libboost_unit_test : $(TEST_DEPENDENCIES) ;
unit-test test_rdp_orders : tests/mod/rdp/test_rdp_orders.cpp libboost_unit_test : $(TEST_DEPENDENCIES) ;
unit-test test_rdpdr_asynchronous_task : tests/mod/rdp/channels/test_rdpdr_asynchronous_task.cpp libboost_unit_test : $(TEST_DEPENDENCIES) ;
unit-test test_cliprdr_channel : tests/mod/rdp/channels/test_cliprdr_channel.cpp libboost_unit_test png : $(TEST_DEPENDENCIES) ;
unit-test test_rdpdr_channel : tests/mod/rdp/channels/test_rdpdr_channel.cpp libboost_unit_test png : $(TEST_DEPENDENCIES) ;
unit-test test_vnc : tests/mod/vnc/test_vnc.cpp libboost_unit_test : $(TEST_DEPENDENCIES) ;
unit-test test_xup : tests/mod/xup/test_xup.cpp libboost_unit_test : $(TEST_DEPENDENCIES) ;

unit-test test_bitmap : tests/utils/test_bitmap.cpp bitmap png z crypto libboost_unit_test : $(TEST_DEPENDENCIES) ;
unit-test test_bitmap_perf : tests/test_bitmap_perf.cpp bitmap png z libboost_unit_test : $(TEST_DEPENDENCIES) ;
unit-test test_colors : tests/utils/test_colors.cpp libboost_unit_test : $(TEST_DEPENDENCIES) ;
unit-test test_d3des : tests/utils/test_d3des.cpp libboost_unit_test : $(TEST_DEPENDENCIES) ;
unit-test test_difftimeval : tests/utils/test_difftimeval.cpp libboost_unit_test : $(TEST_DEPENDENCIES) ;
unit-test test_genrandom : tests/utils/test_genrandom.cpp libboost_unit_test : $(TEST_DEPENDENCIES) ;
unit-test test_log : tests/utils/test_log.cpp libboost_unit_test : $(TEST_DEPENDENCIES) ;
unit-test test_netutils : tests/utils/test_netutils.cpp libboost_unit_test : $(TEST_DEPENDENCIES) ;
unit-test test_png : tests/utils/test_png.cpp png z libboost_unit_test : $(TEST_DEPENDENCIES) ;
unit-test test_rdtsc : tests/utils/test_rdtsc.cpp libboost_unit_test : $(TEST_DEPENDENCIES) ;
unit-test test_ssl_calls : tests/utils/test_ssl_calls.cpp openssl crypto dl z libboost_unit_test : $(TEST_DEPENDENCIES) ;
unit-test test_strings : tests/test_strings.cpp libboost_unit_test : $(TEST_DEPENDENCIES) ;


## Transport tests
## @{
unit-test test_meta_writer : tests/transport/detail/test_meta_writer.cpp libboost_unit_test : $(TEST_DEPENDENCIES) ;
unit-test test_meta_opener : tests/transport/detail/test_meta_opener.cpp libboost_unit_test : $(TEST_DEPENDENCIES) ;
unit-test test_in_meta_sequence_transport : tests/transport/test_in_meta_sequence_transport.cpp crypto snappy dl z libboost_unit_test : $(TEST_DEPENDENCIES) ;
unit-test test_filename_sequence_transport : tests/transport/test_filename_sequence_transport.cpp libboost_unit_test : $(TEST_DEPENDENCIES) ;
unit-test test_out_meta_sequence_transport : tests/transport/test_out_meta_sequence_transport.cpp crypto snappy dl z libboost_unit_test : $(TEST_DEPENDENCIES) ;
unit-test test_test_transport : tests/transport/test_test_transport.cpp libboost_unit_test : $(TEST_DEPENDENCIES) ;
unit-test test_count_transport : tests/transport/test_count_transport.cpp libboost_unit_test : $(TEST_DEPENDENCIES) ;
unit-test test_socket_transport : tests/transport/test_socket_transport.cpp openssl crypto dl libboost_unit_test : $(TEST_DEPENDENCIES) ;
unit-test test_file_transport : tests/transport/test_file_transport.cpp libboost_unit_test : $(TEST_DEPENDENCIES) ;
unit-test test_request_full_cleaning : tests/transport/test_request_full_cleaning.cpp libboost_unit_test : $(TEST_DEPENDENCIES) ;
unit-test test_filename_transport : tests/transport/test_filename_transport.cpp z dl snappy crypto libboost_unit_test : $(TEST_DEPENDENCIES) ;
unit-test test_bulk_compression_transport : tests/transport/test_bulk_compression_transport.cpp libboost_unit_test : $(TEST_DEPENDENCIES) ;

unit-test test_gzip_compression_transport : tests/transport/test_gzip_compression_transport.cpp z libboost_unit_test : $(TEST_DEPENDENCIES) ;
unit-test test_snappy_compression_transport : tests/transport/test_snappy_compression_transport.cpp snappy libboost_unit_test : $(TEST_DEPENDENCIES) ;

unit-test test_cryptofile : tests/transport/test_cryptofile.cpp libboost_unit_test openssl crypto snappy dl z : $(TEST_DEPENDENCIES) ;

unit-test test_compression_transport_wrapper : tests/utils/test_compression_transport_wrapper.cpp z snappy libboost_unit_test : $(TEST_DEPENDENCIES) ;
## @}


## Buffer Transport tests
## @{
unit-test test_buffering_buf : tests/transport/buffer/test_buffering_buf.cpp libboost_unit_test : $(TEST_DEPENDENCIES) ;

unit-test test_checksum_buf : tests/transport/buffer/test_checksum_buf.cpp crypto dl z libboost_unit_test : $(TEST_DEPENDENCIES) ;
## @}


#unit-test test_crypt_openssl : tests/test_crypt_openssl.cpp z dl crypto png libboost_unit_test : $(TEST_DEPENDENCIES) ;
#unit-test test_capture_wrm : tests/capture/test_capture_wrm.cpp png z crypto libboost_unit_test : $(TEST_DEPENDENCIES) ;
unit-test test_RDPOrdersPrimaryOpaqueRect : tests/core/RDP/orders/test_RDPOrdersPrimaryOpaqueRect.cpp libboost_unit_test : $(TEST_DEPENDENCIES) ;
unit-test test_RDPOrdersPrimaryScrBlt : tests/core/RDP/orders/test_RDPOrdersPrimaryScrBlt.cpp libboost_unit_test : $(TEST_DEPENDENCIES) ;
unit-test test_RDPOrdersPrimaryMemBlt : tests/core/RDP/orders/test_RDPOrdersPrimaryMemBlt.cpp libboost_unit_test : $(TEST_DEPENDENCIES) ;
unit-test test_RDPOrdersPrimaryDestBlt : tests/core/RDP/orders/test_RDPOrdersPrimaryDestBlt.cpp libboost_unit_test : $(TEST_DEPENDENCIES) ;
unit-test test_RDPOrdersPrimaryMultiDstBlt : tests/core/RDP/orders/test_RDPOrdersPrimaryMultiDstBlt.cpp libboost_unit_test : $(TEST_DEPENDENCIES) ;
unit-test test_RDPOrdersPrimaryMultiPatBlt : tests/core/RDP/orders/test_RDPOrdersPrimaryMultiPatBlt.cpp libboost_unit_test : $(TEST_DEPENDENCIES) ;
unit-test test_RDPOrdersPrimaryMultiScrBlt : tests/core/RDP/orders/test_RDPOrdersPrimaryMultiScrBlt.cpp libboost_unit_test : $(TEST_DEPENDENCIES) ;
unit-test test_RDPOrdersPrimaryMultiOpaqueRect : tests/core/RDP/orders/test_RDPOrdersPrimaryMultiOpaqueRect.cpp libboost_unit_test : $(TEST_DEPENDENCIES) ;
unit-test test_RDPOrdersPrimaryLineTo : tests/core/RDP/orders/test_RDPOrdersPrimaryLineTo.cpp libboost_unit_test : $(TEST_DEPENDENCIES) ;
unit-test test_RDPOrdersPrimaryPolygonSC : tests/core/RDP/orders/test_RDPOrdersPrimaryPolygonSC.cpp libboost_unit_test : $(TEST_DEPENDENCIES) ;
unit-test test_RDPOrdersPrimaryPolygonCB : tests/core/RDP/orders/test_RDPOrdersPrimaryPolygonCB.cpp libboost_unit_test : $(TEST_DEPENDENCIES) ;
unit-test test_RDPOrdersPrimaryPolyline : tests/core/RDP/orders/test_RDPOrdersPrimaryPolyline.cpp libboost_unit_test : $(TEST_DEPENDENCIES) ;
unit-test test_RDPOrdersPrimaryEllipseSC : tests/core/RDP/orders/test_RDPOrdersPrimaryEllipseSC.cpp libboost_unit_test : $(TEST_DEPENDENCIES) ;
unit-test test_RDPOrdersPrimaryEllipseCB : tests/core/RDP/orders/test_RDPOrdersPrimaryEllipseCB.cpp libboost_unit_test : $(TEST_DEPENDENCIES) ;
unit-test test_RDPOrdersPrimaryPatBlt : tests/core/RDP/orders/test_RDPOrdersPrimaryPatBlt.cpp libboost_unit_test : $(TEST_DEPENDENCIES) ;
unit-test test_RDPOrdersPrimaryGlyphIndex : tests/core/RDP/orders/test_RDPOrdersPrimaryGlyphIndex.cpp libboost_unit_test : $(TEST_DEPENDENCIES) ;
unit-test test_RDPOrdersSecondaryBmpCache : tests/core/RDP/orders/test_RDPOrdersSecondaryBmpCache.cpp bitmap crypto libboost_unit_test : $(TEST_DEPENDENCIES) ;
unit-test test_RDPOrdersSecondaryColorCache : tests/core/RDP/orders/test_RDPOrdersSecondaryColorCache.cpp libboost_unit_test : $(TEST_DEPENDENCIES) ;
unit-test test_RDPOrdersSecondaryBrushCache : tests/core/RDP/orders/test_RDPOrdersSecondaryBrushCache.cpp libboost_unit_test : $(TEST_DEPENDENCIES) ;
unit-test test_AlternateSecondaryWindowing : tests/core/RDP/orders/test_AlternateSecondaryWindowing.cpp libboost_unit_test : $(TEST_DEPENDENCIES) ;

unit-test test_libpng : tests/test_libpng.cpp png z libboost_unit_test : $(TEST_DEPENDENCIES) ;
#unit-test test_convert_bitmap : tests/test_convert_bitmap.cpp png z crypto dl libboost_unit_test : $(TEST_DEPENDENCIES) ;
unit-test test_rdp : tests/mod/rdp/test_rdp.cpp bitmap krb5 gssglue png d3des z dl crypto libboost_unit_test : $(TEST_DEPENDENCIES) ;
unit-test test_rdp_client_test_card : tests/client_mods/test_rdp_client_test_card.cpp bitmap z png crypto dl openssl libboost_unit_test : $(TEST_DEPENDENCIES) ;
unit-test test_rdp_client_tls_w2008 : tests/client_mods/test_rdp_client_tls_w2008.cpp bitmap krb5 gssglue png crypto d3des z dl openssl libboost_unit_test : $(TEST_DEPENDENCIES) ;
unit-test test_rdp_client_wab : tests/client_mods/test_rdp_client_wab.cpp bitmap krb5 gssglue png crypto d3des z openssl dl krb5 gssglue libboost_unit_test : $(TEST_DEPENDENCIES) ;
unit-test test_vnc_client_simple : tests/client_mods/test_vnc_client_simple.cpp bitmap krb5 gssglue png crypto d3des z dl libboost_unit_test : $(TEST_DEPENDENCIES) ;
unit-test test_rdesktop_client : tests/server/test_rdesktop_client.cpp bitmap png z openssl snappy d3des crypto dl libboost_unit_test : $(TEST_DEPENDENCIES) ;
unit-test test_mstsc_client : tests/server/test_mstsc_client.cpp bitmap png z openssl snappy d3des crypto dl libboost_unit_test : $(TEST_DEPENDENCIES) ;
unit-test test_mstsc_client_rdp50bulk : tests/server/test_mstsc_client_rdp50bulk.cpp bitmap png z openssl snappy d3des crypto dl libboost_unit_test : $(TEST_DEPENDENCIES) ;

unit-test test_keymap2 : tests/test_keymap2.cpp libboost_unit_test : $(TEST_DEPENDENCIES) ;
unit-test test_keymapSym : tests/test_keymapSym.cpp libboost_unit_test : $(TEST_DEPENDENCIES) ;

## Widget tests
## @{
unit-test test_widget2_rect : tests/mod/internal/widget2/test_widget2_rect.cpp png z crypto libboost_unit_test : $(TEST_DEPENDENCIES) ;
unit-test test_image : tests/mod/internal/widget2/test_image.cpp bitmap png z crypto libboost_unit_test : $(TEST_DEPENDENCIES) ;
unit-test test_label : tests/mod/internal/widget2/test_label.cpp png z crypto libboost_unit_test : $(TEST_DEPENDENCIES) ;
unit-test test_tooltip : tests/mod/internal/widget2/test_tooltip.cpp png z crypto libboost_unit_test : $(TEST_DEPENDENCIES) ;
unit-test test_flat_button : tests/mod/internal/widget2/test_flat_button.cpp png z crypto libboost_unit_test : $(TEST_DEPENDENCIES) ;
unit-test test_edit : tests/mod/internal/widget2/test_edit.cpp png z crypto libboost_unit_test : $(TEST_DEPENDENCIES) ;
unit-test test_multiline : tests/mod/internal/widget2/test_multiline.cpp png z crypto libboost_unit_test : $(TEST_DEPENDENCIES) ;
unit-test test_password : tests/mod/internal/widget2/test_password.cpp png z crypto libboost_unit_test : $(TEST_DEPENDENCIES) ;
unit-test test_number_edit : tests/mod/internal/widget2/test_number_edit.cpp png z crypto libboost_unit_test : $(TEST_DEPENDENCIES) ;
unit-test test_edit_valid : tests/mod/internal/widget2/test_edit_valid.cpp png z crypto libboost_unit_test : $(TEST_DEPENDENCIES) ;
# unit-test test_radio_list : tests/mod/internal/widget2/test_radio_list.cpp png z libboost_unit_test : $(TEST_DEPENDENCIES) ;
unit-test test_flat_dialog : tests/mod/internal/widget2/test_flat_dialog.cpp bitmap png z crypto libboost_unit_test : $(TEST_DEPENDENCIES) ;
unit-test test_widget : tests/mod/internal/widget2/test_widget.cpp crypto libboost_unit_test : $(TEST_DEPENDENCIES) ;
unit-test test_composite : tests/mod/internal/widget2/test_composite.cpp png z crypto libboost_unit_test : $(TEST_DEPENDENCIES) ;

#unit-test test_window_dialog : tests/mod/internal/widget2/test_window_dialog.cpp png z crypto dl libboost_unit_test : $(TEST_DEPENDENCIES) ;

unit-test test_flat_login : tests/mod/internal/widget2/test_flat_login.cpp bitmap png z crypto libboost_unit_test : $(TEST_DEPENDENCIES) ;
unit-test test_flat_wab_close : tests/mod/internal/widget2/test_flat_wab_close.cpp bitmap png z crypto libboost_unit_test : $(TEST_DEPENDENCIES) ;
unit-test test_screen : tests/mod/internal/widget2/test_screen.cpp png z crypto libboost_unit_test : $(TEST_DEPENDENCIES) ;

# unit-test test_columnlayout : tests/mod/internal/widget2/test_columnlayout.cpp png z libboost_unit_test : $(TEST_DEPENDENCIES) ;
# unit-test test_linelayout : tests/mod/internal/widget2/test_linelayout.cpp png z libboost_unit_test : $(TEST_DEPENDENCIES) ;
# unit-test test_stacklayout : tests/mod/internal/widget2/test_stacklayout.cpp png z libboost_unit_test : $(TEST_DEPENDENCIES) ;
unit-test test_grid : tests/mod/internal/widget2/test_grid.cpp png z crypto libboost_unit_test : $(TEST_DEPENDENCIES) ;
unit-test test_labelgrid : tests/mod/internal/widget2/test_labelgrid.cpp png z crypto libboost_unit_test : $(TEST_DEPENDENCIES) ;

unit-test test_flat_selector2 : tests/mod/internal/widget2/test_flat_selector2.cpp png z crypto libboost_unit_test : $(TEST_DEPENDENCIES) ;
unit-test test_group_box : tests/mod/internal/widget2/test_group_box.cpp png z crypto libboost_unit_test : $(TEST_DEPENDENCIES) ;
# unit-test test_scroll : tests/mod/internal/widget2/test_scroll.cpp png z libboost_unit_test : $(TEST_DEPENDENCIES) ;
# unit-test test_tab : tests/mod/internal/widget2/test_tab.cpp png z libboost_unit_test : $(TEST_DEPENDENCIES) ;
unit-test test_flat_interactive_target : tests/mod/internal/widget2/test_flat_interactive_target.cpp png z crypto libboost_unit_test : $(TEST_DEPENDENCIES) ;
## @}


## Mod tests
## @{
unit-test test_flat_dialog_mod : tests/mod/internal/test_flat_dialog_mod.cpp bitmap png z libboost_unit_test : $(TEST_DEPENDENCIES) ;
unit-test test_flat_login_mod : tests/mod/internal/test_flat_login_mod.cpp bitmap png z libboost_unit_test : $(TEST_DEPENDENCIES) ;
unit-test test_flat_wab_close_mod : tests/mod/internal/test_flat_wab_close_mod.cpp bitmap png z libboost_unit_test : $(TEST_DEPENDENCIES) ;
unit-test test_widget_test_mod : tests/mod/internal/test_widget_test_mod.cpp png z libboost_unit_test : $(TEST_DEPENDENCIES) ;
unit-test test_interactive_target_mod : tests/mod/internal/test_interactive_target_mod.cpp png z crypto libboost_unit_test : $(TEST_DEPENDENCIES) ;

unit-test test_bouncer2_mod : tests/mod/internal/test_bouncer2_mod.cpp png z libboost_unit_test : $(TEST_DEPENDENCIES) ;
unit-test test_test_card_mod : tests/mod/internal/test_test_card_mod.cpp libboost_unit_test : $(TEST_DEPENDENCIES) ;

unit-test test_replay_mod : tests/mod/internal/test_replay_mod.cpp libboost_unit_test : $(TEST_DEPENDENCIES) ;
unit-test test_internal_mod : tests/mod/internal/test_internal_mod.cpp libboost_unit_test : $(TEST_DEPENDENCIES) ;

unit-test test_copy_paste : tests/mod/internal/test_copy_paste.cpp png z crypto libboost_unit_test : $(TEST_DEPENDENCIES) ;
## @}


## Regex tests
## @{
unit-test test_regex_state : tests/regex/test_regex_state.cpp libboost_unit_test : $(TEST_DEPENDENCIES) ;
unit-test test_regex_parser : tests/regex/test_regex_parser.cpp libboost_unit_test : $(TEST_DEPENDENCIES) ;
unit-test test_regex_ndfa : tests/regex/test_regex_ndfa.cpp libboost_unit_test : $(TEST_DEPENDENCIES) ;
unit-test test_regex : tests/regex/test_regex.cpp libboost_unit_test : $(TEST_DEPENDENCIES) ;
# unit-test benchmark_regex_parser : tests/benchmark/parser.cpp ;
# unit-test benchmark_regex_search : tests/benchmark/search.cpp ;
## @}

# unit-test test_base64 : tests/utils/test_base64.cpp libboost_unit_test : $(TEST_DEPENDENCIES) ;

unit-test test_translation : tests/utils/test_translation.cpp libboost_unit_test : $(TEST_DEPENDENCIES) ;


## NLA TESTS
## @{
unit-test test_ber : tests/core/RDP/nla/asn1/test_ber.cpp libboost_unit_test : $(TEST_DEPENDENCIES) ;
unit-test test_credssp : tests/core/RDP/nla/test_credssp.cpp crypto libboost_unit_test : $(TEST_DEPENDENCIES) ;
unit-test test_sspi : tests/core/RDP/nla/test_sspi.cpp libboost_unit_test : $(TEST_DEPENDENCIES) ;
unit-test test_nla : tests/core/RDP/nla/test_nla.cpp dl krb5 gssglue z crypto libboost_unit_test : $(TEST_DEPENDENCIES) ;

alias test_ntlm_suite : test_ntlm_message_negotiate test_ntlm_avpair test_ntlm_message_challenge test_ntlm_message_authenticate test_ntlm_context ;

unit-test test_ntlm_message_negotiate : tests/core/RDP/nla/ntlm/test_ntlm_message_negotiate.cpp crypto libboost_unit_test : $(TEST_DEPENDENCIES) ;
unit-test test_ntlm_avpair : tests/core/RDP/nla/ntlm/test_ntlm_avpair.cpp libboost_unit_test : $(TEST_DEPENDENCIES) ;
unit-test test_ntlm_message_challenge : tests/core/RDP/nla/ntlm/test_ntlm_message_challenge.cpp crypto libboost_unit_test : $(TEST_DEPENDENCIES) ;
unit-test test_ntlm_message_authenticate : tests/core/RDP/nla/ntlm/test_ntlm_message_authenticate.cpp crypto libboost_unit_test : $(TEST_DEPENDENCIES) ;
unit-test test_ntlm_context : tests/core/RDP/nla/ntlm/test_ntlm_context.cpp dl z crypto libboost_unit_test : $(TEST_DEPENDENCIES) ;
unit-test test_ntlm : tests/core/RDP/nla/ntlm/test_ntlm.cpp dl z crypto libboost_unit_test : $(TEST_DEPENDENCIES) ;
unit-test test_credentials : tests/core/RDP/nla/kerberos/test_credentials.cpp krb5 libboost_unit_test : $(TEST_DEPENDENCIES) ;
unit-test test_kerberos : tests/core/RDP/nla/kerberos/test_kerberos.cpp krb5 gssglue libboost_unit_test : $(TEST_DEPENDENCIES) ;
## @}


unit-test test_darray : tests/utils/test_darray.cpp libboost_unit_test : $(TEST_DEPENDENCIES) ;

## Widget for workflow
## @{
unit-test test_flat_wait : tests/mod/internal/widget2/test_flat_wait.cpp png z crypto libboost_unit_test : $(TEST_DEPENDENCIES) ;
unit-test test_flat_form : tests/mod/internal/widget2/test_flat_form.cpp png z crypto libboost_unit_test : $(TEST_DEPENDENCIES) ;
## @}

unit-test test_authorization_channels : tests/utils/test_authorization_channels.cpp libboost_unit_test : $(TEST_DEPENDENCIES) ;
unit-test test_pattutils : tests/utils/test_pattutils.cpp libboost_unit_test : $(TEST_DEPENDENCIES) ;
unit-test test_strutils : tests/utils/test_strutils.cpp libboost_unit_test : $(TEST_DEPENDENCIES) ;

unit-test test_diffiehellman : tests/utils/test_diffiehellman.cpp libboost_unit_test : $(TEST_DEPENDENCIES) ;

unit-test test_finally : tests/utils/test_finally.cpp libboost_unit_test : $(TEST_DEPENDENCIES) ;

unit-test test_verifier : tests/test_verifier.cpp program_options libboost_unit_test openssl crypto snappy dl z :  $(TEST_DEPENDENCIES) ;

#explicit front_Qt.o bitmap_data_allocator.o test_rdp_Qt ; #
explicit test_rdp_Qt.o front_Qt.o bitmap_data_allocator.o test_rdp_Qt ; #

<<<<<<< HEAD
import qt5 ;

using qt5 : /usr ;

obj test_rdp_Qt.o : tests/mod/rdp/test_rdp_Qt.cpp : ; 
obj front_Qt.o : src/front/front_Qt.cpp : ;
obj bitmap_data_allocator.o : src/utils/bitmap_data_allocator.cpp ;
=======
using qt5 : /usr/lib/x86_64-linux-gnu/qt5 : 5 : : : : : /usr/include/x86_64-linux-gnu/qt5 : /usr/lib/x86_64-linux-gnu ;

obj test_rdp_Qt.o : tests/mod/rdp/test_rdp_Qt.cpp 
    :
        <include>/usr/include/x86_64-linux-gnu/qt5 
        <cxxflags>-fPIC
    ; 
obj front_Qt.o : src/front/front_Qt.cpp : <include>/usr/include/x86_64-linux-gnu/qt5  
    :
        <include>/usr/include/x86_64-linux-gnu/qt5 
        <cxxflags>-fPIC
    ; 
obj bitmap_data_allocator.o : src/utils/bitmap_data_allocator.cpp  
    :
        <include>/usr/include/x86_64-linux-gnu/qt5 
        <cxxflags>-fPIC
    ; 
>>>>>>> 55635529

exe test_rdp_Qt :
    src/utils/bitmap_data_allocator.cpp
    tests/mod/rdp/test_rdp_Qt.cpp
    test_rdp_Qt.o #
    src/front/front_Qt.hpp
    src/front/front_widget_Qt.hpp
    src/front/front_Qt.cpp
    src/keyboard/reversed_keymaps/Qt_ScanCode_KeyMap.hpp
    front_Qt.o
    bitmap_data_allocator.o
    /qt5//QtGui 
<<<<<<< HEAD
    /qt5//QtCore 
    /qt5//QtWidgets
    /qt5//QtNetwork
=======
    /qt5//QtNetwork 
    /qt5//QtWidgets 
>>>>>>> 55635529
    krb5
    openssl
    crypto
    gssglue
    png
    d3des
    z
    dl
    libboost_unit_test
    :
    <include>/usr/include/x86_64-linux-gnu/qt5
    <cxxflags>-fPIC
    ;
<|MERGE_RESOLUTION|>--- conflicted
+++ resolved
@@ -992,18 +992,11 @@
 
 unit-test test_verifier : tests/test_verifier.cpp program_options libboost_unit_test openssl crypto snappy dl z :  $(TEST_DEPENDENCIES) ;
 
+
+
 #explicit front_Qt.o bitmap_data_allocator.o test_rdp_Qt ; #
 explicit test_rdp_Qt.o front_Qt.o bitmap_data_allocator.o test_rdp_Qt ; #
 
-<<<<<<< HEAD
-import qt5 ;
-
-using qt5 : /usr ;
-
-obj test_rdp_Qt.o : tests/mod/rdp/test_rdp_Qt.cpp : ; 
-obj front_Qt.o : src/front/front_Qt.cpp : ;
-obj bitmap_data_allocator.o : src/utils/bitmap_data_allocator.cpp ;
-=======
 using qt5 : /usr/lib/x86_64-linux-gnu/qt5 : 5 : : : : : /usr/include/x86_64-linux-gnu/qt5 : /usr/lib/x86_64-linux-gnu ;
 
 obj test_rdp_Qt.o : tests/mod/rdp/test_rdp_Qt.cpp 
@@ -1021,11 +1014,11 @@
         <include>/usr/include/x86_64-linux-gnu/qt5 
         <cxxflags>-fPIC
     ; 
->>>>>>> 55635529
+
 
 exe test_rdp_Qt :
     src/utils/bitmap_data_allocator.cpp
-    tests/mod/rdp/test_rdp_Qt.cpp
+    tests/mod/rdp/test_rdp_Qt.cpp #
     test_rdp_Qt.o #
     src/front/front_Qt.hpp
     src/front/front_widget_Qt.hpp
@@ -1034,14 +1027,8 @@
     front_Qt.o
     bitmap_data_allocator.o
     /qt5//QtGui 
-<<<<<<< HEAD
-    /qt5//QtCore 
-    /qt5//QtWidgets
-    /qt5//QtNetwork
-=======
     /qt5//QtNetwork 
     /qt5//QtWidgets 
->>>>>>> 55635529
     krb5
     openssl
     crypto
