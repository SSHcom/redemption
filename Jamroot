--- conflicted
+++ resolved
@@ -121,10 +121,6 @@
     <cxxflags>-Wpacked
     <cxxflags>-Wredundant-decls
 #     <cxxflags>-Winline
-<<<<<<< HEAD
-=======
-#    <cxxflags>-Wdouble-promotion
->>>>>>> 751128c7
     <cxxflags>-Winit-self
 #     <cxxflags>-Wcast-qual
 #     <cxxflags>-Woverloaded-virtual
