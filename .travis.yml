language: cpp

compiler:
  - gcc
#  - clang

before_install:
  - if [ "$CC" = 'gcc' ] ; then sudo add-apt-repository ppa:ubuntu-toolchain-r/test -y ; fi
  - if [ "$CC" = 'gcc' ] ; then sudo apt-get update -qq ; fi
  - "echo -e 'using gcc : 4.8 : g++-4.8 ;

using gcc : 4.9 : /usr/bin/g++-4.9 ;' > user-config.jam"

install:
  - sudo apt-get install -qq libssl-dev libpng12-dev libboost-dev libsnappy-dev
<<<<<<< HEAD
  - if [ "$CC" = 'gcc' ] ; then sudo apt-get install -qq g++-4.9 g++-4.8 ; fi
  - if [ "$CC" = 'gcc' ] ; then sudo update-alternatives --install /usr/bin/g++ g++ /usr/bin/g++-4.8 90 ; fi
=======
#  - if [ "$CC" = 'gcc' ] ; then sudo apt-get install -qq g++-4.9 g++-4.8 ; fi
  - if [ "$CC" = 'gcc' ] ; then sudo apt-get install -qq g++-4.9 ; fi
>>>>>>> 00db1ba9

script:
#  - if [ "$CC" = 'gcc' ] ; then bjam linkflags=-c --toolset=gcc-4.8 -q exe ; fi
  - if [ "$CC" = 'gcc' ] ; then bjam linkflags=-c --toolset=gcc-4.9 -q exe ; fi
  - if [ "$CC" = 'clang' ] ; then bjam linkflags=-c --toolset=clang -q exe ; fi

os:
  - linux

#branches:
#  only:
#    - master

notifications:
  email:
    recipients:
      - jpoelen@wallix.com
      - rzhou@wallix.com
      - cgrosjean@wallix.com
    on_success: never
    on_failure: always<|MERGE_RESOLUTION|>--- conflicted
+++ resolved
@@ -13,13 +13,8 @@
 
 install:
   - sudo apt-get install -qq libssl-dev libpng12-dev libboost-dev libsnappy-dev
-<<<<<<< HEAD
-  - if [ "$CC" = 'gcc' ] ; then sudo apt-get install -qq g++-4.9 g++-4.8 ; fi
-  - if [ "$CC" = 'gcc' ] ; then sudo update-alternatives --install /usr/bin/g++ g++ /usr/bin/g++-4.8 90 ; fi
-=======
 #  - if [ "$CC" = 'gcc' ] ; then sudo apt-get install -qq g++-4.9 g++-4.8 ; fi
   - if [ "$CC" = 'gcc' ] ; then sudo apt-get install -qq g++-4.9 ; fi
->>>>>>> 00db1ba9
 
 script:
 #  - if [ "$CC" = 'gcc' ] ; then bjam linkflags=-c --toolset=gcc-4.8 -q exe ; fi
