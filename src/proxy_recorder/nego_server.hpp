/*
   This program is free software; you can redistribute it and/or modify
   it under the terms of the GNU General Public License as published by
   the Free Software Foundation; either version 2 of the License, or
   (at your option) any later version.

   This program is distributed in the hope that it will be useful,
   but WITHOUT ANY WARRANTY; without even the implied warranty of
   MERCHANTABILITY or FITNESS FOR A PARTICULAR PURPOSE. See the
   GNU General Public License for more details.

   You should have received a copy of the GNU General Public License
   along with this program; if not, write to the Free Software
   Foundation, Inc., 675 Mass Ave, Cambridge, MA 02139, USA.

   Product name: redemption, a FLOSS RDP proxy
   Copyright (C) Wallix 2018
   Author(s): David Fort

   A proxy that will capture all the traffic to the target
*/
#pragma once

#include "utils/difftimeval.hpp"
#include "utils/fixed_random.hpp"
#include "utils/utf.hpp"
#include "core/RDP/nego.hpp"
#include "proxy_recorder/extract_user_domain.hpp"

class NegoServer
{
    FixedRandom rand;
    LCGTime timeobj;
    std::string extra_message;
    rdpCredsspServerNTLM credssp;

public:
    NegoServer(array_view_u8 key, std::string const& user, std::string const& password, uint64_t verbosity)
    : credssp(key, rand, timeobj, extra_message, Translation::EN,
<<<<<<< HEAD
        [&](cbytes_view user_av, cbytes_view domain_av, std::vector<uint8_t> & password_array){
=======
        [&](bytes_view user_av, bytes_view domain_av, Array & password_array){
>>>>>>> 76bd4c82
            LOG(LOG_INFO, "NTLM Check identity");
            
            // fROM COMMAND LINE
            auto [username, domain] = extract_user_domain(user.c_str());
            // from protocol
            auto utf8_user = ::encode_UTF16_to_UTF8(user_av);
            auto utf8_domain = ::encode_UTF16_to_UTF8(domain_av);

            LOG(LOG_INFO, "NTML IDENTITY: identity.User=%*s identity.Domain=%*s username=%s, domain=%s",
                int(utf8_user.size()),reinterpret_cast<char*>(utf8_user.data()), 
                int(utf8_domain.size()),reinterpret_cast<char*>(utf8_domain.data()), username, domain);

            if (utf8_domain.size() == 0){
                auto [identity_username, identity_domain] = extract_user_domain(utf8_user);

                LOG(LOG_INFO, "NTML IDENTITY: identity.User=%*s identity.Domain=%*s username=%s, domain=%s",
                    int(identity_username.size()),reinterpret_cast<char*>(identity_username.data()), 
                    int(identity_domain.size()),reinterpret_cast<char*>(identity_domain.data()), username, domain);

                if (are_buffer_equal({const_cast<const uint8_t*>(reinterpret_cast<uint8_t*>(username.data())),
                    username.size()}, identity_username)
                && are_buffer_equal({const_cast<const uint8_t*>(reinterpret_cast<uint8_t*>(domain.data())), 
                    domain.size()}, identity_domain)) {
                    LOG(LOG_INFO, "identity match");
                    password_array = UTF8toUTF16(password);
                    return PasswordCallback::Ok;
                }
            }

            if ((utf8_domain.size() != 0) 
            && are_buffer_equal({const_cast<const uint8_t*>(reinterpret_cast<uint8_t*>(username.data())),
                    username.size()}, utf8_user)
            && are_buffer_equal({const_cast<const uint8_t*>(reinterpret_cast<uint8_t*>(domain.data())), 
                    domain.size()}, utf8_domain)) {
                password_array = UTF8toUTF16(password);
                return PasswordCallback::Ok;
            }

            LOG(LOG_ERR, "Ntlm: bad identity");
            return PasswordCallback::Error;
        }, verbosity)
    {
    }

    credssp::State recv_data(TpduBuffer& buffer, OutStream & out_stream)
    {
        credssp::State st = credssp::State::Cont;
        while (buffer.next(TpduBuffer::CREDSSP) && credssp::State::Cont == st) {
            InStream in_stream(buffer.current_pdu_buffer());
            st = this->credssp.credssp_server_authenticate_next(in_stream, out_stream);
        }
        return st;
    }
};
<|MERGE_RESOLUTION|>--- conflicted
+++ resolved
@@ -37,11 +37,7 @@
 public:
     NegoServer(array_view_u8 key, std::string const& user, std::string const& password, uint64_t verbosity)
     : credssp(key, rand, timeobj, extra_message, Translation::EN,
-<<<<<<< HEAD
-        [&](cbytes_view user_av, cbytes_view domain_av, std::vector<uint8_t> & password_array){
-=======
-        [&](bytes_view user_av, bytes_view domain_av, Array & password_array){
->>>>>>> 76bd4c82
+        [&](bytes_view user_av, bytes_view domain_av, std::vector<uint8_t> & password_array){
             LOG(LOG_INFO, "NTLM Check identity");
             
             // fROM COMMAND LINE
