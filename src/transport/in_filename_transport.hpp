--- conflicted
+++ resolved
@@ -344,14 +344,6 @@
         }
     }
 
-<<<<<<< HEAD
-//    transbuf::ifile_buf1 & buffer() noexcept
-//    { return this->buf; }
-=======
-    transbuf::ifile_buf1 & buffer() noexcept
-    { return this->buf; }
->>>>>>> 7eecf2bf
-
     const transbuf::ifile_buf1 & buffer() const noexcept
     { return this->buf; }
 
