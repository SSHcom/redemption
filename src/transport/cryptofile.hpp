--- conflicted
+++ resolved
@@ -76,16 +76,9 @@
 
 
 class CryptoContext {
-    private:
-<<<<<<< HEAD
-    bool master_trace_key_loaded;
-    bool hmac_key_loaded;
-    unsigned char crypto_key[CRYPTO_KEY_LENGTH];
-=======
     bool master_key_loaded;
     bool hmac_key_loaded;
     unsigned char master_key[CRYPTO_KEY_LENGTH];
->>>>>>> 23f7ab19
 
     public:
     get_hmac_key_prototype * get_hmac_key_cb;
@@ -110,8 +103,6 @@
             this->hmac_key_loaded = true;
         }
         else {
-<<<<<<< HEAD
-=======
             switch (key_source){
             case 0:
                 if (!this->master_key_loaded){
@@ -165,7 +156,6 @@
     //                "\x10\x11\x12\x13\x14\x15\x16\x17\x18\x19\x1A\x1B\x1C\x1D\x1E\x1F",
                 }
             }
->>>>>>> 23f7ab19
             // no way to get the key raise some error
         }
         return hmac_key;
@@ -173,14 +163,6 @@
 
     void get_derived_key(uint8_t (& trace_key)[CRYPTO_KEY_LENGTH], const uint8_t * derivator, size_t derivator_len)
     {
-<<<<<<< HEAD
-        if (!this->master_trace_key_loaded){
-            if (this->get_trace_key_cb != nullptr){
-                // if we have a callback ask key
-                char * tmp = this->get_trace_key_cb((char*)derivator, (int)derivator_len);
-                memcpy(this->crypto_key, tmp, CRYPTO_KEY_LENGTH);
-                this->master_trace_key_loaded = true
-=======
         if (!this->master_key_loaded){
             if (this->get_trace_key_cb != nullptr){
                 // if we have a callback ask key
@@ -188,7 +170,6 @@
                     reinterpret_cast<char*>(const_cast<uint8_t*>(derivator)), static_cast<int>(derivator_len));
                 memcpy(this->master_key, tmp, CRYPTO_KEY_LENGTH);
                 this->master_key_loaded = true;
->>>>>>> 23f7ab19
             }
             else {
                 // no way to get the key raise some error
@@ -203,11 +184,7 @@
         {
             SslSha256 sha256;
             sha256.update(tmp, DERIVATOR_LENGTH);
-<<<<<<< HEAD
-            sha256.update(this->get_crypto_key(), CRYPTO_KEY_LENGTH);
-=======
             sha256.update(this->master_key, CRYPTO_KEY_LENGTH);
->>>>>>> 23f7ab19
             sha256.final(tmp, SHA256_DIGEST_LENGTH);
         }
         memcpy(trace_key, tmp, HMAC_KEY_LENGTH);
@@ -348,16 +325,12 @@
         this->hmac_key_loaded = true;
     }
 
-<<<<<<< HEAD
-    const unsigned char * get_crypto_key()
-=======
     const unsigned char * get_crypto_key() 
     {
         return get_master_key();
     }
 
     const unsigned char * get_master_key()
->>>>>>> 23f7ab19
     {
         if (not this->master_key_loaded)
         {
