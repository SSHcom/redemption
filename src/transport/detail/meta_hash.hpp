/*
*   This program is free software; you can redistribute it and/or modify
*   it under the terms of the GNU General Public License as published by
*   the Free Software Foundation; either version 2 of the License, or
*   (at your option) any later version.
*
*   This program is distributed in the hope that it will be useful,
*   but WITHOUT ANY WARRANTY; without even the implied warranty of
*   MERCHANTABILITY or FITNESS FOR A PARTICULAR PURPOSE.  See the
*   GNU General Public License for more details.
*
*   You should have received a copy of the GNU General Public License
*   along with this program; if not, write to the Free Software
*   Foundation, Inc., 675 Mass Ave, Cambridge, MA 02139, USA.
*
*   Product name: redemption, a FLOSS RDP proxy
*   Copyright (C) Wallix 2010-2015
*   Author(s): Jonathan Poelen
*/

#ifndef REDEMPTION_TRANSPORT_DETAIL_META_HASH_HPP
#define REDEMPTION_TRANSPORT_DETAIL_META_HASH_HPP


#include <cstdio>

#include "cryptofile.h"
#include "meta_opener.hpp"
#include "meta_writer.hpp"
#include "fileutils.hpp"

namespace detail {

template<class FilterParams = no_param>
struct out_hash_meta_sequence_filename_buf_param
{
    out_meta_sequence_filename_buf_param<CryptoContext&> meta_sq_params;
    FilterParams filter_params;
    CryptoContext & cctx;

    out_hash_meta_sequence_filename_buf_param(
        CryptoContext & cctx,
        time_t start_sec,
        FilenameGenerator::Format format,
        const char * const hash_prefix,
        const char * const prefix,
        const char * const filename,
        const char * const extension,
        const int groupid,
        FilterParams const & filter_params = FilterParams(),
        uint32_t verbose = 0)
    : meta_sq_params(start_sec, format, hash_prefix, prefix, filename, extension, groupid, verbose, cctx)
    , filter_params(filter_params)
    , cctx(cctx)
    {}
};

template<class Buf, class BufFilter, class BufMeta, class BufHash>
class out_hash_meta_sequence_filename_buf_impl
: public out_meta_sequence_filename_buf_impl<Buf, BufMeta>
{
    CryptoContext & cctx;
    BufFilter wrm_filter;

    using sequence_base_type = out_meta_sequence_filename_buf_impl<Buf, BufMeta>;

public:
    template<class FilterParams>
    explicit out_hash_meta_sequence_filename_buf_impl(
        out_hash_meta_sequence_filename_buf_param<FilterParams> const & params
    )
    : sequence_base_type(params.meta_sq_params)
    , cctx(params.cctx)
    , wrm_filter(params.filter_params)
    {}

    ssize_t write(const void * data, size_t len)
    {
        if (!this->buf().is_open()) {
            const char * filename = this->get_filename_generate();
            const int res = this->open_filename(filename);
            if (res < 0) {
                return res;
            }
            if (int err = this->wrm_filter.open(this->buf(), this->cctx, filename)) {
                return err;
            }
        }
        return this->wrm_filter.write(this->buf(), data, len);
    }

    int close()
    {
        if (this->buf().is_open()) {
            if (this->next()) {
                return 1;
            }
        }

        BufHash hash_buf(this->cctx);

        if (!this->meta_buf().is_open()) {
            return 1;
        }

        hash_type hash;

        if (this->meta_buf().close(hash)) {
            return 1;
        }

        return write_meta_hash(this->hash_filename(), this->meta_filename(), hash_buf, &hash, this->verbose);
    }

    int next()
    {
        if (this->buf().is_open()) {
            hash_type hash;
            {
                const int res1 = this->wrm_filter.close(this->buf(), hash, this->cctx.hmac_key);
                const int res2 = this->buf().close();
                if (res1) {
                    return res1;
                }
                if (res2) {
                    return res2;
                }
            }

            return this->next_meta_file(&hash);
        }
        return 1;
    }
};

<<<<<<< HEAD
=======



struct MetaHashMaker
{
    MetaHashMaker(unsigned char (&hash)[MD_HASH_LENGTH*2])
    : MetaHashMaker(
        reinterpret_cast<unsigned char (&)[MD_HASH_LENGTH]>(hash[0]),
        reinterpret_cast<unsigned char (&)[MD_HASH_LENGTH]>(hash[MD_HASH_LENGTH])
    )
    {}

    MetaHashMaker(unsigned char (&hash1)[MD_HASH_LENGTH], unsigned char (&hash2)[MD_HASH_LENGTH]) {
        char * p = this->mes;
        auto write = [&p](unsigned char (&hash)[MD_HASH_LENGTH]){
            *p++ = ' ';                // 1 octet
            for (unsigned c : hash) {
                sprintf(p, "%02x", c); // 64 octets (hash)
                p += 2;
            }
        };
        write(hash1);
        write(hash2);
        *p = 0;
    }

    char const * c_str() const noexcept {
        return this->mes;
    }

private:
    char mes[(1 + MD_HASH_LENGTH*2) * 2 + 1];
};

template<class MetaBuf, class HashBuf>
int close_meta_hash(detail::MetaFilename hf, MetaBuf & meta_buf, HashBuf & crypto_hash, uint32_t verbose)
{
    if (!meta_buf.is_open()) {
        return 1;
    }

    unsigned const hash_len = MD_HASH_LENGTH * 2;

    unsigned char hash[hash_len + 1] = {0};
    hash[0] = ' ';

    if (meta_buf.close(reinterpret_cast<unsigned char(&)[hash_len]>(hash[1]))) {
        return 1;
    }

    char path[1024] = {};
    char basename[1024] = {};
    char extension[256] = {};
    char filename[2048] = {};

    canonical_path( hf.filename
                  , path, sizeof(path)
                  , basename, sizeof(basename)
                  , extension, sizeof(extension)
                  , verbose);
    snprintf(filename, sizeof(filename), "%s%s", basename, extension);

    if (crypto_hash.open(hf.filename) >= 0) {
        const size_t len = strlen(filename);
        if (crypto_hash.write(filename, len) != long(len)
         || crypto_hash.write(hash, hash_len+1) != hash_len+1
         || crypto_hash.close(/*hash*/) != 0) {
            LOG(LOG_ERR, "Failed writing signature to hash file %s [%u]\n", hf.filename, -hash_len);
            return 1;
        }

        if (chmod(hf.filename, S_IRUSR|S_IRGRP) == -1){
            LOG(LOG_ERR, "can't set file %s mod to u+r, g+r : %s [%u]", hf.filename, strerror(errno), errno);
        }
    }
    else {
        int e = errno;
        LOG(LOG_ERR, "Open to transport failed: code=%d", e);
        errno = e;
        return 1;
    }

    return 0;
}

struct HashHeader {
    unsigned version;
};

template<class Reader>
HashHeader read_hash_headers(ReaderLine<Reader> & reader)
{
    HashHeader header{1};

    char line[32];
    auto sz = reader.read_line(line, sizeof(line), ERR_TRANSPORT_READ_FAILED);
    if (sz < 0) {
        throw Error(ERR_TRANSPORT_READ_FAILED, errno);
    }

    // v2
    REDASSERT(line[0] == 'v');
    header.version = 2;

    if (reader.next_line()
     || reader.next_line()
    ) {
        throw Error(ERR_TRANSPORT_READ_FAILED, errno);
    }

    return header;
}

template<class Reader>
int read_hash_file_v2(ReaderLine<Reader> & reader, HashHeader const & hash_header,  MetaLine & hash_line) {
    char line[
        PATH_MAX + 1 + 1 +
        (std::numeric_limits<long long>::digits10 + 1 + 1 + 1) * 8 +
        (1 + MD_HASH_LENGTH * 2) * 2 +
        2
    ];
    ssize_t len = reader.read_line(line, sizeof(line) - 1, ERR_TRANSPORT_NO_MORE_DATA);
    if (len < 0) {
        return -len;
    }
    line[len] = 0;

    // Line format "fffff
    // st_size st_mode st_uid st_gid st_dev st_ino st_mtime st_ctime
    //             hhhhh HHHHH"
    //            ^  ^  ^  ^
    //            |  |  |  |
    //            |hash1|  |
    //            |     |  |
    //          space   |hash2
    //                  |
    //                space
    //
    // filename(1 or >) + ... + space(1) + hash1(64) + space(1) + hash2(64) >= 135

    using std::begin;
    using std::end;

    // filename
    auto pline = line;
    {
        auto p = begin(hash_line.filename);
        auto e = end(hash_line.filename) - 1;
        for (; p != e && *pline && *pline != ' ' && (*pline == '\\' ? *++pline : true); ++pline, ++p) {
            *p = *pline;
        }
        *p = 0;
    }

    int err = 0;
    auto pend = pline;                   hash_line.size       = strtoll (pline, &pend, 10);
    err |= (*pend != ' '); pline = pend; hash_line.mode       = strtoull(pline, &pend, 10);
    err |= (*pend != ' '); pline = pend; hash_line.uid        = strtoll (pline, &pend, 10);
    err |= (*pend != ' '); pline = pend; hash_line.gid        = strtoll (pline, &pend, 10);
    err |= (*pend != ' '); pline = pend; hash_line.dev        = strtoull(pline, &pend, 10);
    err |= (*pend != ' '); pline = pend; hash_line.ino        = strtoll (pline, &pend, 10);
    err |= (*pend != ' '); pline = pend; hash_line.mtime      = strtoll (pline, &pend, 10);
    err |= (*pend != ' '); pline = pend; hash_line.ctime      = strtoll (pline, &pend, 10);

    if (!(err |= (len - (pend - line) != (sizeof(hash_line.hash1) + sizeof(hash_line.hash2)) * 2 + 2))
    ) {
        auto phash = begin(hash_line.hash1);
        for (auto e = ++pend + sizeof(hash_line.hash1) * 2u; pend != e; ++pend, ++phash) {
            *phash = (chex_to_int(*pend, err) << 4);
            *phash |= chex_to_int(*++pend, err);
        }
        err |= (*pend != ' ');
        phash = begin(hash_line.hash2);
        for (auto e = ++pend + sizeof(hash_line.hash2) * 2u; pend != e; ++pend, ++phash) {
            *phash = (chex_to_int(*pend, err) << 4);
            *phash |= chex_to_int(*++pend, err);
        }
    }

    err |= bool(*pend);

    if (err) {
        throw Error(ERR_TRANSPORT_READ_FAILED);
    }

    return 0;
}

>>>>>>> 949adaac
}

#endif
<|MERGE_RESOLUTION|>--- conflicted
+++ resolved
@@ -133,92 +133,6 @@
     }
 };
 
-<<<<<<< HEAD
-=======
-
-
-
-struct MetaHashMaker
-{
-    MetaHashMaker(unsigned char (&hash)[MD_HASH_LENGTH*2])
-    : MetaHashMaker(
-        reinterpret_cast<unsigned char (&)[MD_HASH_LENGTH]>(hash[0]),
-        reinterpret_cast<unsigned char (&)[MD_HASH_LENGTH]>(hash[MD_HASH_LENGTH])
-    )
-    {}
-
-    MetaHashMaker(unsigned char (&hash1)[MD_HASH_LENGTH], unsigned char (&hash2)[MD_HASH_LENGTH]) {
-        char * p = this->mes;
-        auto write = [&p](unsigned char (&hash)[MD_HASH_LENGTH]){
-            *p++ = ' ';                // 1 octet
-            for (unsigned c : hash) {
-                sprintf(p, "%02x", c); // 64 octets (hash)
-                p += 2;
-            }
-        };
-        write(hash1);
-        write(hash2);
-        *p = 0;
-    }
-
-    char const * c_str() const noexcept {
-        return this->mes;
-    }
-
-private:
-    char mes[(1 + MD_HASH_LENGTH*2) * 2 + 1];
-};
-
-template<class MetaBuf, class HashBuf>
-int close_meta_hash(detail::MetaFilename hf, MetaBuf & meta_buf, HashBuf & crypto_hash, uint32_t verbose)
-{
-    if (!meta_buf.is_open()) {
-        return 1;
-    }
-
-    unsigned const hash_len = MD_HASH_LENGTH * 2;
-
-    unsigned char hash[hash_len + 1] = {0};
-    hash[0] = ' ';
-
-    if (meta_buf.close(reinterpret_cast<unsigned char(&)[hash_len]>(hash[1]))) {
-        return 1;
-    }
-
-    char path[1024] = {};
-    char basename[1024] = {};
-    char extension[256] = {};
-    char filename[2048] = {};
-
-    canonical_path( hf.filename
-                  , path, sizeof(path)
-                  , basename, sizeof(basename)
-                  , extension, sizeof(extension)
-                  , verbose);
-    snprintf(filename, sizeof(filename), "%s%s", basename, extension);
-
-    if (crypto_hash.open(hf.filename) >= 0) {
-        const size_t len = strlen(filename);
-        if (crypto_hash.write(filename, len) != long(len)
-         || crypto_hash.write(hash, hash_len+1) != hash_len+1
-         || crypto_hash.close(/*hash*/) != 0) {
-            LOG(LOG_ERR, "Failed writing signature to hash file %s [%u]\n", hf.filename, -hash_len);
-            return 1;
-        }
-
-        if (chmod(hf.filename, S_IRUSR|S_IRGRP) == -1){
-            LOG(LOG_ERR, "can't set file %s mod to u+r, g+r : %s [%u]", hf.filename, strerror(errno), errno);
-        }
-    }
-    else {
-        int e = errno;
-        LOG(LOG_ERR, "Open to transport failed: code=%d", e);
-        errno = e;
-        return 1;
-    }
-
-    return 0;
-}
 
 struct HashHeader {
     unsigned version;
@@ -323,7 +237,6 @@
     return 0;
 }
 
->>>>>>> 949adaac
 }
 
 #endif
