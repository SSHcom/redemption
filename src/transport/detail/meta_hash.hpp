--- conflicted
+++ resolved
@@ -167,7 +167,6 @@
     char mes[(1 + MD_HASH_LENGTH*2) * 2 + 1];
 };
 
-<<<<<<< HEAD
 template<class MetaBuf, class HashBuf>
 int close_meta_hash(detail::MetaFilename hf, MetaBuf & meta_buf, HashBuf & crypto_hash, uint32_t verbose)
 {
@@ -322,8 +321,6 @@
     return 0;
 }
 
-=======
->>>>>>> 57a92d2e
 }
 
 #endif
