--- conflicted
+++ resolved
@@ -38,12 +38,9 @@
 #include "utils/sugar/unique_fd.hpp"
 #include "utils/netutils.hpp"
 #include "utils/parse_primary_drawing_orders.hpp"
-<<<<<<< HEAD
 # include "mod/rdp/params/rdp_session_probe_params.hpp"
 # include "mod/rdp/params/rdp_application_params.hpp"
-=======
 #include "capture/fdx_capture.hpp"
->>>>>>> a511b95c
 
 namespace
 {
@@ -71,23 +68,15 @@
     }
 }
 
-
-class ModRDPWithSocketAndMetrics final : public mod_api
+struct RdpData
 {
-    SocketTransport socket_transport;
-public:
-    ModRdpFactory rdp_factory;
-    DispatchReportMessage dispatcher;
-    mod_rdp mod;
-
     struct ModMetrics : Metrics
     {
         using Metrics::Metrics;
 
         RDPMetrics protocol_metrics{*this};
-        TimerPtr metrics_timer;
+        SessionReactor::TimerPtr metrics_timer;
     };
-
 
     struct FileValidator
     {
@@ -99,7 +88,7 @@
             {
                 size_t r = FileTransport::do_partial_read(buffer, len);
                 if (r == 0) {
-                    LOG(LOG_ERR, "FileValidator::do_partial_read: No data read!");
+                    LOG(LOG_ERR, "ModuleManager::create_mod_rdp: ModRDPWithMetrics::FileValidator::do_partial_read: No data read!");
                     throw this->get_report_error()(Error(ERR_TRANSPORT_NO_MORE_DATA, errno));
                 }
                 return r;
@@ -112,7 +101,6 @@
             std::string up_target_name;
             std::string down_target_name;
             SessionReactor& session_reactor;
-            TimerContainer& timer_events_;
             FrontAPI& front;
         };
 
@@ -120,7 +108,7 @@
         FileValidatorTransport trans;
         // TODO wait result (add delay)
         FileValidatorService service;
-        TopFdPtr validator_event;
+        SessionReactor::TopFdPtr validator_event;
 
         FileValidator(unique_fd&& fd, CtxError&& ctx_error)
         : ctx_error(std::move(ctx_error))
@@ -152,11 +140,22 @@
     std::unique_ptr<FileValidator> file_validator;
     std::unique_ptr<FdxCapture> fdx_capture;
     Fstat fstat;
+};
+
+
+
+class ModRDPWithSocketAndMetrics final : public mod_api
+{
+    SocketTransport socket_transport;
+public:
+    ModRdpFactory rdp_factory;
+    DispatchReportMessage dispatcher;
+    mod_rdp mod;
 
     FdxCapture* get_fdx_capture(Random & gen, Inifile & ini, CryptoContext & cctx)
     {
         if (!this->fdx_capture) {
-            LOG(LOG_INFO, "Enable clipboard file record");
+            LOG(LOG_INFO, "Enable clipboard file storage");
             int  const groupid = ini.get<cfg::video::capture_groupid>();
             auto const& session_id = ini.get<cfg::context::session_id>();
             auto const& subdir = ini.get<cfg::capture::record_subdirectory>();
@@ -177,6 +176,8 @@
 
         return this->fdx_capture.get();
     }
+
+    RdpData rdp_data;
 
     ModRdpFactory& get_rdp_factory() noexcept
     {
@@ -349,6 +350,8 @@
         this->mod.send_to_mod_channel(front_channel_name, chunk, length, flags);
     }
 };
+metrics metrics metrics
+
 
 inline static ModRdpSessionProbeParams get_session_probe_params(Inifile & ini)
 {
@@ -622,25 +625,11 @@
     mod_rdp_params.experimental_fix_input_event_sync =
         ini.get<cfg::mod_rdp::experimental_fix_input_event_sync>();
     mod_rdp_params.support_connection_redirection_during_recording =
-<<<<<<< HEAD
         ini.get<cfg::globals::support_connection_redirection_during_recording>();
     mod_rdp_params.clipboard_params.log_only_relevant_activities =
         ini.get<cfg::mod_rdp::log_only_relevant_clipboard_activities>();
     mod_rdp_params.split_domain = ini.get<cfg::mod_rdp::split_domain>();
-=======
-                                                         ini.get<cfg::globals::support_connection_redirection_during_recording>();
-
-    mod_rdp_params.clipboard_params.log_only_relevant_activities
-                                                       = ini.get<cfg::mod_rdp::log_only_relevant_clipboard_activities>();
-    mod_rdp_params.split_domain                        = ini.get<cfg::mod_rdp::split_domain>();
-
-    mod_rdp_params.validator_params.log_if_accepted = ini.get<cfg::file_verification::log_if_accepted>();
-    mod_rdp_params.validator_params.enable_clipboard_text_up = ini.get<cfg::file_verification::clipboard_text_up>();
-    mod_rdp_params.validator_params.enable_clipboard_text_down = ini.get<cfg::file_verification::clipboard_text_down>();
-    mod_rdp_params.validator_params.up_target_name = ini.get<cfg::file_verification::enable_up>() ? "up" : "";
-    mod_rdp_params.validator_params.down_target_name = ini.get<cfg::file_verification::enable_down>() ? "down" : "";
-
->>>>>>> a511b95c
+
     mod_rdp_params.enable_remotefx = ini.get<cfg::mod_rdp::enable_remotefx>();
     mod_rdp_params.use_license_store = ini.get<cfg::mod_rdp::use_license_store>();
     mod_rdp_params.accept_monitor_layout_change_if_capture_is_not_started
@@ -680,7 +669,6 @@
             rail_client_execute.reset(false);
         }
 
-<<<<<<< HEAD
         // ================== FileValidator ============================
         auto & vp = mod_rdp_params.validator_params;
         vp.log_if_accepted = ini.get<cfg::file_verification::log_if_accepted>();
@@ -691,105 +679,6 @@
 
         bool enable_validator = ini.get<cfg::file_verification::enable_up>() 
             || ini.get<cfg::file_verification::enable_down>();
-=======
-        struct RdpData
-        {
-            struct ModMetrics : Metrics
-            {
-                using Metrics::Metrics;
-
-                RDPMetrics protocol_metrics{*this};
-                SessionReactor::TimerPtr metrics_timer;
-            };
-
-            struct FileValidator
-            {
-                struct FileValidatorTransport : FileTransport
-                {
-                    using FileTransport::FileTransport;
-
-                    size_t do_partial_read(uint8_t * buffer, size_t len) override
-                    {
-                        size_t r = FileTransport::do_partial_read(buffer, len);
-                        if (r == 0) {
-                            LOG(LOG_ERR, "ModuleManager::create_mod_rdp: ModRDPWithMetrics::FileValidator::do_partial_read: No data read!");
-                            throw this->get_report_error()(Error(ERR_TRANSPORT_NO_MORE_DATA, errno));
-                        }
-                        return r;
-                    }
-                };
-
-                struct CtxError
-                {
-                    ReportMessageApi & report_message;
-                    std::string up_target_name;
-                    std::string down_target_name;
-                    SessionReactor& session_reactor;
-                    FrontAPI& front;
-                };
-
-                CtxError ctx_error;
-                FileValidatorTransport trans;
-                // TODO wait result (add delay)
-                FileValidatorService service;
-                SessionReactor::TopFdPtr validator_event;
-
-                FileValidator(unique_fd&& fd, CtxError&& ctx_error)
-                : ctx_error(std::move(ctx_error))
-                , trans(std::move(fd), ReportError([this](Error err){
-                    file_verification_error(
-                        this->ctx_error.front,
-                        this->ctx_error.session_reactor,
-                        this->ctx_error.report_message,
-                        this->ctx_error.up_target_name,
-                        this->ctx_error.down_target_name,
-                        err.errmsg()
-                    );
-                    return err;
-                }))
-                , service(this->trans)
-                {}
-
-                ~FileValidator()
-                {
-                    try {
-                        this->service.send_close_session();
-                    }
-                    catch (...) {
-                    }
-                }
-            };
-
-            std::unique_ptr<ModMetrics> metrics;
-            std::unique_ptr<FileValidator> file_validator;
-            std::unique_ptr<FdxCapture> fdx_capture;
-            Fstat fstat;
-        };
-
-        struct ModRDPWithMetrics : DispatchReportMessage, RdpData, ModRdpFactory, mod_rdp
-        {
-            FdxCapture* get_fdx_capture(ModuleManager& mm)
-            {
-                if (!this->fdx_capture) {
-                    LOG(LOG_INFO, "Enable clipboard file storage");
-                    int  const groupid = mm.ini.get<cfg::video::capture_groupid>();
-                    auto const& session_id = mm.ini.get<cfg::context::session_id>();
-                    auto const& subdir = mm.ini.get<cfg::capture::record_subdirectory>();
-                    auto const& record_dir = mm.ini.get<cfg::video::record_path>();
-                    auto const& hash_dir = mm.ini.get<cfg::video::hash_path>();
-                    auto const& filebase = mm.ini.get<cfg::capture::record_filebase>();
-
-                    this->fdx_capture = std::make_unique<FdxCapture>(
-                        str_concat(record_dir.as_string(), subdir),
-                        str_concat(hash_dir.as_string(), subdir),
-                        filebase,
-                        session_id, groupid, mm.cctx, mm.gen, this->fstat,
-                        /* TODO should be a log (siem?)*/
-                        ReportError());
-
-                    mm.ini.set_acl<cfg::capture::fdx_path>(this->fdx_capture->get_fdx_path());
-                }
->>>>>>> a511b95c
 
         std::unique_ptr<ModRDPWithSocketAndMetrics::FileValidator> file_validator;
         int validator_fd = -1;
@@ -906,14 +795,9 @@
         }
 
         if (enable_metrics) {
-<<<<<<< HEAD
-            new_mod->metrics = std::move(metrics);
+            new_mod->RdpData::metrics = std::move(metrics);
             LOG(LOG_INFO, "create_module_rdp::timer_events_.create_timer_executor");
-            new_mod->metrics->metrics_timer = timer_events_.create_timer_executor(session_reactor)
-=======
-            new_mod->RdpData::metrics = std::move(metrics);
-            new_mod->RdpData::metrics->metrics_timer = session_reactor.create_timer()
->>>>>>> a511b95c
+            new_mod->RdpData::metrics->metrics_timer = timer_events_.create_timer_executor(session_reactor)
                 .set_delay(std::chrono::seconds(ini.get<cfg::metrics::log_interval>()))
                 .on_action([metrics = new_mod->RdpData::metrics.get()](JLN_TIMER_CTX ctx){
                     metrics->log(ctx.get_current_time());
