/*
  This program is free software; you can redistribute it and/or modify
  it under the terms of the GNU General Public License as published by
  the Free Software Foundation; either version 2 of the License, or
  (at your option) any later version.

  This program is distributed in the hope that it will be useful,
  but WITHOUT ANY WARRANTY; without even the implied warranty of
  MERCHANTABILITY or FITNESS FOR A PARTICULAR PURPOSE. See the
  GNU General Public License for more details.

  You should have received a copy of the GNU General Public License
  along with this program; if not, write to the Free Software
  Foundation, Inc., 675 Mass Ave, Cambridge, MA 02139, USA.

  Product name: redemption, a FLOSS RDP proxy
  Copyright (C) Wallix 2010
  Author(s): Christophe Grosjean, Javier Caverni, Xavier Dunat,
             Raphael Zhou, Meng Tan

  Manage Modules Life cycle : creation, destruction and chaining
  find out the next module to run from context reading
*/

#include "acl/module_manager.hpp"
#include "configs/config.hpp"
#include "core/channels_authorizations.hpp"
#include "core/client_info.hpp"
#include "core/report_message_api.hpp"
#include "keyboard/keymap2.hpp"
#include "mod/rdp/parse_extra_orders.hpp"
#include "mod/rdp/rdp.hpp"
#include "mod/rdp/rdp_params.hpp"
#include "utils/sugar/scope_exit.hpp"
#include "utils/sugar/unique_fd.hpp"


#ifndef __EMSCRIPTEN__
# include "mod/metrics_hmac.hpp"
# include "mod/icap_files_service.hpp"
#endif



void ModuleManager::create_mod_rdp(
    AuthApi& authentifier, ReportMessageApi& report_message,
    Inifile& ini, gdi::GraphicApi & drawable, FrontAPI& front, ClientInfo client_info /* /!\ modified */,
    ClientExecute& rail_client_execute, Keymap2::KeyFlags key_flags,
    std::array<uint8_t, 28>& server_auto_reconnect_packet)
{
    LOG(LOG_INFO, "ModuleManager::Creation of new mod 'RDP'");

    switch (ini.get<cfg::context::mode_console>()) {
        case RdpModeConsole::force:
            client_info.console_session = true;
            LOG(LOG_INFO, "Session::mode console : force");
            break;
        case RdpModeConsole::forbid:
            client_info.console_session = false;
            LOG(LOG_INFO, "Session::mode console : forbid");
            break;
        case RdpModeConsole::allow:
            break;
    }
    //else {
    //    // default is "allow", do nothing special
    //}

    unique_fd client_sck = this->connect_to_target_host(
        report_message, trkeys::authentification_rdp_fail, "RDP");

    // BEGIN READ PROXY_OPT
    if (ini.get<cfg::globals::enable_wab_integration>()) {
        ChannelsAuthorizations::update_authorized_channels(
            ini.get_ref<cfg::mod_rdp::allow_channels>(),
            ini.get_ref<cfg::mod_rdp::deny_channels>(),
            ini.get<cfg::context::proxy_opt>()
        );
    }
    // END READ PROXY_OPT



    ini.get_ref<cfg::context::close_box_extra_message>().clear();
    ModRDPParams mod_rdp_params(
        ini.get<cfg::globals::target_user>().c_str()
      , ini.get<cfg::context::target_password>().c_str()
      , ini.get<cfg::context::target_host>().c_str()
      , "0.0.0.0"   // client ip is silenced
      , key_flags
      , this->load_font()
      , this->load_theme()
      , server_auto_reconnect_packet
      , ini.get_ref<cfg::context::close_box_extra_message>()
      , to_verbose_flags(ini.get<cfg::debug::mod_rdp>())
      //, RDPVerbose::basic_trace4 | RDPVerbose::basic_trace3 | RDPVerbose::basic_trace7 | RDPVerbose::basic_trace
    );

    SCOPE_EXIT(ini.set<cfg::context::perform_automatic_reconnection>(false));
    mod_rdp_params.perform_automatic_reconnection = ini.get<cfg::context::perform_automatic_reconnection>();

    mod_rdp_params.device_id                           = ini.get<cfg::globals::device_id>().c_str();

    mod_rdp_params.application_params.primary_user_id                     = ini.get<cfg::globals::primary_user_id>().c_str();
    mod_rdp_params.application_params.target_application                  = ini.get<cfg::globals::target_application>().c_str();

    //mod_rdp_params.enable_tls                          = true;
    if (!mod_rdp_params.target_password[0]) {
        mod_rdp_params.enable_nla                      = false;
    }
    else {
        mod_rdp_params.enable_nla                      = ini.get<cfg::mod_rdp::enable_nla>();
    }
    mod_rdp_params.enable_krb                          = ini.get<cfg::mod_rdp::enable_kerberos>();
    mod_rdp_params.enable_fastpath                     = ini.get<cfg::mod_rdp::fast_path>();
    //mod_rdp_params.enable_new_pointer                  = true;
    mod_rdp_params.enable_glyph_cache                  = ini.get<cfg::globals::glyph_cache>();

    mod_rdp_params.session_probe_params.enable_session_probe                = ini.get<cfg::mod_rdp::enable_session_probe>();
    mod_rdp_params.session_probe_params.enable_launch_mask    = ini.get<cfg::mod_rdp::session_probe_enable_launch_mask>();

    mod_rdp_params.session_probe_params.used_clipboard_based_launcher
                                                        = ini.get<cfg::mod_rdp::session_probe_use_clipboard_based_launcher>();
    mod_rdp_params.session_probe_params.vc_params.effective_launch_timeout
        = ini.get<cfg::mod_rdp::session_probe_start_launch_timeout_timer_only_after_logon>()
        ? ((ini.get<cfg::mod_rdp::session_probe_on_launch_failure>()
                == SessionProbeOnLaunchFailure::disconnect_user)
            ? ini.get<cfg::mod_rdp::session_probe_launch_timeout>()
            : ini.get<cfg::mod_rdp::session_probe_launch_fallback_timeout>())
        : std::chrono::milliseconds::zero();
    mod_rdp_params.session_probe_params.vc_params.on_launch_failure     = ini.get<cfg::mod_rdp::session_probe_on_launch_failure>();
    mod_rdp_params.session_probe_params.vc_params.keepalive_timeout     = ini.get<cfg::mod_rdp::session_probe_keepalive_timeout>();
    mod_rdp_params.session_probe_params.vc_params.on_keepalive_timeout  =
                                                            ini.get<cfg::mod_rdp::session_probe_on_keepalive_timeout>();
    mod_rdp_params.session_probe_params.vc_params.end_disconnected_session
                                                        = ini.get<cfg::mod_rdp::session_probe_end_disconnected_session>();
    mod_rdp_params.session_probe_params.customize_executable_name
                                                        = ini.get<cfg::mod_rdp::session_probe_customize_executable_name>();
    mod_rdp_params.session_probe_params.vc_params.disconnected_application_limit =
                                                        ini.get<cfg::mod_rdp::session_probe_disconnected_application_limit>();
    mod_rdp_params.session_probe_params.vc_params.disconnected_session_limit =
                                                        ini.get<cfg::mod_rdp::session_probe_disconnected_session_limit>();
    mod_rdp_params.session_probe_params.vc_params.idle_session_limit    =
                                                        ini.get<cfg::mod_rdp::session_probe_idle_session_limit>();
    mod_rdp_params.session_probe_params.exe_or_file           = ini.get<cfg::mod_rdp::session_probe_exe_or_file>();
    mod_rdp_params.session_probe_params.arguments             = ini.get<cfg::mod_rdp::session_probe_arguments>();

    mod_rdp_params.session_probe_params.vc_params.launcher_abort_delay                             = ini.get<cfg::mod_rdp::session_probe_launcher_abort_delay>();

    mod_rdp_params.session_probe_params.clipboard_based_launcher.clipboard_initialization_delay_ms = ini.get<cfg::mod_rdp::session_probe_clipboard_based_launcher_clipboard_initialization_delay>();
    mod_rdp_params.session_probe_params.clipboard_based_launcher.start_delay_ms                    = ini.get<cfg::mod_rdp::session_probe_clipboard_based_launcher_start_delay>();
    mod_rdp_params.session_probe_params.clipboard_based_launcher.long_delay_ms                     = ini.get<cfg::mod_rdp::session_probe_clipboard_based_launcher_long_delay>();
    mod_rdp_params.session_probe_params.clipboard_based_launcher.short_delay_ms                    = ini.get<cfg::mod_rdp::session_probe_clipboard_based_launcher_short_delay>();

    mod_rdp_params.session_probe_params.vc_params.ignore_ui_less_processes_during_end_of_session_check = ini.get<cfg::mod_rdp::session_probe_ignore_ui_less_processes_during_end_of_session_check>();

    mod_rdp_params.session_probe_params.vc_params.childless_window_as_unidentified_input_field = ini.get<cfg::mod_rdp::session_probe_childless_window_as_unidentified_input_field>();

    mod_rdp_params.session_probe_params.is_public_session        = ini.get<cfg::mod_rdp::session_probe_public_session>();

    mod_rdp_params.clipboard_params.disable_log_syslog        = bool(ini.get<cfg::video::disable_clipboard_log>() & ClipboardLogFlags::syslog);
    mod_rdp_params.clipboard_params.disable_log_wrm           = bool(ini.get<cfg::video::disable_clipboard_log>() & ClipboardLogFlags::wrm);
    mod_rdp_params.file_system_params.disable_log_syslog      = bool(ini.get<cfg::video::disable_file_system_log>() & FileSystemLogFlags::syslog);
    mod_rdp_params.file_system_params.disable_log_wrm         = bool(ini.get<cfg::video::disable_file_system_log>() & FileSystemLogFlags::wrm);
    mod_rdp_params.session_probe_params.vc_params.extra_system_processes =
        ExtraSystemProcesses(
            ini.get<cfg::context::session_probe_extra_system_processes>().c_str());
    mod_rdp_params.session_probe_params.vc_params.outbound_connection_monitor_rules =
        OutboundConnectionMonitorRules(
            ini.get<cfg::context::session_probe_outbound_connection_monitoring_rules>().c_str());
    mod_rdp_params.session_probe_params.vc_params.process_monitor_rules             =
        ProcessMonitorRules(
            ini.get<cfg::context::session_probe_process_monitoring_rules>().c_str());

    mod_rdp_params.session_probe_params.vc_params.windows_of_these_applications_as_unidentified_input_field =
        ExtraSystemProcesses(
            ini.get<cfg::context::session_probe_windows_of_these_applications_as_unidentified_input_field>().c_str());

    mod_rdp_params.session_probe_params.vc_params.enable_log            = ini.get<cfg::mod_rdp::session_probe_enable_log>();
    mod_rdp_params.session_probe_params.vc_params.enable_log_rotation   = ini.get<cfg::mod_rdp::session_probe_enable_log_rotation>();

    mod_rdp_params.session_probe_params.vc_params.allow_multiple_handshake
                                                        = ini.get<cfg::mod_rdp::session_probe_allow_multiple_handshake>();

    mod_rdp_params.session_probe_params.vc_params.enable_crash_dump     = ini.get<cfg::mod_rdp::session_probe_enable_crash_dump>();

    mod_rdp_params.session_probe_params.vc_params.handle_usage_limit    = ini.get<cfg::mod_rdp::session_probe_handle_usage_limit>();
    mod_rdp_params.session_probe_params.vc_params.memory_usage_limit    = ini.get<cfg::mod_rdp::session_probe_memory_usage_limit>();

    mod_rdp_params.session_probe_params.vc_params.disabled_features     = ini.get<cfg::mod_rdp::session_probe_disabled_features>();

    mod_rdp_params.ignore_auth_channel                 = ini.get<cfg::mod_rdp::ignore_auth_channel>();
    mod_rdp_params.auth_channel                        = CHANNELS::ChannelNameId(ini.get<cfg::mod_rdp::auth_channel>());
    mod_rdp_params.checkout_channel                    = CHANNELS::ChannelNameId(ini.get<cfg::mod_rdp::checkout_channel>());
    mod_rdp_params.application_params.alternate_shell                     = ini.get<cfg::mod_rdp::alternate_shell>().c_str();
    mod_rdp_params.application_params.shell_arguments                     = ini.get<cfg::mod_rdp::shell_arguments>().c_str();
    mod_rdp_params.application_params.shell_working_dir                   = ini.get<cfg::mod_rdp::shell_working_directory>().c_str();
    mod_rdp_params.application_params.use_client_provided_alternate_shell = ini.get<cfg::mod_rdp::use_client_provided_alternate_shell>();
    mod_rdp_params.application_params.target_application_account          = ini.get<cfg::globals::target_application_account>().c_str();
    mod_rdp_params.application_params.target_application_password         = ini.get<cfg::globals::target_application_password>().c_str();
    mod_rdp_params.rdp_compression                     = ini.get<cfg::mod_rdp::rdp_compression>();
    mod_rdp_params.error_message                       = &ini.get_ref<cfg::context::auth_error_message>();
    mod_rdp_params.disconnect_on_logon_user_change     = ini.get<cfg::mod_rdp::disconnect_on_logon_user_change>();
    mod_rdp_params.open_session_timeout                = ini.get<cfg::mod_rdp::open_session_timeout>();

    mod_rdp_params.server_cert_store                   = ini.get<cfg::mod_rdp::server_cert_store>();
    mod_rdp_params.server_cert_check                   = ini.get<cfg::mod_rdp::server_cert_check>();
    mod_rdp_params.server_access_allowed_message       = ini.get<cfg::mod_rdp::server_access_allowed_message>();
    mod_rdp_params.server_cert_create_message          = ini.get<cfg::mod_rdp::server_cert_create_message>();
    mod_rdp_params.server_cert_success_message         = ini.get<cfg::mod_rdp::server_cert_success_message>();
    mod_rdp_params.server_cert_failure_message         = ini.get<cfg::mod_rdp::server_cert_failure_message>();
    mod_rdp_params.server_cert_error_message           = ini.get<cfg::mod_rdp::server_cert_error_message>();

    mod_rdp_params.enable_server_cert_external_validation = ini.get<cfg::mod_rdp::enable_server_cert_external_validation>();

    mod_rdp_params.hide_client_name                    = ini.get<cfg::mod_rdp::hide_client_name>();

    mod_rdp_params.enable_persistent_disk_bitmap_cache = ini.get<cfg::mod_rdp::persistent_disk_bitmap_cache>();
    mod_rdp_params.enable_cache_waiting_list           = ini.get<cfg::mod_rdp::cache_waiting_list>();
    mod_rdp_params.persist_bitmap_cache_on_disk        = ini.get<cfg::mod_rdp::persist_bitmap_cache_on_disk>();
    mod_rdp_params.password_printing_mode              = ini.get<cfg::debug::password>();
    mod_rdp_params.cache_verbose                       = to_verbose_flags(ini.get<cfg::debug::cache>());

    mod_rdp_params.primary_drawing_orders_support      += parse_extra_orders(
        ini.get<cfg::mod_rdp::extra_orders>().c_str(),
        to_verbose_flags(ini.get<cfg::debug::mod_rdp>()));

    mod_rdp_params.bogus_sc_net_size                   = ini.get<cfg::mod_rdp::bogus_sc_net_size>();
    mod_rdp_params.bogus_refresh_rect                  = ini.get<cfg::globals::bogus_refresh_rect>();

    mod_rdp_params.drive_params.proxy_managed_drives                = ini.get<cfg::mod_rdp::proxy_managed_drives>().c_str();
    mod_rdp_params.drive_params.proxy_managed_prefix          = app_path(AppPath::DriveRedirection);

    mod_rdp_params.lang                                = language(ini);

    mod_rdp_params.allow_using_multiple_monitors       = ini.get<cfg::globals::allow_using_multiple_monitors>();

    mod_rdp_params.adjust_performance_flags_for_recording
                                                        = (ini.get<cfg::globals::is_rec>() &&
                                                            ini.get<cfg::client::auto_adjust_performance_flags>() &&
                                                            ((ini.get<cfg::video::capture_flags>() &
                                                            (CaptureFlags::wrm | CaptureFlags::ocr)) !=
                                                            CaptureFlags::none));
    mod_rdp_params.remote_app_params.rail_client_execute               = &rail_client_execute;

    mod_rdp_params.remote_app_params.client_execute                      = rail_client_execute.get_client_execute();

    mod_rdp_params.remote_app_params.should_ignore_first_client_execute  = rail_client_execute.should_ignore_first_client_execute();

    mod_rdp_params.remote_app_params.enable_remote_program
      = (client_info.remote_program
        && ini.get<cfg::mod_rdp::use_native_remoteapp_capability>()
        && ((mod_rdp_params.application_params.target_application
          && *mod_rdp_params.application_params.target_application)
         || (ini.get<cfg::mod_rdp::use_client_provided_remoteapp>()
         && not mod_rdp_params.remote_app_params.client_execute.exe_or_file.empty())));
    mod_rdp_params.remote_app_params.remote_program_enhanced             = client_info.remote_program_enhanced;
    mod_rdp_params.remote_app_params.use_client_provided_remoteapp       = ini.get<cfg::mod_rdp::use_client_provided_remoteapp>();

    mod_rdp_params.clean_up_32_bpp_cursor              = ini.get<cfg::mod_rdp::clean_up_32_bpp_cursor>();

    mod_rdp_params.large_pointer_support               = ini.get<cfg::globals::large_pointer_support>();

    mod_rdp_params.load_balance_info                   = ini.get<cfg::mod_rdp::load_balance_info>().c_str();

    mod_rdp_params.remote_app_params.rail_disconnect_message_delay       = ini.get<cfg::context::rail_disconnect_message_delay>();

    mod_rdp_params.session_probe_params.used_to_launch_remote_program
                                                        = ini.get<cfg::context::use_session_probe_to_launch_remote_program>();

    mod_rdp_params.file_system_params.bogus_ios_rdpdr_virtual_channel     = ini.get<cfg::mod_rdp::bogus_ios_rdpdr_virtual_channel>();

    mod_rdp_params.file_system_params.enable_rdpdr_data_analysis          =  ini.get<cfg::mod_rdp::enable_rdpdr_data_analysis>();

    mod_rdp_params.remote_app_params.bypass_legal_notice_delay = ini.get<cfg::mod_rdp::remoteapp_bypass_legal_notice_delay>();
    mod_rdp_params.remote_app_params.bypass_legal_notice_timeout
                                                       = ini.get<cfg::mod_rdp::remoteapp_bypass_legal_notice_timeout>();

    mod_rdp_params.experimental_fix_input_event_sync   = ini.get<cfg::mod_rdp::experimental_fix_input_event_sync>();
    mod_rdp_params.session_probe_params.fix_too_long_cookie    = ini.get<cfg::mod_rdp::experimental_fix_too_long_cookie>();
    mod_rdp_params.clipboard_params.log_only_relevant_activities
                                                       = ini.get<cfg::mod_rdp::log_only_relevant_clipboard_activities>();
    mod_rdp_params.split_domain                        = ini.get<cfg::mod_rdp::split_domain>();
<<<<<<< HEAD
    mod_rdp_params.enable_validator = ini.get<cfg::validator::enable_validator>();
    mod_rdp_params.enable_interupting_validator = ini.get<cfg::validator::enable_interupting_validator>();
    mod_rdp_params.enable_save_files = ini.get<cfg::validator::enable_save_files>();
    mod_rdp_params.validator_socket_path = ini.get<cfg::validator::validator_socket_path>().c_str();
    mod_rdp_params.channel_files_directory = ini.get<cfg::validator::channel_files_directory>().c_str();
    mod_rdp_params.validator_target_name = ini.get<cfg::validator::validator_target_name>().c_str();

=======
    mod_rdp_params.enable_remotefx = ini.get<cfg::client::remotefx>() && client_info.bitmap_codec_caps.haveRemoteFxCodec;
>>>>>>> ff35a562

    try {
        const char * const name = "RDP Target";

        Rect const adjusted_client_execute_rect =
            rail_client_execute.adjust_rect(get_widget_rect(
                    client_info.screen_info.width,
                    client_info.screen_info.height,
                    client_info.cs_monitor
                ));

        const bool host_mod_in_widget =
            (client_info.remote_program &&
                !mod_rdp_params.remote_app_params.enable_remote_program);

        if (host_mod_in_widget) {
            client_info.screen_info.width  = adjusted_client_execute_rect.cx / 4 * 4;
            client_info.screen_info.height = adjusted_client_execute_rect.cy;
            client_info.cs_monitor = GCC::UserData::CSMonitor{};
        }
        else {
            rail_client_execute.reset(false);
        }

        const char * target_user = ini.get<cfg::globals::target_user>().c_str();

        ICAPService * icap_service = nullptr;

#ifndef __EMSCRIPTEN__

        struct ModRDPWithMetrics : public mod_rdp
        {
            struct ModMetrics : Metrics
            {
                using Metrics::Metrics;

                RDPMetrics protocol_metrics{*this};
                SessionReactor::TimerPtr metrics_timer;
            };

            std::unique_ptr<ModMetrics> metrics;

            SessionReactor::TopFdPtr validator_event;

            using mod_rdp::mod_rdp;
        };

        bool const enable_metrics = (ini.get<cfg::metrics::enable_rdp_metrics>()
            && create_metrics_directory(ini.get<cfg::metrics::log_dir_path>().to_string()));

        std::unique_ptr<ModRDPWithMetrics::ModMetrics> metrics;

        if (mod_rdp_params.enable_validator) {
            icap_service = icap_open_session(mod_rdp_params.validator_socket_path);
            LOG(LOG_INFO, "icap_service->fd.fd() = %d", icap_service->fd.fd());
            if (icap_service->fd.fd() <= 0) {
                mod_rdp_params.enable_validator = false;
                LOG(LOG_WARNING, "Error, can't connect to validator, file validation disable");
            }
            this->validator_fd = icap_service->fd.fd();
        }

        if (enable_metrics) {
            metrics = std::make_unique<ModRDPWithMetrics::ModMetrics>(
                ini.get<cfg::metrics::log_dir_path>().to_string(),
                ini.get<cfg::context::session_id>(),
                hmac_user(
                    ini.get<cfg::globals::auth_user>(),
                    ini.get<cfg::metrics::sign_key>()),
                hmac_account(
                    {target_user, strlen(target_user)},
                    ini.get<cfg::metrics::sign_key>()),
                hmac_device_service(
                    ini.get<cfg::globals::target_device>(),
                    ini.get<cfg::context::target_service>(),
                    ini.get<cfg::metrics::sign_key>()),
                hmac_client_info(
                    ini.get<cfg::globals::host>(),
                    client_info.screen_info,
                    ini.get<cfg::metrics::sign_key>()),
                this->timeobj.get_time(),
                ini.get<cfg::metrics::log_file_turnover_interval>(),
                ini.get<cfg::metrics::log_interval>());
        }

#else
        using ModRDPWithMetrics = mod_rdp;
#endif

        auto new_mod = std::make_unique<ModWithSocket<ModRDPWithMetrics>>(
            *this,
            authentifier,
            name,
            std::move(client_sck),
            ini.get<cfg::debug::mod_rdp>(),
            &ini.get_ref<cfg::context::auth_error_message>(),
            sock_mod_barrier(),
            this->session_reactor,
            drawable,
            front,
            client_info,
            ini.get_ref<cfg::mod_rdp::redir_info>(),
            this->gen,
            this->timeobj,
            ChannelsAuthorizations(
                ini.get<cfg::mod_rdp::allow_channels>(),
                ini.get<cfg::mod_rdp::deny_channels>()),
            mod_rdp_params,
            authentifier,
            report_message,
            ini,
            enable_metrics ? &metrics->protocol_metrics : nullptr,
            icap_service
        );

#ifndef __EMSCRIPTEN__

        if (mod_rdp_params.enable_validator) {
            new_mod->validator_event = this->session_reactor.create_fd_event(this->validator_fd)
            .on_timeout(jln::always_ready([]() {}))
            .set_timeout(std::chrono::milliseconds::max() / 1000000 )
            .on_exit(jln::propagate_exit())
            .on_action(jln::always_ready([rdp=new_mod.get()]() {
                rdp->DLP_antivirus_check_channels_files();
            }));
        }

        if (enable_metrics) {
            new_mod->metrics = std::move(metrics);
            new_mod->metrics->metrics_timer = session_reactor.create_timer()
                .set_delay(std::chrono::seconds(ini.get<cfg::metrics::log_interval>()))
                .on_action([metrics = new_mod->metrics.get()](JLN_TIMER_CTX ctx){
                    metrics->log(ctx.get_current_time());
                    return ctx.ready();
                })
            ;
        }
#endif

        if (host_mod_in_widget) {
            LOG(LOG_INFO, "ModuleManager::Creation of internal module 'RailModuleHostMod'");

            std::string target_info = str_concat(
                ini.get<cfg::context::target_str>(),
                ':',
                ini.get<cfg::globals::primary_user_id>());

            rail_client_execute.set_target_info(target_info);

            auto* host_mod = new RailModuleHostMod(
                ini,
                this->session_reactor,
                drawable,
                front,
                client_info.screen_info.width,
                client_info.screen_info.height,
                adjusted_client_execute_rect,
                std::move(new_mod),
                rail_client_execute,
                this->load_font(),
                this->load_theme(),
                client_info.cs_monitor,
                !ini.get<cfg::globals::is_rec>()
            );

            this->set_mod(host_mod, nullptr, &rail_client_execute);
            this->rail_module_host_mod_ptr = host_mod;
            LOG(LOG_INFO, "ModuleManager::internal module 'RailModuleHostMod' ready");
        }
        else {
            rdp_api*       rdpapi = new_mod.get();
            windowing_api* winapi = new_mod->get_windowing_api();
            this->set_mod(new_mod.release(), rdpapi, winapi);
        }

        /* If provided by connection policy, session timeout update */
        report_message.update_inactivity_timeout();
    }
    catch (...) {
        ArcsightLogInfo arc_info;
        arc_info.name = "SESSION_CREATION";
        arc_info.signatureID = ArcsightLogInfo::SESSION_CREATION;
        arc_info.ApplicationProtocol = "rdp";
        arc_info.WallixBastionStatus = "FAIL";
        report_message.log6("type=\"SESSION_CREATION_FAILED\"", arc_info, this->session_reactor.get_current_time());

        throw;
    }

    if (ini.get<cfg::globals::bogus_refresh_rect>() &&
        ini.get<cfg::globals::allow_using_multiple_monitors>() &&
        (client_info.cs_monitor.monitorCount > 1)) {
        this->mod->rdp_suppress_display_updates();
        this->mod->rdp_allow_display_updates(0, 0,
            client_info.screen_info.width, client_info.screen_info.height);
    }
    this->mod->rdp_input_invalidate(Rect(0, 0, client_info.screen_info.width, client_info.screen_info.height));
    LOG(LOG_INFO, "ModuleManager::Creation of new mod 'RDP' suceeded");
    ini.get_ref<cfg::context::auth_error_message>().clear();
    this->connected = true;
}<|MERGE_RESOLUTION|>--- conflicted
+++ resolved
@@ -281,17 +281,16 @@
     mod_rdp_params.clipboard_params.log_only_relevant_activities
                                                        = ini.get<cfg::mod_rdp::log_only_relevant_clipboard_activities>();
     mod_rdp_params.split_domain                        = ini.get<cfg::mod_rdp::split_domain>();
-<<<<<<< HEAD
-    mod_rdp_params.enable_validator = ini.get<cfg::validator::enable_validator>();
+
+    mod_rdp_params.enable_validator = true; //ini.get<cfg::validator::enable_validator>();
     mod_rdp_params.enable_interupting_validator = ini.get<cfg::validator::enable_interupting_validator>();
     mod_rdp_params.enable_save_files = ini.get<cfg::validator::enable_save_files>();
     mod_rdp_params.validator_socket_path = ini.get<cfg::validator::validator_socket_path>().c_str();
     mod_rdp_params.channel_files_directory = ini.get<cfg::validator::channel_files_directory>().c_str();
     mod_rdp_params.validator_target_name = ini.get<cfg::validator::validator_target_name>().c_str();
 
-=======
     mod_rdp_params.enable_remotefx = ini.get<cfg::client::remotefx>() && client_info.bitmap_codec_caps.haveRemoteFxCodec;
->>>>>>> ff35a562
+
 
     try {
         const char * const name = "RDP Target";
