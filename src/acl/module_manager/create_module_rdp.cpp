/*
  This program is free software; you can redistribute it and/or modify
  it under the terms of the GNU General Public License as published by
  the Free Software Foundation; either version 2 of the License, or
  (at your option) any later version.

  This program is distributed in the hope that it will be useful,
  but WITHOUT ANY WARRANTY; without even the implied warranty of
  MERCHANTABILITY or FITNESS FOR A PARTICULAR PURPOSE. See the
  GNU General Public License for more details.

  You should have received a copy of the GNU General Public License
  along with this program; if not, write to the Free Software
  Foundation, Inc., 675 Mass Ave, Cambridge, MA 02139, USA.

  Product name: redemption, a FLOSS RDP proxy
  Copyright (C) Wallix 2010
  Author(s): Christophe Grosjean, Javier Caverni, Xavier Dunat,
             Raphael Zhou, Meng Tan

  Manage Modules Life cycle : creation, destruction and chaining
  find out the next module to run from context reading
*/

#include "acl/module_manager.hpp"
#include "configs/config.hpp"
#include "core/channels_authorizations.hpp"
#include "core/client_info.hpp"
#include "core/report_message_api.hpp"
#include "acl/dispatch_report_message.hpp"
#include "keyboard/keymap2.hpp"
#include "mod/metrics_hmac.hpp"
#include "mod/rdp/rdp.hpp"
#include "mod/rdp/rdp_params.hpp"
#include "mod/rdp/rdp_verbose.hpp"
#include "mod/file_validator_service.hpp"
#include "utils/sugar/scope_exit.hpp"
#include "utils/sugar/unique_fd.hpp"
#include "utils/netutils.hpp"
#include "utils/parse_primary_drawing_orders.hpp"
# include "mod/rdp/params/rdp_session_probe_params.hpp"
# include "mod/rdp/params/rdp_application_params.hpp"

namespace
{
    void file_verification_error(
        FrontAPI& front,
        SessionReactor& session_reactor,
        ReportMessageApi& report_message,
        array_view_const_char up_target_name,
        array_view_const_char down_target_name,
        array_view_const_char msg)
    {
        auto log6 = [&](LogId id, KVList kv_list){
            report_message.log6(id, session_reactor.get_current_time(), kv_list);
            front.session_update(id, kv_list);
        };

        for (auto&& service : {up_target_name, down_target_name}) {
            if (not service.empty()) {
                log6(LogId::FILE_VERIFICATION_ERROR, {
                    KVLog("icap_service"_av, service),
                    KVLog("status"_av, msg),
                });
            }
        }
    }
}


class ModRDPWithSocketAndMetrics final : public mod_api
{
    SocketTransport socket_transport;
public:
    ModRdpFactory rdp_factory;
    DispatchReportMessage dispatcher;
    mod_rdp mod;

    struct ModMetrics : Metrics
    {
        using Metrics::Metrics;

        RDPMetrics protocol_metrics{*this};
        TimerPtr metrics_timer;
    };


    struct FileValidator
    {
        struct FileValidatorTransport : FileTransport
        {
            using FileTransport::FileTransport;

            size_t do_partial_read(uint8_t * buffer, size_t len) override
            {
                size_t r = FileTransport::do_partial_read(buffer, len);
                if (r == 0) {
                    LOG(LOG_ERR, "FileValidator::do_partial_read: No data read!");
                    throw this->get_report_error()(Error(ERR_TRANSPORT_NO_MORE_DATA, errno));
                }
                return r;
            }
        };

        struct CtxError
        {
            ReportMessageApi & report_message;
            std::string up_target_name;
            std::string down_target_name;
            SessionReactor& session_reactor;
            TimerContainer& timer_events_;
            FrontAPI& front;
        };

        CtxError ctx_error;
        FileValidatorTransport trans;
        // TODO wait result (add delay)
        FileValidatorService service;
        TopFdPtr validator_event;

        FileValidator(unique_fd&& fd, CtxError&& ctx_error)
        : ctx_error(std::move(ctx_error))
        , trans(std::move(fd), ReportError([this](Error err){
            file_verification_error(
                this->ctx_error.front,
                this->ctx_error.session_reactor,
                this->ctx_error.report_message,
                this->ctx_error.up_target_name,
                this->ctx_error.down_target_name,
                err.errmsg()
            );
            return err;
        }))
        , service(this->trans)
        {}

        ~FileValidator()
        {
            try {
                this->service.send_close_session();
            }
            catch (...) {
            }
        }
    };

    std::unique_ptr<ModMetrics> metrics;
    std::unique_ptr<FileValidator> file_validator;
    std::unique_ptr<FdxCapture> fdx_capture;
    Fstat fstat;

    FdxCapture* get_fdx_capture(Random & gen, Inifile & ini, CryptoContext & cctx)
    {
        if (!this->fdx_capture) {
            LOG(LOG_INFO, "Enable clipboard file record");
            int  const groupid = ini.get<cfg::video::capture_groupid>();
            auto const& session_id = ini.get<cfg::context::session_id>();
            auto const& subdir = ini.get<cfg::capture::record_subdirectory>();
            auto const& record_dir = ini.get<cfg::video::record_path>();
            auto const& hash_dir = ini.get<cfg::video::hash_path>();
            auto const& filebase = ini.get<cfg::capture::record_filebase>();

            this->fdx_capture = std::make_unique<FdxCapture>(
                str_concat(record_dir.as_string(), subdir),
                str_concat(hash_dir.as_string(), subdir),
                filebase,
                session_id, groupid, cctx, gen, this->fstat,
                /* TODO should be a log (siem?)*/
                ReportError());

            ini.set_acl<cfg::capture::fdx_path>(this->fdx_capture->get_fdx_path());
        }

        return this->fdx_capture.get();
    }

    ModRdpFactory& get_rdp_factory() noexcept
    {
        return this->rdp_factory;
    }

private:
    ModWrapper & mod_wrapper;
    Inifile & ini;
    bool target_info_is_shown = false;

public:
    ModRDPWithSocketAndMetrics(ModWrapper & mod_wrapper, Inifile & ini,
        const char * name, unique_fd sck, uint32_t verbose
      , std::string * error_message
      , SessionReactor& session_reactor
      , TopFdContainer & fd_events_
      , GraphicFdContainer & graphic_fd_events_
      , TimerContainer& timer_events_
      , GraphicEventContainer & graphic_events_
      , SesmanInterface & sesman
      , gdi::GraphicApi & gd
      , FrontAPI & front
      , const ClientInfo & info
      , RedirectionInfo & redir_info
      , Random & gen
      , TimeObj & timeobj
      , const ChannelsAuthorizations channels_authorizations
      , const ModRDPParams & mod_rdp_params
      , const TLSClientParams & tls_client_params
      , AuthApi & authentifier
      , ReportMessageApi & report_message
      , LogCategoryFlags dont_log_category
      , LicenseApi & license_store
      , ModRdpVariables vars
      , [[maybe_unused]] RDPMetrics * metrics
      , [[maybe_unused]] FileValidatorService * file_validator_service
        )
    : socket_transport( name, std::move(sck)
                     , ini.get<cfg::context::target_host>().c_str()
                     , ini.get<cfg::context::target_port>()
                     , std::chrono::milliseconds(ini.get<cfg::globals::mod_recv_timeout>())
                     , to_verbose_flags(verbose), error_message)
                     
    , dispatcher(report_message, front, dont_log_category)
    , mod(this->socket_transport, ini, session_reactor, fd_events_, graphic_fd_events_, timer_events_, graphic_events_, sesman, gd, front, info, redir_info, gen, timeobj
        , channels_authorizations, mod_rdp_params, tls_client_params, authentifier
        , this->dispatcher /*report_message*/, license_store
        , vars, metrics, file_validator_service, this->get_rdp_factory())
    , mod_wrapper(mod_wrapper)
    , ini(ini)
    {
        this->mod_wrapper.set_mod_transport(&this->socket_transport);
    }

    std::string module_name() override {return "RDP Mod With Socket And Metrics";}

    ~ModRDPWithSocketAndMetrics()
    {
        this->mod_wrapper.set_mod_transport(nullptr);
        log_proxy::target_disconnection(
            this->ini.template get<cfg::context::auth_error_message>().c_str());
    }

    // from RdpInput

    void rdp_gdi_up_and_running(ScreenInfo & ) override {}

    void rdp_gdi_down() override {}

    void rdp_input_scancode(long param1, long param2, long param3, long param4, Keymap2 * keymap) override
    {
        if (this->mod_wrapper.try_input_scancode(param1, param2, param3, param4, keymap)) {
            this->target_info_is_shown = false;
            return ;
        }

        this->mod.rdp_input_scancode(param1, param2, param3, param4, keymap);

        Inifile const& ini = this->ini;

        if (ini.get<cfg::globals::enable_osd_display_remote_target>() && (param1 == Keymap2::F12)) {
            bool const f12_released = (param3 & SlowPath::KBDFLAGS_RELEASE);
            if (this->target_info_is_shown && f12_released) {
                LOG(LOG_INFO, "Hide info");
                this->mod_wrapper.clear_osd_message();
                this->target_info_is_shown = false;
            }
            else if (!this->target_info_is_shown && !f12_released) {
                LOG(LOG_INFO, "Show info");
                std::string msg;
                msg.reserve(64);
                if (ini.get<cfg::client::show_target_user_in_f12_message>()) {
                    msg  = ini.get<cfg::globals::target_user>();
                    msg += "@";
                }
                msg += ini.get<cfg::globals::target_device>();
                const uint32_t enddate = ini.get<cfg::context::end_date_cnx>();
                if (enddate) {
                    const auto now = time(nullptr);
                    const auto elapsed_time = enddate - now;
                    // only if "reasonable" time
                    if (elapsed_time < 60*60*24*366L) {
                        msg += "  [";
                        msg += time_before_closing(elapsed_time, Translator(ini));
                        msg += ']';
                    }
                }
                this->mod_wrapper.osd_message_fn(std::move(msg), false);
                this->target_info_is_shown = true;
            }
        }
    }

    // from RdpInput
    void rdp_input_mouse(int device_flags, int x, int y, Keymap2 * keymap) override
    {
        if (this->mod_wrapper.try_input_mouse(device_flags, x, y, keymap)) {
            this->target_info_is_shown = false;
            return ;
        }

        this->mod.rdp_input_mouse(device_flags, x, y, keymap);
    }

    // from RdpInput
    void rdp_input_unicode(uint16_t unicode, uint16_t flag) override {
        this->mod.rdp_input_unicode(unicode, flag);
    }

    // from RdpInput
    void rdp_input_invalidate(const Rect r) override
    {
        if (this->mod_wrapper.try_input_invalidate(r)) {
            return ;
        }

        this->mod.rdp_input_invalidate(r);
    }

    // from RdpInput
    void rdp_input_invalidate2(array_view<Rect const> vr) override
    {
        if (this->mod_wrapper.try_input_invalidate2(vr)) {
            return ;
        }

        this->mod.rdp_input_invalidate2(vr);
    }

    // from RdpInput
    void rdp_input_synchronize(uint32_t time, uint16_t device_flags, int16_t param1, int16_t param2) override
    {
        return this->mod.rdp_input_synchronize(time, device_flags, param1, param2);
    }

    void refresh(Rect clip) override
    {
        return this->mod.refresh(clip);
    }

    // from mod_api
    [[nodiscard]] bool is_up_and_running() const override { return false; }

    // from mod_api
    // support auto-reconnection
    bool is_auto_reconnectable() override {
        return this->mod.is_auto_reconnectable();
    }

    // from mod_api
    void disconnect() override 
    {
        return this->mod.disconnect();
    }

    // from mod_api
    void display_osd_message(std::string const & message) override 
    {
        this->mod_wrapper.osd_message_fn(message, true);
        //return this->mod.display_osd_message(message);
    }

    // from mod_api
    void move_size_widget(int16_t left, int16_t top, uint16_t width, uint16_t height) override
    {
        return this->mod.move_size_widget(left, top, width, height);
    }

    // from mod_api
    bool disable_input_event_and_graphics_update(bool disable_input_event, bool disable_graphics_update) override 
    {
        return this->mod.disable_input_event_and_graphics_update(disable_input_event, disable_graphics_update);
    }

    // from mod_api
    void send_input(int time, int message_type, int device_flags, int param1, int param2) override 
    {
        return this->mod.send_input(time, message_type, device_flags, param1, param2);
    }

    // from mod_api
    [[nodiscard]] Dimension get_dim() const override 
    {
        return this->mod.get_dim();
    }

    // from mod_api
    void log_metrics() override 
    {
        return this->mod.log_metrics();
    }

    // from mod_api
    void DLP_antivirus_check_channels_files() override
    {
        return this->mod.DLP_antivirus_check_channels_files(); 
    }
    
    void send_to_mod_channel(CHANNELS::ChannelNameId front_channel_name, InStream & chunk, std::size_t length, uint32_t flags) override 
    {
        this->mod.send_to_mod_channel(front_channel_name, chunk, length, flags);
    }
};

inline static ModRdpSessionProbeParams get_session_probe_params(Inifile & ini)
{
    ModRdpSessionProbeParams spp;
    spp.enable_session_probe = ini.get<cfg::mod_rdp::enable_session_probe>();
    spp.enable_launch_mask = ini.get<cfg::mod_rdp::session_probe_enable_launch_mask>();
    spp.used_clipboard_based_launcher = ini.get<cfg::mod_rdp::session_probe_use_clipboard_based_launcher>();
    spp.vc_params.effective_launch_timeout
        = ini.get<cfg::mod_rdp::session_probe_start_launch_timeout_timer_only_after_logon>()
        ? ((ini.get<cfg::mod_rdp::session_probe_on_launch_failure>()
                == SessionProbeOnLaunchFailure::disconnect_user)
            ? ini.get<cfg::mod_rdp::session_probe_launch_timeout>()
            : ini.get<cfg::mod_rdp::session_probe_launch_fallback_timeout>())
        : std::chrono::milliseconds::zero();
    spp.vc_params.on_launch_failure = ini.get<cfg::mod_rdp::session_probe_on_launch_failure>();
    spp.vc_params.keepalive_timeout = ini.get<cfg::mod_rdp::session_probe_keepalive_timeout>();
    spp.vc_params.on_keepalive_timeout  =
        ini.get<cfg::mod_rdp::session_probe_on_keepalive_timeout>();
    spp.vc_params.end_disconnected_session =
        ini.get<cfg::mod_rdp::session_probe_end_disconnected_session>();
    spp.customize_executable_name =
        ini.get<cfg::mod_rdp::session_probe_customize_executable_name>();
    spp.vc_params.disconnected_application_limit =
        ini.get<cfg::mod_rdp::session_probe_disconnected_application_limit>();
    spp.vc_params.disconnected_session_limit =
        ini.get<cfg::mod_rdp::session_probe_disconnected_session_limit>();
    spp.vc_params.idle_session_limit =
        ini.get<cfg::mod_rdp::session_probe_idle_session_limit>();
    spp.exe_or_file = ini.get<cfg::mod_rdp::session_probe_exe_or_file>();
    spp.arguments = ini.get<cfg::mod_rdp::session_probe_arguments>();
    spp.vc_params.launcher_abort_delay =
        ini.get<cfg::mod_rdp::session_probe_launcher_abort_delay>();
    spp.clipboard_based_launcher.clipboard_initialization_delay_ms =
        ini.get<cfg::mod_rdp::session_probe_clipboard_based_launcher_clipboard_initialization_delay>();
    spp.clipboard_based_launcher.start_delay_ms =
        ini.get<cfg::mod_rdp::session_probe_clipboard_based_launcher_start_delay>();
    spp.clipboard_based_launcher.long_delay_ms =
         ini.get<cfg::mod_rdp::session_probe_clipboard_based_launcher_long_delay>();
    spp.clipboard_based_launcher.short_delay_ms =
        ini.get<cfg::mod_rdp::session_probe_clipboard_based_launcher_short_delay>();
    spp.vc_params.ignore_ui_less_processes_during_end_of_session_check =
        ini.get<cfg::mod_rdp::session_probe_ignore_ui_less_processes_during_end_of_session_check>();
    spp.vc_params.childless_window_as_unidentified_input_field =
        ini.get<cfg::mod_rdp::session_probe_childless_window_as_unidentified_input_field>();
    spp.is_public_session = ini.get<cfg::mod_rdp::session_probe_public_session>();
    spp.vc_params.session_shadowing_support = ini.get<cfg::mod_rdp::session_shadowing_support>();
    spp.vc_params.on_account_manipulation =
        ini.get<cfg::mod_rdp::session_probe_on_account_manipulation>();
    spp.vc_params.extra_system_processes =
        ExtraSystemProcesses(
            ini.get<cfg::context::session_probe_extra_system_processes>().c_str());
    spp.vc_params.outbound_connection_monitor_rules =
        OutboundConnectionMonitorRules(
            ini.get<cfg::context::session_probe_outbound_connection_monitoring_rules>().c_str());
    spp.vc_params.process_monitor_rules =
        ProcessMonitorRules(ini.get<cfg::context::session_probe_process_monitoring_rules>().c_str());
    spp.vc_params.windows_of_these_applications_as_unidentified_input_field = ExtraSystemProcesses(
        ini.get<cfg::context::session_probe_windows_of_these_applications_as_unidentified_input_field>().c_str());
    spp.vc_params.enable_log = ini.get<cfg::mod_rdp::session_probe_enable_log>();
    spp.vc_params.enable_log_rotation = ini.get<cfg::mod_rdp::session_probe_enable_log_rotation>();
    spp.vc_params.allow_multiple_handshake = ini.get<cfg::mod_rdp::session_probe_allow_multiple_handshake>();
    spp.vc_params.enable_crash_dump = ini.get<cfg::mod_rdp::session_probe_enable_crash_dump>();
    spp.vc_params.handle_usage_limit = ini.get<cfg::mod_rdp::session_probe_handle_usage_limit>();
    spp.vc_params.memory_usage_limit = ini.get<cfg::mod_rdp::session_probe_memory_usage_limit>();
    spp.vc_params.disabled_features = ini.get<cfg::mod_rdp::session_probe_disabled_features>();
    spp.used_to_launch_remote_program = ini.get<cfg::context::use_session_probe_to_launch_remote_program>();
    spp.fix_too_long_cookie = ini.get<cfg::mod_rdp::experimental_fix_too_long_cookie>();
    return spp;
}

inline static ApplicationParams get_rdp_application_params(Inifile & ini)
{
    ApplicationParams ap;
    ap.alternate_shell = ini.get<cfg::mod_rdp::alternate_shell>().c_str();
    ap.shell_arguments = ini.get<cfg::mod_rdp::shell_arguments>().c_str();
    ap.shell_working_dir = ini.get<cfg::mod_rdp::shell_working_directory>().c_str();
    ap.use_client_provided_alternate_shell = ini.get<cfg::mod_rdp::use_client_provided_alternate_shell>();
    ap.target_application_account = ini.get<cfg::globals::target_application_account>().c_str();
    ap.target_application_password = ini.get<cfg::globals::target_application_password>().c_str();
    ap.primary_user_id = ini.get<cfg::globals::primary_user_id>().c_str();
    ap.target_application = ini.get<cfg::globals::target_application>().c_str();
    return ap;
}


void ModuleManager::create_mod_rdp(ModWrapper & mod_wrapper,
    AuthApi& authentifier, ReportMessageApi& report_message,
    Inifile& ini, gdi::GraphicApi & drawable, FrontAPI& front, ClientInfo client_info /* /!\ modified */,
    ClientExecute& rail_client_execute, Keymap2::KeyFlags key_flags,
    std::array<uint8_t, 28>& server_auto_reconnect_packet)
{
    switch (ini.get<cfg::context::mode_console>()) {
        case RdpModeConsole::force:
            client_info.console_session = true;
            LOG(LOG_INFO, "Session::mode console : force");
            break;
        case RdpModeConsole::forbid:
            client_info.console_session = false;
            LOG(LOG_INFO, "Session::mode console : forbid");
            break;
        case RdpModeConsole::allow:
            break;
    }

    // BEGIN READ PROXY_OPT
    std::string allow = ini.get<cfg::mod_rdp::allow_channels>();
    std::string deny = ini.get<cfg::mod_rdp::deny_channels>();

    if (ini.get<cfg::globals::enable_wab_integration>()) {
        auto result = update_authorized_channels(allow, deny, ini.get<cfg::context::proxy_opt>());
        allow = result.first;
        deny = result.second;
    }
    ChannelsAuthorizations channels_authorizations(allow, deny);
    // END READ PROXY_OPT

    const bool smartcard_passthrough = ini.get<cfg::mod_rdp::force_smartcard_authentication>();

    ini.get_mutable_ref<cfg::context::close_box_extra_message>().clear();
    ModRDPParams mod_rdp_params(
        (smartcard_passthrough ? "" : ini.get<cfg::globals::target_user>().c_str())
      , (smartcard_passthrough ? "" : ini.get<cfg::context::target_password>().c_str())
      , ini.get<cfg::context::target_host>().c_str()
      , "0.0.0.0"   // client ip is silenced
      , key_flags
      , this->glyphs
      , this->theme
      , server_auto_reconnect_packet
      , ini.get_mutable_ref<cfg::context::close_box_extra_message>()
      , to_verbose_flags(ini.get<cfg::debug::mod_rdp>())
      //, RDPVerbose::basic_trace4 | RDPVerbose::basic_trace3 | RDPVerbose::basic_trace7 | RDPVerbose::basic_trace
    );

    SCOPE_EXIT(ini.set<cfg::context::perform_automatic_reconnection>(false));
    mod_rdp_params.perform_automatic_reconnection = ini.get<cfg::context::perform_automatic_reconnection>();
    mod_rdp_params.device_id = ini.get<cfg::globals::device_id>().c_str();

    //mod_rdp_params.enable_tls                          = true;
    TLSClientParams tls_client_params;
    tls_client_params.tls_min_level                       = ini.get<cfg::mod_rdp::tls_min_level>();
    tls_client_params.tls_max_level                       = ini.get<cfg::mod_rdp::tls_max_level>();
    tls_client_params.show_common_cipher_list             = ini.get<cfg::mod_rdp::show_common_cipher_list>();
    tls_client_params.cipher_string                       = ini.get<cfg::mod_rdp::cipher_string>();

    if (!mod_rdp_params.target_password[0]) {
        mod_rdp_params.enable_nla                      = false;
    }
    else {
        mod_rdp_params.enable_nla                      = ini.get<cfg::mod_rdp::enable_nla>();
    }
    mod_rdp_params.enable_krb                          = ini.get<cfg::mod_rdp::enable_kerberos>();
    mod_rdp_params.enable_fastpath                     = ini.get<cfg::mod_rdp::fast_path>();
    //mod_rdp_params.enable_new_pointer                  = true;
    mod_rdp_params.enable_glyph_cache                  = ini.get<cfg::globals::glyph_cache>();

<<<<<<< HEAD
=======
    mod_rdp_params.session_probe_params.enable_session_probe                = ini.get<cfg::mod_rdp::enable_session_probe>();
    mod_rdp_params.session_probe_params.enable_launch_mask    = ini.get<cfg::mod_rdp::session_probe_enable_launch_mask>();

    mod_rdp_params.session_probe_params.used_clipboard_based_launcher
                                                        = ini.get<cfg::mod_rdp::session_probe_use_clipboard_based_launcher>();

    mod_rdp_params.session_probe_params.start_launch_timeout_timer_only_after_logon
                                                        = ini.get<cfg::mod_rdp::session_probe_start_launch_timeout_timer_only_after_logon>();

    mod_rdp_params.session_probe_params.vc_params.effective_launch_timeout
        = ini.get<cfg::mod_rdp::session_probe_start_launch_timeout_timer_only_after_logon>()
        ? ((ini.get<cfg::mod_rdp::session_probe_on_launch_failure>()
                == SessionProbeOnLaunchFailure::disconnect_user)
            ? ini.get<cfg::mod_rdp::session_probe_launch_timeout>()
            : ini.get<cfg::mod_rdp::session_probe_launch_fallback_timeout>())
        : std::chrono::milliseconds::zero();
    mod_rdp_params.session_probe_params.vc_params.on_launch_failure     = ini.get<cfg::mod_rdp::session_probe_on_launch_failure>();
    mod_rdp_params.session_probe_params.vc_params.keepalive_timeout     = ini.get<cfg::mod_rdp::session_probe_keepalive_timeout>();
    mod_rdp_params.session_probe_params.vc_params.on_keepalive_timeout  =
                                                            ini.get<cfg::mod_rdp::session_probe_on_keepalive_timeout>();
    mod_rdp_params.session_probe_params.vc_params.end_disconnected_session
                                                        = ini.get<cfg::mod_rdp::session_probe_end_disconnected_session>();
    mod_rdp_params.session_probe_params.customize_executable_name
                                                        = ini.get<cfg::mod_rdp::session_probe_customize_executable_name>();
    mod_rdp_params.session_probe_params.vc_params.disconnected_application_limit =
                                                        ini.get<cfg::mod_rdp::session_probe_disconnected_application_limit>();
    mod_rdp_params.session_probe_params.vc_params.disconnected_session_limit =
                                                        ini.get<cfg::mod_rdp::session_probe_disconnected_session_limit>();
    mod_rdp_params.session_probe_params.vc_params.idle_session_limit    =
                                                        ini.get<cfg::mod_rdp::session_probe_idle_session_limit>();
    mod_rdp_params.session_probe_params.exe_or_file           = ini.get<cfg::mod_rdp::session_probe_exe_or_file>();
    mod_rdp_params.session_probe_params.arguments             = ini.get<cfg::mod_rdp::session_probe_arguments>();

    mod_rdp_params.session_probe_params.vc_params.launcher_abort_delay                             = ini.get<cfg::mod_rdp::session_probe_launcher_abort_delay>();

    mod_rdp_params.session_probe_params.clipboard_based_launcher.clipboard_initialization_delay_ms = ini.get<cfg::mod_rdp::session_probe_clipboard_based_launcher_clipboard_initialization_delay>();
    mod_rdp_params.session_probe_params.clipboard_based_launcher.start_delay_ms                    = ini.get<cfg::mod_rdp::session_probe_clipboard_based_launcher_start_delay>();
    mod_rdp_params.session_probe_params.clipboard_based_launcher.long_delay_ms                     = ini.get<cfg::mod_rdp::session_probe_clipboard_based_launcher_long_delay>();
    mod_rdp_params.session_probe_params.clipboard_based_launcher.short_delay_ms                    = ini.get<cfg::mod_rdp::session_probe_clipboard_based_launcher_short_delay>();

    mod_rdp_params.session_probe_params.vc_params.end_of_session_check_delay_time =
                                                        ini.get<cfg::mod_rdp::session_probe_end_of_session_check_delay_time>();

    mod_rdp_params.session_probe_params.vc_params.ignore_ui_less_processes_during_end_of_session_check = ini.get<cfg::mod_rdp::session_probe_ignore_ui_less_processes_during_end_of_session_check>();

    mod_rdp_params.session_probe_params.vc_params.childless_window_as_unidentified_input_field = ini.get<cfg::mod_rdp::session_probe_childless_window_as_unidentified_input_field>();

    mod_rdp_params.session_probe_params.is_public_session        = ini.get<cfg::mod_rdp::session_probe_public_session>();

    mod_rdp_params.session_probe_params.vc_params.session_shadowing_support = ini.get<cfg::mod_rdp::session_shadowing_support>();

    mod_rdp_params.session_probe_params.vc_params.on_account_manipulation   = ini.get<cfg::mod_rdp::session_probe_on_account_manipulation>();

>>>>>>> 1386b258
    mod_rdp_params.clipboard_params.disable_log_syslog        = bool(ini.get<cfg::video::disable_clipboard_log>() & ClipboardLogFlags::syslog);
    mod_rdp_params.file_system_params.disable_log_syslog      = bool(ini.get<cfg::video::disable_file_system_log>() & FileSystemLogFlags::syslog);

    mod_rdp_params.session_probe_params = get_session_probe_params(ini);

    mod_rdp_params.ignore_auth_channel                 = ini.get<cfg::mod_rdp::ignore_auth_channel>();
    mod_rdp_params.auth_channel                        = CHANNELS::ChannelNameId(ini.get<cfg::mod_rdp::auth_channel>());
    mod_rdp_params.checkout_channel                    = CHANNELS::ChannelNameId(ini.get<cfg::mod_rdp::checkout_channel>());
    mod_rdp_params.application_params.alternate_shell                     = ini.get<cfg::mod_rdp::alternate_shell>().c_str();
    mod_rdp_params.application_params.shell_arguments                     = ini.get<cfg::mod_rdp::shell_arguments>().c_str();
    mod_rdp_params.application_params.shell_working_dir                   = ini.get<cfg::mod_rdp::shell_working_directory>().c_str();
    mod_rdp_params.application_params.use_client_provided_alternate_shell = ini.get<cfg::mod_rdp::use_client_provided_alternate_shell>();
    mod_rdp_params.application_params.target_application_account          = ini.get<cfg::globals::target_application_account>().c_str();
    mod_rdp_params.application_params.target_application_password         = ini.get<cfg::globals::target_application_password>().c_str();
    mod_rdp_params.rdp_compression                     = ini.get<cfg::mod_rdp::rdp_compression>();
    mod_rdp_params.error_message                       = &ini.get_mutable_ref<cfg::context::auth_error_message>();
    mod_rdp_params.disconnect_on_logon_user_change     = ini.get<cfg::mod_rdp::disconnect_on_logon_user_change>();
    mod_rdp_params.open_session_timeout                = ini.get<cfg::mod_rdp::open_session_timeout>();

    mod_rdp_params.server_cert_store                   = ini.get<cfg::mod_rdp::server_cert_store>();
    mod_rdp_params.server_cert_check                   = ini.get<cfg::mod_rdp::server_cert_check>();
    mod_rdp_params.server_access_allowed_message       = ini.get<cfg::mod_rdp::server_access_allowed_message>();
    mod_rdp_params.server_cert_create_message          = ini.get<cfg::mod_rdp::server_cert_create_message>();
    mod_rdp_params.server_cert_success_message         = ini.get<cfg::mod_rdp::server_cert_success_message>();
    mod_rdp_params.server_cert_failure_message         = ini.get<cfg::mod_rdp::server_cert_failure_message>();
    mod_rdp_params.server_cert_error_message           = ini.get<cfg::mod_rdp::server_cert_error_message>();

    mod_rdp_params.ignore_auth_channel = ini.get<cfg::mod_rdp::ignore_auth_channel>();
    mod_rdp_params.auth_channel = CHANNELS::ChannelNameId(ini.get<cfg::mod_rdp::auth_channel>());
    mod_rdp_params.checkout_channel = CHANNELS::ChannelNameId(ini.get<cfg::mod_rdp::checkout_channel>());

    mod_rdp_params.application_params = get_rdp_application_params(ini);

    mod_rdp_params.rdp_compression = ini.get<cfg::mod_rdp::rdp_compression>();
    mod_rdp_params.error_message = &ini.get_mutable_ref<cfg::context::auth_error_message>();
    mod_rdp_params.disconnect_on_logon_user_change = ini.get<cfg::mod_rdp::disconnect_on_logon_user_change>();
    mod_rdp_params.open_session_timeout = ini.get<cfg::mod_rdp::open_session_timeout>();
    mod_rdp_params.server_cert_store = ini.get<cfg::mod_rdp::server_cert_store>();
    mod_rdp_params.server_cert_check = ini.get<cfg::mod_rdp::server_cert_check>();
    mod_rdp_params.server_access_allowed_message = ini.get<cfg::mod_rdp::server_access_allowed_message>();
    mod_rdp_params.server_cert_create_message = ini.get<cfg::mod_rdp::server_cert_create_message>();
    mod_rdp_params.server_cert_success_message = ini.get<cfg::mod_rdp::server_cert_success_message>();
    mod_rdp_params.server_cert_failure_message = ini.get<cfg::mod_rdp::server_cert_failure_message>();
    mod_rdp_params.server_cert_error_message = ini.get<cfg::mod_rdp::server_cert_error_message>();
    mod_rdp_params.enable_server_cert_external_validation = ini.get<cfg::mod_rdp::enable_server_cert_external_validation>();
    mod_rdp_params.hide_client_name = ini.get<cfg::mod_rdp::hide_client_name>();
    mod_rdp_params.enable_persistent_disk_bitmap_cache = ini.get<cfg::mod_rdp::persistent_disk_bitmap_cache>();
    mod_rdp_params.enable_cache_waiting_list = ini.get<cfg::mod_rdp::cache_waiting_list>();
    mod_rdp_params.persist_bitmap_cache_on_disk = ini.get<cfg::mod_rdp::persist_bitmap_cache_on_disk>();
    mod_rdp_params.password_printing_mode = ini.get<cfg::debug::password>();
    mod_rdp_params.cache_verbose = to_verbose_flags(ini.get<cfg::debug::cache>());

    mod_rdp_params.primary_drawing_orders_support      += parse_primary_drawing_orders(
        ini.get<cfg::mod_rdp::extra_orders>().c_str(),
        bool(to_verbose_flags(ini.get<cfg::debug::mod_rdp>()) & (RDPVerbose::basic_trace | RDPVerbose::capabilities)),
        OnlyThoseSupportedByModRdp::Yes);

    mod_rdp_params.bogus_sc_net_size                   = ini.get<cfg::mod_rdp::bogus_sc_net_size>();
    mod_rdp_params.bogus_refresh_rect                  = ini.get<cfg::globals::bogus_refresh_rect>();

    mod_rdp_params.drive_params.proxy_managed_drives                = ini.get<cfg::mod_rdp::proxy_managed_drives>().c_str();
    mod_rdp_params.drive_params.proxy_managed_prefix          = app_path(AppPath::DriveRedirection);

    mod_rdp_params.lang                                = language(ini);

    mod_rdp_params.allow_using_multiple_monitors       = ini.get<cfg::globals::allow_using_multiple_monitors>();

    mod_rdp_params.adjust_performance_flags_for_recording
            = (ini.get<cfg::globals::is_rec>() 
            && ini.get<cfg::client::auto_adjust_performance_flags>() 
            && ((ini.get<cfg::video::capture_flags>() 
                & (CaptureFlags::wrm | CaptureFlags::ocr)) != CaptureFlags::none));
    {
        auto & rap = mod_rdp_params.remote_app_params;
        rap.rail_client_execute = &rail_client_execute;
        rap.client_execute = rail_client_execute.get_client_execute();
      
        bool const rail_is_required = (ini.get<cfg::mod_rdp::use_native_remoteapp_capability>()
            && ((mod_rdp_params.application_params.target_application 
                && *mod_rdp_params.application_params.target_application)
             || (ini.get<cfg::mod_rdp::use_client_provided_remoteapp>()
                && not rap.client_execute.exe_or_file.empty())));
        
        rap.should_ignore_first_client_execute = rail_client_execute.should_ignore_first_client_execute();
        rap.enable_remote_program = ((client_info.remote_program 
            || (ini.get<cfg::mod_rdp::wabam_uses_translated_remoteapp>() 
                && ini.get<cfg::context::is_wabam>())) 
                && rail_is_required);
        rap.remote_program_enhanced = client_info.remote_program_enhanced;
        rap.convert_remoteapp_to_desktop = (!client_info.remote_program 
            && ini.get<cfg::mod_rdp::wabam_uses_translated_remoteapp>() 
            && ini.get<cfg::context::is_wabam>() 
            && rail_is_required);
        rap.use_client_provided_remoteapp = ini.get<cfg::mod_rdp::use_client_provided_remoteapp>();
        rap.rail_disconnect_message_delay = ini.get<cfg::context::rail_disconnect_message_delay>();
        rap.bypass_legal_notice_delay = ini.get<cfg::mod_rdp::remoteapp_bypass_legal_notice_delay>();
        rap.bypass_legal_notice_timeout = ini.get<cfg::mod_rdp::remoteapp_bypass_legal_notice_timeout>();
    }

    mod_rdp_params.clean_up_32_bpp_cursor              = ini.get<cfg::mod_rdp::clean_up_32_bpp_cursor>();
    mod_rdp_params.large_pointer_support               = ini.get<cfg::globals::large_pointer_support>();
    mod_rdp_params.load_balance_info                   = ini.get<cfg::mod_rdp::load_balance_info>().c_str();

    // ======================= File System Params ===================
    {
        auto & fsp = mod_rdp_params.file_system_params;
        fsp.disable_log_syslog = bool(ini.get<cfg::video::disable_file_system_log>() 
                                      & FileSystemLogFlags::syslog);
        fsp.bogus_ios_rdpdr_virtual_channel     = ini.get<cfg::mod_rdp::bogus_ios_rdpdr_virtual_channel>();
        fsp.enable_rdpdr_data_analysis          =  ini.get<cfg::mod_rdp::enable_rdpdr_data_analysis>();
    }
    // ======================= End File System Params ===================

    mod_rdp_params.experimental_fix_input_event_sync =
        ini.get<cfg::mod_rdp::experimental_fix_input_event_sync>();
    mod_rdp_params.support_connection_redirection_during_recording =
        ini.get<cfg::globals::support_connection_redirection_during_recording>();
    mod_rdp_params.clipboard_params.log_only_relevant_activities =
        ini.get<cfg::mod_rdp::log_only_relevant_clipboard_activities>();
    mod_rdp_params.split_domain = ini.get<cfg::mod_rdp::split_domain>();
    mod_rdp_params.enable_remotefx = ini.get<cfg::mod_rdp::enable_remotefx>();
    mod_rdp_params.use_license_store = ini.get<cfg::mod_rdp::use_license_store>();
    mod_rdp_params.accept_monitor_layout_change_if_capture_is_not_started
        = ini.get<cfg::mod_rdp::accept_monitor_layout_change_if_capture_is_not_started>();

    mod_rdp_params.enable_restricted_admin_mode = ini.get<cfg::mod_rdp::enable_restricted_admin_mode>();
    mod_rdp_params.file_system_params.smartcard_passthrough        = smartcard_passthrough;

    try {
        using LogCategoryFlags = DispatchReportMessage::LogCategoryFlags;

        LogCategoryFlags dont_log_category;
        if (bool(ini.get<cfg::video::disable_file_system_log>() & FileSystemLogFlags::wrm)) {
            dont_log_category |= LogCategoryId::Drive;
        }
        if (bool(ini.get<cfg::video::disable_clipboard_log>() & ClipboardLogFlags::wrm)) {
            dont_log_category |= LogCategoryId::Clipboard;
        }

        const char * const name = "RDP Target";

        Rect const adjusted_client_execute_rect =
            rail_client_execute.adjust_rect(client_info.cs_monitor.get_widget_rect(
                    client_info.screen_info.width,
                    client_info.screen_info.height
                ));

        const bool host_mod_in_widget = (client_info.remote_program 
            && !mod_rdp_params.remote_app_params.enable_remote_program);

        if (host_mod_in_widget) {
            client_info.screen_info.width  = adjusted_client_execute_rect.cx / 4 * 4;
            client_info.screen_info.height = adjusted_client_execute_rect.cy;
            client_info.cs_monitor = GCC::UserData::CSMonitor{};
        }
        else {
            rail_client_execute.reset(false);
        }

        // ================== FileValidator ============================
        auto & vp = mod_rdp_params.validator_params;
        vp.log_if_accepted = ini.get<cfg::file_verification::log_if_accepted>();
        vp.validate_up_text = ini.get<cfg::file_verification::clipboard_text_up>();
        vp.validate_down_text = ini.get<cfg::file_verification::clipboard_text_down>();
        vp.up_target_name = ini.get<cfg::file_verification::enable_up>() ? "up" : "";
        vp.down_target_name = ini.get<cfg::file_verification::enable_down>() ? "down" : "";

        bool enable_validator = ini.get<cfg::file_verification::enable_up>() 
            || ini.get<cfg::file_verification::enable_down>();

        std::unique_ptr<ModRDPWithSocketAndMetrics::FileValidator> file_validator;
        int validator_fd = -1;

        if (enable_validator) {
            auto const& socket_path = ini.get<cfg::file_verification::socket_path>();
            bool const no_log_for_unix_socket = false;
            unique_fd ufd = addr_connect(socket_path.c_str(), no_log_for_unix_socket);
            if (ufd) {
                validator_fd = ufd.fd();
                fcntl(validator_fd, F_SETFL, fcntl(validator_fd, F_GETFL) & ~O_NONBLOCK);
                file_validator = std::make_unique<ModRDPWithSocketAndMetrics::FileValidator>(
                    std::move(ufd),
                    ModRDPWithSocketAndMetrics::FileValidator::CtxError{
                        report_message,
                        mod_rdp_params.validator_params.up_target_name,
                        mod_rdp_params.validator_params.down_target_name,
                        this->session_reactor, this->timer_events_, this->front
                    });
                file_validator->service.send_infos({
                    "server_ip"_av, ini.get<cfg::context::target_host>(),
                    "client_ip"_av, ini.get<cfg::globals::host>(),
                    "auth_user"_av, ini.get<cfg::globals::auth_user>()
                });
            }
            else {
                LOG(LOG_ERR, "Error, can't connect to validator, file validation disable");
                file_verification_error(
                    front, session_reactor, report_message,
                    mod_rdp_params.validator_params.up_target_name,
                    mod_rdp_params.validator_params.down_target_name,
                    "Unable to connect to FileValidator service"_av
                );
                // enable_validator = false;
                throw Error(ERR_SOCKET_CONNECT_FAILED);
            }
        }
        // ================== End FileValidator =========================

        // ================== Metrics =========================
        bool const enable_metrics = (ini.get<cfg::metrics::enable_rdp_metrics>()
            && create_metrics_directory(ini.get<cfg::metrics::log_dir_path>().as_string()));

        std::unique_ptr<ModRDPWithSocketAndMetrics::ModMetrics> metrics;

        if (enable_metrics) {
            metrics = std::make_unique<ModRDPWithSocketAndMetrics::ModMetrics>(
                ini.get<cfg::metrics::log_dir_path>().as_string(),
                ini.get<cfg::context::session_id>(),
                hmac_user(
                    ini.get<cfg::globals::auth_user>(),
                    ini.get<cfg::metrics::sign_key>()),
                hmac_account(
                    ini.get<cfg::globals::target_user>(),
                    ini.get<cfg::metrics::sign_key>()),
                hmac_device_service(
                    ini.get<cfg::globals::target_device>(),
                    ini.get<cfg::context::target_service>(),
                    ini.get<cfg::metrics::sign_key>()),
                hmac_client_info(
                    ini.get<cfg::globals::host>(),
                    client_info.screen_info,
                    ini.get<cfg::metrics::sign_key>()),
                this->timeobj.get_time(),
                ini.get<cfg::metrics::log_file_turnover_interval>(),
                ini.get<cfg::metrics::log_interval>());
        }
        // ================== End Metrics ======================

        unique_fd client_sck = 
            this->connect_to_target_host(report_message, trkeys::authentification_rdp_fail);

        auto new_mod = std::make_unique<ModRDPWithSocketAndMetrics>(
            mod_wrapper,
            this->ini,
            name,
            std::move(client_sck),
            ini.get<cfg::debug::mod_rdp>(),
            &ini.get_mutable_ref<cfg::context::auth_error_message>(),
            this->session_reactor,
            this->fd_events_,
            this->graphic_fd_events_,
            this->timer_events_,
            this->graphic_events_,
            this->sesman,
            drawable,
            front,
            client_info,
            ini.get_mutable_ref<cfg::mod_rdp::redir_info>(),
            this->gen,
            this->timeobj,
            channels_authorizations,
            mod_rdp_params,
            tls_client_params,
            authentifier,
            report_message,
            dont_log_category,
            file_system_license_store,
            ini,
            enable_metrics ? &metrics->protocol_metrics : nullptr,
            enable_validator ? &file_validator->service : nullptr
        );

        if (enable_validator) {
            new_mod->file_validator = std::move(file_validator);
            LOG(LOG_INFO, "create_module_rdp::fd_events_.create_top_executor");
            new_mod->file_validator->validator_event = this->fd_events_.create_top_executor(this->session_reactor, validator_fd)
            .set_timeout(std::chrono::milliseconds::max())
            .on_timeout(jln::always_ready([]{}))
            .on_exit(jln::propagate_exit())
            .on_action(jln::always_ready([rdp=new_mod.get()]() {
                rdp->DLP_antivirus_check_channels_files();
            }));
        }

        if (enable_metrics) {
            new_mod->metrics = std::move(metrics);
            LOG(LOG_INFO, "create_module_rdp::timer_events_.create_timer_executor");
            new_mod->metrics->metrics_timer = timer_events_.create_timer_executor(session_reactor)
                .set_delay(std::chrono::seconds(ini.get<cfg::metrics::log_interval>()))
                .on_action([metrics = new_mod->metrics.get()](JLN_TIMER_CTX ctx){
                    metrics->log(ctx.get_current_time());
                    return ctx.ready();
                })
            ;
        }

        if (new_mod) {
            assert(&ini == &this->ini);
            new_mod->get_rdp_factory().always_file_storage
              = (ini.get<cfg::file_storage::store_file>() == RdpStoreFile::always);
            switch (ini.get<cfg::file_storage::store_file>())
            {
                case RdpStoreFile::never:
                    break;
                case RdpStoreFile::on_invalid_verification:
                    if (!enable_validator) {
                        break;
                    }
                    [[fallthrough]];
                case RdpStoreFile::always:
                    new_mod->get_rdp_factory().get_fdx_capture = [mod = new_mod.get(), this]{
                        return mod->get_fdx_capture(this->gen, this->ini, this->cctx);
                    };
            }
        }

        if (host_mod_in_widget) {
            LOG(LOG_INFO, "ModuleManager::Creation of internal module 'RailModuleHostMod'");

            std::string target_info = str_concat(
                ini.get<cfg::context::target_str>(),
                ':',
                ini.get<cfg::globals::primary_user_id>());

            rail_client_execute.set_target_info(target_info);

            auto* host_mod = new RailModuleHostMod(
                ini,
                this->session_reactor,
                this->timer_events_,
                this->graphic_events_,
                drawable,
                front,
                client_info.screen_info.width,
                client_info.screen_info.height,
                adjusted_client_execute_rect,
                std::move(new_mod),
                rail_client_execute,
                this->glyphs,
                this->theme,
                client_info.cs_monitor,
                !ini.get<cfg::globals::is_rec>()
            );

            this->set_mod(mod_wrapper, host_mod, nullptr, &rail_client_execute);
            mod_wrapper.rail_module_host_mod_ptr = host_mod;
            LOG(LOG_INFO, "ModuleManager::internal module 'RailModuleHostMod' ready");
        }
        else {
            rdp_api*       rdpapi = &(new_mod.get()->mod);
            windowing_api* winapi = new_mod->mod.get_windowing_api();
            this->set_mod(mod_wrapper, new_mod.release(), rdpapi, winapi);
        }
    }
    catch (...) {
        report_message.log6(LogId::SESSION_CREATION_FAILED, this->session_reactor.get_current_time(), {});

        this->front.must_be_stop_capture();

        throw;
    }
}<|MERGE_RESOLUTION|>--- conflicted
+++ resolved
@@ -404,6 +404,7 @@
     spp.enable_session_probe = ini.get<cfg::mod_rdp::enable_session_probe>();
     spp.enable_launch_mask = ini.get<cfg::mod_rdp::session_probe_enable_launch_mask>();
     spp.used_clipboard_based_launcher = ini.get<cfg::mod_rdp::session_probe_use_clipboard_based_launcher>();
+    spp.start_launch_timeout_timer_only_after_logon = ini.get<cfg::mod_rdp::session_probe_start_launch_timeout_timer_only_after_logon>();
     spp.vc_params.effective_launch_timeout
         = ini.get<cfg::mod_rdp::session_probe_start_launch_timeout_timer_only_after_logon>()
         ? ((ini.get<cfg::mod_rdp::session_probe_on_launch_failure>()
@@ -437,6 +438,7 @@
          ini.get<cfg::mod_rdp::session_probe_clipboard_based_launcher_long_delay>();
     spp.clipboard_based_launcher.short_delay_ms =
         ini.get<cfg::mod_rdp::session_probe_clipboard_based_launcher_short_delay>();
+    spp.vc_params.end_of_session_check_delay_time = ini.get<cfg::mod_rdp::session_probe_end_of_session_check_delay_time>();
     spp.vc_params.ignore_ui_less_processes_during_end_of_session_check =
         ini.get<cfg::mod_rdp::session_probe_ignore_ui_less_processes_during_end_of_session_check>();
     spp.vc_params.childless_window_as_unidentified_input_field =
@@ -552,62 +554,6 @@
     //mod_rdp_params.enable_new_pointer                  = true;
     mod_rdp_params.enable_glyph_cache                  = ini.get<cfg::globals::glyph_cache>();
 
-<<<<<<< HEAD
-=======
-    mod_rdp_params.session_probe_params.enable_session_probe                = ini.get<cfg::mod_rdp::enable_session_probe>();
-    mod_rdp_params.session_probe_params.enable_launch_mask    = ini.get<cfg::mod_rdp::session_probe_enable_launch_mask>();
-
-    mod_rdp_params.session_probe_params.used_clipboard_based_launcher
-                                                        = ini.get<cfg::mod_rdp::session_probe_use_clipboard_based_launcher>();
-
-    mod_rdp_params.session_probe_params.start_launch_timeout_timer_only_after_logon
-                                                        = ini.get<cfg::mod_rdp::session_probe_start_launch_timeout_timer_only_after_logon>();
-
-    mod_rdp_params.session_probe_params.vc_params.effective_launch_timeout
-        = ini.get<cfg::mod_rdp::session_probe_start_launch_timeout_timer_only_after_logon>()
-        ? ((ini.get<cfg::mod_rdp::session_probe_on_launch_failure>()
-                == SessionProbeOnLaunchFailure::disconnect_user)
-            ? ini.get<cfg::mod_rdp::session_probe_launch_timeout>()
-            : ini.get<cfg::mod_rdp::session_probe_launch_fallback_timeout>())
-        : std::chrono::milliseconds::zero();
-    mod_rdp_params.session_probe_params.vc_params.on_launch_failure     = ini.get<cfg::mod_rdp::session_probe_on_launch_failure>();
-    mod_rdp_params.session_probe_params.vc_params.keepalive_timeout     = ini.get<cfg::mod_rdp::session_probe_keepalive_timeout>();
-    mod_rdp_params.session_probe_params.vc_params.on_keepalive_timeout  =
-                                                            ini.get<cfg::mod_rdp::session_probe_on_keepalive_timeout>();
-    mod_rdp_params.session_probe_params.vc_params.end_disconnected_session
-                                                        = ini.get<cfg::mod_rdp::session_probe_end_disconnected_session>();
-    mod_rdp_params.session_probe_params.customize_executable_name
-                                                        = ini.get<cfg::mod_rdp::session_probe_customize_executable_name>();
-    mod_rdp_params.session_probe_params.vc_params.disconnected_application_limit =
-                                                        ini.get<cfg::mod_rdp::session_probe_disconnected_application_limit>();
-    mod_rdp_params.session_probe_params.vc_params.disconnected_session_limit =
-                                                        ini.get<cfg::mod_rdp::session_probe_disconnected_session_limit>();
-    mod_rdp_params.session_probe_params.vc_params.idle_session_limit    =
-                                                        ini.get<cfg::mod_rdp::session_probe_idle_session_limit>();
-    mod_rdp_params.session_probe_params.exe_or_file           = ini.get<cfg::mod_rdp::session_probe_exe_or_file>();
-    mod_rdp_params.session_probe_params.arguments             = ini.get<cfg::mod_rdp::session_probe_arguments>();
-
-    mod_rdp_params.session_probe_params.vc_params.launcher_abort_delay                             = ini.get<cfg::mod_rdp::session_probe_launcher_abort_delay>();
-
-    mod_rdp_params.session_probe_params.clipboard_based_launcher.clipboard_initialization_delay_ms = ini.get<cfg::mod_rdp::session_probe_clipboard_based_launcher_clipboard_initialization_delay>();
-    mod_rdp_params.session_probe_params.clipboard_based_launcher.start_delay_ms                    = ini.get<cfg::mod_rdp::session_probe_clipboard_based_launcher_start_delay>();
-    mod_rdp_params.session_probe_params.clipboard_based_launcher.long_delay_ms                     = ini.get<cfg::mod_rdp::session_probe_clipboard_based_launcher_long_delay>();
-    mod_rdp_params.session_probe_params.clipboard_based_launcher.short_delay_ms                    = ini.get<cfg::mod_rdp::session_probe_clipboard_based_launcher_short_delay>();
-
-    mod_rdp_params.session_probe_params.vc_params.end_of_session_check_delay_time =
-                                                        ini.get<cfg::mod_rdp::session_probe_end_of_session_check_delay_time>();
-
-    mod_rdp_params.session_probe_params.vc_params.ignore_ui_less_processes_during_end_of_session_check = ini.get<cfg::mod_rdp::session_probe_ignore_ui_less_processes_during_end_of_session_check>();
-
-    mod_rdp_params.session_probe_params.vc_params.childless_window_as_unidentified_input_field = ini.get<cfg::mod_rdp::session_probe_childless_window_as_unidentified_input_field>();
-
-    mod_rdp_params.session_probe_params.is_public_session        = ini.get<cfg::mod_rdp::session_probe_public_session>();
-
-    mod_rdp_params.session_probe_params.vc_params.session_shadowing_support = ini.get<cfg::mod_rdp::session_shadowing_support>();
-
-    mod_rdp_params.session_probe_params.vc_params.on_account_manipulation   = ini.get<cfg::mod_rdp::session_probe_on_account_manipulation>();
-
->>>>>>> 1386b258
     mod_rdp_params.clipboard_params.disable_log_syslog        = bool(ini.get<cfg::video::disable_clipboard_log>() & ClipboardLogFlags::syslog);
     mod_rdp_params.file_system_params.disable_log_syslog      = bool(ini.get<cfg::video::disable_file_system_log>() & FileSystemLogFlags::syslog);
 
