--- conflicted
+++ resolved
@@ -259,19 +259,11 @@
                      , to_verbose_flags(verbose), error_message)
 
     , dispatcher(report_message, front, dont_log_category)
-<<<<<<< HEAD
-    , mod( this->socket_transport, time_base, mod_wrapper, fd_events_, timer_events_
-         , events, sesman, gd, front, info, redir_info, gen, timeobj
-         , channels_authorizations, mod_rdp_params, tls_client_params, authentifier
-         , this->dispatcher /*report_message*/, license_store
-         , vars, metrics, file_validator_service, this->get_rdp_factory())
-=======
-    , mod(this->socket_transport, ini, time_base, mod_wrapper, events, sesman, gd, front, info, redir_info, gen, timeobj
+    , mod(this->socket_transport, time_base, mod_wrapper, events, sesman, gd, front, info, redir_info, gen, timeobj
         , channels_authorizations, mod_rdp_params, tls_client_params, authentifier
         , this->dispatcher /*report_message*/, license_store
         , vars, metrics, file_validator_service, this->get_rdp_factory())
     , rdp_data(time_base, events)
->>>>>>> 99398834
     , mod_wrapper(mod_wrapper)
     , ini(ini)
     {
