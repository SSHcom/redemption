--- conflicted
+++ resolved
@@ -392,21 +392,12 @@
                 client_info.cs_monitor,
                 false
             );
-<<<<<<< HEAD
-            this->set_mod(mod_wrapper, host_mod);
+            this->set_mod(mod_wrapper, host_mod, nullptr, nullptr);
             mod_wrapper.rail_module_host_mod_ptr = host_mod;
             LOG(LOG_INFO, "ModuleManager::internal module 'RailModuleHostMod' ready");
         }
         else {
-            this->set_mod(mod_wrapper, new_mod.release());
-=======
-            this->set_mod(host_mod, nullptr, nullptr);
-            this->rail_module_host_mod_ptr = host_mod;
-            LOG(LOG_INFO, "ModuleManager::internal module 'RailModuleHostMod' ready");
-        }
-        else {
-            this->set_mod(new_mod.release(), nullptr, nullptr);
->>>>>>> 90920dda
+            this->set_mod(mod_wrapper, new_mod.release(), nullptr, nullptr);
         }
     }
     catch (...) {
