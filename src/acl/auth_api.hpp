--- conflicted
+++ resolved
@@ -24,12 +24,7 @@
 #include "gdi/screen_info.hpp"
 
 #include <cstdint>
-<<<<<<< HEAD
-#include <string>
-=======
 #include <string_view>
-
->>>>>>> 1ed21e32
 
 struct AuthApi : noncopyable
 {
@@ -41,7 +36,6 @@
 
     virtual void set_server_cert(std::string const& blob_str) = 0;
 
-<<<<<<< HEAD
     virtual void set_screen_info(ScreenInfo screen_info) = 0;
 
     virtual void set_auth_info(std::string const& username, std::string const& domain, std::string const& password) = 0;
@@ -49,13 +43,10 @@
     virtual void set_recording_started() = 0;
 
     virtual void set_rt_ready() = 0;
-=======
-    virtual void set_pm_request(std::string_view request) = 0;
->>>>>>> 1ed21e32
 
     virtual void set_native_session_id(unsigned int session_id) = 0;
 
-    virtual void set_pm_request(const char * request) = 0;
+    virtual void set_pm_request(std::string_view request) = 0;
 
     virtual void set_disconnect_target() = 0;
 
@@ -70,8 +61,7 @@
 
 struct NullAuthentifier : AuthApi
 {
-<<<<<<< HEAD
-    void set_pm_request(const char * /*request*/) override {}
+    void set_pm_request(std::string_view /*request*/) override {}
     void set_disconnect_target() override {}
     void set_auth_error_message(const char * /*error_message*/) override {}
     void set_auth_channel_target(const char * /*target*/) override {}
@@ -80,52 +70,4 @@
     void set_rd_shadow_invitation(uint32_t /*error_code*/, const char * /*error_message*/, const char * /*userdata*/, const char * /*id*/, const char * /*addr*/, uint16_t /*port*/) override {}
     void set_smartcard_login(const char * /*login*/) override {}
     void set_server_cert(std::string const& /*blob_str*/) override {}
-=======
-    void set_auth_channel_target(const char * target) override
-    {
-        (void)target;
-    }
-
-    void set_auth_error_message(const char * error_message) override
-    {
-        (void)error_message;
-    }
-
-    void disconnect_target() override
-    {}
-
-    void new_remote_mod() override
-    {}
-
-    void delete_remote_mod() override
-    {}
-
-    void set_pm_request(std::string_view request) override
-    {
-        (void)request;
-    }
-
-    void set_native_session_id(unsigned int session_id) override
-    {
-        (void)session_id;
-    }
-
-    void rd_shadow_available() override
-    {}
-
-    void rd_shadow_invitation(uint32_t error_code, const char * error_message, const char * userdata, const char * id, const char * addr, uint16_t port) override
-    {
-        (void)error_code;
-        (void)error_message;
-        (void)userdata;
-        (void)id;
-        (void)addr;
-        (void)port;
-    }
-
-    void set_smartcard_login(const char * login) override
-    {
-        (void)login;
-    }
->>>>>>> 1ed21e32
 };