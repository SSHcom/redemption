/*
  This program is free software; you can redistribute it and/or modify
  it under the terms of the GNU General Public License as published by
  the Free Software Foundation; either version 2 of the License, or
  (at your option) any later version.

  This program is distributed in the hope that it will be useful,
  but WITHOUT ANY WARRANTY; without even the implied warranty of
  MERCHANTABILITY or FITNESS FOR A PARTICULAR PURPOSE. See the
  GNU General Public License for more details.

  You should have received a copy of the GNU General Public License
  along with this program; if not, write to the Free Software
  Foundation, Inc., 675 Mass Ave, Cambridge, MA 02139, USA.

  Product name: redemption, a FLOSS RDP proxy
  Copyright (C) Wallix 2010
  Author(s): Christophe Grosjean, Javier Caverni, Xavier Dunat,
             Raphael Zhou, Meng Tan

  Manage Modules Life cycle : creation, destruction and chaining
  find out the next module to run from context reading
*/

#ifndef _REDEMPTION_ACL_MODULES_MANAGER_HPP_
#define _REDEMPTION_ACL_MODULES_MANAGER_HPP_

#include "socket_transport.hpp"
#include "config.hpp"
#include "netutils.hpp"
#include "mod_api.hpp"
#include "auth_api.hpp"
#include "null/null.hpp"
#include "rdp/rdp.hpp"
#include "vnc/vnc.hpp"
#include "xup/xup.hpp"
#include "internal/bouncer2_mod.hpp"
#include "internal/test_card_mod.hpp"
#include "internal/replay_mod.hpp"
#include "front.hpp"
#include "translation.hpp"

#include "internal/flat_login_mod.hpp"
#include "internal/flat_selector2_mod.hpp"
#include "internal/flat_wab_close_mod.hpp"
#include "internal/flat_dialog_mod.hpp"
#include "internal/flat_wait_mod.hpp"
#include "internal/interactive_target_mod.hpp"
#include "internal/widget_test_mod.hpp"

#include "mod_osd.hpp"
#include "mm_api.hpp"

#define STRMODULE_LOGIN            "login"
#define STRMODULE_SELECTOR         "selector"
#define STRMODULE_SELECTOR_LEGACY  "selector_legacy"
#define STRMODULE_CONFIRM          "confirm"
#define STRMODULE_CHALLENGE        "challenge"
#define STRMODULE_VALID            "valid"
#define STRMODULE_TRANSITORY       "transitory"
#define STRMODULE_CLOSE            "close"
#define STRMODULE_CONNECTION       "connection"
#define STRMODULE_TARGET           "interactive_target"
#define STRMODULE_MESSAGE          "message"
#define STRMODULE_RDP              "RDP"
#define STRMODULE_VNC              "VNC"
#define STRMODULE_INTERNAL         "INTERNAL"
#define STRMODULE_WAITINFO         "waitinfo"

enum {
    MODULE_EXIT,
    MODULE_WAITING,
    MODULE_RUNNING,
    MODULE_REFRESH,
    MODULE_VNC,
    MODULE_RDP,
    MODULE_XUP,
    MODULE_INTERNAL,
    MODULE_INTERNAL_CLOSE,
    MODULE_INTERNAL_WIDGET2_DIALOG,
    MODULE_INTERNAL_WIDGET2_MESSAGE,
    MODULE_INTERNAL_WIDGET2_LOGIN,
    MODULE_INTERNAL_CARD,
    MODULE_INTERNAL_DIALOG_DISPLAY_MESSAGE,
    MODULE_INTERNAL_DIALOG_VALID_MESSAGE,
    MODULE_INTERNAL_DIALOG_CHALLENGE,
    MODULE_INTERNAL_TARGET,
    MODULE_INTERNAL_BOUNCER2,
    MODULE_INTERNAL_TEST,
    MODULE_INTERNAL_WIDGET2_SELECTOR,
    MODULE_INTERNAL_WIDGET2_SELECTOR_LEGACY,
    MODULE_INTERNAL_WIDGETTEST,
    MODULE_INTERNAL_WAIT_INFO,
    MODULE_EXIT_INTERNAL_CLOSE,
    MODULE_TRANSITORY,
    MODULE_AUTH,
    MODULE_CLI
};

class MMIni : public MMApi {
public:
    Inifile & ini;
    uint32_t verbose;
    explicit MMIni(Inifile & _ini) : ini(_ini)
                          , verbose(ini.get<cfg::debug::auth>())
    {}
    ~MMIni() override {}
    void remove_mod() override {}
    void new_mod(int target_module, time_t now, auth_api * acl) override {
        LOG(LOG_INFO, "new mod %d at time: %d\n", target_module, static_cast<int>(now));
        switch (target_module) {
        case MODULE_VNC:
        case MODULE_XUP:
        case MODULE_RDP:
            this->connected = true;
            break;
        default:
            break;
        };
    };

    void invoke_close_box(const char * auth_error_message,
                                  BackEvent_t & signal, time_t now) override {
        this->last_module = true;
        if (auth_error_message) {
            this->ini.set<cfg::context::auth_error_message>(auth_error_message);
        }
        if (this->mod) {
            this->mod->disconnect();
        }
        this->remove_mod();
        if (this->ini.get<cfg::globals::enable_close_box>()) {
            this->new_mod(MODULE_INTERNAL_CLOSE, now, nullptr);
            signal = BACK_EVENT_NONE;
        }
        else {
            signal = BACK_EVENT_STOP;
        }
    }

    int next_module() override {
        LOG(LOG_INFO, "----------> ACL next_module <--------");
        auto & module_cstr = this->ini.get<cfg::context::module>();

        if (this->connected &&
            (module_cstr == STRMODULE_RDP ||
             module_cstr == STRMODULE_VNC)) {
            LOG(LOG_INFO, "===========> MODULE_CLOSE");
            if (this->ini.get<cfg::context::auth_error_message>().empty()) {
                this->ini.set<cfg::context::auth_error_message>(TR("end_connection", language(this->ini)));
            }
            return MODULE_INTERNAL_CLOSE;
        }
        if (module_cstr == STRMODULE_LOGIN) {
            LOG(LOG_INFO, "===========> MODULE_LOGIN");
            return MODULE_INTERNAL_WIDGET2_LOGIN;
        }
        else if (module_cstr == STRMODULE_SELECTOR) {
            LOG(LOG_INFO, "===============> MODULE_SELECTOR");
            return MODULE_INTERNAL_WIDGET2_SELECTOR;
        }
        else if (module_cstr == STRMODULE_SELECTOR_LEGACY) {
            LOG(LOG_INFO, "===============> MODULE_SELECTOR_LEGACY");
            return MODULE_INTERNAL_WIDGET2_SELECTOR_LEGACY;
        }
        else if (module_cstr == STRMODULE_CONFIRM) {
            LOG(LOG_INFO, "===============> MODULE_DIALOG_CONFIRM");
            return MODULE_INTERNAL_DIALOG_DISPLAY_MESSAGE;
        }
        else if (module_cstr == STRMODULE_CHALLENGE) {
            LOG(LOG_INFO, "===========> MODULE_DIALOG_CHALLENGE");
            return MODULE_INTERNAL_DIALOG_CHALLENGE;
        }
        else if (module_cstr == STRMODULE_VALID) {
            LOG(LOG_INFO, "===========> MODULE_DIALOG_VALID");
            return MODULE_INTERNAL_DIALOG_VALID_MESSAGE;
        }
        else if (module_cstr == STRMODULE_WAITINFO) {
            LOG(LOG_INFO, "===========> MODULE_WAITINFO");
            return MODULE_INTERNAL_WAIT_INFO;
        }
        else if (module_cstr == STRMODULE_TARGET) {
            LOG(LOG_INFO, "===========> MODULE_INTERACTIVE_TARGET");
            return MODULE_INTERNAL_TARGET;
        }
        else if (module_cstr == STRMODULE_TRANSITORY) {
            LOG(LOG_INFO, "===============> WAIT WITH CURRENT MODULE");
            return MODULE_TRANSITORY;
        }
        else if (module_cstr == STRMODULE_CLOSE) {
            LOG(LOG_INFO, "===========> MODULE_INTERNAL_CLOSE");
            return MODULE_INTERNAL_CLOSE;
        }
        else if (module_cstr == STRMODULE_RDP) {
            LOG(LOG_INFO, "===========> MODULE_RDP");
            return MODULE_RDP;
        }
        else if (module_cstr == STRMODULE_VNC) {
            LOG(LOG_INFO, "===========> MODULE_VNC");
            return MODULE_VNC;
        }
        else if (module_cstr == STRMODULE_INTERNAL) {
            LOG(LOG_INFO, "===========> MODULE_INTERNAL");
            int res = MODULE_EXIT;
            auto & target = this->ini.get<cfg::context::target_host>();
            if (target == "bouncer2") {
                if (this->verbose & 0x4) {
                    LOG(LOG_INFO, "==========> INTERNAL bouncer2");
                }
                res = MODULE_INTERNAL_BOUNCER2;
            }
            else if (target == "autotest") {
                if (this->verbose & 0x4) {
                    LOG(LOG_INFO, "==========> INTERNAL test");
                }
                auto & user = this->ini.get<cfg::globals::target_user>();
                this->ini.set<cfg::context::movie>(user.c_str());
                const size_t len_user = user.size();
                if ((len_user < 5 || !std::equal(user.end() - 5u, user.end(), ".mwrm")) && len_user + 5 < this->ini.get<cfg::context::movie>().max_size()) {
                    strcpy(this->ini.get_ref<cfg::context::movie>().data() + len_user, ".mwrm");
                }
                res = MODULE_INTERNAL_TEST;
            }
            else if (target == "widget2_message") {
                if (this->verbose & 0x4) {
                    LOG(LOG_INFO, "auth::get_mod_from_protocol INTERNAL widget2_message");
                }
                res = MODULE_INTERNAL_WIDGET2_MESSAGE;
            }
            else if (target == "widgettest") {
                if (this->verbose & 0x4) {
                    LOG(LOG_INFO, "auth::get_mod_from_protocol INTERNAL widgettest");
                }
                res = MODULE_INTERNAL_WIDGETTEST;
            }
            else {
                if (this->verbose & 0x4) {
                    LOG(LOG_INFO, "==========> INTERNAL card");
                }
                res = MODULE_INTERNAL_CARD;
            }
            return res;
        }
        LOG(LOG_INFO, "===========> UNKNOWN MODULE");
        return MODULE_INTERNAL_CLOSE;
    }

    void check_module() override {
        if (this->ini.get<cfg::context::forcemodule>() &&
            !this->is_connected()) {
            this->mod->get_event().signal = BACK_EVENT_NEXT;
            this->mod->get_event().set();
            this->ini.set<cfg::context::forcemodule>(false);
            // Do not send back the value to sesman.
        }
    }
};


class ModuleManager : public MMIni
{
    struct IniAccounts {
        char username[255]; // should use string
        char password[255]; // should use string

        IniAccounts()
        {
            this->username[0] = 0;
            this->password[0] = 0;
        }
    } accounts;

    struct module_osd
    : public mod_osd
    {
    private:
        bool external_deleting;
    public:
        module_osd(
            ModuleManager & manager, const Rect & rect,
            std::function<void(mod_api & mod, const Rect & rect, const Rect & clip)> f,
            bool external_deleting)
        : mod_osd(manager.front, *manager.mod, rect, std::move(f))
        , external_deleting(external_deleting)
        , manager(manager)
        , old_mod(manager.mod)
        {
            manager.osd = this;
        }

        ~module_osd() override {
            this->manager.mod = this->old_mod;
            this->manager.osd = nullptr;
            // disable draw hidden
            if (this->is_active()) {
                this->set_gd(*this, nullptr);
            }
        }

        void rdp_input_mouse(int device_flags, int x, int y, Keymap2* keymap) override {
            if (!this->external_deleting && this->fg().contains_pt(x, y)) {
                if (device_flags == (MOUSE_FLAG_BUTTON1|MOUSE_FLAG_DOWN)) {
                    this->delete_self();
                }
            }
            else {
                mod_osd::rdp_input_mouse(device_flags, x, y, keymap);
            }
        }

        void rdp_input_scancode(long int param1, long int param2, long int param3, long int param4, Keymap2* keymap) override {
            if (   !this->external_deleting
                && keymap->nb_kevent_available() > 0
                && !(param3 & SlowPath::KBDFLAGS_DOWN)
                && keymap->top_kevent() == Keymap2::KEVENT_INSERT) {
                keymap->get_kevent();
                this->delete_self();

                return;
            }

            mod_osd::rdp_input_scancode(param1, param2, param3, param4, keymap);
        }

        void delete_self()
        {
            this->swap_active();
            delete this;
        }
        ModuleManager & manager;
        mod_api * old_mod;
    };
    module_osd * osd = nullptr;

    static const int padw = 16;
    static const int padh = 16;

    struct sock_mod_barrier {};
    template<class Mod>
    struct ModWithSocket : private SocketTransport, Mod
    {
    private:
        ModuleManager & mm;
    public:
        template<class... Args>
        ModWithSocket( ModuleManager & mm, const char * name, int sck, uint32_t verbose
                     , std::string * error_message, sock_mod_barrier, Args && ... mod_args)
        : SocketTransport( name, sck
                         , mm.ini.get<cfg::context::target_host>().c_str()
                         , mm.ini.get<cfg::context::target_port>()
                         , verbose, error_message)
        , Mod(*this, std::forward<Args>(mod_args)...)
        , mm(mm)
        {
            mm.mod_transport = this;
        }

        bool targer_info_is_shown = false;
        void rdp_input_scancode(long param1, long param2, long param3, long param4, Keymap2 * keymap) override
        {
            //LOG(LOG_INFO, "mod_osd::rdp_input_scancode: keyCode=0x%X keyboardFlags=0x%04X this=<%p>", param1, param3, this);
            Mod::rdp_input_scancode(param1, param2, param3, param4, keymap);

            if (this->mm.ini.template get<cfg::globals::enable_osd_display_remote_target>() && (param1 == Keymap2::F12)) {
                bool f12_released = (param3 & SlowPath::KBDFLAGS_RELEASE);
                if (targer_info_is_shown && f12_released) {
                    //LOG(LOG_INFO, "Hide info");
                    this->mm.clear_osd_message();
                    targer_info_is_shown = false;
                }
                else if (!f12_released) {
                    //LOG(LOG_INFO, "Show info");
                    this->mm.osd_message(this->mm.ini.template get<cfg::globals::target_device>(), true);
                    targer_info_is_shown = true;
                }
            }
        }
    };

public:
    void clear_osd_message() {
        if (this->osd) {
            this->osd->delete_self();
        }
    }

    void osd_message(std::string message, bool external_deleting) {
        this->clear_osd_message();
        int w, h;
        if (!external_deleting) {
            message += "  ";
            message += TR("disable_osd", language(this->ini));
        }
        this->mod->text_metrics(this->ini.get<cfg::font>(), message.c_str(), w, h);
        w += padw * 2;
        h += padh * 2;
        uint32_t color = BLACK;
        uint32_t background_color = LIGHT_YELLOW;
        if (24 != this->front.client_info.bpp) {
            color = color_encode(color, this->front.client_info.bpp);
            background_color = color_encode(background_color, this->front.client_info.bpp);
        }
        this->mod = new module_osd(
            *this, Rect(this->front.client_info.width < w ? 0 : (this->front.client_info.width - w) / 2, 0, w, h),
            [this, message, color, background_color](mod_api & mod, const Rect & rect, const Rect & clip) {
                const Rect r = rect.intersect(clip);
                mod.begin_update();
                mod.draw(RDPOpaqueRect(r, background_color), r);


                BStream deltaPoints(256);

                deltaPoints.out_sint16_le(r.cx - 1);
                deltaPoints.out_sint16_le(0);

                deltaPoints.out_sint16_le(0);
                deltaPoints.out_sint16_le(r.cy - 1);

                deltaPoints.out_sint16_le(-r.cx + 1);
                deltaPoints.out_sint16_le(0);

                deltaPoints.out_sint16_le(0);
                deltaPoints.out_sint16_le(-r.cy + 1);

                deltaPoints.mark_end();
                deltaPoints.rewind();

                RDPPolyline polyline_box( r.x, r.y
                                        , 0x0D, 0, BLACK, 4, deltaPoints);
                mod.draw(polyline_box, r);


                mod.server_draw_text(this->ini.get<cfg::font>(), clip.x + padw, padh, message.c_str(), color, background_color, r);
                mod.end_update();
            },
            external_deleting
        );
    }


    Front & front;
    null_mod no_mod;
    SocketTransport * mod_transport = nullptr;

    ModuleManager(Front & front, Inifile & ini)
        : MMIni(ini)
        , front(front)
        , no_mod(this->front)
    {
        this->no_mod.get_event().reset();
        this->mod = &this->no_mod;
    }

    void remove_mod() override {
        delete this->osd;

        if (this->mod != &this->no_mod){
            delete this->mod;
            this->mod = &this->no_mod;
            this->mod_transport = nullptr;
        }
    }

    ~ModuleManager() override {
        this->remove_mod();
    }

    void new_mod(int target_module, time_t now, auth_api * acl) override {
        LOG(LOG_INFO, "target_module=%u", target_module);
        if (this->last_module) this->front.stop_capture();
        switch (target_module)
        {
        case MODULE_INTERNAL_BOUNCER2:
            LOG(LOG_INFO, "ModuleManager::Creation of internal module 'bouncer2_mod'");
            this->mod = new Bouncer2Mod(this->front,
                                        this->front.client_info.width,
                                        this->front.client_info.height,
                                        this->ini.get<cfg::font>()
                                        );
            if (this->verbose){
                LOG(LOG_INFO, "ModuleManager::internal module 'bouncer2_mod' ready");
            }
            break;
        case MODULE_INTERNAL_TEST:
            LOG(LOG_INFO, "ModuleManager::Creation of internal module 'test'");
            this->mod = new ReplayMod(  this->front
                                     , this->ini.get<cfg::video::replay_path>()
                                     , this->ini.get<cfg::context::movie>()
                                     , this->front.client_info.width
                                     , this->front.client_info.height
                                     , this->ini.get_ref<cfg::context::auth_error_message>()
                                     , this->ini.get<cfg::font>()
                                     , !this->ini.get<cfg::mod_replay::on_end_of_data>()
                                     , this->ini.get<cfg::debug::capture>()
                                     );
            if (this->verbose){
                LOG(LOG_INFO, "ModuleManager::internal module 'test' ready");
            }
            break;
        case MODULE_INTERNAL_WIDGETTEST:
            LOG(LOG_INFO, "ModuleManager::Creation of internal module 'widgettest'");
            this->mod = new WidgetTestMod(this->front,
                                          this->front.client_info.width,
                                          this->front.client_info.height,
                                          this->ini.get<cfg::font>(),
                                          this->ini.get<cfg::theme>()
                                          );
            LOG(LOG_INFO, "ModuleManager::internal module 'widgettest' ready");
            break;
        case MODULE_INTERNAL_CARD:
            LOG(LOG_INFO, "ModuleManager::Creation of internal module 'test_card'");
            this->mod = new TestCardMod(this->front,
                                        this->front.client_info.width,
                                        this->front.client_info.height,
                                        this->ini.get<cfg::font>(),
                                        false
                                        );
            LOG(LOG_INFO, "ModuleManager::internal module 'test_card' ready");
            break;
        case MODULE_INTERNAL_WIDGET2_SELECTOR:
        case MODULE_INTERNAL_WIDGET2_SELECTOR_LEGACY:
            LOG(LOG_INFO, "ModuleManager::Creation of internal module 'selector'");
            this->mod = new FlatSelector2Mod(this->ini,
                        // new FlatSelectorMod(this->ini,
                        // new SelectorMod(this->ini,
                                        this->front,
                                        this->front.client_info.width,
                                        this->front.client_info.height
                                        );
            if (this->verbose){
                LOG(LOG_INFO, "ModuleManager::internal module 'selector' ready");
            }
            break;
        case MODULE_INTERNAL_CLOSE:
            {
                LOG(LOG_INFO, "ModuleManager::Creation of new mod 'INTERNAL::Close'");
                if (this->ini.get<cfg::context::auth_error_message>().empty()) {
                    this->ini.set<cfg::context::auth_error_message>("Connection to server ended");
                }
                this->mod = new FlatWabCloseMod(this->ini,
                            // new WabCloseMod(this->ini,
                                            this->front,
                                            this->front.client_info.width,
                                            this->front.client_info.height,
                                            now,
                                            true
                                            );
            }
            LOG(LOG_INFO, "ModuleManager::internal module Close ready");
            break;
        case MODULE_INTERNAL_TARGET:
            {
                LOG(LOG_INFO, "ModuleManager::Creation of internal module 'Interactive Target'");
                this->mod = new InteractiveTargetMod(this->ini,
                                                     this->front,
                                                     this->front.client_info.width,
                                                     this->front.client_info.height);
                LOG(LOG_INFO, "ModuleManager::internal module 'Interactive Target' ready");
            }
            break;
        case MODULE_INTERNAL_DIALOG_VALID_MESSAGE:
        case MODULE_INTERNAL_WIDGET2_DIALOG:
            {
                LOG(LOG_INFO, "ModuleManager::Creation of internal module 'Dialog Accept Message'");
                const char * message = this->ini.get<cfg::context::message>().c_str();
                const char * button = TR("refused", language(this->ini));
                const char * caption = "Information";
                this->mod = new FlatDialogMod(
                            // new DialogMod(
                                          this->ini,
                                          this->front,
                                          this->front.client_info.width,
                                          this->front.client_info.height,
                                          caption,
                                          message,
                                          button,
                                          now);
                LOG(LOG_INFO, "ModuleManager::internal module 'Dialog Accept Message' ready");
            }
            break;
        case MODULE_INTERNAL_DIALOG_DISPLAY_MESSAGE:
        case MODULE_INTERNAL_WIDGET2_MESSAGE:
            {
                LOG(LOG_INFO, "ModuleManager::Creation of internal module 'Dialog Display Message'");
                const char * message = this->ini.get<cfg::context::message>().c_str();
                const char * button = nullptr;
                const char * caption = "Information";
                this->mod = new FlatDialogMod(
                            // new DialogMod(
                                          this->ini,
                                          this->front,
                                          this->front.client_info.width,
                                          this->front.client_info.height,
                                          caption,
                                          message,
                                          button,
                                          now);
                LOG(LOG_INFO, "ModuleManager::internal module 'Dialog Display Message' ready");
            }
            break;
        case MODULE_INTERNAL_DIALOG_CHALLENGE:
            {
                LOG(LOG_INFO, "ModuleManager::Creation of internal module 'Dialog Challenge'");
                const char * message = this->ini.get<cfg::context::message>().c_str();
                const char * button = nullptr;
                const char * caption = "Challenge";
                ChallengeOpt challenge = CHALLENGE_HIDE;
                if (this->ini.get<cfg::context::authentication_challenge>()) {
                    challenge = CHALLENGE_ECHO;
                }
                this->ini.ask<cfg::context::authentication_challenge>();
                this->ini.ask<cfg::context::password>();
                this->mod = new FlatDialogMod(
                                              this->ini,
                                              this->front,
                                              this->front.client_info.width,
                                              this->front.client_info.height,
                                              caption,
                                              message,
                                              button,
                                              now,
                                              challenge);
                LOG(LOG_INFO, "ModuleManager::internal module 'Dialog Challenge' ready");
            }

            break;
        case MODULE_INTERNAL_WAIT_INFO:
            {
                LOG(LOG_INFO, "ModuleManager::Creation of internal module 'Wait Info Message'");
                const char * message = this->ini.get<cfg::context::message>().c_str();
                const char * caption = TR("information", language(this->ini));
                bool showform = this->ini.get<cfg::context::showform>();
                uint flag = this->ini.get<cfg::context::formflag>();
                this->mod = new FlatWaitMod(
                                            this->ini,
                                            this->front,
                                            this->front.client_info.width,
                                            this->front.client_info.height,
                                            caption,
                                            message,
                                            now,
                                            showform,
                                            flag);
                LOG(LOG_INFO, "ModuleManager::internal module 'Wait Info Message' ready");
            }
            break;
        case MODULE_INTERNAL_WIDGET2_LOGIN:
            LOG(LOG_INFO, "ModuleManager::Creation of internal module 'Login'");
            if (this->ini.is_asked<cfg::globals::target_user>()
                ||  this->ini.is_asked<cfg::globals::target_device>()){
                if (this->ini.is_asked<cfg::globals::auth_user>()){
                    accounts.username[0] = 0;
                }
                else {
                    strncpy(accounts.username,
                            this->ini.get<cfg::globals::auth_user>().c_str(),
                            sizeof(accounts.username));
                    accounts.username[sizeof(accounts.username) - 1] = 0;
                }
            }
            else if (this->ini.is_asked<cfg::globals::auth_user>()) {
                accounts.username[0] = 0;
            }
            else {
                TODO("check this! Assembling parts to get user login with target is not obvious"
                     "method used below il likely to show @: if target fields are empty")
                char buffer[255];
                snprintf( buffer, sizeof(buffer), "%s@%s:%s%s%s"
                        , this->ini.get<cfg::globals::target_user>().c_str()
                        , this->ini.get<cfg::globals::target_device>().c_str()
                        , this->ini.get<cfg::context::target_protocol>().c_str()
                        , (!this->ini.get<cfg::context::target_protocol>().empty() ? ":" : "")
                        , this->ini.get<cfg::globals::auth_user>().c_str()
                        );
                strcpy(accounts.username, buffer);
            }

            this->mod = new FlatLoginMod(this->ini,
                                         accounts.username,
                                         accounts.password,
                                         this->front,
                                         this->front.client_info.width,
                                         this->front.client_info.height
            );
            LOG(LOG_INFO, "ModuleManager::internal module Login ready");
            break;

        case MODULE_XUP:
            {
                const char * name = "XUP Target";
                if (this->verbose){
                    LOG(LOG_INFO, "ModuleManager::Creation of new mod 'XUP'\n");
                }

                int client_sck = ip_connect(this->ini.get<cfg::context::target_host>().c_str(),
                                            this->ini.get<cfg::context::target_port>(),
                                            4, 1000,
                                            this->ini.get<cfg::debug::mod_xup>());

                if (client_sck == -1){
                    this->ini.set<cfg::context::auth_error_message>("failed to connect to remote TCP host");
                    throw Error(ERR_SOCKET_CONNECT_FAILED);
                }

                this->ini.set<cfg::context::auth_error_message>("failed authentification on remote X host");

                this->mod = new ModWithSocket<xup_mod>( *this
                                                      , name
                                                      , client_sck
                                                      , this->ini.get<cfg::debug::mod_xup>()
                                                      , nullptr
                                                      , sock_mod_barrier()
                                                      , this->front
                                                      , this->front.client_info.width
                                                      , this->front.client_info.height
                                                      , this->ini.get<cfg::context::opt_width>()
                                                      , this->ini.get<cfg::context::opt_height>()
                                                      , this->ini.get<cfg::context::opt_bpp>()
                );

                this->ini.get_ref<cfg::context::auth_error_message>().clear();
                LOG(LOG_INFO, "ModuleManager::Creation of new mod 'XUP' suceeded\n");
                this->connected = true;
            }
            break;

        case MODULE_RDP:
            {
                LOG(LOG_INFO, "ModuleManager::Creation of new mod 'RDP'");

                // REDOC("hostname is the name of the RDP host ('windows' hostname) it is **not** used to get an ip address.");
                // char hostname[255];

                // TODO("as we now provide a client_info copy, we could extract hostname from in in mod_rdp, no need to use a separate field any more")
                // hostname[0] = 0;
                // if (this->front.client_info.hostname[0]){
                //     memcpy(hostname, this->front.client_info.hostname, 31);
                //     hostname[31] = 0;
                // }

                ClientInfo client_info = this->front.client_info;

                if (ini.get<cfg::context::mode_console>() == "force") {
                    client_info.console_session = true;
                    LOG(LOG_INFO, "Session::mode console : force");
                }
                else if (ini.get<cfg::context::mode_console>() == "forbid") {
                    client_info.console_session = false;
                    LOG(LOG_INFO, "Session::mode console : forbid");
                }
                else {
                    // default is "allow", do nothing special
                }

                static const char * name = "RDP Target";

                int client_sck = ip_connect(this->ini.get<cfg::context::target_host>().c_str(),
                                            this->ini.get<cfg::context::target_port>(),
                                            3, 1000,
                                            this->ini.get<cfg::debug::mod_rdp>());

                if (client_sck == -1){
                    this->ini.set<cfg::context::auth_error_message>("failed to connect to remote TCP host");
                    throw Error(ERR_SOCKET_CONNECT_FAILED);
                }

                this->ini.set<cfg::context::auth_error_message>("failed authentification on remote RDP host");

                // BEGIN READ PROXY_OPT
                if (!this->ini.get<cfg::globals::disable_proxy_opt>()) {
                    update_authorized_channels(this->ini.get_ref<cfg::mod_rdp::allow_channels>(),
                                               this->ini.get_ref<cfg::mod_rdp::deny_channels>(),
                                               this->ini.get<cfg::context::proxy_opt>());
                }
                // END READ PROXY_OPT

                ModRDPParams mod_rdp_params( this->ini.get<cfg::globals::target_user>().c_str()
                                           , this->ini.get<cfg::context::target_password>().c_str()
                                           , this->ini.get<cfg::context::target_host>().c_str()
                                           , "0.0.0.0"   // client ip is silenced
                                           , this->front.keymap.key_flags
                                           , this->ini.get<cfg::debug::mod_rdp>()
                                           );
                mod_rdp_params.client_name                         = this->front.client_info.hostname;

                //mod_rdp_params.enable_tls                          = true;
                if (!mod_rdp_params.target_password[0]) {
                    mod_rdp_params.enable_nla                      = false;
                }
                else {
                    mod_rdp_params.enable_nla                      = this->ini.get<cfg::mod_rdp::enable_nla>();
                }
                mod_rdp_params.enable_krb                          = this->ini.get<cfg::mod_rdp::enable_kerberos>();
                mod_rdp_params.enable_fastpath                     = this->ini.get<cfg::mod_rdp::fast_path>();
                //mod_rdp_params.enable_mem3blt                      = true;
                mod_rdp_params.enable_bitmap_update                = this->ini.get<cfg::globals::enable_bitmap_update>();
                //mod_rdp_params.enable_new_pointer                  = true;
                mod_rdp_params.enable_glyph_cache                  = this->ini.get<cfg::globals::glyph_cache>();
                mod_rdp_params.enable_wab_agent                    = this->ini.get<cfg::globals::enable_wab_agent>();
                mod_rdp_params.wab_agent_launch_timeout            = this->ini.get<cfg::globals::wab_agent_launch_timeout>();
                mod_rdp_params.wab_agent_on_launch_failure         = this->ini.get<cfg::globals::wab_agent_on_launch_failure>();
                mod_rdp_params.wab_agent_keepalive_timeout         = this->ini.get<cfg::globals::wab_agent_keepalive_timeout>();
                mod_rdp_params.wab_agent_alternate_shell           = this->ini.get<cfg::globals::wab_agent_alternate_shell>();
                mod_rdp_params.disable_clipboard_log_syslog        = bool(this->ini.get<cfg::video::disable_clipboard_log>() & ClipboardLogFlags::syslog);
                mod_rdp_params.acl                                 = acl;
                mod_rdp_params.auth_channel                        = this->ini.get<cfg::globals::auth_channel>();
                mod_rdp_params.alternate_shell                     = this->ini.get<cfg::globals::alternate_shell>().c_str();
                mod_rdp_params.shell_working_directory             = this->ini.get<cfg::globals::shell_working_directory>().c_str();
                mod_rdp_params.target_application_account          = this->ini.get<cfg::globals::target_application_account>().c_str();
                mod_rdp_params.target_application_password         = this->ini.get<cfg::globals::target_application_password>().c_str();
                mod_rdp_params.rdp_compression                     = this->ini.get<cfg::mod_rdp::rdp_compression>();
                mod_rdp_params.error_message                       = &this->ini.get_ref<cfg::context::auth_error_message>();
                mod_rdp_params.disconnect_on_logon_user_change     = this->ini.get<cfg::mod_rdp::disconnect_on_logon_user_change>();
                mod_rdp_params.open_session_timeout                = this->ini.get<cfg::mod_rdp::open_session_timeout>();
                mod_rdp_params.certificate_change_action           = this->ini.get<cfg::mod_rdp::certificate_change_action>();
                mod_rdp_params.enable_persistent_disk_bitmap_cache = this->ini.get<cfg::mod_rdp::persistent_disk_bitmap_cache>();
                mod_rdp_params.enable_cache_waiting_list           = this->ini.get<cfg::mod_rdp::cache_waiting_list>();
                mod_rdp_params.persist_bitmap_cache_on_disk        = this->ini.get<cfg::mod_rdp::persist_bitmap_cache_on_disk>();
                mod_rdp_params.password_printing_mode              = this->ini.get<cfg::debug::password>();
                mod_rdp_params.cache_verbose                       = this->ini.get<cfg::debug::cache>();

                mod_rdp_params.extra_orders                        = this->ini.get<cfg::mod_rdp::extra_orders>().c_str();

                mod_rdp_params.allow_channels                      = &(this->ini.get<cfg::mod_rdp::allow_channels>());
                mod_rdp_params.deny_channels                       = &(this->ini.get<cfg::mod_rdp::deny_channels>());

                mod_rdp_params.remote_program                      = this->front.client_info.remote_program;
                mod_rdp_params.server_redirection_support          = this->ini.get<cfg::mod_rdp::server_redirection_support>();

<<<<<<< HEAD
                mod_rdp_params.chunked_virtual_channel_data_max_length =
                                                                     this->ini.get<cfg::globals::max_chunked_virtual_channel_data_length>();

                mod_rdp_params.bogus_sc_net_size                   = this->ini.get<cfg::mod_rdp::bogus_sc_net_size>();
=======
                mod_rdp_params.bogus_sc_net_size                   = this->ini.mod_rdp.bogus_sc_net_size.get();
>>>>>>> d92c2bf8

                mod_rdp_params.client_device_announce_timeout      = this->ini.get<cfg::mod_rdp::client_device_announce_timeout>();

                mod_rdp_params.proxy_managed_drives                = this->ini.get<cfg::mod_rdp::proxy_managed_drives>().c_str();

                UdevRandom gen;

                TODO("RZ: We need find a better way to give access of STRAUTHID_AUTH_ERROR_MESSAGE to SocketTransport")
                this->mod = new ModWithSocket<mod_rdp>( *this
                                                      , name
                                                      , client_sck
                                                      , this->ini.get<cfg::debug::mod_rdp>()
                                                      , &this->ini.get_ref<cfg::context::auth_error_message>()
                                                      , sock_mod_barrier()
                                                      , this->front
                                                      , client_info
                                                      , ini.get_ref<cfg::mod_rdp::redir_info>()
                                                      , gen
                                                      , mod_rdp_params
                                                      );

                // DArray<Rect> rects(1);
                // rects[0] = Rect(0, 0, this->front.client_info.width, this->front.client_info.height);
                // this->mod->rdp_input_invalidate2(rects);
                this->mod->rdp_input_invalidate(Rect(0, 0, this->front.client_info.width, this->front.client_info.height));
                LOG(LOG_INFO, "ModuleManager::Creation of new mod 'RDP' suceeded\n");
                this->ini.get_ref<cfg::context::auth_error_message>().clear();
                this->connected = true;
            }
            break;

        case MODULE_VNC:
            {
                LOG(LOG_INFO, "ModuleManager::Creation of new mod 'VNC'\n");
                static const char * name = "VNC Target";


                int client_sck = ip_connect(this->ini.get<cfg::context::target_host>().c_str(),
                                            this->ini.get<cfg::context::target_port>(),
                                            3, 1000,
                                            this->ini.get<cfg::debug::mod_vnc>());

                if (client_sck == -1){
                    this->ini.set<cfg::context::auth_error_message>("failed to connect to remote TCP host");
                    throw Error(ERR_SOCKET_CONNECT_FAILED);
                }

                this->ini.set<cfg::context::auth_error_message>("failed authentification on remote VNC host");

                this->mod = new ModWithSocket<mod_vnc>( *this
                                                      , name
                                                      , client_sck
                                                      , this->ini.get<cfg::debug::mod_vnc>()
                                                      , nullptr
                                                      , sock_mod_barrier()
                                                      , this->ini.get<cfg::globals::target_user>().c_str()
                                                      , this->ini.get<cfg::context::target_password>().c_str()
                                                      , this->front
                                                      , this->front.client_info.width
                                                      , this->front.client_info.height
                                                      , this->ini.get<cfg::font>()
                                                      , Translator(language(this->ini))
                                                      , this->ini.get<cfg::theme>()
                                                      , this->front.client_info.keylayout
                                                      , this->front.keymap.key_flags
                                                      , this->ini.get<cfg::mod_vnc::clipboard_up>()
                                                      , this->ini.get<cfg::mod_vnc::clipboard_down>()
                                                      , this->ini.get<cfg::mod_vnc::encodings>().c_str()
                                                      , this->ini.get<cfg::mod_vnc::allow_authentification_retries>()
                                                      , true
                                                      , this->ini.get<cfg::mod_vnc::server_clipboard_encoding_type>()
                                                      , this->ini.get<cfg::mod_vnc::bogus_clipboard_infinite_loop>()
                                                      , this->ini.get<cfg::debug::mod_vnc>()
                );

                LOG(LOG_INFO, "ModuleManager::Creation of new mod 'VNC' suceeded\n");
                this->ini.get_ref<cfg::context::auth_error_message>().clear();
                this->connected = true;
            }
            break;

        default:
            {
                LOG(LOG_INFO, "ModuleManager::Unknown backend exception\n");
                throw Error(ERR_SESSION_UNKNOWN_BACKEND);
            }
        }
    }

    // Check movie start/stop/pause
    void record(auth_api * acl) override {
        if (this->ini.get<cfg::globals::movie>()) {
            //TODO("Move start/stop capture management into module manager. It allows to remove front knwoledge from authentifier and module manager knows when video should or shouldn't be started (creating/closing external module mod_rdp or mod_vnc)") DONE ?
            if (this->front.capture_state == Front::CAPTURE_STATE_UNKNOWN) {
                this->front.start_capture(this->front.client_info.width,
                                          this->front.client_info.height,
                                          this->ini,
                                          acl);
                this->mod->rdp_input_invalidate(Rect( 0, 0, this->front.client_info.width, this->front.client_info.height));
            }
            else if (this->front.capture_state == Front::CAPTURE_STATE_PAUSED) {
                this->front.resume_capture();
                this->mod->rdp_input_invalidate(Rect( 0, 0, this->front.client_info.width, this->front.client_info.height));
            }
        }
        else if (this->front.capture_state == Front::CAPTURE_STATE_STARTED) {
            this->front.pause_capture();
        }
    }

};

#endif
<|MERGE_RESOLUTION|>--- conflicted
+++ resolved
@@ -827,14 +827,7 @@
                 mod_rdp_params.remote_program                      = this->front.client_info.remote_program;
                 mod_rdp_params.server_redirection_support          = this->ini.get<cfg::mod_rdp::server_redirection_support>();
 
-<<<<<<< HEAD
-                mod_rdp_params.chunked_virtual_channel_data_max_length =
-                                                                     this->ini.get<cfg::globals::max_chunked_virtual_channel_data_length>();
-
                 mod_rdp_params.bogus_sc_net_size                   = this->ini.get<cfg::mod_rdp::bogus_sc_net_size>();
-=======
-                mod_rdp_params.bogus_sc_net_size                   = this->ini.mod_rdp.bogus_sc_net_size.get();
->>>>>>> d92c2bf8
 
                 mod_rdp_params.client_device_announce_timeout      = this->ini.get<cfg::mod_rdp::client_device_announce_timeout>();
 
