--- conflicted
+++ resolved
@@ -155,11 +155,7 @@
     }
 
 private:
-<<<<<<< HEAD
-    void set_mod(ModWrapper & mod_wrapper, not_null_ptr<mod_api> mod, rdp_api* rdpapi = nullptr, windowing_api* winapi = nullptr)
-=======
-    void set_mod(not_null_ptr<mod_api> mod, rdp_api* rdpapi, windowing_api* winapi)
->>>>>>> 90920dda
+    void set_mod(ModWrapper & mod_wrapper, not_null_ptr<mod_api> mod, rdp_api* rdpapi, windowing_api* winapi)
     {
         while (this->keymap.nb_char_available()) {
             this->keymap.get_char();
@@ -257,7 +253,6 @@
         switch (target_module)
         {
         case MODULE_INTERNAL_BOUNCER2:
-<<<<<<< HEAD
             this->set_mod(mod_wrapper, mod_factory.create_mod_bouncer(), nullptr, nullptr);
         break;
         case MODULE_INTERNAL_TEST:
@@ -298,77 +293,13 @@
         break;
         case MODULE_INTERNAL_WIDGET_LOGIN: 
             this->set_mod(mod_wrapper, mod_factory.create_login_mod(), nullptr, nullptr);
-=======
-            this->set_mod(mod_factory.create_mod_bouncer(), nullptr, nullptr);
-        break;
-        case MODULE_INTERNAL_TEST:
-            this->set_mod(mod_factory.create_mod_replay(), nullptr, nullptr);
-        break;
-        case MODULE_INTERNAL_WIDGETTEST:
-            this->set_mod(mod_factory.create_widget_test_mod(), nullptr, nullptr);
-        break;
-        case MODULE_INTERNAL_CARD:
-            this->set_mod(mod_factory.create_test_card_mod(), nullptr, nullptr);
-        break;
-        case MODULE_INTERNAL_WIDGET_SELECTOR:
-            this->set_mod(mod_factory.create_selector_mod(), nullptr, nullptr);
-        break;
-        case MODULE_INTERNAL_CLOSE:
-            this->set_mod(mod_factory.create_close_mod(), nullptr, nullptr);
-        break;
-        case MODULE_INTERNAL_CLOSE_BACK:
-            this->set_mod(mod_factory.create_close_mod_back_to_selector(), nullptr, nullptr);
-        break;
-        case MODULE_INTERNAL_TARGET:
-            this->set_mod(mod_factory.create_interactive_target_mod(), nullptr, nullptr);
-        break;
-        case MODULE_INTERNAL_DIALOG_VALID_MESSAGE:
-            this->set_mod(mod_factory.create_valid_message_mod(), nullptr, nullptr);
-        break;
-        case MODULE_INTERNAL_DIALOG_DISPLAY_MESSAGE:
-            this->set_mod(mod_factory.create_display_message_mod(), nullptr, nullptr);
-        break;
-        case MODULE_INTERNAL_DIALOG_CHALLENGE:
-            this->set_mod(mod_factory.create_dialog_challenge_mod(), nullptr, nullptr);
-        break;
-        case MODULE_INTERNAL_WAIT_INFO:
-            this->set_mod(mod_factory.create_wait_info_mod(), nullptr, nullptr);
-        break;
-        case MODULE_INTERNAL_TRANSITION:
-            this->set_mod(mod_factory.create_transition_mod(), nullptr, nullptr);
-        break;
-        case MODULE_INTERNAL_WIDGET_LOGIN: 
-            this->set_mod(mod_factory.create_login_mod(), nullptr, nullptr);
->>>>>>> 90920dda
         break;
 
         case MODULE_XUP: {
             unique_fd client_sck = this->connect_to_target_host(
-<<<<<<< HEAD
                     report_message, trkeys::authentification_x_fail);
 
             this->set_mod(mod_wrapper, mod_factory.create_xup_mod(client_sck), nullptr, nullptr);
-=======
-                report_message, trkeys::authentification_x_fail);
-
-            auto new_xup_mod = new ModWithSocket<xup_mod>(
-                *this,
-                authentifier,
-                name,
-                std::move(client_sck),
-                this->ini.get<cfg::debug::mod_xup>(),
-                nullptr,
-                sock_mod_barrier(),
-                this->session_reactor,
-                this->front,
-                this->client_info.screen_info.width,
-                this->client_info.screen_info.height,
-                safe_int(this->ini.get<cfg::context::opt_bpp>())
-                // TODO: shouldn't alls mods have access to sesman authentifier ?
-            );
-            this->set_mod(new_xup_mod, nullptr, nullptr);
->>>>>>> 90920dda
-
             this->ini.get_mutable_ref<cfg::context::auth_error_message>().clear();
             this->connected = true;
             break;
