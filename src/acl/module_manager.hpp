/*
  This program is free software; you can redistribute it and/or modify
  it under the terms of the GNU General Public License as published by
  the Free Software Foundation; either version 2 of the License, or
  (at your option) any later version.

  This program is distributed in the hope that it will be useful,
  but WITHOUT ANY WARRANTY; without even the implied warranty of
  MERCHANTABILITY or FITNESS FOR A PARTICULAR PURPOSE. See the
  GNU General Public License for more details.

  You should have received a copy of the GNU General Public License
  along with this program; if not, write to the Free Software
  Foundation, Inc., 675 Mass Ave, Cambridge, MA 02139, USA.

  Product name: redemption, a FLOSS RDP proxy
  Copyright (C) Wallix 2010
  Author(s): Christophe Grosjean, Javier Caverni, Xavier Dunat,
             Raphael Zhou, Meng Tan

  Manage Modules Life cycle : creation, destruction and chaining
  find out the next module to run from context reading
*/


#pragma once

#include "transport/socket_transport.hpp"
#include "configs/config.hpp"
#include "utils/netutils.hpp"
#include "mod/mod_api.hpp"
#include "auth_api.hpp"
#include "mod/null/null.hpp"
#include "mod/rdp/windowing_api.hpp"
#include "mod/rdp/rdp.hpp"
#include "mod/vnc/vnc.hpp"
#include "mod/xup/xup.hpp"
#include "mod/internal/bouncer2_mod.hpp"
#include "mod/internal/client_execute.hpp"
#include "mod/internal/test_card_mod.hpp"
#include "mod/internal/replay_mod.hpp"
#include "front/front.hpp"
#include "utils/translation.hpp"
#include "utils/pattutils.hpp"

#include "mod/internal/flat_login_mod.hpp"
#include "mod/internal/flat_selector2_mod.hpp"
#include "mod/internal/flat_wab_close_mod.hpp"
#include "mod/internal/flat_dialog_mod.hpp"
#include "mod/internal/flat_wait_mod.hpp"
#include "mod/internal/interactive_target_mod.hpp"
#include "mod/internal/widget_test_mod.hpp"

#include "utils/protect_graphics.hpp"
#include "mm_api.hpp"

inline Rect get_widget_rect(uint16_t width, uint16_t height,
        GCC::UserData::CSMonitor const & monitors) {
    Rect widget_rect(0, 0, width - 1, height - 1);
    if (monitors.monitorCount) {
        Rect rect                 = monitors.get_rect();
        Rect primary_monitor_rect = monitors.get_primary_monitor_rect();

        widget_rect.x  = abs(rect.x);
        widget_rect.y  = abs(rect.y);
        widget_rect.cx = primary_monitor_rect.cx;
        widget_rect.cy = primary_monitor_rect.cy;
    }

    return widget_rect;
}

#define STRMODULE_LOGIN            "login"
#define STRMODULE_SELECTOR         "selector"
#define STRMODULE_SELECTOR_LEGACY  "selector_legacy"
#define STRMODULE_CONFIRM          "confirm"
#define STRMODULE_CHALLENGE        "challenge"
#define STRMODULE_VALID            "valid"
#define STRMODULE_TRANSITORY       "transitory"
#define STRMODULE_CLOSE            "close"
#define STRMODULE_CLOSE_BACK       "close_back"
#define STRMODULE_CONNECTION       "connection"
#define STRMODULE_TARGET           "interactive_target"
#define STRMODULE_MESSAGE          "message"
#define STRMODULE_RDP              "RDP"
#define STRMODULE_VNC              "VNC"
#define STRMODULE_INTERNAL         "INTERNAL"
#define STRMODULE_WAITINFO         "waitinfo"

enum {
    MODULE_EXIT,
    MODULE_WAITING,
    MODULE_RUNNING,
    MODULE_REFRESH,
    MODULE_VNC,
    MODULE_RDP,
    MODULE_XUP,
    MODULE_INTERNAL,
    MODULE_INTERNAL_CLOSE,
    MODULE_INTERNAL_CLOSE_BACK,
    MODULE_INTERNAL_WIDGET2_DIALOG,
    MODULE_INTERNAL_WIDGET2_MESSAGE,
    MODULE_INTERNAL_WIDGET2_LOGIN,
    MODULE_INTERNAL_CARD,
    MODULE_INTERNAL_DIALOG_DISPLAY_MESSAGE,
    MODULE_INTERNAL_DIALOG_VALID_MESSAGE,
    MODULE_INTERNAL_DIALOG_CHALLENGE,
    MODULE_INTERNAL_TARGET,
    MODULE_INTERNAL_BOUNCER2,
    MODULE_INTERNAL_TEST,
    MODULE_INTERNAL_WIDGET2_SELECTOR,
    MODULE_INTERNAL_WIDGET2_SELECTOR_LEGACY,
    MODULE_INTERNAL_WIDGETTEST,
    MODULE_INTERNAL_WAIT_INFO,
    MODULE_EXIT_INTERNAL_CLOSE,
    MODULE_TRANSITORY,
    MODULE_AUTH,
    MODULE_CLI
};

inline const char * get_module_name(int module_id) {
    switch (module_id) {
        case MODULE_EXIT:                               return "MODULE_EXIT";
        case MODULE_WAITING:                            return "MODULE_WAITING";
        case MODULE_RUNNING:                            return "MODULE_RUNNING";
        case MODULE_REFRESH:                            return "MODULE_REFRESH";
        case MODULE_VNC:                                return "MODULE_VNC";
        case MODULE_RDP:                                return "MODULE_RDP";
        case MODULE_XUP:                                return "MODULE_XUP";
        case MODULE_INTERNAL:                           return "MODULE_INTERNAL";
        case MODULE_INTERNAL_CLOSE:                     return "MODULE_INTERNAL_CLOSE";
        case MODULE_INTERNAL_CLOSE_BACK:                return "MODULE_INTERNAL_CLOSE_BACK";
        case MODULE_INTERNAL_WIDGET2_DIALOG:            return "MODULE_INTERNAL_WIDGET2_DIALOG";
        case MODULE_INTERNAL_WIDGET2_MESSAGE:           return "MODULE_INTERNAL_WIDGET2_MESSAGE";
        case MODULE_INTERNAL_WIDGET2_LOGIN:             return "MODULE_INTERNAL_WIDGET2_LOGIN";
        case MODULE_INTERNAL_CARD:                      return "MODULE_INTERNAL_CARD";
        case MODULE_INTERNAL_DIALOG_DISPLAY_MESSAGE:    return "MODULE_INTERNAL_DIALOG_DISPLAY_MESSAGE";
        case MODULE_INTERNAL_DIALOG_VALID_MESSAGE:      return "MODULE_INTERNAL_DIALOG_VALID_MESSAGE";
        case MODULE_INTERNAL_DIALOG_CHALLENGE:          return "MODULE_INTERNAL_DIALOG_CHALLENGE";
        case MODULE_INTERNAL_TARGET:                    return "MODULE_INTERNAL_TARGET";
        case MODULE_INTERNAL_BOUNCER2:                  return "MODULE_INTERNAL_BOUNCER2";
        case MODULE_INTERNAL_TEST:                      return "MODULE_INTERNAL_TEST";
        case MODULE_INTERNAL_WIDGET2_SELECTOR:          return "MODULE_INTERNAL_WIDGET2_SELECTOR";
        case MODULE_INTERNAL_WIDGET2_SELECTOR_LEGACY:   return "MODULE_INTERNAL_WIDGET2_SELECTOR_LEGACY";
        case MODULE_INTERNAL_WIDGETTEST:                return "MODULE_INTERNAL_WIDGETTEST";
        case MODULE_INTERNAL_WAIT_INFO:                 return "MODULE_INTERNAL_WAIT_INFO";
        case MODULE_EXIT_INTERNAL_CLOSE:                return "MODULE_EXIT_INTERNAL_CLOSE";
        case MODULE_TRANSITORY:                         return "MODULE_TRANSITORY";
        case MODULE_AUTH:                               return "MODULE_AUTH";
        case MODULE_CLI:                                return "MODULE_CLI";
    }

    return "<unknown>";
}

class MMIni : public MMApi
{
public:
    // TASK private visibility
    Inifile & ini;

    explicit MMIni(Inifile & ini_)
    : ini(ini_)
    {}

    ~MMIni() override {}

    void remove_mod() override {}

    void new_mod(int target_module, time_t now, auth_api *) override {
        LOG(LOG_INFO, "new mod %d at time: %d\n", target_module, static_cast<int>(now));
        switch (target_module) {
        case MODULE_VNC:
        case MODULE_XUP:
        case MODULE_RDP:
            this->connected = true;
            break;
        default:
            break;
        };
    }

    void invoke_close_box(const char * auth_error_message,
                          BackEvent_t & signal, time_t now) override {
        LOG(LOG_INFO, "----------> ACL invoke_close_box <--------");
        this->last_module = true;
        if (auth_error_message) {
            this->ini.set<cfg::context::auth_error_message>(auth_error_message);
        }
        if (this->mod) {
            this->mod->disconnect(now);
        }
        this->remove_mod();
        if (this->ini.get<cfg::globals::enable_close_box>()) {
            this->new_mod(MODULE_INTERNAL_CLOSE, now, nullptr);
            signal = BACK_EVENT_NONE;
        }
        else {
            signal = BACK_EVENT_STOP;
        }
    }

    int next_module() override {
        LOG(LOG_INFO, "----------> ACL next_module <--------");
        auto & module_cstr = this->ini.get<cfg::context::module>();

        if (module_cstr == STRMODULE_LOGIN) {
            LOG(LOG_INFO, "===========> MODULE_LOGIN");
            return MODULE_INTERNAL_WIDGET2_LOGIN;
        }
        else if (module_cstr == STRMODULE_SELECTOR) {
            LOG(LOG_INFO, "===============> MODULE_SELECTOR");
            return MODULE_INTERNAL_WIDGET2_SELECTOR;
        }
        else if (module_cstr == STRMODULE_SELECTOR_LEGACY) {
            LOG(LOG_INFO, "===============> MODULE_SELECTOR_LEGACY");
            return MODULE_INTERNAL_WIDGET2_SELECTOR_LEGACY;
        }
        else if (module_cstr == STRMODULE_CONFIRM) {
            LOG(LOG_INFO, "===============> MODULE_DIALOG_CONFIRM");
            return MODULE_INTERNAL_DIALOG_DISPLAY_MESSAGE;
        }
        else if (module_cstr == STRMODULE_CHALLENGE) {
            LOG(LOG_INFO, "===========> MODULE_DIALOG_CHALLENGE");
            return MODULE_INTERNAL_DIALOG_CHALLENGE;
        }
        else if (module_cstr == STRMODULE_VALID) {
            LOG(LOG_INFO, "===========> MODULE_DIALOG_VALID");
            return MODULE_INTERNAL_DIALOG_VALID_MESSAGE;
        }
        else if (module_cstr == STRMODULE_WAITINFO) {
            LOG(LOG_INFO, "===========> MODULE_WAITINFO");
            return MODULE_INTERNAL_WAIT_INFO;
        }
        else if (module_cstr == STRMODULE_TARGET) {
            LOG(LOG_INFO, "===========> MODULE_INTERACTIVE_TARGET");
            return MODULE_INTERNAL_TARGET;
        }
        else if (module_cstr == STRMODULE_TRANSITORY) {
            LOG(LOG_INFO, "===============> WAIT WITH CURRENT MODULE");
            return MODULE_TRANSITORY;
        }
        else if (module_cstr == STRMODULE_CLOSE) {
            LOG(LOG_INFO, "===========> MODULE_INTERNAL_CLOSE (1)");
            return MODULE_INTERNAL_CLOSE;
        }
        else if (module_cstr == STRMODULE_CLOSE_BACK) {
            LOG(LOG_INFO, "===========> MODULE_INTERNAL_CLOSE_BACK");
            return MODULE_INTERNAL_CLOSE_BACK;
        }
        if (this->connected &&
            (module_cstr == STRMODULE_RDP ||
             module_cstr == STRMODULE_VNC)) {
            LOG(LOG_INFO, "===========> MODULE_CLOSE");
            if (this->ini.get<cfg::context::auth_error_message>().empty()) {
                this->ini.set<cfg::context::auth_error_message>(TR("end_connection", language(this->ini)));
            }
            return MODULE_INTERNAL_CLOSE;
        }
        else if (module_cstr == STRMODULE_RDP) {
            LOG(LOG_INFO, "===========> MODULE_RDP");
            return MODULE_RDP;
        }
        else if (module_cstr == STRMODULE_VNC) {
            LOG(LOG_INFO, "===========> MODULE_VNC");
            return MODULE_VNC;
        }
        else if (module_cstr == STRMODULE_INTERNAL) {
            int res = MODULE_EXIT;
            auto & target = this->ini.get<cfg::context::target_host>();
            if (target == "bouncer2") {
                LOG(LOG_INFO, "==========> MODULE_INTERNAL bouncer2");
                res = MODULE_INTERNAL_BOUNCER2;
            }
            else if (target == "autotest") {
                LOG(LOG_INFO, "==========> MODULE_INTERNAL test");
                std::string user = this->ini.get<cfg::globals::target_user>();
                if (user.size() < 5 || !std::equal(user.end() - 5u, user.end(), ".mwrm")) {
                    user += ".mwrm";
                }
                this->ini.set<cfg::context::movie>(std::move(user));
                res = MODULE_INTERNAL_TEST;
            }
            else if (target == "widget2_message") {
                LOG(LOG_INFO, "==========> MODULE_INTERNAL widget2_message");
                res = MODULE_INTERNAL_WIDGET2_MESSAGE;
            }
            else if (target == "widgettest") {
                LOG(LOG_INFO, "==========> MODULE_INTERNAL widgettest");
                res = MODULE_INTERNAL_WIDGETTEST;
            }
            else {
                LOG(LOG_INFO, "==========> MODULE_INTERNAL card");
                res = MODULE_INTERNAL_CARD;
            }
            return res;
        }
        LOG(LOG_INFO, "===========> UNKNOWN MODULE");
        return MODULE_INTERNAL_CLOSE;
    }

    void check_module() override {
        if (this->ini.get<cfg::context::forcemodule>() &&
            !this->is_connected()) {
            this->mod->get_event().signal = BACK_EVENT_NEXT;
            this->mod->get_event().set();
            this->ini.set<cfg::context::forcemodule>(false);
            // Do not send back the value to sesman.
        }
    }
};


class ModuleManager : public MMIni
{
    struct IniAccounts {
        char username[255]; // should use string
        char password[255]; // should use string

        IniAccounts()
        {
            this->username[0] = 0;
            this->password[0] = 0;
        }
    } accounts;

private:
    class ModOSD : public ProtectGraphics, public mod_api
    {
        ModuleManager & mm;

        std::string osd_message;
        Rect clip;
        uint32_t color;
        uint32_t background_color;
        bool is_disable_by_input = false;
        bool bogus_refresh_rect_ex;

    public:
        explicit ModOSD(ModuleManager & mm)
        : ProtectGraphics(mm.front, Rect{})
        , mm(mm)
        {}

        bool is_input_owner() const { return this->is_disable_by_input; }

        void disable_osd()
        {
            this->is_disable_by_input = false;
            this->mm.mod = this->mm.internal_mod;
            auto const protected_rect = this->get_protected_rect();
            this->set_protected_rect(Rect{});

            if (this->bogus_refresh_rect_ex) {
                this->mm.internal_mod->rdp_suppress_display_updates();
                this->mm.internal_mod->rdp_allow_display_updates(0, 0,
                    this->mm.front.client_info.width, this->mm.front.client_info.height);
            }

            if (this->mm.winapi) {
                this->mm.winapi->destroy_auxiliary_window();
            }

            this->mm.internal_mod->rdp_input_invalidate(protected_rect);
        }

        void set_message(std::string message, bool is_disable_by_input)
        {
            this->osd_message = std::move(message);
            this->is_disable_by_input = is_disable_by_input;
            this->bogus_refresh_rect_ex = (this->mm.ini.get<cfg::globals::bogus_refresh_rect>()
             && this->mm.ini.get<cfg::globals::allow_using_multiple_monitors>()
             && (this->mm.front.client_info.cs_monitor.monitorCount > 1));

            if (is_disable_by_input) {
                this->osd_message += "  ";
                this->osd_message += TR("disable_osd", language(this->mm.ini));
            }

            gdi::TextMetrics tm(this->mm.ini.get<cfg::font>(), this->osd_message.c_str());
            int w = tm.width + padw * 2;
            int h = tm.height + padh * 2;
            this->color = BLACK;
            this->background_color = LIGHT_YELLOW;
            if (24 != this->mm.front.client_info.bpp) {
                this->color = color_encode(color, this->mm.front.client_info.bpp);
                this->background_color = color_encode(background_color, this->mm.front.client_info.bpp);
            }
            this->clip = Rect(this->mm.front.client_info.width < w ? 0 : (this->mm.front.client_info.width - w) / 2, 0, w, h);
            this->set_protected_rect(this->clip);

            if (this->mm.winapi) {
                this->mm.winapi->create_auxiliary_window(this->clip);
            }
        }

        static constexpr int padw = 16;
        static constexpr int padh = 16;

        void draw_osd_message()
        {
            this->mm.front.begin_update();
            this->draw_osd_message_impl(this->mm.front);
            this->mm.front.end_update();
        }

        bool try_input_scancode(long param1, long param2, long param3, long param4, Keymap2 * keymap)
        {
            (void)param1;
            (void)param2;
            (void)param3;
            (void)param4;
            if (this->is_disable_by_input
             && keymap->nb_kevent_available() > 0
             && !(param3 & SlowPath::KBDFLAGS_DOWN)
             && keymap->top_kevent() == Keymap2::KEVENT_INSERT
            ) {
                keymap->get_kevent();
                this->disable_osd();
                return true;
            }
            return false;
        }

        bool try_input_mouse(int device_flags, int x, int y, Keymap2 *)
        {
            if (this->is_disable_by_input
             && this->get_protected_rect().contains_pt(x, y)
             && device_flags == (MOUSE_FLAG_BUTTON1|MOUSE_FLAG_DOWN)) {
                this->disable_osd();
                return true;
            }
            return false;
        }

        bool try_input_invalidate(const Rect & r)
        {
            if (!this->get_protected_rect().isempty() && r.has_intersection(this->get_protected_rect())) {
                auto rects = subrect4(r, this->get_protected_rect());
                auto p = std::begin(rects);
                auto e = std::remove_if(p, std::end(rects), [](Rect const & rect) {
                    return rect.isempty();
                });
                if (p != e) {
                    this->mm.internal_mod->rdp_input_invalidate2({p, e});
                    this->clip = r.intersect(this->get_protected_rect());
                }
                return true;
            }
            return false;
        }

        bool try_input_invalidate2(array_view<Rect const> vr)
        {
            // TODO perf
            bool ret = false;
            for (Rect const & r : vr) {
                if (!this->try_input_invalidate(r)) {
                    this->mm.internal_mod->rdp_input_invalidate(r);
                }
                else {
                    ret = true;
                }
            }
            return ret;
        }

    private:
        void draw_event(time_t now, gdi::GraphicApi & drawable) override
        {
            drawable.begin_update();
            this->draw_osd_message_impl(drawable);
            this->mm.internal_mod->draw_event(now, drawable);
            drawable.end_update();
        }

        void draw_osd_message_impl(gdi::GraphicApi & drawable)
        {
            if (this->clip.isempty()) {
                return ;
            }

            drawable.draw(RDPOpaqueRect(this->clip, this->background_color), this->clip);

            StaticOutStream<256> deltaPoints;
            deltaPoints.out_sint16_le(this->clip.cx - 1);
            deltaPoints.out_sint16_le(0);
            deltaPoints.out_sint16_le(0);
            deltaPoints.out_sint16_le(this->clip.cy - 1);
            deltaPoints.out_sint16_le(-this->clip.cx + 1);
            deltaPoints.out_sint16_le(0);
            deltaPoints.out_sint16_le(0);
            deltaPoints.out_sint16_le(-this->clip.cy + 1);

            InStream in_deltaPoints(deltaPoints.get_data(), deltaPoints.get_offset());

            // TODO Not supported on MAC OS with Microsoft Remote Desktop 8.0.15 (Build 25886)
            RDPPolyline polyline_box(this->clip.x, this->clip.y, 0x0D, 0, BLACK, 4, in_deltaPoints);
            drawable.draw(polyline_box, this->clip);

            gdi::server_draw_text(
                drawable, this->mm.ini.get<cfg::font>(),
                this->get_protected_rect().x + padw, padh,
                this->osd_message.c_str(),
                this->color, this->background_color, this->clip
            );

            this->clip = Rect();
        }

        void refresh_rects(array_view<Rect const> av) override
        {
            this->mm.internal_mod->rdp_input_invalidate2(av);
        }

        void rdp_input_scancode(long param1, long param2, long param3, long param4, Keymap2 * keymap) override
        {
            if (!this->try_input_scancode(param1, param2, param3, param4, keymap)) {
                this->mm.internal_mod->rdp_input_scancode(param1, param2, param3, param4, keymap);
            }
        }

        void rdp_input_mouse(int device_flags, int x, int y, Keymap2 * keymap) override
        {
            if (!this->try_input_mouse(device_flags, x, y, keymap)) {
                this->mm.internal_mod->rdp_input_mouse(device_flags, x, y, keymap);
            }
        }

        void rdp_input_invalidate(const Rect & r) override
        {
            if (!this->try_input_invalidate(r)) {
                this->mm.internal_mod->rdp_input_invalidate(r);
            }
        }

        void rdp_input_invalidate2(array_view<Rect const> vr) override
        {
            if (!this->try_input_invalidate2(vr)) {
                this->mm.internal_mod->rdp_input_invalidate2(vr);
            }
        }

        void rdp_input_synchronize(uint32_t time, uint16_t device_flags, int16_t param1, int16_t param2) override
        { this->mm.internal_mod->rdp_input_synchronize(time, device_flags, param1, param2); }

        void rdp_input_up_and_running() override
        { this->mm.internal_mod->rdp_input_up_and_running(); }

        void rdp_allow_display_updates(uint16_t left, uint16_t top, uint16_t right, uint16_t bottom) override
        { this->mm.internal_mod->rdp_allow_display_updates(left, top, right, bottom); }

        void rdp_suppress_display_updates() override
        { this->mm.internal_mod->rdp_suppress_display_updates(); }

        void send_to_mod_channel(
            const char * const front_channel_name, InStream & chunk,
            std::size_t length, uint32_t flags
        ) override
        { this->mm.internal_mod->send_to_mod_channel(front_channel_name, chunk, length, flags); }

        void send_auth_channel_data(const char * data) override
        { this->mm.internal_mod->send_auth_channel_data(data); }

        wait_obj & get_event() override
        { return this->mm.internal_mod->get_event(); }

        wait_obj * get_secondary_event() override
        { return this->mm.internal_mod->get_secondary_event(); }

        wait_obj * get_asynchronous_task_event(int & out_fd) override
        { return this->mm.internal_mod->get_asynchronous_task_event(out_fd); }

        void process_asynchronous_task() override
        { this->mm.internal_mod->process_asynchronous_task(); }

        wait_obj * get_session_probe_launcher_event() override
        { return this->mm.internal_mod->get_session_probe_launcher_event(); }

        void process_session_probe_launcher() override
        { this->mm.internal_mod->process_session_probe_launcher(); }

        void send_to_front_channel(const char * const mod_channel_name,
            uint8_t const * data, size_t length, size_t chunk_size, int flags) override
        { this->mm.internal_mod->send_to_front_channel(mod_channel_name, data, length, chunk_size, flags); }

        void refresh_context(Inifile & ini) override
        { this->mm.internal_mod->refresh_context(ini); }

        bool is_up_and_running() override
        { return this->mm.internal_mod->is_up_and_running(); }

        void disconnect(time_t now) override
        { this->mm.internal_mod->disconnect(now); }

        void display_osd_message(std::string const & message) override
        { this->mm.internal_mod->display_osd_message(message); }
    };

public:
    gdi::GraphicApi & get_graphic_wrapper(gdi::GraphicApi & drawable) {
        if (this->mod_osd.get_protected_rect().isempty()) {
            return drawable;
        }
        return this->mod_osd;
    }

    Callback & get_callback()
    { return *this->mod; }

private:
    struct sock_mod_barrier {};
    template<class Mod>
    class ModWithSocket final : private SocketTransport, public Mod
    {
        ModuleManager & mm;
        bool target_info_is_shown = false;

    public:
        template<class... Args>
        ModWithSocket( ModuleManager & mm, const char * name, int sck, uint32_t verbose
                     , std::string * error_message, sock_mod_barrier, Args && ... mod_args)
        : SocketTransport( name, sck
                         , mm.ini.get<cfg::context::target_host>().c_str()
                         , mm.ini.get<cfg::context::target_port>()
                         , to_verbose_flags(verbose), error_message)
        , Mod(*this, std::forward<Args>(mod_args)...)
        , mm(mm)
        {
            mm.mod_transport = this;
        }

        void display_osd_message(std::string const & message) override {
            this->mm.osd_message(message, true);
        }

        void rdp_input_scancode(long param1, long param2, long param3, long param4, Keymap2 * keymap) override
        {
            //LOG(LOG_INFO, "mod_osd::rdp_input_scancode: keyCode=0x%X keyboardFlags=0x%04X this=<%p>", param1, param3, this);
            if (this->mm.mod_osd.try_input_scancode(param1, param2, param3, param4, keymap)) {
                this->target_info_is_shown = false;
                return ;
            }

            Mod::rdp_input_scancode(param1, param2, param3, param4, keymap);

            if (this->mm.ini.template get<cfg::globals::enable_osd_display_remote_target>() && (param1 == Keymap2::F12)) {
                bool const f12_released = (param3 & SlowPath::KBDFLAGS_RELEASE);
                if (this->target_info_is_shown && f12_released) {
                    // LOG(LOG_INFO, "Hide info");
                    this->mm.clear_osd_message();
                    this->target_info_is_shown = false;
                }
                else if (!this->target_info_is_shown && !f12_released) {
                    // LOG(LOG_INFO, "Show info");
                    std::string msg;
                    if (this->mm.ini.template get<cfg::client::show_target_user_in_f12_message>()) {
                        msg  = this->mm.ini.template get<cfg::globals::target_user>();
                        msg += "@";
                    }
                    msg += this->mm.ini.template get<cfg::globals::target_device>();
                    this->mm.osd_message(msg, false);
                    this->target_info_is_shown = true;
                }
            }
        }

        void rdp_input_mouse(int device_flags, int x, int y, Keymap2 * keymap) override
        {
            if (this->mm.mod_osd.try_input_mouse(device_flags, x, y, keymap)) {
                this->target_info_is_shown = false;
                return ;
            }

            Mod::rdp_input_mouse(device_flags, x, y, keymap);
        }

        void rdp_input_invalidate(const Rect & r) override
        {
            if (this->mm.mod_osd.try_input_invalidate(r)) {
                return ;
            }

            Mod::rdp_input_invalidate(r);
        }

        void rdp_input_invalidate2(array_view<Rect const> vr) override
        {
            if (this->mm.mod_osd.try_input_invalidate2(vr)) {
                return ;
            }

            Mod::rdp_input_invalidate2(vr);
        }
    };

public:
    void clear_osd_message()
    {
        if (!this->mod_osd.get_protected_rect().isempty()) {
            this->mod_osd.disable_osd();
        }
        this->mod = this->internal_mod;
    }

    void osd_message(std::string message, bool is_disable_by_input)
    {
        this->clear_osd_message();
        this->mod_osd.set_message(std::move(message), is_disable_by_input);
        this->mod_osd.draw_osd_message();
    }

    Front & front;
    null_mod no_mod;
    ModOSD mod_osd;
    mod_api * internal_mod = &no_mod;
    SocketTransport * mod_transport;
    Random & gen;
    TimeObj & timeobj;

    ClientExecute client_execute;

<<<<<<< HEAD
    REDEMPTION_VERBOSE_FLAGS(private, verbose)
    {
        none,
        new_mod = 0x1,
    };
=======
    windowing_api* winapi = nullptr;
>>>>>>> 1b2e8c29

    ModuleManager(Front & front, Inifile & ini, Random & gen, TimeObj & timeobj)
        : MMIni(ini)
        , front(front)
        , no_mod(this->front)
        , mod_osd(*this)
        , mod_transport(nullptr)
        , gen(gen)
        , timeobj(timeobj)
        , client_execute(front, ini.get<cfg::debug::mod_internal>() & 1)
        , verbose(static_cast<VerboseFlags>(ini.get<cfg::debug::auth>()))
    {
        this->no_mod.get_event().reset();
        this->mod = &this->no_mod;
    }

    void remove_mod() override {
        if (this->internal_mod != &this->no_mod) {
            delete this->internal_mod;
            this->internal_mod = &this->no_mod;
            this->mod = &this->no_mod;
            this->mod_transport = nullptr;
        }
        this->front.must_be_stop_capture();
    }

    ~ModuleManager() override {
        this->remove_mod();
    }

private:
    void set_mod(non_null_ptr<mod_api> mod, windowing_api* winapi = nullptr)
    {
        while (this->front.keymap.nb_char_available())
            this->front.keymap.get_char();
        while (this->front.keymap.nb_kevent_available())
            this->front.keymap.get_kevent();

        this->clear_osd_message();

        this->internal_mod = mod.get();
        this->mod = mod.get();

        this->winapi = winapi;
    }

public:
    void new_mod(int target_module, time_t now, auth_api * acl) override {
        LOG(LOG_INFO, "----------> ACL new_mod <--------");
        LOG(LOG_INFO, "target_module=%s(%d)", get_module_name(target_module), target_module);
        this->connected = false;
        if (this->last_module) this->front.must_be_stop_capture();
        switch (target_module)
        {
        case MODULE_INTERNAL_BOUNCER2:
            LOG(LOG_INFO, "ModuleManager::Creation of internal module 'bouncer2_mod'");
            this->set_mod(new Bouncer2Mod(
                this->front,
                this->front.client_info.width,
                this->front.client_info.height,
                this->ini.get<cfg::font>()
            ));
            if (this->verbose & VerboseFlags::new_mod){
                LOG(LOG_INFO, "ModuleManager::internal module 'bouncer2_mod' ready");
            }
            break;
        case MODULE_INTERNAL_TEST:
            LOG(LOG_INFO, "ModuleManager::Creation of internal module 'test'");
            this->set_mod(new ReplayMod(
                this->front,
                this->ini.get<cfg::video::replay_path>().c_str(),
                this->ini.get<cfg::context::movie>().c_str(),
                this->front.client_info.width,
                this->front.client_info.height,
                this->ini.get_ref<cfg::context::auth_error_message>(),
                this->ini.get<cfg::font>(),
                !this->ini.get<cfg::mod_replay::on_end_of_data>(),
                to_verbose_flags(this->ini.get<cfg::debug::capture>())
            ));
            if (this->verbose & VerboseFlags::new_mod){
                LOG(LOG_INFO, "ModuleManager::internal module 'test' ready");
            }
            break;
        case MODULE_INTERNAL_WIDGETTEST:
            LOG(LOG_INFO, "ModuleManager::Creation of internal module 'widgettest'");
            this->set_mod(new WidgetTestMod(
                this->front,
                this->front.client_info.width,
                this->front.client_info.height,
                this->ini.get<cfg::font>(),
                this->ini.get<cfg::theme>()
            ));
            LOG(LOG_INFO, "ModuleManager::internal module 'widgettest' ready");
            break;
        case MODULE_INTERNAL_CARD:
            LOG(LOG_INFO, "ModuleManager::Creation of internal module 'test_card'");
            this->set_mod(new TestCardMod(
                this->front,
                this->front.client_info.width,
                this->front.client_info.height,
                this->ini.get<cfg::font>(),
                false
            ));
            LOG(LOG_INFO, "ModuleManager::internal module 'test_card' ready");
            break;
        case MODULE_INTERNAL_WIDGET2_SELECTOR:
        case MODULE_INTERNAL_WIDGET2_SELECTOR_LEGACY:
            LOG(LOG_INFO, "ModuleManager::Creation of internal module 'selector'");
            this->set_mod(new FlatSelector2Mod(
                this->ini,
                this->front,
                this->front.client_info.width,
                this->front.client_info.height,
                this->client_execute.adjust_rect(get_widget_rect(
                    this->front.client_info.width,
                    this->front.client_info.height,
                    this->front.client_info.cs_monitor
                )),
                this->client_execute
            ));
            if (this->verbose & VerboseFlags::new_mod){
                LOG(LOG_INFO, "ModuleManager::internal module 'selector' ready");
            }
            break;
        case MODULE_INTERNAL_CLOSE:
            {
                LOG(LOG_INFO, "ModuleManager::Creation of new mod 'INTERNAL::Close'");
                if (this->ini.get<cfg::context::auth_error_message>().empty()) {
                    this->ini.set<cfg::context::auth_error_message>("Connection to server ended");
                }
                this->set_mod(new FlatWabCloseMod(
                    this->ini,
                    this->front,
                    this->front.client_info.width,
                    this->front.client_info.height,
                    this->client_execute.adjust_rect(get_widget_rect(
                        this->front.client_info.width,
                        this->front.client_info.height,
                        this->front.client_info.cs_monitor
                    )),
                    now,
                    this->client_execute,
                    true
                ));
            }
            LOG(LOG_INFO, "ModuleManager::internal module Close ready");
            break;
        case MODULE_INTERNAL_CLOSE_BACK:
            {
                if (this->ini.get<cfg::context::auth_error_message>().empty()) {
                    this->ini.set<cfg::context::auth_error_message>("Connection to server ended");
                }
                LOG(LOG_INFO, "ModuleManager::Creation of new mod 'INTERNAL::CloseBack'");
                this->set_mod(new FlatWabCloseMod(
                    this->ini,
                    this->front,
                    this->front.client_info.width,
                    this->front.client_info.height,
                    this->client_execute.adjust_rect(get_widget_rect(
                        this->front.client_info.width,
                        this->front.client_info.height,
                        this->front.client_info.cs_monitor
                    )),
                    now,
                    this->client_execute,
                    true,
                    true
                ));
            }
            LOG(LOG_INFO, "ModuleManager::internal module Close Back ready");
            break;
        case MODULE_INTERNAL_TARGET:
            {
                LOG(LOG_INFO, "ModuleManager::Creation of internal module 'Interactive Target'");
                this->set_mod(new InteractiveTargetMod(
                    this->ini,
                    this->front,
                    this->front.client_info.width,
                    this->front.client_info.height,
                    this->client_execute.adjust_rect(get_widget_rect(
                        this->front.client_info.width,
                        this->front.client_info.height,
                        this->front.client_info.cs_monitor
                    )),
                    this->client_execute
                ));
                LOG(LOG_INFO, "ModuleManager::internal module 'Interactive Target' ready");
            }
            break;
        case MODULE_INTERNAL_DIALOG_VALID_MESSAGE:
        case MODULE_INTERNAL_WIDGET2_DIALOG:
            {
                LOG(LOG_INFO, "ModuleManager::Creation of internal module 'Dialog Accept Message'");
                const char * message = this->ini.get<cfg::context::message>().c_str();
                const char * button = TR("refused", language(this->ini));
                const char * caption = "Information";
                this->set_mod(new FlatDialogMod(
                    this->ini,
                    this->front,
                    this->front.client_info.width,
                    this->front.client_info.height,
                    this->client_execute.adjust_rect(get_widget_rect(
                        this->front.client_info.width,
                        this->front.client_info.height,
                        this->front.client_info.cs_monitor
                    )),
                    caption,
                    message,
                    button,
                    now,
                    this->client_execute
                ));
                LOG(LOG_INFO, "ModuleManager::internal module 'Dialog Accept Message' ready");
            }
            break;
        case MODULE_INTERNAL_DIALOG_DISPLAY_MESSAGE:
        case MODULE_INTERNAL_WIDGET2_MESSAGE:
            {
                LOG(LOG_INFO, "ModuleManager::Creation of internal module 'Dialog Display Message'");
                const char * message = this->ini.get<cfg::context::message>().c_str();
                const char * button = nullptr;
                const char * caption = "Information";
                this->set_mod(new FlatDialogMod(
                    this->ini,
                    this->front,
                    this->front.client_info.width,
                    this->front.client_info.height,
                    this->client_execute.adjust_rect(get_widget_rect(
                        this->front.client_info.width,
                        this->front.client_info.height,
                        this->front.client_info.cs_monitor
                    )),
                    caption,
                    message,
                    button,
                    now,
                    this->client_execute
                ));
                LOG(LOG_INFO, "ModuleManager::internal module 'Dialog Display Message' ready");
            }
            break;
        case MODULE_INTERNAL_DIALOG_CHALLENGE:
            {
                LOG(LOG_INFO, "ModuleManager::Creation of internal module 'Dialog Challenge'");
                const char * message = this->ini.get<cfg::context::message>().c_str();
                const char * button = nullptr;
                const char * caption = "Challenge";
                ChallengeOpt challenge = CHALLENGE_HIDE;
                if (this->ini.get<cfg::context::authentication_challenge>()) {
                    challenge = CHALLENGE_ECHO;
                }
                this->ini.ask<cfg::context::authentication_challenge>();
                this->ini.ask<cfg::context::password>();
                this->set_mod(new FlatDialogMod(
                    this->ini,
                    this->front,
                    this->front.client_info.width,
                    this->front.client_info.height,
                    this->client_execute.adjust_rect(get_widget_rect(
                        this->front.client_info.width,
                        this->front.client_info.height,
                        this->front.client_info.cs_monitor
                    )),
                    caption,
                    message,
                    button,
                    now,
                    this->client_execute,
                    challenge
                ));
                LOG(LOG_INFO, "ModuleManager::internal module 'Dialog Challenge' ready");
            }

            break;
        case MODULE_INTERNAL_WAIT_INFO:
            {
                LOG(LOG_INFO, "ModuleManager::Creation of internal module 'Wait Info Message'");
                const char * message = this->ini.get<cfg::context::message>().c_str();
                const char * caption = TR("information", language(this->ini));
                bool showform = this->ini.get<cfg::context::showform>();
                uint flag = this->ini.get<cfg::context::formflag>();
                this->set_mod(new FlatWaitMod(
                    this->ini,
                    this->front,
                    this->front.client_info.width,
                    this->front.client_info.height,
                    this->client_execute.adjust_rect(get_widget_rect(
                        this->front.client_info.width,
                        this->front.client_info.height,
                        this->front.client_info.cs_monitor
                    )),
                    caption,
                    message,
                    now,
                    this->client_execute,
                    showform,
                    flag
                ));
                LOG(LOG_INFO, "ModuleManager::internal module 'Wait Info Message' ready");
            }
            break;
        case MODULE_INTERNAL_WIDGET2_LOGIN:
            LOG(LOG_INFO, "ModuleManager::Creation of internal module 'Login'");
            if (this->ini.is_asked<cfg::globals::target_user>()
                ||  this->ini.is_asked<cfg::globals::target_device>()){
                if (this->ini.is_asked<cfg::globals::auth_user>()){
                    accounts.username[0] = 0;
                }
                else {
                    strncpy(accounts.username,
                            this->ini.get<cfg::globals::auth_user>().c_str(),
                            sizeof(accounts.username));
                    accounts.username[sizeof(accounts.username) - 1] = 0;
                }
            }
            else if (this->ini.is_asked<cfg::globals::auth_user>()) {
                accounts.username[0] = 0;
            }
            else {
                // TODO check this! Assembling parts to get user login with target is not obvious method used below il likely to show @: if target fields are empty
                char buffer[255];
                snprintf( buffer, sizeof(buffer), "%s@%s:%s%s%s"
                        , this->ini.get<cfg::globals::target_user>().c_str()
                        , this->ini.get<cfg::globals::target_device>().c_str()
                        , this->ini.get<cfg::context::target_protocol>().c_str()
                        , (!this->ini.get<cfg::context::target_protocol>().empty() ? ":" : "")
                        , this->ini.get<cfg::globals::auth_user>().c_str()
                        );
                strcpy(accounts.username, buffer);
            }

            this->set_mod(new FlatLoginMod(
                this->ini,
                accounts.username,
                accounts.password,
                this->front,
                this->front.client_info.width,
                this->front.client_info.height,
                this->client_execute.adjust_rect(get_widget_rect(
                    this->front.client_info.width,
                    this->front.client_info.height,
                    this->front.client_info.cs_monitor
                )),
                now,
                this->client_execute
            ));
            LOG(LOG_INFO, "ModuleManager::internal module Login ready");
            break;

        case MODULE_XUP:
            {
                const char * name = "XUP Target";
                if (this->verbose & VerboseFlags::new_mod){
                    LOG(LOG_INFO, "ModuleManager::Creation of new mod 'XUP'\n");
                }

                const char * ip = this->ini.get<cfg::context::target_host>().c_str();
                char ip_addr[256];
                in_addr s4_sin_addr;
                int status = resolve_ipv4_address(ip, s4_sin_addr);
                if (status){
                    if (acl) {
                        acl->log4(false, "CONNECTION_FAILED");
                    }

                    this->ini.set<cfg::context::auth_error_message>("failed to connect to remote TCP host");
                    // TODO: actually this is DNS Failure or invalid address
                    throw Error(ERR_SOCKET_CONNECT_FAILED);
                }

                snprintf(ip_addr, sizeof(ip_addr), "%s", inet_ntoa(s4_sin_addr));

                int client_sck = ip_connect(ip, this->ini.get<cfg::context::target_port>(), 4, 1000);

                if (client_sck == -1){
                    if (acl) {
                        acl->log4(false, "CONNECTION_FAILED");
                    }

                    this->ini.set<cfg::context::auth_error_message>("failed to connect to remote TCP host");
                    throw Error(ERR_SOCKET_CONNECT_FAILED);
                }

                this->ini.set<cfg::context::auth_error_message>("failed authentification on remote X host");
                this->ini.set<cfg::context::ip_target>(ip_addr);

                this->set_mod(new ModWithSocket<xup_mod>(
                    *this,
                    name,
                    client_sck,
                    this->ini.get<cfg::debug::mod_xup>(),
                    nullptr,
                    sock_mod_barrier(),
                    this->front,
                    this->front.client_info.width,
                    this->front.client_info.height,
                    this->ini.get<cfg::context::opt_width>(),
                    this->ini.get<cfg::context::opt_height>(),
                    this->ini.get<cfg::context::opt_bpp>()
                ));

                this->ini.get_ref<cfg::context::auth_error_message>().clear();
                LOG(LOG_INFO, "ModuleManager::Creation of new mod 'XUP' suceeded\n");
                this->connected = true;
            }
            break;

        case MODULE_RDP:
            {
                LOG(LOG_INFO, "ModuleManager::Creation of new mod 'RDP'");

                ClientInfo client_info = this->front.client_info;

                if (ini.get<cfg::context::mode_console>() == "force") {
                    client_info.console_session = true;
                    LOG(LOG_INFO, "Session::mode console : force");
                }
                else if (ini.get<cfg::context::mode_console>() == "forbid") {
                    client_info.console_session = false;
                    LOG(LOG_INFO, "Session::mode console : forbid");
                }
                //else {
                //    // default is "allow", do nothing special
                //}

                const char * ip = this->ini.get<cfg::context::target_host>().c_str();
                char ip_addr[256];
                in_addr s4_sin_addr;
                int status = resolve_ipv4_address(ip, s4_sin_addr);
                if (status){
                    if (acl) {
                        acl->log4(false, "CONNECTION_FAILED");
                    }

                    this->ini.set<cfg::context::auth_error_message>("failed to connect to remote TCP host");
                    // TODO: actually this is DNS Failure or invalid address
                    throw Error(ERR_SOCKET_CONNECT_FAILED);
                }

                snprintf(ip_addr, sizeof(ip_addr), "%s", inet_ntoa(s4_sin_addr));

                int client_sck = ip_connect(ip, this->ini.get<cfg::context::target_port>(), 3, 1000);

                if (client_sck == -1) {
                    if (acl) {
                        acl->log4(false, "CONNECTION_FAILED");
                    }

                    this->ini.set<cfg::context::auth_error_message>("failed to connect to remote TCP host");
                    throw Error(ERR_SOCKET_CONNECT_FAILED);
                }

                this->ini.set<cfg::context::auth_error_message>("failed authentification on remote RDP host");
                this->ini.set<cfg::context::ip_target>(ip_addr);

                // BEGIN READ PROXY_OPT
                if (this->ini.get<cfg::globals::enable_wab_integration>()) {
                    AuthorizationChannels::update_authorized_channels(
                        this->ini.get_ref<cfg::mod_rdp::allow_channels>(),
                        this->ini.get_ref<cfg::mod_rdp::deny_channels>(),
                        this->ini.get<cfg::context::proxy_opt>()
                    );
                }
                // END READ PROXY_OPT

                ModRDPParams mod_rdp_params( this->ini.get<cfg::globals::target_user>().c_str()
                                           , this->ini.get<cfg::context::target_password>().c_str()
                                           , this->ini.get<cfg::context::target_host>().c_str()
                                           , "0.0.0.0"   // client ip is silenced
                                           , this->front.keymap.key_flags
                                           , this->ini.get<cfg::font>()
                                           , this->ini.get<cfg::theme>()
                                           , to_verbose_flags(this->ini.get<cfg::debug::mod_rdp>())
                                           );
                mod_rdp_params.device_id                           = this->ini.get<cfg::globals::device_id>().c_str();

                mod_rdp_params.auth_user                           = this->ini.get<cfg::globals::auth_user>().c_str();
                mod_rdp_params.target_application                  = this->ini.get<cfg::globals::target_application>().c_str();

                //mod_rdp_params.enable_tls                          = true;
                if (!mod_rdp_params.target_password[0]) {
                    mod_rdp_params.enable_nla                      = false;
                }
                else {
                    mod_rdp_params.enable_nla                      = this->ini.get<cfg::mod_rdp::enable_nla>();
                }
                mod_rdp_params.enable_krb                          = this->ini.get<cfg::mod_rdp::enable_kerberos>();
                mod_rdp_params.enable_fastpath                     = this->ini.get<cfg::mod_rdp::fast_path>();
                //mod_rdp_params.enable_mem3blt                      = true;
                mod_rdp_params.enable_bitmap_update                = this->ini.get<cfg::globals::enable_bitmap_update>();
                //mod_rdp_params.enable_new_pointer                  = true;
                mod_rdp_params.enable_glyph_cache                  = this->ini.get<cfg::globals::glyph_cache>();

                mod_rdp_params.enable_session_probe                = this->ini.get<cfg::mod_rdp::enable_session_probe>();
                mod_rdp_params.enable_session_probe_launch_mask    = this->ini.get<cfg::mod_rdp::enable_session_probe_launch_mask>();

                mod_rdp_params.session_probe_use_clipboard_based_launcher
                                                                   = this->ini.get<cfg::mod_rdp::session_probe_use_clipboard_based_launcher>();
                mod_rdp_params.session_probe_launch_timeout        = this->ini.get<cfg::mod_rdp::session_probe_launch_timeout>();
                mod_rdp_params.session_probe_launch_fallback_timeout
                                                                   = this->ini.get<cfg::mod_rdp::session_probe_launch_fallback_timeout>();
                mod_rdp_params.session_probe_start_launch_timeout_timer_only_after_logon
                                                                   = this->ini.get<cfg::mod_rdp::session_probe_start_launch_timeout_timer_only_after_logon>();
                mod_rdp_params.session_probe_on_launch_failure     = this->ini.get<cfg::mod_rdp::session_probe_on_launch_failure>();
                mod_rdp_params.session_probe_keepalive_timeout     = this->ini.get<cfg::mod_rdp::session_probe_keepalive_timeout>();
                mod_rdp_params.session_probe_on_keepalive_timeout_disconnect_user =
                                                                     this->ini.get<cfg::mod_rdp::session_probe_on_keepalive_timeout_disconnect_user>();
                mod_rdp_params.session_probe_end_disconnected_session
                                                                   = this->ini.get<cfg::mod_rdp::session_probe_end_disconnected_session>();
                mod_rdp_params.session_probe_customize_executable_name
                                                                   = this->ini.get<cfg::mod_rdp::session_probe_customize_executable_name>();
                mod_rdp_params.session_probe_disconnected_application_limit =
                                                                   this->ini.get<cfg::mod_rdp::session_probe_disconnected_application_limit>();
                mod_rdp_params.session_probe_disconnected_session_limit =
                                                                   this->ini.get<cfg::mod_rdp::session_probe_disconnected_session_limit>();
                mod_rdp_params.session_probe_idle_session_limit    =
                                                                   this->ini.get<cfg::mod_rdp::session_probe_idle_session_limit>();
                mod_rdp_params.session_probe_exe_or_file           = this->ini.get<cfg::mod_rdp::session_probe_exe_or_file>();
                mod_rdp_params.session_probe_arguments             = this->ini.get<cfg::mod_rdp::session_probe_arguments>();

                mod_rdp_params.disable_clipboard_log_syslog        = bool(this->ini.get<cfg::video::disable_clipboard_log>() & ClipboardLogFlags::syslog);
                mod_rdp_params.disable_clipboard_log_wrm           = bool(this->ini.get<cfg::video::disable_clipboard_log>() & ClipboardLogFlags::wrm);
                mod_rdp_params.disable_file_system_log_syslog      = bool(this->ini.get<cfg::video::disable_file_system_log>() & FileSystemLogFlags::syslog);
                mod_rdp_params.disable_file_system_log_wrm         = bool(this->ini.get<cfg::video::disable_file_system_log>() & FileSystemLogFlags::wrm);
                mod_rdp_params.acl                                 = acl;
                mod_rdp_params.outbound_connection_monitoring_rules=
                    this->ini.get<cfg::context::outbound_connection_monitoring_rules>().c_str();
                mod_rdp_params.process_monitoring_rules            =
                    this->ini.get<cfg::context::process_monitoring_rules>().c_str();
                mod_rdp_params.ignore_auth_channel                 = this->ini.get<cfg::mod_rdp::ignore_auth_channel>();
                mod_rdp_params.auth_channel                        = this->ini.get<cfg::mod_rdp::auth_channel>();
                mod_rdp_params.alternate_shell                     = this->ini.get<cfg::mod_rdp::alternate_shell>().c_str();
                mod_rdp_params.working_dir                         = this->ini.get<cfg::mod_rdp::shell_working_directory>().c_str();
                mod_rdp_params.use_client_provided_alternate_shell = this->ini.get<cfg::mod_rdp::use_client_provided_alternate_shell>();
                mod_rdp_params.target_application_account          = this->ini.get<cfg::globals::target_application_account>().c_str();
                mod_rdp_params.target_application_password         = this->ini.get<cfg::globals::target_application_password>().c_str();
                mod_rdp_params.rdp_compression                     = this->ini.get<cfg::mod_rdp::rdp_compression>();
                mod_rdp_params.error_message                       = &this->ini.get_ref<cfg::context::auth_error_message>();
                mod_rdp_params.disconnect_on_logon_user_change     = this->ini.get<cfg::mod_rdp::disconnect_on_logon_user_change>();
                mod_rdp_params.open_session_timeout                = this->ini.get<cfg::mod_rdp::open_session_timeout>();

                mod_rdp_params.server_cert_store                   = this->ini.get<cfg::mod_rdp::server_cert_store>();
                mod_rdp_params.server_cert_check                   = this->ini.get<cfg::mod_rdp::server_cert_check>();
                mod_rdp_params.server_access_allowed_message       = this->ini.get<cfg::mod_rdp::server_access_allowed_message>();
                mod_rdp_params.server_cert_create_message          = this->ini.get<cfg::mod_rdp::server_cert_create_message>();
                mod_rdp_params.server_cert_success_message         = this->ini.get<cfg::mod_rdp::server_cert_success_message>();
                mod_rdp_params.server_cert_failure_message         = this->ini.get<cfg::mod_rdp::server_cert_failure_message>();
                mod_rdp_params.server_cert_error_message           = this->ini.get<cfg::mod_rdp::server_cert_error_message>();

                mod_rdp_params.hide_client_name                    = this->ini.get<cfg::mod_rdp::hide_client_name>();

                mod_rdp_params.enable_persistent_disk_bitmap_cache = this->ini.get<cfg::mod_rdp::persistent_disk_bitmap_cache>();
                mod_rdp_params.enable_cache_waiting_list           = this->ini.get<cfg::mod_rdp::cache_waiting_list>();
                mod_rdp_params.persist_bitmap_cache_on_disk        = this->ini.get<cfg::mod_rdp::persist_bitmap_cache_on_disk>();
                mod_rdp_params.password_printing_mode              = this->ini.get<cfg::debug::password>();
                mod_rdp_params.cache_verbose                       = to_verbose_flags(this->ini.get<cfg::debug::cache>());

                mod_rdp_params.extra_orders                        = this->ini.get<cfg::mod_rdp::extra_orders>().c_str();

                mod_rdp_params.allow_channels                      = &(this->ini.get<cfg::mod_rdp::allow_channels>());
                mod_rdp_params.deny_channels                       = &(this->ini.get<cfg::mod_rdp::deny_channels>());

                mod_rdp_params.server_redirection_support          = this->ini.get<cfg::mod_rdp::server_redirection_support>();

                mod_rdp_params.bogus_sc_net_size                   = this->ini.get<cfg::mod_rdp::bogus_sc_net_size>();
                mod_rdp_params.bogus_linux_cursor                  = this->ini.get<cfg::mod_rdp::bogus_linux_cursor>();
                mod_rdp_params.bogus_refresh_rect                  = this->ini.get<cfg::globals::bogus_refresh_rect>();

                mod_rdp_params.proxy_managed_drives                = this->ini.get<cfg::mod_rdp::proxy_managed_drives>().c_str();

                mod_rdp_params.lang                                = language(this->ini);

                mod_rdp_params.allow_using_multiple_monitors       = this->ini.get<cfg::globals::allow_using_multiple_monitors>();

                mod_rdp_params.adjust_performance_flags_for_recording
                                                                   = (this->ini.get<cfg::globals::is_rec>() &&
                                                                      this->ini.get<cfg::client::auto_adjust_performance_flags>() &&
                                                                      ((this->ini.get<cfg::video::capture_flags>() &
                                                                        (CaptureFlags::wrm | CaptureFlags::ocr)) !=
                                                                       CaptureFlags::none));
                mod_rdp_params.client_execute_flags                = this->client_execute.Flags();
                mod_rdp_params.client_execute_exe_or_file          = this->client_execute.ExeOrFile();
                mod_rdp_params.client_execute_working_dir          = this->client_execute.WorkingDir();
                mod_rdp_params.client_execute_arguments            = this->client_execute.Arguments();

                try {
                    const char * const name = "RDP Target";
                    // TODO RZ: We need find a better way to give access of STRAUTHID_AUTH_ERROR_MESSAGE to SocketTransport
                    ModWithSocket<mod_rdp>* new_mod = new ModWithSocket<mod_rdp>(
                        *this,
                        name,
                        client_sck,
                        this->ini.get<cfg::debug::mod_rdp>(),
                        &this->ini.get_ref<cfg::context::auth_error_message>(),
                        sock_mod_barrier(),
                        this->front,
                        client_info,
                        ini.get_ref<cfg::mod_rdp::redir_info>(),
                        this->gen,
                        this->timeobj,
                        mod_rdp_params
                    );
                    this->set_mod(new_mod, (new_mod ? new_mod->get_windowing_api() : nullptr));
                }
                catch (...) {
                    if (acl) {
                        acl->log4(false, "SESSION_CREATION_FAILED");
                    }

                    throw;
                }

                if (this->ini.get<cfg::globals::bogus_refresh_rect>() &&
                    this->ini.get<cfg::globals::allow_using_multiple_monitors>() &&
                    (this->front.client_info.cs_monitor.monitorCount > 1)) {
                    this->mod->rdp_suppress_display_updates();
                    this->mod->rdp_allow_display_updates(0, 0,
                        this->front.client_info.width, this->front.client_info.height);
                }
                this->mod->rdp_input_invalidate(Rect(0, 0, this->front.client_info.width, this->front.client_info.height));
                LOG(LOG_INFO, "ModuleManager::Creation of new mod 'RDP' suceeded\n");
                this->ini.get_ref<cfg::context::auth_error_message>().clear();
                this->connected = true;
            }
            break;

        case MODULE_VNC:
            {
                LOG(LOG_INFO, "ModuleManager::Creation of new mod 'VNC'\n");
                const char * ip = this->ini.get<cfg::context::target_host>().c_str();

                char ip_addr[256];
                in_addr s4_sin_addr;
                int status = resolve_ipv4_address(ip, s4_sin_addr);
                if (status){
                    if (acl) {
                        acl->log4(false, "CONNECTION_FAILED");
                    }

                    this->ini.set<cfg::context::auth_error_message>("failed to connect to remote TCP host");
                    // TODO: actually this is DNS Failure or invalid address
                    throw Error(ERR_SOCKET_CONNECT_FAILED);
                }

                snprintf(ip_addr, sizeof(ip_addr), "%s", inet_ntoa(s4_sin_addr));

                int client_sck = ip_connect(ip, this->ini.get<cfg::context::target_port>(), 3, 1000);

                if (client_sck == -1) {
                    if (acl) {
                        acl->log4(false, "CONNECTION_FAILED");
                    }

                    this->ini.set<cfg::context::auth_error_message>("failed to connect to remote TCP host");
                    throw Error(ERR_SOCKET_CONNECT_FAILED);
                }

                this->ini.set<cfg::context::auth_error_message>("failed authentification on remote VNC host");
                this->ini.set<cfg::context::ip_target>(ip_addr);

                try {
                    const char * const name = "VNC Target";
                    this->set_mod(new ModWithSocket<mod_vnc>(
                        *this,
                        name,
                        client_sck,
                        this->ini.get<cfg::debug::mod_vnc>(),
                        nullptr,
                        sock_mod_barrier(),
                        this->ini.get<cfg::globals::target_user>().c_str(),
                        this->ini.get<cfg::context::target_password>().c_str(),
                        this->front,
                        this->front.client_info.width,
                        this->front.client_info.height,
                        this->ini.get<cfg::font>(),
                        Translator(language(this->ini)),
                        this->ini.get<cfg::theme>(),
                        this->front.client_info.keylayout,
                        this->front.keymap.key_flags,
                        this->ini.get<cfg::mod_vnc::clipboard_up>(),
                        this->ini.get<cfg::mod_vnc::clipboard_down>(),
                        this->ini.get<cfg::mod_vnc::encodings>().c_str(),
                        this->ini.get<cfg::mod_vnc::allow_authentification_retries>(),
                        true,
                        this->ini.get<cfg::mod_vnc::server_clipboard_encoding_type>()
                            != ClipboardEncodingType::latin1
                            ? mod_vnc::ClipboardEncodingType::UTF8
                            : mod_vnc::ClipboardEncodingType::Latin1,
                        this->ini.get<cfg::mod_vnc::bogus_clipboard_infinite_loop>(),
                        acl,
                        this->ini.get<cfg::debug::mod_vnc>()
                    ));
                }
                catch (...) {
                    if (acl) {
                        acl->log4(false, "SESSION_CREATION_FAILED");
                    }

                    throw;
                }

                LOG(LOG_INFO, "ModuleManager::Creation of new mod 'VNC' suceeded\n");
                this->ini.get_ref<cfg::context::auth_error_message>().clear();
                this->connected = true;
            }
            break;

        default:
            {
                LOG(LOG_INFO, "ModuleManager::Unknown backend exception\n");
                throw Error(ERR_SESSION_UNKNOWN_BACKEND);
            }
        }
    }
};
<|MERGE_RESOLUTION|>--- conflicted
+++ resolved
@@ -720,15 +720,13 @@
 
     ClientExecute client_execute;
 
-<<<<<<< HEAD
     REDEMPTION_VERBOSE_FLAGS(private, verbose)
     {
         none,
         new_mod = 0x1,
     };
-=======
+
     windowing_api* winapi = nullptr;
->>>>>>> 1b2e8c29
 
     ModuleManager(Front & front, Inifile & ini, Random & gen, TimeObj & timeobj)
         : MMIni(ini)
