--- conflicted
+++ resolved
@@ -144,7 +144,6 @@
 
     ClientRedemptionConfig config(verbose, CLIENT_REDEMPTION_MAIN_PATH);
     ClientConfig::set_config(argc, argv, config);
-<<<<<<< HEAD
     SessionReactor session_reactor;
     TopFdContainer fd_events_;
     GraphicFdContainer graphic_fd_events_;
@@ -153,14 +152,18 @@
     GraphicTimerContainer graphic_timer_events_;
     Inifile ini;
     SesmanInterface sesman(ini);
-
-    ClientRedemptionHeadless client(session_reactor, fd_events_, graphic_fd_events_, timer_events_, graphic_events_, graphic_timer_events_, sesman, config);
-=======
-
     ScopedSslInit scoped_ssl;
 
-    ClientRedemptionHeadless client(session_reactor, config);
->>>>>>> 5797394a
+                             
+
+    ClientRedemptionHeadless client(session_reactor,
+                                    fd_events_,
+                                    graphic_fd_events_,
+                                    timer_events_,
+                                    graphic_events_,
+                                    graphic_timer_events_,
+                                    sesman,
+                                    config);
 
     return run_mod(client, client.config, client._callback, client.start_win_session_time);
 }
