--- conflicted
+++ resolved
@@ -302,12 +302,7 @@
     SCOPED_TRACE;
     CHECK_HANDLE(handle);
     handle->error_ctx.set_error(Error(NO_ERROR));
-<<<<<<< HEAD
-    handle->cctxw.set_master_derivator_from_file_name(path);
     CHECK_NOTHROW(handle->out_crypto_transport.open(path, hashpath, groupid/*, TODO derivator*/), ERR_TRANSPORT_OPEN_FAILED);
-=======
-    CHECK_NOTHROW(handle->out_crypto_transport.open(path, groupid), ERR_TRANSPORT_OPEN_FAILED);
->>>>>>> 5f7247f5
     return 0;
 }
 
