--- conflicted
+++ resolved
@@ -86,10 +86,6 @@
 
 #include <chrono>
 
-<<<<<<< HEAD
-
-=======
->>>>>>> 7379b59d
 struct RDPHeadlessFrontParams
 {
     std::string out_path;
