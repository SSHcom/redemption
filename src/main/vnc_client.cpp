--- conflicted
+++ resolved
@@ -173,10 +173,7 @@
     struct      timeval time_mark = { 0, 50000 };
     bool        run_session       = true;
 
-<<<<<<< HEAD
-
-=======
->>>>>>> 77c28667
+
     while (run_session) {
         try {
             unsigned max = 0;
