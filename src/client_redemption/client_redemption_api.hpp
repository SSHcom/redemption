--- conflicted
+++ resolved
@@ -22,10 +22,7 @@
 
 #include "core/front_api.hpp"
 #include "mod/mod_api.hpp"
-<<<<<<< HEAD
-=======
 
->>>>>>> 04471ecc
 #include <chrono>
 #include <string>
 #include <ctime>
