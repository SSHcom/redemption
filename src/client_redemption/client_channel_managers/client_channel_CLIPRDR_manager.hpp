/*
   This program is free software; you can redistribute it and/or modify
   it under the terms of the GNU General Public License as published by
   the Free Software Foundation; either version 2 of the License, or
   (at your option) any later version.

   This program is distributed in the hope that it will be useful,
   but WITHOUT ANY WARRANTY; without even the implied warranty of
   MERCHANTABILITY or FITNESS FOR A PARTICULAR PURPOSE. See the
   GNU General Public License for more details.

   You should have received a copy of the GNU General Public License
   along with this program; if not, write to the Free Software
   Foundation, Inc., 675 Mass Ave, Cambridge, MA 02139, USA.

   Product name: redemption, a FLOSS RDP proxy
   Copyright (C) Wallix 2010
   Author(s): Clément Moroldo
   Based on xrdp Copyright (C) Jay Sorg 2004-2010

   Unit test to writing RDP orders to file and rereading them
*/

#pragma once

#include <unordered_map>

#include "utils/log.hpp"
#include "utils/sugar/cast.hpp"
#include "utils/fileutils.hpp"
#include "core/RDP/clipboard.hpp"

#include "client_redemption/client_redemption_api.hpp"
#include "client_redemption/client_input_output_api/client_clipboard_api.hpp"
#include "client_redemption/client_input_output_api/rdp_clipboard_config.hpp"




// [MS-RDPECLIP]: Remote Desktop Protocol: CLIpboard Virtual Channel Extension
//
//
// 1.3.2.1 Initialization Sequence
//
// The goal of the Initialization Sequence is to establish the client and the server capabilities, exchange settings, and synchronize the initial state of the client and server clipboards.
//
// +-----------+                                                 +-----------+
// |  Client   |                                                 |  Server   |
// |           |                                                 |           |
// +-----+-----+                                                 +-----+-----+
//       |                                                             |
//       |                                                             |
//       | <------------Server Clipboard Capabilities PDU--------------+
//       |                                                             |
//       | <-------------------Monitor Ready PDU-----------------------+
//       |                                                             |
//       +--------------Client Clipboard Capabilities PDU------------> |
//       |                                                             |
//       +------------------Temporary Directory PDU------------------> | (optional)
//       |                                                             |
//       +---------------------Format List PDU-----------------------> |
//       |                                                             |
//       | <----------------Format List Response PDU-------------------+
//       |                                                             |
//
// Figure 1: Clipboard Redirection Initialization Sequence
//
//     The server sends a Clipboard Capabilities PDU to the client to advertise the capabilities that it supports.
//
//      The server sends a Monitor Ready PDU to the client.
//
//     Upon receiving the Monitor Ready PDU, the client transmits its capabilities to the server by using a Clipboard Capabilities PDU.
//
//     The client sends the Temporary Directory PDU to inform the server of a location on the client file system that can be used to deposit files being copied to the client. To make use of this location, the server has to be able to access it directly. At this point, the client and the server capability negotiation is complete.
//
//     The final stage of the Initialization Sequence involves synchronizing the Clipboard Formats on the server clipboard with the client. This is accomplished by effectively mimicking a copy operation on the client by forcing it to send a Format List PDU.
//
//     The server responds with a Format List Response PDU.
//
//
// 1.3.2.2 Data Transfer Sequences
//
// The goal of the Data Transfer Sequences is to perform a copy or paste operation. The diagram that follows presents a possible data transfer sequence.
//
// +-----------+                                                 +-----------+
// |  Shared   |                                                 |   Local   |
// | Clipboard |                                                 | Clipboard |
// |   Owner   |                                                 |   Owner   |
// +-----+-----+                                                 +-----+-----+
//       |                                                             |
//       |                                                             |
//       +------------------------Format List PDU--------------------> |
//       |                                                             |
//       | <-----------------Format List Response PDU------------------+
//       |                                                             |
//       | <------------Lock Clipboard Data PDU (Optional)-------------+
//       |                                                             |
//       | <-----------------Format Data Request PDU-------------------+
//       |                                                             |
//       +-------------------Format Data Response PDU----------------> |
//       |                                                             |
//       | <----------------File Contents Request PDU------------------+ (if file data)
//       |                                                             |
//       +-----------------File Contents Response PDU----------------> | (if file data)
//       |                                                             |
//       | <------------Unlock Clipboard Data PDU (Optional)-----------+
//       |                                                             |
//
// Figure 2: Data transfer using the shared clipboard
//
//     The sequence of messages for a copy operation is the same for all format types, as specified in section 1.3.2.2.1.
//
//     However, the messages exchanged to transfer File Stream data during a paste operation differs from those used to transfer other format data, as specified in section 1.3.2.2.3.



class ClientChannelCLIPRDRManager : public ClientChannelManager
{

public:
    RDPVerbose verbose;
    ClientIOClipboardAPI * clientIOClipboardAPI;

    enum : int {
        PASTE_TEXT_CONTENT_SIZE = CHANNELS::CHANNEL_CHUNK_LENGTH - 8
      , PASTE_PIC_CONTENT_SIZE  = CHANNELS::CHANNEL_CHUNK_LENGTH - RDPECLIP::METAFILE_HEADERS_SIZE - 8
    };
    bool format_list_nego_done = false;

    uint32_t             _requestedFormatId = 0;
    std::string          _requestedFormatName;
    bool                 _waiting_for_data;

    timeval paste_data_request_time;
    long paste_data_len = 0;

    const uint32_t channel_flags;
    std::unordered_map<uint32_t, std::string> formats_map;
    const double arbitrary_scale;


    struct CB_Buffers {
        std::unique_ptr<uint8_t[]>  data = nullptr;
        size_t size = 0;
        size_t sizeTotal = 0;
        int    pic_width = 0;
        int    pic_height = 0;
        int    pic_bpp = 0;

    } _cb_buffers;

    struct CB_FilesList {
        struct CB_in_Files {
            int         size;
            std::string name;
        };
        uint32_t                 cItems = 0;
        uint32_t                 lindexToRequest = 0;
        int                      streamIDToRequest = 0;
        std::vector<CB_in_Files> itemslist;
        int                      lindex = 0;

    }  _cb_filesList;

    // Config negociation
    std::vector<RDPECLIP::FormatListPDU_LongName> formats_list;
    size_t total_format_list_pdu_size;
    bool server_use_long_format_names = true;
    const uint16_t cCapabilitiesSets = 1;
    uint32_t generalFlags;



    ClientChannelCLIPRDRManager(RDPVerbose verbose, ClientRedemptionAPI * client, ClientIOClipboardAPI * clientIOClipboardAPI, RDPClipboardConfig const& config)
      : ClientChannelManager(client)
      , verbose(verbose)
      , clientIOClipboardAPI(clientIOClipboardAPI)
      , _waiting_for_data(false)
      , channel_flags(CHANNELS::CHANNEL_FLAG_LAST | CHANNELS::CHANNEL_FLAG_FIRST | CHANNELS::CHANNEL_FLAG_SHOW_PROTOCOL)
      , arbitrary_scale(config.arbitrary_scale)
      , total_format_list_pdu_size(config.total_format_list_pdu_size)
      , server_use_long_format_names(config.server_use_long_format_names)
      , cCapabilitiesSets(config.cCapabilitiesSets)
      , generalFlags(config.generalFlags)
      {
<<<<<<< HEAD
=======
        if (!dir_exist(this->client->CB_TEMP_DIR.c_str())){
            mkdir(this->client->CB_TEMP_DIR.c_str(), 0777);
        }
        if (!dir_exist(this->client->CB_TEMP_DIR.c_str())){
            LOG(LOG_WARNING, "Can't enable shared clipboard, %s directory doesn't exist.", this->client->CB_TEMP_DIR);
        }

>>>>>>> dac0cb3f
        for (auto const& format : config.formats) {
            this->add_format(format.ID, format.name);
        }
    }

    ~ClientChannelCLIPRDRManager() {
        this->empty_buffer();
    }

    void add_format(uint32_t ID, const std::string & name) {
        RDPECLIP::FormatListPDU_LongName format(ID, name.c_str(), name.size());
        this->total_format_list_pdu_size += format.formatDataNameUTF16Len + 4;
        this->formats_list.push_back(format);
        this->formats_map.emplace(ID, name);
    }

// MS-RDPECLIP

// 2.2.1 Clipboard PDU Header (CLIPRDR_HEADER)

// The CLIPRDR_HEADER structure is present in all clipboard PDUs. It is used to identify the PDU type,
//  specify the length of the PDU, and convey message flags.

// msgType : 16 bits
// msgFlags : 16 bits
// dataLen : 32 bits integer

//             Value                    Description
// ------------------------------------+-------------------------------
//    CB_MONITOR_READY         0x0001  |   Monitor Ready PDU
// ------------------------------------+-------------------------------
//    CB_FORMAT_LIST           0x0002  |   Format List PDU
// ------------------------------------+-------------------------------
//    CB_FORMAT_LIST_RESPONSE  0x0003  |   Format List Response PDU
// ------------------------------------+-------------------------------
//    CB_FORMAT_DATA_REQUEST   0x0004  |   Format Data Request PDU
// ------------------------------------+-------------------------------
//    CB_FORMAT_DATA_RESPONSE  0x0005  |   Format Data Response PDU
// ------------------------------------+-------------------------------
//    CB_TEMP_DIRECTORY        0x0006  |   Temporary Directory PDU
// ------------------------------------+-------------------------------
//    CB_CLIP_CAPS             0x0007  |   Clipboard Capabilities PDU
// ------------------------------------+-------------------------------
//    CB_FILECONTENTS_REQUEST  0x0008  |   File Contents Request PDU
// ------------------------------------+-------------------------------
//    CB_FILECONTENTS_RESPONSE 0x0009  |   File Contents Response PDU
// ------------------------------------+-------------------------------
//    CB_LOCK_CLIPDATA         0x000A  |  Lock Clipboard Data PDU
// ------------------------------------+-------------------------------
//    CB_UNLOCK_CLIPDATA       0x000B  |  Unlock Clipboard Data PDU
// ------------------------------------+-------------------------------

// msgFlags (2 bytes): An unsigned, 16-bit integer that indicates message flags.

//    CB_RESPONSE_OK      0x0001        Used by the Format List Response PDU, Format Data Response PDU,
//                                      and File Contents Response PDU to indicate that the associated
//                                      request Format List PDU, Format Data Request PDU, and File
//                                      Contents Request PDU were processed successfully.

//    CB_RESPONSE_FAIL    0x0002        Used by the Format List Response PDU, Format Data Response PDU,
//                                      and File Contents Response PDU to indicate that the associated
//                                      Format List PDU, Format Data Request PDU, and File Contents
//                                      Request PDU were not processed successfully.

//    CB_ASCII_NAMES      0x0004        Used by the Short Format Name variant of the Format List Response
//                                      PDU to indicate that the format names are in ASCII 8.

// dataLen (4 bytes): An unsigned, 32-bit integer that specifies the size, in bytes, of the data which
//  follows the Clipboard PDU Header.<1>

    void receive(InStream & chunk, int flags) {
        if (!clientIOClipboardAPI) {
            return;
        }

        InStream chunk_series = chunk.clone();

        if (!chunk.in_check_rem(2  /*msgType(2)*/ )) {
            LOG(LOG_ERR,
                "ClipboardVirtualChannel::process_client_message: "
                    "Truncated msgType, need=2 remains=%zu",
                chunk.in_remain());
            throw Error(ERR_RDP_DATA_TRUNCATED);
        }

        const uint16_t server_message_type = chunk.in_uint16_le();

        if (!this->_waiting_for_data) {
            switch (server_message_type) {
                case RDPECLIP::CB_CLIP_CAPS:
                    if (bool(this->verbose & RDPVerbose::cliprdr)) {
                        LOG(LOG_INFO, "SERVER >> CB Channel: Clipboard Capabilities PDU");
                    }
                    {
                    RDPECLIP::ClipboardCapabilitiesPDU pdu;
                    pdu.recv(chunk_series);

                    RDPECLIP::GeneralCapabilitySet pdu2;
                    pdu2.recv(chunk_series);
                    this->server_use_long_format_names = bool(pdu2.generalFlags() & RDPECLIP::CB_USE_LONG_FORMAT_NAMES);
                    }
                break;


//    2.2.2.2 Server Monitor Ready PDU (CLIPRDR_MONITOR_READY)

//    The Monitor Ready PDU is sent from the server to the client to indicate that the server is
//    initialized and ready. This PDU is transmitted by the server after it has sent the Clipboard
//    Capabilities PDU to the client.
//
//    clipHeader (8 bytes):  A Clipboard PDU Header. The msgType field of the Clipboard PDU Header
//    MUST be set to CB_MONITOR_READY (0x0001), while the msgFlags field MUST be set to 0x0000.

                case RDPECLIP::CB_MONITOR_READY:
                    if (bool(this->verbose & RDPVerbose::cliprdr)) {
                        LOG(LOG_INFO, "SERVER >> CB Channel: Monitor Ready PDU");
                    }

                    {
                        RDPECLIP::ClipboardCapabilitiesPDU clipboard_caps_pdu(this->cCapabilitiesSets, RDPECLIP::GeneralCapabilitySet::size());
                        if (this->server_use_long_format_names) {
                            this->generalFlags = this->generalFlags | RDPECLIP::CB_USE_LONG_FORMAT_NAMES;
                        }
                        RDPECLIP::GeneralCapabilitySet general_cap_set(RDPECLIP::CB_CAPS_VERSION_2, this->generalFlags);

                        StaticOutStream<1024> out_stream;
                        clipboard_caps_pdu.emit(out_stream);
                        general_cap_set.emit(out_stream);

                        const uint32_t total_length = out_stream.get_offset();
                        InStream chunk(out_stream.get_data(), total_length);

                        this->client->mod->send_to_mod_channel( channel_names::cliprdr
                                                            , chunk
                                                            , total_length
                                                            , this->channel_flags
                                                            );

                        if (bool(this->verbose & RDPVerbose::cliprdr)) {
                            LOG(LOG_INFO, "CLIENT >> CB Channel: Clipboard Capabilities PDU");
                        }
                    }

                    if (this->server_use_long_format_names) {

                        StaticOutStream<1600> out_stream;
                        RDPECLIP::CliprdrHeader format_list_header(RDPECLIP::CB_FORMAT_LIST, 0, this->total_format_list_pdu_size);
                        format_list_header.emit(out_stream);

                        for (auto & format : formats_list) {
                            format.emit(out_stream);
                        }

                        InStream chunk(out_stream.get_data(), out_stream.get_offset());

                        this->client->mod->send_to_mod_channel( channel_names::cliprdr
                                    , chunk
                                    , out_stream.get_offset()
                                    , this->channel_flags
                                    );
                    } else {

                    }

                break;

// 2.2.3.2 Format List Response PDU (FORMAT_LIST_RESPONSE)

// The Format List Response PDU is sent as a reply to the Format List PDU. It is used to indicate
// whether processing of the Format List PDU was successful.

// clipHeader (8 bytes): A Clipboard PDU Header. The msgType field of the Clipboard PDU Header MUST
// be set to CB_FORMAT_LIST_RESPONSE (0x0003). The CB_RESPONSE_OK (0x0001) or CB_RESPONSE_FAIL (0x0002)
// flag MUST be set in the msgFlags field of the Clipboard PDU Header.

                case RDPECLIP::CB_FORMAT_LIST_RESPONSE:
                    if (bool(this->verbose & RDPVerbose::cliprdr)) {
                        if (chunk.in_uint16_le() == RDPECLIP::CB_RESPONSE_FAIL) {
                            LOG(LOG_WARNING, "SERVER >> CB Channel: Format List Response PDU FAILED");
                        } else {
                            LOG(LOG_INFO, "SERVER >> CB Channel: Format List Response PDU");
                        }
                    }
                break;

// 2.2.3.1 Format List PDU (CLIPRDR_FORMAT_LIST)

// clipHeader (8 bytes): A Clipboard PDU Header. The msgType field of the Clipboard PDU Header MUST be
// set to CB_FORMAT_LIST (0x0002), while the msgFlags field MUST be set to 0x0000 or CB_ASCII_NAMES (0x0004)
// depending on the type of data present in the formatListData field.

// formatListData (variable): An array consisting solely of either Short Format Names or Long Format Names.
// The type of structure used in the array is determined by the presence of the CB_USE_LONG_FORMAT_NAMES (0x00000002)
// flag in the generalFlags field of the General Capability Set (section 2.2.2.1.1.1).

// Each array holds a list of the Clipboard Format ID and name pairs available on the local system clipboard
// of the sender.

// If Short Format Names are being used, and the embedded Clipboard Format names are in ASCII 8 format, then
// the msgFlags field of the clipHeader must contain the CB_ASCII_NAMES (0x0004) flag.

                case RDPECLIP::CB_FORMAT_LIST:
                    {
                        if (chunk.in_uint16_le() == RDPECLIP::CB_RESPONSE_FAIL) {
                            LOG(LOG_WARNING, "SERVER >> CB Channel: Format List PDU FAILED");
                        } else {
                            if (bool(this->verbose & RDPVerbose::cliprdr)) {
                                LOG(LOG_INFO, "SERVER >> CB Channel: Format List PDU");
                            }

                            uint32_t const data_len = chunk.in_uint32_le();
                            if (data_len > chunk.in_remain()) {
                                LOG(LOG_WARNING, "Server Format List PDU data length(%u) longer than chunk(%zu)", data_len, chunk.in_remain());
                            }

                            bool isSharedFormat = false;
                            uint32_t formatID = 0;
                            std::string format_name;

                            while (chunk.in_remain() && !isSharedFormat) {

                                if (!this->server_use_long_format_names) {
                                    formatID = chunk.in_uint32_le();
//                                     formatAvailable -=  4;
//                                     formatAvailable -=  32;
                                    uint8_t utf16_string[32];
                                    chunk.in_copy_bytes(utf16_string, 32);
                                    format_name = std::string(char_ptr_cast(utf16_string), 32);
                                } else {
                                    RDPECLIP::FormatListPDU_LongName fl_ln;
                                    fl_ln.recv(chunk);

                                    format_name = std::string(char_ptr_cast(fl_ln.formatUTF8Name));

                                    formatID = fl_ln.formatID;
                                }

                                for (size_t j = 0; j < this->formats_list.size() && !isSharedFormat; j++) {

                                    if (this->formats_list[j].formatID == formatID) {
                                        this->_requestedFormatId = formatID;
                                        this->_requestedFormatName = format_name;
                                        isSharedFormat = true;
                                        //formatAvailable = 0;
                                    }
                                }

                                auto const filedescunicode = RDPECLIP::FILEGROUPDESCRIPTORW;
                                LOG(LOG_INFO, "filedesc=%s  formatID=%u  format_name=%s", filedescunicode.data(), formatID, format_name);

                                if ((format_name == filedescunicode.data()) && !isSharedFormat) {
                                    this->_requestedFormatId = ClientCLIPRDRConfig::CF_QT_CLIENT_FILEGROUPDESCRIPTORW;
                                    isSharedFormat = true;
                                }
                            }

                            RDPECLIP::FormatListResponsePDU formatListResponsePDU(true);
                            StaticOutStream<256> out_stream;
                            formatListResponsePDU.emit(out_stream);
                            InStream chunk(out_stream.get_data(), out_stream.get_offset());

                            this->client->mod->send_to_mod_channel( channel_names::cliprdr
                                                            , chunk
                                                            , out_stream.get_offset()
                                                            , this->channel_flags
                                                            );
                            if (bool(this->verbose & RDPVerbose::cliprdr)) {
                                LOG(LOG_INFO, "CLIENT >> CB Channel: Format List Response PDU");
                            }

                            RDPECLIP::LockClipboardDataPDU lockClipboardDataPDU(0);
                            StaticOutStream<32> out_stream_lock;
                            lockClipboardDataPDU.emit(out_stream_lock);
                            InStream chunk_lock(out_stream_lock.get_data(), out_stream_lock.get_offset());

                            this->client->mod->send_to_mod_channel( channel_names::cliprdr
                                                            , chunk_lock
                                                            , out_stream_lock.get_offset()
                                                            , this->channel_flags
                                                            );
                            if (bool(this->verbose & RDPVerbose::cliprdr)) {
                                LOG(LOG_INFO, "CLIENT >> CB Channel: Lock Clipboard Data PDU");
                            }

                            RDPECLIP::FormatDataRequestPDU formatDataRequestPDU(formatID);
                            StaticOutStream<256> out_streamRequest;
                            formatDataRequestPDU.emit(out_streamRequest);
                            InStream chunkRequest(out_streamRequest.get_data(), out_streamRequest.get_offset());

                            this->client->mod->send_to_mod_channel( channel_names::cliprdr
                                                            , chunkRequest
                                                            , out_streamRequest.get_offset()
                                                            , this->channel_flags
                                                            );
                            if (bool(this->verbose & RDPVerbose::cliprdr)) {
                                LOG(LOG_INFO, "CLIENT >> CB Channel: Format Data Request PDU");
                            }

                            this->paste_data_request_time = tvtime();
                        }
                    }
                break;

                case RDPECLIP::CB_LOCK_CLIPDATA:
                    if (bool(this->verbose & RDPVerbose::cliprdr)) {
                        LOG(LOG_INFO, "SERVER >> CB Channel: Lock Clipboard Data PDU");
                    }
                break;

                case RDPECLIP::CB_UNLOCK_CLIPDATA:
                    if (bool(this->verbose & RDPVerbose::cliprdr)) {
                        LOG(LOG_INFO, "SERVER >> CB Channel: Unlock Clipboard Data PDU");
                    }
                break;

                case RDPECLIP::CB_FORMAT_DATA_RESPONSE:
                    if(this->_requestedFormatName == RDPECLIP::FILEGROUPDESCRIPTORW.data()) {
                        this->_requestedFormatId = ClientCLIPRDRConfig::CF_QT_CLIENT_FILEGROUPDESCRIPTORW;
                    }

                    if (flags & CHANNELS::CHANNEL_FLAG_FIRST) {

                        if (chunk.in_uint16_le() == RDPECLIP::CB_RESPONSE_FAIL) {
                            LOG(LOG_WARNING, "SERVER >> CB Channel: Format Data Response PDU FAILED");
                        } else {
                            if (bool(this->verbose & RDPVerbose::cliprdr)) {
                                LOG(LOG_INFO, "SERVER >> CB Channel: Format Data Response PDU");
                            }

                            this->process_server_clipboard_indata(flags, chunk, this->_cb_buffers, this->_cb_filesList);
                        }
                    }
                break;

                case RDPECLIP::CB_FORMAT_DATA_REQUEST:
                {
                    if (chunk.in_uint16_le() == RDPECLIP::CB_RESPONSE_FAIL) {
                        LOG(LOG_WARNING, "SERVER >> CB Channel: Format Data Request PDU FAILED");
                    } else {
                        if (bool(this->verbose & RDPVerbose::cliprdr)) {
                            LOG(LOG_INFO, "SERVER >> CB Channel: Format Data Request PDU");
                        }

                        chunk.in_skip_bytes(4);
                        int first_part_data_size(0);
                        uint32_t total_length(this->clientIOClipboardAPI->get_cliboard_data_length() + RDPECLIP::CliprdrHeader::size());
                        StaticOutStream<CHANNELS::CHANNEL_CHUNK_LENGTH> out_stream_first_part;

                        if (this->clientIOClipboardAPI->get_buffer_type_id() == chunk.in_uint32_le()) {

                            if (bool(this->verbose & RDPVerbose::cliprdr)) {
                                LOG(LOG_INFO, "CLIENT >> CB Channel: Format Data Response PDU");
                            }


                            switch(this->clientIOClipboardAPI->get_buffer_type_id()) {

                                case RDPECLIP::CF_METAFILEPICT:
                                {
                                    first_part_data_size = this->clientIOClipboardAPI->get_cliboard_data_length();
                                    if (first_part_data_size > PASTE_PIC_CONTENT_SIZE) {
                                        first_part_data_size = PASTE_PIC_CONTENT_SIZE;
                                    }
                                    total_length += RDPECLIP::METAFILE_HEADERS_SIZE;
                                    auto image = this->clientIOClipboardAPI->get_image();
                                    RDPECLIP::FormatDataResponsePDU_MetaFilePic fdr(
                                            this->clientIOClipboardAPI->get_cliboard_data_length()
                                        , image.width()
                                        , image.height()
                                        , image.bits_per_pixel()
                                        , this->arbitrary_scale
                                    );
                                    fdr.emit(out_stream_first_part);

                                    this->process_client_channel_out_data(
                                            channel_names::cliprdr
                                        , total_length
                                        , out_stream_first_part
                                        , first_part_data_size
                                        , {
                                            image.data(),
                                            this->clientIOClipboardAPI->get_cliboard_data_length() + RDPECLIP::FormatDataResponsePDU_MetaFilePic::Ender::SIZE
                                        }
                                        , CHANNELS::CHANNEL_FLAG_SHOW_PROTOCOL
                                    );
                                }
                                break;

                                case RDPECLIP::CF_TEXT:
                                case RDPECLIP::CF_UNICODETEXT:
                                {
                                    first_part_data_size = this->clientIOClipboardAPI->get_cliboard_data_length();
                                    if (first_part_data_size > PASTE_TEXT_CONTENT_SIZE ) {
                                        first_part_data_size = PASTE_TEXT_CONTENT_SIZE;
                                    }

                                    RDPECLIP::FormatDataResponsePDU_Text fdr(this->clientIOClipboardAPI->get_cliboard_data_length());

                                    fdr.emit(out_stream_first_part);

                                    this->process_client_channel_out_data(
                                        channel_names::cliprdr
                                        , total_length
                                        , out_stream_first_part
                                        , first_part_data_size
                                        , {this->clientIOClipboardAPI->get_text()
                                        , this->clientIOClipboardAPI->get_cliboard_data_length()}
                                        , CHANNELS::CHANNEL_FLAG_SHOW_PROTOCOL
                                    );
                                }
                                break;

                                case ClientCLIPRDRConfig::CF_QT_CLIENT_FILEGROUPDESCRIPTORW:
                                {
                                    int data_sent(0);
                                    first_part_data_size = RDPECLIP::CliprdrHeader::size() + 4;
                                    total_length = (RDPECLIP::FileDescriptor::size() * this->clientIOClipboardAPI->get_citems_number()) + 8 + RDPECLIP::CliprdrHeader::size();
                                    int flag_first(CHANNELS::CHANNEL_FLAG_FIRST |CHANNELS::CHANNEL_FLAG_SHOW_PROTOCOL);
                                    //ClipBoard_Qt::CB_out_File file = this->clientIOClipboardAPI->_items_list[0];
                                    RDPECLIP::FormatDataResponsePDU_FileList fdr(this->clientIOClipboardAPI->get_citems_number());
                                    fdr.emit(out_stream_first_part);

                                    RDPECLIP::FileDescriptor fdf(
                                        this->clientIOClipboardAPI->get_file_item_name(0)
                                        , this->clientIOClipboardAPI->get_file_item(0).size()
                                        , fscc::FILE_ATTRIBUTE_ARCHIVE
                                    );
                                    fdf.emit(out_stream_first_part);

                                    if (this->clientIOClipboardAPI->get_citems_number() == 1) {
                                        flag_first = flag_first | CHANNELS::CHANNEL_FLAG_LAST;
                                        out_stream_first_part.out_uint32_le(0);
                                        data_sent += 4;
                                    }
                                    InStream chunk_first_part( out_stream_first_part.get_data()
                                                            , out_stream_first_part.get_offset()
                                                            );

                                    this->client->mod->send_to_mod_channel( channel_names::cliprdr
                                                                        , chunk_first_part
                                                                        , total_length
                                                                        , flag_first
                                                                        );
                                    data_sent += first_part_data_size + RDPECLIP::FileDescriptor::size();
                                    if (bool(this->verbose & RDPVerbose::cliprdr)) {
                                        LOG(LOG_INFO, "CLIENT >> CB Channel: Data PDU %d/%u", data_sent, total_length);
                                    }

                                    for (int i = 1; i < this->clientIOClipboardAPI->get_citems_number(); i++) {

                                        StaticOutStream<CHANNELS::CHANNEL_CHUNK_LENGTH> out_stream_next_part;
                                        //file = this->clientIOClipboardAPI->_items_list[i];
                                        RDPECLIP::FileDescriptor fdn(
                                            this->clientIOClipboardAPI->get_file_item_name(i)
                                            , this->clientIOClipboardAPI->get_file_item(i).size()
                                            , fscc::FILE_ATTRIBUTE_ARCHIVE
                                            );
                                        int flag_next(CHANNELS::CHANNEL_FLAG_SHOW_PROTOCOL);

                                        fdn.emit(out_stream_next_part);

                                        if (i == this->clientIOClipboardAPI->get_citems_number() - 1) {
                                            flag_next = flag_next | CHANNELS::CHANNEL_FLAG_LAST;
                                            out_stream_next_part.out_uint32_le(0);
                                            data_sent += 4;
                                        }

                                        InStream chunk_next_part( out_stream_next_part.get_data()
                                                                , out_stream_next_part.get_offset()
                                                                );

                                        this->client->mod->send_to_mod_channel( channel_names::cliprdr
                                                                        , chunk_next_part
                                                                        , total_length
                                                                        , flag_next
                                                                        );

                                        data_sent += RDPECLIP::FileDescriptor::size();
                                        if (bool(this->verbose & RDPVerbose::cliprdr)) {
                                            LOG(LOG_INFO, "CLIENT >> CB Channel: Data PDU %d/%u", data_sent, total_length);
                                        }
                                    }
                                }
                                break;

                                default: LOG(LOG_WARNING, "SERVER >> CB Channel: unknow CB format ID %x", this->clientIOClipboardAPI->get_buffer_type_id());
                                break;
                            }
                        }
                    }
                }
                break;

                case RDPECLIP::CB_FILECONTENTS_REQUEST:
                    if (chunk.in_uint16_le() == RDPECLIP::CB_RESPONSE_FAIL) {
                        LOG(LOG_INFO, "SERVER >> CB Channel: File Contents Resquest PDU FAIL");
                    } else {
                        if (bool(this->verbose & RDPVerbose::cliprdr)) {
                            LOG(LOG_INFO, "SERVER >> CB Channel: File Contents Resquest PDU");
                        }

                        chunk.in_skip_bytes(4);                 // data_len
                        int streamID(chunk.in_uint32_le());
                        int lindex(chunk.in_uint32_le());

                        switch (chunk.in_uint32_le()) {         // flag

                            case RDPECLIP::FILECONTENTS_SIZE :
                            {
                                StaticOutStream<32> out_stream;
                                RDPECLIP::FileContentsResponse_Size fileSize(
                                    streamID
                                    , this->clientIOClipboardAPI->get_file_item(lindex).size()
                                    );
                                fileSize.emit(out_stream);

                                InStream chunk_to_send(out_stream.get_data(), out_stream.get_offset());
                                this->client->mod->send_to_mod_channel( channel_names::cliprdr
                                                                , chunk_to_send
                                                                , out_stream.get_offset()
                                                                , this->channel_flags
                                                                );

                                if (bool(this->verbose & RDPVerbose::cliprdr)) {
                                    LOG(LOG_INFO, "CLIENT >> CB Channel: File Contents Response PDU SIZE");
                                }
                            }
                            break;

                            case RDPECLIP::FILECONTENTS_RANGE :
                            {
                                StaticOutStream<CHANNELS::CHANNEL_CHUNK_LENGTH> out_stream_first_part;
                                RDPECLIP::FileContentsResponse_Range fileRange(
                                    streamID
                                    , this->clientIOClipboardAPI->get_file_item(lindex).size());

                                //this->clientIOClipboardAPI->get_cliboard_data_length() = this->clientIOClipboardAPI->get_file_item(lindex).size();
                                int first_part_data_size(this->clientIOClipboardAPI->get_file_item(lindex).size());
                                int total_length(first_part_data_size + 12);
                                if (first_part_data_size > CHANNELS::CHANNEL_CHUNK_LENGTH - 12) {
                                    first_part_data_size = CHANNELS::CHANNEL_CHUNK_LENGTH - 12;
                                }
                                fileRange.emit(out_stream_first_part);

                                this->process_client_channel_out_data(
                                    channel_names::cliprdr
                                    , total_length
                                    , out_stream_first_part
                                    , first_part_data_size
                                    , this->clientIOClipboardAPI->get_file_item(lindex)
                                    , CHANNELS::CHANNEL_FLAG_SHOW_PROTOCOL
                                );

                                if (bool(this->verbose & RDPVerbose::cliprdr)) {
                                    LOG(LOG_INFO, "CLIENT >> CB Channel: File Contents Response PDU RANGE");
                                }
                            }
                            break;
                        }
                    }
                break;

                case RDPECLIP::CB_FILECONTENTS_RESPONSE:
                    if (flags & CHANNELS::CHANNEL_FLAG_FIRST) {
                        if (chunk.in_uint16_le() == RDPECLIP::CB_RESPONSE_FAIL) {
                            LOG(LOG_WARNING, "SERVER >> CB Channel: File Contents Response PDU FAILED");
                        } else {
                            if (bool(this->verbose & RDPVerbose::cliprdr)) {
                                LOG(LOG_INFO, "SERVER >> CB Channel: File Contents Response PDU");
                            }

                            if(this->_requestedFormatId == ClientCLIPRDRConfig::CF_QT_CLIENT_FILEGROUPDESCRIPTORW) {
                                this->_requestedFormatId = ClientCLIPRDRConfig::CF_QT_CLIENT_FILECONTENTS;
                            }

                            LOG(LOG_INFO, "SERVER >> CB Channel: File Contents Response PDU");
                            this->_requestedFormatId = ClientCLIPRDRConfig::CF_QT_CLIENT_FILECONTENTS;
                            this->process_server_clipboard_indata(flags, chunk, this->_cb_buffers, this->_cb_filesList);
                        }
                    }
                break;

                default:
                    if (bool(this->verbose & RDPVerbose::cliprdr)) {
                        LOG(LOG_INFO, "Process sever next part PDU data");
                    }
                    this->process_server_clipboard_indata(flags, chunk_series, this->_cb_buffers, this->_cb_filesList);


                break;
            }

        } else {
            if (bool(this->verbose & RDPVerbose::cliprdr)) {
                LOG(LOG_INFO, "Process sever next part PDU data");
            }
            this->process_server_clipboard_indata(flags, chunk_series, this->_cb_buffers, this->_cb_filesList);
        }
    }

    void process_server_clipboard_indata(int flags, InStream & chunk, CB_Buffers & cb_buffers, CB_FilesList & cb_filesList) {

        // 3.1.5.2.2 Processing of Virtual Channel PDU

        // The Virtual Channel PDU is received by both the client and the server. Its structure
        // and fields are specified in section 2.2.6.1.

        // If Enhanced RDP Security (section 5.4) is in effect, the External Security Protocol (section 5.4.5)
        // being used to secure the connection MUST be used to decrypt and verify the integrity of the entire
        // PDU prior to any processing taking place.

        // The embedded length fields within the tpktHeader ([T123] section 8) and mcsPdu ([T125] section 7, parts
        // 7 and 10) fields MUST be examined for consistency with the received data. If there is any discrepancy,
        // the connection SHOULD be dropped.

        // The mcsPdu field encapsulates either an MCS Send Data Request PDU (if the PDU is being sent from client
        // to server) or an MCS Send Data Indication PDU (if the PDU is being sent from server to client). In both
        // of these cases, the embedded channelId field MUST contain the server-assigned virtual channel ID. This
        // ID MUST be used to route the data in the virtualChannelData field to the appropriate virtual channel
        // endpoint after decryption of the PDU and any necessary decompression of the payload has been conducted.

        // The conditions mandating the presence of the securityHeader field, as well as the type of Security
        // Header structure present in this field, are explained in section 2.2.6.1. If the securityHeader field is
        // present, the embedded flags field MUST be examined for the presence of the SEC_ENCRYPT (0x0008) flag
        // (section 2.2.8.1.1.2.1), and, if it is present, the data following the securityHeader field MUST be
        // verified and decrypted using the methods and techniques specified in section 5.3.6. If the MAC signature
        // is incorrect, or the data cannot be decrypted correctly, the connection SHOULD be dropped.

        // If the data in the virtualChannelData field is compressed, then the data MUST be decompressed using
        // the techniques detailed in section 3.1.8.3 (the Virtual Channel PDU compression flags are specified
        // in section 2.2.6.1.1).

        // If the embedded flags field of the channelPduHeader field (the Channel PDU Header structure is specified
        // in section 2.2.6.1.1) does not contain the CHANNEL_FLAG_FIRST (0x00000001) flag or CHANNEL_FLAG_LAST
        // (0x00000002) flag, and the data is not part of a chunked sequence (that is, a start chunk has not been
        // received), then the data in the virtualChannelData field can be dispatched to the appropriate virtual
        // channel endpoint (no reassembly is required by the endpoint). If the CHANNEL_FLAG_SHOW_PROTOCOL
        // (0x00000010) flag is specified in the Channel PDU Header, then the channelPduHeader field MUST also
        // be dispatched to the virtual channel endpoint.

        // If the virtual channel data is part of a sequence of chunks, then the instructions in section 3.1.5.2.2.1
        //MUST be followed to reassemble the stream.

        if (flags & CHANNELS::CHANNEL_FLAG_FIRST) {
            this->_waiting_for_data = true;
            cb_buffers.sizeTotal = chunk.in_uint32_le();
            cb_buffers.data = std::make_unique<uint8_t[]>(cb_buffers.sizeTotal);
        }

        switch (this->_requestedFormatId) {

            case RDPECLIP::CF_UNICODETEXT:
                this->send_to_clipboard_Buffer(chunk);
                if (flags & CHANNELS::CHANNEL_FLAG_LAST) {
                    this->send_textBuffer_to_clipboard(true);
                }
            break;

            case RDPECLIP::CF_TEXT:
                this->send_to_clipboard_Buffer(chunk);
                if (flags & CHANNELS::CHANNEL_FLAG_LAST) {
                    this->send_textBuffer_to_clipboard(false);
                }
            break;

            case RDPECLIP::CF_METAFILEPICT:

                if (flags & CHANNELS::CHANNEL_FLAG_FIRST) {

                    RDPECLIP::MetaFilePicDescriptor mfpd;
                    mfpd.receive(chunk);

                    cb_buffers.pic_height = mfpd.height;
                    cb_buffers.pic_width  = mfpd.width;
                    cb_buffers.pic_bpp    = mfpd.bpp;
                    cb_buffers.sizeTotal  = mfpd.imageSize;
                    cb_buffers.data       = std::make_unique<uint8_t[]>(cb_buffers.sizeTotal);

                    this->paste_data_len = mfpd.height * mfpd.width * (mfpd.bpp/8);
                }

                this->send_to_clipboard_Buffer(chunk);

                if (flags & CHANNELS::CHANNEL_FLAG_LAST) {
                    this->send_imageBuffer_to_clipboard();

                    std::chrono::microseconds time = difftimeval(tvtime(), this->paste_data_request_time);
                    long duration = time.count();
                    LOG(LOG_INFO, "RDPECLIP::METAFILEPICT size=%ld octets  duration=%ld us", this->paste_data_len, duration);

                }
            break;

            case ClientCLIPRDRConfig::CF_QT_CLIENT_FILEGROUPDESCRIPTORW:

                if (flags & CHANNELS::CHANNEL_FLAG_FIRST) {
                    cb_buffers.sizeTotal -= 4;
                    cb_filesList.itemslist.clear();
                    cb_filesList.cItems= chunk.in_uint32_le();
                    cb_filesList.lindexToRequest= 0;
                    this->emptyLocalBuffer();
                }

                this->send_to_clipboard_Buffer(chunk);

                if (flags & CHANNELS::CHANNEL_FLAG_LAST) {
                    InStream stream(cb_buffers.data.get(), cb_buffers.sizeTotal);

                    RDPECLIP::FileDescriptor fd;

                    for (uint32_t i = 0; i < cb_filesList.cItems; i++) {
                        fd.receive(stream);
                        CB_FilesList::CB_in_Files file;
                        file.size = fd.file_size();
                        this->paste_data_len = file.size;
                        file.name = fd.fileName();
                        cb_filesList.itemslist.push_back(file);
                    }

                    RDPECLIP::FileContentsRequestPDU fileContentsRequest( cb_filesList.streamIDToRequest
                                                                        , RDPECLIP::FILECONTENTS_RANGE
                                                                        , cb_filesList.lindexToRequest
                                                                        , cb_filesList.itemslist[cb_filesList.lindexToRequest].size);
                    StaticOutStream<32> out_streamRequest;
                    fileContentsRequest.emit(out_streamRequest);
                    const uint32_t total_length_FormatDataRequestPDU = out_streamRequest.get_offset();

                    InStream chunkRequest(out_streamRequest.get_data(), total_length_FormatDataRequestPDU);

                    this->client->mod->send_to_mod_channel( channel_names::cliprdr
                                                  , chunkRequest
                                                  , total_length_FormatDataRequestPDU
                                                  , this->channel_flags
                                                  );
                    if (bool(this->verbose & RDPVerbose::cliprdr)) {
                        LOG(LOG_INFO, "CLIENT >> CB channel: File Contents Resquest PDU FILECONTENTS_RANGE");
                    }

                    this->empty_buffer();
                }
            break;

            case ClientCLIPRDRConfig::CF_QT_CLIENT_FILECONTENTS:
                if (flags & CHANNELS::CHANNEL_FLAG_FIRST) {
                    LOG(LOG_INFO, "SERVER >> CB Channel: File Contents Response PDU CHANNEL_FLAG_FIRST ");
                    cb_filesList.streamIDToRequest = chunk.in_uint32_le();
                }

                if (cb_filesList.lindexToRequest == cb_filesList.itemslist.size()) {
                    cb_filesList.lindexToRequest--;
                }

                this->clientIOClipboardAPI->write_clipboard_temp_file( cb_filesList.itemslist[cb_filesList.lindexToRequest].name
                                                       , chunk.get_current()
                                                       , chunk.in_remain()
                                                       );

                if (flags & CHANNELS::CHANNEL_FLAG_LAST) {
                    LOG(LOG_INFO, "SERVER >> CB Channel: File Contents Response PDU CHANNEL_FLAG_LAST ");
                    this->_waiting_for_data = false;

                    cb_filesList.lindexToRequest++;

                    if (cb_filesList.lindexToRequest >= cb_filesList.cItems) {

                        this->clientIOClipboardAPI->set_local_clipboard_stream(false);
                        for (auto& item : cb_filesList.itemslist) {
                            this->clientIOClipboardAPI->setClipboard_files(item.name);
                        }
                        this->clientIOClipboardAPI->set_local_clipboard_stream(true);

                    } else {
                        cb_filesList.streamIDToRequest++;

                        StaticOutStream<32> out_streamRequest;
                        RDPECLIP::FileContentsRequestPDU fileContentsRequest( cb_filesList.streamIDToRequest
                                                                            , RDPECLIP::FILECONTENTS_RANGE
                                                                            , cb_filesList.lindexToRequest
                                                                            ,   cb_filesList.itemslist[cb_filesList.lindexToRequest].size);
                        fileContentsRequest.emit(out_streamRequest);
                        const uint32_t total_length_FormatDataRequestPDU = out_streamRequest.get_offset();

                        InStream chunkRequest(out_streamRequest.get_data(), total_length_FormatDataRequestPDU);

                        this->client->mod->send_to_mod_channel( channel_names::cliprdr
                                                      , chunkRequest
                                                      , total_length_FormatDataRequestPDU
                                                      , this->channel_flags
                                                      );
                        if (bool(this->verbose & RDPVerbose::cliprdr)) {
                            LOG(LOG_INFO, "CLIENT >> CB channel: File Contents Resquest PDU FILECONTENTS_RANGE");
                        }
                    }

                    std::chrono::microseconds time  = difftimeval(tvtime(), this->paste_data_request_time);
                    long duration = time.count();;
                    LOG(LOG_INFO, "RDPECLIP::FILE size=%ld octets  duration=%ld us", this->paste_data_len*3, duration);

                    this->empty_buffer();
                }

            break;

            default:
                if (strcmp(this->_requestedFormatName.c_str(), RDPECLIP::get_format_short_name(RDPECLIP::SF_TEXT_HTML)) == 0) {
                    this->send_to_clipboard_Buffer(chunk);

                    if (flags & CHANNELS::CHANNEL_FLAG_LAST) {
                        this->send_textBuffer_to_clipboard(false);
                    }

                }  else {

                    LOG(LOG_WARNING, "SERVER >> CB channel: unknow CB Format = %x", this->_requestedFormatId);
                }
            break;
        }

        if (flags & CHANNELS::CHANNEL_FLAG_LAST) {
            RDPECLIP::UnlockClipboardDataPDU unlockClipboardDataPDU(0);
            StaticOutStream<32> out_stream_unlock;
            unlockClipboardDataPDU.emit(out_stream_unlock);
            InStream chunk_unlock(out_stream_unlock.get_data(), out_stream_unlock.get_offset());

            this->client->mod->send_to_mod_channel( channel_names::cliprdr
                                            , chunk_unlock
                                            , out_stream_unlock.get_offset()
                                            , this->channel_flags
                                            );
            if (bool(this->verbose & RDPVerbose::cliprdr)) {
                LOG(LOG_INFO, "CLIENT >> CB channel: Unlock Clipboard Data PDU");
            }
        }
    }

    void send_textBuffer_to_clipboard(bool is_utf16) {

        this->clientIOClipboardAPI->set_local_clipboard_stream(false);

        if (is_utf16) {
            auto utf8_string = std::make_unique<uint8_t[]>(this->_cb_buffers.sizeTotal);
            size_t len = ::UTF16toUTF8(
                this->_cb_buffers.data.get(), this->_cb_buffers.sizeTotal,
                utf8_string.get(), this->_cb_buffers.sizeTotal);
            char const* str_data = char_ptr_cast(utf8_string.get());
            this->clientIOClipboardAPI->setClipboard_text({str_data, len});
        } else {
            char const* str_data = char_ptr_cast(this->_cb_buffers.data.get());
            size_t len = this->_cb_buffers.size;
            this->clientIOClipboardAPI->setClipboard_text({str_data, len});
        }

        this->clientIOClipboardAPI->set_local_clipboard_stream(true);

        this->empty_buffer();
    }

    void send_to_clipboard_Buffer(InStream & chunk) {

        const size_t length_of_data_to_dump(chunk.in_remain());
        const size_t sum_buffer_and_data(this->_cb_buffers.size + length_of_data_to_dump);
        const uint8_t * utf8_data = chunk.get_current();

        for (size_t i = 0; i < length_of_data_to_dump && i + this->_cb_buffers.size < this->_cb_buffers.sizeTotal; i++) {
            this->_cb_buffers.data[i + this->_cb_buffers.size] = utf8_data[i];
        }

        this->_cb_buffers.size = sum_buffer_and_data;
    }

    void send_imageBuffer_to_clipboard() {

        this->clientIOClipboardAPI->set_local_clipboard_stream(false);
        this->clientIOClipboardAPI->setClipboard_image(this->_cb_buffers.data.get(),
                                                       this->_cb_buffers.pic_width,
                                                       this->_cb_buffers.pic_height,
                                                       this->_cb_buffers.pic_bpp);
        this->clientIOClipboardAPI->set_local_clipboard_stream(true);

        this->empty_buffer();
    }

    void empty_buffer() {
        this->_cb_buffers.pic_bpp    = 0;
        this->_cb_buffers.sizeTotal  = 0;
        this->_cb_buffers.pic_width  = 0;
        this->_cb_buffers.pic_height = 0;
        this->_cb_buffers.size       = 0;
        this->_waiting_for_data = false;
    }

    void emptyLocalBuffer() {
        this->clientIOClipboardAPI->emptyBuffer();
    }

    void send_FormatListPDU() {

        StaticOutStream<1600> out_stream;

        std::string format_name = this->formats_map[this->clientIOClipboardAPI->get_buffer_type_id()];

        RDPECLIP::FormatListPDU_LongName format_list(this->clientIOClipboardAPI->get_buffer_type_id(), format_name.c_str(), format_name.size());

        RDPECLIP::CliprdrHeader format_list_header(RDPECLIP::CB_FORMAT_LIST, 0, format_list.formatDataNameUTF16Len+4);
        format_list_header.emit(out_stream);


        format_list.emit(out_stream);

        InStream chunk(out_stream.get_data(), out_stream.get_offset());

        this->client->mod->send_to_mod_channel( channel_names::cliprdr
                    , chunk
                    , out_stream.get_offset()
                    , this->channel_flags
                    );
    }

};<|MERGE_RESOLUTION|>--- conflicted
+++ resolved
@@ -183,8 +183,6 @@
       , cCapabilitiesSets(config.cCapabilitiesSets)
       , generalFlags(config.generalFlags)
       {
-<<<<<<< HEAD
-=======
         if (!dir_exist(this->client->CB_TEMP_DIR.c_str())){
             mkdir(this->client->CB_TEMP_DIR.c_str(), 0777);
         }
@@ -192,7 +190,6 @@
             LOG(LOG_WARNING, "Can't enable shared clipboard, %s directory doesn't exist.", this->client->CB_TEMP_DIR);
         }
 
->>>>>>> dac0cb3f
         for (auto const& format : config.formats) {
             this->add_format(format.ID, format.name);
         }
