--- conflicted
+++ resolved
@@ -1426,13 +1426,9 @@
         );
     }
 
-<<<<<<< HEAD
     // files data (file index to identify a file among a files group descriptor)
-    virtual std::string get_file_item_name(int /*index*/) {return {};}
-=======
-        // files data (file index to identify a file among a files group descriptor)
-    virtual std::string get_file_item_name(int index) {(void) index; return std::string("");}
->>>>>>> 50887706
+    virtual std::string get_file_item_name(int index) {(void)index; return {};}
+
     // TODO should be `array_view_const_char get_file_item_size(int index)`
     virtual  int get_file_item_size(int index) {(void) index; return 0;}
     virtual char * get_file_item_data(int index) {(void) index; /*TODO char const/string_view*/ return const_cast<char*>("");}
