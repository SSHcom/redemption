--- conflicted
+++ resolved
@@ -27,6 +27,7 @@
 #include "core/channel_list.hpp"
 #include "core/channel_names.hpp"
 #include "configs/autogen/enums.hpp"
+#include "core/session_reactor.hpp"
 
 #include "capture/full_video_params.hpp"
 #include "capture/video_params.hpp"
@@ -61,6 +62,7 @@
     ClientOutputSoundAPI        * impl_sound;
     ClientInputSocketAPI        * impl_socket_listener;
     ClientInputMouseKeyboardAPI * impl_mouse_keyboard;
+    ClientIODiskAPI             * impl_io_disk;
 
 
     // RDP
@@ -107,34 +109,30 @@
     //      CONSTRUCTOR
     //------------------------
 
-    ClientRedemption(SessionReactor& session_reactor,
+    ClientRedemption(SessionReactor & session_reactor,
                      char* argv[], int argc, RDPVerbose verbose,
                      ClientOutputGraphicAPI *impl_graphic,
                      ClientIOClipboardAPI * impl_clipboard,
                      ClientOutputSoundAPI * impl_sound,
                      ClientInputSocketAPI * impl_socket_listener,
-<<<<<<< HEAD
                      ClientInputMouseKeyboardAPI * impl_mouse_keyboard,
                      ClientIODiskAPI * impl_io_disk)
-        : ClientRedemptionIOAPI(argv, argc, verbose)
-
-=======
-                     ClientInputMouseKeyboardAPI * impl_mouse_keyboard)
+//         : ClientRedemptionIOAPI(argv, argc, verbose)
         : ClientRedemptionIOAPI(session_reactor, argv, argc, verbose)
         , session_reactor(session_reactor)
->>>>>>> 22b6d61b
         , impl_graphic( impl_graphic)
         , impl_clipboard (impl_clipboard)
         , impl_sound (impl_sound)
         , impl_socket_listener (impl_socket_listener)
         , impl_mouse_keyboard(impl_mouse_keyboard)
+        , impl_io_disk(impl_io_disk)
 
         , close_box_extra_message_ref("Close")
         , client_execute(session_reactor, *(this), this->info.window_list_caps, false)
 
         , clientChannelRDPSNDManager(this->verbose, this, this->impl_sound)
         , clientChannelCLIPRDRManager(this->verbose, this, this->impl_clipboard)
-        , clientChannelRDPDRManager(this->verbose, this, impl_io_disk)
+        , clientChannelRDPDRManager(this->verbose, this, this->impl_io_disk)
         , clientChannelRemoteAppManager(this->verbose, this, this->impl_graphic, this->impl_mouse_keyboard)
     	, graph_capture(nullptr)
     {
