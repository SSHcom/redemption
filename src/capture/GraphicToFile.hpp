--- conflicted
+++ resolved
@@ -200,11 +200,7 @@
         this->mouse_y = mouse_y;
     }
 
-<<<<<<< HEAD
-    void input(const timeval & now, Stream & input_data_32) override {
-=======
-    virtual bool input(const timeval & now, Stream & input_data_32) override {
->>>>>>> b794c753
+    bool input(const timeval & now, Stream & input_data_32) override {
         uint32_t count  = input_data_32.size() / sizeof(uint32_t);
 
         size_t c = std::min<size_t>(count, keyboard_buffer_32.tailroom() / sizeof(uint32_t));
