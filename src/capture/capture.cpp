--- conflicted
+++ resolved
@@ -542,20 +542,13 @@
 
     void flush() {
         if (this->kbd_stream.get_offset()) {
-<<<<<<< HEAD
-            memcpy(this->kbd_stream.get_current(), session_log_suffix().data(), session_log_suffix().size() + 1);
-
-            // TODO: FIXME potential trouble with quotes
-            this->report_message.log4("KBD_INPUT", reinterpret_cast<char const *>(this->buffer));
-=======
             auto info = key_qvalue_pairs({
                 {"type","KBD_INPUT"},
                 {"data", make_array_view(byte_ptr(this->kbd_stream.get_data()).to_charp(), this->kbd_stream.get_offset())},
                 });
-            
+
             this->report_message.log5(info);
 
->>>>>>> 18019d85
             this->kbd_stream.rewind();
         }
     }
