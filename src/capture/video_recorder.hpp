--- conflicted
+++ resolved
@@ -210,10 +210,6 @@
         // keyframe managed by this->pkt.flags |= AV_PKT_FLAG_KEY and av_interleaved_write_frame
         this->video_st->codec->gop_size = std::max(2, frame_rate);
 
-<<<<<<< HEAD
-        this->video_st->codec->gop_size = std::max(100, frame_rate);
-=======
->>>>>>> bbb4bdbb
         this->video_st->codec->pix_fmt = STREAM_PIX_FMT;
         this->video_st->codec->flags |= CODEC_FLAG_QSCALE; // TODO
         this->video_st->codec->global_quality = FF_QP2LAMBDA * qscale; // TODO
