--- conflicted
+++ resolved
@@ -821,42 +821,6 @@
         }
     }
 
-<<<<<<< HEAD
-
-
-
-    ssize_t encrypt_write(const void * data, size_t len)
-    {
-        unsigned int remaining_size = len;
-        while (remaining_size > 0) {
-            // Check how much we can append into buffer
-            unsigned int available_size = MIN(CRYPTO_BUFFER_SIZE - this->encrypt_pos, remaining_size);
-            // Append and update pos pointer
-            ::memcpy(this->encrypt_buf + this->encrypt_pos, static_cast<const char*>(data) + (len - remaining_size), available_size);
-            this->encrypt_pos += available_size;
-            // If buffer is full, flush it to disk
-            if (this->encrypt_pos == CRYPTO_BUFFER_SIZE) {
-                uint8_t buffer[65536];
-                size_t towrite = 0;
-                if (this->encrypt_flush(buffer, sizeof(buffer), towrite)) {
-                    return -1;
-                }
-                if (this->encrypt_raw_write(buffer, towrite))
-                {
-                    return -1;
-                }
-            }
-            remaining_size -= available_size;
-        }
-        // Update raw size counter
-        this->encrypt_raw_size += len;
-        return len;
-    }
-
-
-
-=======
->>>>>>> b81612ff
     ///\return 0 if success, otherwise a negatif number
     ssize_t raw_write(void * data, size_t len)
     {
@@ -899,10 +863,6 @@
 
         uint8_t buffer[40];
         size_t towrite = 0;
-<<<<<<< HEAD
-
-=======
->>>>>>> b81612ff
         err = this->encrypt_open(buffer, sizeof(buffer), towrite, trace_key, this->cctx, iv);
         if (!err) {
             err = this->raw_write(buffer, towrite);
@@ -911,13 +871,13 @@
     }
 
     ssize_t write(const void * data, size_t len)
-    { 
+    {
         uint8_t buffer[65536];
         size_t towrite = 0;
-        int lentobuf = this->encrypt_write(buffer, sizeof(buffer), towrite, data, len); 
+        int lentobuf = this->encrypt_write(buffer, sizeof(buffer), towrite, data, len);
         if (lentobuf < 0) {
             return -1;
-        }        
+        }
         if (this->raw_write(buffer, towrite))
         {
             return -1;
@@ -980,7 +940,7 @@
         this->cctx.get_derived_key(trace_key, base, base_len);
         unsigned char iv[32];
         this->rnd.random(iv, 32);
-        
+
         uint8_t buffer[40];
         size_t towrite = 0;
         int err = this->encrypt_open(buffer, sizeof(buffer), towrite, trace_key, this->cctx, iv);
@@ -991,13 +951,13 @@
     }
 
     ssize_t write(const void * data, size_t len)
-    { 
+    {
         uint8_t buffer[65536];
         size_t towrite = 0;
-        int lentobuf = this->encrypt_write(buffer, sizeof(buffer), towrite, data, len); 
+        int lentobuf = this->encrypt_write(buffer, sizeof(buffer), towrite, data, len);
         if (lentobuf < 0) {
             return -1;
-        }        
+        }
         if (this->raw_write(buffer, towrite))
         {
             return -1;
@@ -1017,7 +977,7 @@
         {
             return -1;
         }
-    
+
         int res2 = snk.close();
         return res1 < 0 ? res1 : (res2 < 0 ? res2 : 0);
     }
@@ -2171,7 +2131,7 @@
         const char * const extension,
         const int groupid
     )
-    
+
     : wrmcapture_out_meta_sequence_filename_buf_impl_cctx(start_sec, format, hash_prefix, prefix, filename, extension, groupid, cctx)
     , cctx(cctx)
     , wrm_filter(cctx)
@@ -2465,46 +2425,9 @@
         return &(this->buffer().seqgen());
     }
 
-<<<<<<< HEAD
-        auto & writer = hash_buf;
-
-        auto pfile = filename;
-        auto epfile = filename;
-        for (; *epfile; ++epfile) {
-            if (*epfile == '\\') {
-                ssize_t len = epfile - pfile + 1;
-                auto res = writer.write(pfile, len);
-                if (res < len) {
-                    err = res < 0 ? res : 1;
-                    LOG(LOG_ERR, "Failed writing signature to hash file %s [err %d]\n",
-                        hash_filename, err);
-                    return 1;
-                }
-                pfile = epfile;
-            }
-            if (*epfile == ' ') {
-                ssize_t len = epfile - pfile;
-                auto res = writer.write(pfile, len);
-                if (res < len) {
-                    err = res < 0 ? res : 1;
-                    LOG(LOG_ERR, "Failed writing signature to hash file %s [err %d]\n",
-                        hash_filename, err);
-                    return 1;
-            }
-                res = writer.write("\\", 1u);
-                if (res < 1) {
-                    err = res < 0 ? res : 1;
-                    LOG(LOG_ERR, "Failed writing signature to hash file %s [err %d]\n",
-                        hash_filename, err);
-                    return 1;
-                }
-                pfile = epfile;
-            }
-=======
     bool next() override {
         if (this->status == false) {
             throw Error(ERR_TRANSPORT_NO_MORE_DATA);
->>>>>>> b81612ff
         }
         const ssize_t res = this->buffer().next();
         if (res) {
@@ -2515,47 +2438,9 @@
             }
             throw Error(ERR_TRANSPORT_WRITE_FAILED, errno);
         }
-<<<<<<< HEAD
-
-        using ull = unsigned long long;
-        using ll = long long;
-        char mes[
-            (std::numeric_limits<ll>::digits10 + 1 + 1) * 8 +
-            (std::numeric_limits<ull>::digits10 + 1 + 1) * 2 +
-            wrmcapture_hash_string_len + 1 +
-            2
-        ];
-        ssize_t len = std::sprintf(
-            mes,
-            " %lld %llu %lld %lld %llu %lld %lld %lld",
-            ll(stat.st_size),
-            ull(stat.st_mode),
-            ll(stat.st_uid),
-            ll(stat.st_gid),
-            ull(stat.st_dev),
-            ll(stat.st_ino),
-            ll(stat.st_mtim.tv_sec),
-            ll(stat.st_ctim.tv_sec)
-        );
-
-        char * p = mes + len;
-        auto write = [&p](unsigned char const * hash) {
-            *p++ = ' ';                // 1 octet
-            for (unsigned c : iter(hash, MD_HASH_LENGTH)) {
-                sprintf(p, "%02x", c); // 64 octets (hash)
-                p += 2;
-            }
-        };
-        write(&hash[0]);
-        write(&hash[MD_HASH_LENGTH]);
-        *p++ = '\n';
-
-        ssize_t res = writer.write(mes, p-mes);
-=======
         ++this->seqno;
         return true;
     }
->>>>>>> b81612ff
 
     bool disconnect() override {
         return !this->buf.close();
@@ -2717,7 +2602,7 @@
 
 
 
-struct wrmcapture_CryptoOutMetaSequenceTransport : public Transport 
+struct wrmcapture_CryptoOutMetaSequenceTransport : public Transport
 {
     private:
         class wrmcapture_out_hash_meta_sequence_filename_buf_impl_crypto
@@ -3105,7 +2990,7 @@
         private:
             CryptoContext & cctx;
             Random & rnd;
-            
+
             wrmcapture_ocrypto_filter wrm_filter;
 
         public:
@@ -3217,7 +3102,7 @@
                 }
 
                 auto & writer = hash_buf;
-                
+
                 auto pfile = filename;
                 auto epfile = filename;
                 for (; *epfile; ++epfile) {
@@ -3261,7 +3146,7 @@
                         return 1;
                     }
                 }
-                    
+
                 using ull = unsigned long long;
                 using ll = long long;
                 char mes[
