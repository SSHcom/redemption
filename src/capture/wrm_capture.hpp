--- conflicted
+++ resolved
@@ -682,75 +682,74 @@
 
     int next_meta_file(wrmcapture_hash_type const * hash)
     {
+        const char * filename = this->filegen_.get(this->num_file_);
+        LOG(LOG_INFO, "MetaSeqBufCrypto::next_meta_file:\"%s\" -> \"%s\".",
+            this->current_filename_, filename);
+        if (::rename(this->current_filename_, filename) < 0) {
+            LOG( LOG_ERR, "renaming file \"%s\" -> \"%s\" failed erro=%u : %s\n"
+               , this->current_filename_, filename, errno, strerror(errno));
+            return 1;
+        }
+
+        this->current_filename_[0] = 0;
+        this->num_file_ ++;
+
+        struct stat stat;
+        int err = ::stat(filename, &stat);
+        if (err){
+            LOG(LOG_INFO, "stat error for \"%s\"\n", filename);
+            return err;
+        }
+
+        // 8Ko for a filename with expanded slash should be enough
+        // or we will truncate filename at buffersize
+        char tmp[8192];
+        size_t j = 0;
+        for (size_t i = 0; (filename[i]) && (j < sizeof(tmp)-2) ; i++){
+            switch (filename[i]){
+            case '\\':
+            case ' ':
+                tmp[j++] = '\\';
+                REDEMPTION_CXX_FALLTHROUGH;
+            default:
+                tmp[j++] = filename[i];
+            break;
+            }
+        }
+        tmp[j] = 0;
+
+        using ull = unsigned long long;
+        using ll = long long;
+
+        char mes[ sizeof(tmp) +
+            (std::numeric_limits<ll>::digits10 + 1 + 1) * 8 +
+            (std::numeric_limits<ull>::digits10 + 1 + 1) * 2 +
+            wrmcapture_hash_string_len + 1 +
+            2
+        ];
+        ssize_t len = std::sprintf(
+            mes,
+            "%s %lld %llu %lld %lld %llu %lld %lld %lld",
+            tmp,
+            ll(stat.st_size),
+            ull(stat.st_mode),
+            ll(stat.st_uid),
+            ll(stat.st_gid),
+            ull(stat.st_dev),
+            ll(stat.st_ino),
+            ll(stat.st_mtim.tv_sec),
+            ll(stat.st_ctim.tv_sec)
+        );
+
+        len += std::sprintf(
+            mes + len,
+            " %lld %lld",
+            ll(this->start_sec_),
+            ll(this->stop_sec_+1)
+        );
+        char * p = mes + len;
+
         if (this->with_encryption) {
-            const char * filename = this->filegen_.get(this->num_file_);
-            LOG(LOG_INFO, "MetaSeqBufCrypto::next_meta_file:\"%s\" -> \"%s\".",
-                this->current_filename_, filename);
-            if (::rename(this->current_filename_, filename) < 0) {
-                LOG( LOG_ERR, "renaming file \"%s\" -> \"%s\" failed erro=%u : %s\n"
-                   , this->current_filename_, filename, errno, strerror(errno));
-                return 1;
-            }
-
-            this->current_filename_[0] = 0;
-            this->num_file_++;
-
-            auto start_sec = this->start_sec_;
-            auto stop_sec = this->stop_sec_+1;
-
-            struct stat stat;
-            int err = ::stat(filename, &stat);
-            if (err){
-                LOG(LOG_INFO, "stat error for \"%s\"\n", filename);
-                return err;
-            }
-
-            // 8Ko for a filename with expanded slash should be enough
-            // or we will truncate filename at buffersize
-            char tmp[8192];
-            size_t j = 0;
-            for (size_t i = 0; (filename[i]) && (j < sizeof(tmp)-2) ; i++){
-                switch (filename[i]){
-                case '\\':
-                case ' ':
-                    tmp[j++] = '\\';
-                    REDEMPTION_CXX_FALLTHROUGH;
-                default:
-                    tmp[j++] = filename[i];
-                break;
-                }
-            }
-            tmp[j] = 0;
-
-            using ull = unsigned long long;
-            using ll = long long;
-            char mes[ sizeof(tmp) +
-                (std::numeric_limits<ll>::digits10 + 1 + 1) * 8 +
-                (std::numeric_limits<ull>::digits10 + 1 + 1) * 2 +
-                wrmcapture_hash_string_len + 1 +
-                2
-            ];
-            ssize_t len = std::sprintf(
-                mes,
-                "%s %lld %llu %lld %lld %llu %lld %lld %lld",
-                tmp,
-                ll(stat.st_size),
-                ull(stat.st_mode),
-                ll(stat.st_uid),
-                ll(stat.st_gid),
-                ull(stat.st_dev),
-                ll(stat.st_ino),
-                ll(stat.st_mtim.tv_sec),
-                ll(stat.st_ctim.tv_sec)
-            );
-            len += std::sprintf(
-                mes + len,
-                " %lld %lld",
-                ll(start_sec),
-                ll(stop_sec)
-            );
-
-            char * p = mes + len;
             if (hash){
                 auto write = [&p](unsigned char const * hash) {
                     *p++ = ' ';                // 1 octet
@@ -763,83 +762,8 @@
                 write(&(*hash)[MD_HASH_LENGTH]);
             }
             *p++ = '\n';
-
-            ssize_t res = this->meta_buf_write(mes, p-mes);
-
-            if (res < 0) {
-                LOG(LOG_INFO, "meta buf write error for \"%s\"", filename);
-                return res < 0 ? res : 1;
-            }
-
-            this->start_sec_ = this->stop_sec_;
-
-            return 0;
-
         }
         else {
-            const char * filename = this->filegen_.get(this->num_file_);
-            LOG( LOG_ERR, "renaming file \"%s\" -> \"%s\"\n", this->current_filename_, filename);
-            if (::rename(this->current_filename_, filename) < 0) {
-                LOG( LOG_ERR, "renaming file \"%s\" -> \"%s\" failed erro=%u : %s\n"
-                   , this->current_filename_, filename, errno, strerror(errno));
-                return 1;
-            }
-            this->current_filename_[0] = 0;
-            this->num_file_ ++;
-
-            struct stat stat;
-            int err = ::stat(filename, &stat);
-            if (err){
-                LOG(LOG_INFO, "cannot stat %s\n", filename);
-                return err;
-            }
-
-            // 8Ko for a filename with expanded slash should be enough
-            // or we will truncate filename at buffersize
-            char tmp[8192];
-            size_t j = 0;
-            for (size_t i = 0; (filename[i]) && (j < sizeof(tmp)-2) ; i++){
-                switch (filename[i]){
-                case '\\':
-                case ' ':
-                    tmp[j++] = '\\';
-                    REDEMPTION_CXX_FALLTHROUGH;
-                default:
-                    tmp[j++] = filename[i];
-                break;
-                }
-            }
-            tmp[j] = 0;
-
-            using ull = unsigned long long;
-            using ll = long long;
-            char mes[sizeof(tmp) +
-                (std::numeric_limits<ll>::digits10 + 1 + 1) * 8 +
-                (std::numeric_limits<ull>::digits10 + 1 + 1) * 2 +
-                wrmcapture_hash_string_len + 1 +
-                2
-            ];
-            ssize_t len = std::sprintf(
-                mes,
-                "%s %lld %llu %lld %lld %llu %lld %lld %lld",
-                tmp,
-                ll(stat.st_size),
-                ull(stat.st_mode),
-                ll(stat.st_uid),
-                ll(stat.st_gid),
-                ull(stat.st_dev),
-                ll(stat.st_ino),
-                ll(stat.st_mtim.tv_sec),
-                ll(stat.st_ctim.tv_sec)
-            );
-            len += std::sprintf(
-                mes + len,
-                " %lld %lld",
-                ll(this->start_sec_),
-                ll(this->stop_sec_+1)
-            );
-            char * p = mes + len;
-
             if (this->with_checksum) {
                 auto hexdump = [&p](unsigned char const * hash) {
                     *p++ = ' ';                // 1 octet
@@ -853,16 +777,17 @@
             }
             *p++ = '\n';
             len = p-mes;
-            ssize_t res1 = this->meta_buf_write(mes, len);
-            if (res1 < 0) {
-                LOG(LOG_INFO, "cannot write to meta_buf\n");
-                return res1;
-            }
-
-            this->start_sec_ = this->stop_sec_;
-            return 0;
-        }
-        return -1;
+        }
+        ssize_t res = this->meta_buf_write(mes, p-mes);
+
+        if (res < 0) {
+            LOG(LOG_INFO, "meta buf write error for \"%s\"", filename);
+            return res < 0 ? res : 1;
+        }
+
+        this->start_sec_ = this->stop_sec_+1;
+
+        return 0;
     }
 
 
@@ -1442,52 +1367,6 @@
                     return 1;
                 }
 
-<<<<<<< HEAD
-    ~MetaSeqBufCrypto()
-    {
-        if (this->with_encryption){
-            LOG(LOG_INFO, "MetaSeqBufCrypto::destructor");
-            if (this->buf_.is_open()) {
-                LOG(LOG_INFO, "next() : 1426\n");
-                this->next();
-            }
-
-            this->close();
-//            LOG(LOG_INFO, "MetaSeqBufCrypto::closing meta buf");
-//            if (this->meta_buf_is_open()) {
-//                LOG(LOG_INFO, "MetaSeqBufCrypto::close meta buf");
-//                this->meta_buf_close();
-//            }
-        }
-    }
-
-
-public:
-    const char * current_path() const
-    {
-        if (!this->current_filename_[0] && !this->num_file_) {
-            return nullptr;
-        }
-        return this->filegen_.get(this->num_file_ - 1);
-    }
-
-    void request_full_cleaning()
-    {
-        unsigned i = this->num_file_;
-        if (this->current_filename_[0] != 0){
-            ::unlink(this->mf_.filename);
-        }
-        while (i > 0 && !::unlink(this->filegen_.get(--i))){}
-        if (this->buf_.is_open()) {
-            this->buf_.close();
-        }
-        ::unlink(this->mf_.filename);
-    }
-
-    void update_sec(time_t sec)
-    { this->stop_sec_ = sec; }
-
-=======
                 return 0;
             }
             else {
@@ -1499,7 +1378,6 @@
                 }
                 int err = res1 ? res1 : res2;
                 if (!err) {
->>>>>>> cb70d2bf
 
                     int crypto_hash_fd = ::open(this->hf_.filename, O_WRONLY | O_CREAT, S_IRUSR|S_IRGRP);
 
