/*
    This program is free software; you can redistribute it and/or modify it
     under the terms of the GNU General Public License as published by the
     Free Software Foundation; either version 2 of the License, or (at your
     option) any later version.

    This program is distributed in the hope that it will be useful, but
     WITHOUT ANY WARRANTY; without even the implied warranty of
     MERCHANTABILITY or FITNESS FOR A PARTICULAR PURPOSE. See the GNU General
     Public License for more details.

    You should have received a copy of the GNU General Public License along
     with this program; if not, write to the Free Software Foundation, Inc.,
     675 Mass Ave, Cambridge, MA 02139, USA.

    Product name: redemption, a FLOSS RDP proxy
    Copyright (C) Wallix 2015
    Author(s): Christophe Grosjean, Javier Caverni, Xavier Dunat, Martin Potier,
               Jonathan Poelen, Raphael Zhou, Meng Tan
*/

#ifndef CAPTURE_NEW_KBDCAPTURE_HPP
#define CAPTURE_NEW_KBDCAPTURE_HPP

#include "transport/transport.hpp"
#include "utils/match_finder.hpp"
#include "utils/difftimeval.hpp"
#include "stream.hpp"
#include "cast.hpp"

#include "gdi/kbd_input_api.hpp"
#include "gdi/capture_api.hpp"
#include "gdi/capture_probe_api.hpp"

#include "utils/array_view.hpp"
#include "utils/bytes_t.hpp"
#include "utils/make_unique.hpp"

#include <algorithm>
#include <memory>

#include <ctime>


class PatternSearcher
{
    struct TextSearcher
    {
        re::Regex::PartOfText searcher;
        re::Regex::range_matches matches;

        void reset(re::Regex & rgx) {
            this->searcher = rgx.part_of_text_search(false);
        }

        bool next(uint8_t const * uchar) {
            return re::Regex::match_success == this->searcher.next(char_ptr_cast(uchar));
        }

        re::Regex::range_matches const & match_result(re::Regex & rgx) {
            this->matches.clear();
            return rgx.match_result(this->matches, false);
        }
    };

    class Utf8KbdData
    {
        static constexpr const size_t buf_len = 128;

        uint8_t kbd_data[buf_len] = { 0 };
        uint8_t * p = kbd_data;
        uint8_t * beg = p;

        uint8_t * data_begin() {
            using std::begin;
            return begin(this->kbd_data);
        }
        uint8_t * data_end() {
            using std::end;
            return end(this->kbd_data);
        }

    public:
        uint8_t const * get_data() const {
            return this->beg;
        }

        void reset() {
            this->p = this->kbd_data;
            this->beg = this->p;
        }

        void push_utf8_char(uint8_t const * c, size_t char_len) {
            assert(c && char_len <= 4);

            if (static_cast<size_t>(this->data_end() - this->beg) < char_len + 1u) {
                std::size_t pchar_len = 0;
                do {
                    size_t const len = get_utf8_char_size(this->beg);
                    size_t const tailroom = this->data_end() - this->beg;
                    if (tailroom < len) {
                        this->beg = this->data_begin() + (len - tailroom);
                    }
                    else {
                        this->beg += len;
                    }
                    pchar_len += len;
                } while (pchar_len < char_len + 1);
            }

            auto ec = c + char_len;
            for (; c != ec; ++c) {
                *this->p = *c;
                ++this->p;
                if (this->p == this->data_end()) {
                    this->p = this->data_begin();
                }
            }
            *this->p = 0;
        }

        void linearize() {
            if (!this->is_linearized()) {
                std::rotate(this->data_begin(), this->beg, this->data_end());
                auto const diff = this->beg - this->p;
                this->p = this->data_end() - diff;
                this->beg = this->data_begin();
            }
        }

        bool is_linearized() const {
            return this->beg <= this->p;
        }
    };

    utils::MatchFinder::NamedRegexArray regexes_filter;
    std::unique_ptr<TextSearcher[]> regexes_searcher;
    Utf8KbdData utf8_kbd_data;

public:
    PatternSearcher(utils::MatchFinder::ConfigureRegexes conf_regex, char const * filters, int verbose = 0) {
        if (!filters) {
            return ;
        }
        utils::MatchFinder::configure_regexes(conf_regex, filters, this->regexes_filter, verbose, true);
        auto const count_regex = this->regexes_filter.size();
        if (count_regex) {
            this->regexes_searcher = std::make_unique<TextSearcher[]>(count_regex);
            auto searcher_it = this->regexes_searcher.get();
            for (auto & named_regex : this->regexes_filter) {
                searcher_it->reset(named_regex.regex);
                ++searcher_it;
            }
        }
    }

    void rewind_search() {
        TextSearcher * test_searcher_it = this->regexes_searcher.get();
        for (utils::MatchFinder::NamedRegex & named_regex : this->regexes_filter) {
            test_searcher_it->reset(named_regex.regex);
            ++test_searcher_it;
        }
    }

    template<class Report>
    bool test_uchar(uint8_t const * const utf8_char, size_t const char_len, Report report)
    {
        if (char_len == 0) {
            return false;
        }

        bool has_notify = false;

        utf8_kbd_data.push_utf8_char(utf8_char, char_len);
        TextSearcher * test_searcher_it = this->regexes_searcher.get();

        for (utils::MatchFinder::NamedRegex & named_regex : this->regexes_filter) {
            if (test_searcher_it->next(utf8_char)) {
                utf8_kbd_data.linearize();
                char const * char_kbd_data = ::char_ptr_cast(utf8_kbd_data.get_data());
                test_searcher_it->reset(named_regex.regex);

                if (named_regex.regex.search_with_matches(char_kbd_data)) {
                    auto & match_result = test_searcher_it->match_result(named_regex.regex);
                    auto str = (!match_result.empty() && match_result[0].first)
                        ? match_result[0].first
                        : char_kbd_data;
                    report(named_regex.name.c_str(), str);
                    has_notify = true;
                }
            }

            ++test_searcher_it;
        }
        if (has_notify) {
            utf8_kbd_data.reset();
        }

        return has_notify;
    }

    template<class Report>
    bool test_uchar(uint32_t uchar, Report report)
    {
        uint8_t utf8_char[5];
        size_t const char_len = UTF32toUTF8(uchar, utf8_char, 4u);
        return this->test_uchar(utf8_char, char_len, report);
    }

    bool is_empty() const {
        return this->regexes_filter.empty();
    }
};


template<class Utf8CharFn, class NoPrintableFn>
void filtering_kbd_input(gdi::KbdInputApi::Keys const & k, Utf8CharFn utf32_char_fn, NoPrintableFn no_printable_fn)
{
    auto send_uchar = [&](uint32_t uchar) -> bool {
        constexpr struct {
            uint32_t uchar;
            array_const_char str;
            // for std::sort and std::lower_bound
            operator uint32_t () const { return this->uchar; }
        } noprintable_table[] = {
            {0x00000008, cstr_array_view("/<backspace>")},
            {0x00000009, cstr_array_view("/<tab>")},
            {0x0000000D, cstr_array_view("/<enter>")},
            {0x0000001B, cstr_array_view("/<escape>")},
            {0x0000007F, cstr_array_view("/<delete>")},
            {0x00002190, cstr_array_view("/<left>")},
            {0x00002191, cstr_array_view("/<up>")},
            {0x00002192, cstr_array_view("/<right>")},
            {0x00002193, cstr_array_view("/<down>")},
            {0x00002196, cstr_array_view("/<home>")},
            {0x00002198, cstr_array_view("/<end>")},
        };
        using std::begin;
        using std::end;
        // TODO used static_assert
        assert(std::is_sorted(begin(noprintable_table), end(noprintable_table)));

        auto p = std::lower_bound(begin(noprintable_table), end(noprintable_table), uchar);
        if (p != end(noprintable_table) && *p == uchar) {
            if (!no_printable_fn(p->str)) {
                return false;
            }
        }
        else {
            if (!utf32_char_fn(uchar)) {
                return false;
            }
        }
        return true;
    };

    if (k.count == 1) {
        send_uchar(k.fisrt());
    }
    else if (k.count == 2) {
        if (send_uchar(k.fisrt())) {
            send_uchar(k.second());
        }
    }
}


class PatternKbd : public gdi::KbdInputApi
{
    auth_api * authentifier;
    PatternSearcher pattern_kill;
    PatternSearcher pattern_notify;

public:
    PatternKbd(
        auth_api * authentifier,
        char const * str_pattern_kill, char const * str_pattern_notify,
        int verbose = 0)
    : authentifier(authentifier)
    , pattern_kill(utils::MatchFinder::ConfigureRegexes::KBD_INPUT,
                   str_pattern_kill && authentifier ? str_pattern_kill : nullptr, verbose)
    , pattern_notify(utils::MatchFinder::ConfigureRegexes::KBD_INPUT,
                     str_pattern_notify && authentifier ? str_pattern_notify : nullptr, verbose)
    {}

    bool contains_pattern() const {
        return !this->pattern_kill.is_empty() || !this->pattern_notify.is_empty();
    }

    bool kbd_input(const timeval& /*now*/, Keys const & k) override {
        bool can_be_sent_to_server = true;
        uint8_t buf_char[5];

        filtering_kbd_input(
            k,
            [this, &buf_char, &can_be_sent_to_server](uint32_t uchar) {
                size_t const char_len = UTF32toUTF8(uchar, buf_char, sizeof(buf_char));

                if (char_len > 0) {
                    buf_char[char_len] = '\0';
                    if (!this->pattern_kill.is_empty()) {
                        can_be_sent_to_server &= !this->test_pattern(
                            buf_char, char_len, this->pattern_kill, true
                        );
                    }
                    if (!this->pattern_notify.is_empty()) {
                        this->test_pattern(
                            buf_char, char_len, this->pattern_notify, false
                        );
                    }
                    return true;
                }

                return false;
            },
            [this](array_const_char const &) {
                this->pattern_kill.rewind_search();
                this->pattern_notify.rewind_search();
                return true;
            }
        );

        return can_be_sent_to_server;
    }

    void enable_kbd_input_mask(bool /*enable*/) override {
    }

private:
    bool test_pattern(
        uint8_t const * uchar, size_t char_len,
        PatternSearcher & searcher, bool is_pattern_kill
    ) {
        return searcher.test_uchar(
            uchar, char_len,
            [&, this](std::string const & pattern, char const * str) {
                assert(this->authentifier);
                utils::MatchFinder::report(
                    *this->authentifier,
                    is_pattern_kill,
                    utils::MatchFinder::ConfigureRegexes::KBD_INPUT,
                    pattern.c_str(),
                    str
                );
            }
        );
    }
};


template<class Inherit>
class TextKbd : public gdi::KbdInputApi
{
protected:
    OutStream kbd_stream;
    bool keyboard_input_mask_enabled = false;

    TextKbd(array_u8 buffer)
    : kbd_stream(buffer)
    {}

public:
    void enable_kbd_input_mask(bool enable) override {
        if (this->keyboard_input_mask_enabled != enable) {
            this->inherit_flush();
            this->keyboard_input_mask_enabled = enable;
        }
    }

protected:
    void write_shadow_keys(Keys const & k) {
        static const char shadow_buf[] = "**";
        if (!this->kbd_stream.has_room(k.count)) {
            this->inherit_flush();
        }
        this->kbd_stream.out_copy_bytes(shadow_buf, k.count);
    }

    void write_keys(Keys const & k) {
        uint8_t buf_char[5];

        filtering_kbd_input(
            k,
            [this, &buf_char](uint32_t uchar) {
                if (uchar == '/') {
                    return this->copy_bytes({"//", 2});
                }
                else {
                    size_t const char_len = UTF32toUTF8(uchar, buf_char, sizeof(buf_char));
                    return char_len && this->copy_bytes({buf_char, char_len});
                }
            },
            [this](array_const_char no_printable_str) {
                return this->copy_bytes(no_printable_str);
            }
        );
    }

private:
<<<<<<< HEAD
    bool copy_bytes(const_bytes_array bytes) {
        if (this->kbd_stream.tailroom() < bytes.size()) {
            this->inherit_flush();
=======
    template<int N, class LogMgr>
    void log_input_data(LogMgr log_mgr, bool enable_mask, uint8_t const * data, size_t data_len) {
        const char prefix[] = "data='";
        const char suffix[] = "'";

        char extra[N + sizeof(prefix) + sizeof(suffix) + 1];
        ::snprintf(extra, sizeof(extra), "%s%.*s%s",
            prefix,
            static_cast<unsigned>(data_len),
            data,
            suffix);
        if (enable_mask) {
            ::memset(&extra[0] + sizeof(prefix) - 1, '*', data_len);
>>>>>>> f63a19e9
        }
        this->kbd_stream.out_copy_bytes(bytes.data(), std::min(this->kbd_stream.tailroom(), bytes.size()));
        return true;
    }

    void inherit_flush() {
        static_cast<Inherit&>(*this).flush();
    }
};


class SyslogKbd : public TextKbd<SyslogKbd>, public gdi::CaptureApi
{
    uint8_t kbd_buffer[1024];
    timeval last_snapshot;

public:
    SyslogKbd(timeval const & now)
    : TextKbd<SyslogKbd>(this->kbd_buffer)
    , last_snapshot(now)
    {}

    ~SyslogKbd() {
        this->flush();
    }

    bool kbd_input(const timeval& /*now*/, gdi::KbdInputApi::Keys const & keys) override {
        if (this->keyboard_input_mask_enabled) {
            this->write_shadow_keys(keys);
        }
        else {
            this->write_keys(keys);
        }
        return true;
    }

    std::chrono::microseconds snapshot(
        const timeval& now, int cursor_x, int cursor_y, bool ignore_frame_in_timeval
    ) override {
        std::chrono::microseconds const time_to_wait = std::chrono::seconds{2};
        std::chrono::microseconds const diff {difftimeval(now, this->last_snapshot)};

        if (diff < time_to_wait && this->kbd_stream.get_offset() < 8 * sizeof(uint32_t)) {
            return time_to_wait;
        }

        this->flush();

        this->last_snapshot = now;

        return time_to_wait;
    }

    void flush() {
        if (this->kbd_stream.get_offset()) {
            LOG(LOG_INFO, "type=\"KBD input\" data=\"%*s\"",
                int(this->kbd_stream.get_offset()),
                reinterpret_cast<char const *>(this->kbd_stream.get_data()));
            this->kbd_stream.rewind();
        }
    }

    void external_breakpoint() override {}
    void external_time(const timeval&) override {}
    void pause_capture(const timeval&) override {}
    void resume_capture(const timeval&) override {}
    void update_config(const Inifile&) override {}
};


namespace {
    constexpr array_const_char session_log_prefix() { return cstr_array_view("data=\""); }
    constexpr array_const_char session_log_suffix() { return cstr_array_view("\""); }
}

class SessionLogKbd : public TextKbd<SessionLogKbd>, public gdi::CaptureProbeApi
{
    static const std::size_t buffer_size = 64;
    uint8_t buffer[buffer_size + session_log_prefix().size() + session_log_suffix().size() + 1];
    bool is_probe_enabled_session = false;
    auth_api & authentifier;

<<<<<<< HEAD
public:
    SessionLogKbd(auth_api & authentifier)
    : TextKbd<SessionLogKbd>({this->buffer + session_log_prefix().size(), buffer_size})
    , authentifier(authentifier)
    {
        memcpy(this->buffer, session_log_prefix().data(), session_log_prefix().size());
=======
    void send_session_data() {
        if (!this->session_data.get_offset()) return;

        if (this->authentifier) {
            using Buffer = decltype(this->session_data);
            this->log_input_data<Buffer::original_capacity()>(
                      [this] (char const * data) {
                          this->authentifier->log4(false,
                              "KBD_INPUT", data);
                      }
                    , false
                    , this->session_data.get_data()
                    , this->session_data.get_offset()
                );
        }
        this->session_data.rewind();
>>>>>>> f63a19e9
    }

    ~SessionLogKbd() {
        this->flush();
    }

    bool kbd_input(const timeval& /*now*/, gdi::KbdInputApi::Keys const & keys) override {
        if (this->keyboard_input_mask_enabled) {
            if (this->is_probe_enabled_session) {
                this->write_shadow_keys(keys);
            }
        }
        else {
            this->write_keys(keys);
        }
        return true;
    }

    void flush() {
        if (this->kbd_stream.get_offset()) {
            memcpy(this->kbd_stream.get_current(), session_log_suffix().data(), session_log_suffix().size() + 1);
            this->authentifier.log4(false, "KBD input", reinterpret_cast<char const *>(this->buffer));
            this->kbd_stream.rewind();
        }
    }

    void session_update(const timeval& /*now*/, const array_const_char & message) override {
        this->is_probe_enabled_session = (::strcmp(message.data(), "Probe.Status=Unknown") != 0);
        this->flush();
    }

    void possible_active_window_change() override {
        this->flush();
    }
};

#endif<|MERGE_RESOLUTION|>--- conflicted
+++ resolved
@@ -397,25 +397,9 @@
     }
 
 private:
-<<<<<<< HEAD
     bool copy_bytes(const_bytes_array bytes) {
         if (this->kbd_stream.tailroom() < bytes.size()) {
             this->inherit_flush();
-=======
-    template<int N, class LogMgr>
-    void log_input_data(LogMgr log_mgr, bool enable_mask, uint8_t const * data, size_t data_len) {
-        const char prefix[] = "data='";
-        const char suffix[] = "'";
-
-        char extra[N + sizeof(prefix) + sizeof(suffix) + 1];
-        ::snprintf(extra, sizeof(extra), "%s%.*s%s",
-            prefix,
-            static_cast<unsigned>(data_len),
-            data,
-            suffix);
-        if (enable_mask) {
-            ::memset(&extra[0] + sizeof(prefix) - 1, '*', data_len);
->>>>>>> f63a19e9
         }
         this->kbd_stream.out_copy_bytes(bytes.data(), std::min(this->kbd_stream.tailroom(), bytes.size()));
         return true;
@@ -471,7 +455,7 @@
 
     void flush() {
         if (this->kbd_stream.get_offset()) {
-            LOG(LOG_INFO, "type=\"KBD input\" data=\"%*s\"",
+            LOG(LOG_INFO, "type=\"KBD input\" data='%*s'",
                 int(this->kbd_stream.get_offset()),
                 reinterpret_cast<char const *>(this->kbd_stream.get_data()));
             this->kbd_stream.rewind();
@@ -487,8 +471,8 @@
 
 
 namespace {
-    constexpr array_const_char session_log_prefix() { return cstr_array_view("data=\""); }
-    constexpr array_const_char session_log_suffix() { return cstr_array_view("\""); }
+    constexpr array_const_char session_log_prefix() { return cstr_array_view("data='"); }
+    constexpr array_const_char session_log_suffix() { return cstr_array_view("'"); }
 }
 
 class SessionLogKbd : public TextKbd<SessionLogKbd>, public gdi::CaptureProbeApi
@@ -498,31 +482,12 @@
     bool is_probe_enabled_session = false;
     auth_api & authentifier;
 
-<<<<<<< HEAD
 public:
     SessionLogKbd(auth_api & authentifier)
     : TextKbd<SessionLogKbd>({this->buffer + session_log_prefix().size(), buffer_size})
     , authentifier(authentifier)
     {
         memcpy(this->buffer, session_log_prefix().data(), session_log_prefix().size());
-=======
-    void send_session_data() {
-        if (!this->session_data.get_offset()) return;
-
-        if (this->authentifier) {
-            using Buffer = decltype(this->session_data);
-            this->log_input_data<Buffer::original_capacity()>(
-                      [this] (char const * data) {
-                          this->authentifier->log4(false,
-                              "KBD_INPUT", data);
-                      }
-                    , false
-                    , this->session_data.get_data()
-                    , this->session_data.get_offset()
-                );
-        }
-        this->session_data.rewind();
->>>>>>> f63a19e9
     }
 
     ~SessionLogKbd() {
@@ -544,7 +509,7 @@
     void flush() {
         if (this->kbd_stream.get_offset()) {
             memcpy(this->kbd_stream.get_current(), session_log_suffix().data(), session_log_suffix().size() + 1);
-            this->authentifier.log4(false, "KBD input", reinterpret_cast<char const *>(this->buffer));
+            this->authentifier.log4(false, "KBD_INPUT", reinterpret_cast<char const *>(this->buffer));
             this->kbd_stream.rewind();
         }
     }
