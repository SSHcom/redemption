--- conflicted
+++ resolved
@@ -28,14 +28,11 @@
 #include "stream.hpp"
 #include "cast.hpp"
 
-<<<<<<< HEAD
 #include "gdi/input_kbd_api.hpp"
 #include "gdi/capture_api.hpp"
 #include "gdi/capture_probe_api.hpp"
 
-=======
 #include "array_view.hpp"
->>>>>>> 3d42d3eb
 #include "make_unique.hpp"
 
 #include <algorithm>
@@ -101,7 +98,6 @@
         uint8_t kbd_data[buf_len] = { 0 };
         uint8_t * p = kbd_data;
         uint8_t * beg = p;
-<<<<<<< HEAD
 
         uint8_t * data_begin() {
             using std::begin;
@@ -122,28 +118,6 @@
             this->beg = this->p;
         }
 
-=======
-
-        uint8_t * data_begin() {
-            using std::begin;
-            return begin(this->kbd_data);
-        }
-        uint8_t * data_end() {
-            using std::end;
-            return end(this->kbd_data);
-        }
-
-    public:
-        uint8_t const * get_data() const {
-            return this->beg;
-        }
-
-        void reset() {
-            this->p = this->kbd_data;
-            this->beg = this->p;
-        }
-
->>>>>>> 3d42d3eb
         void push_utf8_char(uint8_t const * c, size_t char_len) {
             assert(c && char_len <= 4);
 
@@ -238,11 +212,7 @@
     {
         constexpr struct {
             uint32_t uchar;
-<<<<<<< HEAD
             array_const_char str;
-=======
-            array_view<char const> str;
->>>>>>> 3d42d3eb
             // for std::sort and std::lower_bound
             operator uint32_t () const { return this->uchar; }
         } noprint_table[] = {
