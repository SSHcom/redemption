--- conflicted
+++ resolved
@@ -181,35 +181,10 @@
                 }
             }
 
-<<<<<<< HEAD
             ++test_searcher_it;
         }
         if (has_notify) {
             utf8_kbd_data.reset();
-=======
-                if (char_len > 0) {
-                    if (this->authentifier) {
-                        can_be_sent_to_server &= !this->check_filter(
-                            "FINDPATTERN_KILL",
-                            this->regexes_filter_kill,
-                            this->regexes_searcher.get(),
-                            this->utf8_kbd_data_kill,
-                            buf_char, char_len
-                        );
-                        this->check_filter(
-                            "FINDPATTERN_NOTIFY",
-                            this->regexes_filter_notify,
-                            this->regexes_searcher.get() + this->regexes_filter_kill.size(),
-                            this->utf8_kbd_data_notify,
-                            buf_char, char_len
-                        );
-                    }
-                }
-                else {
-                    break;
-                }
-            }
->>>>>>> 8bbdda46
         }
 
         return has_notify;
@@ -303,27 +278,9 @@
     }
 };
 
-<<<<<<< HEAD
-=======
-private:
-    template<int N, class LogMgr>
-    void log_input_data(LogMgr log_mgr, bool enable_mask, uint8_t const * data, size_t data_len) {
-        const char prefix[] = "data=\"";
-        const char suffix[] = "\"";
-
-        char extra[N + sizeof(prefix) + sizeof(suffix) + 1];
-        ::snprintf(extra, sizeof(extra), "%s%.*s%s",
-            prefix,
-            static_cast<unsigned>(data_len),
-            data,
-            suffix);
-        if (enable_mask) {
-            ::memset(&extra[0] + sizeof(prefix) - 1, '*', data_len);
-        }
->>>>>>> 8bbdda46
 
 template<class Utf8CharFn, class NoPrintableFn>
-void filtering_input_kbd(InStream in_raw_kbd_data, Utf8CharFn utf32_char_fn, NoPrintableFn no_printable_fn)
+void filtering_input_kbd(InStream & in_raw_kbd_data, Utf8CharFn utf32_char_fn, NoPrintableFn no_printable_fn)
 {
     constexpr struct {
         uint32_t uchar;
@@ -415,8 +372,9 @@
         // TODO replace by this->kbd_buffer.get_data()
         uint8_t buf_char[5];
 
+        InStream in_raw_kbd_data(input_data_32);
         filtering_input_kbd(
-            InStream(input_data_32),
+            in_raw_kbd_data,
             [this, &buf_char, &can_be_sent_to_server](uint32_t uchar) {
                 size_t const char_len = UTF32toUTF8(
                     uchar, buf_char, this->kbd_buffer.tailroom()
