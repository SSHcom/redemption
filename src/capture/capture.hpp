--- conflicted
+++ resolved
@@ -3668,11 +3668,8 @@
     , capture_event{}
     , capture_drawable(capture_wrm || capture_flv || capture_ocr || capture_png || capture_flv_full)
     {
-<<<<<<< HEAD
-        //REDASSERT(authentifier ? order_bpp == capture_bpp : true);
-=======
 //        REDASSERT(authentifier ? order_bpp == capture_bpp : true);
->>>>>>> d40050a0
+
 
         if (capture_png || (authentifier && (capture_flv || capture_ocr))) {
             if (recursive_create_directory(record_tmp_path, S_IRUSR|S_IWUSR|S_IXUSR|S_IRGRP|S_IXGRP, -1) != 0) {
