--- conflicted
+++ resolved
@@ -4621,19 +4621,11 @@
     std::unique_ptr<WrmCaptureImpl> wrm_capture_obj;
     std::unique_ptr<PngCapture> png_capture_obj;
     std::unique_ptr<PngCaptureRT> png_capture_real_time_obj;
-<<<<<<< HEAD
     std::unique_ptr<KbdCaptureImpl> kbd_capture_obj;
     std::unique_ptr<SequencedVideoCaptureImpl> sequenced_video_capture_obj;
-    std::unique_ptr<FullVideoCaptureImpl> sequenced_video_capture_obj_full;
+    std::unique_ptr<FullVideoCaptureImpl> full_video_capture_obj;
     std::unique_ptr<MetaCaptureImpl> meta_capture_obj;
     std::unique_ptr<TitleCaptureImpl> title_capture_obj;
-=======
-    std::unique_ptr<KbdCaptureImpl> pkc;
-    std::unique_ptr<SequencedVideoCaptureImpl> pvc;
-    std::unique_ptr<FullVideoCaptureImpl> pvc_full;
-    std::unique_ptr<MetaCaptureImpl> pmc;
-    std::unique_ptr<TitleCaptureImpl> ptc;
->>>>>>> ae62308d
     std::unique_ptr<PatternsChecker> patterns_checker;
 
     UpdateProgressData * update_progress_data;
@@ -4783,7 +4775,7 @@
             }
 
             if (this->capture_flv_full) {
-                this->sequenced_video_capture_obj_full.reset(new FullVideoCaptureImpl(
+                this->full_video_capture_obj.reset(new FullVideoCaptureImpl(
                     now, record_path, basename, groupid, no_timestamp, this->gd_drawable->impl(),
                     flv_params));
             }
@@ -4870,9 +4862,9 @@
             this->sequenced_video_capture_obj->first_image.first_image_cap_elem = {this->caps, this->sequenced_video_capture_obj->first_image};
             this->sequenced_video_capture_obj->first_image.first_image_gcap_elem = {this->snapshoters, this->sequenced_video_capture_obj->first_image};
         }
-        if (this->capture_drawable && this->sequenced_video_capture_obj_full) {
-            this->caps.push_back(this->sequenced_video_capture_obj_full->vc);
-            this->snapshoters.push_back(this->sequenced_video_capture_obj_full->preparing_vc);
+        if (this->capture_drawable && this->full_video_capture_obj) {
+            this->caps.push_back(this->full_video_capture_obj->vc);
+            this->snapshoters.push_back(this->full_video_capture_obj->preparing_vc);
         }
         if (this->meta_capture_obj) {
             this->caps.push_back(this->meta_capture_obj->meta);
@@ -4908,26 +4900,20 @@
                 }
                 this->sequenced_video_capture_obj.reset();
             }
-            if (this->sequenced_video_capture_obj_full) {
+            if (this->full_video_capture_obj) {
                 try {
-                    this->sequenced_video_capture_obj_full->encoding_video_frame();
+                    this->full_video_capture_obj->encoding_video_frame();
                 }
                 catch (Error const &) {
-                    this->sequenced_video_capture_obj_full->request_full_cleaning();
-                }
-                this->sequenced_video_capture_obj_full.reset();
+                    this->full_video_capture_obj->request_full_cleaning();
+                }
+                this->full_video_capture_obj.reset();
             }
         }
         else {
-<<<<<<< HEAD
             this->title_capture_obj.reset();
             this->kbd_capture_obj.reset();
             this->sequenced_video_capture_obj.reset();
-=======
-            this->ptc.reset();
-            this->pkc.reset();
-            this->pvc.reset();
->>>>>>> ae62308d
             this->png_capture_obj.reset();
             if (this->png_capture_real_time_obj) { this->png_capture_real_time_obj.reset(); }
 
