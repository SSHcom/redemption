--- conflicted
+++ resolved
@@ -4626,24 +4626,6 @@
                     );
                 }
             }
-<<<<<<< HEAD
-
-        public:
-            std::unique_ptr<gdi::GraphicApi> cmd_color_distributor;
-            MouseTrace const & mouse;
-            std::vector<std::reference_wrapper<gdi::GraphicApi>> gds;
-            std::vector<std::reference_wrapper<gdi::CaptureApi>> snapshoters;
-
-            Graphic(MouseTrace const & mouse)
-            : mouse(mouse)
-            {}
-        } graphic_api;
-
-    public:
-        GraphicCaptureImpl(MouseTrace const & mouse) : graphic_api(mouse)
-        {
-=======
->>>>>>> 2f8b4a8f
         }
 
     public:
