/*
   This program is free software; you can redistribute it and/or modify
   it under the terms of the GNU General Public License as published by
   the Free Software Foundation; either version 2 of the License, or
   (at your option) any later version.

   This program is distributed in the hope that it will be useful,
   but WITHOUT ANY WARRANTY; without even the implied warranty of
   MERCHANTABILITY or FITNESS FOR A PARTICULAR PURPOSE. See the
   GNU General Public License for more details.

   You should have received a copy of the GNU General Public License
   along with this program; if not, write to the Free Software
   Foundation, Inc., 675 Mass Ave, Cambridge, MA 02139, USA.

   Product name: redemption, a FLOSS RDP proxy
   Copyright (C) Wallix 2013
   Author(s): Christophe Grosjean, Javier Caverni, Xavier Dunat,
              Martin Potier, Jonatan Poelen, Raphael Zhou, Meng Tan
*/

#pragma once

#include "utils/sugar/noncopyable.hpp"
#include "gdi/graphic_api.hpp"
#include "gdi/capture_api.hpp"
#include "gdi/kbd_input_api.hpp"
#include "gdi/capture_probe_api.hpp"
#include "capture/video_capture.hpp"
#include "capture/wrm_params.hpp"
#include "capture/png_params.hpp"
#include "capture/pattern_checker_params.hpp"
#include "capture/ocr_params.hpp"
#include "capture/sequenced_video_params.hpp"
#include "capture/full_video_params.hpp"
#include "capture/meta_params.hpp"
#include "capture/kbdlog_params.hpp"
#include "capture/wrm_chunk_type.hpp"
#include "RDPChunkedDevice.hpp"
#include "core/wait_obj.hpp"
#include "core/RDP/RDPSerializer.hpp"
#include "utils/fdbuf.hpp"
#include "utils/sugar/numerics/safe_conversions.hpp"
#include "utils/compression_transport_builder.hpp"
#include "utils/png.hpp"

#include <vector>
#include <memory>


class SaveStateChunk
{
public:
    SaveStateChunk() = default;

    void recv(InStream & stream, StateChunk & sc, uint8_t info_version) {
        this->send_recv(stream, sc, info_version);
    }

    void send(OutStream & stream, StateChunk & sc) {
        this->send_recv(stream, sc, ~0);
    }

private:
    static void io_uint8(InStream & stream, uint8_t & value) { value = stream.in_uint8(); }
    static void io_uint8(OutStream & stream, uint8_t value) { stream.out_uint8(value); }

    static void io_sint8(InStream & stream, int8_t & value) { value = stream.in_sint8(); }
    static void io_sint8(OutStream & stream, int8_t value) { stream.out_sint8(value); }

    // TODO BUG this is an error
    static void io_uint8_unsafe(InStream & stream, uint16_t & value) { value = stream.in_uint8(); }
    static void io_uint8_unsafe(OutStream & stream, uint16_t value) { stream.out_uint8(value); }

    static void io_uint16_le(InStream & stream, uint16_t & value) { value = stream.in_uint16_le(); }
    static void io_uint16_le(OutStream & stream, uint16_t value) { stream.out_uint16_le(value); }

    static void io_sint16_le(InStream & stream, int16_t & value) { value = stream.in_sint16_le(); }
    static void io_sint16_le(OutStream & stream, int16_t value) { stream.out_sint16_le(value); }

    static void io_uint32_le(InStream & stream, uint32_t & value) { value = stream.in_uint32_le(); }
    static void io_uint32_le(OutStream & stream, uint32_t value) { stream.out_uint32_le(value); }

    static void io_uint32_le(InStream & stream, RDPColor & value) { value = RDPColor(stream.in_uint32_le()); }
    static void io_uint32_le(OutStream & stream, RDPColor value) { stream.out_uint32_le(value.as_bgr().to_u32()); }

    static void io_color(InStream & stream, uint32_t & color) {
        uint8_t const red   = stream.in_uint8();
        uint8_t const green = stream.in_uint8();
        uint8_t const blue  = stream.in_uint8();
        color = red | green << 8 | blue << 16;
    }
    static void io_color(OutStream & stream, uint32_t color) {
        stream.out_uint8(color);
        stream.out_uint8(color >> 8);
        stream.out_uint8(color >> 16);
    }

    static void io_color(InStream & stream, RDPColor & color) {
        uint8_t const red   = stream.in_uint8();
        uint8_t const green = stream.in_uint8();
        uint8_t const blue  = stream.in_uint8();
        color = RDPColor(blue << 16 | green << 8 | red);
    }
    static void io_color(OutStream & stream, RDPColor color) {
        stream.out_uint8(color.as_bgr().red());
        stream.out_uint8(color.as_bgr().green());
        stream.out_uint8(color.as_bgr().blue());
    }

    static void io_copy_bytes(InStream & stream, uint8_t * buf, unsigned n) { stream.in_copy_bytes(buf, n); }
    static void io_copy_bytes(OutStream & stream, uint8_t * buf, unsigned n) { stream.out_copy_bytes(buf, n); }

    template<class Stream>
    static void io_delta_encoded_rects(Stream & stream, array_view<RDP::DeltaEncodedRectangle> delta_rectangles) {
        // TODO: check room to write or enough data to read, another io unified function necessary io_avail()
        for (RDP::DeltaEncodedRectangle & delta_rectangle : delta_rectangles) {
            io_sint16_le(stream, delta_rectangle.leftDelta);
            io_sint16_le(stream, delta_rectangle.topDelta);
            io_sint16_le(stream, delta_rectangle.width);
            io_sint16_le(stream, delta_rectangle.height);
        }
    }

    template<class Stream>
    static void io_brush(Stream & stream, RDPBrush & brush) {
        io_sint8(stream, brush.org_x);
        io_sint8(stream, brush.org_y);
        io_uint8(stream, brush.style);
        io_uint8(stream, brush.hatch);
        io_copy_bytes(stream, brush.extra, 7);
    }

    template<class Stream>
    static void io_rect(Stream & stream, Rect & rect) {
        io_sint16_le(stream, rect.x);
        io_sint16_le(stream, rect.y);
        io_uint16_le(stream, rect.cx);
        io_uint16_le(stream, rect.cy);
    }

    template<class Stream>
    void send_recv(Stream & stream, StateChunk & sc, uint8_t info_version) {
        const bool mem3blt_support         = (info_version > 1);
        const bool polyline_support        = (info_version > 2);
        const bool multidstblt_support     = (info_version > 3);
        const bool multiopaquerect_support = (info_version > 3);
        const bool multipatblt_support     = (info_version > 3);
        const bool multiscrblt_support     = (info_version > 3);

        // RDPOrderCommon common;
        io_uint8(stream, sc.common.order);
        io_rect(stream, sc.common.clip);

        // RDPDestBlt destblt;
        io_rect(stream, sc.destblt.rect);
        io_uint8(stream, sc.destblt.rop);

        // RDPPatBlt patblt;
        io_rect(stream, sc.patblt.rect);
        io_uint8(stream, sc.patblt.rop);
        io_uint32_le(stream, sc.patblt.back_color);
        io_uint32_le(stream, sc.patblt.fore_color);
        io_brush(stream, sc.patblt.brush);

        // RDPScrBlt scrblt;
        io_rect(stream, sc.scrblt.rect);
        io_uint8(stream, sc.scrblt.rop);
        io_uint16_le(stream, sc.scrblt.srcx);
        io_uint16_le(stream, sc.scrblt.srcy);

        // RDPOpaqueRect opaquerect;
        io_rect(stream, sc.opaquerect.rect);
        io_color(stream, sc.opaquerect.color);

        // RDPMemBlt memblt;
        io_uint16_le(stream, sc.memblt.cache_id);
        io_rect(stream, sc.memblt.rect);
        io_uint8(stream, sc.memblt.rop);
        // TODO bad length
        io_uint8_unsafe(stream, sc.memblt.srcx);
        io_uint8_unsafe(stream, sc.memblt.srcy);
        io_uint16_le(stream, sc.memblt.cache_idx);

        // RDPMem3Blt memblt;
        if (mem3blt_support) {
            io_uint16_le(stream, sc.mem3blt.cache_id);
            io_rect(stream, sc.mem3blt.rect);
            io_uint8(stream, sc.mem3blt.rop);
            io_uint8_unsafe(stream, sc.mem3blt.srcx);
            io_uint8_unsafe(stream, sc.mem3blt.srcy);
            io_uint32_le(stream, sc.mem3blt.back_color);
            io_uint32_le(stream, sc.mem3blt.fore_color);
            io_brush(stream, sc.mem3blt.brush);
            io_uint16_le(stream, sc.mem3blt.cache_idx);
        }

        // RDPLineTo lineto;
        io_uint8(stream, sc.lineto.back_mode);
        io_sint16_le(stream, sc.lineto.startx);
        io_sint16_le(stream, sc.lineto.starty);
        io_sint16_le(stream, sc.lineto.endx);
        io_sint16_le(stream, sc.lineto.endy);
        io_uint32_le(stream, sc.lineto.back_color);
        io_uint8(stream, sc.lineto.rop2);
        io_uint8(stream, sc.lineto.pen.style);
        io_uint8(stream, sc.lineto.pen.width);
        io_uint32_le(stream, sc.lineto.pen.color);

        // RDPGlyphIndex glyphindex;
        io_uint8(stream, sc.glyphindex.cache_id);
        io_sint16_le(stream, sc.glyphindex.fl_accel);
        io_sint16_le(stream, sc.glyphindex.ui_charinc);
        io_sint16_le(stream, sc.glyphindex.f_op_redundant);
        io_uint32_le(stream, sc.glyphindex.back_color);
        io_uint32_le(stream, sc.glyphindex.fore_color);
        io_rect(stream, sc.glyphindex.bk);
        io_rect(stream, sc.glyphindex.op);
        io_brush(stream, sc.glyphindex.brush);
        io_sint16_le(stream, sc.glyphindex.glyph_x);
        io_sint16_le(stream, sc.glyphindex.glyph_y);
        io_uint8(stream, sc.glyphindex.data_len);
        io_copy_bytes(stream, sc.glyphindex.data, 256);

        // RDPPolyine polyline;
        if (polyline_support) {
            io_sint16_le(stream, sc.polyline.xStart);
            io_sint16_le(stream, sc.polyline.yStart);
            io_uint8(stream, sc.polyline.bRop2);
            io_uint16_le(stream, sc.polyline.BrushCacheEntry);
            io_uint32_le(stream, sc.polyline.PenColor);
            io_uint8(stream, sc.polyline.NumDeltaEntries);
            // TODO: check room to write or enough data to read, another io unified function necessary io_avail()
            for (uint8_t i = 0; i < sc.polyline.NumDeltaEntries; i++) {
                io_sint16_le(stream, sc.polyline.deltaEncodedPoints[i].xDelta);
                io_sint16_le(stream, sc.polyline.deltaEncodedPoints[i].yDelta);
            }
        }

        // RDPMultiDstBlt multidstblt;
        if (multidstblt_support) {
            io_sint16_le(stream, sc.multidstblt.nLeftRect);
            io_sint16_le(stream, sc.multidstblt.nTopRect);
            io_sint16_le(stream, sc.multidstblt.nWidth);
            io_sint16_le(stream, sc.multidstblt.nHeight);
            io_uint8(stream, sc.multidstblt.bRop);
            io_uint8(stream, sc.multidstblt.nDeltaEntries);
            io_delta_encoded_rects(stream, {
                sc.multidstblt.deltaEncodedRectangles,
                sc.multidstblt.nDeltaEntries
            });
        }

        // RDPMultiOpaqueRect multiopaquerect;
        if (multiopaquerect_support) {
            io_sint16_le(stream, sc.multiopaquerect.nLeftRect);
            io_sint16_le(stream, sc.multiopaquerect.nTopRect);
            io_sint16_le(stream, sc.multiopaquerect.nWidth);
            io_sint16_le(stream, sc.multiopaquerect.nHeight);
            io_color(stream, sc.multiopaquerect._Color);
            io_uint8(stream, sc.multiopaquerect.nDeltaEntries);
            io_delta_encoded_rects(stream, {
                sc.multiopaquerect.deltaEncodedRectangles,
                sc.multiopaquerect.nDeltaEntries
            });
        }

        // RDPMultiPatBlt multipatblt;
        if (multipatblt_support) {
            io_rect(stream, sc.multipatblt.rect);
            io_uint8(stream, sc.multipatblt.bRop);
            io_uint32_le(stream, sc.multipatblt.BackColor);
            io_uint32_le(stream, sc.multipatblt.ForeColor);
            io_brush(stream, sc.multipatblt.brush);
            io_uint8(stream, sc.multipatblt.nDeltaEntries);
            io_delta_encoded_rects(stream, {
                sc.multipatblt.deltaEncodedRectangles,
                sc.multipatblt.nDeltaEntries
            });
        }

        // RDPMultiScrBlt multiscrblt;
        if (multiscrblt_support) {
            io_rect(stream, sc.multiscrblt.rect);
            io_uint8(stream, sc.multiscrblt.bRop);
            io_sint16_le(stream, sc.multiscrblt.nXSrc);
            io_sint16_le(stream, sc.multiscrblt.nYSrc);
            io_uint8(stream, sc.multiscrblt.nDeltaEntries);
            io_delta_encoded_rects(stream, {
                sc.multiscrblt.deltaEncodedRectangles,
                sc.multiscrblt.nDeltaEntries
            });
        }
    }
};

<<<<<<< HEAD
struct FileToGraphic
{
    enum {
        HEADER_SIZE = 8
    };
=======

inline void send_wrm_chunk(Transport & t, WrmChunkType chunktype, uint16_t data_size, uint16_t count)
{
    StaticOutStream<8> header;
    header.out_uint16_le(safe_cast<uint16_t>(chunktype));
    header.out_uint32_le(8 + data_size);
    header.out_uint16_le(count);
    t.send(header.get_data(), header.get_offset());
}

inline void send_meta_chunk(
    Transport & t
  , uint8_t wrm_format_version

  , uint16_t info_width
  , uint16_t info_height
  , uint16_t info_bpp

  , uint16_t info_cache_0_entries
  , uint16_t info_cache_0_size
  , uint16_t info_cache_1_entries
  , uint16_t info_cache_1_size
  , uint16_t info_cache_2_entries
  , uint16_t info_cache_2_size
>>>>>>> 4390d9fc

  , uint16_t info_number_of_cache
  , bool     info_use_waiting_list

  , bool     info_cache_0_persistent
  , bool     info_cache_1_persistent
  , bool     info_cache_2_persistent

  , uint16_t info_cache_3_entries
  , uint16_t info_cache_3_size
  , bool     info_cache_3_persistent
  , uint16_t info_cache_4_entries
  , uint16_t info_cache_4_size
  , bool     info_cache_4_persistent
  , uint8_t  index_algorithm
) {
    StaticOutStream<36> payload;
    payload.out_uint16_le(wrm_format_version);
    payload.out_uint16_le(info_width);
    payload.out_uint16_le(info_height);
    payload.out_uint16_le(info_bpp);
    payload.out_uint16_le(info_cache_0_entries);
    payload.out_uint16_le(info_cache_0_size);
    payload.out_uint16_le(info_cache_1_entries);
    payload.out_uint16_le(info_cache_1_size);
    payload.out_uint16_le(info_cache_2_entries);
    payload.out_uint16_le(info_cache_2_size);

    if (wrm_format_version > 3) {
        payload.out_uint8(info_number_of_cache);
        payload.out_uint8(info_use_waiting_list);

        payload.out_uint8(info_cache_0_persistent);
        payload.out_uint8(info_cache_1_persistent);
        payload.out_uint8(info_cache_2_persistent);

        payload.out_uint16_le(info_cache_3_entries);
        payload.out_uint16_le(info_cache_3_size);
        payload.out_uint8(info_cache_3_persistent);
        payload.out_uint16_le(info_cache_4_entries);
        payload.out_uint16_le(info_cache_4_size);
        payload.out_uint8(info_cache_4_persistent);

        payload.out_uint8(index_algorithm);
    }

    send_wrm_chunk(t, WrmChunkType::META_FILE, payload.get_offset(), 1);
    t.send(payload.get_data(), payload.get_offset());
}


struct ChunkToFile : public RDPChunkedDevice {
private:
    CompressionOutTransportBuilder compression_bullder;
    Transport & trans_target;
    Transport & trans;

    const uint8_t wrm_format_version;

    uint16_t info_version = 0;

public:
    ChunkToFile(Transport * trans

<<<<<<< HEAD
=======
               , uint16_t info_width
               , uint16_t info_height
               , uint16_t info_bpp
               , uint16_t info_cache_0_entries
               , uint16_t info_cache_0_size
               , uint16_t info_cache_1_entries
               , uint16_t info_cache_1_size
               , uint16_t info_cache_2_entries
               , uint16_t info_cache_2_size

               , uint16_t info_number_of_cache
               , bool     info_use_waiting_list

               , bool     info_cache_0_persistent
               , bool     info_cache_1_persistent
               , bool     info_cache_2_persistent

               , uint16_t info_cache_3_entries
               , uint16_t info_cache_3_size
               , bool     info_cache_3_persistent
               , uint16_t info_cache_4_entries
               , uint16_t info_cache_4_size
               , bool     info_cache_4_persistent

               , WrmCompressionAlgorithm wrm_compression_algorithm)
    : RDPChunkedDevice()
    , compression_bullder(*trans, wrm_compression_algorithm)
    , trans_target(*trans)
    , trans(this->compression_bullder.get())
    , wrm_format_version(bool(this->compression_bullder.get_algorithm()) ? 4 : 3)
    {
        if (wrm_compression_algorithm != this->compression_bullder.get_algorithm()) {
            LOG( LOG_WARNING, "compression algorithm %u not fount. Compression disable."
               , static_cast<unsigned>(wrm_compression_algorithm));
        }

        send_meta_chunk(
            this->trans_target
          , this->wrm_format_version

          , info_width
          , info_height
          , info_bpp
          , info_cache_0_entries
          , info_cache_0_size
          , info_cache_1_entries
          , info_cache_1_size
          , info_cache_2_entries
          , info_cache_2_size

          , info_number_of_cache
          , info_use_waiting_list

          , info_cache_0_persistent
          , info_cache_1_persistent
          , info_cache_2_persistent

          , info_cache_3_entries
          , info_cache_3_size
          , info_cache_3_persistent
          , info_cache_4_entries
          , info_cache_4_size
          , info_cache_4_persistent

          , static_cast<unsigned>(this->compression_bullder.get_algorithm())
        );
    }

public:
    void chunk(uint16_t chunk_type, uint16_t chunk_count, InStream stream) override
    {
        auto wrm_chunk_type = safe_cast<WrmChunkType>(chunk_type);
        switch (wrm_chunk_type)
        {
        case WrmChunkType::META_FILE:
            {
                this->info_version                  = stream.in_uint16_le();
                uint16_t info_width                 = stream.in_uint16_le();
                uint16_t info_height                = stream.in_uint16_le();
                uint16_t info_bpp                   = stream.in_uint16_le();
                uint16_t info_cache_0_entries       = stream.in_uint16_le();
                uint16_t info_cache_0_size          = stream.in_uint16_le();
                uint16_t info_cache_1_entries       = stream.in_uint16_le();
                uint16_t info_cache_1_size          = stream.in_uint16_le();
                uint16_t info_cache_2_entries       = stream.in_uint16_le();
                uint16_t info_cache_2_size          = stream.in_uint16_le();

                uint16_t info_number_of_cache       = 3;
                bool     info_use_waiting_list      = false;

                bool     info_cache_0_persistent    = false;
                bool     info_cache_1_persistent    = false;
                bool     info_cache_2_persistent    = false;

                uint16_t info_cache_3_entries       = 0;
                uint16_t info_cache_3_size          = 0;
                bool     info_cache_3_persistent    = false;
                uint16_t info_cache_4_entries       = 0;
                uint16_t info_cache_4_size          = 0;
                bool     info_cache_4_persistent    = false;

                if (this->info_version > 3) {
                    info_number_of_cache            = stream.in_uint8();
                    info_use_waiting_list           = (stream.in_uint8() ? true : false);

                    info_cache_0_persistent         = (stream.in_uint8() ? true : false);
                    info_cache_1_persistent         = (stream.in_uint8() ? true : false);
                    info_cache_2_persistent         = (stream.in_uint8() ? true : false);

                    info_cache_3_entries            = stream.in_uint16_le();
                    info_cache_3_size               = stream.in_uint16_le();
                    info_cache_3_persistent         = (stream.in_uint8() ? true : false);

                    info_cache_4_entries            = stream.in_uint16_le();
                    info_cache_4_size               = stream.in_uint16_le();
                    info_cache_4_persistent         = (stream.in_uint8() ? true : false);

                    //uint8_t info_compression_algorithm = stream.in_uint8();
                    //REDASSERT(info_compression_algorithm < 3);
                }


                send_meta_chunk(
                    this->trans_target
                  , this->wrm_format_version

                  , info_width
                  , info_height
                  , info_bpp
                  , info_cache_0_entries
                  , info_cache_0_size
                  , info_cache_1_entries
                  , info_cache_1_size
                  , info_cache_2_entries
                  , info_cache_2_size

                  , info_number_of_cache
                  , info_use_waiting_list

                  , info_cache_0_persistent
                  , info_cache_1_persistent
                  , info_cache_2_persistent

                  , info_cache_3_entries
                  , info_cache_3_size
                  , info_cache_3_persistent
                  , info_cache_4_entries
                  , info_cache_4_size
                  , info_cache_4_persistent

                  , static_cast<unsigned>(this->compression_bullder.get_algorithm())
                );
            }
            break;

        case WrmChunkType::SAVE_STATE:
            {
                StateChunk sc;
                SaveStateChunk ssc;

                ssc.recv(stream, sc, this->info_version);

                StaticOutStream<65536> payload;

                ssc.send(payload, sc);

                send_wrm_chunk(this->trans, WrmChunkType::SAVE_STATE, payload.get_offset(), chunk_count);
                this->trans.send(payload.get_data(), payload.get_offset());
            }
            break;

        case WrmChunkType::RESET_CHUNK:
            {
                send_wrm_chunk(this->trans, WrmChunkType::RESET_CHUNK, 0, 1);
                this->trans.next();
            }
            break;

        case WrmChunkType::TIMESTAMP:
            {
                timeval record_now;
                stream.in_timeval_from_uint64le_usec(record_now);
                this->trans_target.timestamp(record_now);
            }
            REDEMPTION_CXX_FALLTHROUGH;
        default:
            {
                send_wrm_chunk(this->trans, wrm_chunk_type, stream.get_capacity(), chunk_count);
                this->trans.send(stream.get_data(), stream.get_capacity());
            }
            break;
        }
    }
};

struct FileToGraphic
{
    enum {
        HEADER_SIZE = 8
    };

private:
    uint8_t stream_buf[65536];
    InStream stream;

    CompressionInTransportBuilder compression_builder;

    Transport * trans_source;
    Transport * trans;

public:
    Rect screen_rect;

    // Internal state of orders
    StateChunk ssc;

    BmpCache     * bmp_cache;
    PointerCache   ptr_cache;
    GlyphCache     gly_cache;

    // variables used to read batch of orders "chunks"
    uint32_t chunk_size;
    WrmChunkType chunk_type;
    uint16_t chunk_count;
private:
    uint16_t remaining_order_count;

public:
    // total number of RDP orders read from the start of the movie
    // (non orders chunks are counted as 1 order)
    uint32_t total_orders_count;

    timeval record_now;

private:
    timeval start_record_now;
    timeval start_synctime_now;

public:
    template<class T, std::size_t N>
    struct fixed_ptr_array
    {
        fixed_ptr_array() : last(arr) {}

        void push_back(T * p) {
            if (p) {
                assert(this->size() < N);
                *this->last = p;
                ++this->last;
            }
        }

        T * * begin() { return this->arr; }
        T * * end() { return this->last; }

>>>>>>> 4390d9fc
        T * * data() noexcept { return this->arr; }

        std::size_t size() const noexcept {
            return static_cast<std::size_t>(this->last - this->arr);
        }

    private:
        T * arr[N];
        T * * last = arr;
    };

    fixed_ptr_array<gdi::GraphicApi, 10> graphic_consumers;
    fixed_ptr_array<gdi::CaptureApi, 10> capture_consumers;
    fixed_ptr_array<gdi::KbdInputApi, 10> kbd_input_consumers;
    fixed_ptr_array<gdi::CaptureProbeApi, 10> capture_probe_consumers;
    fixed_ptr_array<gdi::ExternalCaptureApi, 10> external_event_consumers;

    bool meta_ok;
    bool timestamp_ok;
    uint16_t mouse_x;
    uint16_t mouse_y;
    bool real_time;

    const BGRPalette & palette = BGRPalette::classic_332(); // We don't really care movies are always 24 bits for now

    const timeval begin_capture;
    const timeval end_capture;
    uint32_t max_order_count;

    uint16_t info_version;
    uint16_t info_width;
    uint16_t info_height;
    uint16_t info_bpp;
    uint16_t info_number_of_cache;
    bool     info_use_waiting_list;
    uint16_t info_cache_0_entries;
    uint16_t info_cache_0_size;
    bool     info_cache_0_persistent;
    uint16_t info_cache_1_entries;
    uint16_t info_cache_1_size;
    bool     info_cache_1_persistent;
    uint16_t info_cache_2_entries;
    uint16_t info_cache_2_size;
    bool     info_cache_2_persistent;
    uint16_t info_cache_3_entries;
    uint16_t info_cache_3_size;
    bool     info_cache_3_persistent;
    uint16_t info_cache_4_entries;
    uint16_t info_cache_4_size;
    bool     info_cache_4_persistent;
    WrmCompressionAlgorithm info_compression_algorithm;

    bool ignore_frame_in_timeval;

    struct Statistics {
        uint32_t DstBlt;
        uint32_t MultiDstBlt;
        uint32_t PatBlt;
        uint32_t MultiPatBlt;
        uint32_t OpaqueRect;
        uint32_t MultiOpaqueRect;
        uint32_t ScrBlt;
        uint32_t MultiScrBlt;
        uint32_t MemBlt;
        uint32_t Mem3Blt;
        uint32_t LineTo;
        uint32_t GlyphIndex;
        uint32_t Polyline;
        uint32_t EllipseSC;

        uint32_t CacheBitmap;
        uint32_t CacheColorTable;
        uint32_t CacheGlyph;

        uint32_t FrameMarker;

        uint32_t BitmapUpdate;

        uint32_t CachePointer;
        uint32_t PointerIndex;

        uint32_t graphics_update_chunk;
        uint32_t bitmap_update_chunk;
        uint32_t timestamp_chunk;
    } statistics;

    bool break_privplay_qt;
    uint64_t movie_elapsed_qt;

    REDEMPTION_VERBOSE_FLAGS(private, verbose)
    {
        none,
        play        = 8,
        timestamp   = 16,
        rdp_orders  = 32,
        probe       = 64,
    };

    FileToGraphic(Transport & trans, const timeval begin_capture, const timeval end_capture, bool real_time, Verbose verbose)
        : stream(stream_buf)
        , compression_builder(trans, WrmCompressionAlgorithm::no_compression)
        , trans_source(&trans)
        , trans(&trans)
        , bmp_cache(nullptr)
        // variables used to read batch of orders "chunks"
        , chunk_size(0)
        , chunk_type(WrmChunkType::INVALID_CHUNK)
        , chunk_count(0)
        , remaining_order_count(0)
        , total_orders_count(0)
        , meta_ok(false)
        , timestamp_ok(false)
        , mouse_x(0)
        , mouse_y(0)
        , real_time(real_time)
        , begin_capture(begin_capture)
        , end_capture(end_capture)
        , max_order_count(0)
        , info_version(0)
        , info_width(0)
        , info_height(0)
        , info_bpp(0)
        , info_number_of_cache(0)
        , info_use_waiting_list(true)
        , info_cache_0_entries(0)
        , info_cache_0_size(0)
        , info_cache_0_persistent(false)
        , info_cache_1_entries(0)
        , info_cache_1_size(0)
        , info_cache_1_persistent(false)
        , info_cache_2_entries(0)
        , info_cache_2_size(0)
        , info_cache_2_persistent(false)
        , info_cache_3_entries(0)
        , info_cache_3_size(0)
        , info_cache_3_persistent(false)
        , info_cache_4_entries(0)
        , info_cache_4_size(0)
        , info_cache_4_persistent(false)
        , info_compression_algorithm(WrmCompressionAlgorithm::no_compression)
        , ignore_frame_in_timeval(false)
        , statistics()
        , break_privplay_qt(false)
        , movie_elapsed_qt(0)
        , verbose(verbose)
    {
        while (this->next_order()){
            this->interpret_order();
            if (this->meta_ok && this->timestamp_ok){
                break;
            }
        }
    }

    ~FileToGraphic()
    {
        delete this->bmp_cache;
    }

    void add_consumer(
        gdi::GraphicApi * graphic_ptr,
        gdi::CaptureApi * capture_ptr,
        gdi::KbdInputApi * kbd_input_ptr,
        gdi::CaptureProbeApi * capture_probe_ptr,
        gdi::ExternalCaptureApi * external_event_ptr
    ) {
        this->graphic_consumers.push_back(graphic_ptr);
        this->capture_consumers.push_back(capture_ptr);
        this->kbd_input_consumers.push_back(kbd_input_ptr);
        this->capture_probe_consumers.push_back(capture_probe_ptr);
        this->external_event_consumers.push_back(external_event_ptr);
    }

    /* order count set this->stream.p to the beginning of the next order.
     * Most of the times it means not changing it, except when it must read next chunk
     * when remaining order count is 0.
     * It update chunk headers (merely remaining orders count) and
     * reads the next chunk if necessary.
     */
    bool next_order()
    {
        if (this->chunk_type != WrmChunkType::LAST_IMAGE_CHUNK
         && this->chunk_type != WrmChunkType::PARTIAL_IMAGE_CHUNK) {
            if (this->stream.get_current() == this->stream.get_data_end()
             && this->remaining_order_count) {
                LOG(LOG_ERR, "Incomplete order batch at chunk %" PRIu16 " "
                             "order [%u/%" PRIu16 "] "
                             "remaining [%zu/%" PRIu32 "]",
                             this->chunk_type,
                             (this->chunk_count-this->remaining_order_count), this->chunk_count,
                             this->stream.in_remain(), this->chunk_size);
                throw Error(ERR_WRM);
            }
        }
        if (!this->remaining_order_count){
            for (gdi::GraphicApi * gd : this->graphic_consumers){
                gd->sync();
            }

            try {
                uint8_t buf[HEADER_SIZE];
                this->trans->recv_new(buf, HEADER_SIZE);
                InStream header(buf);
                this->chunk_type = safe_cast<WrmChunkType>(header.in_uint16_le());
                this->chunk_size = header.in_uint32_le();
                this->remaining_order_count = this->chunk_count = header.in_uint16_le();

                if (this->chunk_type != WrmChunkType::LAST_IMAGE_CHUNK && this->chunk_type != WrmChunkType::PARTIAL_IMAGE_CHUNK) {
                    switch (this->chunk_type) {
                        case WrmChunkType::RDP_UPDATE_ORDERS:
                            this->statistics.graphics_update_chunk++; break;
                        case WrmChunkType::RDP_UPDATE_BITMAP:
                            this->statistics.bitmap_update_chunk++;   break;
                        case WrmChunkType::TIMESTAMP:
                            this->statistics.timestamp_chunk++;       break;
                        default: ;
                    }
                    if (this->chunk_size > 65536){
                        LOG(LOG_ERR,"chunk_size (%d) > 65536", this->chunk_size);
                        throw Error(ERR_WRM);
                    }
                    this->stream = InStream(this->stream_buf);
                    if (this->chunk_size - HEADER_SIZE > 0) {
                        this->stream = InStream(this->stream_buf, this->chunk_size - HEADER_SIZE);
                        this->trans->recv_new(this->stream_buf, this->chunk_size - HEADER_SIZE);
                    }
                }
            }
            catch (Error & e){
                if (e.id == ERR_TRANSPORT_NO_MORE_DATA) {
                    return false;
                }

                LOG(LOG_ERR,"receive error \"%s\" (%u)", e.errmsg(false), e.id);
                throw;
            }
        }
        if (this->remaining_order_count > 0){this->remaining_order_count--;}
        return true;
    }

    void interpret_order()
    {
        this->total_orders_count++;
        switch (this->chunk_type)
        {
        case WrmChunkType::RDP_UPDATE_ORDERS:
        {
            if (!this->meta_ok){
                LOG(LOG_ERR, "Drawing orders chunk must be preceded by a META chunk to get drawing device size");
                throw Error(ERR_WRM);
            }
            if (!this->timestamp_ok){
                LOG(LOG_ERR, "Drawing orders chunk must be preceded by a TIMESTAMP chunk to get drawing timing\n");
                throw Error(ERR_WRM);
            }
            uint8_t control = this->stream.in_uint8();
            uint8_t class_ = (control & (RDP::STANDARD | RDP::SECONDARY));
            if (class_ == RDP::SECONDARY) {
                RDP::AltsecDrawingOrderHeader header(control);
                switch (header.orderType) {
                    case RDP::AltsecDrawingOrderHeader::FrameMarker:
                    {
                        this->statistics.FrameMarker++;
                        RDP::FrameMarker order;

                        order.receive(stream, header);
                        if (bool(this->verbose & Verbose::rdp_orders)){
                            order.log(LOG_INFO);
                        }
                        for (gdi::GraphicApi * gd : this->graphic_consumers){
                            gd->draw(order);
                        }
                    }
                    break;
                    case RDP::AltsecDrawingOrderHeader::Window:
                        this->process_windowing(stream, header);
                    break;
                    default:
                        LOG(LOG_WARNING, "unsupported Alternate Secondary Drawing Order (%d)", header.orderType);
                        /* error, unknown order */
                    break;
                }
            }
            else if (class_ == (RDP::STANDARD | RDP::SECONDARY)) {
                RDPSecondaryOrderHeader header(this->stream);
                uint8_t const *next_order = this->stream.get_current() + header.order_data_length();
                switch (header.type) {
                case RDP::TS_CACHE_BITMAP_COMPRESSED:
                case RDP::TS_CACHE_BITMAP_UNCOMPRESSED:
                {
                    this->statistics.CacheBitmap++;
                    RDPBmpCache cmd;
                    cmd.receive(this->stream, header, this->palette, this->info_bpp);
                    if (bool(this->verbose & Verbose::rdp_orders)){
                        cmd.log(LOG_INFO);
                    }
                    this->bmp_cache->put(cmd.id, cmd.idx, cmd.bmp, cmd.key1, cmd.key2);
                }
                break;
                case RDP::TS_CACHE_COLOR_TABLE:
                    this->statistics.CacheColorTable++;
                    LOG(LOG_ERR, "unsupported SECONDARY ORDER TS_CACHE_COLOR_TABLE (%d)", header.type);
                    break;
                case RDP::TS_CACHE_GLYPH:
                {
                    this->statistics.CacheGlyph++;
                    RDPGlyphCache cmd;
                    cmd.receive(this->stream, header);
                    if (bool(this->verbose & Verbose::rdp_orders)){
                        cmd.log(LOG_INFO);
                    }
                    this->gly_cache.set_glyph(
                        FontChar(std::move(cmd.aj), cmd.x, cmd.y, cmd.cx, cmd.cy, -1),
                        cmd.cacheId, cmd.cacheIndex
                    );
                }
                break;
                case RDP::TS_CACHE_BITMAP_COMPRESSED_REV2:
                    LOG(LOG_ERR, "unsupported SECONDARY ORDER TS_CACHE_BITMAP_COMPRESSED_REV2 (%d)", header.type);
                  break;
                case RDP::TS_CACHE_BITMAP_UNCOMPRESSED_REV2:
                    LOG(LOG_ERR, "unsupported SECONDARY ORDER TS_CACHE_BITMAP_UNCOMPRESSED_REV2 (%d)", header.type);
                  break;
                case RDP::TS_CACHE_BITMAP_COMPRESSED_REV3:
                    LOG(LOG_ERR, "unsupported SECONDARY ORDER TS_CACHE_BITMAP_COMPRESSED_REV3 (%d)", header.type);
                  break;
                default:
                    LOG(LOG_ERR, "unsupported SECONDARY ORDER (%d)", header.type);
                    /* error, unknown order */
                    break;
                }
                this->stream.in_skip_bytes(next_order - this->stream.get_current());
            }
            else if (class_ == RDP::STANDARD) {
                RDPPrimaryOrderHeader header = this->ssc.common.receive(this->stream, control);
                const Rect clip = (control & RDP::BOUNDS) ? this->ssc.common.clip : this->screen_rect;
                switch (this->ssc.common.order) {
                case RDP::GLYPHINDEX:
                    this->statistics.GlyphIndex++;
                    this->ssc.glyphindex.receive(this->stream, header);
                    for (gdi::GraphicApi * gd : this->graphic_consumers){
                        gd->draw(this->ssc.glyphindex, clip, gdi::ColorCtx::from_bpp(this->info_bpp, this->palette), this->gly_cache);
                    }
                    break;
                case RDP::DESTBLT:
                    this->statistics.DstBlt++;
                    this->ssc.destblt.receive(this->stream, header);
                    if (bool(this->verbose & Verbose::rdp_orders)){
                        this->ssc.destblt.log(LOG_INFO, clip);
                    }

                    for (gdi::GraphicApi * gd : this->graphic_consumers){
                        gd->draw(this->ssc.destblt, clip);
                    }
                    break;
                case RDP::MULTIDSTBLT:
                    this->statistics.MultiDstBlt++;
                    this->ssc.multidstblt.receive(this->stream, header);
                    if (bool(this->verbose & Verbose::rdp_orders)){
                        this->ssc.multidstblt.log(LOG_INFO, clip);
                    }
                    for (gdi::GraphicApi * gd : this->graphic_consumers){
                        gd->draw(this->ssc.multidstblt, clip);
                    }
                    break;
                case RDP::MULTIOPAQUERECT:
                    this->statistics.MultiOpaqueRect++;
                    this->ssc.multiopaquerect.receive(this->stream, header);
                    if (bool(this->verbose & Verbose::rdp_orders)){
                        this->ssc.multiopaquerect.log(LOG_INFO, clip);
                    }
                    for (gdi::GraphicApi * gd : this->graphic_consumers){
                        gd->draw(this->ssc.multiopaquerect, clip, gdi::ColorCtx::from_bpp(this->info_bpp, this->palette));
                    }
                    break;
                case RDP::MULTIPATBLT:
                    this->statistics.MultiPatBlt++;
                    this->ssc.multipatblt.receive(this->stream, header);
                    if (bool(this->verbose & Verbose::rdp_orders)){
                        this->ssc.multipatblt.log(LOG_INFO, clip);
                    }
                    for (gdi::GraphicApi * gd : this->graphic_consumers){
                        gd->draw(this->ssc.multipatblt, clip, gdi::ColorCtx::from_bpp(this->info_bpp, this->palette));
                    }
                    break;
                case RDP::MULTISCRBLT:
                    this->statistics.MultiScrBlt++;
                    this->ssc.multiscrblt.receive(this->stream, header);
                    if (bool(this->verbose & Verbose::rdp_orders)){
                        this->ssc.multiscrblt.log(LOG_INFO, clip);
                    }
                    for (gdi::GraphicApi * gd : this->graphic_consumers){
                        gd->draw(this->ssc.multiscrblt, clip);
                    }
                    break;
                case RDP::PATBLT:
                    this->statistics.PatBlt++;
                    this->ssc.patblt.receive(this->stream, header);
                    if (bool(this->verbose & Verbose::rdp_orders)){
                        this->ssc.patblt.log(LOG_INFO, clip);
                    }
                    for (gdi::GraphicApi * gd : this->graphic_consumers){
                        gd->draw(this->ssc.patblt, clip, gdi::ColorCtx::from_bpp(this->info_bpp, this->palette));
                    }
                    break;
                case RDP::SCREENBLT:
                    this->statistics.ScrBlt++;
                    this->ssc.scrblt.receive(this->stream, header);
                    if (bool(this->verbose & Verbose::rdp_orders)){
                        this->ssc.scrblt.log(LOG_INFO, clip);
                    }
                    for (gdi::GraphicApi * gd : this->graphic_consumers){
                        gd->draw(this->ssc.scrblt, clip);
                    }
                    break;
                case RDP::LINE:
                    this->statistics.LineTo++;
                    this->ssc.lineto.receive(this->stream, header);
                    if (bool(this->verbose & Verbose::rdp_orders)){
                        this->ssc.lineto.log(LOG_INFO, clip);
                    }
                    for (gdi::GraphicApi * gd : this->graphic_consumers){
                        gd->draw(this->ssc.lineto, clip, gdi::ColorCtx::from_bpp(this->info_bpp, this->palette));
                    }
                    break;
                case RDP::RECT:
                    this->statistics.OpaqueRect++;
                    this->ssc.opaquerect.receive(this->stream, header);
                    if (bool(this->verbose & Verbose::rdp_orders)){
                        this->ssc.opaquerect.log(LOG_INFO, clip);
                    }
                    for (gdi::GraphicApi * gd : this->graphic_consumers){
                        gd->draw(this->ssc.opaquerect, clip, gdi::ColorCtx::from_bpp(this->info_bpp, this->palette));
                    }
                    break;
                case RDP::MEMBLT:
                    {
                        this->statistics.MemBlt++;
                        this->ssc.memblt.receive(this->stream, header);
                        if (bool(this->verbose & Verbose::rdp_orders)){
                            this->ssc.memblt.log(LOG_INFO, clip);
                        }
                        const Bitmap & bmp = this->bmp_cache->get(this->ssc.memblt.cache_id, this->ssc.memblt.cache_idx);
                        if (!bmp.is_valid()){
                            LOG(LOG_ERR, "Memblt bitmap not found in cache at (%u, %u)", this->ssc.memblt.cache_id, this->ssc.memblt.cache_idx);
                            throw Error(ERR_WRM);
                        }
                        else {
                            for (gdi::GraphicApi * gd : this->graphic_consumers){
                                gd->draw(this->ssc.memblt, clip, bmp);
                            }
                        }
                    }
                    break;
                case RDP::MEM3BLT:
                    {
                        this->statistics.Mem3Blt++;
                        this->ssc.mem3blt.receive(this->stream, header);
                        if (bool(this->verbose & Verbose::rdp_orders)){
                            this->ssc.mem3blt.log(LOG_INFO, clip);
                        }
                        const Bitmap & bmp = this->bmp_cache->get(this->ssc.mem3blt.cache_id, this->ssc.mem3blt.cache_idx);
                        if (!bmp.is_valid()){
                            LOG(LOG_ERR, "Mem3blt bitmap not found in cache at (%u, %u)", this->ssc.mem3blt.cache_id, this->ssc.mem3blt.cache_idx);
                            throw Error(ERR_WRM);
                        }
                        else {
                            for (gdi::GraphicApi * gd : this->graphic_consumers){
                                gd->draw(this->ssc.mem3blt, clip, gdi::ColorCtx::from_bpp(this->info_bpp, this->palette), bmp);
                            }
                        }
                    }
                    break;
                case RDP::POLYLINE:
                    this->statistics.Polyline++;
                    this->ssc.polyline.receive(this->stream, header);
                    if (bool(this->verbose & Verbose::rdp_orders)){
                        this->ssc.polyline.log(LOG_INFO, clip);
                    }
                    for (gdi::GraphicApi * gd : this->graphic_consumers){
                        gd->draw(this->ssc.polyline, clip, gdi::ColorCtx::from_bpp(this->info_bpp, this->palette));
                    }
                    break;
                case RDP::ELLIPSESC:
                    this->statistics.EllipseSC++;
                    this->ssc.ellipseSC.receive(this->stream, header);
                    if (bool(this->verbose & Verbose::rdp_orders)){
                        this->ssc.ellipseSC.log(LOG_INFO, clip);
                    }
                    for (gdi::GraphicApi * gd : this->graphic_consumers){
                        gd->draw(this->ssc.ellipseSC, clip, gdi::ColorCtx::from_bpp(this->info_bpp, this->palette));
                    }
                    break;
                default:
                    /* error unknown order */
                    LOG(LOG_ERR, "unsupported PRIMARY ORDER (%d)", this->ssc.common.order);
                    throw Error(ERR_WRM);
                }
            }
            else {
                /* error, this should always be set */
                LOG(LOG_ERR, "Unsupported drawing order detected : protocol error");
                throw Error(ERR_WRM);
            }
        }
        break;
        case WrmChunkType::TIMESTAMP:
        {
            this->stream.in_timeval_from_uint64le_usec(this->record_now);

            for (gdi::ExternalCaptureApi * obj : this->external_event_consumers){
                obj->external_time(this->record_now);
            }

            // If some data remains, it is input data : mouse_x, mouse_y and decoded keyboard keys (utf8)
            if (this->stream.in_remain() > 0){
                if (this->stream.in_remain() < 4){
                    LOG(LOG_WARNING, "Input data truncated");
                    hexdump_d(stream.get_data(), stream.in_remain());
                }

                this->mouse_x = this->stream.in_uint16_le();
                this->mouse_y = this->stream.in_uint16_le();

                if (  (this->info_version > 1)
                    && this->stream.in_uint8()) {
                    this->ignore_frame_in_timeval = true;
                }

                if (bool(this->verbose & Verbose::timestamp)) {
                    LOG( LOG_INFO, "TIMESTAMP %lu.%lu mouse (x=%" PRIu16 ", y=%" PRIu16 ")\n"
                        , static_cast<unsigned long>(this->record_now.tv_sec)
                        , static_cast<unsigned long>(this->record_now.tv_usec)
                        , this->mouse_x
                        , this->mouse_y);
                }


                auto const input_data = this->stream.get_current();
                auto const input_len = this->stream.in_remain();
                this->stream.in_skip_bytes(input_len);
                for (gdi::KbdInputApi * kbd : this->kbd_input_consumers){
                    InStream input(input_data, input_len);
                    while (input.in_remain()) {
                        kbd->kbd_input(this->record_now, input.in_uint32_le());
                    }
                }

                if (bool(this->verbose & Verbose::timestamp)) {
                    for (auto data = input_data, end = data + input_len/4; data != end; data += 4) {
                        uint8_t         key8[6];
                        const size_t    len = UTF32toUTF8(data, 4, key8, sizeof(key8)-1);
                        key8[len] = 0;

                        LOG( LOG_INFO, "TIMESTAMP %lu.%lu keyboard '%s'"
                            , static_cast<unsigned long>(this->record_now.tv_sec)
                            , static_cast<unsigned long>(this->record_now.tv_usec)
                            , key8);
                    }
                }
            }

            if (!this->timestamp_ok) {
                if (this->real_time) {
                    this->start_record_now   = this->record_now;
                    this->start_synctime_now = tvtime();
                }
                this->timestamp_ok = true;
            }
            else {
                if (this->real_time) {
                    for (gdi::GraphicApi * gd : this->graphic_consumers){
                        gd->sync();
                    }

                    this->movie_elapsed_qt = difftimeval(this->record_now, this->start_record_now);

                    /*struct timeval now     = tvtime();
                    uint64_t       elapsed = difftimeval(now, this->start_synctime_now);

                    uint64_t movie_elapsed = difftimeval(this->record_now, this->start_record_now);
                    this->movie_elapsed_qt = movie_elapsed;

                    if (elapsed < movie_elapsed) {
                        struct timespec wtime     = {
                                static_cast<time_t>( (movie_elapsed - elapsed) / 1000000LL)
                            , static_cast<time_t>(((movie_elapsed - elapsed) % 1000000LL) * 1000)
                            };
                        struct timespec wtime_rem = { 0, 0 };*/

                        /*while ((nanosleep(&wtime, &wtime_rem) == -1) && (errno == EINTR)) {
                            wtime = wtime_rem;
                        }
                    } */
                }
            }
        }
        break;
        case WrmChunkType::META_FILE:
        // TODO Cache meta_data (sizes, number of entries) should be put in META chunk
        {
            this->info_version                   = this->stream.in_uint16_le();
            this->info_width                     = this->stream.in_uint16_le();
            this->info_height                    = this->stream.in_uint16_le();
            this->info_bpp                       = this->stream.in_uint16_le();
            this->info_cache_0_entries           = this->stream.in_uint16_le();
            this->info_cache_0_size              = this->stream.in_uint16_le();
            this->info_cache_1_entries           = this->stream.in_uint16_le();
            this->info_cache_1_size              = this->stream.in_uint16_le();
            this->info_cache_2_entries           = this->stream.in_uint16_le();
            this->info_cache_2_size              = this->stream.in_uint16_le();

            if (this->info_version <= 3) {
                this->info_number_of_cache       = 3;
                this->info_use_waiting_list      = false;

                this->info_cache_0_persistent    = false;
                this->info_cache_1_persistent    = false;
                this->info_cache_2_persistent    = false;
            }
            else {
                this->info_number_of_cache       = this->stream.in_uint8();
                this->info_use_waiting_list      = (this->stream.in_uint8() ? true : false);

                this->info_cache_0_persistent    = (this->stream.in_uint8() ? true : false);
                this->info_cache_1_persistent    = (this->stream.in_uint8() ? true : false);
                this->info_cache_2_persistent    = (this->stream.in_uint8() ? true : false);

                this->info_cache_3_entries       = this->stream.in_uint16_le();
                this->info_cache_3_size          = this->stream.in_uint16_le();
                this->info_cache_3_persistent    = (this->stream.in_uint8() ? true : false);

                this->info_cache_4_entries       = this->stream.in_uint16_le();
                this->info_cache_4_size          = this->stream.in_uint16_le();
                this->info_cache_4_persistent    = (this->stream.in_uint8() ? true : false);

                this->info_compression_algorithm = static_cast<WrmCompressionAlgorithm>(this->stream.in_uint8());
                REDASSERT(is_valid_enum_value(this->info_compression_algorithm));
                if (!is_valid_enum_value(this->info_compression_algorithm)) {
                    this->info_compression_algorithm = WrmCompressionAlgorithm::no_compression;
                }

                this->trans = &this->compression_builder.reset(
                    *this->trans_source, this->info_compression_algorithm
                );
            }
<<<<<<< HEAD
            break;
            case SAVE_STATE:
            {
                SaveStateChunk ssc;
                ssc.recv(this->stream, this->ssc, this->info_version);
            }
            break;
            case LAST_IMAGE_CHUNK:
            case PARTIAL_IMAGE_CHUNK:
            {
                if (this->graphic_consumers.size()) {
                    set_rows_from_image_chunk(
                        *this->trans,
                        this->chunk_type,
                        this->chunk_size,
                        this->screen_rect.cx,
                        this->graphic_consumers
                    );
                }
                else {
                    // If no drawable is available ignore images chunks
                    this->stream.rewind();
                    std::size_t sz = this->chunk_size - HEADER_SIZE;
                    this->trans->recv_new(this->stream_buf, sz);
                    this->stream = InStream(this->stream_buf, sz, sz);
                }
                this->remaining_order_count = 0;
=======

            this->stream.in_skip_bytes(this->stream.in_remain());

            if (!this->meta_ok) {
                this->bmp_cache = new BmpCache(BmpCache::Recorder, this->info_bpp, this->info_number_of_cache,
                    this->info_use_waiting_list,
                    BmpCache::CacheOption(
                        this->info_cache_0_entries, this->info_cache_0_size, this->info_cache_0_persistent),
                    BmpCache::CacheOption(
                        this->info_cache_1_entries, this->info_cache_1_size, this->info_cache_1_persistent),
                    BmpCache::CacheOption(
                        this->info_cache_2_entries, this->info_cache_2_size, this->info_cache_2_persistent),
                    BmpCache::CacheOption(
                        this->info_cache_3_entries, this->info_cache_3_size, this->info_cache_3_persistent),
                    BmpCache::CacheOption(
                        this->info_cache_4_entries, this->info_cache_4_size, this->info_cache_4_persistent));
                this->screen_rect = Rect(0, 0, this->info_width, this->info_height);
                this->meta_ok = true;
>>>>>>> 4390d9fc
            }
            else {
                if (this->screen_rect.cx != this->info_width ||
                    this->screen_rect.cy != this->info_height) {
                    LOG( LOG_ERR,"Inconsistant redundant meta chunk: (%u x %u) -> (%u x %u)"
                        , this->screen_rect.cx, this->screen_rect.cy, this->info_width, this->info_height);
                    throw Error(ERR_WRM);
                }
            }

            for (gdi::ExternalCaptureApi * obj : this->external_event_consumers){
                obj->external_breakpoint();
            }
        }
        break;
        case WrmChunkType::SAVE_STATE:
        {
            SaveStateChunk ssc;
            ssc.recv(this->stream, this->ssc, this->info_version);
        }
        break;
        case WrmChunkType::LAST_IMAGE_CHUNK:
        case WrmChunkType::PARTIAL_IMAGE_CHUNK:
        {
            if (this->graphic_consumers.size()) {
                set_rows_from_image_chunk(
                    *this->trans,
                    this->chunk_type,
                    this->chunk_size,
                    this->screen_rect.cx,
                    this->graphic_consumers
                );
            }
            else {
                // If no drawable is available ignore images chunks
                this->stream.rewind();
                std::size_t sz = this->chunk_size - HEADER_SIZE;
                this->trans->recv_new(this->stream_buf, sz);
                this->stream = InStream(this->stream_buf, sz, sz);
            }
            this->remaining_order_count = 0;
        }
        break;
        case WrmChunkType::RDP_UPDATE_BITMAP:
        {
            if (!this->meta_ok) {
                LOG(LOG_ERR, "Drawing orders chunk must be preceded by a META chunk to get drawing device size");
                throw Error(ERR_WRM);
            }
            if (!this->timestamp_ok) {
                LOG(LOG_ERR, "Drawing orders chunk must be preceded by a TIMESTAMP chunk to get drawing timing");
                throw Error(ERR_WRM);
            }

            this->statistics.BitmapUpdate++;
            RDPBitmapData bitmap_data;
            bitmap_data.receive(this->stream);

            const uint8_t * data = this->stream.in_uint8p(bitmap_data.bitmap_size());

            Bitmap bitmap( this->info_bpp
                            , bitmap_data.bits_per_pixel
                            , /*0*/&this->palette
                            , bitmap_data.width
                            , bitmap_data.height
                            , data
                            , bitmap_data.bitmap_size()
                            , (bitmap_data.flags & BITMAP_COMPRESSION)
                            );

            if (bool(this->verbose & Verbose::rdp_orders)){
                bitmap_data.log(LOG_INFO);
            }

            for (gdi::GraphicApi * gd : this->graphic_consumers){
                gd->draw(bitmap_data, bitmap);
            }

        }
        break;
        case WrmChunkType::POINTER:
        {
            uint8_t          cache_idx;

            this->mouse_x = this->stream.in_uint16_le();
            this->mouse_y = this->stream.in_uint16_le();
            cache_idx     = this->stream.in_uint8();

            if (  chunk_size - 8 /*header(8)*/
                > 5 /*mouse_x(2) + mouse_y(2) + cache_idx(1)*/) {
                this->statistics.CachePointer++;
                struct Pointer cursor(Pointer::POINTER_NULL);
                cursor.width = 32;
                cursor.height = 32;
                cursor.x = this->stream.in_uint8();
                cursor.y = this->stream.in_uint8();
                stream.in_copy_bytes(cursor.data, 32 * 32 * 3);
                stream.in_copy_bytes(cursor.mask, 128);

                this->ptr_cache.add_pointer_static(cursor, cache_idx);

                for (gdi::GraphicApi * gd : this->graphic_consumers){
                    gd->set_pointer(cursor);
                }
            }
            else {
                this->statistics.PointerIndex++;
                Pointer & pi = this->ptr_cache.Pointers[cache_idx];
                Pointer cursor(Pointer::POINTER_NULL);
                cursor.width = pi.width;
                cursor.height = pi.height;
                cursor.x = pi.x;
                cursor.y = pi.y;
                memcpy(cursor.data, pi.data, sizeof(pi.data));
                memcpy(cursor.mask, pi.mask, sizeof(pi.mask));

                for (gdi::GraphicApi * gd : this->graphic_consumers){
                    gd->set_pointer(cursor);
                }
            }
        }
        break;
        case WrmChunkType::POINTER2:
        {
            uint8_t cache_idx;

            this->mouse_x = this->stream.in_uint16_le();
            this->mouse_y = this->stream.in_uint16_le();
            cache_idx     = this->stream.in_uint8();

            this->statistics.CachePointer++;
            struct Pointer cursor(Pointer::POINTER_NULL);

            cursor.width    = this->stream.in_uint8();
            cursor.height   = this->stream.in_uint8();
            /* cursor.bpp   = this->stream.in_uint8();*/
            this->stream.in_skip_bytes(1);

            cursor.x = this->stream.in_uint8();
            cursor.y = this->stream.in_uint8();

            uint16_t data_size = this->stream.in_uint16_le();
            REDASSERT(data_size <= Pointer::MAX_WIDTH * Pointer::MAX_HEIGHT * 3);

            uint16_t mask_size = this->stream.in_uint16_le();
            REDASSERT(mask_size <= Pointer::MAX_WIDTH * Pointer::MAX_HEIGHT * 1 / 8);

            stream.in_copy_bytes(cursor.data, std::min<size_t>(sizeof(cursor.data), data_size));
            stream.in_copy_bytes(cursor.mask, std::min<size_t>(sizeof(cursor.mask), mask_size));

            this->ptr_cache.add_pointer_static(cursor, cache_idx);

            for (gdi::GraphicApi * gd : this->graphic_consumers){
                gd->set_pointer(cursor);
            }
        }
        break;
        case WrmChunkType::RESET_CHUNK:
            this->info_compression_algorithm = WrmCompressionAlgorithm::no_compression;

            this->trans = this->trans_source;
        break;
        case WrmChunkType::SESSION_UPDATE:
            this->stream.in_timeval_from_uint64le_usec(this->record_now);

            for (gdi::ExternalCaptureApi * obj : this->external_event_consumers){
                obj->external_time(this->record_now);
            }

            {
                uint16_t message_length = this->stream.in_uint16_le();

                const char * message =  ::char_ptr_cast(this->stream.get_current()); // Null-terminator is included.

                this->stream.in_skip_bytes(message_length);

                for (gdi::CaptureProbeApi * cap_probe : this->capture_probe_consumers){
                    cap_probe->session_update(this->record_now, {message, message_length});
                }
            }

            if (!this->timestamp_ok) {
                if (this->real_time) {
                    this->start_record_now   = this->record_now;
                    this->start_synctime_now = tvtime();
                }
                this->timestamp_ok = true;
            }
            else {
                if (this->real_time) {
                    for (gdi::GraphicApi * gd : this->graphic_consumers){
                        gd->sync();
                    }

                    this->movie_elapsed_qt = difftimeval(this->record_now, this->start_record_now);

                    /*struct timeval now     = tvtime();
                    uint64_t       elapsed = difftimeval(now, this->start_synctime_now);

                    uint64_t movie_elapsed = difftimeval(this->record_now, this->start_record_now);


                    if (elapsed < movie_elapsed) {
                        struct timespec wtime     = {
                                static_cast<time_t>( (movie_elapsed - elapsed) / 1000000LL)
                            , static_cast<time_t>(((movie_elapsed - elapsed) % 1000000LL) * 1000)
                            };
                        struct timespec wtime_rem = { 0, 0 };*/

                        /*while ((nanosleep(&wtime, &wtime_rem) == -1) && (errno == EINTR)) {
                            wtime = wtime_rem;
                        }
                    }*/
                }
            }
        break;
        default:
            LOG(LOG_ERR, "unknown chunk type %d", this->chunk_type);
            throw Error(ERR_WRM);
        }
    }


    void process_windowing( InStream & stream, const RDP::AltsecDrawingOrderHeader & header) {
        if (bool(this->verbose & Verbose::probe)) {
            LOG(LOG_INFO, "rdp_orders::process_windowing");
        }

        const uint32_t FieldsPresentFlags = [&]{
            InStream stream2(stream.get_current(), stream.in_remain());
            stream2.in_skip_bytes(2);    // OrderSize(2)
            return stream2.in_uint32_le();
        }();

        switch (FieldsPresentFlags & (  RDP::RAIL::WINDOW_ORDER_TYPE_WINDOW
                                      | RDP::RAIL::WINDOW_ORDER_TYPE_NOTIFY
                                      | RDP::RAIL::WINDOW_ORDER_TYPE_DESKTOP)) {
            case RDP::RAIL::WINDOW_ORDER_TYPE_WINDOW:
                this->process_window_information(stream, header, FieldsPresentFlags);
                break;

            case RDP::RAIL::WINDOW_ORDER_TYPE_NOTIFY:
                this->process_notification_icon_information(stream, header, FieldsPresentFlags);
                break;

            case RDP::RAIL::WINDOW_ORDER_TYPE_DESKTOP:
                this->process_desktop_information(stream, header, FieldsPresentFlags);
                break;

            default:
                LOG(LOG_INFO,
                    "rdp_orders::process_windowing: "
                        "unsupported Windowing Alternate Secondary Drawing Orders! "
                        "FieldsPresentFlags=0x%08X",
                    FieldsPresentFlags);
                break;
        }
    }

    void process_window_information( InStream & stream, const RDP::AltsecDrawingOrderHeader &
                                   , uint32_t FieldsPresentFlags) {
        if (bool(this->verbose & Verbose::probe)) {
            LOG(LOG_INFO, "rdp_orders::process_window_information");
        }

        switch (FieldsPresentFlags & (  RDP::RAIL::WINDOW_ORDER_STATE_NEW
                                      | RDP::RAIL::WINDOW_ORDER_ICON
                                      | RDP::RAIL::WINDOW_ORDER_CACHEDICON
                                      | RDP::RAIL::WINDOW_ORDER_STATE_DELETED))
        {
            case RDP::RAIL::WINDOW_ORDER_ICON: {
                    RDP::RAIL::WindowIcon order;
                    order.receive(stream);
                    order.log(LOG_INFO);
                    for (gdi::GraphicApi * gd : this->graphic_consumers){
                        gd->draw(order);
                    }
                }
                break;

            case RDP::RAIL::WINDOW_ORDER_CACHEDICON: {
                    RDP::RAIL::CachedIcon order;
                    order.receive(stream);
                    order.log(LOG_INFO);
                    for (gdi::GraphicApi * gd : this->graphic_consumers){
                        gd->draw(order);
                    }
                }
                break;

            case RDP::RAIL::WINDOW_ORDER_STATE_DELETED: {
                    RDP::RAIL::DeletedWindow order;
                    order.receive(stream);
                    order.log(LOG_INFO);
                    for (gdi::GraphicApi * gd : this->graphic_consumers){
                        gd->draw(order);
                    }
                }
                break;

            case 0:
            case RDP::RAIL::WINDOW_ORDER_STATE_NEW: {
                    RDP::RAIL::NewOrExistingWindow order;
                    order.receive(stream);
                    order.log(LOG_INFO);
                    for (gdi::GraphicApi * gd : this->graphic_consumers){
                        gd->draw(order);
                    }
                }
                break;
        }
    }

    void process_notification_icon_information( InStream & stream, const RDP::AltsecDrawingOrderHeader &
                                              , uint32_t FieldsPresentFlags) {
        if (bool(this->verbose & Verbose::probe)) {
            LOG(LOG_INFO, "rdp_orders::process_notification_icon_information");
        }

        switch (FieldsPresentFlags & (  RDP::RAIL::WINDOW_ORDER_STATE_NEW
                                      | RDP::RAIL::WINDOW_ORDER_STATE_DELETED))
        {
            case RDP::RAIL::WINDOW_ORDER_STATE_DELETED: {
                    RDP::RAIL::DeletedNotificationIcons order;
                    order.receive(stream);
                    order.log(LOG_INFO);
                    for (gdi::GraphicApi * gd : this->graphic_consumers){
                        gd->draw(order);
                    }
                }
                break;

            case 0:
            case RDP::RAIL::WINDOW_ORDER_STATE_NEW: {
                    RDP::RAIL::NewOrExistingNotificationIcons order;
                    order.receive(stream);
                    order.log(LOG_INFO);
                    for (gdi::GraphicApi * gd : this->graphic_consumers){
                        gd->draw(order);
                    }
                }
                break;
        }
    }

    void process_desktop_information( InStream & stream, const RDP::AltsecDrawingOrderHeader &
                                    , uint32_t FieldsPresentFlags) {
        if (bool(this->verbose & Verbose::probe)) {
            LOG(LOG_INFO, "rdp_orders::process_desktop_information");
        }

        if (FieldsPresentFlags & RDP::RAIL::WINDOW_ORDER_FIELD_DESKTOP_NONE) {
            RDP::RAIL::NonMonitoredDesktop order;
            order.receive(stream);
            order.log(LOG_INFO);
            for (gdi::GraphicApi * gd : this->graphic_consumers){
                gd->draw(order);
            }
        }
        else {
            RDP::RAIL::ActivelyMonitoredDesktop order;
            order.receive(stream);
            order.log(LOG_INFO);
            for (gdi::GraphicApi * gd : this->graphic_consumers){
                gd->draw(order);
            }
        }
    }

    void play(bool const & requested_to_stop) {
        this->privplay([](time_t){}, requested_to_stop);
    }

    bool play_qt() {
        return this->privplay_qt([](time_t){});
    }

    template<class CbUpdateProgress>
    void play(CbUpdateProgress update_progess, bool const & requested_to_stop) {
        time_t last_sent_record_now = 0;
        this->privplay([&](time_t record_now) {
            if (last_sent_record_now != record_now) {
                update_progess(record_now);
                last_sent_record_now = record_now;
            }
        }, requested_to_stop);
    }

private:
    template<class CbUpdateProgress>
    void privplay(CbUpdateProgress update_progess, bool const & requested_to_stop) {
        while (!requested_to_stop && this->next_order()) {
            if (bool(this->verbose & Verbose::play)) {
                LOG( LOG_INFO, "replay TIMESTAMP (first timestamp) = %u order=%u\n"
                   , unsigned(this->record_now.tv_sec), unsigned(this->total_orders_count));
            }
            this->interpret_order();
            if (  (this->begin_capture.tv_sec == 0) || this->begin_capture <= this->record_now ) {
                for (gdi::CaptureApi * cap : this->capture_consumers){
                    cap->periodic_snapshot(
                        this->record_now, this->mouse_x, this->mouse_y
                      , this->ignore_frame_in_timeval
                    );
                }

                this->ignore_frame_in_timeval = false;

                update_progess(this->record_now.tv_sec);
            }
            if (this->max_order_count && this->max_order_count <= this->total_orders_count) {
                break;
            }
            if (this->end_capture.tv_sec && this->end_capture < this->record_now) {
                break;
            }
        }
    }

    template<class CbUpdateProgress>
    bool privplay_qt(CbUpdateProgress update_progess) {

        struct timeval now     = tvtime();
        uint64_t       elapsed = difftimeval(now, this->start_synctime_now);

        bool res(false);

        if (elapsed >= this->movie_elapsed_qt) {
            if (this->next_order()) {
                if (bool(this->verbose & Verbose::play)) {
                    LOG( LOG_INFO, "replay TIMESTAMP (first timestamp) = %u order=%u\n"
                    , unsigned(this->record_now.tv_sec), unsigned(this->total_orders_count));
                }

                if (this->remaining_order_count > 0) {
                    res = true;
                }

                this->interpret_order();

                if (  (this->begin_capture.tv_sec == 0) || this->begin_capture <= this->record_now ) {
                    for (gdi::CaptureApi * cap : this->capture_consumers){
                        cap->periodic_snapshot(
                            this->record_now, this->mouse_x, this->mouse_y
                        , this->ignore_frame_in_timeval
                        );
                    }

                    this->ignore_frame_in_timeval = false;

                    update_progess(this->record_now.tv_sec);
                }
                if (this->max_order_count && this->max_order_count <= this->total_orders_count) {
                    break_privplay_qt = true;
                }
                if (this->end_capture.tv_sec && this->end_capture < this->record_now) {
                    break_privplay_qt = true;
                }
            } else {
                break_privplay_qt = true;
            }
        }

        return res;
    }
};


struct FilenameGenerator
{
    enum Format {
        PATH_FILE_PID_COUNT_EXTENSION,
        PATH_FILE_COUNT_EXTENSION,
        PATH_FILE_PID_EXTENSION,
        PATH_FILE_EXTENSION
    };

private:
    char         path[1024];
    char         filename[1012];
    char         extension[12];
    Format       format;
    unsigned     pid;
    mutable char filename_gen[1024];

    const char * last_filename;
    unsigned     last_num;

public:
    FilenameGenerator(
        Format format,
        const char * const prefix,
        const char * const filename,
        const char * const extension)
    : format(format)
    , pid(getpid())
    , last_filename(nullptr)
    , last_num(-1u)
    {
        if (strlen(prefix) > sizeof(this->path) - 1
         || strlen(filename) > sizeof(this->filename) - 1
         || strlen(extension) > sizeof(this->extension) - 1) {
            throw Error(ERR_TRANSPORT);
        }

        strcpy(this->path, prefix);
        strcpy(this->filename, filename);
        strcpy(this->extension, extension);

        this->filename_gen[0] = 0;
    }

    const char * get(unsigned count) const
    {
        if (count == this->last_num && this->last_filename) {
            return this->last_filename;
        }

        using std::snprintf;
        switch (this->format) {
            default:
            case PATH_FILE_PID_COUNT_EXTENSION:
                snprintf( this->filename_gen, sizeof(this->filename_gen), "%s%s-%06u-%06u%s", this->path
                        , this->filename, this->pid, count, this->extension);
                break;
            case PATH_FILE_COUNT_EXTENSION:
                snprintf( this->filename_gen, sizeof(this->filename_gen), "%s%s-%06u%s", this->path
                        , this->filename, count, this->extension);
                break;
            case PATH_FILE_PID_EXTENSION:
                snprintf( this->filename_gen, sizeof(this->filename_gen), "%s%s-%06u%s", this->path
                        , this->filename, this->pid, this->extension);
                break;
            case PATH_FILE_EXTENSION:
                snprintf( this->filename_gen, sizeof(this->filename_gen), "%s%s%s", this->path
                        , this->filename, this->extension);
                break;
        }
        return this->filename_gen;
    }

    void set_last_filename(unsigned num, const char * name)
    {
        this->last_num = num;
        this->last_filename = name;
    }

private:
    FilenameGenerator(FilenameGenerator const &) = delete;
    FilenameGenerator& operator=(FilenameGenerator const &) = delete;
};

typedef FilenameGenerator::Format FilenameFormat;


// TODO in PngCapture
struct OutFilenameSequenceTransport : public Transport
{
    struct capture_out_sequence_filename_buf_param
    {
        FilenameGenerator::Format format;
        const char * const prefix;
        const char * const filename;
        const char * const extension;
        const int groupid;

        capture_out_sequence_filename_buf_param(
            FilenameGenerator::Format format,
            const char * const prefix,
            const char * const filename,
            const char * const extension,
            const int groupid)
        : format(format)
        , prefix(prefix)
        , filename(filename)
        , extension(extension)
        , groupid(groupid)
        {}
    };

    class pngcapture_out_sequence_filename_buf_impl
    {
        char current_filename_[1024];
        FilenameGenerator filegen_;
        io::posix::fdbuf buf_;
        unsigned num_file_;
        int groupid_;

    public:
        explicit pngcapture_out_sequence_filename_buf_impl(capture_out_sequence_filename_buf_param const & params)
        : filegen_(params.format, params.prefix, params.filename, params.extension)
        , buf_()
        , num_file_(0)
        , groupid_(params.groupid)
        {
            this->current_filename_[0] = 0;
        }

        int close()
        { return this->next(); }

        ssize_t write(const void * data, size_t len)
        {
            if (!this->buf_.is_open()) {
                const int res = this->open_filename(this->filegen_.get(this->num_file_));
                if (res < 0) {
                    return res;
                }
            }
            return this->buf_.write(data, len);
        }

        /// \return 0 if success
        int next()
        {
            if (this->buf_.is_open()) {
                this->buf_.close();
//                LOG(LOG_INFO, "pngcapture: \"%s\" -> \"%s\".", this->current_filename_, this->rename_to);
                return this->rename_filename() ? 0 : 1;
            }
            return 1;
        }

        off64_t seek(int64_t offset, int whence)
        { return this->buf_.seek(offset, whence); }

        const FilenameGenerator & seqgen() const noexcept
        { return this->filegen_; }

        io::posix::fdbuf & buf() noexcept
        { return this->buf_; }

        const char * current_path() const
        {
            if (!this->current_filename_[0] && !this->num_file_) {
                return nullptr;
            }
            return this->filegen_.get(this->num_file_ - 1);
        }

    protected:
        ssize_t open_filename(const char * filename)
        {
            snprintf(this->current_filename_, sizeof(this->current_filename_),
                        "%sred-XXXXXX.tmp", filename);
            const int fd = ::mkostemps(this->current_filename_, 4, O_WRONLY | O_CREAT);
            if (fd < 0) {
                return fd;
            }
            LOG(LOG_INFO, "pngcapture=%s\n", this->current_filename_);
            // TODO PERF used fchmod
            if (chmod(this->current_filename_, this->groupid_ ? (S_IRUSR | S_IRGRP) : S_IRUSR) == -1) {
                LOG( LOG_ERR, "can't set file %s mod to %s : %s [%u]"
                   , this->current_filename_
                   , this->groupid_ ? "u+r, g+r" : "u+r"
                   , strerror(errno), errno);
            }
            this->filegen_.set_last_filename(this->num_file_, this->current_filename_);
            return this->buf_.open(fd);
        }

        const char * rename_filename()
        {
            const char * filename = this->get_filename_generate();
            const int res = ::rename(this->current_filename_, filename);
            LOG( LOG_ERR, "renaming file \"%s\" to \"%s\"\n"
                   , this->current_filename_, filename);
            if (res < 0) {
                LOG( LOG_ERR, "renaming file \"%s\" -> \"%s\" failed erro=%u : %s\n"
                   , this->current_filename_, filename, errno, strerror(errno));
                return nullptr;
            }

            this->current_filename_[0] = 0;
            ++this->num_file_;
            this->filegen_.set_last_filename(-1u, "");

            return filename;
        }

        const char * get_filename_generate()
        {
            this->filegen_.set_last_filename(-1u, "");
            const char * filename = this->filegen_.get(this->num_file_);
            this->filegen_.set_last_filename(this->num_file_, this->current_filename_);
            return filename;
        }
    };

    using Buf = pngcapture_out_sequence_filename_buf_impl;

    OutFilenameSequenceTransport(
        FilenameGenerator::Format format,
        const char * const prefix,
        const char * const filename,
        const char * const extension,
        const int groupid,
        auth_api * authentifier)
    : buf(capture_out_sequence_filename_buf_param(format, prefix, filename, extension, groupid))
    {
        if (authentifier) {
            this->set_authentifier(authentifier);
        }
    }

    const FilenameGenerator * seqgen() const noexcept
    { return &(this->buffer().seqgen()); }

    bool next() override {
        if (this->status == false) {
            throw Error(ERR_TRANSPORT_NO_MORE_DATA);
        }
        const ssize_t res = this->buffer().next();
        if (res) {
            this->status = false;
            if (res < 0){
                LOG(LOG_ERR, "Write to transport failed (M): code=%d", errno);
                throw Error(ERR_TRANSPORT_WRITE_FAILED, -res);
            }
            throw Error(ERR_TRANSPORT_WRITE_FAILED, errno);
        }
        ++this->seqno;
        return true;
    }

    bool disconnect() override {
        return !this->buf.close();
    }

    ~OutFilenameSequenceTransport() {
        this->buf.close();
    }

private:

    void do_send(const uint8_t * data, size_t len) override {
        const ssize_t res = this->buf.write(data, len);
        if (res < 0) {
            this->status = false;
            if (errno == ENOSPC) {
                char message[1024];
                snprintf(message, sizeof(message), "100|unknown");
                this->authentifier->report("FILESYSTEM_FULL", message);
                errno = ENOSPC;
                throw Error(ERR_TRANSPORT_WRITE_NO_ROOM, ENOSPC);
            }
            else {
                throw Error(ERR_TRANSPORT_WRITE_FAILED, errno);
            }
        }
        this->last_quantum_sent += res;
    }

    Buf & buffer() noexcept
    { return this->buf; }

    const Buf & buffer() const noexcept
    { return this->buf; }

    Buf buf;
};

struct NotifyTitleChanged : private noncopyable
{
    virtual void notify_title_changed(const timeval & now, array_view_const_char title) = 0;
    virtual ~NotifyTitleChanged() = default;
};

class SessionMeta;
class WrmCaptureImpl;
class PngCapture;
class PngCaptureRT;
class SyslogKbd;
class SessionLogKbd;
class PatternKbd;
class MetaCaptureImpl;
class TitleCaptureImpl;
class PatternsChecker;
class UpdateProgressData;
class RDPDrawable;

struct MouseTrace
{
    timeval last_now;
    int     last_x;
    int     last_y;
};

class Capture final
: public gdi::GraphicApi
, public gdi::CaptureApi
, public gdi::KbdInputApi
, public gdi::CaptureProbeApi
, public gdi::ExternalCaptureApi
{
    const bool is_replay_mod;

    using string_view = array_view_const_char;

public:
    void draw(RDP::FrameMarker    const & cmd) override { this->draw_impl( cmd); }
    void draw(RDPDestBlt          const & cmd, Rect clip) override { this->draw_impl(cmd, clip); }
    void draw(RDPMultiDstBlt      const & cmd, Rect clip) override { this->draw_impl(cmd, clip); }
    void draw(RDPPatBlt           const & cmd, Rect clip, gdi::ColorCtx color_ctx) override { this->draw_impl(cmd, clip, color_ctx); }
    void draw(RDP::RDPMultiPatBlt const & cmd, Rect clip, gdi::ColorCtx color_ctx) override { this->draw_impl(cmd, clip, color_ctx); }
    void draw(RDPOpaqueRect       const & cmd, Rect clip, gdi::ColorCtx color_ctx) override { this->draw_impl(cmd, clip, color_ctx); }
    void draw(RDPMultiOpaqueRect  const & cmd, Rect clip, gdi::ColorCtx color_ctx) override { this->draw_impl(cmd, clip, color_ctx); }
    void draw(RDPScrBlt           const & cmd, Rect clip) override { this->draw_impl(cmd, clip); }
    void draw(RDP::RDPMultiScrBlt const & cmd, Rect clip) override { this->draw_impl(cmd, clip); }
    void draw(RDPLineTo           const & cmd, Rect clip, gdi::ColorCtx color_ctx) override { this->draw_impl(cmd, clip, color_ctx); }
    void draw(RDPPolygonSC        const & cmd, Rect clip, gdi::ColorCtx color_ctx) override { this->draw_impl(cmd, clip, color_ctx); }
    void draw(RDPPolygonCB        const & cmd, Rect clip, gdi::ColorCtx color_ctx) override { this->draw_impl(cmd, clip, color_ctx); }
    void draw(RDPPolyline         const & cmd, Rect clip, gdi::ColorCtx color_ctx) override { this->draw_impl(cmd, clip, color_ctx); }
    void draw(RDPEllipseSC        const & cmd, Rect clip, gdi::ColorCtx color_ctx) override { this->draw_impl(cmd, clip, color_ctx); }
    void draw(RDPEllipseCB        const & cmd, Rect clip, gdi::ColorCtx color_ctx) override { this->draw_impl(cmd, clip, color_ctx); }
    void draw(RDPBitmapData       const & cmd, Bitmap const & bmp) override { this->draw_impl(cmd, bmp); }
    void draw(RDPMemBlt           const & cmd, Rect clip, Bitmap const & bmp) override { this->draw_impl(cmd, clip, bmp);}
    void draw(RDPMem3Blt          const & cmd, Rect clip, gdi::ColorCtx color_ctx, Bitmap const & bmp) override { this->draw_impl(cmd, clip, color_ctx, bmp); }
    void draw(RDPGlyphIndex       const & cmd, Rect clip, gdi::ColorCtx color_ctx, GlyphCache const & gly_cache) override { this->draw_impl(cmd, clip, color_ctx, gly_cache); }

    void draw(const RDP::RAIL::NewOrExistingWindow            & cmd) override { this->draw_impl(cmd); }
    void draw(const RDP::RAIL::WindowIcon                     & cmd) override { this->draw_impl(cmd); }
    void draw(const RDP::RAIL::CachedIcon                     & cmd) override { this->draw_impl(cmd); }
    void draw(const RDP::RAIL::DeletedWindow                  & cmd) override { this->draw_impl(cmd); }
    void draw(const RDP::RAIL::NewOrExistingNotificationIcons & cmd) override { this->draw_impl(cmd); }
    void draw(const RDP::RAIL::DeletedNotificationIcons       & cmd) override { this->draw_impl(cmd); }
    void draw(const RDP::RAIL::ActivelyMonitoredDesktop       & cmd) override { this->draw_impl(cmd); }
    void draw(const RDP::RAIL::NonMonitoredDesktop            & cmd) override { this->draw_impl(cmd); }

    void draw(RDPColCache   const & cmd) override { this->draw_impl(cmd); }
    void draw(RDPBrushCache const & cmd) override { this->draw_impl(cmd); }

private:
    // Title changed
    //@{
    struct TitleChangedFunctions final : NotifyTitleChanged
    {
        Capture & capture;

        TitleChangedFunctions(Capture & capture) : capture(capture) {}

        void notify_title_changed(timeval const & now, string_view title) override;
    } notifier_title_changed{*this};
    //@}

    // Next video
    //@{
    struct NotifyMetaIfNextVideo final : NotifyNextVideo
    {
        SessionMeta * session_meta = nullptr;

        void notify_next_video(const timeval& now, NotifyNextVideo::reason reason) override;
    } notifier_next_video;
    struct NullNotifyNextVideo final : NotifyNextVideo
    {
        void notify_next_video(const timeval&, NotifyNextVideo::reason) override {}
    } null_notifier_next_video;
    //@}

public:

    std::unique_ptr<RDPDrawable> gd_drawable;

private:
    class Graphic final : public gdi::GraphicApi
    {
    public:
        void draw(RDP::FrameMarker    const & cmd) override { this->draw_impl(cmd); }
        void draw(RDPDestBlt          const & cmd, Rect clip) override { this->draw_impl(cmd, clip); }
        void draw(RDPMultiDstBlt      const & cmd, Rect clip) override { this->draw_impl(cmd, clip); }
        void draw(RDPPatBlt           const & cmd, Rect clip, gdi::ColorCtx color_ctx) override { this->draw_impl(cmd, clip, color_ctx); }
        void draw(RDP::RDPMultiPatBlt const & cmd, Rect clip, gdi::ColorCtx color_ctx) override { this->draw_impl(cmd, clip, color_ctx); }
        void draw(RDPOpaqueRect       const & cmd, Rect clip, gdi::ColorCtx color_ctx) override { this->draw_impl(cmd, clip, color_ctx); }
        void draw(RDPMultiOpaqueRect  const & cmd, Rect clip, gdi::ColorCtx color_ctx) override { this->draw_impl(cmd, clip, color_ctx); }
        void draw(RDPScrBlt           const & cmd, Rect clip) override { this->draw_impl(cmd, clip); }
        void draw(RDP::RDPMultiScrBlt const & cmd, Rect clip) override { this->draw_impl(cmd, clip); }
        void draw(RDPLineTo           const & cmd, Rect clip, gdi::ColorCtx color_ctx) override { this->draw_impl(cmd, clip, color_ctx); }
        void draw(RDPPolygonSC        const & cmd, Rect clip, gdi::ColorCtx color_ctx) override { this->draw_impl(cmd, clip, color_ctx); }
        void draw(RDPPolygonCB        const & cmd, Rect clip, gdi::ColorCtx color_ctx) override { this->draw_impl(cmd, clip, color_ctx); }
        void draw(RDPPolyline         const & cmd, Rect clip, gdi::ColorCtx color_ctx) override { this->draw_impl(cmd, clip, color_ctx); }
        void draw(RDPEllipseSC        const & cmd, Rect clip, gdi::ColorCtx color_ctx) override { this->draw_impl(cmd, clip, color_ctx); }
        void draw(RDPEllipseCB        const & cmd, Rect clip, gdi::ColorCtx color_ctx) override { this->draw_impl(cmd, clip, color_ctx); }
        void draw(RDPBitmapData       const & cmd, Bitmap const & bmp) override { this->draw_impl(cmd, bmp); }
        void draw(RDPMemBlt           const & cmd, Rect clip, Bitmap const & bmp) override { this->draw_impl(cmd, clip, bmp);}
        void draw(RDPMem3Blt          const & cmd, Rect clip, gdi::ColorCtx color_ctx, Bitmap const & bmp) override { this->draw_impl(cmd, clip, color_ctx, bmp); }
        void draw(RDPGlyphIndex       const & cmd, Rect clip, gdi::ColorCtx color_ctx, GlyphCache const & gly_cache) override { this->draw_impl(cmd, clip, color_ctx, gly_cache); }

        void draw(const RDP::RAIL::NewOrExistingWindow            & cmd) override { this->draw_impl(cmd); }
        void draw(const RDP::RAIL::WindowIcon                     & cmd) override { this->draw_impl(cmd); }
        void draw(const RDP::RAIL::CachedIcon                     & cmd) override { this->draw_impl(cmd); }
        void draw(const RDP::RAIL::DeletedWindow                  & cmd) override { this->draw_impl(cmd); }
        void draw(const RDP::RAIL::NewOrExistingNotificationIcons & cmd) override { this->draw_impl(cmd); }
        void draw(const RDP::RAIL::DeletedNotificationIcons       & cmd) override { this->draw_impl(cmd); }
        void draw(const RDP::RAIL::ActivelyMonitoredDesktop       & cmd) override { this->draw_impl(cmd); }
        void draw(const RDP::RAIL::NonMonitoredDesktop            & cmd) override { this->draw_impl(cmd); }

        void draw(RDPColCache   const & cmd) override { this->draw_impl(cmd); }
        void draw(RDPBrushCache const & cmd) override { this->draw_impl(cmd); }

        void set_pointer(Pointer    const & pointer) override {
            for (gdi::GraphicApi & gd : this->gds){
                gd.set_pointer(pointer);
            }
        }

        void set_palette(BGRPalette const & palette) override {
            for (gdi::GraphicApi & gd : this->gds){
                gd.set_palette(palette);
            }
        }

        void sync() override {
            for (gdi::GraphicApi & gd : this->gds){
                gd.sync();
            }
        }

        void set_row(std::size_t rownum, const uint8_t * data) override {
            for (gdi::GraphicApi & gd : this->gds){
                gd.set_row(rownum, data);
            }
        }

        void begin_update() override {
            for (gdi::GraphicApi & gd : this->gds){
                gd.begin_update();
            }
        }

        void end_update() override {
            for (gdi::GraphicApi & gd : this->gds){
                gd.end_update();
            }
        }

    private:
        template<class... Ts>
        void draw_impl(Ts const & ... args) {
            for (gdi::GraphicApi & gd : this->gds){
                gd.draw(args...);
            }
        }

        void draw_impl(RDP::FrameMarker const & cmd) {
            for (gdi::GraphicApi & gd : this->gds) {
                gd.draw(cmd);
            }

            if (cmd.action == RDP::FrameMarker::FrameEnd) {
                for (gdi::CaptureApi & cap : this->caps) {
                    cap.frame_marker_event(this->mouse.last_now, this->mouse.last_x, this->mouse.last_y, false);
                }
            }
        }

    public:
        MouseTrace const & mouse;
        const std::vector<std::reference_wrapper<gdi::GraphicApi>> & gds;
        const std::vector<std::reference_wrapper<gdi::CaptureApi>> & caps;

        Graphic(MouseTrace const & mouse,
                const std::vector<std::reference_wrapper<gdi::GraphicApi>> & gds,
                const std::vector<std::reference_wrapper<gdi::CaptureApi>> & caps)
        : mouse(mouse)
        , gds(gds)
        , caps(caps)
        {}
    };

    std::unique_ptr<Graphic> graphic_api;

    std::unique_ptr<WrmCaptureImpl> wrm_capture_obj;
    std::unique_ptr<PngCapture> png_capture_obj;
    std::unique_ptr<PngCaptureRT> png_capture_real_time_obj;

    std::unique_ptr<SyslogKbd> syslog_kbd_capture_obj;
    std::unique_ptr<SessionLogKbd> session_log_kbd_capture_obj;
    std::unique_ptr<PatternKbd> pattern_kbd_capture_obj;

    std::unique_ptr<SequencedVideoCaptureImpl> sequenced_video_capture_obj;
    std::unique_ptr<FullVideoCaptureImpl> full_video_capture_obj;
    std::unique_ptr<MetaCaptureImpl> meta_capture_obj;
    std::unique_ptr<TitleCaptureImpl> title_capture_obj;
    std::unique_ptr<PatternsChecker> patterns_checker;

    UpdateProgressData * update_progress_data;

    MouseTrace mouse_info;
    wait_obj capture_event;

    std::vector<std::reference_wrapper<gdi::GraphicApi>> gds;
    // Objects willing to be warned of FrameMarker Events
    std::vector<std::reference_wrapper<gdi::CaptureApi>> caps;
    std::vector<std::reference_wrapper<gdi::KbdInputApi>> kbds;
    std::vector<std::reference_wrapper<gdi::CaptureProbeApi>> probes;
    std::vector<std::reference_wrapper<gdi::ExternalCaptureApi>> objs;

    bool capture_drawable = false;


public:
    Capture(
        bool capture_wrm, const WrmParams wrm_params,
        bool capture_png, const PngParams png_params,
        bool capture_pattern_checker, const PatternCheckerParams /* pattern_checker_params */,
        bool capture_ocr, const OcrParams ocr_params,
        bool capture_flv, const SequencedVideoParams /*sequenced_video_params*/,
        bool capture_flv_full, const FullVideoParams /*full_video_params*/,
        bool capture_meta, const MetaParams /*meta_params*/,
        bool capture_kbd, const KbdLogParams /*kbd_log_params*/,
        const char * basename,
        const timeval & now,
        int width,
        int height,
        int /*order_bpp*/,
        int /*capture_bpp*/,
        const char * record_tmp_path,
        const char * record_path,
        const int groupid,
        const FlvParams flv_params,
        bool no_timestamp,
        auth_api * authentifier,
        UpdateProgressData * update_progress_data,
        const char * pattern_kill,
        const char * pattern_notify,
        int debug_capture,
        bool flv_capture_chunk,
        bool meta_enable_session_log,
        const std::chrono::duration<long int> flv_break_interval,
        bool syslog_keyboard_log,
        bool rt_display,
        bool disable_keyboard_log,
        bool session_log_enabled,
        bool keyboard_fully_masked,
        bool meta_keyboard_log
    );

    ~Capture();

    wait_obj & get_capture_event() {
        return this->capture_event;
    }

    public:
    void update_config(bool enable_rt_display);

    void set_row(size_t rownum, const uint8_t * data) override;

    void sync() override
    {
        if (this->capture_drawable) {
            this->graphic_api->sync();
        }
    }

    bool kbd_input(timeval const & now, uint32_t uchar) override {
        bool ret = true;
        for (gdi::KbdInputApi & kbd : this->kbds) {
            ret &= kbd.kbd_input(now, uchar);
        }
        return ret;
    }

    void enable_kbd_input_mask(bool enable) override {
        for (gdi::KbdInputApi & kbd : this->kbds) {
            kbd.enable_kbd_input_mask(enable);
        }
    }

    gdi::GraphicApi * get_graphic_api() const {
        return this->graphic_api.get();
    }

    void add_graphic(gdi::GraphicApi & gd) {
        if (this->capture_drawable) {
            this->gds.push_back(gd);
        }
    }

protected:
    std::chrono::microseconds do_snapshot(
        timeval const & now,
        int cursor_x, int cursor_y,
        bool ignore_frame_in_timeval
    ) override;

    template<class... Ts>
    void draw_impl(const Ts & ... args) {
        if (this->capture_drawable) {
            this->graphic_api->draw(args...);
        }
    }

public:
    void set_pointer(const Pointer & cursor) override {
        if (this->capture_drawable) {
            this->graphic_api->set_pointer(cursor);
        }
    }

    void set_palette(const BGRPalette & palette) override {
        if (this->capture_drawable) {
            this->graphic_api->set_palette(palette);
        }
    }

    void set_pointer_display();

    void external_breakpoint() override {
        for (gdi::ExternalCaptureApi & obj : this->objs) {
            obj.external_breakpoint();
        }
    }

    void external_time(timeval const & now) override {
        for (gdi::ExternalCaptureApi & obj : this->objs) {
            obj.external_time(now);
        }
    }

    void session_update(const timeval & now, array_view_const_char message) override {
        for (gdi::CaptureProbeApi & cap_prob : this->probes) {
            cap_prob.session_update(now, message);
        }
    }

    void possible_active_window_change() override {
        for (gdi::CaptureProbeApi & cap_prob : this->probes) {
            cap_prob.possible_active_window_change();
        }
    }
};<|MERGE_RESOLUTION|>--- conflicted
+++ resolved
@@ -294,13 +294,6 @@
     }
 };
 
-<<<<<<< HEAD
-struct FileToGraphic
-{
-    enum {
-        HEADER_SIZE = 8
-    };
-=======
 
 inline void send_wrm_chunk(Transport & t, WrmChunkType chunktype, uint16_t data_size, uint16_t count)
 {
@@ -325,7 +318,6 @@
   , uint16_t info_cache_1_size
   , uint16_t info_cache_2_entries
   , uint16_t info_cache_2_size
->>>>>>> 4390d9fc
 
   , uint16_t info_number_of_cache
   , bool     info_use_waiting_list
@@ -390,8 +382,6 @@
 public:
     ChunkToFile(Transport * trans
 
-<<<<<<< HEAD
-=======
                , uint16_t info_width
                , uint16_t info_height
                , uint16_t info_bpp
@@ -647,7 +637,6 @@
         T * * begin() { return this->arr; }
         T * * end() { return this->last; }
 
->>>>>>> 4390d9fc
         T * * data() noexcept { return this->arr; }
 
         std::size_t size() const noexcept {
@@ -1295,35 +1284,6 @@
                     *this->trans_source, this->info_compression_algorithm
                 );
             }
-<<<<<<< HEAD
-            break;
-            case SAVE_STATE:
-            {
-                SaveStateChunk ssc;
-                ssc.recv(this->stream, this->ssc, this->info_version);
-            }
-            break;
-            case LAST_IMAGE_CHUNK:
-            case PARTIAL_IMAGE_CHUNK:
-            {
-                if (this->graphic_consumers.size()) {
-                    set_rows_from_image_chunk(
-                        *this->trans,
-                        this->chunk_type,
-                        this->chunk_size,
-                        this->screen_rect.cx,
-                        this->graphic_consumers
-                    );
-                }
-                else {
-                    // If no drawable is available ignore images chunks
-                    this->stream.rewind();
-                    std::size_t sz = this->chunk_size - HEADER_SIZE;
-                    this->trans->recv_new(this->stream_buf, sz);
-                    this->stream = InStream(this->stream_buf, sz, sz);
-                }
-                this->remaining_order_count = 0;
-=======
 
             this->stream.in_skip_bytes(this->stream.in_remain());
 
@@ -1342,7 +1302,6 @@
                         this->info_cache_4_entries, this->info_cache_4_size, this->info_cache_4_persistent));
                 this->screen_rect = Rect(0, 0, this->info_width, this->info_height);
                 this->meta_ok = true;
->>>>>>> 4390d9fc
             }
             else {
                 if (this->screen_rect.cx != this->info_width ||
