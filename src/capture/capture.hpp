/*
   This program is free software; you can redistribute it and/or modify
   it under the terms of the GNU General Public License as published by
   the Free Software Foundation; either version 2 of the License, or
   (at your option) any later version.

   This program is distributed in the hope that it will be useful,
   but WITHOUT ANY WARRANTY; without even the implied warranty of
   MERCHANTABILITY or FITNESS FOR A PARTICULAR PURPOSE. See the
   GNU General Public License for more details.

   You should have received a copy of the GNU General Public License
   along with this program; if not, write to the Free Software
   Foundation, Inc., 675 Mass Ave, Cambridge, MA 02139, USA.

   Product name: redemption, a FLOSS RDP proxy
   Copyright (C) Wallix 2010-2013
   Author(s): Christophe Grosjean, Raphael Zhou, Meng Tan
*/

#ifndef _REDEMPTION_CAPTURE_CAPTURE_HPP_
#define _REDEMPTION_CAPTURE_CAPTURE_HPP_

#include "out_meta_sequence_transport.hpp"
#include "crypto_out_meta_sequence_transport.hpp"
#include "out_filename_sequence_transport.hpp"

#include "RDP/caches/pointercache.hpp"

#include "nativecapture.hpp"
#include "staticcapture.hpp"

#include "RDP/compress_and_draw_bitmap_update.hpp"

#include "wait_obj.hpp"

class Capture : public RDPGraphicDevice, public RDPCaptureDevice {
public:
    const bool capture_wrm;
    const bool capture_drawable;
    const bool capture_png;

    const bool enable_file_encryption;

    OutFilenameSequenceTransport * png_trans;
    StaticCapture                * psc;

private:
    Transport                    * wrm_trans;

private:
    BmpCache      * pnc_bmp_cache;
    GlyphCache    * pnc_gly_cache;
    PointerCache  * pnc_ptr_cache;
    NativeCapture * pnc;

    RDPDrawable * drawable;

public:
    wait_obj capture_event;

private:
    FilenameGenerator const * wrm_filename_generator;

    CryptoContext crypto_ctx;

private:
    RDPGraphicDevice * gd;

    timeval last_now;
    int     last_x;
    int     last_y;

    bool    clear_png;

    uint8_t order_bpp;
    uint8_t capture_bpp;

    const BGRPalette & mod_palette_rgb = BGRPalette::classic_332_rgb();

public:
    Capture( const timeval & now, int width, int height, int order_bpp, int capture_bpp, const char * wrm_path
           , const char * png_path, const char * hash_path, const char * basename
           , bool clear_png, bool no_timestamp, auth_api * authentifier, Inifile & ini, bool externally_generated_breakpoint = false)
    : capture_wrm(bool(ini.video.capture_flags & CaptureFlags::wrm))
    , capture_drawable(this->capture_wrm || (ini.video.png_limit > 0))
    , capture_png(ini.video.png_limit > 0)
    , enable_file_encryption(ini.globals.enable_file_encryption.get())
    , png_trans(nullptr)
    , psc(nullptr)
    , wrm_trans(nullptr)
    , pnc_bmp_cache(nullptr)
    , pnc_gly_cache(nullptr)
    , pnc_ptr_cache(nullptr)
    , pnc(nullptr)
    , drawable(nullptr)
    , gd(nullptr)
    , last_now(now)
    , last_x(width / 2)
    , last_y(height / 2)
    , clear_png(clear_png)
    , order_bpp(order_bpp)
    , capture_bpp(capture_bpp)
    {
        if (this->capture_drawable) {
            this->drawable = new RDPDrawable(width, height, capture_bpp);
        }

        if (this->capture_png) {
            if (recursive_create_directory(png_path, S_IRWXU|S_IRWXG, ini.video.capture_groupid) != 0) {
                LOG(LOG_ERR, "Failed to create directory: \"%s\"", png_path);
            }

//            this->png_trans = new OutFilenameSequenceTransport( FilenameGenerator::PATH_FILE_PID_COUNT_EXTENSION, png_path
            this->png_trans = new OutFilenameSequenceTransport( FilenameGenerator::PATH_FILE_COUNT_EXTENSION, png_path
                                                              , basename, ".png", ini.video.capture_groupid, authentifier);
            this->psc = new StaticCapture( now, *this->png_trans, this->png_trans->seqgen(), width, height
                                         , clear_png, ini, this->drawable->impl());
        }

        if (this->capture_wrm) {
            if (recursive_create_directory( wrm_path
                                          , S_IRWXU | S_IRGRP | S_IXGRP, ini.video.capture_groupid) != 0) {
                LOG(LOG_ERR, "Failed to create directory: \"%s\"", wrm_path);
            }

            if (recursive_create_directory( hash_path
                                          , S_IRWXU | S_IRGRP | S_IXGRP, ini.video.capture_groupid) != 0) {
                LOG(LOG_ERR, "Failed to create directory: \"%s\"", hash_path);
            }

            memset(&this->crypto_ctx, 0, sizeof(this->crypto_ctx));
            memcpy(this->crypto_ctx.crypto_key, ini.crypto.key0, sizeof(this->crypto_ctx.crypto_key));
            memcpy(this->crypto_ctx.hmac_key,   ini.crypto.key1, sizeof(this->crypto_ctx.hmac_key  ));

            TODO("there should only be one outmeta, not two. Capture code should not really care if file is encrypted or not."
                 "Here is not the right level to manage anything related to encryption.")
            TODO("Also we may wonder why we are encrypting wrm and not png"
                 "(This is related to the path split between png and wrm)."
                 "We should stop and consider what we should actually do")
            this->pnc_bmp_cache = new BmpCache( BmpCache::Recorder, capture_bpp, 3, false
                                              , BmpCache::CacheOption(600, 768, false)
                                              , BmpCache::CacheOption(300, 3072, false)
                                              , BmpCache::CacheOption(262, 12288, false)
                                              );
            this->pnc_gly_cache = new GlyphCache();
            const int pointerCacheSize = 0x19;
            this->pnc_ptr_cache = new PointerCache(pointerCacheSize);

            if (this->enable_file_encryption) {
                auto * trans = new CryptoOutMetaSequenceTransport(
                    &this->crypto_ctx, wrm_path, hash_path, basename, now
                  , width, height, ini.video.capture_groupid, authentifier);
                this->wrm_trans = trans;
                this->wrm_filename_generator = trans->seqgen();
            }
            else {
                auto * trans = new OutMetaSequenceTransport(
                    wrm_path, basename, now, width, height, ini.video.capture_groupid, authentifier);
                this->wrm_trans = trans;
                this->wrm_filename_generator = trans->seqgen();
            }
            this->pnc = new NativeCapture( now, *this->wrm_trans, width, height, capture_bpp
                                         , *this->pnc_bmp_cache, *this->pnc_gly_cache, *this->pnc_ptr_cache
                                         , *this->drawable, ini, externally_generated_breakpoint
                                         , NativeCapture::SendInput::YES);
        }

        if (this->capture_wrm) {
            this->gd = this->pnc;
        }
        else if (this->capture_drawable) {
            this->gd = this->drawable;
        }
    }

    ~Capture() override {
        delete this->psc;
        delete this->png_trans;

        if (this->pnc) {
            timeval now = tvtime();
            this->pnc->recorder.timestamp(now);
            this->pnc->recorder.send_timestamp_chunk(false);
            delete this->pnc;
        }
        delete this->wrm_trans;
        delete this->pnc_bmp_cache;
        delete this->pnc_gly_cache;
        delete this->pnc_ptr_cache;
        delete this->drawable;

        if (this->clear_png) {
            auto i = this->wrm_trans->get_seqno();
            while (i > 0) {
                auto filename = this->wrm_filename_generator->get(--i);
                if (::unlink(filename) < 0) {
                    LOG(LOG_WARNING, "Failed to remove file %s [%u: %s]", filename, errno, strerror(errno));
                }
            }
        }
    }

    void request_full_cleaning()
    {
        this->wrm_trans->request_full_cleaning();
    }

    void pause() {
        if (this->capture_png) {
            timeval now = tvtime();
            this->psc->pause_snapshot(now);
        }
    }

    void resume() {
        if (this->capture_wrm){
            this->wrm_trans->next();
            timeval now = tvtime();
            this->pnc->recorder.timestamp(now);
            this->pnc->recorder.send_timestamp_chunk(true);
        }
    }

    void update_config(const Inifile & ini) {
        if (this->capture_png) {
            this->psc->update_config(ini);
        }
        if (this->capture_wrm) {
            this->pnc->update_config(ini);
        }
    }

    void set_row(size_t rownum, const uint8_t * data) override {
        if (this->capture_drawable){
            this->drawable->set_row(rownum, data);
        }
    }

    void snapshot(const timeval & now, int x, int y, bool ignore_frame_in_timeval,
                          bool const & requested_to_stop) override {
        this->capture_event.reset();

        if (this->capture_drawable) {
            this->drawable->set_mouse_cursor_pos(x, y);
        }

        this->last_now = now;
        this->last_x   = x;
        this->last_y   = y;

        if (this->capture_png) {
            this->psc->snapshot(now, x, y, ignore_frame_in_timeval, requested_to_stop);
            this->capture_event.update(this->psc->time_to_wait);
        }
        if (this->capture_wrm) {
            this->pnc->snapshot(now, x, y, ignore_frame_in_timeval, requested_to_stop);
            this->capture_event.update(this->pnc->time_to_wait);
        }
    }

    void flush() override {
        if (this->capture_wrm) {
            this->pnc->flush();
        }
    }

<<<<<<< HEAD
    void input(const timeval & now, Stream & input_data_32) override {
=======
    virtual bool input(const timeval & now, Stream & input_data_32) override {
>>>>>>> b794c753
        if (this->capture_wrm) {
            return this->pnc->input(now, input_data_32);
        }

        return true;
    }

    void draw(const RDPScrBlt & cmd, const Rect & clip) override {
        if (this->gd) {
            this->gd->draw(cmd, clip);
        }
    }

    void draw(const RDPDestBlt & cmd, const Rect &clip) override {
        if (this->gd) {
            this->gd->draw(cmd, clip);
        }
    }

    void draw(const RDPMultiDstBlt & cmd, const Rect & clip) override {
        if (this->gd) {
            this->gd->draw(cmd, clip);
        }
    }

    void draw(const RDPMultiOpaqueRect & cmd, const Rect & clip) override {
        if (this->gd) {
            if (this->capture_bpp != this->order_bpp) {
                RDPMultiOpaqueRect capture_cmd = cmd;

                capture_cmd._Color = color_encode(
                      color_decode_opaquerect(cmd._Color, this->order_bpp, this->mod_palette_rgb)
                    , this->capture_bpp
                    );

                this->gd->draw(capture_cmd, clip);
            }
            else {
                this->gd->draw(cmd, clip);
            }
        }
    }

    void draw(const RDP::RDPMultiPatBlt & cmd, const Rect & clip) override {
        if (this->gd) {
            if (this->capture_bpp != this->order_bpp) {
                RDP::RDPMultiPatBlt capture_cmd = cmd;

                capture_cmd.BackColor = color_encode(
                      color_decode_opaquerect(cmd.BackColor, this->order_bpp, this->mod_palette_rgb)
                    , this->capture_bpp
                    );
                capture_cmd.ForeColor = color_encode(
                      color_decode_opaquerect(cmd.ForeColor, this->order_bpp, this->mod_palette_rgb)
                    , this->capture_bpp
                    );

                this->gd->draw(capture_cmd, clip);
            }
            else {
                this->gd->draw(cmd, clip);
            }
        }
    }

    void draw(const RDP::RDPMultiScrBlt & cmd, const Rect & clip) override {
        if (this->gd) {
            this->gd->draw(cmd, clip);
        }
    }

    void draw(const RDPPatBlt & cmd, const Rect &clip) override {
        if (this->gd) {
            if (this->capture_bpp != this->order_bpp) {
                RDPPatBlt capture_cmd = cmd;

                capture_cmd.back_color = color_encode(
                      color_decode_opaquerect(cmd.back_color, this->order_bpp, this->mod_palette_rgb)
                    , this->capture_bpp
                    );
                capture_cmd.fore_color = color_encode(
                      color_decode_opaquerect(cmd.fore_color, this->order_bpp, this->mod_palette_rgb)
                    , this->capture_bpp
                    );

                this->gd->draw(capture_cmd, clip);
            }
            else {
                this->gd->draw(cmd, clip);
            }
        }
    }

    void draw(const RDPMemBlt & cmd, const Rect & clip, const Bitmap & bmp) override {
        if (this->gd) {
            this->gd->draw(cmd, clip, bmp);
        }
    }

    void draw(const RDPMem3Blt & cmd, const Rect & clip, const Bitmap & bmp) override {
        if (this->gd) {
            if (this->capture_bpp != this->order_bpp) {
                RDPMem3Blt capture_cmd = cmd;

                capture_cmd.back_color = color_encode(
                      color_decode_opaquerect(cmd.back_color, this->order_bpp, this->mod_palette_rgb)
                    , this->capture_bpp
                    );
                capture_cmd.fore_color = color_encode(
                      color_decode_opaquerect(cmd.fore_color, this->order_bpp, this->mod_palette_rgb)
                    , this->capture_bpp
                    );

                this->gd->draw(capture_cmd, clip, bmp);
            }
            else {
                this->gd->draw(cmd, clip, bmp);
            }
        }
    }

    void draw(const RDPOpaqueRect & cmd, const Rect & clip) override {
        if (this->gd) {
            if (this->capture_bpp != this->order_bpp) {
                RDPOpaqueRect capture_cmd = cmd;

                capture_cmd.color = color_encode(
                      color_decode_opaquerect(cmd.color, this->order_bpp, this->mod_palette_rgb)
                    , this->capture_bpp
                    );

                this->gd->draw(capture_cmd, clip);
            }
            else {
                this->gd->draw(cmd, clip);
            }
        }
    }

    void draw(const RDPLineTo & cmd, const Rect & clip) override {
        if (this->gd) {
            if (this->capture_bpp != this->order_bpp) {
                RDPLineTo capture_cmd = cmd;

                capture_cmd.back_color = color_encode(
                      color_decode_opaquerect(cmd.back_color, this->order_bpp, this->mod_palette_rgb)
                    , this->capture_bpp
                    );
                capture_cmd.pen.color = color_encode(
                      color_decode_opaquerect(cmd.pen.color, this->order_bpp, this->mod_palette_rgb)
                    , this->capture_bpp
                    );

                this->gd->draw(capture_cmd, clip);
            }
            else {
                this->gd->draw(cmd, clip);
            }
        }
    }

    void draw(const RDPBrushCache & cmd) override {
        if (this->gd) {
            this->gd->draw(cmd);
        }
    }

    void draw(const RDPColCache & cmd) override {
        if (this->gd) {
            this->gd->draw(cmd);
        }
    }

    void draw(const RDPGlyphIndex & cmd, const Rect & clip, const GlyphCache * gly_cache) override {
        if (this->gd) {
            if (this->capture_bpp != this->order_bpp) {
                RDPGlyphIndex capture_cmd = cmd;

                capture_cmd.back_color = color_encode(
                      color_decode_opaquerect(cmd.back_color, this->order_bpp, this->mod_palette_rgb)
                    , this->capture_bpp
                    );
                capture_cmd.fore_color = color_encode(
                      color_decode_opaquerect(cmd.fore_color, this->order_bpp, this->mod_palette_rgb)
                    , this->capture_bpp
                    );

                this->gd->draw(capture_cmd, clip, gly_cache);
            }
            else {
                this->gd->draw(cmd, clip, gly_cache);
            }
        }
    }

    void draw(const RDPBitmapData & bitmap_data, const uint8_t * data , size_t size, const Bitmap & bmp) override {
        if (this->gd) {
            if (this->capture_wrm) {
                if (bmp.bpp() > this->capture_bpp) {
                    // reducing the color depth of image.
                    Bitmap capture_bmp(this->capture_bpp, bmp);

                    ::compress_and_draw_bitmap_update(bitmap_data, capture_bmp, this->capture_bpp, *this->gd);
                }
                else if (!(bitmap_data.flags & BITMAP_COMPRESSION)) {
                    ::compress_and_draw_bitmap_update(bitmap_data, bmp, this->capture_bpp, *this->gd);
                }
                else {
                    this->gd->draw(bitmap_data, data, size, bmp);
                }
            }
            else {
                this->gd->draw(bitmap_data, data, size, bmp);
            }
        }
    }

    void draw(const RDP::FrameMarker & order) override {
        if (this->gd) {
            this->gd->draw(order);
        }

        if (order.action == RDP::FrameMarker::FrameEnd) {
            if (this->capture_png) {
                bool requested_to_stop = false;
                this->psc->snapshot(this->last_now, this->last_x, this->last_y, false, requested_to_stop);
            }
        }
    }

    void draw(const RDPPolygonSC & cmd, const Rect & clip) override {
        if (this->gd) {
            if (this->capture_bpp != this->order_bpp) {
                RDPPolygonSC capture_cmd = cmd;

                capture_cmd.BrushColor = color_encode(
                      color_decode_opaquerect(cmd.BrushColor, this->order_bpp, this->mod_palette_rgb)
                    , this->capture_bpp
                    );

                this->gd->draw(capture_cmd, clip);
            }
            else {
                this->gd->draw(cmd, clip);
            }
        }
    }

    void draw(const RDPPolygonCB & cmd, const Rect & clip) override {
        if (this->gd) {
            if (this->capture_bpp != this->order_bpp) {
                RDPPolygonCB capture_cmd = cmd;

                capture_cmd.foreColor = color_encode(
                      color_decode_opaquerect(cmd.foreColor, this->order_bpp, this->mod_palette_rgb)
                    , this->capture_bpp
                    );
                capture_cmd.backColor = color_encode(
                      color_decode_opaquerect(cmd.backColor, this->order_bpp, this->mod_palette_rgb)
                    , this->capture_bpp
                    );

                this->gd->draw(capture_cmd, clip);
            }
            else {
                this->gd->draw(cmd, clip);
            }
        }
    }

    void draw(const RDPPolyline & cmd, const Rect & clip) override {
        if (this->gd) {
            if (this->capture_bpp != this->order_bpp) {
                RDPPolyline capture_cmd = cmd;

                capture_cmd.PenColor = color_encode(
                      color_decode_opaquerect(cmd.PenColor, this->order_bpp, this->mod_palette_rgb)
                    , this->capture_bpp
                    );

                this->gd->draw(capture_cmd, clip);
            }
            else {
                this->gd->draw(cmd, clip);
            }
        }
    }

    void draw(const RDPEllipseSC & cmd, const Rect & clip) override {
        if (this->gd) {
            if (this->capture_bpp != this->order_bpp) {
                RDPEllipseSC capture_cmd = cmd;

                capture_cmd.color = color_encode(
                      color_decode_opaquerect(cmd.color, this->order_bpp, this->mod_palette_rgb)
                    , this->capture_bpp
                    );

                this->gd->draw(capture_cmd, clip);
            }
            else {
                this->gd->draw(cmd, clip);
            }
        }
    }

    void draw(const RDPEllipseCB & cmd, const Rect & clip) override {
        if (this->gd) {
            if (this->capture_bpp != this->order_bpp) {
                RDPEllipseCB capture_cmd = cmd;

                capture_cmd.back_color = color_encode(
                      color_decode_opaquerect(cmd.back_color, this->order_bpp, this->mod_palette_rgb)
                    , this->capture_bpp
                    );
                capture_cmd.fore_color = color_encode(
                      color_decode_opaquerect(cmd.fore_color, this->order_bpp, this->mod_palette_rgb)
                    , this->capture_bpp
                    );

                this->gd->draw(capture_cmd, clip);
            }
            else {
                this->gd->draw(cmd, clip);
            }
        }
    }

    void draw(const RDP::RAIL::NewOrExistingWindow & order) override {
        if (this->gd) {
            this->gd->draw(order);
        }
    }

    void draw(const RDP::RAIL::WindowIcon & order) override {
        if (this->gd) {
            this->gd->draw(order);
        }
    }

    void draw(const RDP::RAIL::CachedIcon & order) override {
        if (this->gd) {
            this->gd->draw(order);
        }
    }

    void draw(const RDP::RAIL::DeletedWindow & order) override {
        if (this->gd) {
            this->gd->draw(order);
        }
    }

    void server_set_pointer(const Pointer & cursor) override {
        if (this->gd) {
            this->gd->server_set_pointer(cursor);
        }
    }

    void set_mod_palette(const BGRPalette & palette) override {
        if (this->capture_drawable) {
            this->drawable->set_mod_palette(palette);
        }
    }

    void set_pointer_display() override {
        if (this->capture_drawable) {
            this->drawable->show_mouse_cursor(false);
        }
    }

    // toggles externally genareted breakpoint.
    void external_breakpoint() override {
        if (this->capture_wrm) {
            this->pnc->external_breakpoint();
        }
    }

    void external_time(const timeval & now) override {
        if (this->capture_wrm) {
            this->pnc->external_time(now);
        }
    }

    void session_update(const timeval & now, const char * message) override {
        if (this->capture_wrm) {
            this->pnc->session_update(now, message);
        }
    }
};

#endif<|MERGE_RESOLUTION|>--- conflicted
+++ resolved
@@ -265,11 +265,7 @@
         }
     }
 
-<<<<<<< HEAD
-    void input(const timeval & now, Stream & input_data_32) override {
-=======
-    virtual bool input(const timeval & now, Stream & input_data_32) override {
->>>>>>> b794c753
+    bool input(const timeval & now, Stream & input_data_32) override {
         if (this->capture_wrm) {
             return this->pnc->input(now, input_data_32);
         }
