--- conflicted
+++ resolved
@@ -215,13 +215,8 @@
         this->capture_api.resume_capture(now);
     }
 
-<<<<<<< HEAD
-    void update_config(const Inifile & ini) {
+    void update_config(const Inifile & ini) override {
         this->config_updater_api.update_config(ini);
-=======
-    void update_config(const Inifile & ini) override {
-        this->capture_api.update_config(ini);
->>>>>>> ba468c50
     }
 
     std::chrono::microseconds snapshot(
