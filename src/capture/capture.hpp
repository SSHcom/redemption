--- conflicted
+++ resolved
@@ -34,7 +34,6 @@
 
 #include "wait_obj.hpp"
 
-<<<<<<< HEAD
 #include "gdi/graphic_api.hpp"
 #include "gdi/cache_api.hpp"
 #include "gdi/frame_marker_api.hpp"
@@ -46,12 +45,7 @@
 #include "gdi/session_update_api.hpp"
 #include "gdi/update_config.hpp"
 #include "gdi/external_event.hpp"
-=======
 #include "utils/pattutils.hpp"
-
-// for extension
-// end extension
->>>>>>> 1ace5700
 
 class Capture final : public RDPGraphicDevice, public RDPCaptureDevice {
 public:
@@ -98,7 +92,6 @@
 
     const BGRPalette & mod_palette_rgb = BGRPalette::classic_332_rgb();
 
-<<<<<<< HEAD
     struct NewGraphicDevice : gdi::GraphicApi {
         std::vector<RDPGraphicDevice *> gds;
     };
@@ -479,10 +472,8 @@
     NewExternalEvent * external_event_api = nullptr;
 
 
-=======
     const Inifile & ini;
     // TODO: why so many uninitialized constants ?
->>>>>>> 1ace5700
 public:
     Capture( const timeval & now, int width, int height, int order_bpp, int capture_bpp
            , bool clear_png, bool no_timestamp, auth_api * authentifier, const Inifile & ini
@@ -717,33 +708,30 @@
 
     void snapshot(const timeval & now, int x, int y, bool ignore_frame_in_timeval,
                           bool const & requested_to_stop) override {
-<<<<<<< HEAD
         this->snapshot_api->snapshot(now, x, y, ignore_frame_in_timeval, this->capture_event);
-=======
         this->capture_event.reset();
 
-        if (this->drawable) {
-            this->drawable->set_mouse_cursor_pos(x, y);
-        }
-
-        this->last_now = now;
-        this->last_x   = x;
-        this->last_y   = y;
-
-        if (this->capture_png) {
-            this->psc->snapshot(now, x, y, ignore_frame_in_timeval, requested_to_stop);
-            this->capture_event.update(this->psc->time_to_wait);
-        }
-        if (this->capture_wrm) {
-            this->pnc->snapshot(now, x, y, ignore_frame_in_timeval, requested_to_stop);
-            this->capture_event.update(this->pnc->time_to_wait);
-        }
-
-        if (this->pkc) {
-            this->pkc->snapshot(now, x, y, ignore_frame_in_timeval, requested_to_stop);
-            this->capture_event.update(this->pkc->time_to_wait);
-        }
->>>>>>> 1ace5700
+//         if (this->drawable) {
+//             this->drawable->set_mouse_cursor_pos(x, y);
+//         }
+//
+//         this->last_now = now;
+//         this->last_x   = x;
+//         this->last_y   = y;
+//
+//         if (this->capture_png) {
+//             this->psc->snapshot(now, x, y, ignore_frame_in_timeval, requested_to_stop);
+//             this->capture_event.update(this->psc->time_to_wait);
+//         }
+//         if (this->capture_wrm) {
+//             this->pnc->snapshot(now, x, y, ignore_frame_in_timeval, requested_to_stop);
+//             this->capture_event.update(this->pnc->time_to_wait);
+//         }
+//
+//         if (this->pkc) {
+//             this->pkc->snapshot(now, x, y, ignore_frame_in_timeval, requested_to_stop);
+//             this->capture_event.update(this->pkc->time_to_wait);
+//         }
     }
 
     void flush() override {
@@ -753,20 +741,18 @@
     }
 
     bool input(const timeval & now, uint8_t const * input_data_32, std::size_t data_sz) override {
-<<<<<<< HEAD
         return this->input_kbd_api->input_kbd(now, input_data_32, data_sz);
-=======
-        if (this->capture_wrm) {
-            this->pnc->input(now, input_data_32, data_sz);
-        }
-
-        bool send_to_mod = true;
-
-        if (this->pkc) {
-            send_to_mod = this->pkc->input(now, input_data_32, data_sz);
-        }
-
-        return send_to_mod;
+//         if (this->capture_wrm) {
+//             this->pnc->input(now, input_data_32, data_sz);
+//         }
+//
+//         bool send_to_mod = true;
+//
+//         if (this->pkc) {
+//             send_to_mod = this->pkc->input(now, input_data_32, data_sz);
+//         }
+//
+//         return send_to_mod;
     }
 
     void enable_keyboard_input_mask(bool enable) {
@@ -777,7 +763,6 @@
         if (this->pkc) {
             this->pkc->enable_keyboard_input_mask(enable);
         }
->>>>>>> 1ace5700
     }
 
     void draw(const RDPScrBlt & cmd, const Rect & clip) override {
@@ -935,14 +920,12 @@
     }
 
     void set_mod_palette(const BGRPalette & palette) override {
-<<<<<<< HEAD
         if (this->capture_drawable) {
             this->set_palette_api->set_mod_palette(palette);
-=======
-        if (this->drawable) {
-            this->drawable->set_mod_palette(palette);
->>>>>>> 1ace5700
-        }
+        }
+//         if (this->drawable) {
+//             this->drawable->set_mod_palette(palette);
+//         }
     }
 
     void set_pointer_display() override {
