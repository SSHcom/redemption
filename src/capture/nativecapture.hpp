--- conflicted
+++ resolved
@@ -132,108 +132,10 @@
         return true;
     }
 
-<<<<<<< HEAD
-=======
     void enable_keyboard_input_mask(bool enable) {
         this->keyboard_input_mask_enabled = enable;
     }
 
-    void draw(const RDPScrBlt & cmd, const Rect & clip) override {
-        this->recorder.draw(cmd, clip);
-    }
-
-    void draw(const RDPMemBlt & cmd, const Rect & clip, const Bitmap & bmp) override {
-        this->recorder.draw(cmd, clip, bmp);
-    }
-
-    void draw(const RDPMem3Blt & cmd, const Rect & clip, const Bitmap & bmp) override {
-        this->recorder.draw(cmd, clip, bmp);
-    }
-
-    void draw(const RDPOpaqueRect & cmd, const Rect & clip) override {
-        this->recorder.draw(cmd, clip);
-    }
-
-    void draw(const RDPDestBlt & cmd, const Rect & clip) override {
-        this->recorder.draw(cmd, clip);
-    }
-
-    void draw(const RDPMultiDstBlt & cmd, const Rect & clip) override {
-        this->recorder.draw(cmd, clip);
-    }
-
-    void draw(const RDPMultiOpaqueRect & cmd, const Rect & clip) override {
-        this->recorder.draw(cmd, clip);
-    }
-
-    void draw(const RDP::RDPMultiPatBlt & cmd, const Rect & clip) override {
-        this->recorder.draw(cmd, clip);
-    }
-
-    void draw(const RDP::RDPMultiScrBlt & cmd, const Rect & clip) override {
-        this->recorder.draw(cmd, clip);
-    }
-
-    void draw(const RDPPatBlt & cmd, const Rect & clip) override {
-        this->recorder.draw(cmd, clip);
-    }
-
-    void draw(const RDPLineTo & cmd, const Rect & clip) override {
-        this->recorder.draw(cmd, clip);
-    }
-
-    void draw(const RDPGlyphIndex & cmd, const Rect & clip, const GlyphCache * gly_cache) override {
-        this->recorder.draw(cmd, clip, gly_cache);
-    }
-
-    void draw(const RDPBitmapData & bitmap_data, const uint8_t * data,
-            size_t size, const Bitmap & bmp) override {
-        this->recorder.draw(bitmap_data, data, size, bmp);
-    }
-
-    void draw(const RDP::FrameMarker & order) override {
-        this->recorder.draw(order);
-    }
-
-    void draw(const RDPPolygonSC & cmd, const Rect & clip) override {
-        this->recorder.draw(cmd, clip);
-    }
-
-    void draw(const RDPPolygonCB & cmd, const Rect & clip) override {
-        this->recorder.draw(cmd, clip);
-    }
-
-    void draw(const RDPPolyline & cmd, const Rect & clip) override {
-        this->recorder.draw(cmd, clip);
-    }
-
-    void draw(const RDPEllipseSC & cmd, const Rect & clip) override {
-        this->recorder.draw(cmd, clip);
-    }
-
-    void draw(const RDPEllipseCB & cmd, const Rect & clip) override {
-        this->recorder.draw(cmd, clip);
-    }
-
-    void draw(const RDP::RAIL::NewOrExistingWindow & order) override {
-        this->recorder.draw(order);
-    }
-
-    void draw(const RDP::RAIL::WindowIcon & order) override {
-        this->recorder.draw(order);
-    }
-
-    void draw(const RDP::RAIL::CachedIcon & order) override {
-        this->recorder.draw(order);
-    }
-
-    void draw(const RDP::RAIL::DeletedWindow & order) override {
-        this->recorder.draw(order);
-    }
-
-    using RDPGraphicDevice::draw;
-
->>>>>>> 1ace5700
     void server_set_pointer(const Pointer & cursor) override {
         this->recorder.server_set_pointer(cursor);
     }
