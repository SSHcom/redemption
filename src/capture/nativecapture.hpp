--- conflicted
+++ resolved
@@ -55,14 +55,9 @@
 
     NativeCapture( const timeval & now, Transport & trans, int width, int height, int capture_bpp, BmpCache & bmp_cache
                  , GlyphCache & gly_cache, PointerCache & ptr_cache, RDPDrawable & drawable, const Inifile & ini
-<<<<<<< HEAD
-                 , bool externally_generated_breakpoint = false, SendInput send_input = SendInput::NO)
+                 , SendInput send_input = SendInput::NO)
     : dump_png24_api{drawable}
     , recorder( now, &trans, width, height, capture_bpp, bmp_cache, gly_cache, ptr_cache, this->dump_png24_api, ini, send_input
-=======
-                 , SendInput send_input = SendInput::NO)
-    : recorder( now, &trans, width, height, capture_bpp, bmp_cache, gly_cache, ptr_cache, drawable, ini, send_input
->>>>>>> 9e1cbed2
               , ini.get<cfg::debug::capture>())
     , nb_file(0)
     , time_to_wait(0)
@@ -158,109 +153,7 @@
         this->keyboard_input_mask_enabled = enable;
     }
 
-<<<<<<< HEAD
     // toggles externally genareted breakpoint.
-=======
-    void draw(const RDPScrBlt & cmd, const Rect & clip) override {
-        this->recorder.draw(cmd, clip);
-    }
-
-    void draw(const RDPMemBlt & cmd, const Rect & clip, const Bitmap & bmp) override {
-        this->recorder.draw(cmd, clip, bmp);
-    }
-
-    void draw(const RDPMem3Blt & cmd, const Rect & clip, const Bitmap & bmp) override {
-        this->recorder.draw(cmd, clip, bmp);
-    }
-
-    void draw(const RDPOpaqueRect & cmd, const Rect & clip) override {
-        this->recorder.draw(cmd, clip);
-    }
-
-    void draw(const RDPDestBlt & cmd, const Rect & clip) override {
-        this->recorder.draw(cmd, clip);
-    }
-
-    void draw(const RDPMultiDstBlt & cmd, const Rect & clip) override {
-        this->recorder.draw(cmd, clip);
-    }
-
-    void draw(const RDPMultiOpaqueRect & cmd, const Rect & clip) override {
-        this->recorder.draw(cmd, clip);
-    }
-
-    void draw(const RDP::RDPMultiPatBlt & cmd, const Rect & clip) override {
-        this->recorder.draw(cmd, clip);
-    }
-
-    void draw(const RDP::RDPMultiScrBlt & cmd, const Rect & clip) override {
-        this->recorder.draw(cmd, clip);
-    }
-
-    void draw(const RDPPatBlt & cmd, const Rect & clip) override {
-        this->recorder.draw(cmd, clip);
-    }
-
-    void draw(const RDPLineTo & cmd, const Rect & clip) override {
-        this->recorder.draw(cmd, clip);
-    }
-
-    void draw(const RDPGlyphIndex & cmd, const Rect & clip, const GlyphCache * gly_cache) override {
-        this->recorder.draw(cmd, clip, gly_cache);
-    }
-
-    void draw(const RDPBitmapData & bitmap_data, const uint8_t * data,
-            size_t size, const Bitmap & bmp) override {
-        this->recorder.draw(bitmap_data, data, size, bmp);
-    }
-
-    void draw(const RDP::FrameMarker & order) override {
-        this->recorder.draw(order);
-    }
-
-    void draw(const RDPPolygonSC & cmd, const Rect & clip) override {
-        this->recorder.draw(cmd, clip);
-    }
-
-    void draw(const RDPPolygonCB & cmd, const Rect & clip) override {
-        this->recorder.draw(cmd, clip);
-    }
-
-    void draw(const RDPPolyline & cmd, const Rect & clip) override {
-        this->recorder.draw(cmd, clip);
-    }
-
-    void draw(const RDPEllipseSC & cmd, const Rect & clip) override {
-        this->recorder.draw(cmd, clip);
-    }
-
-    void draw(const RDPEllipseCB & cmd, const Rect & clip) override {
-        this->recorder.draw(cmd, clip);
-    }
-
-    void draw(const RDP::RAIL::NewOrExistingWindow & order) override {
-        this->recorder.draw(order);
-    }
-
-    void draw(const RDP::RAIL::WindowIcon & order) override {
-        this->recorder.draw(order);
-    }
-
-    void draw(const RDP::RAIL::CachedIcon & order) override {
-        this->recorder.draw(order);
-    }
-
-    void draw(const RDP::RAIL::DeletedWindow & order) override {
-        this->recorder.draw(order);
-    }
-
-    using RDPGraphicDevice::draw;
-
-    void server_set_pointer(const Pointer & cursor) override {
-        this->recorder.server_set_pointer(cursor);
-    }
-
->>>>>>> 9e1cbed2
     void external_breakpoint() override {
         this->recorder.breakpoint();
     }
