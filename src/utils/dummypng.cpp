/*
   This program is free software; you can redistribute it and/or modify
   it under the terms of the GNU General Public License as published by
   the Free Software Foundation; either version 2 of the License, or
   (at your option) any later version.

   This program is distributed in the hope that it will be useful,
   but WITHOUT ANY WARRANTY; without even the implied warranty of
   MERCHANTABILITY or FITNESS FOR A PARTICULAR PURPOSE. See the
   GNU General Public License for more details.

   You should have received a copy of the GNU General Public License
   along with this program; if not, write to the Free Software
   Foundation, Inc., 675 Mass Ave, Cambridge, MA 02139, USA.

   Product name: redemption, a FLOSS RDP proxy
   Copyright (C) Wallix 2016
   Author(s): Christophe Grosjean

   This file is a dummy stub for PNG functions.
   Some tests have a dependency on some functions from libpng
   (through inclusion of other inlined classes and functions)
   while never actually calling these. Depending on the compilation
   optimisation flags model the references to these functions
   may or may not be stripped before linking. When they are not stripped
   we need these dummy stubs to link with.

*/

#ifndef DUMMYPNG_HPP
#define DUMMYPNG_HPP


#include <stdlib.h>
#include <png.h>

<<<<<<< HEAD
[[ noreturn ]] void png_set_IHDR(png_structp png_ptr,
=======
#pragma GCC diagnostic ignored "-Wsuggest-attribute=noreturn"

 void png_set_IHDR(png_structp png_ptr,
>>>>>>> 84484131
   png_infop info_ptr, png_uint_32 width, png_uint_32 height, int bit_depth,
   int color_type, int interlace_method, int compression_method,
   int filter_method)
{
    // this is a stub, if this function is called we should link with
    // the real libpng instead of the dummypng stub
    abort();
}

<<<<<<< HEAD
[[ noreturn ]] void png_write_info(png_structp png_ptr, png_infop info_ptr)
=======
 void png_write_info(png_structp png_ptr, png_infop info_ptr)
>>>>>>> 84484131
{
    // this is a stub, if this function is called we should link with
    // the real libpng instead of the dummypng stub
    abort();
}

<<<<<<< HEAD
[[ noreturn ]] void png_write_row(png_structp png_ptr, png_bytep row)
=======
void  png_write_row(png_structp png_ptr, png_bytep row)
>>>>>>> 84484131
{
    // this is a stub, if this function is called we should link with
    // the real libpng instead of the dummypng stub
    abort();
}

<<<<<<< HEAD
[[ noreturn ]] void png_destroy_write_struct(png_structpp png_ptr_ptr, png_infopp info_ptr_ptr)
=======
void  png_destroy_write_struct(png_structpp png_ptr_ptr, png_infopp info_ptr_ptr)
>>>>>>> 84484131
{
    // this is a stub, if this function is called we should link with
    // the real libpng instead of the dummypng stub
    abort();
}

<<<<<<< HEAD
[[ noreturn ]] void png_write_end(png_structp png_ptr, png_infop info_ptr)
=======
void  png_write_end(png_structp png_ptr, png_infop info_ptr)
>>>>>>> 84484131
{
    // this is a stub, if this function is called we should link with
    // the real libpng instead of the dummypng stub
    abort();
}

png_info*  png_create_info_struct(png_structp png_ptr)
{
    // this is a stub, if this function is called we should link with
    // the real libpng instead of the dummypng stub
    //abort();
    return nullptr;
}

<<<<<<< HEAD
[[ noreturn ]] void png_set_write_fn(png_structp png_ptr,
=======
void  png_set_write_fn(png_structp png_ptr,
>>>>>>> 84484131
        png_voidp io_ptr, png_rw_ptr write_data_fn, png_flush_ptr output_flush_fn)
{
    // this is a stub, if this function is called we should link with
    // the real libpng instead of the dummypng stub
    abort();
}


png_struct*  png_create_write_struct(png_const_charp user_png_ver, png_voidp error_ptr,
png_error_ptr error_fn, png_error_ptr warn_fn)
{
    // this is a stub, if this function is called we should link with
    // the real libpng instead of the dummypng stub
    //abort();
    return nullptr;
}

#endif<|MERGE_RESOLUTION|>--- conflicted
+++ resolved
@@ -34,13 +34,10 @@
 #include <stdlib.h>
 #include <png.h>
 
-<<<<<<< HEAD
-[[ noreturn ]] void png_set_IHDR(png_structp png_ptr,
-=======
+
 #pragma GCC diagnostic ignored "-Wsuggest-attribute=noreturn"
 
  void png_set_IHDR(png_structp png_ptr,
->>>>>>> 84484131
    png_infop info_ptr, png_uint_32 width, png_uint_32 height, int bit_depth,
    int color_type, int interlace_method, int compression_method,
    int filter_method)
@@ -50,49 +47,38 @@
     abort();
 }
 
-<<<<<<< HEAD
-[[ noreturn ]] void png_write_info(png_structp png_ptr, png_infop info_ptr)
-=======
+
  void png_write_info(png_structp png_ptr, png_infop info_ptr)
->>>>>>> 84484131
 {
     // this is a stub, if this function is called we should link with
     // the real libpng instead of the dummypng stub
     abort();
 }
 
-<<<<<<< HEAD
-[[ noreturn ]] void png_write_row(png_structp png_ptr, png_bytep row)
-=======
+
 void  png_write_row(png_structp png_ptr, png_bytep row)
->>>>>>> 84484131
 {
     // this is a stub, if this function is called we should link with
     // the real libpng instead of the dummypng stub
     abort();
 }
 
-<<<<<<< HEAD
-[[ noreturn ]] void png_destroy_write_struct(png_structpp png_ptr_ptr, png_infopp info_ptr_ptr)
-=======
+
 void  png_destroy_write_struct(png_structpp png_ptr_ptr, png_infopp info_ptr_ptr)
->>>>>>> 84484131
 {
     // this is a stub, if this function is called we should link with
     // the real libpng instead of the dummypng stub
     abort();
 }
 
-<<<<<<< HEAD
-[[ noreturn ]] void png_write_end(png_structp png_ptr, png_infop info_ptr)
-=======
+
 void  png_write_end(png_structp png_ptr, png_infop info_ptr)
->>>>>>> 84484131
 {
     // this is a stub, if this function is called we should link with
     // the real libpng instead of the dummypng stub
     abort();
 }
+
 
 png_info*  png_create_info_struct(png_structp png_ptr)
 {
@@ -102,11 +88,8 @@
     return nullptr;
 }
 
-<<<<<<< HEAD
-[[ noreturn ]] void png_set_write_fn(png_structp png_ptr,
-=======
+
 void  png_set_write_fn(png_structp png_ptr,
->>>>>>> 84484131
         png_voidp io_ptr, png_rw_ptr write_data_fn, png_flush_ptr output_flush_fn)
 {
     // this is a stub, if this function is called we should link with
