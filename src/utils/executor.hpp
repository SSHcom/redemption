--- conflicted
+++ resolved
@@ -1166,18 +1166,9 @@
 
 template<class Event>
 struct UniquePtrEventWithUPtr;
-<<<<<<< HEAD
 
 namespace detail
 {
-    template<class Event>
-    struct event_with_uptr : Event
-    {
-        using Event::Event;
-
-        std::unique_ptr<Event, DeleteSelf<typename Event::base_type>>* uptr;
-    };
-
     struct UniquePtrEventWithUPtrAccess
     {
         template<class UEvent>
@@ -1185,106 +1176,6 @@
         {
             return x.p;
         }
-
-        template<class UEvent>
-        static typename UEvent::UniquePtr**& uptr_in_event(UEvent& x)
-        {
-            return x.uptr_in_event;
-        }
-    };
-}
-
-template<class Event>
-struct UniquePtrEventWithUPtr
-{
-    UniquePtrEventWithUPtr() noexcept = default;
-
-    UniquePtrEventWithUPtr(detail::event_with_uptr<Event>* e) noexcept
-    : p(e)
-    , uptr_in_event(&e->uptr)
-    {
-        *this->uptr_in_event = &p;
-    }
-
-    template<class InheritEvent>
-    UniquePtrEventWithUPtr(UniquePtrEventWithUPtr<InheritEvent>&& other) noexcept
-    : p(std::move(detail::UniquePtrEventWithUPtrAccess::p(other)))
-    , uptr_in_event(reinterpret_cast<UniquePtr**>(
-        detail::UniquePtrEventWithUPtrAccess::uptr_in_event(other)))
-    {
-        *this->uptr_in_event = &p;
-    }
-
-    template<class InheritEvent>
-    UniquePtrEventWithUPtr& operator=(UniquePtrEventWithUPtr<InheritEvent>&& other) noexcept
-    {
-        this->p = std::move(detail::UniquePtrEventWithUPtrAccess::p(other));
-        this->uptr_in_event = reinterpret_cast<UniquePtr**>(
-            detail::UniquePtrEventWithUPtrAccess::uptr_in_event(other));
-        *this->uptr_in_event = &p;
-        return *this;
-    }
-
-    explicit operator bool () const noexcept
-    {
-        return bool(this->p);
-    }
-
-    Event* operator->() const noexcept
-    {
-        return this->p.get();
-    }
-
-    Event& operator*() const noexcept
-    {
-        return *this->p;
-    }
-
-    void reset() noexcept
-    {
-        this->p.reset();
-    }
-
-    Event* release() noexcept
-    {
-        return this->p.release();
-    }
-
-private:
-    friend detail::UniquePtrEventWithUPtrAccess;
-    using UniquePtr = std::unique_ptr<Event, DeleteSelf<typename Event::base_type>>;
-    UniquePtr p;
-    UniquePtr** uptr_in_event; // pointer on event_with_uptr::uptr
-};
-
-template<class Event, class... Args>
-static UniquePtrEventWithUPtr<Event>
-new_event(Args&&... args)
-{
-    using NewEvent = detail::event_with_uptr<Event>;
-    auto* p = new("") NewEvent(static_cast<Args&&>(args)...);
-    p->deleter = [](auto* base) noexcept {
-        auto* e = static_cast<NewEvent*>(base);
-        e->deleter = [](auto*) noexcept {};
-        // jln::make_lambda<DeleteEvent>()(ctx...);
-        assert(e->uptr->get() == base);
-        e->uptr->release();
-        delete e;
-    };
-    UniquePtrEventWithUPtr<Event> uptr(p);
-    p->attach();
-    return uptr;
-=======
-
-namespace detail
-{
-    struct UniquePtrEventWithUPtrAccess
-    {
-        template<class UEvent>
-        static typename UEvent::UniquePtr& p(UEvent& x)
-        {
-            return x.p;
-        }
     };
 
     template<class Base>
@@ -1301,7 +1192,6 @@
 
         void** uptr_in_event; // pointer on UniquePtrEventWithUPtr::EventPrivate::uptr
     };
->>>>>>> 5b264daa
 }
 
 template<class Event>
