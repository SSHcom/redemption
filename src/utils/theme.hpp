--- conflicted
+++ resolved
@@ -25,7 +25,9 @@
 #include "cfgloader.hpp"
 #include "utils/parse.hpp"
 
-<<<<<<< HEAD
+#include <string>
+
+
 struct Theme
 {
     struct {
@@ -35,7 +37,7 @@
         BGRColor_ focus_color = WINBLUE;
         BGRColor_ error_color = YELLOW;
         bool logo = false;
-        char logo_path[1024] {};
+        std::string logo_path;
     } global;
 
     struct {
@@ -69,65 +71,8 @@
     struct {
         BGRColor_ bgcolor = MEDIUM_BLUE;
         BGRColor_ fgcolor = WHITE;
-=======
-#include <string>
-
-
-struct Theme final
-{
-    struct {
-        int bgcolor = DARK_BLUE_BIS;
-        int fgcolor = WHITE;
-        int separator_color = LIGHT_BLUE;
-        int focus_color = WINBLUE;
-        int error_color = YELLOW;
-        bool logo = false;
-        std::string logo_path;
-    } global {}; // fixes gcc-4.9 -Wuninitialized warning
-
-    struct {
-        int bgcolor = WHITE;
-        int fgcolor = BLACK;
-        int focus_color = WINBLUE;
-    } edit;
-
-    struct {
-        int fgcolor = BLACK;
-        int bgcolor = LIGHT_YELLOW;
-        int border_color = BLACK;
-    } tooltip;
-
-    struct {
-        int bgcolor = PALE_BLUE;
-        int fgcolor = BLACK;
-    } selector_line1;
-    struct {
-        int bgcolor = LIGHT_BLUE;
-        int fgcolor = BLACK;
-    } selector_line2;
-    struct {
-        int bgcolor = MEDIUM_BLUE;
-        int fgcolor = WHITE;
-    } selector_selected;
-    struct {
-        int bgcolor = WINBLUE;
-        int fgcolor = WHITE;
-    } selector_focus;
-    struct {
-        int bgcolor = MEDIUM_BLUE;
-        int fgcolor = WHITE;
->>>>>>> 2b65e637
     } selector_label;
 };
-
-<<<<<<< HEAD
-    void set_logo_path(const char * logopath) {
-        strncpy(this->global.logo_path, logopath, sizeof(this->global.logo_path));
-        this->global.logo_path[sizeof(this->global.logo_path) - 1] = 0;
-    }
-};
-=======
->>>>>>> 2b65e637
 
 struct ThemeHolder final : public ConfigurationHolder
 {
@@ -139,7 +84,6 @@
     {
         if (0 == strcmp(context, "global")) {
             if (0 == strcmp(key, "bgcolor")){
-<<<<<<< HEAD
                 this->theme.global.bgcolor = BGRColor_(color_from_cstr(value));
             }
             else if (0 == strcmp(key, "fgcolor")){
@@ -153,21 +97,6 @@
             }
             else if (0 == strcmp(key, "error_color")){
                 this->theme.global.error_color = BGRColor_(color_from_cstr(value));
-=======
-                this->theme.global.bgcolor = color_from_cstr(value);
-            }
-            else if (0 == strcmp(key, "fgcolor")){
-                this->theme.global.fgcolor = color_from_cstr(value);
-            }
-            else if (0 == strcmp(key, "separator_color")){
-                this->theme.global.separator_color = color_from_cstr(value);
-            }
-            else if (0 == strcmp(key, "focus_color")){
-                this->theme.global.focus_color = color_from_cstr(value);
-            }
-            else if (0 == strcmp(key, "error_color")){
-                this->theme.global.error_color = color_from_cstr(value);
->>>>>>> 2b65e637
             }
             else if (0 == strcmp(key, "logo")){
                 this->theme.global.logo = Parse(reinterpret_cast<const uint8_t *>(value)).bool_from_cstr();
@@ -175,7 +104,6 @@
         }
         else if (0 == strcmp(context, "edit")) {
             if (0 == strcmp(key, "bgcolor")) {
-<<<<<<< HEAD
                 this->theme.edit.bgcolor = BGRColor_(color_from_cstr(value));
             }
             else if (0 == strcmp(key, "fgcolor")) {
@@ -183,20 +111,10 @@
             }
             else if (0 == strcmp(key, "focus_color")) {
                 this->theme.edit.focus_color = BGRColor_(color_from_cstr(value));
-=======
-                this->theme.edit.bgcolor = color_from_cstr(value);
-            }
-            else if (0 == strcmp(key, "fgcolor")) {
-                this->theme.edit.fgcolor = color_from_cstr(value);
-            }
-            else if (0 == strcmp(key, "focus_color")) {
-                this->theme.edit.focus_color = color_from_cstr(value);
->>>>>>> 2b65e637
             }
         }
         else if (0 == strcmp(context, "tooltip")) {
             if (0 == strcmp(key, "bgcolor")) {
-<<<<<<< HEAD
                 this->theme.tooltip.bgcolor = BGRColor_(color_from_cstr(value));
             }
             else if (0 == strcmp(key, "fgcolor")) {
@@ -204,20 +122,10 @@
             }
             else if (0 == strcmp(key, "border_color")) {
                 this->theme.tooltip.border_color = BGRColor_(color_from_cstr(value));
-=======
-                this->theme.tooltip.bgcolor = color_from_cstr(value);
-            }
-            else if (0 == strcmp(key, "fgcolor")) {
-                this->theme.tooltip.fgcolor = color_from_cstr(value);
-            }
-            else if (0 == strcmp(key, "border_color")) {
-                this->theme.tooltip.border_color = color_from_cstr(value);
->>>>>>> 2b65e637
             }
         }
         else if (0 == strcmp(context, "selector")) {
             if (0 == strcmp(key, "line1_fgcolor")) {
-<<<<<<< HEAD
                 this->theme.selector_line1.fgcolor = BGRColor_(color_from_cstr(value));
             }
             else if (0 == strcmp(key, "line1_bgcolor")) {
@@ -246,36 +154,6 @@
             }
             else if (0 == strcmp(key, "label_fgcolor")) {
                 this->theme.selector_label.fgcolor = BGRColor_(color_from_cstr(value));
-=======
-                this->theme.selector_line1.fgcolor = color_from_cstr(value);
-            }
-            else if (0 == strcmp(key, "line1_bgcolor")) {
-                this->theme.selector_line1.bgcolor = color_from_cstr(value);
-            }
-            else if (0 == strcmp(key, "line2_fgcolor")) {
-                this->theme.selector_line2.fgcolor = color_from_cstr(value);
-            }
-            else if (0 == strcmp(key, "line2_bgcolor")) {
-                this->theme.selector_line2.bgcolor = color_from_cstr(value);
-            }
-            else if (0 == strcmp(key, "selected_bgcolor")) {
-                this->theme.selector_selected.bgcolor = color_from_cstr(value);
-            }
-            else if (0 == strcmp(key, "selected_fgcolor")) {
-                this->theme.selector_selected.fgcolor = color_from_cstr(value);
-            }
-            else if (0 == strcmp(key, "focus_bgcolor")) {
-                this->theme.selector_focus.bgcolor = color_from_cstr(value);
-            }
-            else if (0 == strcmp(key, "focus_fgcolor")) {
-                this->theme.selector_focus.fgcolor = color_from_cstr(value);
-            }
-            else if (0 == strcmp(key, "label_bgcolor")) {
-                this->theme.selector_label.bgcolor = color_from_cstr(value);
-            }
-            else if (0 == strcmp(key, "label_fgcolor")) {
-                this->theme.selector_label.fgcolor = color_from_cstr(value);
->>>>>>> 2b65e637
             }
         }
     }
