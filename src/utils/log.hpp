--- conflicted
+++ resolved
@@ -468,16 +468,12 @@
 
 } // anonymous namespace
 
-<<<<<<< HEAD
-inline const char * escape_double_quotes(const char * subject) {
-=======
 inline char * escape_double_quotes(const char * subject) {
 
     if (subject == nullptr) {
         char * null_char = nullptr;
         return null_char;
     }
->>>>>>> 3189fa77
 
     size_t subject_len = (subject ==  nullptr)?0:strlen(subject);
     size_t pos = 0;
