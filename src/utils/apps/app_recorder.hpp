--- conflicted
+++ resolved
@@ -875,28 +875,11 @@
     timeval  end_record   = { 0, 0 };
     unsigned file_count   = 0;
     try {
-<<<<<<< HEAD
-        if (infile_is_encrypted == false) {
-            InMetaSequenceTransport in_wrm_trans_tmp(
-                &cctx,
-                infile_prefix,
-                infile_extension.c_str());
-            file_count = get_file_count(in_wrm_trans_tmp, begin_cap, end_cap, begin_record, end_record);
-        }
-        else {
-            CryptoInMetaSequenceTransport in_wrm_trans_tmp(
-                &cctx,
-                infile_prefix,
-                infile_extension.c_str());
-            file_count = get_file_count(in_wrm_trans_tmp, begin_cap, end_cap, begin_record, end_record);
-        }
-=======
         InMetaSequenceTransport in_wrm_trans_tmp(
             &cctx,
-            infile_prefix, 
+            infile_prefix,
             infile_extension.c_str(), infile_is_encrypted?1:0, 0);
         file_count = get_file_count(in_wrm_trans_tmp, begin_cap, end_cap, begin_record, end_record);
->>>>>>> 24c0ad00
     }
     catch (const Error & e) {
         if (e.id == static_cast<unsigned>(ERR_TRANSPORT_NO_MORE_DATA)) {
@@ -963,36 +946,14 @@
         }
 
         if (!result && remove_input_file) {
-<<<<<<< HEAD
-            if (infile_is_encrypted == false) {
-                InMetaSequenceTransport in_wrm_trans_tmp(
-                    &cctx,
-                    infile_prefix,
-                    infile_extension.c_str());
-
-                remove_file( in_wrm_trans_tmp, ini.get<cfg::video::hash_path>(), infile_path.c_str()
-                           , infile_basename.c_str(), infile_extension.c_str()
-                           , infile_is_encrypted);
-            }
-            else {
-                CryptoInMetaSequenceTransport in_wrm_trans_tmp(
-                    &cctx,
-                    infile_prefix,
-                    infile_extension.c_str());
-                remove_file( in_wrm_trans_tmp, ini.get<cfg::video::hash_path>(), infile_path.c_str()
-                           , infile_basename.c_str(), infile_extension.c_str()
-                           , infile_is_encrypted);
-            }
-=======
             InMetaSequenceTransport in_wrm_trans_tmp(
                 &cctx,
-                infile_prefix, 
+                infile_prefix,
                 infile_extension.c_str(), infile_is_encrypted?1:0, 0);
-                
+
             remove_file( in_wrm_trans_tmp, ini.get<cfg::video::hash_path>(), infile_path.c_str()
                        , infile_basename.c_str(), infile_extension.c_str()
                        , infile_is_encrypted);
->>>>>>> 24c0ad00
         }
 
         std::cout << std::endl;
