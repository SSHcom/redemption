/*
*   This program is free software; you can redistribute it and/or modify
*   it under the terms of the GNU General Public License as published by
*   the Free Software Foundation; either version 2 of the License, or
*   (at your option) any later version.
*
*   This program is distributed in the hope that it will be useful,
*   but WITHOUT ANY WARRANTY; without even the implied warranty of
*   MERCHANTABILITY or FITNESS FOR A PARTICULAR PURPOSE.  See the
*   GNU General Public License for more details.
*
*   You should have received a copy of the GNU General Public License
*   along with this program; if not, write to the Free Software
*   Foundation, Inc., 675 Mass Ave, Cambridge, MA 02139, USA.
*
*   Product name: redemption, a FLOSS RDP proxy
*   Copyright (C) Wallix 2010-2014
*   Author(s): Jonathan Poelen
*/


#pragma once

#include <signal.h>

#include <iostream>
#include <vector>
#include <string>

#include "capture/FileToChunk.hpp"
#include "capture/ChunkToFile.hpp"
#include "transport/out_meta_sequence_transport.hpp"
#include "transport/in_meta_sequence_transport.hpp"
#include "recording_progress.hpp"
#include "utils/sugar/iter.hpp"
#include "program_options/program_options.hpp"
#include "acl/auth_api.hpp"

enum {
    USE_ORIGINAL_COMPRESSION_ALGORITHM = 0xFFFFFFFF
};

enum {
    USE_ORIGINAL_COLOR_DEPTH           = 0xFFFFFFFF
};

template<typename InWrmTrans>
unsigned get_file_count( InWrmTrans & in_wrm_trans, uint32_t & begin_cap, uint32_t & end_cap, timeval & begin_record
                       , timeval & end_record) {
    in_wrm_trans.next();
    begin_record.tv_sec = in_wrm_trans.begin_chunk_time();
    // TODO a negative time should be a time relative to end of movie
    // less than 1 year means we are given a time relatve to beginning of movie
    if (begin_cap && (begin_cap < 31536000)) {  // less than 1 year, it is relative not absolute timestamp
        // begin_capture.tv_usec is 0
        begin_cap += in_wrm_trans.begin_chunk_time();
    }
    if (end_cap && (end_cap < 31536000)) { // less than 1 year, it is relative not absolute timestamp
        // begin_capture.tv_usec is 0
        end_cap += in_wrm_trans.begin_chunk_time();
    }
    while (begin_cap >= in_wrm_trans.end_chunk_time()) {
        in_wrm_trans.next();
    }
    unsigned result = in_wrm_trans.get_seqno();
    try {
        do {
            end_record.tv_sec = in_wrm_trans.end_chunk_time();
            in_wrm_trans.next();
        }
        while (true);
    }
    catch (const Error & e) {
        if (e.id != static_cast<unsigned>(ERR_TRANSPORT_NO_MORE_DATA)) {
            throw;
        }
    };
    return result;
}

template<typename InWrmTrans>
void remove_file( InWrmTrans & in_wrm_trans, const char * hash_path, const char * infile_path
                , const char * infile_basename, const char * infile_extension, bool is_encrypted) {
    std::vector<std::string> files;

    char infile_fullpath[2048];
    if (is_encrypted) {
        snprintf(infile_fullpath, sizeof(infile_fullpath), "%s%s%s", hash_path, infile_basename, infile_extension);
        files.push_back(infile_fullpath);
    }
    snprintf(infile_fullpath, sizeof(infile_fullpath), "%s%s%s", infile_path, infile_basename, infile_extension);
    files.push_back(infile_fullpath);

    try {
        do {
            in_wrm_trans.next();
            files.push_back(in_wrm_trans.path());
        }
        while (true);
    }
    catch (const Error & e) {
        if (e.id != ERR_TRANSPORT_NO_MORE_DATA) {
            throw;
        }
    };

    std::cout << std::endl;
    for (auto & s : iter(files.rbegin(), files.rend())) {
        unlink(s.c_str());
        std::cout << "Removed : " << s << std::endl;
    }
}

inline
static void raise_error(std::string const & output_filename, int code, const char * message, uint32_t verbose) {
    if (!output_filename.length()) {
        return;
    }

    char outfile_pid[32];
    snprintf(outfile_pid, sizeof(outfile_pid), "%06u", unsigned(getpid()));

    char outfile_path     [1024] = {};
    char outfile_basename [1024] = {};
    char outfile_extension[1024] = {};

    canonical_path( output_filename.c_str()
                  , outfile_path
                  , sizeof(outfile_path)
                  , outfile_basename
                  , sizeof(outfile_basename)
                  , outfile_extension
                  , sizeof(outfile_extension)
                  , verbose
                  );

    char progress_filename[4096];
    snprintf( progress_filename, sizeof(progress_filename), "%s%s-%s.pgs"
            , outfile_path, outfile_basename, outfile_pid);

    UpdateProgressData update_progress_data(progress_filename, 0, 0, 0, 0);

    update_progress_data.raise_error(code, message);
}

inline
static void show_metadata(FileToGraphic const & player) {
    std::cout
    << "\nWRM file version      : " << player.info_version
    << "\nWidth                 : " << player.info_width
    << "\nHeight                : " << player.info_height
    << "\nBpp                   : " << player.info_bpp
    << "\nCache 0 entries       : " << player.info_cache_0_entries
    << "\nCache 0 size          : " << player.info_cache_0_size
    << "\nCache 1 entries       : " << player.info_cache_1_entries
    << "\nCache 1 size          : " << player.info_cache_1_size
    << "\nCache 2 entries       : " << player.info_cache_2_entries
    << "\nCache 2 size          : " << player.info_cache_2_size
    << '\n';

    if (player.info_version > 3) {
        //cout << "Cache 3 entries       : " << player.info_cache_3_entries                         << endl;
        //cout << "Cache 3 size          : " << player.info_cache_3_size                            << endl;
        //cout << "Cache 4 entries       : " << player.info_cache_4_entries                         << endl;
        //cout << "Cache 4 size          : " << player.info_cache_4_size                            << endl;
        std::cout << "Compression algorithm : " << static_cast<int>(player.info_compression_algorithm) << '\n';
    }
    std::cout.flush();
}

// TODO Signals related code should not be here, all globals if any should be in main
static bool program_requested_to_shutdown = false;

inline void shutdown(int sig)
{
    LOG(LOG_INFO, "shutting down : signal %d pid=%d\n", sig, getpid());

    program_requested_to_shutdown = true;
}

inline void init_signals(void)
{
    struct sigaction sa;

    sa.sa_flags = 0;

    sigemptyset(&sa.sa_mask);
    sigaddset(&sa.sa_mask, SIGTERM);

    sa.sa_handler = shutdown;
    sigaction(SIGTERM, &sa, nullptr);
}


<<<<<<< HEAD
template<
    class CaptureMaker, class AddProgramOption, class ParseFormat
  , class InitCryptoIni, class HasExtraCapture, class... ExtraArguments>
int app_recorder( int argc, char ** argv, const char * copyright_notice
                , AddProgramOption add_prog_option, ParseFormat parse_format
                , InitCryptoIni init_crypto, HasExtraCapture has_extra_capture
                , ExtraArguments&&... extra_argument)
{
    openlog("redrec", LOG_CONS | LOG_PERROR, LOG_USER);
=======
inline
static void show_statistics(FileToGraphic::Statistics const & statistics) {
    std::cout
    << "\nDstBlt                : " << statistics.DstBlt
    << "\nMultiDstBlt           : " << statistics.MultiDstBlt
    << "\nPatBlt                : " << statistics.PatBlt
    << "\nMultiPatBlt           : " << statistics.MultiPatBlt
    << "\nOpaqueRect            : " << statistics.OpaqueRect
    << "\nMultiOpaqueRect       : " << statistics.MultiOpaqueRect
    << "\nScrBlt                : " << statistics.ScrBlt
    << "\nMultiScrBlt           : " << statistics.MultiScrBlt
    << "\nMemBlt                : " << statistics.MemBlt
    << "\nMem3Blt               : " << statistics.Mem3Blt
    << "\nLineTo                : " << statistics.LineTo
    << "\nGlyphIndex            : " << statistics.GlyphIndex
    << "\nPolyline              : " << statistics.Polyline
>>>>>>> e66bcbe5

    << "\nCacheBitmap           : " << statistics.CacheBitmap
    << "\nCacheColorTable       : " << statistics.CacheColorTable
    << "\nCacheGlyph            : " << statistics.CacheGlyph

    << "\nFrameMarker           : " << statistics.FrameMarker

    << "\nBitmapUpdate          : " << statistics.BitmapUpdate

    << "\nCachePointer          : " << statistics.CachePointer
    << "\nPointerIndex          : " << statistics.PointerIndex

    << "\ngraphics_update_chunk : " << statistics.graphics_update_chunk
    << "\nbitmap_update_chunk   : " << statistics.bitmap_update_chunk
    << "\ntimestamp_chunk       : " << statistics.timestamp_chunk
    << std::endl;
}

template<class CaptureMaker>
static int do_record( Transport & in_wrm_trans, const timeval begin_record, const timeval end_record
                    , const timeval begin_capture, const timeval end_capture, std::string const & output_filename
                    , int capture_bpp, int wrm_compression_algorithm_

                    , bool enable_rt
                    , bool no_timestamp
                    , auth_api * authentifier
                    , Inifile & ini, Random & rnd, CryptoContext & cctx

                    , unsigned file_count, uint32_t order_count, uint32_t clear, unsigned zoom
                    , unsigned png_width, unsigned png_height
                    , bool show_file_metadata, bool show_statistics, uint32_t verbose
                    , bool full_video) {
    for (unsigned i = 1; i < file_count ; i++) {
        in_wrm_trans.next();
    }

    FileToGraphic player(&in_wrm_trans, begin_capture, end_capture, false, verbose);

    if (show_file_metadata) {
        show_metadata(player);
        std::cout << "Duration (in seconds) : " << (end_record.tv_sec - begin_record.tv_sec + 1) << std::endl;
        if (!show_statistics && !output_filename.length()) {
            return 0;
        }
    }

    player.max_order_count = order_count;

    int return_code = 0;

    if (output_filename.length()) {
//        char outfile_pid[32];
//        snprintf(outfile_pid, sizeof(outfile_pid), "%06u", getpid());

        char outfile_path     [1024] = {};
        char outfile_basename [1024] = {};
        char outfile_extension[1024] = {};

        canonical_path( output_filename.c_str()
                      , outfile_path
                      , sizeof(outfile_path)
                      , outfile_basename
                      , sizeof(outfile_basename)
                      , outfile_extension
                      , sizeof(outfile_extension)
                      , verbose
                      );

        if (verbose) {
//            std::cout << "Output file path: " << outfile_path << outfile_basename << '-' << outfile_pid << outfile_extension <<
            std::cout << "Output file path: " << outfile_path << outfile_basename << outfile_extension <<
                '\n' << std::endl;
        }

        if (clear == 1) {
            clear_files_flv_meta_png(outfile_path, outfile_basename);
        }

//        if (ini.get<cfg::video::wrm_compression_algorithm>() == USE_ORIGINAL_COMPRESSION_ALGORITHM) {
//            ini.set<cfg::video::wrm_compression_algorithm>(player.info_compression_algorithm);
//        }
        ini.set<cfg::video::wrm_compression_algorithm>(
            (wrm_compression_algorithm_ == static_cast<int>(USE_ORIGINAL_COMPRESSION_ALGORITHM))
            ? player.info_compression_algorithm
            : static_cast<WrmCompressionAlgorithm>(wrm_compression_algorithm_)
        );

//        if (ini.get<cfg::video::wrm_color_depth_selection_strategy>() == USE_ORIGINAL_COLOR_DEPTH) {
//            ini.set<cfg::video::wrm_color_depth_selection_strategy>(player.info_bpp);
//        }
        if (capture_bpp == static_cast<int>(USE_ORIGINAL_COLOR_DEPTH)) {
            capture_bpp = player.info_bpp;
        }
//        ini.set<cfg::video::wrm_color_depth_selection_strategy>(capture_bpp);

        {
            ini.set<cfg::video::hash_path>(outfile_path);
            ini.set<cfg::video::record_tmp_path>(outfile_path);
            ini.set<cfg::video::record_path>(outfile_path);

            ini.set<cfg::globals::movie_path>(&output_filename[0]);
            CaptureMaker capture(
                    ((player.record_now.tv_sec > begin_capture.tv_sec) ? player.record_now : begin_capture)
                    , player.screen_rect.cx
                    , player.screen_rect.cy
                    , player.info_bpp
                    , capture_bpp
                    , enable_rt
                    , no_timestamp
                    , authentifier
                    , ini
                    , rnd
                    , cctx
                    , full_video);

            if (capture.capture_png) {
                if (png_width && png_height) {
                    auto get_percent = [](unsigned target_dim, unsigned source_dim) -> unsigned {
                        return ((target_dim * 100 / source_dim) + ((target_dim * 100 % source_dim) ? 1 : 0));
                    };
                    zoom = std::max<unsigned>(
                            get_percent(png_width, player.screen_rect.cx),
                            get_percent(png_height, player.screen_rect.cy)
                        );
                    //std::cout << "zoom: " << zoom << '%' << std::endl;
                }

                capture.zoom(zoom);
            }
            player.add_consumer(&capture, &capture, &capture, &capture, &capture);

            char progress_filename[4096];
            snprintf( progress_filename, sizeof(progress_filename), "%s%s.pgs"
                    , outfile_path, outfile_basename);

            UpdateProgressData update_progress_data(
                progress_filename, begin_record.tv_sec, end_record.tv_sec, begin_capture.tv_sec, end_capture.tv_sec
            );

            if (update_progress_data.is_valid()) {
                try {
                    player.play(std::ref(update_progress_data), program_requested_to_shutdown);

                    if (program_requested_to_shutdown) {
                        update_progress_data.raise_error(65537, "Program requested to shutdown");
                    }
                }
                catch (Error const & e) {
                    const bool msg_with_error_id = false;
                    update_progress_data.raise_error(e.id, e.errmsg(msg_with_error_id));

                    return_code = -1;
                }
                catch (...) {
                    update_progress_data.raise_error(65536, "Unknown error");

                    return_code = -1;
                }
            }
            else {
                return_code = -1;
            }
        }

        if (!return_code && program_requested_to_shutdown) {
            clear_files_flv_meta_png(outfile_path, outfile_basename, verbose);
        }
    }
    else {
        try {
            player.play(program_requested_to_shutdown);
        }
        catch (Error const &) {
            return_code = -1;
        }
    }

    if (show_statistics && return_code == 0) {
      ::show_statistics(player.statistics);
    }

    return return_code;
}   // do_record

inline
static int do_recompress( CryptoContext & cctx, Transport & in_wrm_trans, const timeval begin_record
                        , int wrm_compression_algorithm_
                        , std::string const & output_filename, Inifile & ini, uint32_t verbose) {
    FileToChunk player(&in_wrm_trans, verbose);

/*
    char outfile_path     [1024] = PNG_PATH "/"   ; // default value, actual one should come from output_filename
    char outfile_basename [1024] = "redrec_output"; // default value, actual one should come from output_filename
    char outfile_extension[1024] = ""             ; // extension is ignored for targets anyway

    canonical_path( output_filename.c_str()
                  , outfile_path
                  , sizeof(outfile_path)
                  , outfile_basename
                  , sizeof(outfile_basename)
                  , outfile_extension
                  , sizeof(outfile_extension)
                  , verbose
                  );
*/
    std::string outfile_path;
    std::string outfile_basename;
    std::string outfile_extension;
    ParsePath(output_filename.c_str(), outfile_path, outfile_basename, outfile_extension);

    if (verbose) {
        std::cout << "Output file path: " << outfile_path << outfile_basename << outfile_extension << '\n' << std::endl;
    }

    if (recursive_create_directory(outfile_path.c_str(), S_IRWXU | S_IRGRP | S_IXGRP, ini.get<cfg::video::capture_groupid>()) != 0) {
        std::cerr << "Failed to create directory: \"" << outfile_path << "\"" << std::endl;
    }

//    if (ini.get<cfg::video::wrm_compression_algorithm>() == USE_ORIGINAL_COMPRESSION_ALGORITHM) {
//        ini.set<cfg::video::wrm_compression_algorithm>(player.info_compression_algorithm);
//    }
    ini.set<cfg::video::wrm_compression_algorithm>(
        (wrm_compression_algorithm_ == static_cast<int>(USE_ORIGINAL_COMPRESSION_ALGORITHM))
        ? player.info_compression_algorithm
        : static_cast<WrmCompressionAlgorithm>(wrm_compression_algorithm_)
    );

    int return_code = 0;
    try {
        auto run = [&](Transport && trans) {
            {
                ChunkToFile recorder( &trans
                                    , player.info_width
                                    , player.info_height
                                    , player.info_bpp
                                    , player.info_cache_0_entries
                                    , player.info_cache_0_size
                                    , player.info_cache_1_entries
                                    , player.info_cache_1_size
                                    , player.info_cache_2_entries
                                    , player.info_cache_2_size

                                    , player.info_number_of_cache
                                    , player.info_use_waiting_list

                                    , player.info_cache_0_persistent
                                    , player.info_cache_1_persistent
                                    , player.info_cache_2_persistent

                                    , player.info_cache_3_entries
                                    , player.info_cache_3_size
                                    , player.info_cache_3_persistent
                                    , player.info_cache_4_entries
                                    , player.info_cache_4_size
                                    , player.info_cache_4_persistent

                                    , ini);

                player.add_consumer(&recorder);

                player.play(program_requested_to_shutdown);
            }

            if (program_requested_to_shutdown) {
                trans.request_full_cleaning();
            }
        };

        if (ini.get<cfg::globals::trace_type>() == TraceType::cryptofile) {
            run(
                CryptoOutMetaSequenceTransport(
                    &cctx,
                    outfile_path.c_str(),
                    ini.get<cfg::video::hash_path>().c_str(),
                    outfile_basename.c_str(),
                    begin_record,
                    player.info_width,
                    player.info_height,
                    ini.get<cfg::video::capture_groupid>()
                    )
                );
        }
        else {
            run(
                OutMetaSequenceTransport(
                    outfile_path.c_str(),
                    ini.get<cfg::video::hash_path>().c_str(),
                    outfile_basename.c_str(),
                    begin_record,
                    player.info_width,
                    player.info_height,
                    ini.get<cfg::video::capture_groupid>()
                ));
        }
    }
    catch (...) {
        return_code = -1;
    }

    return return_code;
}   // do_recompress




inline int is_encrypted_file(const char * input_filename, bool & infile_is_encrypted)
{
    infile_is_encrypted = false;
    const int fd_test = open(input_filename, O_RDONLY);
    if (fd_test != -1) {
        uint32_t magic_test;
        // TODO Not portable code endianess, use byte array instead
        ssize_t res_test = read(fd_test, &magic_test, sizeof(magic_test));
        if ((res_test == sizeof(magic_test)) &&
            (magic_test == WABCRYPTOFILE_MAGIC)) {
            infile_is_encrypted = true;
            std::cout << "Input file is encrypted.\n";
        }
        close(fd_test);

        return 0;
    }

    return -1;
}


template<class CaptureMaker, class AddProgramOption, class ParseFormat
  , class HasExtraCapture>
int app_recorder( int argc, char const * const * argv, const char * copyright_notice
                , AddProgramOption add_prog_option, ParseFormat parse_format
                , std::string & config_filename, Inifile & ini
                , CryptoContext & cctx, Random & rnd
                , HasExtraCapture has_extra_capture
                , bool full_video
                )
{
    openlog("redrec", LOG_CONS | LOG_PERROR, LOG_USER);

    init_signals();

    unsigned png_width  = 0;
    unsigned png_height = 0;

    std::string input_filename;
    std::string output_filename;

    bool const enable_rt = false;
    bool const no_timestamp = false;

    uint32_t    verbose            = 0;
    uint32_t    clear              = 1; // default on
    uint32_t    begin_cap          = 0;
    uint32_t    end_cap            = 0;
    uint32_t    png_limit          = 10;
    uint32_t    png_interval       = 60;
    uint32_t    wrm_frame_interval = 100;
    uint32_t    wrm_break_interval = 86400;
    uint32_t    order_count        = 0;
    unsigned    zoom               = 100;
    bool        show_file_metadata = false;
    bool        show_statistics    = false;
    bool        auto_output_file   = false;
    bool        remove_input_file  = false;

    std::string wrm_compression_algorithm;  // output compression algorithm.
    std::string wrm_color_depth;
    std::string wrm_encryption;
    std::string png_geometry;
    std::string hash_path;

    program_options::options_description desc({
        {'h', "help", "produce help message"},
        {'v', "version", "show software version"},
        {'o', "output-file", &output_filename, "output base filename"},
        {'i', "input-file", &input_filename, "input base filename"},

        {'b', "begin", &begin_cap, "begin capture time (in seconds), default=none"},
        {'e', "end", &end_cap, "end capture time (in seconds), default=none"},
        {"count", &order_count, "Number of orders to execute before stopping, default=0 execute all orders"},

        {'l', "png_limit", &png_limit, "maximum number of png files to create (remove older), default=10, 0 will disable png capture"},
        {'n', "png_interval", &png_interval, "time interval between png captures, default=60 seconds"},

        {'r', "frameinterval", &wrm_frame_interval, "time between consecutive capture frames (in 100/th of seconds), default=100 one frame per second"},

        {'k', "breakinterval", &wrm_break_interval, "number of seconds between splitting wrm files in seconds(default, one wrm every day)"},

        {'p', "png", "enable png capture"},
        {'w', "wrm", "enable wrm capture"},

        {"clear", &clear, "clear old capture files with same prefix (default on)"},
        {"verbose", &verbose, "more logs"},
        {"zoom", &zoom, "scaling factor for png capture (default 100%)"},
        {'g', "png-geometry", & png_geometry, "png capture geometry (Ex. 160x120)"},
        {'m', "meta", "show file metadata"},
        {'s', "statistics", "show statistics"},

        //{"compression,z", &wrm_compression_algorithm, "wrm compression algorithm (default=original, none, gzip, snappy, lzma)"},
        {'z', "compression", &wrm_compression_algorithm, "wrm compression algorithm (default=original, none, gzip, snappy)"},
        {'d', "color-depth", &wrm_color_depth,           "wrm color depth (default=original, 16, 24)"},
        {'y', "encryption",  &wrm_encryption,            "wrm encryption (default=original, enable, disable)"},

        {"auto-output-file",  "append suffix to input base filename to generate output base filename automatically"},
        {"remove-input-file", "remove input file"},

        {"config-file", &config_filename, "used an another ini file"},

        {"hash-path", &hash_path, "output hash dirname (if empty, use hash_path of ini)"},
    });

    add_prog_option(desc);


    auto options = program_options::parse_command_line(argc, argv, desc);

    if (options.count("help") > 0) {
        std::cout << copyright_notice;
        std::cout << "\n\nUsage: redrec [options]\n\n";
        std::cout << desc << "\n\n";
        return 0;
    }

    if (options.count("version") > 0) {
        std::cout << copyright_notice << std::endl << std::endl;
        return 0;
    }

    if (input_filename.empty()) {
        std::cerr << "Missing input filename : use -i filename\n\n";
        return -1;
    }

    show_file_metadata = (options.count("meta"             ) > 0);
    show_statistics    = (options.count("statistics"       ) > 0);
    auto_output_file   = (options.count("auto-output-file" ) > 0);
    remove_input_file  = (options.count("remove-input-file") > 0);

    if (!show_file_metadata && !show_statistics && !auto_output_file && output_filename.empty()) {
        std::cerr << "Missing output filename : use -o filename\n\n";
        return -1;
    }

    if (!output_filename.empty() && auto_output_file) {
        std::cerr << "Conflicting options : --output-file and --auto-output-file\n\n";
        return -1;
    }

    if ((options.count("zoom") > 0) & (options.count("png-geometry") > 0)) {
        std::cerr << "Conflicting options : --zoom and --png-geometry\n\n";
        return -1;
    }

    if (options.count("png-geometry") > 0) {
        const char * png_geometry_c = png_geometry.c_str();
        const char * separator      = strchr(png_geometry_c, 'x');
        int          png_w          = atoi(png_geometry_c);
        int          png_h          = 0;
        if (separator) {
            png_h = atoi(separator + 1);
        }
        if (!png_w || !png_h) {
            std::cerr << "Invalide png geometry\n\n";
            return -1;
        }
        png_width  = png_w;
        png_height = png_h;
        std::cout << "png-geometry: " << png_width << "x" << png_height << std::endl;
    }

    { ConfigurationLoader cfg_loader_full(ini.configuration_holder(), config_filename.c_str()); }

    if (!hash_path.empty()) {
        hash_path += '/';
        ini.set<cfg::video::hash_path>(hash_path);
    }

    int wrm_compression_algorithm_;

    if (options.count("compression") > 0) {
             if (wrm_compression_algorithm == "none") {
//            ini.set<cfg::video::wrm_compression_algorithm>(WrmCompressionAlgorithm::no_compression);
            wrm_compression_algorithm_ = static_cast<int>(WrmCompressionAlgorithm::no_compression);
        }
        else if (wrm_compression_algorithm == "gzip") {
//            ini.set<cfg::video::wrm_compression_algorithm>(1);
            wrm_compression_algorithm_ = static_cast<int>(WrmCompressionAlgorithm::gzip);
        }
        else if (wrm_compression_algorithm == "snappy") {
//            ini.set<cfg::video::wrm_compression_algorithm>(2);
            wrm_compression_algorithm_ = static_cast<int>(WrmCompressionAlgorithm::snappy);
        }
        else if (wrm_compression_algorithm == "original") {
//            ini.set<cfg::video::wrm_compression_algorithm>(USE_ORIGINAL_COMPRESSION_ALGORITHM);
            wrm_compression_algorithm_ = static_cast<int>(USE_ORIGINAL_COMPRESSION_ALGORITHM);
        }
        else {
            std::cerr << "Unknown wrm compression algorithm\n\n";
            return -1;
        }
    }
    else {
//        ini.set<cfg::video::wrm_compression_algorithm>(USE_ORIGINAL_COMPRESSION_ALGORITHM);
        wrm_compression_algorithm_ = static_cast<int>(USE_ORIGINAL_COMPRESSION_ALGORITHM);
    }

    int capture_bpp = 16;

    if (options.count("color-depth") > 0) {
             if (wrm_color_depth == "16") {
//            ini.set<cfg::video::wrm_color_depth_selection_strategy>(16);
            capture_bpp = 16;
        }
        else if (wrm_color_depth == "24") {
//            ini.set<cfg::video::wrm_color_depth_selection_strategy>(24);
            capture_bpp = 24;
        }
        else if (wrm_color_depth == "original") {
//            ini.set<cfg::video::wrm_color_depth_selection_strategy>(USE_ORIGINAL_COLOR_DEPTH);
            capture_bpp = static_cast<int>(USE_ORIGINAL_COLOR_DEPTH);
        }
        else {
            std::cerr << "Unknown wrm color depth\n\n";
            return -1;
        }
    }
    else {
//        ini.set<cfg::video::wrm_color_depth_selection_strategy>(USE_ORIGINAL_COLOR_DEPTH);
        capture_bpp = static_cast<int>(USE_ORIGINAL_COLOR_DEPTH);
    }

    ini.set<cfg::video::png_limit>(png_limit);
    ini.set<cfg::video::png_interval>(std::chrono::seconds{png_interval});
    ini.set<cfg::video::frame_interval>(std::chrono::duration<unsigned int, std::centi>{wrm_frame_interval});
    ini.set<cfg::video::break_interval>(std::chrono::seconds{wrm_break_interval});
    ini.get_ref<cfg::video::capture_flags>() &= ~(CaptureFlags::wrm | CaptureFlags::png);
    if (options.count("wrm") > 0) {
        ini.get_ref<cfg::video::capture_flags>() |= CaptureFlags::wrm;
    }
    if (options.count("png") > 0) {
        ini.get_ref<cfg::video::capture_flags>() |= CaptureFlags::png;
    }

    if (int status = parse_format(ini, options, output_filename)) {
        return status;
    }

    ini.set<cfg::video::rt_display>(bool(ini.get<cfg::video::capture_flags>() & CaptureFlags::png));

/*
    {
        char temp_path[1024]     = {};
        char temp_basename[1024] = {};
        char temp_extension[256] = {};

        canonical_path(input_filename.c_str(), temp_path, sizeof(temp_path), temp_basename, sizeof(temp_basename), temp_extension, sizeof(temp_extension), verbose);

        if (!temp_path[0]) {
            input_filename  = ini.get<cfg::video::record_path>();
            const size_t path_length = input_filename.length();
            if (path_length && (input_filename[path_length - 1] != '/')) {
                input_filename += '/';
            }
            input_filename += temp_basename;
            input_filename += temp_extension;
        }
    }
*/
    [&input_filename] (const char * record_path) {
        std::string directory          ;
        std::string filename           ;
        std::string extension = ".mwrm";

        ParsePath(input_filename.c_str(), directory, filename, extension);
        if (!directory.size()) {
            if (file_exist(input_filename.c_str())) {
                directory = "./";
            }
            else {
                directory = record_path;
            }
        }
        MakePath(input_filename, directory.c_str(), filename.c_str(), extension.c_str());
    } (ini.get<cfg::video::record_path>().c_str());
    std::cout << "Input file is \"" << input_filename << "\".\n";

    bool infile_is_encrypted;
    if (is_encrypted_file(input_filename.c_str(), infile_is_encrypted) == -1) {
        std::cerr << "Input file is absent.\n";
        return -1;
    }

    if (options.count("encryption") > 0) {
             if (0 == strcmp(wrm_encryption.c_str(), "enable")) {
            ini.set<cfg::globals::trace_type>(TraceType::cryptofile);
        }
        else if (0 == strcmp(wrm_encryption.c_str(), "disable")) {
            ini.set<cfg::globals::trace_type>(TraceType::localfile);
        }
        else if (0 == strcmp(wrm_encryption.c_str(), "original")) {
            ini.set<cfg::globals::trace_type>(infile_is_encrypted ? TraceType::cryptofile : TraceType::localfile);
        }
        else {
            std::cerr << "Unknown wrm encryption parameter\n\n";
            return -1;
        }
    }
    else {
        ini.set<cfg::globals::trace_type>(infile_is_encrypted ? TraceType::cryptofile : TraceType::localfile);
    }

    if (infile_is_encrypted || (ini.get<cfg::globals::trace_type>() == TraceType::cryptofile)) {
        OpenSSL_add_all_digests();
    }

    bool force_record = has_extra_capture(ini);

/*
    char infile_path     [1024] = "./"          ;   // default value, actual one should come from output_filename
    char infile_basename [1024] = "redrec_input";   // default value, actual one should come from output_filename
    char infile_extension[ 128] = ".mwrm"       ;

    canonical_path( input_filename.c_str()
                  , infile_path
                  , sizeof(infile_path)
                  , infile_basename
                  , sizeof(infile_basename)
                  , infile_extension
                  , sizeof(infile_extension)
                  , verbose
                  );
    if (verbose) {
        std::cout << "\nInput file path: " << infile_path << infile_basename << infile_extension << std::endl;
    }
*/
    std::string infile_path;
    std::string infile_basename;
    std::string infile_extension;
    ParsePath(input_filename.c_str(), infile_path, infile_basename, infile_extension);

    char infile_prefix[4096];
    snprintf(infile_prefix, sizeof(infile_prefix), "%s%s", infile_path.c_str(), infile_basename.c_str());

    if (auto_output_file) {
        output_filename =  infile_path;
        output_filename += infile_basename;
        output_filename += "-redrec";
        output_filename += infile_extension;

        std::cout << "\nOutput file is \"" << output_filename << "\" (autogenerated)." << std::endl;
    }
    else if (output_filename.size()) {
        [&output_filename] () {
            std::string directory = PNG_PATH "/"; // default value, actual one should come from output_filename
            std::string filename                ;
            std::string extension = ".mwrm"     ;

            ParsePath(output_filename.c_str(), directory, filename, extension);
            MakePath(output_filename, directory.c_str(), filename.c_str(), extension.c_str());
        } ();
        std::cout << "Output file is \"" << output_filename << "\".\n";
    }

    // TODO before continuing to work with input file, check if it's mwrm or wrm and use right object in both cases

    // TODO also check if it contains any wrm at all and at wich one we should start depending on input time
    // TODO if start and stop time are outside wrm, users should also be warned

    timeval  begin_record = { 0, 0 };
    timeval  end_record   = { 0, 0 };
    unsigned file_count   = 0;
    try {
        InMetaSequenceTransport in_wrm_trans_tmp(
            &cctx,
            infile_prefix,
            infile_extension.c_str(), infile_is_encrypted?1:0, 0);
        file_count = get_file_count(in_wrm_trans_tmp, begin_cap, end_cap, begin_record, end_record);
    }
    catch (const Error & e) {
        if (e.id == static_cast<unsigned>(ERR_TRANSPORT_NO_MORE_DATA)) {
            std::cerr << "Asked time not found in mwrm file\n";
        }
        else {
            std::cerr << "Exception code: " << e.id << std::endl;
        }
        const bool msg_with_error_id = false;
        raise_error(output_filename, e.id, e.errmsg(msg_with_error_id), verbose);
        return -1;
    };

    auto run = [&](Transport && trans) {
        timeval begin_capture = {0, 0};
        timeval end_capture = {0, 0};

        int result = -1;
        try {
            bool test = (
                force_record
             || bool(ini.get<cfg::video::capture_flags>() & CaptureFlags::png)
//             || ini.get<cfg::video::wrm_color_depth_selection_strategy>() != USE_ORIGINAL_COLOR_DEPTH
             || capture_bpp != static_cast<int>(USE_ORIGINAL_COLOR_DEPTH)
             || show_file_metadata
             || show_statistics
             || file_count > 1
             || order_count);

            if (test){
                std::cout << "[A]" << std::endl;

                result = do_record<CaptureMaker>(trans
                            , begin_record, end_record
                            , begin_capture, end_capture
                            , output_filename, capture_bpp
                            , wrm_compression_algorithm_
                            , enable_rt
                            , no_timestamp
                            , nullptr
                            , ini, rnd, cctx
                            , file_count, order_count, clear, zoom
                            , png_width, png_height
                            , show_file_metadata, show_statistics, verbose
                            , full_video
                            );
            }
            else {
                std::cout << "[B]" << std::endl;
                result = do_recompress(
                    cctx,
                    trans,
                    begin_record,
                    wrm_compression_algorithm_,
                    output_filename,
                    ini,
                    verbose);
            }
        }
        catch (const Error & e) {
            const bool msg_with_error_id = false;
            raise_error(output_filename, e.id, e.errmsg(msg_with_error_id), verbose);
        }

        if (!result && remove_input_file) {
            InMetaSequenceTransport in_wrm_trans_tmp(
                &cctx,
                infile_prefix,
                infile_extension.c_str(), infile_is_encrypted?1:0, 0);

            remove_file( in_wrm_trans_tmp, ini.get<cfg::video::hash_path>().c_str(), infile_path.c_str()
                       , infile_basename.c_str(), infile_extension.c_str()
                       , infile_is_encrypted);
        }

        std::cout << std::endl;

        return result;
    };

    return run( InMetaSequenceTransport(&cctx, infile_prefix,
                infile_extension.c_str(),
                infile_is_encrypted?1:0, 0) );
}
<|MERGE_RESOLUTION|>--- conflicted
+++ resolved
@@ -192,17 +192,6 @@
 }
 
 
-<<<<<<< HEAD
-template<
-    class CaptureMaker, class AddProgramOption, class ParseFormat
-  , class InitCryptoIni, class HasExtraCapture, class... ExtraArguments>
-int app_recorder( int argc, char ** argv, const char * copyright_notice
-                , AddProgramOption add_prog_option, ParseFormat parse_format
-                , InitCryptoIni init_crypto, HasExtraCapture has_extra_capture
-                , ExtraArguments&&... extra_argument)
-{
-    openlog("redrec", LOG_CONS | LOG_PERROR, LOG_USER);
-=======
 inline
 static void show_statistics(FileToGraphic::Statistics const & statistics) {
     std::cout
@@ -219,7 +208,6 @@
     << "\nLineTo                : " << statistics.LineTo
     << "\nGlyphIndex            : " << statistics.GlyphIndex
     << "\nPolyline              : " << statistics.Polyline
->>>>>>> e66bcbe5
 
     << "\nCacheBitmap           : " << statistics.CacheBitmap
     << "\nCacheColorTable       : " << statistics.CacheColorTable
