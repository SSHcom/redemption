/*
   This program is free software; you can redistribute it and/or modify
   it under the terms of the GNU General Public License as published by
   the Free Software Foundation; either version 2 of the License, or
   (at your option) any later version.

   This program is distributed in the hope that it will be useful,
   but WITHOUT ANY WARRANTY; without even the implied warranty of
   MERCHANTABILITY or FITNESS FOR A PARTICULAR PURPOSE.  See the
   GNU General Public License for more details.

   You should have received a copy of the GNU General Public License
   along with this program; if not, write to the Free Software
   Foundation, Inc., 675 Mass Ave, Cambridge, MA 02139, USA.

   Product name: redemption, a FLOSS RDP proxy
   Copyright (C) Wallix 2010
   Author(s): Christophe Grosjean, Javier Caverni, Xavier Dunat, Martin Potier
*/

#pragma once

#include <cstddef>
#include <cstdio> // FILE
#include "utils/sugar/array_view.hpp"
<<<<<<< HEAD
=======
#include "capture/wrm_chunk_type.hpp"
>>>>>>> 4390d9fc

class Transport;
class FileTransport;
namespace gdi
{
    class GraphicApi;
}

void transport_dump_png24(
    Transport & trans,
    uint8_t const * data,
    std::size_t width,
    std::size_t height,
    std::size_t rowsize,
    bool bgr
);

void file_transport_dump_png24(
    FileTransport & trans,
    uint8_t const * data,
    std::size_t width,
    std::size_t height,
    std::size_t rowsize,
    bool bgr
);

void dump_png24(
    std::FILE * fd,
    uint8_t const * data,
    std::size_t width,
    std::size_t height,
    std::size_t rowsize,
    bool bgr
);

void read_png24(
    std::FILE * fd,
    uint8_t * data,
    std::size_t width,
    std::size_t height,
    std::size_t rowsize
);

void transport_read_png24(
    Transport & trans,
    uint8_t * data,
    std::size_t width,
    std::size_t height,
    std::size_t rowsize
);

void set_rows_from_image_chunk(
    Transport & trans,
<<<<<<< HEAD
    uint16_t chunk_type,
=======
    WrmChunkType chunk_type,
>>>>>>> 4390d9fc
    uint32_t chunk_size,
    std::size_t cx,
    array_view<gdi::GraphicApi*>
);<|MERGE_RESOLUTION|>--- conflicted
+++ resolved
@@ -23,10 +23,7 @@
 #include <cstddef>
 #include <cstdio> // FILE
 #include "utils/sugar/array_view.hpp"
-<<<<<<< HEAD
-=======
 #include "capture/wrm_chunk_type.hpp"
->>>>>>> 4390d9fc
 
 class Transport;
 class FileTransport;
@@ -80,11 +77,7 @@
 
 void set_rows_from_image_chunk(
     Transport & trans,
-<<<<<<< HEAD
-    uint16_t chunk_type,
-=======
     WrmChunkType chunk_type,
->>>>>>> 4390d9fc
     uint32_t chunk_size,
     std::size_t cx,
     array_view<gdi::GraphicApi*>
