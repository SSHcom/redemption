/*
*   This program is free software; you can redistribute it and/or modify
*   it under the terms of the GNU General Public License as published by
*   the Free Software Foundation; either version 2 of the License, or
*   (at your option) any later version.
*
*   This program is distributed in the hope that it will be useful,
*   but WITHOUT ANY WARRANTY; without even the implied warranty of
*   MERCHANTABILITY or FITNESS FOR A PARTICULAR PURPOSE.  See the
*   GNU General Public License for more details.
*
*   You should have received a copy of the GNU General Public License
*   along with this program; if not, write to the Free Software
*   Foundation, Inc., 675 Mass Ave, Cambridge, MA 02139, USA.
*
*   Product name: redemption, a FLOSS RDP proxy
*   Copyright (C) Wallix 2010-2015
*   Author(s): Jonathan Poelen
*/

#ifndef REDEMPTION_UTILS_ARRAY_VIEW_HPP
#define REDEMPTION_UTILS_ARRAY_VIEW_HPP

#include <type_traits>

#include <cstddef>
#include <cassert>

template<class T>
struct array_view
{
    using type = T;

    constexpr array_view() = default;

    constexpr array_view(std::nullptr_t)
    : array_view(nullptr, 0)
    {}

    constexpr array_view(type * p, std::size_t sz)
    : p(p)
    , sz(sz)
    {}

    template<class Cont, class = typename std::enable_if<
        std::is_convertible<decltype(std::declval<Cont&>().data()), type*>::value
    >::type>
    constexpr array_view(Cont & cont)
    : array_view(cont.data(), cont.size())
    {}

    template<std::size_t N>
    constexpr array_view(type (&a)[N])
    : array_view(a, N)
    {}

    constexpr explicit operator bool () const noexcept { return this->p; }

    constexpr std::size_t size() const noexcept { return this->sz; }

    type * data() noexcept { return this->p; }
    constexpr type const * data() const noexcept { return this->p; }

    type * begin() { return this->p; }
    type * end() { return this->p + this->sz; }
    constexpr type const * begin() const { return this->p; }
    constexpr type const * end() const { return this->p + this->sz; }

    type & operator[](std::size_t i) { assert(i < this->size()); return this->p[i]; }
    type const & operator[](std::size_t i) const { assert(i < this->size()); return this->p[i]; }

private:
    type * p;
    std::size_t sz;
};

template<class T>
struct array_view<T const>
{
    using type = T const;

    constexpr array_view() = default;

    constexpr array_view(std::nullptr_t)
    : array_view(nullptr, 0)
    {}

    constexpr array_view(type * p, std::size_t sz)
    : p(p)
    , sz(sz)
    {}

    template<class Cont, class = typename std::enable_if<
        std::is_convertible<decltype(std::declval<Cont&>().data()), type*>::value
    >::type>
    constexpr array_view(Cont & cont)
    : array_view(cont.data(), cont.size())
    {}

    template<std::size_t N>
    constexpr array_view(T (&a)[N])
    : array_view(a, N)
    {}

    template<std::size_t N>
    constexpr array_view(type (&a)[N])
    : array_view(a, N)
    {}

    constexpr array_view(array_view const &) = default;
    constexpr array_view(array_view<T> const & other)
    : array_view(other.data(), other.size())
    {}

    array_view & operator=(array_view const &) = default;
    array_view & operator=(array_view<T> const & other) {
        this->p = other.data();
        this->sz = other.size();
        return *this;
    }

    constexpr explicit operator bool () const noexcept { return this->p; }

    constexpr std::size_t size() const noexcept { return this->sz; }

    constexpr type * data() const noexcept { return this->p; }

    constexpr type * begin() const { return this->p; }
    constexpr type * end() const { return this->p + this->sz; }

    type & operator[](std::size_t i) const { assert(i < this->size()); return this->p[i]; }

private:
    type * p;
    std::size_t sz;
};


template<class T>
constexpr array_view<T> make_array_view(T * x, std::size_t n)
{ return {x, n}; }

template<class T, std::size_t N>
constexpr array_view<T> make_array_view(T (&arr)[N])
{ return {arr, N}; }

template<class Cont>
constexpr auto make_array_view(Cont & cont) -> array_view<decltype(cont.data())>
{ return {cont.data(), cont.size()}; }
<<<<<<< HEAD

=======
>>>>>>> 3d42d3eb

template<class T>
constexpr array_view<T const> make_const_array_view(T const * x, std::size_t n)
{ return {x, n}; }

template<class T, std::size_t N>
constexpr array_view<T const> make_const_array_view(T const (&arr)[N])
{ return {arr, N}; }


template<std::size_t N>
constexpr array_view<char const> cstr_array_view(char const (&str)[N])
{ return {str, N-1}; }

template<std::size_t N>
array_view<char> cstr_array_view(char (&str)[N])
{ return {str, N-1}; }


using array_u8 = array_view<uint8_t>;
using array_u16 = array_view<uint16_t>;
using array_u32 = array_view<uint32_t>;
using array_u64 = array_view<uint64_t>;
using array_const_u8 = array_view<uint8_t const>;
using array_const_u16 = array_view<uint16_t const>;
using array_const_u32 = array_view<uint32_t const>;
using array_const_u64 = array_view<uint64_t const>;

using array_s8 = array_view<int8_t>;
using array_s16 = array_view<int16_t>;
using array_s32 = array_view<int32_t>;
using array_s64 = array_view<int64_t>;
using array_const_s8 = array_view<int8_t const>;
using array_const_s16 = array_view<int16_t const>;
using array_const_s32 = array_view<int32_t const>;
using array_const_s64 = array_view<int64_t const>;

using array_char = array_view<char>;
using array_const_char = array_view<char const>;

#endif<|MERGE_RESOLUTION|>--- conflicted
+++ resolved
@@ -147,10 +147,6 @@
 template<class Cont>
 constexpr auto make_array_view(Cont & cont) -> array_view<decltype(cont.data())>
 { return {cont.data(), cont.size()}; }
-<<<<<<< HEAD
-
-=======
->>>>>>> 3d42d3eb
 
 template<class T>
 constexpr array_view<T const> make_const_array_view(T const * x, std::size_t n)
