/*
*   This program is free software; you can redistribute it and/or modify
*   it under the terms of the GNU General Public License as published by
*   the Free Software Foundation; either version 2 of the License, or
*   (at your option) any later version.
*
*   This program is distributed in the hope that it will be useful,
*   but WITHOUT ANY WARRANTY; without even the implied warranty of
*   MERCHANTABILITY or FITNESS FOR A PARTICULAR PURPOSE.  See the
*   GNU General Public License for more details.
*
*   You should have received a copy of the GNU General Public License
*   along with this program; if not, write to the Free Software
*   Foundation, Inc., 675 Mass Ave, Cambridge, MA 02139, USA.
*
*   Product name: redemption, a FLOSS RDP proxy
*   Copyright (C) Wallix 2010-2015
*   Author(s): Jonathan Poelen
*/

#ifndef REDEMPTION_UTILS_ARRAY_VIEW_HPP
#define REDEMPTION_UTILS_ARRAY_VIEW_HPP

#include <type_traits>

#include <cstddef>
#include <cassert>

template<class T>
struct array_view
{
    using type = T;

    constexpr array_view() = default;

    constexpr array_view(std::nullptr_t)
    : array_view(nullptr, 0)
    {}

    constexpr array_view(type * p, std::size_t sz)
    : p(p)
    , sz(sz)
    {}

<<<<<<< HEAD
    template<class Cont, class = typename std::enable_if<
        std::is_convertible<decltype(std::declval<Cont&>().data()), type*>::value
    >::type>
    constexpr array_view(Cont & cont)
    : array_view(cont.data(), cont.size())
=======
    constexpr array_view(type * p, type * pright)
    : p(p)
    , sz(pright - p)
>>>>>>> e0d5f2a4
    {}

    template<std::size_t N>
    constexpr array_view(type (&a)[N])
    : array_view(a, N)
    {}

    template<class U, class = decltype(
        *static_cast<type**>(nullptr) = static_cast<U*>(nullptr)->data(),
        *static_cast<std::size_t*>(nullptr) = static_cast<U*>(nullptr)->size()
    )>
    constexpr array_view(U & x)
    : p(x.data())
    , sz(x.size())
    {}

    constexpr bool empty() const noexcept { return this->sz; }

    constexpr std::size_t size() const noexcept { return this->sz; }

    type * data() noexcept { return this->p; }
    constexpr type const * data() const noexcept { return this->p; }

    type * begin() { return this->p; }
    type * end() { return this->p + this->sz; }
    constexpr type const * begin() const { return this->p; }
    constexpr type const * end() const { return this->p + this->sz; }

    type & operator[](std::size_t i) { assert(i < this->size()); return this->p[i]; }
    type const & operator[](std::size_t i) const { assert(i < this->size()); return this->p[i]; }

private:
    type * p;
    std::size_t sz;
};

template<class T>
struct array_view<T const>
{
    using type = T const;

    constexpr array_view() = default;

    constexpr array_view(std::nullptr_t)
    : array_view(nullptr, 0)
    {}

    constexpr array_view(type * p, std::size_t sz)
    : p(p)
    , sz(sz)
    {}

<<<<<<< HEAD
    template<class Cont, class = typename std::enable_if<
        std::is_convertible<decltype(std::declval<Cont&>().data()), type*>::value
    >::type>
    constexpr array_view(Cont & cont)
    : array_view(cont.data(), cont.size())
    {}

    template<std::size_t N>
    constexpr array_view(T (&a)[N])
    : array_view(a, N)
=======
    constexpr array_view(type * p, type * pright)
    : p(p)
    , sz(pright - p)
>>>>>>> e0d5f2a4
    {}

    template<std::size_t N>
    constexpr array_view(type (&a)[N])
    : array_view(a, N)
    {}

    template<class U, class = decltype(
        *static_cast<type**>(nullptr) = static_cast<U*>(nullptr)->data(),
        *static_cast<std::size_t*>(nullptr) = static_cast<U*>(nullptr)->size()
    )>
    constexpr array_view(U & x)
    : p(x.data())
    , sz(x.size())
    {}

    constexpr bool empty() const noexcept { return this->sz; }

    constexpr std::size_t size() const noexcept { return this->sz; }

    constexpr type * data() const noexcept { return this->p; }

    constexpr type * begin() const { return this->p; }
    constexpr type * end() const { return this->p + this->sz; }

    type & operator[](std::size_t i) const { assert(i < this->size()); return this->p[i]; }

private:
    type * p;
    std::size_t sz;
};


template<class T>
constexpr array_view<T> make_array_view(T * x, std::size_t n)
{ return {x, n}; }

template<class T>
constexpr array_view<T> make_array_view(T * left, T * right)
{ return {left, right}; }

template<class T>
constexpr array_view<const T> make_array_view(T const * left, T * right)
{ return {left, right}; }

template<class T>
constexpr array_view<const T> make_array_view(T * left, T const * right)
{ return {left, right}; }

template<class T, std::size_t N>
constexpr array_view<T> make_array_view(T (&arr)[N])
{ return {arr, N}; }

template<class Cont>
constexpr auto make_array_view(Cont & cont) -> array_view<decltype(cont.data())>
{ return {cont.data(), cont.size()}; }

template<class T>
constexpr array_view<T const> make_const_array_view(T const * x, std::size_t n)
{ return {x, n}; }

template<class T>
constexpr array_view<const T> make_const_array_view(T const * left, T const * right)
{ return {left, right}; }

template<class T, std::size_t N>
constexpr array_view<T const> make_const_array_view(T const (&arr)[N])
{ return {arr, N}; }


template<std::size_t N>
constexpr array_view<char const> cstr_array_view(char const (&str)[N])
{ return {str, N-1}; }

template<std::size_t N>
array_view<char> cstr_array_view(char (&str)[N])
{ return {str, N-1}; }


using array_u8 = array_view<uint8_t>;
using array_u16 = array_view<uint16_t>;
using array_u32 = array_view<uint32_t>;
using array_u64 = array_view<uint64_t>;
using array_const_u8 = array_view<uint8_t const>;
using array_const_u16 = array_view<uint16_t const>;
using array_const_u32 = array_view<uint32_t const>;
using array_const_u64 = array_view<uint64_t const>;

using array_s8 = array_view<int8_t>;
using array_s16 = array_view<int16_t>;
using array_s32 = array_view<int32_t>;
using array_s64 = array_view<int64_t>;
using array_const_s8 = array_view<int8_t const>;
using array_const_s16 = array_view<int16_t const>;
using array_const_s32 = array_view<int32_t const>;
using array_const_s64 = array_view<int64_t const>;

using array_char = array_view<char>;
using array_const_char = array_view<char const>;

#endif<|MERGE_RESOLUTION|>--- conflicted
+++ resolved
@@ -42,17 +42,9 @@
     , sz(sz)
     {}
 
-<<<<<<< HEAD
-    template<class Cont, class = typename std::enable_if<
-        std::is_convertible<decltype(std::declval<Cont&>().data()), type*>::value
-    >::type>
-    constexpr array_view(Cont & cont)
-    : array_view(cont.data(), cont.size())
-=======
     constexpr array_view(type * p, type * pright)
     : p(p)
     , sz(pright - p)
->>>>>>> e0d5f2a4
     {}
 
     template<std::size_t N>
@@ -105,22 +97,9 @@
     , sz(sz)
     {}
 
-<<<<<<< HEAD
-    template<class Cont, class = typename std::enable_if<
-        std::is_convertible<decltype(std::declval<Cont&>().data()), type*>::value
-    >::type>
-    constexpr array_view(Cont & cont)
-    : array_view(cont.data(), cont.size())
-    {}
-
-    template<std::size_t N>
-    constexpr array_view(T (&a)[N])
-    : array_view(a, N)
-=======
     constexpr array_view(type * p, type * pright)
     : p(p)
     , sz(pright - p)
->>>>>>> e0d5f2a4
     {}
 
     template<std::size_t N>
