/*
    This program is free software; you can redistribute it and/or modify it
     under the terms of the GNU General Public License as published by the
     Free Software Foundation; either version 2 of the License, or (at your
     option) any later version.

    This program is distributed in the hope that it will be useful, but
     WITHOUT ANY WARRANTY; without even the implied warranty of
     MERCHANTABILITY or FITNESS FOR A PARTICULAR PURPOSE. See the GNU General
     Public License for more details.

    You should have received a copy of the GNU General Public License along
     with this program; if not, write to the Free Software Foundation, Inc.,
     675 Mass Ave, Cambridge, MA 02139, USA.

    Product name: redemption, a FLOSS RDP proxy
    Copyright (C) Wallix 2015
    Author(s): Christophe Grosjean, Raphael Zhou
*/


#pragma once

#include "core/session_reactor.hpp"

class AsynchronousTask
{
public:
    virtual ~AsynchronousTask() = default;

    struct TerminateEventNotifier
    {
        using ptr_function = void(*)(void* data, AsynchronousTask&) noexcept;

        explicit TerminateEventNotifier() = default;

        template<class T, class F>
        TerminateEventNotifier(T* p, F f)
        noexcept(noexcept(static_cast<void(*)(T*, AsynchronousTask&) noexcept>(f)))
        : data(p)
        , f([](void* data, AsynchronousTask& t) noexcept {
            char f[1]{};
            reinterpret_cast<F&>(f)(static_cast<T*>(data), t); /*NOLINT*/
        })
        {}

        template<class T>
        TerminateEventNotifier(T* p, ptr_function f) noexcept
        : data(p)
        , f(f)
        {}

        TerminateEventNotifier(TerminateEventNotifier&&) = default;
        TerminateEventNotifier(TerminateEventNotifier const&) = default;
        TerminateEventNotifier& operator=(TerminateEventNotifier&&) = default;
        TerminateEventNotifier& operator=(TerminateEventNotifier const&) = default;

        void operator()(AsynchronousTask& self) noexcept
        {
            this->f(this->data, self);
        }

    private:
        void* data = nullptr;
        ptr_function  f = [](void* /*unused*/, AsynchronousTask& /*unused*/) noexcept {};
    };

<<<<<<< HEAD
    virtual void configure_event(TimeBase&, TopFdContainer & fd_events_, TimerContainer&, TerminateEventNotifier) = 0;
};
=======
    virtual void configure_event(TimeBase&, TopFdContainer & fd_events_, GraphicFdContainer & graphic_fd_events_, TimerContainer&, TerminateEventNotifier) = 0;
};
>>>>>>> 262d32e5
<|MERGE_RESOLUTION|>--- conflicted
+++ resolved
@@ -65,10 +65,5 @@
         ptr_function  f = [](void* /*unused*/, AsynchronousTask& /*unused*/) noexcept {};
     };
 
-<<<<<<< HEAD
     virtual void configure_event(TimeBase&, TopFdContainer & fd_events_, TimerContainer&, TerminateEventNotifier) = 0;
-};
-=======
-    virtual void configure_event(TimeBase&, TopFdContainer & fd_events_, GraphicFdContainer & graphic_fd_events_, TimerContainer&, TerminateEventNotifier) = 0;
-};
->>>>>>> 262d32e5
+};