--- conflicted
+++ resolved
@@ -233,14 +233,6 @@
 {};
 
 
-<<<<<<< HEAD
-// TODO move to config_spec
-struct StringList
-{};
-
-
-=======
->>>>>>> 24eca126
 template<std::size_t N>
 char const * c_str(CStrBuf<StaticKeyString<N>>& s, StaticKeyString<N> const & key) {
     s.get()[N*2] = 0;
