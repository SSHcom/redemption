/*
   This program is free software; you can redistribute it and/or modify
   it under the terms of the GNU General Public License as published by
   the Free Software Foundation; either version 2 of the License, or
   (at your option) any later version.

   This program is distributed in the hope that it will be useful,
   but WITHOUT ANY WARRANTY; without even the implied warranty of
   MERCHANTABILITY or FITNESS FOR A PARTICULAR PURPOSE. See the
   GNU General Public License for more details.

   You should have received a copy of the GNU General Public License
   along with this program; if not, write to the Free Software
   Foundation, Inc., 675 Mass Ave, Cambridge, MA 02139, USA.

   Product name: redemption, a FLOSS RDP proxy
   Copyright (C) Wallix 2010-2012
   Author(s): Christophe Grosjean, Javier Caverni, Raphael Zhou, Meng Tan
*/

#pragma once

#include <netinet/tcp.h>
#include <unistd.h>
#include <fcntl.h>
#include <netdb.h>
#include <sys/resource.h>
#include <sys/un.h>
#include <arpa/inet.h>
#include <netinet/tcp.h>
#include <errno.h>
#include <string.h>
#include <assert.h>
#include <dirent.h>

#include <array>

#include "utils/invalid_socket.hpp"
#include "utils/verbose_flags.hpp"

#include "acl/authentifier.hpp"
#include "core/server.hpp"
#include "core/wait_obj.hpp"
#include "front/front.hpp"
#include "mod/mod_api.hpp"
#include "system/ssl_calls.hpp"
#include "transport/transport.hpp"
#include "utils/colors.hpp"
#include "utils/bitmap.hpp"
#include "utils/netutils.hpp"
#include "utils/rect.hpp"
#include "utils/stream.hpp"

#include "configs/config.hpp"



enum {
    // before anything else : exchange of credentials
//    SESSION_STATE_RSA_KEY_HANDSHAKE,
    // initial state no module loaded, init not done
    SESSION_STATE_ENTRY,
    // no module loaded
    // init_done
    // login window destoyed if necessary
    // user clicked on OK to run module  or provided connection info on cmd line
    // but did not received credentials yet
    SESSION_STATE_WAITING_FOR_NEXT_MODULE,
    // a module is loaded and active but required some action
    // involving requesting remote context
    SESSION_STATE_WAITING_FOR_CONTEXT,
    // init_done, module loaded and running
    SESSION_STATE_RUNNING,
    // display dialog when connection is closed
    SESSION_STATE_CLOSE_CONNECTION,
    // disconnect session
    SESSION_STATE_STOP
};

class Session {
    Inifile  & ini;

    int internal_state;

    Front * front;

    TimeSystem timeobj;

    // TODO: auth_trans and auth_event can probably move into acl
    SocketTransport * auth_trans   = nullptr;
    wait_obj        * auth_event   = nullptr;
    AclSerializer   * acl_serial   = nullptr;

          time_t   perf_last_info_collect_time;
    const pid_t    perf_pid;
          FILE   * perf_file;

    static const time_t select_timeout_tv_sec = 3;
    
    Authentifier authentifier;

public:
    Session(int sck, Inifile & ini, CryptoContext & cctx, Random & rnd)
            : ini(ini)
            , perf_last_info_collect_time(0)
            , perf_pid(getpid())
            , perf_file(nullptr) 
            , authentifier(Authentifier::Verbose(to_verbose_flags(ini.get<cfg::debug::auth>())))
    {
        try {
        
            TRANSLATIONCONF.set_ini(&ini);

            SocketTransport front_trans(
                "RDP Client", sck, "", 0,
                to_verbose_flags(this->ini.get<cfg::debug::front>())
            );

            this->internal_state = SESSION_STATE_ENTRY;

            const bool mem3blt_support = true;

            time_t now = time(nullptr);

            this->front = new Front( front_trans, rnd
                                   , this->ini, cctx, &authentifier, this->ini.get<cfg::client::fast_path>(), mem3blt_support
                                   , now);

            ModuleManager mm(*this->front, this->ini, rnd, this->timeobj);
            BackEvent_t signal       = BACK_EVENT_NONE;
            BackEvent_t front_signal = BACK_EVENT_NONE;

            // Under conditions (if this->ini.get<cfg::video::inactivity_pause>() == true)
            PauseRecord pause_record(this->ini.get<cfg::video::inactivity_timeout>(), *this->front, mm, ini);

            if (this->ini.get<cfg::debug::session>()) {
                LOG(LOG_INFO, "Session::session_main_loop() starting");
            }

            const time_t start_time = time(nullptr);
            if (this->ini.get<cfg::debug::performance>() & 0x8000) {
                this->write_performance_log(start_time);
            }

            const timeval time_mark = { this->select_timeout_tv_sec, 0 };

            bool run_session = true;

            constexpr std::array<unsigned, 4> timers{{ 30*60, 10*60, 5*60, 1*60, }};
            const unsigned OSD_STATE_INVALID = timers.size();
            const unsigned OSD_STATE_NOT_YET_COMPUTED = OSD_STATE_INVALID + 1;
            unsigned osd_state = OSD_STATE_NOT_YET_COMPUTED;
            const bool enable_osd = this->ini.get<cfg::globals::enable_osd>();

            std::vector<EventHandler> event_handlers;

            // TODO: we should define some select object to wrap rfds, wfds and timeouts
            // and hide events inside modules managing sockets (or timers)
            // this should help in the future to generalise architecture
            // to multiple simultaneous fronts and mods. It should also simplify
            // module manager. Complexity of module transition should be hidden behind module
            // managers

            while (run_session) {
                unsigned max = 0;
                fd_set rfds;
                fd_set wfds;

                io_fd_zero(rfds);
                io_fd_zero(wfds);
                timeval timeout = time_mark;

                if (mm.mod->is_up_and_running() || !this->front->up_and_running) {
                    this->front->get_event().wait_on_fd(front_trans.sck, rfds, max, timeout);
                    if (this->front->capture) {
                        this->front->capture->get_capture_event().wait_on_timeout(timeout);
                    }
                }
                if (this->auth_event && this->auth_trans && (INVALID_SOCKET != this->auth_trans->sck)) {
                    this->auth_event->wait_on_fd(this->auth_trans->sck, rfds, max, timeout);
                }

                {
                    const int fd = mm.mod->get_fd();
                    (INVALID_SOCKET != fd)
                        ? mm.mod->get_event().wait_on_fd(fd, rfds, max, timeout)
                        : mm.mod->get_event().wait_on_timeout(timeout);
                }

                event_handlers.clear();
                mm.mod->get_event_handlers(event_handlers);
                for (EventHandler& event_handler : event_handlers) {
                    const wait_obj* event = event_handler.get_event();
                    const int       fd    = event_handler.get_fd();

                    if (event) {
                        if (INVALID_SOCKET != fd) {
                            event->wait_on_fd(fd, rfds, max, timeout);
                        }
                        else {
                            event->wait_on_timeout(timeout);
                        }
                    }
                }

                const bool has_pending_data = (front_trans.tls && SSL_pending(front_trans.tls->allocated_ssl));
                if (has_pending_data){
                    memset(&timeout, 0, sizeof(timeout));
                }

                int num = select(max + 1, &rfds, &wfds, nullptr, &timeout);

                if (num < 0) {
                    if (errno == EINTR) {
                        continue;
                    }
                    // Cope with EBADF, EINVAL, ENOMEM : none of these should ever happen
                    // EBADF: means fd has been closed (by me) or as already returned an error on another call
                    // EINVAL: invalid value in timeout (my fault again)
                    // ENOMEM: no enough memory in kernel (unlikely fort 3 sockets)

                    LOG(LOG_ERR, "Proxy data wait loop raised error %u : %s", errno, strerror(errno));
                    run_session = false;
                    continue;
                }

                now = time(nullptr);
                if (this->ini.get<cfg::debug::performance>() & 0x8000) {
                    this->write_performance_log(now);
                }

                if (this->front->get_event().is_set(front_trans.sck, rfds) || (front_trans.tls && SSL_pending(front_trans.tls->allocated_ssl))) {
                    try {
                        this->front->incoming(mm.get_callback(), now);
                    } catch (Error & e) {
                        if (ERR_DISCONNECT_BY_USER == e.id) {
                            front_signal = BACK_EVENT_NEXT;
                        }
                        else {
                            if (
                                // Can be caused by client disconnect.
                                (e.id != ERR_X224_RECV_ID_IS_RD_TPDU) &&
                                // Can be caused by client disconnect.
                                (e.id != ERR_MCS_APPID_IS_MCS_DPUM) &&
                                (e.id != ERR_RDP_HANDSHAKE_TIMEOUT) &&
                                // Can be caused by wabwatchdog.
                                (e.id != ERR_TRANSPORT_NO_MORE_DATA)) {
                                LOG(LOG_ERR, "Proxy data processing raised error %u : %s", e.id, e.errmsg(false));
                            }
                            run_session = false;
                            continue;
                        }
                    } catch (...) {
                        LOG(LOG_ERR, "Proxy data processing raised unknown error");
                        run_session = false;
                        continue;
                    };
                }

                try {
                    if (this->front->up_and_running) {
                        if (this->ini.get<cfg::video::inactivity_pause>()
                            && mm.connected
                            && this->front->capture) {
                            pause_record.check(now, *this->front);
                        }

                        // new value incoming from authentifier
                        if (this->ini.check_from_acl()) {
                            this->front->update_config(ini.get<cfg::video::rt_display>());
                            mm.check_module();
                        }

                        try
                        {
                            for (EventHandler& event_handler : event_handlers) {
                                if (BACK_EVENT_NONE != signal) {
                                    break;
                                }

                                      wait_obj* event = event_handler.get_event();
                                const int       fd    = event_handler.get_fd();

                                if (event && event->is_set(fd, rfds)) {
                                    event_handler(now, mm.get_graphic_wrapper(*this->front));

                                    if (BACK_EVENT_NONE != event->signal) {
                                        signal = event->signal;
                                        event->reset();
                                    }
                                }
                            }

                            // Process incoming module trafic
                            if ((BACK_EVENT_NONE == signal) &&
                                mm.mod->get_event().is_set(mm.mod->get_fd(), rfds)) {
                                mm.mod->draw_event(now, mm.get_graphic_wrapper(*this->front));

                                if (mm.mod->get_event().signal != BACK_EVENT_NONE) {
                                    signal = mm.mod->get_event().signal;
                                    mm.mod->get_event().reset();
                                }
                            }
                        }
                        catch (Error const & e) {
                            if (e.id == ERR_SESSION_PROBE_LAUNCH) {
                                if (this->ini.get<cfg::mod_rdp::session_probe_on_launch_failure>() ==
                                    SessionProbeOnLaunchFailure::retry_without_session_probe) {
                                    this->ini.get_ref<cfg::mod_rdp::enable_session_probe>() = false;

                                    signal = BACK_EVENT_RETRY_CURRENT;
                                    mm.mod->get_event().reset();
                                }
                                else if (this->acl_serial) {
                                    this->authentifier.report("SESSION_PROBE_LAUNCH_FAILED", "");
                                }
                                else {
                                    throw;
                                }
                            }
                            else if (e.id == ERR_SESSION_PROBE_DISCONNECTION_RECONNECTION) {
                                signal = BACK_EVENT_RETRY_CURRENT;
                                mm.mod->get_event().reset();
                            }
                            else if (e.id == ERR_RAIL_NOT_ENABLED) {
                                this->ini.get_ref<cfg::mod_rdp::use_native_remoteapp_capability>() = false;

                                signal = BACK_EVENT_RETRY_CURRENT;
                                mm.mod->get_event().reset();
                            }
                            else if (e.id == ERR_RDP_SERVER_REDIR) {
                                // SET new target in ini
                                const char * host = char_ptr_cast(
                                    this->ini.get<cfg::mod_rdp::redir_info>().host);
                                const char * password = char_ptr_cast(
                                    this->ini.get<cfg::mod_rdp::redir_info>().password);
                                const char * username = char_ptr_cast(
                                    this->ini.get<cfg::mod_rdp::redir_info>().username);
                                const char * change_user = "";
                                if (this->ini.get<cfg::mod_rdp::redir_info>().dont_store_username &&
                                    (username[0] != 0)) {
                                    LOG(LOG_INFO, "SrvRedir: Change target username to '%s'", username);
                                    this->ini.set_acl<cfg::globals::target_user>(username);
                                    change_user = username;
                                }
                                if (password[0] != 0) {
                                    LOG(LOG_INFO, "SrvRedir: Change target password");
                                    this->ini.set_acl<cfg::context::target_password>(password);
                                }
                                LOG(LOG_INFO, "SrvRedir: Change target host to '%s'", host);
                                this->ini.set_acl<cfg::context::target_host>(host);
                                char message[768] = {};
                                sprintf(message, "%s@%s", change_user, host);
                                this->authentifier.report("SERVER_REDIRECTION", message);

                                signal = BACK_EVENT_RETRY_CURRENT;
                                mm.mod->get_event().reset();
                            }
                            else {
                                throw;
                            }
                        }
                        if (this->front->capture && this->front->capture->get_capture_event().is_set(INVALID_SOCKET, rfds)) {
                            this->front->periodic_snapshot();
                        }

                        // Incoming data from ACL, or opening authentifier
<<<<<<< HEAD
                        if (!this->acl_serial) {
=======
                        if (!this->authentifier || !this->acl_serial) {
>>>>>>> e58cd0fa
                            if (!mm.last_module) {
                                // authentifier never opened or closed by me (close box)
                                try {
                                    int client_sck = local_connect(
                                        this->ini.get<cfg::globals::authfile>().c_str(),
                                        30, 1000
                                    );

                                    if (client_sck == -1) {
                                        LOG(LOG_ERR,
                                            "Failed to connect to authentifier (%s)",
                                            this->ini.get<cfg::globals::authfile>().c_str());
                                        throw Error(ERR_SOCKET_CONNECT_FAILED);
                                    }

                                    this->auth_trans = new SocketTransport( "Authentifier"
                                                    , client_sck
                                                    , ini.get<cfg::globals::authfile>().c_str()
                                                    , 0
                                                    , to_verbose_flags(ini.get<cfg::debug::auth>())
                                                    );
                                    // now is authentifier start time
                                    this->acl_serial = new AclSerializer(ini, now, *this->auth_trans, to_verbose_flags(ini.get<cfg::debug::auth>()));
                                    this->authentifier.set_acl_serial(this->acl_serial);
                                    this->auth_event = new wait_obj();
                                    signal = BACK_EVENT_NEXT;
                                }
                                catch (...) {
                                    mm.invoke_close_box("No authentifier available",signal, now);
                                }
                            }
                        }
                        else {
                            if (this->acl_serial
                            && this->auth_event
                            && this->auth_trans
                            && (INVALID_SOCKET != this->auth_trans->sck)
                            && this->auth_event->is_set(this->auth_trans->sck, rfds)) {
                                // authentifier received updated values
                                this->acl_serial->receive();
                            }
                        }
//                        std::cout << "Session 1" <<  std::endl;
                        if (enable_osd) {
                            const uint32_t enddate = this->ini.get<cfg::context::end_date_cnx>();
                            if (enddate && mm.is_up_and_running()) {
                                if (osd_state == OSD_STATE_NOT_YET_COMPUTED) {
                                    osd_state = (enddate <= static_cast<uint32_t>(now))
                                        ? OSD_STATE_INVALID
                                        : timers.rbegin()
                                            - std::lower_bound(
                                                timers.rbegin(),
                                                timers.rend(),
                                                enddate - start_time);
                                }
                                else if (osd_state < OSD_STATE_INVALID
                                     && enddate - now <= timers[osd_state]) {
                                    std::string mes;
                                    mes.reserve(128);
                                    const unsigned minutes = (enddate - now + 30) / 60;
                                    mes += std::to_string(minutes);
                                    mes += ' ';
                                    mes += TR("minute", language(this->ini));
                                    mes += (minutes > 1) ? "s " : " ";
                                    mes += TR("before_closing", language(this->ini));
                                    mm.osd_message(std::move(mes), true);
                                    ++osd_state;
                                }
                            }
                        }

                        if (this->acl_serial) {
                            run_session = this->acl_serial->check(&this->authentifier, mm, now, signal, front_signal, this->front->has_user_activity);
                        }
                        else if (signal == BACK_EVENT_STOP) {
                            mm.mod->get_event().reset();
                            run_session = false;
                        }
                        if (mm.last_module) {
                            delete this->auth_event;
                            this->auth_event = nullptr;
                            delete this->acl_serial;
                            this->authentifier.connected_to_acl = false;
                            this->authentifier.acl_serial = nullptr;
                            this->acl_serial = nullptr;
                            delete this->auth_trans;
                            this->auth_trans = nullptr;
                        }
                    }
                } catch (Error & e) {
                    LOG(LOG_INFO, "Session::Session exception = %d!\n", e.id);
                    time_t now = time(nullptr);
                    mm.invoke_close_box(e.errmsg(), signal, now);
                };
            }
            if (mm.mod) {
                mm.mod->disconnect(time(nullptr));
            }
            this->front->disconnect();
        }
        catch (const Error & e) {
            LOG(LOG_INFO, "Session::Session Init exception = %d!\n", e.id);
        }
        catch(...) {
            LOG(LOG_INFO, "Session::Session other exception in Init\n");
        }
        // silent message for localhost for watchdog
        if (!this->ini.is_asked<cfg::globals::host>()
        && (this->ini.get<cfg::globals::host>() != "127.0.0.1")) {
            LOG(LOG_INFO, "Session::Client Session Disconnected\n");
        }
        this->front->must_be_stop_capture();
    }

    Session(Session const &) = delete;

    ~Session() {
        if (this->ini.get<cfg::debug::performance>() & 0x8000) {
            this->write_performance_log(this->perf_last_info_collect_time + 3);
        }
        if (this->perf_file) {
            ::fclose(this->perf_file);
        }
        delete this->front;
        this->front = nullptr;
        delete this->auth_event;
        this->auth_event = nullptr;
        delete this->acl_serial;
        this->authentifier.connected_to_acl = false;
        this->authentifier.acl_serial = nullptr;
        this->acl_serial = nullptr;
        delete this->auth_trans;
        this->auth_trans = nullptr;
        // Suppress Session file from disk (original name with PID or renamed with session_id)
        if (!this->ini.get<cfg::context::session_id>().empty()) {
            char new_session_file[256];
            snprintf( new_session_file, sizeof(new_session_file), "%s/session_%s.pid"
                    , PID_PATH , this->ini.get<cfg::context::session_id>().c_str());
            unlink(new_session_file);
        }
        else {
            int child_pid = getpid();
            char old_session_file[256];
            sprintf(old_session_file, "%s/session_%d.pid", PID_PATH, child_pid);
            unlink(old_session_file);
        }
    }

private:
    void write_performance_log(time_t now) {
        if (!this->perf_last_info_collect_time) {
            REDASSERT(!this->perf_file);

            this->perf_last_info_collect_time = now - this->select_timeout_tv_sec;

            struct tm tm_;

            localtime_r(&this->perf_last_info_collect_time, &tm_);

            char filename[2048];
            snprintf(filename, sizeof(filename), "%s/rdpproxy,%04d%02d%02d-%02d%02d%02d,%d.perf",
                this->ini.get<cfg::video::record_tmp_path>().c_str(),
                tm_.tm_year + 1900, tm_.tm_mon, tm_.tm_mday, tm_.tm_hour, tm_.tm_min, tm_.tm_sec, this->perf_pid
                );

            this->perf_file = ::fopen(filename, "w");

            ::fprintf(this->perf_file,
                "time_t;"
                "ru_utime.tv_sec;ru_utime.tv_usec;ru_stime.tv_sec;ru_stime.tv_usec;"
                "ru_maxrss;ru_ixrss;ru_idrss;ru_isrss;ru_minflt;ru_majflt;ru_nswap;"
                "ru_inblock;ru_oublock;ru_msgsnd;ru_msgrcv;ru_nsignals;ru_nvcsw;ru_nivcsw\n");

        }
        else if (this->perf_last_info_collect_time + this->select_timeout_tv_sec > now) {
            return;
        }

        struct rusage resource_usage;

        getrusage(RUSAGE_SELF, &resource_usage);

        do {
            this->perf_last_info_collect_time += this->select_timeout_tv_sec;

            struct tm result;

            localtime_r(&this->perf_last_info_collect_time, &result);

            ::fprintf(
                  this->perf_file
                , "%lu;"
                  "%lu;%lu;%lu;%lu;%ld;%ld;%ld;%ld;%ld;%ld;%ld;%ld;%ld;%ld;%ld;%ld;%ld;%ld\n"
                , static_cast<unsigned long>(now)
                , static_cast<unsigned long>(resource_usage.ru_utime.tv_sec)  /* user CPU time used */
                , static_cast<unsigned long>(resource_usage.ru_utime.tv_usec)
                , static_cast<unsigned long>(resource_usage.ru_stime.tv_sec)  /* system CPU time used */
                , static_cast<unsigned long>(resource_usage.ru_stime.tv_usec)
                , resource_usage.ru_maxrss                                    /* maximum resident set size */
                , resource_usage.ru_ixrss                                     /* integral shared memory size */
                , resource_usage.ru_idrss                                     /* integral unshared data size */
                , resource_usage.ru_isrss                                     /* integral unshared stack size */
                , resource_usage.ru_minflt                                    /* page reclaims (soft page faults) */
                , resource_usage.ru_majflt                                    /* page faults (hard page faults)   */
                , resource_usage.ru_nswap                                     /* swaps */
                , resource_usage.ru_inblock                                   /* block input operations */
                , resource_usage.ru_oublock                                   /* block output operations */
                , resource_usage.ru_msgsnd                                    /* IPC messages sent */
                , resource_usage.ru_msgrcv                                    /* IPC messages received */
                , resource_usage.ru_nsignals                                  /* signals received */
                , resource_usage.ru_nvcsw                                     /* voluntary context switches */
                , resource_usage.ru_nivcsw                                    /* involuntary context switches */
            );
            ::fflush(this->perf_file);
        }
        while (this->perf_last_info_collect_time + this->select_timeout_tv_sec <= now);
    }
};<|MERGE_RESOLUTION|>--- conflicted
+++ resolved
@@ -365,11 +365,7 @@
                         }
 
                         // Incoming data from ACL, or opening authentifier
-<<<<<<< HEAD
                         if (!this->acl_serial) {
-=======
-                        if (!this->authentifier || !this->acl_serial) {
->>>>>>> e58cd0fa
                             if (!mm.last_module) {
                                 // authentifier never opened or closed by me (close box)
                                 try {
