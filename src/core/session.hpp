--- conflicted
+++ resolved
@@ -153,14 +153,9 @@
             unsigned osd_state = OSD_STATE_NOT_YET_COMPUTED;
             const bool enable_osd = this->ini.get<cfg::globals::enable_osd>();
 
-<<<<<<< HEAD
-=======
-            std::vector<EventHandler> event_handlers;
-
             timeval alarm_log_metrics = tvtime();
             alarm_log_metrics.tv_sec += 5;
 
->>>>>>> 5eb509ce
             // TODO: we should define some select object to wrap rfds, wfds and timeouts
             // and hide events inside modules managing sockets (or timers)
             // this should help in the future to generalise architecture
@@ -482,14 +477,11 @@
                 } catch (Error const& e) {
                     LOG(LOG_ERR, "Session::Session exception = %s\n", e.errmsg());
                     time_t now = time(nullptr);
-<<<<<<< HEAD
                     signal = BackEvent_t(session_reactor.signal);
                     mm.invoke_close_box(
                         local_err_msg(e, language(this->ini)),
                         signal, now, authentifier, authentifier);
                     session_reactor.signal = signal;
-=======
-                    mm.invoke_close_box(local_err_msg(e, language(this->ini)), signal, now, authentifier, authentifier);
                 };
 
                 if (mm.mod) {
@@ -499,7 +491,6 @@
                         alarm_log_metrics = tvtime();
                         alarm_log_metrics.tv_sec += 5;
                     }
->>>>>>> 5eb509ce
                 }
             }
             if (mm.mod) {
