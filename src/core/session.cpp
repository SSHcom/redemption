--- conflicted
+++ resolved
@@ -612,23 +612,6 @@
         try {
             try {
                 // new value incoming from authentifier
-<<<<<<< HEAD
-                LOG(LOG_INFO, "--------------------- rt_display()");
-                this->rt_display(ini, mm, mod_wrapper, front);
-
-                if (BACK_EVENT_NONE == mod_wrapper.get_mod()->get_mod_signal()) {
-                    LOG(LOG_INFO, "--------------------- Process incoming module traffic");
-                    // Process incoming module trafic
-                    auto& gd = mod_wrapper.get_graphic_wrapper();
-                    LOG(LOG_INFO, "--------------------- Execute graphic_events actions");
-                    graphic_events_.exec_action(gd);
-                    LOG(LOG_INFO, "--------------------- Execute fd_events actions");
-                    graphic_fd_events_.exec_action([&ioswitch](int fd, auto& /*e*/){
-                        return fd != INVALID_SOCKET 
-                            &&  ioswitch.is_set_for_reading(fd);
-                    }, gd);
-                    LOG(LOG_INFO, "--------------------- Back event loop done");
-=======
                 if (ini.check_from_acl()) {
                     auto const rt_status = front.set_rt_display(ini.get<cfg::video::rt_display>());
 
@@ -663,7 +646,6 @@
                             return io_fd_isset(fd, ioswitch.rfds);
                         }, gd);
                     }
->>>>>>> 18356688
                 }
 
                 if (ini.get<cfg::globals::enable_osd>()) {
