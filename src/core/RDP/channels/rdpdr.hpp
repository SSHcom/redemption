--- conflicted
+++ resolved
@@ -1536,20 +1536,12 @@
 
     void log() {
         LOG(LOG_INFO, "     Device Write Request:");
-        LOG(LOG_INFO, "          * Length   = %d (4 bytes)", int(this->Length));
-        LOG(LOG_INFO, "          * Offset   = 0x%" PRIx64 " (8 bytes)", this->Offset);
+        LOG(LOG_INFO, "          * Length    = %d (4 bytes)", int(this->Length));
+        LOG(LOG_INFO, "          * Offset    = 0x%" PRIx64 " (8 bytes)", this->Offset);
         LOG(LOG_INFO, "          * Padding - (20 bytes) NOT USED");
-        //LOG(LOG_INFO, "          * WriteData: array size = Length: %d byte(s)", int(this->Length));
-<<<<<<< HEAD
-        std::string str(reinterpret_cast<char const *>(this->WriteData), this->Length);
-        LOG(LOG_INFO, "          * WriteData = \"%s\" (%d byte(s))", str.c_str(), int(this->Length));
-=======
         auto s = reinterpret_cast<char const *>(this->WriteData);
         int len = int(this->Length);
-        LOG(LOG_INFO, "          * ReadData = \"%*s\" (%d byte(s))", len, s, len);
->>>>>>> a4f872e3
-        //hexdump_c(this->WriteData,  this->Length);
-
+        LOG(LOG_INFO, "          * WriteData = \"%*s\" (%d byte(s))", len, s, len);
     }
 };
 
@@ -4184,11 +4176,7 @@
         LOG(LOG_INFO, "          * InitialQuery       = 0x%02x (1 byte)", this->InitialQuery_);
         LOG(LOG_INFO, "          * PathLength         = %d (4 bytes)", int(this->path.size()));
         LOG(LOG_INFO, "          * Padding - (23 byte) NOT USED");
-<<<<<<< HEAD
         LOG(LOG_INFO, "          * path               = \"%s\" (%d byte(s))", this->path.c_str(), int(this->path.size()));
-=======
-        LOG(LOG_INFO, "          * path         = \"%s\" (%d byte(s))", this->path, int(this->path.size()));
->>>>>>> a4f872e3
     }
 };  // ServerDriveQueryDirectoryRequest
 
