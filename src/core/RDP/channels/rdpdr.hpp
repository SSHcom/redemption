/*
*   This program is free software; you can redistribute it and/or modify
*   it under the terms of the GNU General Public License as published by
*   the Free Software Foundation; either version 2 of the License, or
*   (at your option) any later version.
*
*   This program is distributed in the hope that it will be useful,
*   but WITHOUT ANY WARRANTY; without even the implied warranty of
*   MERCHANTABILITY or FITNESS FOR A PARTICULAR PURPOSE.  See the
*   GNU General Public License for more details.
*
*   You should have received a copy of the GNU General Public License
*   along with this program; if not, write to the Free Software
*   Foundation, Inc., 675 Mass Ave, Cambridge, MA 02139, USA.
*
*   Product name: redemption, a FLOSS RDP proxy
*   Copyright (C) Wallix 2010-2014
*   Author(s): Jonathan Poelen
*/


#pragma once

#include <cinttypes>
#include <inttypes.h>

#include "utils/sugar/cast.hpp"
#include "core/error.hpp"
#include "utils/sugar/noncopyable.hpp"
#include "utils/stream.hpp"
#include "utils/utf.hpp"
#include "core/SMB2/MessageSyntax.hpp"
#include "core/FSCC/FileInformation.hpp"

namespace rdpdr {

// [MS-FSCC]: File System Control Codes

// 2.6 File Attributes

// The following attributes are defined for files and directories. They can be used in any combination unless noted in the description of the attribute's meaning. There is no file attribute with the value 0x00000000 because a value of 0x00000000 in the FileAttributes field means that the file attributes for this file MUST NOT be changed when setting basic information for the file.

//  +------------------------------------+-----------------------------------------------+
//  | Value                              | Meaning                                       |
//  +------------------------------------+-----------------------------------------------+
//  | FILE_ATTRIBUTE_ARCHIVE             | A file or directory that is an archive file   |
//  | 0x00000020                         | or directory. Applications typically use this |
//  |                                    | attribute to mark files for backup or         |
//  |                                    | removal.                                      |
//  +------------------------------------+-----------------------------------------------+
//  | FILE_ATTRIBUTE_COMPRESSED          | A file or directory that is compressed.       |
//  | 0x00000800                         | For a file, all of the data in the file is    |
//  |                                    | compressed. For a directory, compression is   |
//  |                                    | the default for newly created files and       |
//  |                                    | subdirectories.                               |
//  +------------------------------------+-----------------------------------------------+
//  | FILE_ATTRIBUTE_DIRECTORY           | Identifies a directory.                       |
//  | 0x00000010                         |                                               |
//  +------------------------------------+-----------------------------------------------+
//  | FILE_ATTRIBUTE_ENCRYPTED           | A file or directory that is encrypted.        |
//  | 0x00004000                         | For a file, all data streams in the file are  |
//  |                                    | encrypted. For a directory, encryption is     |
//  |                                    | default for newly created files and           |
//  |                                    | subdirectories.                               |
//  +------------------------------------+-----------------------------------------------+
//  | FILE_ATTRIBUTE_HIDDEN              | A file or directory is hidden. It is not      |
//  | 0x00000002                         | included in an ordinary directory listing.    |
//  +------------------------------------+-----------------------------------------------+
//  | FILE_ATTRIBUTE_NORMAL              | A file that does not have other attributes    |
//  | 0x00000080                         | set. set. This flag is used to clear all      |
//  |                                    | other flags by specifying it with no other    |
//  |                                    | flags set.                                    |
//  |                                    | This flag MUST be ignored if other flags are  |
//  |                                    | set.<163>                                     |
//  +------------------------------------+-----------------------------------------------+
//  | FILE_ATTRIBUTE_NOT_CONTENT_INDEXED | A file or directory that is not indexed by    |
//  | 0x00002000                         | the content indexing service.                 |
//  +------------------------------------+-----------------------------------------------+
//  | FILE_ATTRIBUTE_OFFLINE             | The data in this file is not available        |
//  | 0x00001000                         | immediately. This attribute indicates that    |
//  |                                    | the file data is physically moved to offline  |
//  |                                    | storage. This attribute is used by Remote     |
//  |                                    | Storage, which is hierarchical storage        |
//  |                                    | management software.                          |
//  +------------------------------------+-----------------------------------------------+
//  | FILE_ATTRIBUTE_READONLY            | A file or directory that is read-only. For a  |
//  | 0x00000001                         | file, applications can read the file but      |
//  |                                    | cannot write to it or delete it. For a        |
//  |                                    | directory, applications cannot delete it, but |
//  |                                    | applications can create and delete files from |
//  |                                    | that directory.                               |
//  +------------------------------------+-----------------------------------------------+
//  | FILE_ATTRIBUTE_REPARSE_POINT       | A file or directory that has an associated    |
//  | 0x00000400                         | reparse point.                                |
//  +------------------------------------+-----------------------------------------------+
//  | FILE_ATTRIBUTE_SPARSE_FILE         | A file that is a sparse file.                 |
//  | 0x00000200                         |                                               |
//  +------------------------------------+-----------------------------------------------+
//  | FILE_ATTRIBUTE_SYSTEM              | A file or directory that the operating system |
//  | 0x00000004                         | uses a part of, or uses exclusively.          |
//  +------------------------------------+-----------------------------------------------+
//  | FILE_ATTRIBUTE_TEMPORARY           | A file or directory that is configured with   |
//  | 0x00000100                         | integrity support. For a file, all data       |
//  |                                    | streams in the file have integrity support.   |
//  |                                    | For a directory, integrity support is the     |
//  |                                    | default for newly created files and           |
//  |                                    | subdirectories, unless the caller specifies   |
//  |                                    | otherwise.<164>                               |
//  +------------------------------------+-----------------------------------------------+
//  | FILE_ATTRIBUTE_INTEGRITY_STREAM    | A file or directory that is configured with   |
//  | 0x00008000                         | integrity support. For a file, all data       |
//  |                                    | streams in the file have integrity support.   |
//  |                                    | For a directory, integrity support is the     |
//  |                                    | default for newly created files and           |
//  |                                    | subdirectories, unless the caller specifies   |
//  |                                    | otherwise.<164>                               |
//  +------------------------------------+-----------------------------------------------+
//  | FILE_ATTRIBUTE_NO_SCRUB_DATA       | A file or directory that is configured to be  |
//  | 0x00020000                         | excluded from the data integrity scan. For a  |
//  |                                    | directory configured with                     |
//  |                                    | FILE_ATTRIBUTE_NO_SCRUB_DATA, the default for |
//  |                                    | newly created files and subdirectories is to  |
//  |                                    | inherit the FILE_ATTRIBUTE_NO_SCRUB_DATA      |
//  |                                    | attribute.<165>                               |
//  +------------------------------------+-----------------------------------------------+

enum FileAttributes : uint32_t {
    FILE_ATTRIBUTES_READONLY           = 0x00000001,
    FILE_ATTRIBUTES_HIDDEN             = 0x00000002,
    FILE_ATTRIBUTES_SYSTEM             = 0x00000004,
    FILE_ATTRIBUTES_DIRECTORY          = 0x00000010,
    FILE_ATTRIBUTES_ARCHIVE            = 0x00000020,
    FILE_ATTRIBUTES_NORMAL             = 0x00000080,
    FILE_ATTRIBUTE_TEMPORARY           = 0x00000100,
    FILE_ATTRIBUTE_SPARSE_FILE         = 0x00000200,
    FILE_ATTRIBUTE_REPARSE_POINT       = 0x00000400,
    FILE_ATTRIBUTE_OFFLINE             = 0x00001000,
    FILE_ATTRIBUTE_NOT_CONTENT_INDEXED = 0x00002000,
    FILE_ATTRIBUTE_ENCRYPTED           = 0x00004000,
    FILE_ATTRIBUTE_COMPRESSED          = 0x00000800,
    FILE_ATTRIBUTE_INTEGRITY_STREAM    = 0x00008000,
    FILE_ATTRIBUTE_NO_SCRUB_DATA       = 0x00020000
};

static inline
const char * get_FileAttributes_name(uint32_t fileAttribute) {
    switch (fileAttribute) {
        case FileAttributes::FILE_ATTRIBUTES_READONLY:           return "FILE_ATTRIBUTES_READONLY";
        case FileAttributes::FILE_ATTRIBUTES_HIDDEN:             return "FILE_ATTRIBUTES_HIDDEN";
        case FileAttributes::FILE_ATTRIBUTES_SYSTEM:             return "FILE_ATTRIBUTES_SYSTEM";
        case FileAttributes::FILE_ATTRIBUTES_DIRECTORY:          return "FILE_ATTRIBUTES_DIRECTORY";
        case FileAttributes::FILE_ATTRIBUTES_ARCHIVE:            return "FILE_ATTRIBUTES_ARCHIVE";
        case FileAttributes::FILE_ATTRIBUTES_NORMAL:             return "FILE_ATTRIBUTES_NORMAL";
        case FileAttributes::FILE_ATTRIBUTE_TEMPORARY:           return "FILE_ATTRIBUTE_TEMPORARY";
        case FileAttributes::FILE_ATTRIBUTE_SPARSE_FILE:         return "FILE_ATTRIBUTE_SPARSE_FILE";
        case FileAttributes::FILE_ATTRIBUTE_REPARSE_POINT:       return "FILE_ATTRIBUTE_REPARSE_POINT";
        case FileAttributes::FILE_ATTRIBUTE_OFFLINE:             return "FILE_ATTRIBUTE_OFFLINE";
        case FileAttributes::FILE_ATTRIBUTE_NOT_CONTENT_INDEXED: return "FILE_ATTRIBUTE_NOT_CONTENT_INDEXED";
        case FileAttributes::FILE_ATTRIBUTE_ENCRYPTED:           return "FILE_ATTRIBUTE_ENCRYPTED";
        case FileAttributes::FILE_ATTRIBUTE_COMPRESSED:          return "FILE_ATTRIBUTE_COMPRESSED";
        case FileAttributes::FILE_ATTRIBUTE_INTEGRITY_STREAM:    return "FILE_ATTRIBUTE_INTEGRITY_STREAM";
        case FileAttributes::FILE_ATTRIBUTE_NO_SCRUB_DATA:       return "FILE_ATTRIBUTE_NO_SCRUB_DATA";
    }

    return "<unknown>";
}

// [MS-RDPEFS] - 2.2.1.1 Shared Header (RDPDR_HEADER)
// ==================================================

// This header is present at the beginning of every message in this protocol.
//  The purpose of this header is to describe the type of the message.

// +-+-+-+-+-+-+-+-+-+-+-+-+-+-+-+-+-+-+-+-+-+-+-+-+-+-+-+-+-+-+-+-+
// | | | | | | | | | | |1| | | | | | | | | |2| | | | | | | | | |3| |
// |0|1|2|3|4|5|6|7|8|9|0|1|2|3|4|5|6|7|8|9|0|1|2|3|4|5|6|7|8|9|0|1|
// +-+-+-+-+-+-+-+-+-+-+-+-+-+-+-+-+-+-+-+-+-+-+-+-+-+-+-+-+-+-+-+-+
// |           Component           |            PacketId           |
// +-------------------------------+-------------------------------+

// Component (2 bytes): A 16-bit unsigned integer that identifies the
//  component to which the packet is sent. This field MUST be set to one of
//  the following values.

//  +-----------------+-------------------------------------------------------+
//  | Value           | Meaning                                               |
//  +-----------------+-------------------------------------------------------+
//  | RDPDR_CTYP_CORE | Device redirector core component; most of the packets |
//  | 0x4472          | in this protocol are sent under this component ID.    |
//  +-----------------+-------------------------------------------------------+
//  | RDPDR_CTYP_PRN  | Printing component. The packets that use this ID are  |
//  | 0x5052          | typically about printer cache management and          |
//  |                 | identifying XPS printers.                             |
//  +-----------------+-------------------------------------------------------+

enum Component : uint16_t {
    RDPDR_CTYP_CORE = 0x4472,
    RDPDR_CTYP_PRT  = 0x5052
};

// PacketId (2 bytes): A 16-bit unsigned integer. The PacketId field is a
//  unique ID that identifies the packet function. This field MUST be set to
//  one of the following values.

//  +--------------------------------+-----------------------------------------+
//  | Value                          | Meaning                                 |
//  +--------------------------------+-----------------------------------------+
//  | PAKID_CORE_SERVER_ANNOUNCE     | Server Announce Request, as specified   |
//  | 0x496E                         | in section 2.2.2.2.                     |
//  +--------------------------------+-----------------------------------------+
//  | PAKID_CORE_CLIENTID_CONFIRM    | Client Announce Reply and Server Client |
//  | 0x4343                         | ID Confirm, as specified in sections    |
//  |                                | 2.2.2.3 and 2.2.2.6.                    |
//  +--------------------------------+-----------------------------------------+
//  | PAKID_CORE_CLIENT_NAME         | Client Name Request, as specified in    |
//  | 0x434E                         | section 2.2.2.4.                        |
//  +--------------------------------+-----------------------------------------+
//  | PAKID_CORE_DEVICELIST_ANNOUNCE | Client Device List Announce Request, as |
//  | 0x4441                         | specified in section 2.2.2.9.           |
//  +--------------------------------+-----------------------------------------+
//  | PAKID_CORE_DEVICE_REPLY        | Server Device Announce Response, as     |
//  | 0x6472                         | specified in section 2.2.2.1.           |
//  +--------------------------------+-----------------------------------------+
//  | PAKID_CORE_DEVICE_IOREQUEST    | Device I/O Request, as specified in     |
//  | 0x4952                         | section 2.2.1.4.                        |
//  +--------------------------------+-----------------------------------------+
//  | PAKID_CORE_DEVICE_IOCOMPLETION | Device I/O Response, as specified in    |
//  | 0x4943                         | section 2.2.1.5.                        |
//  +--------------------------------+-----------------------------------------+
//  | PAKID_CORE_SERVER_CAPABILITY   | Server Core Capability Request, as      |
//  | 0x5350                         | specified in section 2.2.2.7.           |
//  +--------------------------------+-----------------------------------------+
//  | PAKID_CORE_CLIENT_CAPABILITY   | Client Core Capability Response, as     |
//  | 0x4350                         | specified in section 2.2.2.8.           |
//  +--------------------------------+-----------------------------------------+
//  | PAKID_CORE_DEVICELIST_REMOVE   | Client Drive Device List Remove, as     |
//  | 0x444D                         | specified in section 2.2.3.2.           |
//  +--------------------------------+-----------------------------------------+
//  | PAKID_PRN_CACHE_DATA           | Add Printer Cachedata, as specified in  |
//  | 0x5043                         | [MS-RDPEPC] section 2.2.2.3.            |
//  +--------------------------------+-----------------------------------------+
//  | PAKID_CORE_USER_LOGGEDON       | Server User Logged On, as specified in  |
//  | 0x554C                         | section 2.2.2.5.                        |
//  +--------------------------------+-----------------------------------------+
//  | PAKID_PRN_USING_XPS            | Server Printer Set XPS Mode, as         |
//  | 0x5543                         | specified in [MS-RDPEPC] section        |
//  |                                | 2.2.2.2.                                |
//  +--------------------------------+-----------------------------------------+

enum PacketId : uint16_t {
    PAKID_CORE_SERVER_ANNOUNCE     = 0x496e,
    PAKID_CORE_CLIENTID_CONFIRM    = 0x4343,
    PAKID_CORE_CLIENT_NAME         = 0x434e,
    PAKID_CORE_DEVICELIST_ANNOUNCE = 0x4441,
    PAKID_CORE_DEVICE_REPLY        = 0x6472,
    PAKID_CORE_DEVICE_IOREQUEST    = 0x4952,
    PAKID_CORE_DEVICE_IOCOMPLETION = 0x4943,
    PAKID_CORE_SERVER_CAPABILITY   = 0x5350,
    PAKID_CORE_CLIENT_CAPABILITY   = 0x4350,
    PAKID_CORE_DEVICELIST_REMOVE   = 0x444d,
    PAKID_PRN_CACHE_DATA           = 0x5043,
    PAKID_CORE_USER_LOGGEDON       = 0x554c,
    PAKID_PRN_USING_XPS            = 0x5543
};

struct SharedHeader {
    Component component = Component::RDPDR_CTYP_CORE;
    PacketId  packet_id = PacketId::PAKID_CORE_SERVER_ANNOUNCE;

    SharedHeader() = default;

    SharedHeader(Component component, PacketId  packet_id)
    : component(component)
    , packet_id(packet_id) {}

    void emit(OutStream & stream) const {
        stream.out_uint16_le(static_cast<uint16_t>(this->component));
        stream.out_uint16_le(static_cast<uint16_t>(this->packet_id));
    }

    void receive(InStream & stream) {
        {
            const unsigned expected = 4;  // Component(2) + PacketId(2)

            if (!stream.in_check_rem(expected)) {
                LOG(LOG_ERR,
                    "Truncated SharedHeader: expected=%u remains=%zu",
                    expected, stream.in_remain());
                throw Error(ERR_RDPDR_PDU_TRUNCATED);
            }
        }

        this->component = static_cast<Component>(stream.in_uint16_le());
        this->packet_id = static_cast<PacketId>(stream.in_uint16_le());
    }

    static const char * get_Component_name(uint16_t component) {
        switch (component) {
            case Component::RDPDR_CTYP_CORE: return "RDPDR_CTYP_CORE";
            case Component::RDPDR_CTYP_PRT:  return "RDPDR_CTYP_PRT";
        }

        return "<unknown>";
    }

    static const char * get_PacketId_name(uint16_t packet_id) {
        switch (packet_id) {
            case PacketId::PAKID_CORE_SERVER_ANNOUNCE:     return "PAKID_CORE_SERVER_ANNOUNCE";
            case PacketId::PAKID_CORE_CLIENTID_CONFIRM:    return "PAKID_CORE_CLIENTID_CONFIRM";
            case PacketId::PAKID_CORE_CLIENT_NAME:         return "PAKID_CORE_CLIENT_NAME";
            case PacketId::PAKID_CORE_DEVICELIST_ANNOUNCE: return "PAKID_CORE_DEVICELIST_ANNOUNCE";
            case PacketId::PAKID_CORE_DEVICE_REPLY:        return "PAKID_CORE_DEVICE_REPLY";
            case PacketId::PAKID_CORE_DEVICE_IOREQUEST:    return "PAKID_CORE_DEVICE_IOREQUEST";
            case PacketId::PAKID_CORE_DEVICE_IOCOMPLETION: return "PAKID_CORE_DEVICE_IOCOMPLETION";
            case PacketId::PAKID_CORE_SERVER_CAPABILITY:   return "PAKID_CORE_SERVER_CAPABILITY";
            case PacketId::PAKID_CORE_CLIENT_CAPABILITY:   return "PAKID_CORE_CLIENT_CAPABILITY";
            case PacketId::PAKID_CORE_DEVICELIST_REMOVE:   return "PAKID_CORE_DEVICELIST_REMOVE";
            case PacketId::PAKID_PRN_CACHE_DATA:           return "PAKID_PRN_CACHE_DATA";
            case PacketId::PAKID_CORE_USER_LOGGEDON:       return "PAKID_CORE_USER_LOGGEDON";
            case PacketId::PAKID_PRN_USING_XPS:            return "PAKID_PRN_USING_XPS";
        }

        return "<unknown>";
    }

    constexpr static size_t size() {
        return 4;   // Component(2) + PacketId(2)
    }

private:
    size_t str(char * buffer, size_t size) const {
        size_t length = ::snprintf(buffer, size,
            "SharedHeader: Component=%s(0x%X) PacketId=%s(0x%X)",
            this->get_Component_name(this->component),
            unsigned(this->component),
            this->get_PacketId_name(this->packet_id),
            unsigned(this->packet_id));
        return ((length < size) ? length : size - 1);
    }

public:
    void log(int level) const {
        char buffer[2048];
        this->str(buffer, sizeof(buffer));
        buffer[sizeof(buffer) - 1] = 0;
        LOG(level, "%s", buffer);
    }

    void log() {
        LOG(LOG_INFO, "     Shared Header:");
        LOG(LOG_INFO, "          * Component = 0x%04x (2 bytes): %s", this->component, get_Component_name(this->component));
        LOG(LOG_INFO, "          * Packet_id = 0x%04x (2 bytes): %s", this->packet_id, get_PacketId_name(this->packet_id));
    }
};

enum class CapabilityType : uint16_t {
    general     = 1,
    printer     = 2,
    port        = 3,
    drive       = 4,
    smartcard   = 5
};

// [MS-RDPEFS] - 2.2.1.2 Capability Header (CAPABILITY_HEADER)
// ===========================================================

// This is a header that is embedded in the Server Core Capability Request
//  and Client Core Capability Response. The purpose of this header is to
//  describe capabilities for different device types.

// +-+-+-+-+-+-+-+-+-+-+-+-+-+-+-+-+-+-+-+-+-+-+-+-+-+-+-+-+-+-+-+-+
// | | | | | | | | | | |1| | | | | | | | | |2| | | | | | | | | |3| |
// |0|1|2|3|4|5|6|7|8|9|0|1|2|3|4|5|6|7|8|9|0|1|2|3|4|5|6|7|8|9|0|1|
// +-+-+-+-+-+-+-+-+-+-+-+-+-+-+-+-+-+-+-+-+-+-+-+-+-+-+-+-+-+-+-+-+
// |         CapabilityType        |        CapabilityLength       |
// +-------------------------------+-------------------------------+
// |                            Version                            |
// +---------------------------------------------------------------+

// CapabilityType (2 bytes): A 16-bit unsigned integer that identifies the
//  type of capability being described. It MUST be set to one of the
//  following values.

//  +--------------------+---------------------------------------------------+
//  | Value              | Meaning                                           |
//  +--------------------+---------------------------------------------------+
//  | CAP_GENERAL_TYPE   | General capability set (GENERAL_CAPS_SET)         |
//  | 0x0001             |                                                   |
//  +--------------------+---------------------------------------------------+
//  | CAP_PRINTER_TYPE   | Print capability set (PRINTER_CAPS_SET)           |
//  | 0x0002             |                                                   |
//  +--------------------+---------------------------------------------------+
//  | CAP_PORT_TYPE      | Port capability set (PORT_CAPS_SET)               |
//  | 0x0003             |                                                   |
//  +--------------------+---------------------------------------------------+
//  | CAP_DRIVE_TYPE     | Drive capability set (DRIVE_CAPS_SET)             |
//  | 0x0004             |                                                   |
//  +--------------------+---------------------------------------------------+
//  | CAP_SMARTCARD_TYPE | Smart card capability set (SMARTCARD_CAPS_SET)<2> |
//  | 0x0005             |                                                   |
//  +--------------------+---------------------------------------------------+


enum {
      CAP_GENERAL_TYPE   = 0x0001
    , CAP_PRINTER_TYPE   = 0x0002
    , CAP_PORT_TYPE      = 0x0003
    , CAP_DRIVE_TYPE     = 0x0004
    , CAP_SMARTCARD_TYPE = 0x0005
};

static inline
const char * get_CapabilityType_name(uint16_t capabilityType) {
    switch (capabilityType) {
        case CAP_GENERAL_TYPE:   return "CAP_GENERAL_TYPE";
        case CAP_PRINTER_TYPE:   return "CAP_PRINTER_TYPE";
        case CAP_PORT_TYPE:      return "CAP_PORT_TYPE";
        case CAP_DRIVE_TYPE:     return "CAP_DRIVE_TYPE";
        case CAP_SMARTCARD_TYPE: return "CAP_SMARTCARD_TYPE";
    }

    return "<unknown>";
}

// CapabilityLength (2 bytes): A 16-bit unsigned integer that specifies that
//  size, in bytes, of the capability message, this header included.

// Version (4 bytes): A 32-bit unsigned integer that specifies the
//  capability-specific version for the specific value of CapabilityType, as
//  described in the table that follows.

//  +-----------------+-----------------------+------------------------------+
//  | CapabilityType  | Version Value(s)      | Meaning                      |
//  | Value           |                       |                              |
//  +-----------------+-----------------------+------------------------------+
//  | CAP_GENERAL_    | GENERAL_CAPABILITY_   | See section 2.2.2.7.1.       |
//  | TYPE            | VERSION_01            |                              |
//  |                 | 0x00000001            |                              |
//  |                 | GENERAL_CAPABILITY_   |                              |
//  |                 | VERSION_02            |                              |
//  |                 | 0x00000002            |                              |
//  +-----------------+-----------------------+------------------------------+
//  | CAP_PRINTER_    | PRINT_CAPABILITY_     | Version 1 of printing        |
//  | TYPE            | VERSION_01            | capabilities.                |
//  |                 | 0x00000001            |                              |
//  +-----------------+-----------------------+------------------------------+
//  | CAP_PORT_       | PORT_CAPABILITY_      | Version 1 of port            |
//  | TYPE            | VERSION_01            | capabilities.                |
//  |                 | 0x00000001            |                              |
//  +-----------------+-----------------------+------------------------------+
//  | CAP_DRIVE_      | DRIVE_CAPABILITY_     | If the client supports       |
//  | TYPE            | VERSION_01            | DRIVE_CAPABILITY_VERSION_02, |
//  |                 | 0x00000001            | then the drive name of the   |
//  |                 | DRIVE_CAPABILITY_     | redirected device can be     |
//  |                 | VERSION_02            | specified by the DeviceData  |
//  |                 | 0x00000002            | field of a DEVICE ANNOUNCE   |
//  |                 |                       | header, as specified in the  |
//  |                 |                       | DeviceAnnounce field         |
//  |                 |                       | description of the Client    |
//  |                 |                       | Device List Announce message |
//  |                 |                       | (section 2.2.3.1).           |
//  +-----------------+-----------------------+------------------------------+
//  | CAP_SMARTCARD_  | SMARTCARD_CAPABILITY_ | Version 1 of smart card      |
//  | TYPE            | VERSION_01            | capabilities.                |
//  |                 | 0x00000001            |                              |
//  +-----------------+-----------------------+------------------------------+

enum {
      GENERAL_CAPABILITY_VERSION_01 = 0x00000001
    , GENERAL_CAPABILITY_VERSION_02 = 0x00000002
};

static inline
const char * get_CapabilityVersion_name(uint16_t version) {
    switch (version) {
        case GENERAL_CAPABILITY_VERSION_01: return "GENERAL_CAPABILITY_VERSION_01";
        case GENERAL_CAPABILITY_VERSION_02: return "GENERAL_CAPABILITY_VERSION_02";
    }

    return "<unknown>";
}

enum {
      PRINT_CAPABILITY_VERSION_01 = 0x00000001
};

enum {
      PORT_CAPABILITY_VERSION_01 = 0x00000001
};

enum {
      DRIVE_CAPABILITY_VERSION_01 = 0x00000001
    , DRIVE_CAPABILITY_VERSION_02 = 0x00000002
};

enum {
      SMARTCARD_CAPABILITY_VERSION_0 = 0x00000001
};


struct CapabilityHeader {

    uint16_t CapabilityType;
    uint16_t CapabilityLength;
    uint32_t Version;

    CapabilityHeader()
      : CapabilityType(0)
      , CapabilityLength(0)
      , Version(0)
    {}

    CapabilityHeader( uint16_t CapabilityType
                    , uint16_t CapabilityLength
                    , uint32_t Version)
    : CapabilityType(CapabilityType)
    , CapabilityLength(CapabilityLength)
    , Version(Version)
    {}

    void emit(OutStream & stream) {
        stream.out_uint16_le(this->CapabilityType);
        stream.out_uint16_le(this->CapabilityLength);
        stream.out_uint32_le(this->Version);
    }

    void receive(InStream & stream) {
        this->CapabilityType =  stream.in_uint16_le();
        this->CapabilityLength =  stream.in_uint16_le();
        this->Version =  stream.in_uint32_le();
    }

    void log() {
        LOG(LOG_INFO, "     Capability Header:");
        LOG(LOG_INFO, "          * CapabilityType   = 0x%04x (2 bytes): %s", this->CapabilityType, get_CapabilityType_name(this->CapabilityType));
        LOG(LOG_INFO, "          * CapabilityLength = %d (2 bytes)", this->CapabilityLength);
        LOG(LOG_INFO, "          * Version          = 0x%08x (4 bytes): %s", this->Version, get_CapabilityVersion_name(this->Version));
    }
};


// [MS-RDPEFS] - 2.2.3.2 Client Drive Device List Remove
//  (DR_DEVICELIST_REMOVE)
// =====================================================

// The client removes a list of already-announced devices from the server.

// +-+-+-+-+-+-+-+-+-+-+-+-+-+-+-+-+-+-+-+-+-+-+-+-+-+-+-+-+-+-+-+-+
// | | | | | | | | | | |1| | | | | | | | | |2| | | | | | | | | |3| |
// |0|1|2|3|4|5|6|7|8|9|0|1|2|3|4|5|6|7|8|9|0|1|2|3|4|5|6|7|8|9|0|1|
// +-+-+-+-+-+-+-+-+-+-+-+-+-+-+-+-+-+-+-+-+-+-+-+-+-+-+-+-+-+-+-+-+
// |                             Header                            |
// +---------------------------------------------------------------+
// |                          DeviceCount                          |
// +---------------------------------------------------------------+
// |                      DeviceIds (variable)                     |
// +---------------------------------------------------------------+
// |                              ...                              |
// +---------------------------------------------------------------+

// Header (4 bytes): An RDPDR_HEADER header. The Component field MUST be set
//  to RDPDR_CTYP_CORE, and the PacketId field MUST be set to
//  PAKID_CORE_DEVICELIST_REMOVE.

// DeviceCount (4 bytes): A 32-bit unsigned integer that specifies the number
//  of entries in the DeviceIds field.

// DeviceIds (variable): A variable-length array of 32-bit unsigned integers
//  that specifies device IDs. The IDs specified in this array match the IDs
//  specified in the Client Device List Announce (section 2.2.3.1) packet.

//  Note The client can send the DR_DEVICELIST_REMOVE message for devices
//   that are removed after a session is connected. The server can accept the
//   DR_DEVICE_REMOVE message for any removed device, including file system
//   and port devices. The server can also accept reused DeviceIds of devices
//   that have been removed, providing the implementation uses the
//   DR_DEVICE_REMOVE message to do so.

struct ClientDriveDeviceListRemove {

    uint32_t DeviceCount;
    uint32_t DeviceIds[1592] = { 0 };

    ClientDriveDeviceListRemove( uint32_t DeviceCount
                               , uint32_t * DeviceIds)
    : DeviceCount(DeviceCount)
    {
        //REDASSERT(this->DeviceCount > 1592);
        for (uint32_t i = 0; i < DeviceCount; i++) {
            this->DeviceIds[i] = DeviceIds[i];
        }
    }

    ClientDriveDeviceListRemove() = default;

    void emit(OutStream & stream) {
        //REDASSERT(DeviceCount <= 1592);
        stream.out_uint32_le(DeviceCount);
        for (uint32_t i = 0; i < DeviceCount; i++) {
            stream.out_uint32_le(DeviceIds[i]);
        }
    }

    void receive(InStream & stream) {
        this->DeviceCount = stream.in_uint32_le();
        //REDASSERT(DeviceCount <= 1592);
        for (uint32_t i = 0; i < this->DeviceCount; i++) {
            this->DeviceIds[i] = stream.in_uint32_le();
        }
    }

    void log() {
        LOG(LOG_INFO, "     Client Drive Device List Remove:");
        LOG(LOG_INFO, "          * DeviceCount = %d (4 bytes)", this->DeviceCount);
        for (uint32_t i = 0; i < this->DeviceCount; i++) {
            LOG(LOG_INFO, "          * DeviceIds   = 0x%08x (4 bytes)", this->DeviceIds[i]);
        }
    }

};


// [MS-RDPEFS] - 2.2.1.3 Device Announce Header (DEVICE_ANNOUNCE)
// ==============================================================

// This header is embedded in the Client Device List Announce message. Its
//  purpose is to describe different types of devices.

// +-+-+-+-+-+-+-+-+-+-+-+-+-+-+-+-+-+-+-+-+-+-+-+-+-+-+-+-+-+-+-+-+
// | | | | | | | | | | |1| | | | | | | | | |2| | | | | | | | | |3| |
// |0|1|2|3|4|5|6|7|8|9|0|1|2|3|4|5|6|7|8|9|0|1|2|3|4|5|6|7|8|9|0|1|
// +-+-+-+-+-+-+-+-+-+-+-+-+-+-+-+-+-+-+-+-+-+-+-+-+-+-+-+-+-+-+-+-+
// |                           DeviceType                          |
// +---------------------------------------------------------------+
// |                            DeviceId                           |
// +---------------------------------------------------------------+
// |                        PreferredDosName                       |
// +---------------------------------------------------------------+
// |                              ...                              |
// +---------------------------------------------------------------+
// |                        DeviceDataLength                       |
// +---------------------------------------------------------------+
// |                     DeviceData (variable)                     |
// +---------------------------------------------------------------+
// |                              ...                              |
// +---------------------------------------------------------------+

// DeviceType (4 bytes): A 32-bit unsigned integer that identifies the device
//  type. This field MUST be set to one of the following values.

//  +-----------------------+----------------------+
//  | Value                 | Meaning              |
//  +-----------------------+----------------------+
//  | RDPDR_DTYP_SERIAL     | Serial port device   |
//  | 0x00000001            |                      |
//  +-----------------------+----------------------+
//  | RDPDR_DTYP_PARALLEL   | Parallel port device |
//  | 0x00000002            |                      |
//  +-----------------------+----------------------+
//  | RDPDR_DTYP_PRINT      | Printer device       |
//  | 0x00000004            |                      |
//  +-----------------------+----------------------+
//  | RDPDR_DTYP_FILESYSTEM | File system device   |
//  | 0x00000008<3>         |                      |
//  +-----------------------+----------------------+
//  | RDPDR_DTYP_SMARTCARD  | Smart card device    |
//  | 0x00000020<4>         |                      |
//  +-----------------------+----------------------+

enum {
      RDPDR_DTYP_SERIAL     = 0x00000001
    , RDPDR_DTYP_PARALLEL   = 0x00000002
    , RDPDR_DTYP_PRINT      = 0x00000004
    , RDPDR_DTYP_FILESYSTEM = 0x00000008
    , RDPDR_DTYP_SMARTCARD  = 0x00000020
};

// DeviceId (4 bytes): A 32-bit unsigned integer that specifies a unique ID
//  that identifies the announced device. This ID MUST be reused if the
//  device is removed by means of the Client Drive Device List Remove packet
//  specified in section 2.2.3.2.

// PreferredDosName (8 bytes): A string of ASCII characters with a maximum
//  length of eight characters that represent the name of the device as it
//  appears on the client. This field MUST not be null-terminated if the
//  device name is 8 characters long. The following characters are considered
//  invalid for the PreferredDosName field:

//  <, >, ", /, \, |

//  If any of these characters are present, the DR_CORE_DEVICE_ANNOUNC_RSP
//  packet for this device (section 2.2.2.1) will be sent with
//  STATUS_ACCESS_DENIED set in the ResultCode field.

//  If DeviceType is set to RDPDR_DTYP_SMARTCARD, the PreferredDosName MUST
//  be set to "SCARD".

//  Note A column character, ":", is valid only when present at the end of
//  the PreferredDosName field, otherwise it is also considered invalid.

// DeviceDataLength (4 bytes): A 32-bit unsigned integer that specifies the
//  number of bytes in the DeviceData field.

// DeviceData (variable): A variable-length byte array whose size is
//  specified by the DeviceDataLength field. The content depends on the
//  DeviceType field. See [MS-RDPEPC] section 2.2.2.1 for the printer device
//  type. See [MS-RDPESP] section 2.2.2.1 for the serial and parallel port
//  device types. See section 2.2.3.1 of this protocol for the file system
//  device type. For a smart card device, the DeviceDataLength field MUST be
//  set to zero. See [MS-RDPESC] for details about the smart card device
//  type.

class DeviceAnnounceHeader {
    uint32_t DeviceType_ = RDPDR_DTYP_SERIAL;
    uint32_t DeviceId_   = 0;

    uint8_t  PreferredDosName_[8 /* PreferredDosName(8) */ + 1] = { 0 };

    struct { uint8_t const * p; std::size_t sz; } device_data = {nullptr, 0u};

public:
    DeviceAnnounceHeader() = default;

    DeviceAnnounceHeader(uint32_t DeviceType, uint32_t DeviceId,
                         const char * preferred_dos_name,
                         uint8_t const * device_data_p, size_t device_data_size)
    : DeviceType_(DeviceType)
    , DeviceId_(DeviceId)
    , device_data{device_data_p, device_data_size} {
        memcpy(
            this->PreferredDosName_, preferred_dos_name,
            strnlen(preferred_dos_name, sizeof(this->PreferredDosName_)-1));
    }

    REDEMPTION_NON_COPYABLE(DeviceAnnounceHeader);

    void emit(OutStream & stream) const {
        stream.out_uint32_le(this->DeviceType_);
        stream.out_uint32_le(this->DeviceId_);

        stream.out_copy_bytes(this->PreferredDosName_, 8 /* PreferredDosName(8) */);

        stream.out_uint32_le(this->device_data.sz); // DeviceDataLength(4)

        stream.out_copy_bytes(this->device_data.p, this->device_data.sz);
    }

    void receive(InStream & stream) {
        {
            const unsigned expected = 20;  // DeviceType(4) + DeviceId(4) + PreferredDosName(8) + DeviceDataLength(4)

            if (!stream.in_check_rem(expected)) {
                LOG(LOG_ERR,
                    "Truncated DeviceAnnounceHeader (0): expected=%u remains=%zu",
                    expected, stream.in_remain());
                throw Error(ERR_RDPDR_PDU_TRUNCATED);
            }
        }

        this->DeviceType_ = stream.in_uint32_le();
        this->DeviceId_   = stream.in_uint32_le();

        stream.in_copy_bytes(this->PreferredDosName_, 8 /* PreferredDosName(8) */);
        this->PreferredDosName_[8 /* PreferredDosName(8) */ ] = '\0';

        const uint32_t DeviceDataLength = stream.in_uint32_le();

        {
            const unsigned expected = DeviceDataLength;  // DeviceData(variable)

            if (!stream.in_check_rem(expected)) {
                LOG(LOG_ERR,
                    "Truncated DeviceAnnounceHeader (1): expected=%u remains=%zu",
                    expected, stream.in_remain());
                throw Error(ERR_RDPDR_PDU_TRUNCATED);
            }
        }


        this->device_data = {stream.get_current(), DeviceDataLength};
        stream.in_skip_bytes(DeviceDataLength);
    }

    uint32_t DeviceType() const { return this->DeviceType_; }

    uint32_t DeviceId() const { return this->DeviceId_; }

    const char * PreferredDosName() const {
        return ::char_ptr_cast(this->PreferredDosName_);
    }

    const char * DeviceData() const {
        return ::char_ptr_cast(this->device_data.p);
    }

    size_t DeviceDataLength() const {
        return this->device_data.sz /* DeviceData(variable) */
            ;
    }

    size_t size() const {
        return 20 + // DeviceType(4) + DeviceId(4) + PreferredDosName(8) +
                    // DeviceDataLength(4)
            this->device_data.sz /* DeviceData(variable) */
            ;
    }

    static const char * get_DeviceType_name(uint32_t DeviceType) {
        switch (DeviceType) {
            case RDPDR_DTYP_SERIAL:     return "RDPDR_DTYP_SERIAL";
            case RDPDR_DTYP_PARALLEL:   return "RDPDR_DTYP_PARALLEL";
            case RDPDR_DTYP_PRINT:      return "RDPDR_DTYP_PRINT";
            case RDPDR_DTYP_FILESYSTEM: return "RDPDR_DTYP_FILESYSTEM";
            case RDPDR_DTYP_SMARTCARD:  return "RDPDR_DTYP_SMARTCARD";
        }

        return "<unknown>";
    }

private:
    size_t str(char * buffer, size_t size) const {
        size_t length = ::snprintf(buffer, size,
            "DeviceAnnounceHeader: DeviceType=%s(%u) DeviceId=%u PreferredDosName=\"%s\"",
            this->get_DeviceType_name(this->DeviceType_),
            this->DeviceType_, this->DeviceId_, this->PreferredDosName_);
        return ((length < size) ? length : size - 1);
    }

public:
    void log(int level) const {
        char buffer[2048];
        this->str(buffer, sizeof(buffer));
        buffer[sizeof(buffer) - 1] = 0;
        LOG(level, "%s", buffer);
        if (level == LOG_INFO) {
            hexdump(this->device_data.p, this->device_data.sz);
        }
    }

    void log() {
        LOG(LOG_INFO, "     Device Announce:");
        LOG(LOG_INFO, "          * DeviceType       = 0x%08x (4 bytes): %s", this->DeviceType_, get_DeviceType_name(this->DeviceType_));
        LOG(LOG_INFO, "          * DeviceId         = 0x%08x (4 bytes)", this->DeviceId_);
        std::string DeviceName(reinterpret_cast<char *>(this->PreferredDosName_), 8);
        LOG(LOG_INFO, "          * DeviceName       = \"%s\"", DeviceName.c_str());
        LOG(LOG_INFO, "          * DeviceDataLength = %d (4 bytes)", int(this->device_data.sz));
        std::string DeviceData(reinterpret_cast<const char *>(this->device_data.p), this->device_data.sz);
        LOG(LOG_INFO, "          * DeviceData       = \"%s\"", DeviceData.c_str());
    }
};  // DeviceAnnounceHeader


// [MS-RDPEFS] - 2.2.1.4 Device I/O Request (DR_DEVICE_IOREQUEST)
// ==============================================================

// This header is embedded in all server requests on a specific device.

// +-+-+-+-+-+-+-+-+-+-+-+-+-+-+-+-+-+-+-+-+-+-+-+-+-+-+-+-+-+-+-+-+
// | | | | | | | | | | |1| | | | | | | | | |2| | | | | | | | | |3| |
// |0|1|2|3|4|5|6|7|8|9|0|1|2|3|4|5|6|7|8|9|0|1|2|3|4|5|6|7|8|9|0|1|
// +-+-+-+-+-+-+-+-+-+-+-+-+-+-+-+-+-+-+-+-+-+-+-+-+-+-+-+-+-+-+-+-+
// |                             Header                            |
// +---------------------------------------------------------------+
// |                            DeviceId                           |
// +---------------------------------------------------------------+
// |                             FileId                            |
// +---------------------------------------------------------------+
// |                          CompletionId                         |
// +---------------------------------------------------------------+
// |                         MajorFunction                         |
// +---------------------------------------------------------------+
// |                         MinorFunction                         |
// +---------------------------------------------------------------+

// Header (4 bytes): An RDPDR_HEADER header. The Component field MUST be set
//  to RDPDR_CTYP_CORE, and the PacketId field MUST be set to
//  PAKID_CORE_DEVICE_IOREQUEST.

// DeviceId (4 bytes): A 32-bit unsigned integer that is a unique ID. The
//  value MUST match the DeviceId value in the Client Device List Announce
//  Request (section 2.2.2.9).

// FileId (4 bytes): A 32-bit unsigned integer that specifies a unique ID
//  retrieved from the Device Create Response (section 2.2.1.5.1).

// CompletionId (4 bytes): A 32-bit unsigned integer that specifies a unique
//  ID for each request. The ID is considered valid until a Device I/O
//  Response (section 2.2.1.5) is received. Subsequently, the ID MUST be
//  reused.

// MajorFunction (4 bytes): A 32-bit unsigned integer that identifies the
//  request function. This field MUST have one of the following values.

//  +---------------------------------+----------------------------------+
//  | Value                           | Meaning                          |
//  +---------------------------------+----------------------------------+
//  | IRP_MJ_CREATE                   | Create request                   |
//  | 0x00000000                      |                                  |
//  +---------------------------------+----------------------------------+
//  | IRP_MJ_CLOSE                    | Close request                    |
//  | 0x00000002                      |                                  |
//  +---------------------------------+----------------------------------+
//  | IRP_MJ_READ                     | Read request                     |
//  | 0x00000003                      |                                  |
//  +---------------------------------+----------------------------------+
//  | IRP_MJ_WRITE                    | Write request                    |
//  | 0x00000004                      |                                  |
//  +---------------------------------+----------------------------------+
//  | IRP_MJ_DEVICE_CONTROL           | Device control request           |
//  | 0x0000000E                      |                                  |
//  +---------------------------------+----------------------------------+
//  | IRP_MJ_QUERY_VOLUME_INFORMATION | Query volume information request |
//  | 0x0000000A                      |                                  |
//  +---------------------------------+----------------------------------+
//  | IRP_MJ_SET_VOLUME_INFORMATION   | Set volume information request   |
//  | 0x0000000B                      |                                  |
//  +---------------------------------+----------------------------------+
//  | IRP_MJ_QUERY_INFORMATION        | Query information request        |
//  | 0x00000005                      |                                  |
//  +---------------------------------+----------------------------------+
//  | IRP_MJ_SET_INFORMATION          | Set information request          |
//  | 0x00000006                      |                                  |
//  +---------------------------------+----------------------------------+
//  | IRP_MJ_DIRECTORY_CONTROL        | Directory control request        |
//  | 0x0000000C                      |                                  |
//  +---------------------------------+----------------------------------+
//  | IRP_MJ_LOCK_CONTROL             | File lock control request        |
//  | 0x00000011                      |                                  |
//  +---------------------------------+----------------------------------+

enum {
      IRP_MJ_CREATE                   = 0x00000000
    , IRP_MJ_CLOSE                    = 0x00000002
    , IRP_MJ_READ                     = 0x00000003
    , IRP_MJ_WRITE                    = 0x00000004
    , IRP_MJ_DEVICE_CONTROL           = 0x0000000E
    , IRP_MJ_QUERY_VOLUME_INFORMATION = 0x0000000A
    , IRP_MJ_SET_VOLUME_INFORMATION   = 0x0000000B
    , IRP_MJ_QUERY_INFORMATION        = 0x00000005
    , IRP_MJ_SET_INFORMATION          = 0x00000006
    , IRP_MJ_DIRECTORY_CONTROL        = 0x0000000C
    , IRP_MJ_LOCK_CONTROL             = 0x00000011
};

    static const char * get_MajorFunction_name(uint32_t MajorFunction) {
        switch (MajorFunction) {
            case IRP_MJ_CREATE:                   return "IRP_MJ_CREATE";
            case IRP_MJ_CLOSE:                    return "IRP_MJ_CLOSE";
            case IRP_MJ_READ:                     return "IRP_MJ_READ";
            case IRP_MJ_WRITE:                    return "IRP_MJ_WRITE";
            case IRP_MJ_DEVICE_CONTROL:           return "IRP_MJ_DEVICE_CONTROL";
            case IRP_MJ_QUERY_VOLUME_INFORMATION: return "IRP_MJ_QUERY_VOLUME_INFORMATION";
            case IRP_MJ_SET_VOLUME_INFORMATION:   return "IRP_MJ_SET_VOLUME_INFORMATION";
            case IRP_MJ_QUERY_INFORMATION:        return "IRP_MJ_QUERY_INFORMATION";
            case IRP_MJ_SET_INFORMATION:          return "IRP_MJ_SET_INFORMATION";
            case IRP_MJ_DIRECTORY_CONTROL:        return "IRP_MJ_DIRECTORY_CONTROL";
            case IRP_MJ_LOCK_CONTROL:             return "IRP_MJ_LOCK_CONTROL";
        }

        return "<unknown>";
    }

// MinorFunction (4 bytes): A 32-bit unsigned integer. This field is valid
//  only when the MajorFunction field is set to IRP_MJ_DIRECTORY_CONTROL. If
//  the MajorFunction field is set to another value, the MinorFunction field
//  value SHOULD be 0x00000000;<5> otherwise, the MinorFunction field MUST
//  have one of the following values.

//  +--------------------------------+---------------------------------+
//  | Value                          | Meaning                         |
//  +--------------------------------+---------------------------------+
//  | IRP_MN_QUERY_DIRECTORY         | Query directory request         |
//  | 0x00000001                     |                                 |
//  +--------------------------------+---------------------------------+
//  | IRP_MN_NOTIFY_CHANGE_DIRECTORY | Notify change directory request |
//  | 0x00000002                     |                                 |
//  +--------------------------------+---------------------------------+

enum {
      IRP_MN_QUERY_DIRECTORY         = 0x00000001
    , IRP_MN_NOTIFY_CHANGE_DIRECTORY = 0x00000002
};

static const char * get_MinorFunction_name(uint32_t MinorFunction) {
    switch (MinorFunction)
    {
        case IRP_MN_QUERY_DIRECTORY:         return "IRP_MN_QUERY_DIRECTORY";
        case IRP_MN_NOTIFY_CHANGE_DIRECTORY: return "IRP_MN_NOTIFY_CHANGE_DIRECTORY";
    }

    return "<unknown>";
}

class DeviceIORequest {
    uint32_t DeviceId_      = 0;
    uint32_t FileId_        = 0;
    uint32_t CompletionId_  = 0;
    uint32_t MajorFunction_ = 0;
    uint32_t MinorFunction_ = 0;

public:

    DeviceIORequest()
      : DeviceId_(0)
      , FileId_(0)
      , CompletionId_(0)
      , MajorFunction_(0)
      , MinorFunction_(0) {}

    DeviceIORequest( uint32_t DeviceId_
                   , uint32_t FileId_
                   , uint32_t CompletionId_
                   , uint32_t MajorFunction_
                   , uint32_t MinorFunction_)
      : DeviceId_(DeviceId_)
      , FileId_(FileId_)
      , CompletionId_(CompletionId_)
      , MajorFunction_(MajorFunction_)
      , MinorFunction_(MinorFunction_) {}

    void emit(OutStream & stream) const {
        stream.out_uint32_le(this->DeviceId_);
        stream.out_uint32_le(this->FileId_);
        stream.out_uint32_le(this->CompletionId_);
        stream.out_uint32_le(this->MajorFunction_);
        stream.out_uint32_le(this->MinorFunction_);
    }

    void receive(InStream & stream) {
        {
            const unsigned expected = 20;  // DeviceId(4) + FileId(4) + CompletionId(4) +
                                           //     MajorFunction(4) + MinorFunction(4)

            if (!stream.in_check_rem(expected)) {
                LOG(LOG_ERR,
                    "Truncated DeviceIORequest: expected=%u remains=%zu",
                    expected, stream.in_remain());
                throw Error(ERR_RDPDR_PDU_TRUNCATED);
            }
        }

        this->DeviceId_      = stream.in_uint32_le();
        this->FileId_        = stream.in_uint32_le();
        this->CompletionId_  = stream.in_uint32_le();
        this->MajorFunction_ = stream.in_uint32_le();
        this->MinorFunction_ = stream.in_uint32_le();
    }

    uint32_t DeviceId() const { return this->DeviceId_; }

    uint32_t FileId() const { return this->FileId_; }

    uint32_t CompletionId() const { return this->CompletionId_; }

    uint32_t MajorFunction() const { return this->MajorFunction_; }

    uint32_t MinorFunction() const { return this->MinorFunction_; }


private:
    size_t str(char * buffer, size_t size) const {
        size_t length = ::snprintf(buffer, size,
            "DeviceIORequest: "
                "DeviceId=%u FileId=%u CompletionId=%u MajorFunction=%s(0x%X) MinorFunction=%s(0x%X)",
            this->DeviceId_, this->FileId_, this->CompletionId_,
            get_MajorFunction_name(this->MajorFunction_), this->MajorFunction_,
            get_MinorFunction_name(this->MinorFunction_), this->MinorFunction_);
        return ((length < size) ? length : size - 1);
    }

public:
    void log(int level) const {
        char buffer[2048];
        this->str(buffer, sizeof(buffer));
        buffer[sizeof(buffer) - 1] = 0;
        LOG(level, "%s", buffer);
    }

    void log() {
        LOG(LOG_INFO, "     Device I\\O Request:");
        LOG(LOG_INFO, "          * DeviceId      = 0x%08x (4 bytes)", this->DeviceId_);
        LOG(LOG_INFO, "          * FileId        = 0x%08x (4 bytes)", this->FileId_);
        LOG(LOG_INFO, "          * CompletionId  = 0x%08x (4 bytes)", this->CompletionId_);
        LOG(LOG_INFO, "          * MajorFunction = 0x%08x (4 bytes): %s", this->MajorFunction_, get_MajorFunction_name(this->MajorFunction_));
        LOG(LOG_INFO, "          * MinorFunction = 0x%08x (4 bytes): %s", this->MinorFunction_, get_MinorFunction_name(this->MinorFunction_));
    }
};


// [MS-RDPEFS] - 2.2.3.3.1 Server Create Drive Request (DR_DRIVE_CREATE_REQ)
// =========================================================================

// The server opens or creates a file on a redirected file system device.

// +-+-+-+-+-+-+-+-+-+-+-+-+-+-+-+-+-+-+-+-+-+-+-+-+-+-+-+-+-+-+-+-+
// | | | | | | | | | | |1| | | | | | | | | |2| | | | | | | | | |3| |
// |0|1|2|3|4|5|6|7|8|9|0|1|2|3|4|5|6|7|8|9|0|1|2|3|4|5|6|7|8|9|0|1|
// +-+-+-+-+-+-+-+-+-+-+-+-+-+-+-+-+-+-+-+-+-+-+-+-+-+-+-+-+-+-+-+-+
// |                 DeviceCreateRequest (variable)                |
// +---------------------------------------------------------------+
// |                              ...                              |
// +---------------------------------------------------------------+

// DeviceCreateRequest (variable): A DR_CREATE_REQ header. The PathLength and
//  Path fields contain the file name of the file to be created. The file
//  name does not contain a drive letter, which means that the drive is
//  specified by the DeviceId field of the request. The DeviceId is
//  associated with a drive letter when the device is announced in the
//  DR_DEVICELIST_ANNOUNCE (section 2.2.3.1) message. The drive letter is
//  contained in the PreferredDosName field.

// [MS-RDPEFS] - 2.2.1.4.1 Device Create Request (DR_CREATE_REQ)
// =============================================================

// This header initiates a create request. This message can have different
//  purposes depending on the device for which it is issued. The device type
//  is determined by the DeviceId field in the DR_DEVICE_IOREQUEST header.

// +-+-+-+-+-+-+-+-+-+-+-+-+-+-+-+-+-+-+-+-+-+-+-+-+-+-+-+-+-+-+-+-+
// | | | | | | | | | | |1| | | | | | | | | |2| | | | | | | | | |3| |
// |0|1|2|3|4|5|6|7|8|9|0|1|2|3|4|5|6|7|8|9|0|1|2|3|4|5|6|7|8|9|0|1|
// +-+-+-+-+-+-+-+-+-+-+-+-+-+-+-+-+-+-+-+-+-+-+-+-+-+-+-+-+-+-+-+-+
// |                        DeviceIoRequest                        |
// +---------------------------------------------------------------+
// |                              ...                              |
// +---------------------------------------------------------------+
// |                              ...                              |
// +---------------------------------------------------------------+
// |                              ...                              |
// +---------------------------------------------------------------+
// |                              ...                              |
// +---------------------------------------------------------------+
// |                              ...                              |
// +---------------------------------------------------------------+
// |                         DesiredAccess                         |
// +---------------------------------------------------------------+
// |                         AllocationSize                        |
// +---------------------------------------------------------------+
// |                              ...                              |
// +---------------------------------------------------------------+
// |                         FileAttributes                        |
// +---------------------------------------------------------------+
// |                          SharedAccess                         |
// +---------------------------------------------------------------+
// |                       CreateDisposition                       |
// +---------------------------------------------------------------+
// |                         CreateOptions                         |
// +---------------------------------------------------------------+
// |                           PathLength                          |
// +---------------------------------------------------------------+
// |                        Path (variable)                        |
// +---------------------------------------------------------------+
// |                              ...                              |
// +---------------------------------------------------------------+

// DeviceIoRequest (24 bytes): A DR_DEVICE_IOREQUEST header. The
//  MajorFunction field in this header MUST be set to IRP_MJ_CREATE.

// DesiredAccess (4 bytes): A 32-bit unsigned integer that specifies the
//  level of access. This field is specified in [MS-SMB2] section 2.2.13.

// AllocationSize (8 bytes): A 64-bit unsigned integer that specifies the
//  initial allocation size for the file.

// FileAttributes (4 bytes): A 32-bit unsigned integer that specifies the
//  attributes for the file being created. This field is specified in
//  [MS-SMB2] section 2.2.13.

// SharedAccess (4 bytes): A 32-bit unsigned integer that specifies the
//  sharing mode for the file being opened. This field is specified in
//  [MS-SMB2] section 2.2.13.

// CreateDisposition (4 bytes): A 32-bit unsigned integer that specifies the
//  action for the client to take if the file already exists. This field is
//  specified in [MS-SMB2] section 2.2.13. For ports and other devices, this
//  field MUST be set to FILE_OPEN (0x00000001).

// CreateOptions (4 bytes): A 32-bit unsigned integer that specifies the
//  options for creating the file. This field is specified in [MS-SMB2]
//  section 2.2.13.

// PathLength (4 bytes): A 32-bit unsigned integer that specifies the number
//  of bytes in the Path field, including the null-terminator.

// Path (variable): A variable-length array of Unicode characters, including
//  the null-terminator, whose size is specified by the PathLength field. The
//  protocol imposes no limitations on the characters used in this field.

class DeviceCreateRequest {
    uint32_t DesiredAccess_     = 0;
    uint64_t AllocationSize     = 0LLU;
    uint32_t FileAttributes     = 0;
    uint32_t SharedAccess       = 0;
    uint32_t CreateDisposition_ = 0;
    uint32_t CreateOptions_     = 0;

    std::string path;

public:
    void emit(OutStream & stream) const {
        stream.out_uint32_le(this->DesiredAccess_);
        stream.out_uint64_le(this->AllocationSize);
        stream.out_uint32_le(this->FileAttributes);
        stream.out_uint32_le(this->SharedAccess);
        stream.out_uint32_le(this->CreateDisposition_);
        stream.out_uint32_le(this->CreateOptions_);

        uint8_t Path_unicode_data[65536];
        size_t size_of_Path_unicode_data = ::UTF8toUTF16(
            reinterpret_cast<const uint8_t *>(this->path.c_str()),
            Path_unicode_data, sizeof(Path_unicode_data));
        // Writes null terminator.
        Path_unicode_data[size_of_Path_unicode_data    ] =
        Path_unicode_data[size_of_Path_unicode_data + 1] = 0;
        size_of_Path_unicode_data += 2;

        uint8_t * temp_p = Path_unicode_data;
        for (size_t i = 0; i < size_of_Path_unicode_data; i += 2) {
            if (('/' == temp_p[0]) && (0 == temp_p[1])) {
                temp_p[0] = '\\';
            }
            temp_p += 2;
        }

        stream.out_uint32_le(size_of_Path_unicode_data);

        stream.out_copy_bytes(Path_unicode_data, size_of_Path_unicode_data);
    }

    void receive(InStream & stream) {
        {
            const unsigned expected = 32;  // DesiredAccess(4) + AllocationSize(8) +
                                           //     FileAttributes(4) + SharedAccess(4) +
                                           //     CreateDisposition(4) + CreateOptions(4) +
                                           //     PathLength(4)

            if (!stream.in_check_rem(expected)) {
                LOG(LOG_ERR,
                    "Truncated DeviceCreateRequest (0): expected=%u remains=%zu",
                    expected, stream.in_remain());
                throw Error(ERR_RDPDR_PDU_TRUNCATED);
            }
        }

        this->DesiredAccess_     = stream.in_uint32_le();
        this->AllocationSize     = stream.in_uint64_le();
        this->FileAttributes     = stream.in_uint32_le();
        this->SharedAccess       = stream.in_uint32_le();
        this->CreateDisposition_ = stream.in_uint32_le();
        this->CreateOptions_     = stream.in_uint32_le();

        const uint16_t PathLength = stream.in_uint32_le();

        if (PathLength) {
            {
                const unsigned expected = PathLength;   // Path(variable)

                if (!stream.in_check_rem(expected)) {
                    LOG(LOG_ERR,
                        "Truncated DeviceCreateRequest (1): expected=%u remains=%zu",
                        expected, stream.in_remain());
                    throw Error(ERR_RDPDR_PDU_TRUNCATED);
                }
            }

            uint8_t const * const Path_unicode_data = stream.get_current();
            uint8_t Path_utf8_string[1024 * 64 / sizeof(uint16_t) * maximum_length_of_utf8_character_in_bytes];

            ::UTF16toUTF8(Path_unicode_data, PathLength / 2, Path_utf8_string,
                sizeof(Path_utf8_string));
            // The null-terminator is included.
            this->path = ::char_ptr_cast(Path_utf8_string);

            stream.in_skip_bytes(PathLength);

            std::replace(this->path.begin(), this->path.end(), '\\', '/');
        }
        else {
            this->path.clear();
        }
    }

    uint32_t DesiredAccess() const { return this->DesiredAccess_; }

    uint32_t CreateDisposition() const { return this->CreateDisposition_; }

    uint32_t CreateOptions() const { return this->CreateOptions_; }

    const char * Path() const { return this->path.c_str(); }

private:
    size_t str(char * buffer, size_t size) const {
        size_t length = ::snprintf(buffer, size,
            "DeviceCreateRequest: DesiredAccess=0x%X AllocationSize=%" PRIu64 " "
                "FileAttributes=0x%X SharedAccess=0x%X CreateDisposition=0x%X "
                "CreateOptions=0x%X Path=\"%s\"",
            this->DesiredAccess_, this->AllocationSize, this->FileAttributes,
            this->SharedAccess, this->CreateDisposition_, this->CreateOptions_,
            this->path.c_str());
        return ((length < size) ? length : size - 1);
    }


public:
    void log(int level) const {
        char buffer[2048];
        this->str(buffer, sizeof(buffer));
        buffer[sizeof(buffer) - 1] = 0;
        LOG(level, "%s", buffer);
    }

    void log() {
        LOG(LOG_INFO, "     Device Create Request:");
        LOG(LOG_INFO, "          * DesiredAccess     = 0x%08x (4 bytes)", this->DesiredAccess_);
        LOG(LOG_INFO, "          * AllocationSize    = 0x%" PRIu64 " (8 bytes)", this->AllocationSize);
        LOG(LOG_INFO, "          * FileAttributes    = 0x%08x (4 bytes): %s", this->FileAttributes, get_FileAttributes_name(this->FileAttributes));
        LOG(LOG_INFO, "          * SharedAccess      = 0x%08x (4 bytes): %s", int(this->SharedAccess),  smb2::get_ShareAccess_name(this->SharedAccess));
        LOG(LOG_INFO, "          * CreateDisposition = 0x%08x (4 bytes): %s", int(this->CreateDisposition_), smb2::get_CreateDisposition_name(this->CreateDisposition_));
        LOG(LOG_INFO, "          * CreateOptions     = 0x%08x (4 bytes): %s", int(this->CreateOptions_), smb2::get_CreateOptions_name(this->CreateOptions_));
        LOG(LOG_INFO, "          * PathLength        = %d (4 bytes)", int(this->path.size()));
        LOG(LOG_INFO, "          * Path              = \"%s\"", this->path.c_str());
    }

};  // DeviceCreateRequest

// [MS-RDPEFS] - 2.2.1.4.2 Device Close Request (DR_CLOSE_REQ)
// ===========================================================

// This header initiates a close request. This message can have different
//  purposes depending on the device for which it is issued. The device type
//  is determined by the DeviceId field in the DR_DEVICE_IOREQUEST header.

// +-+-+-+-+-+-+-+-+-+-+-+-+-+-+-+-+-+-+-+-+-+-+-+-+-+-+-+-+-+-+-+-+
// | | | | | | | | | | |1| | | | | | | | | |2| | | | | | | | | |3| |
// |0|1|2|3|4|5|6|7|8|9|0|1|2|3|4|5|6|7|8|9|0|1|2|3|4|5|6|7|8|9|0|1|
// +-+-+-+-+-+-+-+-+-+-+-+-+-+-+-+-+-+-+-+-+-+-+-+-+-+-+-+-+-+-+-+-+
// |                        DeviceIoRequest                        |
// +---------------------------------------------------------------+
// |                              ...                              |
// +---------------------------------------------------------------+
// |                              ...                              |
// +---------------------------------------------------------------+
// |                              ...                              |
// +---------------------------------------------------------------+
// |                              ...                              |
// +---------------------------------------------------------------+
// |                              ...                              |
// +---------------------------------------------------------------+
// |                            Padding                            |
// +---------------------------------------------------------------+
// |                              ...                              |
// +---------------------------------------------------------------+
// |                              ...                              |
// +---------------------------------------------------------------+
// |                              ...                              |
// +---------------------------------------------------------------+
// |                              ...                              |
// +---------------------------------------------------------------+
// |                              ...                              |
// +---------------------------------------------------------------+
// |                              ...                              |
// +---------------------------------------------------------------+
// |                              ...                              |
// +---------------------------------------------------------------+

// DeviceIoRequest (24 bytes): A DR_DEVICE_IOREQUEST header. The
//  MajorFunction field in this header MUST be set to IRP_MJ_CLOSE.

// Padding (32 bytes): An array of 32 bytes. Reserved. This field can be set
//  to any value, and MUST be ignored on receipt.


class DeviceCloseRequest {

public:
    void emit(OutStream & stream) const {
        stream.out_clear_bytes(32); // Padding(32)
    }

    void receive(InStream & stream) {
        {
            const unsigned expected = 32;  // Padding(32)

            if (!stream.in_check_rem(expected)) {
                LOG(LOG_ERR,
                    "Truncated DeviceCloseRequest: expected=%u remains=%zu",
                    expected, stream.in_remain());
                throw Error(ERR_RDPDR_PDU_TRUNCATED);
            }
        }

        stream.in_skip_bytes(32);   // Padding(32)
    }

private:
    size_t str(char * buffer, size_t size) const {
        size_t length = ::snprintf(buffer, size, "DeviceCloseRequest:");
        return ((length < size) ? length : size - 1);
    }

public:
    void log(int level) const {
        char buffer[2048];
        this->str(buffer, sizeof(buffer));
        buffer[sizeof(buffer) - 1] = 0;
        LOG(level, "%s", buffer);
    }

    void log() {
        LOG(LOG_INFO, "     Device Close Request:");
        LOG(LOG_INFO, "          * Padding - (32 bytes) NOT USED");
    }
};

// [MS-RDPEFS] - 2.2.1.4.3 Device Read Request (DR_READ_REQ)
// =========================================================

// This header initiates a read request. This message can have different
//  purposes depending on the device for which it is issued. The device type
//  is determined by the DeviceId field in the DR_DEVICE_IOREQUEST header.

// +-+-+-+-+-+-+-+-+-+-+-+-+-+-+-+-+-+-+-+-+-+-+-+-+-+-+-+-+-+-+-+-+
// | | | | | | | | | | |1| | | | | | | | | |2| | | | | | | | | |3| |
// |0|1|2|3|4|5|6|7|8|9|0|1|2|3|4|5|6|7|8|9|0|1|2|3|4|5|6|7|8|9|0|1|
// +-+-+-+-+-+-+-+-+-+-+-+-+-+-+-+-+-+-+-+-+-+-+-+-+-+-+-+-+-+-+-+-+
// |                        DeviceIoRequest                        |
// +---------------------------------------------------------------+
// |                              ...                              |
// +---------------------------------------------------------------+
// |                              ...                              |
// +---------------------------------------------------------------+
// |                              ...                              |
// +---------------------------------------------------------------+
// |                              ...                              |
// +---------------------------------------------------------------+
// |                              ...                              |
// +---------------------------------------------------------------+
// |                             Length                            |
// +---------------------------------------------------------------+
// |                             Offset                            |
// +---------------------------------------------------------------+
// |                              ...                              |
// +---------------------------------------------------------------+
// |                            Padding                            |
// +---------------------------------------------------------------+
// |                              ...                              |
// +---------------------------------------------------------------+
// |                              ...                              |
// +---------------------------------------------------------------+
// |                              ...                              |
// +---------------------------------------------------------------+
// |                              ...                              |
// +---------------------------------------------------------------+

// DeviceIoRequest (24 bytes): A DR_DEVICE_IOREQUEST header. The
//  MajorFunction field in this header MUST be set to IRP_MJ_READ.

// Length (4 bytes): A 32-bit unsigned integer. This field specifies the
//  maximum number of bytes to be read from the device.

// Offset (8 bytes): A 64-bit unsigned integer. This field specifies the file
//  offset where the read operation is performed.

// Padding (20 bytes): An array of 20 bytes. Reserved. This field can be set
//  to any value and MUST be ignored on receipt.

class DeviceReadRequest {
    uint32_t Length_ = 0;
    uint64_t Offset_ = 0LLU;

public:
    DeviceReadRequest() = default;

    DeviceReadRequest( uint32_t Length
                     , uint64_t Offset)
      : Length_(Length)
      , Offset_(Offset)
    {}

    void emit(OutStream & stream) const {
        stream.out_uint32_le(this->Length_);
        stream.out_uint64_le(this->Offset_);
        stream.out_clear_bytes(20);
    }

    void receive(InStream & stream) {
        {
            const unsigned expected = 12;  // Length(4) + Offset(8)

            if (!stream.in_check_rem(expected)) {
                LOG(LOG_ERR,
                    "Truncated DeviceReadRequest: expected=%u remains=%zu",
                    expected, stream.in_remain());
                throw Error(ERR_RDPDR_PDU_TRUNCATED);
            }
        }

        this->Length_ = stream.in_uint32_le();
        this->Offset_ = stream.in_uint64_le();
        stream.in_skip_bytes(20);
    }

    uint32_t Length() const { return this->Length_; }

    uint64_t Offset() const { return this->Offset_; }

private:
    size_t str(char * buffer, size_t size) const {
        size_t length = ::snprintf(buffer, size,
            "DeviceReadRequest: Length=%u Offset=%" PRIu64,
            this->Length_, this->Offset_);
        return ((length < size) ? length : size - 1);
    }

public:
    void log(int level) const {
        char buffer[2048];
        this->str(buffer, sizeof(buffer));
        buffer[sizeof(buffer) - 1] = 0;
        LOG(level, "%s", buffer);
    }

    void log() {
        LOG(LOG_INFO, "     Device Read Request:");
        LOG(LOG_INFO, "          * Length = %d (4 bytes)", this->Length_);
        LOG(LOG_INFO, "          * Offset = 0x%" PRIx64 " (8 bytes)", this->Offset_);
        LOG(LOG_INFO, "          * Padding - (20 bytes) NOT USED");
    }
};



// [MS-RDPEFS] - 2.2.1.4.4 Device Write Request (DR_WRITE_REQ)
// ===========================================================

// This header initiates a write request. This message can have different
//  purposes depending on the device for which it is issued. The device type
//  is determined by the DeviceId field in the DR_DEVICE_IOREQUEST header.

// +-+-+-+-+-+-+-+-+-+-+-+-+-+-+-+-+-+-+-+-+-+-+-+-+-+-+-+-+-+-+-+-+
// | | | | | | | | | | |1| | | | | | | | | |2| | | | | | | | | |3| |
// |0|1|2|3|4|5|6|7|8|9|0|1|2|3|4|5|6|7|8|9|0|1|2|3|4|5|6|7|8|9|0|1|
// +-+-+-+-+-+-+-+-+-+-+-+-+-+-+-+-+-+-+-+-+-+-+-+-+-+-+-+-+-+-+-+-+
// |                        DeviceIoRequest                        |
// +---------------------------------------------------------------+
// |                              ...                              |
// +---------------------------------------------------------------+
// |                              ...                              |
// +---------------------------------------------------------------+
// |                              ...                              |
// +---------------------------------------------------------------+
// |                              ...                              |
// +---------------------------------------------------------------+
// |                              ...                              |
// +---------------------------------------------------------------+
// |                             Length                            |
// +---------------------------------------------------------------+
// |                             Offset                            |
// +---------------------------------------------------------------+
// |                              ...                              |
// +---------------------------------------------------------------+
// |                            Padding                            |
// +---------------------------------------------------------------+
// |                              ...                              |
// +---------------------------------------------------------------+
// |                              ...                              |
// +---------------------------------------------------------------+
// |                              ...                              |
// +---------------------------------------------------------------+
// |                              ...                              |
// +---------------------------------------------------------------+
// |                      WriteData (variable)                     |
// +---------------------------------------------------------------+
// |                              ...                              |
// +---------------------------------------------------------------+

// DeviceIoRequest (24 bytes): A DR_DEVICE_IOREQUEST header. The
//  MajorFunction field in this header MUST be set to IRP_MJ_WRITE.

// Length (4 bytes): A 32-bit unsigned integer that specifies the number of
//  bytes in the WriteData field.

// Offset (8 bytes): A 64-bit unsigned integer. This field specifies the file
//  offset at which the data is written.

// Padding (20 bytes): An array of 20 bytes. Reserved. This field can be set
//  to any value, and MUST be ignored on receipt.

// WriteData (variable): A variable-length array of bytes, where the length
//  is specified by the Length field in this packet. This array contains data
//  to be written on the target device.

struct DeviceWriteRequest {

    uint32_t  Length = 0;
    uint64_t  Offset = 0;
    uint8_t const * WriteData = nullptr;

    DeviceWriteRequest() = default;

    DeviceWriteRequest( uint32_t Length
                      , uint64_t Offset
                      , uint8_t const * WriteData)
    : Length(Length)
    , Offset(Offset)
    , WriteData(WriteData)
    {}

    void emit(OutStream & stream) {
        stream.out_uint32_le(this->Length);
        stream.out_uint64_le(this->Offset);
        stream.out_clear_bytes(20);
        stream.out_copy_bytes(this->WriteData, this->Length);
    }

    void receive(InStream & stream) {
        this->Length = stream.in_uint32_le();
        this->Offset = stream.in_uint64_le();
        stream.in_skip_bytes(20);
        this->WriteData = stream.get_current();
    }

    void log() {
        LOG(LOG_INFO, "     Device Write Request:");
        LOG(LOG_INFO, "          * Length = %d (4 bytes)", int(this->Length));
        LOG(LOG_INFO, "          * Offset = 0x%" PRIx64 " (8 bytes)", this->Offset);
        LOG(LOG_INFO, "          * Padding - (20 bytes) NOT USED");
        //LOG(LOG_INFO, "          * WriteData: array size = Length: %d byte(s)", int(this->Length));
        std::string str(reinterpret_cast<char const *>(this->WriteData), this->Length);
        LOG(LOG_INFO, "          * ReadData = \"%s\"", str.c_str());
        //hexdump_c(this->WriteData,  this->Length);

    }
};



// [MS-RDPEFS] - 2.2.1.4.5 Device Control Request (DR_CONTROL_REQ)
// ===============================================================

// This header initiates a device control request. This message can have
//  different purposes depending on the device for which it is issued. The
//  device type is determined by the DeviceId field in the
//  DR_DEVICE_IOREQUEST header.

// +-+-+-+-+-+-+-+-+-+-+-+-+-+-+-+-+-+-+-+-+-+-+-+-+-+-+-+-+-+-+-+-+
// | | | | | | | | | | |1| | | | | | | | | |2| | | | | | | | | |3| |
// |0|1|2|3|4|5|6|7|8|9|0|1|2|3|4|5|6|7|8|9|0|1|2|3|4|5|6|7|8|9|0|1|
// +-+-+-+-+-+-+-+-+-+-+-+-+-+-+-+-+-+-+-+-+-+-+-+-+-+-+-+-+-+-+-+-+
// |                        DeviceIoRequest                        |
// +---------------------------------------------------------------+
// |                              ...                              |
// +---------------------------------------------------------------+
// |                              ...                              |
// +---------------------------------------------------------------+
// |                              ...                              |
// +---------------------------------------------------------------+
// |                              ...                              |
// +---------------------------------------------------------------+
// |                              ...                              |
// +---------------------------------------------------------------+
// |                       OutputBufferLength                      |
// +---------------------------------------------------------------+
// |                       InputBufferLength                       |
// +---------------------------------------------------------------+
// |                         IoControlCode                         |
// +---------------------------------------------------------------+
// |                            Padding                            |
// +---------------------------------------------------------------+
// |                              ...                              |
// +---------------------------------------------------------------+
// |                              ...                              |
// +---------------------------------------------------------------+
// |                              ...                              |
// +---------------------------------------------------------------+
// |                              ...                              |
// +---------------------------------------------------------------+
// |                     InputBuffer (variable)                    |
// +---------------------------------------------------------------+
// |                              ...                              |
// +---------------------------------------------------------------+

// DeviceIoRequest (24 bytes): A DR_DEVICE_IOREQUEST header. The
//  MajorFunction field in this header MUST be set to IRP_MJ_DEVICE_CONTROL.

// OutputBufferLength (4 bytes): A 32-bit unsigned integer that specifies the
//  maximum number of bytes expected in the OutputBuffer field of the Device
//  Control Response (section 2.2.1.5.5).

// InputBufferLength (4 bytes): A 32-bit unsigned integer that specifies the
//  number of bytes in the InputBuffer field.

// IoControlCode (4 bytes): A 32-bit unsigned integer. This field is specific
//  to the redirected device.

// Padding (20 bytes): An array of 20 bytes. Reserved. This field can be set
//  to any value, and MUST be ignored on receipt.

// InputBuffer (variable): A variable-size byte array whose size is specified
//  by the InputBufferLength field.

class DeviceControlRequest {
    uint32_t OutputBufferLength = 0;
    uint32_t IoControlCode_     = 0;

    struct { uint8_t const * p; std::size_t sz; } input_buffer = {nullptr, 0u};

public:
    DeviceControlRequest() = default;

    REDEMPTION_NON_COPYABLE(DeviceControlRequest);

    void emit(OutStream & stream) const {
        stream.out_uint32_le(this->OutputBufferLength);

        stream.out_uint32_le(this->input_buffer.sz);    // InputBufferLength(4)

        stream.out_uint32_le(this->IoControlCode_);

        stream.out_clear_bytes(20); // Padding(20)

        stream.out_copy_bytes(this->input_buffer.p, this->input_buffer.sz);
    }

    void receive(InStream & stream) {
        {
            const unsigned expected = 32;  // OutputBufferLength(4) + InputBufferLength(4) +
                                           //     IoControlCode(4) + Padding(20)

            if (!stream.in_check_rem(expected)) {
                LOG(LOG_ERR,
                    "Truncated DeviceControlRequest (0): "
                        "expected=%u remains=%zu",
                    expected, stream.in_remain());
                throw Error(ERR_RDPDR_PDU_TRUNCATED);
            }
        }

        this->OutputBufferLength = stream.in_uint32_le();

        const uint32_t InputBufferLength = stream.in_uint32_le();

        this->IoControlCode_ = stream.in_uint32_le();

        stream.in_skip_bytes(20);   // Padding(20)

        {
            const unsigned expected = InputBufferLength;  // InputBuffer(variable)

            if (!stream.in_check_rem(expected)) {
                LOG(LOG_ERR,
                    "Truncated DeviceControlRequest (1): expected=%u remains=%zu",
                    expected, stream.in_remain());
                throw Error(ERR_RDPDR_PDU_TRUNCATED);
            }
        }

        this->input_buffer = {stream.get_current(), InputBufferLength};
        stream.in_skip_bytes(InputBufferLength);
    }

    uint32_t IoControlCode() const { return this->IoControlCode_; }

private:
    size_t str(char * buffer, size_t size) const {
        size_t length = ::snprintf(buffer, size,
            "DeviceControlRequest: OutputBufferLength=%u InputBufferLength=%zu "
                "IoControlCode=0x%X",
            this->OutputBufferLength, this->input_buffer.sz,
            this->IoControlCode_);
        return ((length < size) ? length : size - 1);
    }

public:
    void log(int level) const {
        char buffer[2048];
        this->str(buffer, sizeof(buffer));
        buffer[sizeof(buffer) - 1] = 0;
        LOG(level, "%s", buffer);
    }

    void log() {
        LOG(LOG_INFO, "     Device Control Request:");
        LOG(LOG_INFO, "          * OutputBufferLength = %d (4 bytes)", int(this->OutputBufferLength));
        LOG(LOG_INFO, "          * InputBufferLength  = %d (4 bytes)", int(this->input_buffer.sz));
        LOG(LOG_INFO, "          * IoControlCode      = 0x%08x (4 bytes)", this->IoControlCode_);
        LOG(LOG_INFO, "          * Padding - (20 bytes) NOT USED");
    }
};  // DeviceControlRequest




// 2.2.3.4.5 Client Drive Control Response (DR_DRIVE_CONTROL_RSP)

// This message is sent by the client as a response to the Server Drive Control Request (section 2.2.3.3.5).

// +-+-+-+-+-+-+-+-+-+-+-+-+-+-+-+-+-+-+-+-+-+-+-+-+-+-+-+-+-+-+-+-+
// | | | | | | | | | | |1| | | | | | | | | |2| | | | | | | | | |3| |
// |0|1|2|3|4|5|6|7|8|9|0|1|2|3|4|5|6|7|8|9|0|1|2|3|4|5|6|7|8|9|0|1|
// +-+-+-+-+-+-+-+-+-+-+-+-+-+-+-+-+-+-+-+-+-+-+-+-+-+-+-+-+-+-+-+-+
// |                   DeviceIoResponse (variable)                 |
// +---------------------------------------------------------------+
// |                              ...                              |
// +---------------------------------------------------------------+

// DeviceIoResponse (variable):  Returns the result of DR_DRIVE_CONROL_REQ; it is the same as the common Device Control Response (section 2.2.1.5.5). The content of the OutputBuffer field is described in [MS-FSCC] section 2.3 as a reply type message.

// 2.2.1.5.5 Device Control Response (DR_CONTROL_RSP)

//  A message with this header describes a response to a Device Control Request (section 2.2.1.4.5).

// +-+-+-+-+-+-+-+-+-+-+-+-+-+-+-+-+-+-+-+-+-+-+-+-+-+-+-+-+-+-+-+-+
// | | | | | | | | | | |1| | | | | | | | | |2| | | | | | | | | |3| |
// |0|1|2|3|4|5|6|7|8|9|0|1|2|3|4|5|6|7|8|9|0|1|2|3|4|5|6|7|8|9|0|1|
// +-+-+-+-+-+-+-+-+-+-+-+-+-+-+-+-+-+-+-+-+-+-+-+-+-+-+-+-+-+-+-+-+
// |                    DeviceIoReply (16 bytes)                   |
// +---------------------------------------------------------------+
// |                              ...                              |
// +---------------------------------------------------------------+
// |                              ...                              |
// +---------------------------------------------------------------+
// |                       OutputBufferLength                      |
// +---------------------------------------------------------------+
// |                     OutputBuffer (variable)                   |
// +---------------------------------------------------------------+
// |                              ...                              |
// +---------------------------------------------------------------+

// DeviceIoReply (16 bytes):  A DR_DEVICE_IOCOMPLETION header. The CompletionId field of this header MUST match a Device I/O Request (section 2.2.1.4) that had the MajorFunction field set to IRP_MJ_DEVICE_CONTROL.

// OutputBufferLength (4 bytes):  A 32-bit unsigned integer that specifies the number of bytes in the OutputBuffer field.

// OutputBuffer (variable):  A variable-length array of bytes whose size is specified by the OutputBufferLength field.

struct ClientDriveControlResponse {

    uint32_t OutputBufferLength = 0;

    ClientDriveControlResponse() = default;

    ClientDriveControlResponse( uint32_t OutputBufferLength)
      : OutputBufferLength(OutputBufferLength)
      {}

    void emit(OutStream & stream) {
        stream.out_uint32_le(this->OutputBufferLength);
    }

    void receive(InStream & stream) {
        this->OutputBufferLength = stream.in_uint32_le();
    }

    void log() {
        LOG(LOG_INFO, "     Client Drive Control Response:");
        LOG(LOG_INFO, "          * OutputBufferLength = %d (4 bytes)", this->OutputBufferLength);
    }
};



// [MS-RDPEFS] - 2.2.1.5 Device I/O Response (DR_DEVICE_IOCOMPLETION)
// ==================================================================

// A message with this header indicates that the I/O request is complete. In
//  a Device I/O Response message, a request message is matched to the Device
//  I/O Request (section 2.2.1.4) header based on the CompletionId field
//  value. There is only one response per request.

// +-+-+-+-+-+-+-+-+-+-+-+-+-+-+-+-+-+-+-+-+-+-+-+-+-+-+-+-+-+-+-+-+
// | | | | | | | | | | |1| | | | | | | | | |2| | | | | | | | | |3| |
// |0|1|2|3|4|5|6|7|8|9|0|1|2|3|4|5|6|7|8|9|0|1|2|3|4|5|6|7|8|9|0|1|
// +-+-+-+-+-+-+-+-+-+-+-+-+-+-+-+-+-+-+-+-+-+-+-+-+-+-+-+-+-+-+-+-+
// |                             Header                            |
// +---------------------------------------------------------------+
// |                            DeviceId                           |
// +---------------------------------------------------------------+
// |                          CompletionId                         |
// +---------------------------------------------------------------+
// |                            IoStatus                           |
// +---------------------------------------------------------------+

// Header (4 bytes): An RDPDR_HEADER header. The Component field MUST be set
//  to RDPDR_CTYP_CORE, and the PacketId field MUST be set to
//  PAKID_CORE_DEVICE_IOCOMPLETION.

// DeviceId (4 bytes): A 32-bit unsigned integer. This field MUST match the
//  DeviceId field in the DR_DEVICE_IOREQUEST header for the corresponding
//  request.

// CompletionId (4 bytes): A 32-bit unsigned integer. This field MUST match
//  the CompletionId field in the DR_DEVICE_IOREQUEST header for the
//  corresponding request. After processing a response packet with this ID,
//  the same ID MUST be reused in another request.

// IoStatus (4 bytes): A 32-bit unsigned integer that specifies the NTSTATUS
//  code that indicates success or failure for the request. NTSTATUS codes
//  are specified in [MS-ERREF] section 2.3.

class DeviceIOResponse {
    uint32_t DeviceId_     = 0;
    uint32_t CompletionId_ = 0;
    // TODO enum NTSTATUS
    uint32_t IoStatus_     = 0;

public:
    DeviceIOResponse() = default;

    DeviceIOResponse(uint32_t DeviceId, uint32_t CompletionId, uint32_t IoStatus)
    : DeviceId_(DeviceId)
    , CompletionId_(CompletionId)
    , IoStatus_(IoStatus) {}

    void emit(OutStream & stream) const {
        stream.out_uint32_le(this->DeviceId_);
        stream.out_uint32_le(this->CompletionId_);
        stream.out_uint32_le(this->IoStatus_);
    }

    void receive(InStream & stream) {
        {
            const unsigned expected = 12;   // DeviceId(4) + CompletionId(4) + IoStatus(4)

            if (!stream.in_check_rem(expected)) {
                LOG(LOG_ERR,
                    "Truncated DeviceIOResponse: expected=%u remains=%zu",
                    expected, stream.in_remain());
                throw Error(ERR_RDPDR_PDU_TRUNCATED);
            }
        }

        this->DeviceId_     = stream.in_uint32_le();
        this->CompletionId_ = stream.in_uint32_le();
        this->IoStatus_     = stream.in_uint32_le();
    }

    uint32_t DeviceId() const { return this->DeviceId_; }

    uint32_t CompletionId() const { return this->CompletionId_; }

    uint32_t IoStatus() const { return this->IoStatus_; }

    static size_t size() {
        return 12;  // DeviceId(4) + CompletionId(4) + IoStatus(4)
    }

private:
    size_t str(char * buffer, size_t size) const {
        size_t length = ::snprintf(buffer, size,
            "DeviceIOResponse: DeviceId=%u CompletionId=%u IoStatus=0x%08X",
            this->DeviceId_, this->CompletionId_, this->IoStatus_);
        return ((length < size) ? length : size - 1);
    }

public:
    void log(int level) const {
        char buffer[2048];
        this->str(buffer, sizeof(buffer));
        buffer[sizeof(buffer) - 1] = 0;
        LOG(level, "%s", buffer);
    }

    void log() {
        LOG(LOG_INFO, "     Device I\\O Response:");
        LOG(LOG_INFO, "          * DeviceId     = 0x%08x (4 bytes)", this->DeviceId_);
        LOG(LOG_INFO, "          * CompletionId = 0x%08x (4 bytes)", this->CompletionId_);
        LOG(LOG_INFO, "          * IoStatus     = 0x%08x (4 bytes)", this->IoStatus_);
    }
};

// [MS-RDPEFS] - 2.2.1.5.1 Device Create Response (DR_CREATE_RSP)
// ==============================================================

// A message with this header describes a response to a Device Create Request
//  (section 2.2.1.4.1).

// +-+-+-+-+-+-+-+-+-+-+-+-+-+-+-+-+-+-+-+-+-+-+-+-+-+-+-+-+-+-+-+-+
// | | | | | | | | | | |1| | | | | | | | | |2| | | | | | | | | |3| |
// |0|1|2|3|4|5|6|7|8|9|0|1|2|3|4|5|6|7|8|9|0|1|2|3|4|5|6|7|8|9|0|1|
// +-+-+-+-+-+-+-+-+-+-+-+-+-+-+-+-+-+-+-+-+-+-+-+-+-+-+-+-+-+-+-+-+
// |                         DeviceIoReply                         |
// +---------------------------------------------------------------+
// |                              ...                              |
// +---------------------------------------------------------------+
// |                              ...                              |
// +---------------------------------------------------------------+
// |                              ...                              |
// +---------------------------------------------------------------+
// |                             FileId                            |
// +---------------+-----------------------------------------------+
// |  Information  |
// |   (optional)  |
// +---------------+

// DeviceIoReply (16 bytes): A DR_DEVICE_IOCOMPLETION header. The
//  CompletionId field of this header MUST match a Device I/O Request
//  (section 2.2.1.4) message that had the MajorFunction field set to
//  IRP_MJ_CREATE.

// FileId (4 bytes): A 32-bit unsigned integer that specifies a unique ID for
//  the created file object. The ID MUST be reused after sending a Device
//  Close Response (section 2.2.1.5.2).

// Information (1 byte): An unsigned 8-bit integer. This field indicates the
//  success of the Device Create Request (section 2.2.1.4.1). The value of
//  the Information field depends on the value of CreateDisposition field in
//  the Device Create Request (section 2.2.1.4.1). If the IoStatus field is
//  set to 0x00000000, this field MAY be skipped,<6> in which case the server
//  MUST assume that the Information field is set to 0x00. The possible
//  values of the Information field are:

//  +------------------+-----------------------------------+
//  | Value            | Meaning                           |
//  +------------------+-----------------------------------+
//  | FILE_SUPERSEDED  | A new file was created.           |
//  | 0x00000000       |                                   |
//  +------------------+-----------------------------------+
//  | FILE_OPENED      | An existing file was opened.      |
//  | 0x00000001       |                                   |
//  +------------------+-----------------------------------+
//  | FILE_OVERWRITTEN | An existing file was overwritten. |
//  | 0x00000003       |                                   |
//  +------------------+-----------------------------------+

enum {
      FILE_SUPERSEDED  = 0x00000000
    , FILE_OPENED      = 0x00000001
    , FILE_OVERWRITTEN = 0x00000003
};

//  The values of the CreateDisposition field in the Device Create Request
//  (section 2.2.1.4.1) that determine the value of the Information field
//  are associated as follows:

//  +-------------------------+-------------------------------+
//  | Information field value | CreateDisposition field value |
//  +-------------------------+-------------------------------+
//  | FILE_SUPERSEDED         | FILE_SUPERSEDE                |
//  |                         | FILE_OPEN                     |
//  |                         | FILE_CREATE                   |
//  |                         | FILE_OVERWRITE                |
//  +-------------------------+-------------------------------+
//  | FILE_OPENED             | FILE_OPEN_IF                  |
//  +-------------------------+-------------------------------+
//  | FILE_OVERWRITTEN        | FILE_OVERWRITE_IF             |
//  +-------------------------+-------------------------------+

class DeviceCreateResponse {
    uint32_t FileId_     = 0;
    uint8_t  Information = 0;

public:
    DeviceCreateResponse() = default;

    DeviceCreateResponse(uint32_t FileId, uint8_t Information)
    : FileId_(FileId)
    , Information(Information) {}

    void emit(OutStream & stream) const {
        stream.out_uint32_le(this->FileId_);
        stream.out_uint8(this->Information);
    }

    void receive(InStream & stream, uint32_t IoStatus) {
        {
            const unsigned expected =
                    4 +                 // FileId(4)
                    (IoStatus ? 1 : 0)  // Information(1)
                ;

            if (!stream.in_check_rem(expected)) {
                LOG(LOG_ERR,
                    "Truncated DeviceCreateResponse: expected=%u remains=%zu",
                    expected, stream.in_remain());
                throw Error(ERR_RDPDR_PDU_TRUNCATED);
            }
        }

        this->FileId_     = stream.in_uint32_le();
        this->Information = (IoStatus ? stream.in_uint8() : 0x00);
    }

    void receive(InStream & stream) {
        {
            const unsigned expected1 =
                    4                  // FileId(4)
                ;

            const unsigned expected2 =
                4 +                 // FileId(4)
                1  // Information(1)
            ;

            if (!stream.in_check_rem(expected1) && !stream.in_check_rem(expected2)) {
                LOG(LOG_ERR,
                    "Truncated DeviceCreateResponse: expected= 4 or 5, remains=%zu",
                    stream.in_remain());
                throw Error(ERR_RDPDR_PDU_TRUNCATED);
            }
        }


        this->FileId_     = stream.in_uint32_le();
        if (stream.in_check_rem(5)) {
            this->Information = stream.in_uint8();
        }
    }

    uint32_t FileId() const { return this->FileId_; }

private:
    static const char * get_Information_name(uint8_t Information) {
        switch (Information) {
            case FILE_SUPERSEDED:  return "FILE_SUPERSEDED";
            case FILE_OPENED:      return "FILE_OPENED";
            case FILE_OVERWRITTEN: return "FILE_OVERWRITTEN";
        }

        return "<unknown>";
    }

    size_t str(char * buffer, size_t size) const {
        size_t length = ::snprintf(buffer, size,
            "DeviceCreateResponse: FileId=%u Information=%s(0x%X)",
            this->FileId_, this->get_Information_name(this->Information),
            unsigned(this->Information));
        return ((length < size) ? length : size - 1);
    }

public:
    void log(int level) const {
        char buffer[2048];
        this->str(buffer, sizeof(buffer));
        buffer[sizeof(buffer) - 1] = 0;
        LOG(level, "%s", buffer);
    }

    void log() {
        LOG(LOG_INFO, "     Device Create Response:");
        LOG(LOG_INFO, "          * FileId      = 0x%08x (4 bytes)", this->FileId_);
        LOG(LOG_INFO, "          * Information = 0x%02x (1 byte) optional", this->Information);
    }
};

// [MS-RDPEFS] - 2.2.1.5.2 Device Close Response (DR_CLOSE_RSP)
// ============================================================

// This message is a reply to a Device Close Request (section 2.2.1.4.2).

// +-+-+-+-+-+-+-+-+-+-+-+-+-+-+-+-+-+-+-+-+-+-+-+-+-+-+-+-+-+-+-+-+
// | | | | | | | | | | |1| | | | | | | | | |2| | | | | | | | | |3| |
// |0|1|2|3|4|5|6|7|8|9|0|1|2|3|4|5|6|7|8|9|0|1|2|3|4|5|6|7|8|9|0|1|
// +-+-+-+-+-+-+-+-+-+-+-+-+-+-+-+-+-+-+-+-+-+-+-+-+-+-+-+-+-+-+-+-+
// |                         DeviceIoReply                         |
// +---------------------------------------------------------------+
// |                              ...                              |
// +---------------------------------------------------------------+
// |                              ...                              |
// +---------------------------------------------------------------+
// |                              ...                              |
// +---------------------------------------------------------------+
// |                            Padding                            |
// +---------------+-----------------------------------------------+
// |      ...      |
// +---------------+

// DeviceIoReply (16 bytes): A DR_DEVICE_IOCOMPLETION header. The
//  CompletionId field of this header MUST match a Device I/O Request
//  (section 2.2.1.4) message that had the MajorFunction field set to
//  IRP_MJ_CLOSE.

// Padding (5 bytes): An array of 5 bytes. Reserved. This field can be set to
//  any value, and MUST be ignored on receipt.



// [MS-RDPEFS] - 2.2.1.5.3 Device Read Response (DR_READ_RSP)
// ==========================================================

// A message with this header describes a response to a Device Read Request
//  (section 2.2.1.4.3).

// +-+-+-+-+-+-+-+-+-+-+-+-+-+-+-+-+-+-+-+-+-+-+-+-+-+-+-+-+-+-+-+-+
// | | | | | | | | | | |1| | | | | | | | | |2| | | | | | | | | |3| |
// |0|1|2|3|4|5|6|7|8|9|0|1|2|3|4|5|6|7|8|9|0|1|2|3|4|5|6|7|8|9|0|1|
// +-+-+-+-+-+-+-+-+-+-+-+-+-+-+-+-+-+-+-+-+-+-+-+-+-+-+-+-+-+-+-+-+
// |                         DeviceIoReply                         |
// +---------------------------------------------------------------+
// |                              ...                              |
// +---------------------------------------------------------------+
// |                              ...                              |
// +---------------------------------------------------------------+
// |                              ...                              |
// +---------------------------------------------------------------+
// |                             Length                            |
// +---------------------------------------------------------------+
// |                      ReadData (variable)                      |
// +---------------------------------------------------------------+
// |                              ...                              |
// +---------------------------------------------------------------+

// DeviceIoReply (16 bytes): A DR_DEVICE_IOCOMPLETION header. The
//  CompletionId field of this header MUST match a Device I/O Request
//  (section 2.2.1.4) message that had the MajorFunction field set to
//  IRP_MJ_READ.

// Length (4 bytes): A 32-bit unsigned integer that specifies the number of
//  bytes in the ReadData field.

// ReadData (variable): A variable-length array of bytes that specifies the
//  output data from the read request. The length of ReadData is specified by
//  the Length field in this packet.

struct DeviceReadResponse {

    uint32_t Length = 0;
    uint8_t * ReadData = nullptr;

    DeviceReadResponse() = default;

    DeviceReadResponse( uint32_t Length
                    , uint8_t * ReadData)
    : Length(Length)
    , ReadData(ReadData)
    {}

    void emit(OutStream & stream) {
        stream.out_uint32_le(this->Length);
        stream.out_copy_bytes(this->ReadData, this->Length);
    }

    void receive(InStream & stream) {
        this->Length = stream.in_uint32_le();
        stream.in_copy_bytes(this->ReadData, this->Length);
    }

    void log() {
        LOG(LOG_INFO, "     Device Read Response:");
        LOG(LOG_INFO, "          * Length   = %d (4 bytes)", this->Length);
        std::string str(reinterpret_cast<char *>(this->ReadData), this->Length);
        LOG(LOG_INFO, "          * ReadData = \"%s\"", str.c_str());
    }
};

// [MS-RDPEFS] - 2.2.1.5.4 Device Write Response (DR_WRITE_RSP)
// ============================================================

// A message with this header describes a response to a Device Write Request
//  (section 2.2.1.4.4).

// +-+-+-+-+-+-+-+-+-+-+-+-+-+-+-+-+-+-+-+-+-+-+-+-+-+-+-+-+-+-+-+-+
// | | | | | | | | | | |1| | | | | | | | | |2| | | | | | | | | |3| |
// |0|1|2|3|4|5|6|7|8|9|0|1|2|3|4|5|6|7|8|9|0|1|2|3|4|5|6|7|8|9|0|1|
// +-+-+-+-+-+-+-+-+-+-+-+-+-+-+-+-+-+-+-+-+-+-+-+-+-+-+-+-+-+-+-+-+
// |                         DeviceIoReply                         |
// +---------------------------------------------------------------+
// |                              ...                              |
// +---------------------------------------------------------------+
// |                              ...                              |
// +---------------------------------------------------------------+
// |                              ...                              |
// +---------------------------------------------------------------+
// |                             Length                            |
// +---------------+-----------------------------------------------+
// |    Padding    |
// |   (optional)  |
// +---------------+

// DeviceIoReply (16 bytes): A DR_DEVICE_IOCOMPLETION header. The
//  CompletionId field of this header MUST match a Device I/O Request
//  (section 2.2.1.4) message that had the MajorFunction field set to
//  IRP_MJ_WRITE.

// Length (4 bytes): A 32-bit unsigned integer that specifies the number of
//  bytes written in response to the write request.

// Padding (1 byte): An 8-bit unsigned integer intended to allow the client
//  minor flexibility in determining the overall packet length. This field is
//  unused and can be set to any value. If present, this field MUST be
//  ignored on receipt.

struct DeviceWriteResponse {

    uint32_t Length = 0;

    DeviceWriteResponse() = default;

    DeviceWriteResponse( uint32_t Length)
    : Length(Length)
    {}

    void emit(OutStream & stream) {
        stream.out_uint32_le(this->Length);
    }

    void receive(InStream & stream) {
        this->Length = stream.in_uint32_le();
    }

    void log() {
        LOG(LOG_INFO, "     Device Read Response:");
        LOG(LOG_INFO, "          * Length = %d (4 bytes)", this->Length);
        LOG(LOG_INFO, "          * Padding - (1 byte) NOT USED");
    }
};



// [MS-RDPEFS] - 2.2.2.1 Server Device Announce Response
//  (DR_CORE_DEVICE_ANNOUNCE_RSP)
// =====================================================

// The server responds to a Client Device List Announce Request with this
//  message.

// +-+-+-+-+-+-+-+-+-+-+-+-+-+-+-+-+-+-+-+-+-+-+-+-+-+-+-+-+-+-+-+-+
// | | | | | | | | | | |1| | | | | | | | | |2| | | | | | | | | |3| |
// |0|1|2|3|4|5|6|7|8|9|0|1|2|3|4|5|6|7|8|9|0|1|2|3|4|5|6|7|8|9|0|1|
// +-+-+-+-+-+-+-+-+-+-+-+-+-+-+-+-+-+-+-+-+-+-+-+-+-+-+-+-+-+-+-+-+
// |                             Header                            |
// +---------------------------------------------------------------+
// |                            DeviceId                           |
// +---------------------------------------------------------------+
// |                           ResultCode                          |
// +---------------------------------------------------------------+

// Header (4 bytes): An RDPDR_HEADER header. The Component field MUST be set
//  to RDPDR_CTYP_CORE, and the PacketId field MUST be set to
//  PAKID_CORE_DEVICE_REPLY.

// DeviceId (4 bytes): A 32-bit unsigned integer. This ID MUST be the same as
//  one of the IDs specified in the Client Device List Announce Request
//  message. The server sends a separate Server Device Announce Response
//  message for each announced device.

// ResultCode (4 bytes): A 32-bit unsigned integer that specifies the
//  NTSTATUS code that indicates the success or failure of device
//  initialization. NTSTATUS codes are specified in [MS-ERREF] section 2.3.

class ServerDeviceAnnounceResponse {
    uint32_t DeviceId_   = 0;
    // TODO enum NTSTATUS
    uint32_t ResultCode_ = 0;

public:
    ServerDeviceAnnounceResponse() = default;

    ServerDeviceAnnounceResponse(uint32_t device_id, uint32_t result_code) :
        DeviceId_(device_id), ResultCode_(result_code) {}

    void emit(OutStream & stream) const {
        stream.out_uint32_le(this->DeviceId_);
        stream.out_uint32_le(this->ResultCode_);
    }

    void receive(InStream & stream) {
        {
            const unsigned expected = 8;   // DeviceId(4) + ResultCode(4)

            if (!stream.in_check_rem(expected)) {
                LOG(LOG_ERR,
                    "Truncated ServerDeviceAnnounceResponse: expected=%u remains=%zu",
                    expected, stream.in_remain());
                throw Error(ERR_RDPDR_PDU_TRUNCATED);
            }
        }

        this->DeviceId_   = stream.in_uint32_le();
        this->ResultCode_ = stream.in_uint32_le();
    }

    uint32_t DeviceId() const { return this->DeviceId_; }

    uint32_t ResultCode() const { return this->ResultCode_; }

private:
    size_t str(char * buffer, size_t size) const {
        size_t length = ::snprintf(buffer, size,
            "ServerDeviceAnnounceResponse: DeviceId=%u ResultCode=0x%08X",
            this->DeviceId_, this->ResultCode_);
        return ((length < size) ? length : size - 1);
    }

public:
    void log(int level) const {
        char buffer[2048];
        this->str(buffer, sizeof(buffer));
        buffer[sizeof(buffer) - 1] = 0;
        LOG(level, "%s", buffer);
    }

    void log() {
        LOG(LOG_INFO, "     Server Device Announce Response:");
        LOG(LOG_INFO, "          * DeviceId_  = 0x%08x (4 bytes)", this->DeviceId_);
        LOG(LOG_INFO, "          * ResultCode = 0x%08x (4 bytes)", this->ResultCode_);
    }
};

// [MS-RDPEFS] - 2.2.2.2 Server Announce Request
//  (DR_CORE_SERVER_ANNOUNCE_REQ)
// =============================================

// The server initiates the protocol with this message.

// +-+-+-+-+-+-+-+-+-+-+-+-+-+-+-+-+-+-+-+-+-+-+-+-+-+-+-+-+-+-+-+-+
// | | | | | | | | | | |1| | | | | | | | | |2| | | | | | | | | |3| |
// |0|1|2|3|4|5|6|7|8|9|0|1|2|3|4|5|6|7|8|9|0|1|2|3|4|5|6|7|8|9|0|1|
// +-+-+-+-+-+-+-+-+-+-+-+-+-+-+-+-+-+-+-+-+-+-+-+-+-+-+-+-+-+-+-+-+
// |                             Header                            |
// +-------------------------------+-------------------------------+
// |          VersionMajor         |          VersionMinor         |
// +-------------------------------+-------------------------------+
// |                            ClientId                           |
// +---------------------------------------------------------------+

// Header (4 bytes): An RDPDR_HEADER header. The Component field MUST be set
//  to RDPDR_CTYP_CORE, and the PacketId field MUST be set to
//  PAKID_CORE_SERVER_ANNOUNCE.

// VersionMajor (2 bytes): A 16-bit unsigned integer that specifies the
//  server major version number. This field MUST be set to 0x0001.

// VersionMinor (2 bytes): A 16-bit unsigned integer that specifies the
//  server minor version number. This field MUST be set to one of several
//  values<7>.

// ClientId (4 bytes): A 32-bit unsigned integer that specifies the unique ID
//  generated by the server as specified in section 3.3.5.1.2.

class ServerAnnounceRequest {
    uint16_t VersionMajor  = 0;
    uint16_t VersionMinor_ = 0;
    uint16_t ClientId_     = 0;

public:
    void emit(OutStream & stream) const {
        stream.out_uint16_le(this->VersionMajor);
        stream.out_uint16_le(this->VersionMinor_);
        stream.out_uint16_le(this->ClientId_);
    }

    void receive(InStream & stream) {
        {
            const unsigned expected = 8;   // VersionMajor(2) + VersionMajor(2) + ClientId(4)

            if (!stream.in_check_rem(expected)) {
                LOG(LOG_ERR,
                    "Truncated ServerAnnounceRequest: expected=%u remains=%zu",
                    expected, stream.in_remain());
                throw Error(ERR_RDPDR_PDU_TRUNCATED);
            }
        }

        this->VersionMajor  = stream.in_uint16_le();
        this->VersionMinor_ = stream.in_uint16_le();
        this->ClientId_     = stream.in_uint32_le();
    }

    uint16_t VersionMinor() const { return this->VersionMinor_; }

    uint16_t ClientId() const { return this->ClientId_; }

private:
    size_t str(char * buffer, size_t size) const {
        size_t length = ::snprintf(buffer, size,
            "ServerAnnounceRequest: VersionMajor=0x%04X VersionMinor=0x%04X ClientId=%u",
            unsigned(this->VersionMajor), unsigned(this->VersionMinor_), unsigned(this->ClientId_));
        return ((length < size) ? length : size - 1);
    }

public:
    void log(int level) const {
        char buffer[2048];
        this->str(buffer, sizeof(buffer));
        buffer[sizeof(buffer) - 1] = 0;
        LOG(level, "%s", buffer);
    }

    void log() {
        LOG(LOG_INFO, "     Server Announce Request:");
        LOG(LOG_INFO, "          * VersionMajor = 0x%04X (2 bytes) ", this->VersionMajor);
        LOG(LOG_INFO, "          * VersionMinor = 0x%04X (2 bytes) ", this->VersionMinor_);
        LOG(LOG_INFO, "          * ClientId     = 0x%08X (4 bytes) ", this->ClientId_);
    }
};

// [MS-RDPEFS] - 2.2.2.3 Client Announce Reply (DR_CORE_CLIENT_ANNOUNCE_RSP)
// =========================================================================

// The client replies to the Server Announce Request message.

// +-+-+-+-+-+-+-+-+-+-+-+-+-+-+-+-+-+-+-+-+-+-+-+-+-+-+-+-+-+-+-+-+
// | | | | | | | | | | |1| | | | | | | | | |2| | | | | | | | | |3| |
// |0|1|2|3|4|5|6|7|8|9|0|1|2|3|4|5|6|7|8|9|0|1|2|3|4|5|6|7|8|9|0|1|
// +-+-+-+-+-+-+-+-+-+-+-+-+-+-+-+-+-+-+-+-+-+-+-+-+-+-+-+-+-+-+-+-+
// |                             Header                            |
// +-------------------------------+-------------------------------+
// |          VersionMajor         |          VersionMinor         |
// +-------------------------------+-------------------------------+
// |                            ClientId                           |
// +---------------------------------------------------------------+

// Header (4 bytes): An RDPDR_HEADER header. The Component field MUST be set
//  to RDPDR_CTYP_CORE, and the PacketId field MUST be set to
//  PAKID_CORE_CLIENTID_CONFIRM.

// VersionMajor (2 bytes): A 16-bit unsigned integer that specifies the
//  client major version number. This field MUST be set to 0x0001.

// VersionMinor (2 bytes): A 16-bit unsigned integer that specifies the
//  client minor version number. This field MUST be set to one of the
//  following values.

//  +--------+------------------------+
//  | Value  | Meaning                |
//  +--------+------------------------+
//  | 0x000C | RDP Client 6.0 and 6.1 |
//  +--------+------------------------+
//  | 0x000A | RDP Client 5.2         |
//  +--------+------------------------+
//  | 0x0005 | RDP Client 5.1         |
//  +--------+------------------------+
//  | 0x0002 | RDP Client 5.0         |
//  +--------+------------------------+

// ClientId (4 bytes): A 32-bit unsigned integer that the client MUST set to
//  either the ClientID field, which is supplied by the server in the Server
//  Announce Request message, or a unique ID as specified in section
//  3.2.5.1.3.

class ClientAnnounceReply {
    uint16_t VersionMajor = 0;
    uint16_t VersionMinor = 0;
    uint16_t ClientId     = 0;

public:
    ClientAnnounceReply() = default;

    ClientAnnounceReply(uint16_t VersionMajor, uint16_t VersionMinor, uint16_t ClientId)
    : VersionMajor(VersionMajor)
    , VersionMinor(VersionMinor)
    , ClientId(ClientId) {}

    void emit(OutStream & stream) const {
        stream.out_uint16_le(this->VersionMajor);
        stream.out_uint16_le(this->VersionMinor);
        stream.out_uint32_le(this->ClientId);
    }

    void receive(InStream & stream) {
        {
            const unsigned expected = 8;   // VersionMajor(2) + VersionMajor(2) + ClientId(4)

            if (!stream.in_check_rem(expected)) {
                LOG(LOG_ERR,
                    "Truncated ClientAnnounceReply: expected=%u remains=%zu",
                    expected, stream.in_remain());

                throw Error(ERR_RDPDR_PDU_TRUNCATED);
            }
        }

        this->VersionMajor = stream.in_uint16_le();
        this->VersionMinor = stream.in_uint16_le();
        this->ClientId     = stream.in_uint32_le();
    }

private:
    size_t str(char * buffer, size_t size) const {
        size_t length = ::snprintf(buffer, size,
            "ClientAnnounceReply: VersionMajor=0x%04X VersionMinor=0x%04X ClientId=%u",
            unsigned(this->VersionMajor), unsigned(this->VersionMinor), unsigned(this->ClientId));
        return ((length < size) ? length : size - 1);
    }

public:
    void log(int level) const {
        char buffer[2048];
        this->str(buffer, sizeof(buffer));
        buffer[sizeof(buffer) - 1] = 0;
        LOG(level, "%s", buffer);
    }

    void log() {
        LOG(LOG_INFO, "     Client Announce Reply:");
        LOG(LOG_INFO, "          * VersionMajor = 0x%04x (2 bytes)", this->VersionMajor);
        LOG(LOG_INFO, "          * VersionMinor = 0x%04x (2 bytes)", this->VersionMinor);
        LOG(LOG_INFO, "          * ClientId     = 0x%08x (4 bytes)", this->ClientId);
    }
};

// [MS-RDPEFS] - 2.2.2.4 Client Name Request (DR_CORE_CLIENT_NAME_REQ)
// ===================================================================

// The client announces its machine name.

// +-+-+-+-+-+-+-+-+-+-+-+-+-+-+-+-+-+-+-+-+-+-+-+-+-+-+-+-+-+-+-+-+
// | | | | | | | | | | |1| | | | | | | | | |2| | | | | | | | | |3| |
// |0|1|2|3|4|5|6|7|8|9|0|1|2|3|4|5|6|7|8|9|0|1|2|3|4|5|6|7|8|9|0|1|
// +-+-+-+-+-+-+-+-+-+-+-+-+-+-+-+-+-+-+-+-+-+-+-+-+-+-+-+-+-+-+-+-+
// |                             Header                            |
// +---------------------------------------------------------------+
// |                          UnicodeFlag                          |
// +---------------------------------------------------------------+
// |                            CodePage                           |
// +---------------------------------------------------------------+
// |                        ComputerNameLen                        |
// +---------------------------------------------------------------+
// |                    ComputerName (variable)                    |
// +---------------------------------------------------------------+
// |                              ...                              |
// +---------------------------------------------------------------+

// Header (4 bytes): An RDPDR_HEADER header. The Component field MUST be set
//  to RDPDR_CTYP_CORE, and the PacketId field MUST be set to
//  PAKID_CORE_CLIENT_NAME.

// UnicodeFlag (4 bytes): A 32-bit unsigned integer that indicates the format
//  of the ComputerName field. Only the least significant bit of this field is
//  valid (the most significant 31 bits MUST be ignored). This field MUST be
//  set to one of the following values.

//  +------------+----------------------------------------+
//  | Value      | Meaning                                |
//  +------------+----------------------------------------+
//  | 0x00000001 | ComputerName is in Unicode characters. |
//  +------------+----------------------------------------+
//  | 0x00000000 | ComputerName is in ASCII characters.   |
//  +------------+----------------------------------------+

// CodePage (4 bytes): A 32-bit unsigned integer that specifies the code page
//  of the ComputerName field; it MUST be set to 0.

// ComputerNameLen (4 bytes): A 32-bit unsigned integer that specifies the
//  number of bytes in the ComputerName field, including null terminator.

// ComputerName (variable): A variable-length array of ASCII or Unicode
//  characters, the format of which is determined by the UnicodeFlag field.
//  This is a string that identifies the client computer name. The string
//  MUST be null-terminated. The protocol imposes no limitations on the
//  characters used in this field.

class ClientNameRequest {
    uint32_t UnicodeFlag = 0x000007ff /* ComputerName is in Unicode characters. */;
    uint32_t CodePage    = 0;

    std::string computer_name;

public:
    ClientNameRequest() = default;

    explicit ClientNameRequest(const char * computer_name)
    : computer_name(computer_name) {}

    explicit ClientNameRequest(const char * computer_name, const uint32_t unicodeFlag)
    : UnicodeFlag(unicodeFlag)
    , computer_name(computer_name)
    {}


    void emit(OutStream & stream) const {
        stream.out_uint32_le(this->UnicodeFlag);
        stream.out_uint32_le(this->CodePage);

        if (this->UnicodeFlag & 0x00000001) {
            // ComputerName is in Unicode characters.

            // The null-terminator is included.
            uint8_t ComputerName_unicode_data[65536];
            size_t size_of_ComputerName_unicode_data = ::UTF8toUTF16(
                reinterpret_cast<const uint8_t *>(this->computer_name.c_str()),
                ComputerName_unicode_data, sizeof(ComputerName_unicode_data));
            // Writes null terminator.
            ComputerName_unicode_data[size_of_ComputerName_unicode_data    ] =
            ComputerName_unicode_data[size_of_ComputerName_unicode_data + 1] = 0;
            size_of_ComputerName_unicode_data += 2;

            stream.out_uint32_le(size_of_ComputerName_unicode_data);

            stream.out_copy_bytes(ComputerName_unicode_data, size_of_ComputerName_unicode_data);
        }
        else {
            // The null-terminator is included.
            const uint32_t ComputerNameLen = this->computer_name.length() + 1;

            stream.out_uint32_le(ComputerNameLen);

            stream.out_copy_bytes(this->computer_name.c_str(), ComputerNameLen);
        }
    }

    void receive(InStream & stream) {
        {
            const unsigned expected = 12;  // UnicodeFlag(4) + CodePage(4) +
                                           //     ComputerNameLen(4)

            if (!stream.in_check_rem(expected)) {
                LOG(LOG_ERR,
                    "Truncated ClientNameRequest (0): expected=%u remains=%zu",
                    expected, stream.in_remain());
                throw Error(ERR_RDPDR_PDU_TRUNCATED);
            }
        }

        this->UnicodeFlag = stream.in_uint32_le();
        this->CodePage    = stream.in_uint32_le();

        const uint32_t ComputerNameLen = stream.in_uint32_le();
        if (ComputerNameLen) {
            {
                const unsigned expected = ComputerNameLen;  // ComputerName(variable)

                if (!stream.in_check_rem(expected)) {
                    LOG(LOG_ERR,
                        "Truncated ClientNameRequest (1): expected=%u remains=%zu",
                        expected, stream.in_remain());
                    throw Error(ERR_RDPDR_PDU_TRUNCATED);
                }
            }

            // Remote Desktop Connection of Windows XP (Shell Version 6.1.7600,
            //  Control Version 6.1.7600) has a bug. The field UnicodeFlag
            //  contains inconsistent data.
            if (this->UnicodeFlag & 0x00000001) {
                // ComputerName is in Unicode characters.

                uint8_t const * const ComputerName_unicode_data = stream.get_current();
                uint8_t ComputerName_utf8_string[1024 * 64 / sizeof(uint16_t) * maximum_length_of_utf8_character_in_bytes];

                ::UTF16toUTF8(ComputerName_unicode_data, ComputerNameLen / 2, ComputerName_utf8_string, sizeof(ComputerName_utf8_string));
                // The null-terminator is included.
                this->computer_name = ::char_ptr_cast(ComputerName_utf8_string);

                stream.in_skip_bytes(ComputerNameLen);
            } else {
                // The null-terminator is included.
                this->computer_name = ::char_ptr_cast(stream.get_current());
            }
        }
        else {
            this->computer_name.clear();
        }
    }

private:
    size_t str(char * buffer, size_t size) const {
        size_t length = ::snprintf(buffer, size,
            "ClientNameRequest: UnicodeFlag=0x%X CodePage=%u ComputerName=\"%s\"",
            this->UnicodeFlag, this->CodePage, this->computer_name.c_str());
        return ((length < size) ? length : size - 1);
    }

public:
    void log(int level) const {
        char buffer[2048];
        this->str(buffer, sizeof(buffer));
        buffer[sizeof(buffer) - 1] = 0;
        LOG(level, "%s", buffer);
    }

    void log() {
        LOG(LOG_INFO, "     Client Name Request:");
        LOG(LOG_INFO, "          * UnicodeFlag     = 0x%08x (4 bytes)", this->UnicodeFlag);
        LOG(LOG_INFO, "          * CodePage        = 0x%08x (4 bytes)", this->CodePage);
        LOG(LOG_INFO, "          * ComputerNameLen = %d (4 bytes)", int(this->computer_name.size()));
        LOG(LOG_INFO, "          * ComputerName    = \"%s\"", this->computer_name.c_str());
    }

};  // ClientNameRequest

// [MS-RDPEFS] - 2.2.2.7.1 General Capability Set (GENERAL_CAPS_SET)
// =================================================================

// This packet is embedded into Server Core Capability Request and Client
//  Core Capability Response messages. It describes non–device-specific
//  capabilities.

// +-+-+-+-+-+-+-+-+-+-+-+-+-+-+-+-+-+-+-+-+-+-+-+-+-+-+-+-+-+-+-+-+
// | | | | | | | | | | |1| | | | | | | | | |2| | | | | | | | | |3| |
// |0|1|2|3|4|5|6|7|8|9|0|1|2|3|4|5|6|7|8|9|0|1|2|3|4|5|6|7|8|9|0|1|
// +-+-+-+-+-+-+-+-+-+-+-+-+-+-+-+-+-+-+-+-+-+-+-+-+-+-+-+-+-+-+-+-+
// |                             Header                            |
// +---------------------------------------------------------------+
// |                              ...                              |
// +---------------------------------------------------------------+
// |                             osType                            |
// +---------------------------------------------------------------+
// |                           osVersion                           |
// +-------------------------------+-------------------------------+
// |      protocolMajorVersion     |      protocolMinorVersion     |
// +-------------------------------+-------------------------------+
// |                            ioCode1                            |
// +---------------------------------------------------------------+
// |                            ioCode2                            |
// +---------------------------------------------------------------+
// |                          extendedPDU                          |
// +---------------------------------------------------------------+
// |                          extraFlags1                          |
// +---------------------------------------------------------------+
// |                          extraFlags2                          |
// +---------------------------------------------------------------+
// |                      SpecialTypeDeviceCap                     |
// +---------------------------------------------------------------+

// Header (8 bytes): A CAPABILITY_HEADER header. The CapabilityType field of
//  this header MUST be set to CAP_GENERAL_TYPE. The Version field of this
//  header MUST have one of the following values.

//  +-------------------------------+---------------------------------------+
//  | Value                         | Meaning                               |
//  +-------------------------------+---------------------------------------+
//  | GENERAL_CAPABILITY_VERSION_01 | Version 1. The SpecialTypeDeviceCap   |
//  | 0x00000001                    | field of GENERAL_CAPS_SET is not      |
//  |                               | present.                              |
//  +-------------------------------+---------------------------------------+
//  | GENERAL_CAPABILITY_VERSION_02 | Version 2. The SpecialTypeDeviceCap   |
//  | 0x00000002                    | field of GENERAL_CAPS_SET is present. |
//  +-------------------------------+---------------------------------------+

// osType (4 bytes): A 32-bit unsigned integer that is the identifier for the
//  operating system that the capabilities are describing. The value of this
//  field MUST be ignored on receipt.

// osVersion (4 bytes): A 32-bit unsigned integer. This field is unused, and
//  MUST be set to 0.

// protocolMajorVersion (2 bytes): A 16-bit unsigned integer. This field MUST
//  be set to 1.

// protocolMinorVersion (2 bytes): A 16-bit unsigned integer. This field MUST
//  be set to one of the values described by the VersionMinor field of the
//  Server Client ID Confirm (section 2.2.2.6) packet.

// ioCode1 (4 bytes): A 32-bit unsigned integer that identifies a bitmask of
//  the supported I/O requests for the given device. If the bit is set, the
//  I/O request is allowed. The requests are identified by the MajorFunction
//  field in the Device I/O Request (section 2.2.1.4) header. This field MUST
//  be set to a valid combination of the following values.

//  +---------------------------------------+--------------------------------+
//  | Value                                 | Meaning                        |
//  +---------------------------------------+--------------------------------+
//  | RDPDR_IRP_MJ_CREATE                   | Unused, always set.            |
//  | 0x00000001                            |                                |
//  +---------------------------------------+--------------------------------+
//  | RDPDR_IRP_MJ_CLEANUP                  | Unused, always set.            |
//  | 0x00000002                            |                                |
//  +---------------------------------------+--------------------------------+
//  | RDPDR_IRP_MJ_CLOSE                    | Unused, always set.            |
//  | 0x00000004                            |                                |
//  +---------------------------------------+--------------------------------+
//  | RDPDR_IRP_MJ_READ                     | Unused, always set.            |
//  | 0x00000008                            |                                |
//  +---------------------------------------+--------------------------------+
//  | RDPDR_IRP_MJ_WRITE                    | Unused, always set.            |
//  | 0x00000010                            |                                |
//  +---------------------------------------+--------------------------------+
//  | RDPDR_IRP_MJ_FLUSH_BUFFERS            | Unused, always set.            |
//  | 0x00000020                            |                                |
//  +---------------------------------------+--------------------------------+
//  | RDPDR_IRP_MJ_SHUTDOWN                 | Unused, always set.            |
//  | 0x00000040                            |                                |
//  +---------------------------------------+--------------------------------+
//  | RDPDR_IRP_MJ_DEVICE_CONTROL           | Unused, always set.            |
//  | 0x00000080                            |                                |
//  +---------------------------------------+--------------------------------+
//  | RDPDR_IRP_MJ_QUERY_VOLUME_INFORMATION | Unused, always set.            |
//  | 0x00000100                            |                                |
//  +---------------------------------------+--------------------------------+
//  | RDPDR_IRP_MJ_SET_VOLUME_INFORMATION   | Unused, always set.            |
//  | 0x00000200                            |                                |
//  +---------------------------------------+--------------------------------+
//  | RDPDR_IRP_MJ_QUERY_INFORMATION        | Unused, always set.            |
//  | 0x00000400                            |                                |
//  +---------------------------------------+--------------------------------+
//  | RDPDR_IRP_MJ_SET_INFORMATION          | Unused, always set.            |
//  | 0x00000800                            |                                |
//  +---------------------------------------+--------------------------------+
//  | RDPDR_IRP_MJ_DIRECTORY_CONTROL        | Unused, always set.            |
//  | 0x00001000                            |                                |
//  +---------------------------------------+--------------------------------+
//  | RDPDR_IRP_MJ_LOCK_CONTROL             | Unused, always set.            |
//  | 0x00002000                            |                                |
//  +---------------------------------------+--------------------------------+
//  | RDPDR_IRP_MJ_QUERY_SECURITY           | Enable Query Security requests |
//  | 0x00004000                            | (IRP_MJ_QUERY_SECURITY).       |
//  +---------------------------------------+--------------------------------+
//  | RDPDR_IRP_MJ_SET_SECURITY             | Enable Set Security requests   |
//  | 0x00008000                            | (IRP_MJ_SET_SECURITY).         |
//  +---------------------------------------+--------------------------------+

// ioCode2 (4 bytes): A 32-bit unsigned integer that is currently reserved
//  for future use, and MUST be set to 0.

// extendedPDU (4 bytes): A 32-bit unsigned integer that specifies extended
//  PDU flags. This field MUST be set as a bitmask of the following values.

//  +-------------------------------+----------------------------------------+
//  | Value                         | Meaning                                |
//  +-------------------------------+----------------------------------------+
//  | RDPDR_DEVICE_REMOVE_PDUS      | Allow the client to send Client Drive  |
//  | 0x00000001                    | Device List Remove packets.            |
//  +-------------------------------+----------------------------------------+
//  | RDPDR_CLIENT_DISPLAY_NAME_PDU | Unused, always set.                    |
//  | 0x00000002                    |                                        |
//  +-------------------------------+----------------------------------------+
//  | RDPDR_USER_LOGGEDON_PDU       | Allow the server to send a Server User |
//  | 0x00000004                    | Logged On packet.                      |
//  +-------------------------------+----------------------------------------+

enum {
      RDPDR_DEVICE_REMOVE_PDUS      = 0x00000001
    , RDPDR_CLIENT_DISPLAY_NAME_PDU = 0x00000002
    , RDPDR_USER_LOGGEDON_PDU       = 0x00000004
};

// extraFlags1 (4 bytes): A 32-bit unsigned integer that specifies extended
//  flags. The extraFlags1 field MUST be set as a bitmask of the following
//  value.

//  +----------------+-------------------------------------------------------+
//  | Value          | Meaning                                               |
//  +----------------+-------------------------------------------------------+
//  | ENABLE_ASYNCIO | Optionally present only in the Client Core Capability |
//  | 0x00000001     | Response. Allows the server to send multiple          |
//  |                | simultaneous read or write requests on the same file  |
//  |                | from a redirected file system.<8>                     |
//  +----------------+-------------------------------------------------------+

enum {
      ENABLE_ASYNCIO = 0x00000001
};

// extraFlags2 (4 bytes): A 32-bit unsigned integer that is currently
//  reserved for future use, and MUST be set to 0.

// SpecialTypeDeviceCap (4 bytes): A 32-bit unsigned integer that specifies
//  the number of special devices to be redirected before the user is logged
//  on. Special devices are those that are safe and/or required to be
//  redirected before a user logs on (such as smart cards and serial ports).

class GeneralCapabilitySet {
    uint32_t osType               = 0;
    uint32_t osVersion            = 0;
    uint16_t protocolMajorVersion = 0;
    uint16_t protocolMinorVersion = 0;
    uint32_t ioCode1              = 0;
    uint32_t ioCode2              = 0;
    uint32_t extendedPDU_         = 0;
    uint32_t extraFlags1_         = 0;
    uint32_t extraFlags2          = 0;
    uint32_t SpecialTypeDeviceCap = 0;

public:
    GeneralCapabilitySet() = default;

    GeneralCapabilitySet(uint32_t osType, uint32_t osVersion,
        uint16_t protocolMajorVersion, uint16_t protocolMinorVersion,
        uint32_t ioCode1, uint32_t ioCode2, uint32_t extendedPDU,
        uint32_t extraFlags1, uint32_t extraFlags2, uint32_t SpecialTypeDeviceCap)
    : osType(osType)
    , osVersion(osVersion)
    , protocolMajorVersion(protocolMajorVersion)
    , protocolMinorVersion(protocolMinorVersion)
    , ioCode1(ioCode1)
    , ioCode2(ioCode2)
    , extendedPDU_(extendedPDU)
    , extraFlags1_(extraFlags1)
    , extraFlags2(extraFlags2)
    , SpecialTypeDeviceCap(SpecialTypeDeviceCap) {}

    void emit(OutStream & stream, uint32_t version) const {
        stream.out_uint32_le(this->osType);
        stream.out_uint32_le(this->osVersion);
        stream.out_uint16_le(this->protocolMajorVersion);
        stream.out_uint16_le(this->protocolMinorVersion);
        stream.out_uint32_le(this->ioCode1);
        stream.out_uint32_le(this->ioCode2);
        stream.out_uint32_le(this->extendedPDU_);
        stream.out_uint32_le(this->extraFlags1_);
        stream.out_uint32_le(this->extraFlags2);
        if (version == GENERAL_CAPABILITY_VERSION_02) {
            stream.out_uint32_le(this->SpecialTypeDeviceCap);
        }
    }

    void receive(InStream & stream, uint32_t version) {
        {
            const unsigned expected = 32 +  // osType(4) + osVersion(4) + protocolMajorVersion(2) +
                                            // protocolMinorVersion(2) + ioCode1(4) + ioCode2(4) +
                                            // extendedPDU(4) + extraFlags1(4) + extraFlags2(4)
                ((version == GENERAL_CAPABILITY_VERSION_02) ? 4 /* SpecialTypeDeviceCap(4) */ : 0);

            if (!stream.in_check_rem(expected)) {
                LOG(LOG_ERR,
                    "Truncated GeneralCapabilitySet: expected=%u remains=%zu",
                    expected, stream.in_remain());
                throw Error(ERR_RDPDR_PDU_TRUNCATED);
            }
        }

        this->osType               = stream.in_uint32_le();
        this->osVersion            = stream.in_uint32_le();
        this->protocolMajorVersion = stream.in_uint16_le();
        this->protocolMinorVersion = stream.in_uint16_le();
        this->ioCode1              = stream.in_uint32_le();
        this->ioCode2              = stream.in_uint32_le();
        this->extendedPDU_         = stream.in_uint32_le();
        this->extraFlags1_         = stream.in_uint32_le();
        this->extraFlags2          = stream.in_uint32_le();
        if (version == GENERAL_CAPABILITY_VERSION_02) {
            this->SpecialTypeDeviceCap = stream.in_uint32_le();
        }
    }

    uint32_t extendedPDU() const { return this->extendedPDU_; }

    void set_extendedPDU(uint32_t extendedPDU) {
        this->extendedPDU_ = extendedPDU;
    }

    uint32_t extraFlags1() const { return this->extraFlags1_; }

    void set_extraFlags1(uint32_t extraFlags1) {
        this->extraFlags1_ = extraFlags1;
    }

    static size_t size(uint32_t version) {
        return 32 + // osType(4) + osVersion(4) + protocolMajorVersion(2) +
                    // protocolMinorVersion(2) + ioCode1(4) + ioCode2(4) +
                    // extendedPDU(4) + extraFlags1(4) + extraFlags2(4)
            ((version == GENERAL_CAPABILITY_VERSION_02) ? 4 /* SpecialTypeDeviceCap(4) */ : 0);
    }

private:
    size_t str(char * buffer, size_t size) const {
        size_t length = ::snprintf(buffer, size,
            "GeneralCapabilitySet: osType=0x%X osVersion=0x%X "
                "protocolMajorVersion=0x%X protocolMinorVersion=0x%X "
                "ioCode1=0x%X ioCode2=0x%X extendedPDU=0x%X extraFlags1=0x%X "
                "extraFlags2=0x%X SpecialTypeDeviceCap=%u",
            this->osType, this->osVersion, unsigned(this->protocolMajorVersion),
            unsigned(this->protocolMinorVersion), this->ioCode1, this->ioCode2,
            this->extendedPDU_, this->extraFlags1_, this->extraFlags2,
            this->SpecialTypeDeviceCap);
        return ((length < size) ? length : size - 1);
    }

public:
    void log(int level) const {
        char buffer[2048];
        this->str(buffer, sizeof(buffer));
        buffer[sizeof(buffer) - 1] = 0;
        LOG(level, "%s", buffer);
    }

    void log() {
        LOG(LOG_INFO, "     General Capability Set:");
        LOG(LOG_INFO, "          * osType               = 0x%08x (4 bytes)", this->osType);
        LOG(LOG_INFO, "          * osVersion            = 0x%08x (4 bytes)", this->osVersion);
        LOG(LOG_INFO, "          * protocolMajorVersion = 0x%04x (2 bytes)", this->protocolMajorVersion);
        LOG(LOG_INFO, "          * protocolMinorVersion = 0x%04x (2 bytes)", this->protocolMinorVersion);
        LOG(LOG_INFO, "          * ioCode1              = 0x%08x (4 bytes)", this->ioCode1);
        LOG(LOG_INFO, "          * ioCode2              = 0x%08x (4 bytes)", this->ioCode2);
        LOG(LOG_INFO, "          * extendedPDU          = 0x%08x (4 bytes)", this->extendedPDU_);
        LOG(LOG_INFO, "          * extraFlags1          = 0x%08x (4 bytes)", this->extraFlags1_);
        LOG(LOG_INFO, "          * extraFlags2          = 0x%08x (4 bytes)", this->extraFlags2);
        LOG(LOG_INFO, "          * SpecialTypeDeviceCap = 0x%08x (4 bytes)", this->SpecialTypeDeviceCap);
    }
};  // GeneralCapabilitySet

// [MS-RDPEFS] - 2.2.2.9 Client Device List Announce Request
//  (DR_CORE_DEVICELIST_ANNOUNCE_REQ)
// =========================================================

// The client announces the list of devices to redirect on the server.

// +-+-+-+-+-+-+-+-+-+-+-+-+-+-+-+-+-+-+-+-+-+-+-+-+-+-+-+-+-+-+-+-+
// | | | | | | | | | | |1| | | | | | | | | |2| | | | | | | | | |3| |
// |0|1|2|3|4|5|6|7|8|9|0|1|2|3|4|5|6|7|8|9|0|1|2|3|4|5|6|7|8|9|0|1|
// +-+-+-+-+-+-+-+-+-+-+-+-+-+-+-+-+-+-+-+-+-+-+-+-+-+-+-+-+-+-+-+-+
// |                             Header                            |
// +---------------------------------------------------------------+
// |                          DeviceCount                          |
// +---------------------------------------------------------------+
// |                     DeviceList (variable)                     |
// +---------------------------------------------------------------+
// |                              ...                              |
// +---------------------------------------------------------------+

// Header (4 bytes): An RDPDR_HEADER header. The Component field MUST be set
//  to RDPDR_CTYP_CORE, and the PacketId field MUST be set to
//  PAKID_CORE_DEVICELIST_ANNOUNCE.

// DeviceCount (4 bytes): A 32-bit unsigned integer that specifies the number
//  of items in the DeviceList array.

// DeviceList (variable): A variable-length array of DEVICE_ANNOUNCE (section
//  2.2.1.3) headers. This field specifies a list of devices that are being
//  announced. The number of entries is specified by the DeviceCount field.
//  There is no alignment padding between individual DEVICE_ANNOUNCE
//  structures. They are ordered sequentially within this packet.

struct ClientDeviceListAnnounceRequest {

    uint32_t DeviceCount = 0;

    ClientDeviceListAnnounceRequest() = default;

    ClientDeviceListAnnounceRequest(uint32_t DeviceCount) : DeviceCount(DeviceCount)
    {}

    void emit(OutStream & stream) {
        stream.out_uint32_le(this->DeviceCount);
    }

    void receive(InStream & stream) {
        this->DeviceCount = stream.in_uint32_le();
    }

    void log() {
        LOG(LOG_INFO, "     Client Device List Announce Request:");
        LOG(LOG_INFO, "          * DeviceCount = %d (4 bytes)", this->DeviceCount);
    }

};



// [MS-RDPEFS] - 2.2.3.3.4 Server Drive Write Request (DR_DRIVE_WRITE_REQ)
// =======================================================================

// The server writes to a file on a redirected file system device.

// +-+-+-+-+-+-+-+-+-+-+-+-+-+-+-+-+-+-+-+-+-+-+-+-+-+-+-+-+-+-+-+-+
// | | | | | | | | | | |1| | | | | | | | | |2| | | | | | | | | |3| |
// |0|1|2|3|4|5|6|7|8|9|0|1|2|3|4|5|6|7|8|9|0|1|2|3|4|5|6|7|8|9|0|1|
// +-+-+-+-+-+-+-+-+-+-+-+-+-+-+-+-+-+-+-+-+-+-+-+-+-+-+-+-+-+-+-+-+
// |                 DeviceWriteRequest (variable)                 |
// +---------------------------------------------------------------+
// |                              ...                              |
// +---------------------------------------------------------------+

// DeviceWriteRequest (variable): A DR_WRITE_REQ header. The Length field
//  contains the number of bytes to be written to the number of bytes to be
//  written to the file. The Offset field specifies the offset within the
//  file at which the write operation starts.

// [MS-RDPEFS] - 2.2.3.3.8 Server Drive Query Information Request
//  (DR_DRIVE_QUERY_INFORMATION_REQ)
// ==============================================================

// The server issues a query information request on a redirected file system
//  device.

// +-+-+-+-+-+-+-+-+-+-+-+-+-+-+-+-+-+-+-+-+-+-+-+-+-+-+-+-+-+-+-+-+
// | | | | | | | | | | |1| | | | | | | | | |2| | | | | | | | | |3| |
// |0|1|2|3|4|5|6|7|8|9|0|1|2|3|4|5|6|7|8|9|0|1|2|3|4|5|6|7|8|9|0|1|
// +-+-+-+-+-+-+-+-+-+-+-+-+-+-+-+-+-+-+-+-+-+-+-+-+-+-+-+-+-+-+-+-+
// |                        DeviceIoRequest                        |
// +---------------------------------------------------------------+
// |                              ...                              |
// +---------------------------------------------------------------+
// |                              ...                              |
// +---------------------------------------------------------------+
// |                              ...                              |
// +---------------------------------------------------------------+
// |                              ...                              |
// +---------------------------------------------------------------+
// |                              ...                              |
// +---------------------------------------------------------------+
// |                       FsInformationClass                      |
// +---------------------------------------------------------------+
// |                             Length                            |
// +---------------------------------------------------------------+
// |                            Padding                            |
// +---------------------------------------------------------------+
// |                              ...                              |
// +---------------------------------------------------------------+
// |                              ...                              |
// +---------------------------------------------------------------+
// |                              ...                              |
// +---------------------------------------------------------------+
// |                              ...                              |
// +---------------------------------------------------------------+
// |                              ...                              |
// +---------------------------------------------------------------+
// |                     QueryBuffer (variable)                    |
// +---------------------------------------------------------------+
// |                              ...                              |
// +---------------------------------------------------------------+

// DeviceIoRequest (24 bytes): A DR_DEVICE_IOREQUEST (section 2.2.1.4)
//  header. The MajorFunction field in the DR_DEVICE_IOREQUEST header MUST
//  be set to IRP_MJ_QUERY_INFORMATION.

// FsInformationClass (4 bytes): A 32-bit unsigned integer. The possible
//  values for this field are defined in [MS-FSCC] section 2.4. This field
//  MUST contain one of the following values.

//  +-----------------------------+-------------------------------------------+
//  | Value                       | Meaning                                   |
//  +-----------------------------+-------------------------------------------+
//  | FileBasicInformation        | This information class is used to query a |
//  | 0x00000004                  | file for the times of creation, last      |
//  |                             | access, last write, and change, in        |
//  |                             | addition to file attribute information.   |
//  +-----------------------------+-------------------------------------------+
//  | FileStandardInformation     | This information class is used to query   |
//  | 0x00000005                  | for file information such as  allocation  |
//  |                             | size, end-of-file position, and number of |
//  |                             | links.                                    |
//  +-----------------------------+-------------------------------------------+
//  | FileAttributeTagInformation | This information class is used to query   |
//  | 0x00000023                  | for file attribute and reparse tag        |
//  |                             | information.                              |
//  +-----------------------------+-------------------------------------------+

enum {
      FileBasicInformation        = 0x00000004
    , FileStandardInformation     = 0x00000005
    , FileAttributeTagInformation = 0x00000023
};

// Length (4 bytes): A 32-bit unsigned integer that specifies the number of
//  bytes in the QueryBuffer field.

// Padding (24 bytes): An array of 24 bytes. This field is unused and can be
//  set to any value. This field MUST be ignored on receipt.

// QueryBuffer (variable): A variable-length array of bytes. The size of the
//  array is specified by the Length field. The content of this field is
//  based on the value of the FsInformationClass field, which determines the
//  different structures that MUST be contained in the QueryBuffer field. For
//  a complete list of these structures, see [MS-FSCC] section 2.4. The "File
//  information class" table defines all the possible values for the
//  FsInformationClass field.



class ServerDriveQueryInformationRequest {

public:
    uint32_t FsInformationClass_ = 0;

    struct { uint8_t const * p; std::size_t sz; } query_buffer = {nullptr, 0u};

public:
    ServerDriveQueryInformationRequest() = default;

    REDEMPTION_NON_COPYABLE(ServerDriveQueryInformationRequest);

    void emit(OutStream & stream) const {
        stream.out_uint32_le(this->FsInformationClass_);

        stream.out_uint32_le(this->query_buffer.sz);    // Length(4)

        stream.out_clear_bytes(24); // Padding(24)

        stream.out_copy_bytes(this->query_buffer.p, this->query_buffer.sz);
    }

    void receive(InStream & stream) {
        {
            const unsigned expected = 32;  // FsInformationClass(4) + Length(4) + Padding(24)

            if (!stream.in_check_rem(expected)) {
                LOG(LOG_ERR,
                    "Truncated ServerDriveQueryInformationRequest (0): expected=%u remains=%zu",
                    expected, stream.in_remain());
                throw Error(ERR_RDPDR_PDU_TRUNCATED);
            }
        }

        this->FsInformationClass_ = stream.in_uint32_le();

        const uint32_t Length = stream.in_uint32_le();
        REDASSERT(!Length);

        stream.in_skip_bytes(24);   // Padding(24)

        {
            const unsigned expected = Length;  // QueryBuffer(variable)

            if (!stream.in_check_rem(expected)) {
                LOG(LOG_ERR,
                    "Truncated ServerDriveQueryInformationRequest (1): expected=%u remains=%zu",
                    expected, stream.in_remain());
                throw Error(ERR_RDPDR_PDU_TRUNCATED);
            }
        }

        this->query_buffer = {stream.get_current(), Length};
        stream.in_skip_bytes(Length);
    }

    uint32_t FsInformationClass() const { return this->FsInformationClass_; }

    uint32_t Length() const { return this->query_buffer.sz; }

    static const char * get_FsInformationClass_name(uint32_t FsInformationClass) {
        switch (FsInformationClass) {
            case FileBasicInformation:        return "FileBasicInformation";
            case FileStandardInformation:     return "FileStandardInformation";
            case FileAttributeTagInformation: return "FileAttributeTagInformation";
        }

        return "<unknown>";
    }



private:
    size_t str(char * buffer, size_t size) const {
        size_t length = ::snprintf(buffer, size,
            "ServerDriveQueryInformationRequest: FsInformationClass=%s(0x%X) Length=%zu",
            this->get_FsInformationClass_name(this->FsInformationClass_),
            this->FsInformationClass_, this->query_buffer.sz);
        return ((length < size) ? length : size - 1);
    }

public:
    void log(int level) const {
        char buffer[2048];
        this->str(buffer, sizeof(buffer));
        buffer[sizeof(buffer) - 1] = 0;
        LOG(level, "%s", buffer);
    }

    void log() {
        LOG(LOG_INFO, "     Server Drive Query Information Request:");
        LOG(LOG_INFO, "          * FsInformationClass = 0x%08x (4 bytes): %s", this->FsInformationClass_, this->get_FsInformationClass_name(this->FsInformationClass_));
        LOG(LOG_INFO, "          * Length             = %d (4 bytes)", int(this->query_buffer.sz));
        LOG(LOG_INFO, "          * Padding - (24 bytes) NOT USED");
    }

};  // ServerDriveQueryInformationRequest



// [MS-RDPEFS] - 2.2.3.3.5 Server Drive Control Request
//  (DR_DRIVE_CONTROL_REQ)
// ====================================================

// The server issues a device control request on a redirected file system
//  device.

// +-+-+-+-+-+-+-+-+-+-+-+-+-+-+-+-+-+-+-+-+-+-+-+-+-+-+-+-+-+-+-+-+
// | | | | | | | | | | |1| | | | | | | | | |2| | | | | | | | | |3| |
// |0|1|2|3|4|5|6|7|8|9|0|1|2|3|4|5|6|7|8|9|0|1|2|3|4|5|6|7|8|9|0|1|
// +-+-+-+-+-+-+-+-+-+-+-+-+-+-+-+-+-+-+-+-+-+-+-+-+-+-+-+-+-+-+-+-+
// |                DeviceControlRequest (variable)                |
// +---------------------------------------------------------------+
// |                              ...                              |
// +---------------------------------------------------------------+

// DeviceControlRequest (variable): A DR_CONTROL_REQ header. The packet has a
//  structure as defined in Device Control Request (section 2.2.1.4.5). The
//  possible values for the IoControlCode field are a subset of the file
//  system control (FSCTL) commands specified in [MS-FSCC] section 2.3. The
//  content of the InputBuffer field is defined in the request type messages
//  that are specified in the same section of [MS-FSCC].

// The following list indicates the FSCTL commands supported by this protocol.

// * FSCTL_CREATE_OR_GET_OBJECT_ID
// * FSCTL_DELETE_OBJECT_ID
// * FSCTL_DELETE_REPARSE_POINT
// * FSCTL_FILESYSTEM_GET_STATISTICS
// * FSCTL_FIND_FILES_BY_SID
// * FSCTL_GET_COMPRESSION
// * FSCTL_GET_NTFS_VOLUME_DATA
// * FSCTL_GET_OBJECT_ID
// * FSCTL_GET_REPARSE_POINT
// * FSCTL_GET_RETRIEVAL_POINTERS
// * FSCTL_IS_PATHNAME_VALID
// * FSCTL_LMR_GET_LINK_TRACKING_INFORMATION
// * FSCTL_LMR_SET_LINK_TRACKING_INFORMATION
// * FSCTL_PIPE_TRANSCEIVE
// * FSCTL_PIPE_WAIT
// * FSCTL_QUERY_ALLOCATED_RANGES
// * FSCTL_READ_FILE_USN_DATA
// * FSCTL_RECALL_FILE
// * FSCTL_SET_COMPRESSION
// * FSCTL_SET_ENCRYPTION
// * FSCTL_SET_OBJECT_ID
// * FSCTL_SET_OBJECT_ID_EXTENDED
// * FSCTL_SET_REPARSE_POINT
// * FSCTL_SET_SHORT_NAME_BEHAVIOR
// * FSCTL_SET_SPARSE
// * FSCTL_SET_ZERO_DATA
// * FSCTL_SET_ZERO_ON_DEALLOCATION
// * FSCTL_SIS_COPYFILE
// * FSCTL_WRITE_USN_CLOSE_RECORD

// [MS-RDPEFS] - 2.2.3.3.6 Server Drive Query Volume Information Request
//  (DR_DRIVE_QUERY_VOLUME_INFORMATION_REQ)
// =====================================================================

// The server issues a query volume information request on a redirected file
//  system device.

// +-+-+-+-+-+-+-+-+-+-+-+-+-+-+-+-+-+-+-+-+-+-+-+-+-+-+-+-+-+-+-+-+
// | | | | | | | | | | |1| | | | | | | | | |2| | | | | | | | | |3| |
// |0|1|2|3|4|5|6|7|8|9|0|1|2|3|4|5|6|7|8|9|0|1|2|3|4|5|6|7|8|9|0|1|
// +-+-+-+-+-+-+-+-+-+-+-+-+-+-+-+-+-+-+-+-+-+-+-+-+-+-+-+-+-+-+-+-+
// |                        DeviceIoRequest                        |
// +---------------------------------------------------------------+
// |                              ...                              |
// +---------------------------------------------------------------+
// |                              ...                              |
// +---------------------------------------------------------------+
// |                              ...                              |
// +---------------------------------------------------------------+
// |                              ...                              |
// +---------------------------------------------------------------+
// |                              ...                              |
// +---------------------------------------------------------------+
// |                       FsInformationClass                      |
// +---------------------------------------------------------------+
// |                             Length                            |
// +---------------------------------------------------------------+
// |                            Padding                            |
// +---------------------------------------------------------------+
// |                              ...                              |
// +---------------------------------------------------------------+
// |                              ...                              |
// +---------------------------------------------------------------+
// |                              ...                              |
// +---------------------------------------------------------------+
// |                              ...                              |
// +---------------------------------------------------------------+
// |                              ...                              |
// +---------------------------------------------------------------+
// |                  QueryVolumeBuffer (variable)                 |
// +---------------------------------------------------------------+
// |                              ...                              |
// +---------------------------------------------------------------+

// DeviceIoRequest (24 bytes): A DR_DEVICE_IOREQUEST (section 2.2.1.4)
//  header. The MajorFunction field in the DR_DEVICE_IOREQUEST header MUST be
//  set to IRP_MJ_QUERY_VOLUME_INFORMATION.

// FsInformationClass (4 bytes): A 32-bit unsigned integer. The possible
//  values for this field are specified in [MS-FSCC] section 2.5. This field
//  MUST contain one of the following values.

//  +----------------------------+---------------------------------------------+
//  | Value                      | Meaning                                     |
//  +----------------------------+---------------------------------------------+
//  | FileFsVolumeInformation    | Used to query information for a volume on   |
//  | 0x00000001                 | which a file system is mounted.             |
//  +----------------------------+---------------------------------------------+
//  | FileFsSizeInformation      | Used to query sector size information for a |
//  | 0x00000003                 | file system volume.                         |
//  +----------------------------+---------------------------------------------+
//  | FileFsAttributeInformation | Used to query attribute information for a   |
//  | 0x00000005                 | file system.                                |
//  +----------------------------+---------------------------------------------+
//  | FileFsFullSizeInformation  | Used to query sector size information for a |
//  | 0x00000007                 | file system volume.                         |
//  +----------------------------+---------------------------------------------+
//  | FileFsDeviceInformation    | Used to query device information for a file |
//  | 0x00000004                 | system volume.                              |
//  +----------------------------+---------------------------------------------+

enum {
      FileFsVolumeInformation    = 0x00000001
    , FileFsSizeInformation      = 0x00000003
    , FileFsAttributeInformation = 0x00000005
    , FileFsFullSizeInformation  = 0x00000007
    , FileFsDeviceInformation    = 0x00000004
};

static const char * get_FsInformationClass_name(uint32_t FsInformationClass) {
    switch (FsInformationClass) {
        case FileFsVolumeInformation:    return "FileFsVolumeInformation";
        case FileFsSizeInformation:      return "FileFsSizeInformation";
        case FileFsAttributeInformation: return "FileFsAttributeInformation";
        case FileFsFullSizeInformation:  return "FileFsFullSizeInformation";
        case FileFsDeviceInformation:    return "FileFsDeviceInformation";
    }

    return "<unknown>";
}

// Length (4 bytes): A 32-bit unsigned integer that specifies the number of
//  bytes in the QueryVolumeBuffer field.

// Padding (24 bytes): An array of 24 bytes. This field is unused and can be
//  set to any value. This field MUST be ignored on receipt.

// QueryVolumeBuffer (variable): A variable-length array of bytes. The size
//  of the array is specified by the Length field. The content of this field
//  is based on the value of the FsInformationClass field, which determines
//  the different structures that MUST be contained in the QueryVolumeBuffer
//  field. For a complete list of these structures, refer to [MS-FSCC]
//  section 2.5. The "File system information class" table defines all the
//  possible values for the FsInformationClass field.

class ServerDriveQueryVolumeInformationRequest {
    uint32_t FsInformationClass_ = 0;

    struct { uint8_t const * p; std::size_t sz; } query_volume_buffer = {nullptr, 0u};

public:
    ServerDriveQueryVolumeInformationRequest() = default;

    REDEMPTION_NON_COPYABLE(ServerDriveQueryVolumeInformationRequest);

    void emit(OutStream & stream) const {
        stream.out_uint32_le(this->FsInformationClass_);

        stream.out_uint32_le(this->query_volume_buffer.sz); // Length(4)

        stream.out_clear_bytes(24); // Padding(24)

        stream.out_copy_bytes(this->query_volume_buffer.p,
            this->query_volume_buffer.sz);
    }

    void receive(InStream & stream) {
        {
            const unsigned expected = 32;  // FsInformationClass(4) + Length(4) + Padding(24)

            if (!stream.in_check_rem(expected)) {
                LOG(LOG_ERR,
                    "Truncated ServerDriveQueryVolumeInformationRequest (0): "
                        "expected=%u remains=%zu",
                    expected, stream.in_remain());
                throw Error(ERR_RDPDR_PDU_TRUNCATED);
            }
        }

        this->FsInformationClass_ = stream.in_uint32_le();

        const uint32_t Length = stream.in_uint32_le();
        REDASSERT(!Length);

        stream.in_skip_bytes(24);   // Padding(24)

        {
            const unsigned expected = Length;  // QueryVolumeBuffer(variable)

            if (!stream.in_check_rem(expected)) {
                LOG(LOG_ERR,
                    "Truncated ServerDriveQueryVolumeInformationRequest (1): expected=%u remains=%zu",
                    expected, stream.in_remain());
                throw Error(ERR_RDPDR_PDU_TRUNCATED);
            }
        }

        this->query_volume_buffer = {stream.get_current(), Length};
        stream.in_skip_bytes(Length);
    }

    uint32_t FsInformationClass() const { return this->FsInformationClass_; }



private:
    size_t str(char * buffer, size_t size) const {
        size_t length = ::snprintf(buffer, size,
            "ServerDriveQueryVolumeInformationRequest: FsInformationClass=%s(0x%X) Length=%zu",
            get_FsInformationClass_name(this->FsInformationClass_),
            this->FsInformationClass_, this->query_volume_buffer.sz);
        return ((length < size) ? length : size - 1);
    }

public:
    void log(int level) const {
        char buffer[2048];
        this->str(buffer, sizeof(buffer));
        buffer[sizeof(buffer) - 1] = 0;
        LOG(level, "%s", buffer);
    }

    void log() {
        LOG(LOG_INFO, "     Server Driv eQuery Volume Information Request:");
        LOG(LOG_INFO, "          * FsInformationClass = 0x%08x (4 bytes): %s", this->FsInformationClass_, get_FsInformationClass_name(this->FsInformationClass_));
        LOG(LOG_INFO, "          * Length             = %d (4 bytes)", int(this->query_volume_buffer.sz));
        LOG(LOG_INFO, "          * Padding - (4 bytes) NOT USED");
    }
};  // ServerDriveQueryVolumeInformationRequest



// 2.2.3.4.6 Client Drive Query Volume Information Response (DR_DRIVE_QUERY_VOLUME_INFORMATION_RSP)

// This message is sent by the client as a response to the Server Drive Query Volume Information Request (section 2.2.3.3.6).

// +-+-+-+-+-+-+-+-+-+-+-+-+-+-+-+-+-+-+-+-+-+-+-+-+-+-+-+-+-+-+-+-+
// | | | | | | | | | | |1| | | | | | | | | |2| | | | | | | | | |3| |
// |0|1|2|3|4|5|6|7|8|9|0|1|2|3|4|5|6|7|8|9|0|1|2|3|4|5|6|7|8|9|0|1|
// +-+-+-+-+-+-+-+-+-+-+-+-+-+-+-+-+-+-+-+-+-+-+-+-+-+-+-+-+-+-+-+-+
// |                         DeviceIoReply                         |
// +---------------------------------------------------------------+
// |                              ...                              |
// +---------------------------------------------------------------+
// |                              ...                              |
// +---------------------------------------------------------------+
// |                            Length                             |
// +---------------------------------------------------------------+
// |                       Buffer (variable)                       |
// +---------------------------------------------------------------+
// |                              ...                              |
// +---------------------------------------------------------------+
// |                       Padding (optional)                      |
// +---------------------------------------------------------------+

// DeviceIoReply (16 bytes): A DR_DEVICE_IOCOMPLETION (section 2.2.1.5) header. The CompletionId field of the DR_DEVICE_IOCOMPLETION header MUST match a Device I/O Request (section 2.2.1.4) that has the MajorFunction field set to IRP_MJ_QUERY_VOLUME_INFORMATION.

// Length (4 bytes): A 32-bit unsigned integer that specifies the number of bytes in the Buffer field.

// Buffer (variable): A variable-length array of bytes whose size is specified by the Length field. The content of this field is based on the value of the FsInformationClass field in the Server Drive Query Volume Information Request message, which determines the different structures that MUST be contained in the Buffer field. For a complete list of these structures, refer to [MS-FSCC] section 2.5. The "File system information class" table defines all the possible values for the FsInformationClass field.

// Padding (1 byte): An optional, 8-bit unsigned integer that is intended to allow the client minor flexibility in determining the overall packet length. This field is unused and MUST be ignored.

struct ClientDriveQueryVolumeInformationResponse {

    uint32_t Length = 0;

    ClientDriveQueryVolumeInformationResponse() = default;

    ClientDriveQueryVolumeInformationResponse( uint32_t Length)
      : Length(Length)
      {}

    void emit(OutStream & stream) {
        stream.out_uint32_le(this->Length);
    }

    void receive(InStream & stream) {
        this->Length = stream.in_uint32_le();
    }

    void log() {
        LOG(LOG_INFO, "     Client Drive Query Volume Information Response:");
        LOG(LOG_INFO, "          * Length = %d (4 bytes)", this->Length);
    }
};

// [MS-RDPEFS] - 2.2.3.3.9 Server Drive Set Information Request
//  (DR_DRIVE_SET_INFORMATION_REQ)
// ============================================================

// The server issues a set information request on a redirected file system
//  device.

// +-+-+-+-+-+-+-+-+-+-+-+-+-+-+-+-+-+-+-+-+-+-+-+-+-+-+-+-+-+-+-+-+
// | | | | | | | | | | |1| | | | | | | | | |2| | | | | | | | | |3| |
// |0|1|2|3|4|5|6|7|8|9|0|1|2|3|4|5|6|7|8|9|0|1|2|3|4|5|6|7|8|9|0|1|
// +-+-+-+-+-+-+-+-+-+-+-+-+-+-+-+-+-+-+-+-+-+-+-+-+-+-+-+-+-+-+-+-+
// |                        DeviceIoRequest                        |
// +---------------------------------------------------------------+
// |                              ...                              |
// +---------------------------------------------------------------+
// |                              ...                              |
// +---------------------------------------------------------------+
// |                              ...                              |
// +---------------------------------------------------------------+
// |                              ...                              |
// +---------------------------------------------------------------+
// |                              ...                              |
// +---------------------------------------------------------------+
// |                       FsInformationClass                      |
// +---------------------------------------------------------------+
// |                             Length                            |
// +---------------------------------------------------------------+
// |                            Padding                            |
// +---------------------------------------------------------------+
// |                              ...                              |
// +---------------------------------------------------------------+
// |                              ...                              |
// +---------------------------------------------------------------+
// |                              ...                              |
// +---------------------------------------------------------------+
// |                              ...                              |
// +---------------------------------------------------------------+
// |                              ...                              |
// +---------------------------------------------------------------+
// |                      SetBuffer (variable)                     |
// +---------------------------------------------------------------+
// |                              ...                              |
// +---------------------------------------------------------------+

// DeviceIoRequest (24 bytes): A DR_DEVICE_IOREQUEST (section 2.2.1.4)
//  header. The MajorFunction field in the DR_DEVICE_IOREQUEST header MUST be
//  set to IRP_MJ_SET_INFORMATION.

// FsInformationClass (4 bytes): A 32-bit unsigned integer. The possible
//  values for this field are defined in [MS-FSCC] section 2.4. The
//  FsInformationClass field is a 32-bit value, even though the values
//  described in [MS-FSCC] are single byte only. For the purposes of
//  conversion, the highest 24 bits are always set to zero. This field MUST
//  contain one of the following values.

//  +----------------------------+--------------------------------------------+
//  | Value                      | Meaning                                    |
//  +----------------------------+--------------------------------------------+
//  | FileBasicInformation       | This information class is used to set file |
//  | 0x00000004                 | information such as the times of creation, |
//  |                            | last access, last write, and change, in    |
//  |                            | addition to file attributes.               |
//  +----------------------------+--------------------------------------------+
//  | FileEndOfFileInformation   | This information class is used to set end- |
//  | 0x00000014                 | of-file information for a file.            |
//  +----------------------------+--------------------------------------------+
//  | FileDispositionInformation | This information class is used to mark a   |
//  | 0x0000000D                 | file for deletion.                         |
//  +----------------------------+--------------------------------------------+
//  | FileRenameInformation      | This information class is used to rename a |
//  | 0x0000000A                 | file.                                      |
//  +----------------------------+--------------------------------------------+
//  | FileAllocationInformation  | This information class is used to set the  |
//  | 0x00000013                 | allocation size for a file.                |
//  +----------------------------+--------------------------------------------+

enum {
      /*FileBasicInformation       = 0x00000004
    , */FileEndOfFileInformation   = 0x00000014
    , FileDispositionInformation = 0x0000000D
    , FileRenameInformation      = 0x0000000A
    , FileAllocationInformation  = 0x00000013
};

// Length (4 bytes): A 32-bit unsigned integer that specifies the number of
//  bytes in the SetBuffer field.

// Padding (24 bytes): An array of 24 bytes. This field is unused and can be
//  set to any value. This field MUST be ignored on receipt.

// SetBuffer (variable): A variable-length array of bytes. The size of the
//  array is specified by the Length field. The content of this field is
//  based on the value of the FsInformationClass field, which determines the
//  different structures that MUST be contained in the SetBuffer field. For a
//  complete list of these structures, refer to [MS-FSCC] section 2.4. The
//  "File information class" table defines all the possible values for the
//  FsInformationClass field with the exception of the following values.

//  +----------------------------+--------------------------------------------+
//  | Value of                   |                                            |
//  | FsInformationClass         | Meaning of content of SetBuffer field      |
//  +----------------------------+--------------------------------------------+
//  | FileDispositionInformation | The buffer is empty. The Length field is   |
//  |                            | set to zero. It is implied that the        |
//  |                            | DeletePending field of the                 |
//  |                            | FILE_DISPOSITION_INFORMATION structure, as |
//  |                            | described in [MS-FSCC], is set to 1.       |
//  +----------------------------+--------------------------------------------+
//  | FileRenameInformation      | See RDP_FILE_RENAME_INFORMATION.           |
//  +----------------------------+--------------------------------------------+

class ServerDriveSetInformationRequest {
    uint32_t FsInformationClass_ = 0;
    uint32_t Length_             = 0;

public:
    void emit(OutStream & stream) const {
        stream.out_uint32_le(this->FsInformationClass_);
        stream.out_uint32_le(this->Length_);

        stream.out_clear_bytes(24); // Padding(24)
    }

    void receive(InStream & stream) {
        {
            const unsigned expected = 32;  // FsInformationClass(4) + Length(4) +
                                           //     Padding(24)

            if (!stream.in_check_rem(expected)) {
                LOG(LOG_ERR,
                    "Truncated ServerDriveSetInformationRequest (0): expected=%u remains=%zu",
                    expected, stream.in_remain());
                throw Error(ERR_RDPDR_PDU_TRUNCATED);
            }
        }

        this->FsInformationClass_ = stream.in_uint32_le();
        this->Length_             = stream.in_uint32_le();

        stream.in_skip_bytes(24);   // Padding(24)
    }

    uint32_t FsInformationClass() const { return this->FsInformationClass_; }

    uint32_t Length() const { return this->Length_; }

    static const char * get_FsInformationClass_name(uint32_t FsInformationClass) {
        switch (FsInformationClass) {
            case FileBasicInformation:       return "FileBasicInformation";
            case FileEndOfFileInformation:   return "FileEndOfFileInformation";
            case FileDispositionInformation: return "FileDispositionInformation";
            case FileRenameInformation:      return "FileRenameInformation";
            case FileAllocationInformation:  return "FileAllocationInformation";
        }

        return "<unknown>";
    }

private:
    size_t str(char * buffer, size_t size) const {
        size_t length = ::snprintf(buffer, size,
            "ServerDriveSetInformationRequest: FsInformationClass=%s(0x%X) "
                "Length=%u",
            this->get_FsInformationClass_name(this->FsInformationClass_),
            this->FsInformationClass_, this->Length_);
        return ((length < size) ? length : size - 1);
    }

public:
    void log(int level) const {
        char buffer[2048];
        this->str(buffer, sizeof(buffer));
        buffer[sizeof(buffer) - 1] = 0;
        LOG(level, "%s", buffer);
    }

    void log() {
        LOG(LOG_INFO, "     Server Drive Set Information Request:");
        LOG(LOG_INFO, "          * FsInformationClass = 0x%08x (4 bytes): %s", this->FsInformationClass_, get_FsInformationClass_name(this->FsInformationClass_));
        LOG(LOG_INFO, "          * Length = %d (4 bytes)", int(this->Length_));
        LOG(LOG_INFO, "          * Padding - (24 bytes) NOT USED");
    }
};

// [MS-RDPEFS] - 2.2.3.3.9.1 RDP_FILE_RENAME_INFORMATION
// =====================================================

// RDP_FILE_RENAME_INFORMATION is a structure representing
//  FileRenameInformation as a possible value of the FsInformationClass
//  field. All fields have the same meaning as in FILE_RENAME_INFORMATION in
//  [MS-FSCC] section 2.4.34. The differences are only in the layout of the
//  fields.

// +-+-+-+-+-+-+-+-+-+-+-+-+-+-+-+-+-+-+-+-+-+-+-+-+-+-+-+-+-+-+-+-+
// | | | | | | | | | | |1| | | | | | | | | |2| | | | | | | | | |3| |
// |0|1|2|3|4|5|6|7|8|9|0|1|2|3|4|5|6|7|8|9|0|1|2|3|4|5|6|7|8|9|0|1|
// +-+-+-+-+-+-+-+-+-+-+-+-+-+-+-+-+-+-+-+-+-+-+-+-+-+-+-+-+-+-+-+-+
// |   ReplaceIf   | RootDirectory |         FileNameLength        |
// |     Exists    |               |                               |
// +---------------+---------------+-------------------------------+
// |              ...              |      FileName (variable)      |
// +-------------------------------+-------------------------------+
// |                              ...                              |
// +---------------------------------------------------------------+

// ReplaceIfExists (1 byte): See [MS-FSCC] section 2.4.34 for a description
//  of this field.

// RootDirectory (1 byte): See [MS-FSCC] section 2.4.34 for a description of
//  this field. For network operations, the value of the RootDirectory field
//  in this structure MUST always be zero.

// FileNameLength (4 bytes): See [MS-FSCC] section 2.4.34 for a description
//  of this field.

// FileName (variable): See [MS-FSCC] section 2.4.34 for a description of
//  this field.

class RDPFileRenameInformation {
    bool     replace_if_exists_ = false;
    uint8_t  RootDirectory_     = 0;

    std::string file_name;

public:
    void emit(OutStream & stream) const {
        stream.out_uint8(this->replace_if_exists_ ? static_cast<uint8_t>(-1) : static_cast<uint8_t>(0));
        stream.out_uint8(this->RootDirectory_);

        uint8_t FileName_unicode_data[65536];
        const size_t size_of_FileName_unicode_data = ::UTF8toUTF16(
            reinterpret_cast<const uint8_t *>(this->file_name.c_str()),
            FileName_unicode_data, sizeof(FileName_unicode_data));

        uint8_t * temp_p = FileName_unicode_data;
        for (size_t i = 0; i < size_of_FileName_unicode_data; i += 2) {
            if (('/' == temp_p[0]) && (0 == temp_p[1])) {
                temp_p[0] = '\\';
            }
            temp_p += 2;
        }

        stream.out_uint32_le(size_of_FileName_unicode_data);    // FileNameLength(4)

        stream.out_copy_bytes(FileName_unicode_data,    // FileName(variable)
            size_of_FileName_unicode_data);
    }

    void receive(InStream & stream) {
        {
            const unsigned expected = 6;  // ReplaceIfExists(1) + RootDirectory(1) +
                                           //     FileNameLength(4)

            if (!stream.in_check_rem(expected)) {
                LOG(LOG_ERR,
                    "Truncated RDP_FILE_RENAME_INFORMATION (0): expected=%u remains=%zu",
                    expected, stream.in_remain());
                throw Error(ERR_RDPDR_PDU_TRUNCATED);
            }
        }

        this->replace_if_exists_ = (stream.in_uint8() != 0);
        this->RootDirectory_     = stream.in_uint8();

        const uint32_t FileNameLength = stream.in_uint32_le();

        if (FileNameLength) {
            {
                const unsigned expected = FileNameLength;  // FileName(variable)

                if (!stream.in_check_rem(expected)) {
                    LOG(LOG_ERR,
                        "Truncated RDP_FILE_RENAME_INFORMATION (1): expected=%u remains=%zu",
                        expected, stream.in_remain());
                    throw Error(ERR_RDPDR_PDU_TRUNCATED);
                }
            }

            uint8_t const * const FileName_unicode_data = stream.get_current();
            uint8_t FileName_utf8_string[1024 * 64 / sizeof(uint16_t) * maximum_length_of_utf8_character_in_bytes];
            const size_t length_of_FileName_utf8_string = ::UTF16toUTF8(
                FileName_unicode_data, FileNameLength / 2,
                FileName_utf8_string, sizeof(FileName_utf8_string));
            this->file_name.assign(::char_ptr_cast(FileName_utf8_string),
                length_of_FileName_utf8_string);

            stream.in_skip_bytes(FileNameLength);

            std::replace(this->file_name.begin(), this->file_name.end(), '\\', '/');
        }
        else {
            this->file_name.clear();
        }
    }

    bool replace_if_exists() const { return this->replace_if_exists_; }

    uint8_t RootDirectory() const { return this->RootDirectory_; }

    const char * FileName() const { return this->file_name.c_str(); }

private:
    size_t str(char * buffer, size_t size) const {
        size_t length = ::snprintf(buffer, size,
            "RDP_FILE_RENAME_INFORMATION: ReplaceIfExists=%s RootDirectory=%u FileName=\"%s\"",
            (this->replace_if_exists_ ? "yes" : "no"),
            unsigned(this->RootDirectory_), this->file_name.c_str());
        return ((length < size) ? length : size - 1);
    }

public:
    void log(int level) const {
        char buffer[2048];
        this->str(buffer, sizeof(buffer));
        buffer[sizeof(buffer) - 1] = 0;
        LOG(level, "%s", buffer);
    }
};

// [MS-RDPEFS] - 2.2.3.3.10 Server Drive Query Directory Request
//  (DR_DRIVE_QUERY_DIRECTORY_REQ)
// =============================================================

// The server issues a query directory request on a redirected file system
//  device. This request is used to obtain a directory enumeration.

// +-+-+-+-+-+-+-+-+-+-+-+-+-+-+-+-+-+-+-+-+-+-+-+-+-+-+-+-+-+-+-+-+
// | | | | | | | | | | |1| | | | | | | | | |2| | | | | | | | | |3| |
// |0|1|2|3|4|5|6|7|8|9|0|1|2|3|4|5|6|7|8|9|0|1|2|3|4|5|6|7|8|9|0|1|
// +-+-+-+-+-+-+-+-+-+-+-+-+-+-+-+-+-+-+-+-+-+-+-+-+-+-+-+-+-+-+-+-+
// |                        DeviceIoRequest                        |
// +---------------------------------------------------------------+
// |                              ...                              |
// +---------------------------------------------------------------+
// |                              ...                              |
// +---------------------------------------------------------------+
// |                              ...                              |
// +---------------------------------------------------------------+
// |                              ...                              |
// +---------------------------------------------------------------+
// |                              ...                              |
// +---------------------------------------------------------------+
// |                       FsInformationClass                      |
// +---------------+-----------------------------------------------+
// |  InitialQuery |                   PathLength                  |
// +---------------+-----------------------------------------------+
// |      ...      |                    Padding                    |
// +---------------+-----------------------------------------------+
// |                              ...                              |
// +---------------------------------------------------------------+
// |                              ...                              |
// +---------------------------------------------------------------+
// |                              ...                              |
// +---------------------------------------------------------------+
// |                              ...                              |
// +---------------------------------------------------------------+
// |                              ...                              |
// +---------------------------------------------------------------+
// |                        Path (variable)                        |
// +---------------------------------------------------------------+
// |                              ...                              |
// +---------------------------------------------------------------+

// DeviceIoRequest (24 bytes): A DR_DEVICE_IOREQUEST (section 2.2.1.4)
//  header. The MajorFunction field in the DR_DEVICE_IOREQUEST header MUST be
//  set to IRP_MJ_DIRECTORY_CONTROL, and the MinorFunction field MUST be set
//  to IRP_MN_QUERY_DIRECTORY.

// FsInformationClass (4 bytes): A 32-bit unsigned integer. The possible
//  values are specified in [MS-FSCC] section 2.4. This field MUST contain
//  one of the following values.

//  +------------------------------+-------------------------------------------+
//  | Value                        | Meaning                                   |
//  +------------------------------+-------------------------------------------+
//  | FileDirectoryInformation     | Basic information about a file or         |
//  | 0x00000001                   | directory. Basic information is defined   |
//  |                              | as the file's name, time stamp, and size, |
//  |                              | or its attributes.                        |
//  +------------------------------+-------------------------------------------+
//  | FileFullDirectoryInformation | Full information about a file or          |
//  | 0x00000002                   | directory. Full information is defined as |
//  |                              | all the basic information, plus extended  |
//  |                              | attribute size.                           |
//  +------------------------------+-------------------------------------------+
//  | FileBothDirectoryInformation | Basic information plus extended attribute |
//  | 0x00000003                   | size and short name about a file or       |
//  |                              | directory.                                |
//  +------------------------------+-------------------------------------------+
//  | FileNamesInformation         | Detailed information on the names of      |
//  | 0x0000000C                   | files in a directory.                     |
//  +------------------------------+-------------------------------------------+

enum {
      FileDirectoryInformation     = 0x00000001
    , FileFullDirectoryInformation = 0x00000002
    , FileBothDirectoryInformation = 0x00000003
    , FileNamesInformation         = 0x0000000C
};

// InitialQuery (1 byte): An 8-bit unsigned integer. If the value is zero,
//  the Path field is not included regardless of the PathLength value. If the
//  value is set to zero, the request is for the next file in the directory
//  specified in a previous Server Drive Query Directory Request. If such a
//  file does not exist, the client MUST complete this request with
//  STATUS_NO_MORE_FILES in the IoStatus field of the Client Drive I/O
//  Response packet.

// PathLength (4 bytes): A 32-bit unsigned integer that specifies the number
//  of bytes in the Path field, including the null-terminator.

// Padding (23 bytes): An array of 23 bytes. This field is unused and can be
//  set to any value. This field MUST be ignored on receipt.

// Path (variable): A variable-length array of Unicode characters that
//  specifies the directory on which this operation will be performed. The
//  Path field MUST be null-terminated.

class ServerDriveQueryDirectoryRequest {
    uint32_t FsInformationClass_ = 0;
    uint8_t  InitialQuery_       = 0;

    std::string path;

public:
    void emit(OutStream & stream) const {
        stream.out_uint32_le(this->FsInformationClass_);
        stream.out_uint8(this->InitialQuery_);

        // The null-terminator is included.
        uint8_t Path_unicode_data[65536];
        size_t size_of_Path_unicode_data = ::UTF8toUTF16(
            reinterpret_cast<const uint8_t *>(this->path.c_str()),
            Path_unicode_data, sizeof(Path_unicode_data));
        // Writes null terminator.
        Path_unicode_data[size_of_Path_unicode_data    ] =
        Path_unicode_data[size_of_Path_unicode_data + 1] = 0;
        size_of_Path_unicode_data += 2;

        uint8_t * temp_p = Path_unicode_data;
        for (size_t i = 0; i < size_of_Path_unicode_data; i += 2) {
            if (('/' == temp_p[0]) && (0 == temp_p[1])) {
                temp_p[0] = '\\';
            }
            temp_p += 2;
        }

        stream.out_uint32_le(size_of_Path_unicode_data);

        stream.out_clear_bytes(23); // Padding(23)

        stream.out_copy_bytes(Path_unicode_data, size_of_Path_unicode_data);
    }

    void receive(InStream & stream) {
        {
            const unsigned expected = 32;  // FsInformationClass(4) + InitialQuery(1) +
                                           //     PathLength(4) + Padding(23)

            if (!stream.in_check_rem(expected)) {
                LOG(LOG_ERR,
                    "Truncated ServerDriveQueryDirectoryRequest (0): expected=%u remains=%zu",
                    expected, stream.in_remain());
                throw Error(ERR_RDPDR_PDU_TRUNCATED);
            }
        }

        this->FsInformationClass_ = stream.in_uint32_le();
        this->InitialQuery_       = stream.in_uint8();

        const uint32_t PathLength = stream.in_uint32_le();

        stream.in_skip_bytes(23);   // Padding(23)

        if (PathLength) {
            {
                const unsigned expected = PathLength;   // Path(variable)

                if (!stream.in_check_rem(expected)) {
                    LOG(LOG_ERR,
                        "Truncated ServerDriveQueryDirectoryRequest (1): "
                            "expected=%u remains=%zu",
                        expected, stream.in_remain());
                    throw Error(ERR_RDPDR_PDU_TRUNCATED);
                }
            }

            uint8_t const * const Path_unicode_data = stream.get_current();
            uint8_t Path_utf8_string[1024 * 64 / sizeof(uint16_t) * maximum_length_of_utf8_character_in_bytes];
            ::UTF16toUTF8(Path_unicode_data, PathLength / 2, Path_utf8_string,
                sizeof(Path_utf8_string));
            // The null-terminator is included.
            this->path = ::char_ptr_cast(Path_utf8_string);

            stream.in_skip_bytes(PathLength);

            std::replace(this->path.begin(), this->path.end(), '\\', '/');
        }
        else {
            this->path.clear();
        }
    }

    uint32_t FsInformationClass() const { return this->FsInformationClass_; }

    uint8_t  InitialQuery() const { return this->InitialQuery_; }

    const char * Path() const { return this->path.c_str(); }

    static const char * get_FsInformationClass_name(uint32_t FsInformationClass) {
        switch (FsInformationClass) {
            case FileDirectoryInformation:     return "FileDirectoryInformation";
            case FileFullDirectoryInformation: return "FileFullDirectoryInformation";
            case FileBothDirectoryInformation: return "FileBothDirectoryInformation";
            case FileNamesInformation:         return "FileNamesInformation";
        }

        return "<unknown>";
    }

private:
    size_t str(char * buffer, size_t size) const {
        size_t length = ::snprintf(buffer, size,
            "ServerDriveQueryDirectoryRequest: FsInformationClass=%s(0x%X) "
                "InitialQuery=%u Path=\"%s\"",
            this->get_FsInformationClass_name(this->FsInformationClass_),
            this->FsInformationClass_, unsigned(this->InitialQuery_), this->path.c_str());
        return ((length < size) ? length : size - 1);
    }

public:
    void log(int level) const {
        char buffer[2048];
        this->str(buffer, sizeof(buffer));
        buffer[sizeof(buffer) - 1] = 0;
        LOG(level, "%s", buffer);
    }

    void log() {
        LOG(LOG_INFO, "     Server Drive Query Directory Request:");
        LOG(LOG_INFO, "          * FsInformationClass = 0x%08x (4 bytes): %s", this->FsInformationClass_, this->get_FsInformationClass_name(this->FsInformationClass_));
        LOG(LOG_INFO, "          * InitialQuery = 0x%02x (1 byte)", this->InitialQuery_);
        LOG(LOG_INFO, "          * PathLength   = %d (4 bytes)", int(this->path.size()));
        LOG(LOG_INFO, "          * Padding - (23 byte) NOT USED");
        LOG(LOG_INFO, "          * path         = \"%s\"", this->path.c_str());
    }
};  // ServerDriveQueryDirectoryRequest



// 2.2.3.4.10 Client Drive Query Directory Response (DR_DRIVE_QUERY_DIRECTORY_RSP)

// This message is sent by the client as a response to the Server Drive Query Directory Request (section 2.2.3.3.10).

// +-+-+-+-+-+-+-+-+-+-+-+-+-+-+-+-+-+-+-+-+-+-+-+-+-+-+-+-+-+-+-+-+
// | | | | | | | | | | |1| | | | | | | | | |2| | | | | | | | | |3| |
// |0|1|2|3|4|5|6|7|8|9|0|1|2|3|4|5|6|7|8|9|0|1|2|3|4|5|6|7|8|9|0|1|
// +-+-+-+-+-+-+-+-+-+-+-+-+-+-+-+-+-+-+-+-+-+-+-+-+-+-+-+-+-+-+-+-+
// |                    DeviceIoReply (16 bytes)                   |
// +---------------------------------------------------------------+
// |                              ...                              |
// +---------------------------------------------------------------+
// |                              ...                              |
// +---------------------------------------------------------------+
// |                            Length                             |
// +---------------------------------------------------------------+
// |                       Buffer (variable)                       |
// +---------------------------------------------------------------+
// |                              ...                              |
// +---------------+-----------------------------------------------+
// |Padding(option)|                                               |
// +---------------+-----------------------------------------------+

// DeviceIoReply (16 bytes): A DR_DEVICE_IOCOMPLETION (section 2.2.1.5) header. The CompletionId field of the DR_DEVICE_IOCOMPLETION header MUST match a Device I/O Request (section 2.2.1.4) that has the MajorFunction field set to IRP_MJ_DIRECTORY_CONTROL and the MinorFunction field set to IRP_MN_QUERY_DIRECTORY.

// Length (4 bytes): A 32-bit unsigned integer that specifies the number of bytes in the Buffer field.

// Buffer (variable): A variable-length array of bytes, in which the number of bytes is specified in the Length field. The content of this field is based on the value of the FsInformationClass field in the Server Drive Query Directory Request message, which determines the different structures that MUST be contained in the Buffer field. For a complete list of these structures, refer to [MS-FSCC] section 2.4. The "File information class" table defines all the possible values for the FsInformationClass field.

// Padding (1 byte):  An optional, 8-bit unsigned integer intended to allow the client minor flexibility in determining the overall packet length. This field is unused and MUST be ignored.

struct ClientDriveQueryDirectoryResponse {

    uint32_t Length = 0;

    ClientDriveQueryDirectoryResponse() = default;

    ClientDriveQueryDirectoryResponse( uint32_t Length)
      : Length(Length)
      {}

    void emit(OutStream & stream) {
        stream.out_uint32_le(this->Length);
    }

    void receive(InStream & stream) {
        this->Length = stream.in_uint32_le();
    }

    void log() {
        LOG(LOG_INFO, "     Client Drive Query Directory Response:");
        LOG(LOG_INFO, "          * Length = %d (4 bytes)", this->Length);
    }
};



// [MS-RDPEFS] - 2.2.3.4.4 Client Drive Write Response (DR_DRIVE_WRITE_RSP)
// ========================================================================

// This message is sent by the client as a response to the Server Drive Write
//  Request (section 2.2.3.3.4).

// +-+-+-+-+-+-+-+-+-+-+-+-+-+-+-+-+-+-+-+-+-+-+-+-+-+-+-+-+-+-+-+-+
// | | | | | | | | | | |1| | | | | | | | | |2| | | | | | | | | |3| |
// |0|1|2|3|4|5|6|7|8|9|0|1|2|3|4|5|6|7|8|9|0|1|2|3|4|5|6|7|8|9|0|1|
// +-+-+-+-+-+-+-+-+-+-+-+-+-+-+-+-+-+-+-+-+-+-+-+-+-+-+-+-+-+-+-+-+
// |                 DeviceWriteResponse (variable)                |
// +---------------------------------------------------------------+
// |                              ...                              |
// +---------------------------------------------------------------+

// DeviceWriteResponse (variable): Returns the result of DR_DRIVE_WRITE_REQ;
//  it is the same as the common Device Write Response (section 2.2.1.5.4).
//  If successful (that is, if the IoStatus field is equal to
//  STATUS_SUCCESS), then the number of bytes written is specified by the
//  Length field of the Server Drive Write Request (section 2.2.3.3.4)
//  message.

// [MS-RDPEFS] - 2.2.3.4.8 Client Drive Query Information Response
//  (DR_DRIVE_QUERY_INFORMATION_RSP)
// ===============================================================

// This message is sent by the client as a response to the Server Drive Query
//  Information Request (section 2.2.3.3.8).

// +-+-+-+-+-+-+-+-+-+-+-+-+-+-+-+-+-+-+-+-+-+-+-+-+-+-+-+-+-+-+-+-+
// | | | | | | | | | | |1| | | | | | | | | |2| | | | | | | | | |3| |
// |0|1|2|3|4|5|6|7|8|9|0|1|2|3|4|5|6|7|8|9|0|1|2|3|4|5|6|7|8|9|0|1|
// +-+-+-+-+-+-+-+-+-+-+-+-+-+-+-+-+-+-+-+-+-+-+-+-+-+-+-+-+-+-+-+-+
// |                         DeviceIoReply                         |
// +---------------------------------------------------------------+
// |                              ...                              |
// +---------------------------------------------------------------+
// |                              ...                              |
// +---------------------------------------------------------------+
// |                              ...                              |
// +---------------------------------------------------------------+
// |                             Length                            |
// +---------------------------------------------------------------+
// |                       Buffer (variable)                       |
// +---------------------------------------------------------------+
// |                              ...                              |
// +---------------------------------------------------------------+

// DeviceIoReply (16 bytes): A DR_DEVICE_IOCOMPLETION (section 2.2.1.5)
//  header. The CompletionId field of the DR_DEVICE_IOCOMPLETION header MUST
//  match a Device I/O Request (section 2.2.1.4) that has the MajorFunction
//  field set to IRP_MJ_QUERY_INFORMATION.

// Length (4 bytes): A 32-bit unsigned integer that specifies the number of
//  bytes in the Buffer field.

// Buffer (variable): A variable-length array of bytes, in which the number
//  of bytes is specified in the Length field. The content of this field is
//  based on the value of the FsInformationClass field in the Server Drive
//  Query Information Request message, which determines the different
//  structures that MUST be contained in the Buffer field. For a complete
//  list of these structures, refer to [MS-FSCC] section 2.4. The "File
//  information class" table defines all the possible values for the
//  FsInformationClass field.

struct ClientDriveQueryInformationResponse {

    uint32_t Length = 0;

    ClientDriveQueryInformationResponse() = default;

    ClientDriveQueryInformationResponse(uint32_t Length)
      : Length(Length)
      {}

    void emit(OutStream & stream) {
        stream.out_uint16_le(this->Length);
    }

    void receive(InStream & stream) {
        this->Length = stream.in_uint32_le();
    }

    void log() {
        LOG(LOG_INFO, "     Client Drive Query Information Response:");
        LOG(LOG_INFO, "          * Length = %d (4 bytes)", int(this->Length));
    }
};



// 2.2.3.4.7 Client Drive Set Volume Information Response (DR_DRIVE_SET_VOLUME_INFORMATION_RSP)

// This message is sent by the client as a response to the Server Drive Set Volume Information Request (section 2.2.3.3.7).

// +-+-+-+-+-+-+-+-+-+-+-+-+-+-+-+-+-+-+-+-+-+-+-+-+-+-+-+-+-+-+-+-+
// | | | | | | | | | | |1| | | | | | | | | |2| | | | | | | | | |3| |
// |0|1|2|3|4|5|6|7|8|9|0|1|2|3|4|5|6|7|8|9|0|1|2|3|4|5|6|7|8|9|0|1|
// +-+-+-+-+-+-+-+-+-+-+-+-+-+-+-+-+-+-+-+-+-+-+-+-+-+-+-+-+-+-+-+-+
// |                     DeviceIoReply (16 bytes)                  |
// +---------------------------------------------------------------+
// |                              ...                              |
// +---------------------------------------------------------------+
// |                              ...                              |
// +---------------------------------------------------------------+
// |                            Length                             |
// +---------------------------------------------------------------+

// DeviceIoReply (16 bytes): A DR_DEVICE_IOCOMPLETION (section 2.2.1.5) header. The CompletionId field of the DR_DEVICE_IOCOMPLETION header MUST match a Device I/O Request (section 2.2.1.4) that has the MajorFunction field set to IRP_MJ_SET_VOLUME_INFORMATION.

// Length (4 bytes): A 32-bit unsigned integer. It MUST match the Length field in the Server Drive Set Volume Information Request.

struct ClientDriveSetVolumeInformationResponse {

    uint32_t Length = 0;

    ClientDriveSetVolumeInformationResponse() = default;

    ClientDriveSetVolumeInformationResponse(uint32_t Length): Length(Length)
    {}

    void emit(OutStream & stream) {
        stream.out_uint32_le(this->Length);
    }

    void receive(InStream & stream) {
        this->Length = stream.in_uint32_le();
    }

    void log() {
        LOG(LOG_INFO, "     Client Drive Set Volume Information Response:");
        LOG(LOG_INFO, "          * Length = %d (4 bytes)", int(Length));
    }
};



// 2.2.3.3.7 Server Drive Set Volume Information Request (DR_DRIVE_SET_VOLUME_INFORMATION_REQ)

//  The server issues a set volume information request on a redirected file system device.

// +-+-+-+-+-+-+-+-+-+-+-+-+-+-+-+-+-+-+-+-+-+-+-+-+-+-+-+-+-+-+-+-+
// | | | | | | | | | | |1| | | | | | | | | |2| | | | | | | | | |3| |
// |0|1|2|3|4|5|6|7|8|9|0|1|2|3|4|5|6|7|8|9|0|1|2|3|4|5|6|7|8|9|0|1|
// +-+-+-+-+-+-+-+-+-+-+-+-+-+-+-+-+-+-+-+-+-+-+-+-+-+-+-+-+-+-+-+-+
// |                         DeviceIoReply                         |
// +---------------------------------------------------------------+
// |                              ...                              |
// +---------------------------------------------------------------+
// |                              ...                              |
// +---------------------------------------------------------------+
// |                       FsInformationClass                      |
// +---------------------------------------------------------------+
// |                             Length                            |
// +---------------------------------------------------------------+
// |                       Padding (24 bytes)                      |
// +---------------------------------------------------------------+
// |                              ...                              |
// +---------------------------------------------------------------+
// |                              ...                              |
// +---------------------------------------------------------------+
// |                   SetVolumeBuffer (variable)                  |
// +---------------------------------------------------------------+
// |                              ...                              |
// +---------------------------------------------------------------+

// DeviceIoRequest (24 bytes): A DR_DEVICE_IOREQUEST (section 2.2.1.4) header. The MajorFunction field in the DR_DEVICE_IOREQUEST header MUST be set to IRP_MJ_SET_VOLUME_INFORMATION.

// FsInformationClass (4 bytes): A 32-bit unsigned integer. The possible values for this field are defined in [MS-FSCC] section 2.5. This field MUST contain the following value.

//  +------------------------------+-------------------------------------------+
//  | Value                        | Meaning                                   |
//  +------------------------------+-------------------------------------------+
//  | FileFsLabelInformation       | Used to set the label for a file system   |
//  | 0x00000002                   | volume.                                   |
//  +------------------------------+-------------------------------------------+

// Length (4 bytes): A 32-bit unsigned integer that specifies the number of bytes in the SetVolumeBuffer field.

// Padding (24 bytes): An array of 24 bytes. This field is unused and MUST be ignored.

// SetVolumeBuffer (variable): A variable-length array of bytes. The size of the array is specified by the Length field. The content of this field is based on the value of the FsInformationClass field, which determines the different structures that MUST be contained in the SetVolumeBuffer field. For a complete list of these structures, refer to [MS-FSCC] section 2.5. The "File system information class" table defines all the possible values for the FsInformationClass field.

struct ServerDriveSetVolumeInformationRequest {

    uint32_t FsInformationClass = 0;
    uint32_t Length = 0;

    ServerDriveSetVolumeInformationRequest() = default;

    ServerDriveSetVolumeInformationRequest( uint32_t FsInformationClass
                                          , uint32_t Length)
    : FsInformationClass(FsInformationClass)
    , Length(Length)
    {}

    void emit(OutStream & stream) {
        stream.out_uint32_le(this->FsInformationClass);
        stream.out_uint32_le(this->Length);
        stream.out_clear_bytes(24);
    }

    void receive(InStream & stream) {
        this->FsInformationClass = stream.in_uint32_le();
        this->Length = stream.in_uint32_le();
        stream.in_skip_bytes(24);
    }

    void log() {
        LOG(LOG_INFO, "     Serve rDrive Set Volume InformationRequest:");
        LOG(LOG_INFO, "          * FsInformationClass = 0x%08x (4 bytes)", this->FsInformationClass);
        LOG(LOG_INFO, "          * Length             = %d (4 bytes)", int(this->Length));
        LOG(LOG_INFO, "          * Padding - (24 bytes) NOT USED");
    }
};

// [MS-RDPEFS] - 2.2.3.4.9 Client Drive Set Information Response
//  (DR_DRIVE_SET_INFORMATION_RSP)
// =============================================================

// This message is sent by the client as a response to the Server Drive Set
//  Information Request (section 2.2.3.3.9).

// +-+-+-+-+-+-+-+-+-+-+-+-+-+-+-+-+-+-+-+-+-+-+-+-+-+-+-+-+-+-+-+-+
// | | | | | | | | | | |1| | | | | | | | | |2| | | | | | | | | |3| |
// |0|1|2|3|4|5|6|7|8|9|0|1|2|3|4|5|6|7|8|9|0|1|2|3|4|5|6|7|8|9|0|1|
// +-+-+-+-+-+-+-+-+-+-+-+-+-+-+-+-+-+-+-+-+-+-+-+-+-+-+-+-+-+-+-+-+
// |                         DeviceIoReply                         |
// +---------------------------------------------------------------+
// |                              ...                              |
// +---------------------------------------------------------------+
// |                              ...                              |
// +---------------------------------------------------------------+
// |                              ...                              |
// +---------------------------------------------------------------+
// |                             Length                            |
// +---------------+-----------------------------------------------+
// |    Padding    |
// |   (optional)  |
// +---------------+

// DeviceIoReply (16 bytes): A DR_DEVICE_IOCOMPLETION (section 2.2.1.5)
//  header. The CompletionId field of the DR_DEVICE_IOCOMPLETION header MUST
//  match a Device I/O Request (section 2.2.1.4) that has the MajorFunction
//  field set to IRP_MJ_SET_INFORMATION.

// Length (4 bytes): A 32-bit unsigned integer. This field MUST be equal to
//  the Length field in the Server Drive Set Information Request (section
//  2.2.3.3.9).

// Padding (1 byte): An optional, 8-bit unsigned integer that is intended to
//  allow the client minor flexibility in determining the overall packet
//  length. This field is unused, and can be set to any value. If present,
//  this field MUST be ignored on receipt.

struct ClientDriveSetInformationResponse {

    uint32_t Length = 0;

    ClientDriveSetInformationResponse() = default;

    ClientDriveSetInformationResponse( uint32_t Length)
      :  Length(Length)
    {}

    void emit(OutStream & stream) {
        stream.out_uint32_le(this->Length);
        stream.out_clear_bytes(1);
    }

    void receive(InStream & stream) {
        this->Length = stream.in_uint32_le();
    }

    void log() {
        LOG(LOG_INFO, "     Client rDrive Set Volume Information Response:");
        LOG(LOG_INFO, "          * Length = %d (4 bytes)", int(this->Length));
    }
};



// 2.2.3.3.12 Server Drive Lock Control Request (DR_DRIVE_LOCK_REQ)

// The server issues a request to lock or unlock portions of a file.

// +-+-+-+-+-+-+-+-+-+-+-+-+-+-+-+-+-+-+-+-+-+-+-+-+-+-+-+-+-+-+-+-+
// | | | | | | | | | | |1| | | | | | | | | |2| | | | | | | | | |3| |
// |0|1|2|3|4|5|6|7|8|9|0|1|2|3|4|5|6|7|8|9|0|1|2|3|4|5|6|7|8|9|0|1|
// +-+-+-+-+-+-+-+-+-+-+-+-+-+-+-+-+-+-+-+-+-+-+-+-+-+-+-+-+-+-+-+-+
// |                    DeviceIoRequest (24 bytes)                 |
// +---------------------------------------------------------------+
// |                              ...                              |
// +---------------------------------------------------------------+
// |                              ...                              |
// +---------------------------------------------------------------+
// |                              ...                              |
// +---------------------------------------------------------------+
// |                           Operation                           |
// +-+-------------------------------------------------------------+
// |F|                         Padding                             |
// +-+-------------------------------------------------------------+
// |                           NumLocks                            |
// +---------------------------------------------------------------+
// |                      Padding2 (20 bytes)                      |
// +---------------------------------------------------------------+
// |                              ...                              |
// +---------------------------------------------------------------+
// |                              ...                              |
// +---------------------------------------------------------------+
// |                        Locks (variable)                       |
// +---------------------------------------------------------------+
// |                              ...                              |
// +---------------------------------------------------------------+

// DeviceIoRequest (24 bytes): A DR_DEVICE_IOREQUEST (section 2.2.1.4) header. The MajorFunction field in the DR_DEVICE_IOREQUEST header MUST be set to IRP_MJ_LOCK_CONTROL.

// Operation (4 bytes): A 32-bit unsigned integer that specifies the type of the locking operation. It MUST have one of the following values:

//  +------------------------------+-------------------------------------------+
//  | Value                        | Meaning                                   |
//  +------------------------------+-------------------------------------------+
//  | RDP_LOWIO_OP_SHAREDLOCK      | The server is requesting a shared lock.   |
//  | 0x00000002                   |                                           |
//  +------------------------------+-------------------------------------------+
//  | RDP_LOWIO_OP_EXCLUSIVELOCK   | The server is requesting an exclusive     |
//  | 0x00000003                   | lock.                                     |
//  +------------------------------+-------------------------------------------+
//  | RDP_LOWIO_OP_UNLOCK          | The server is requesting to unlock a      |
//  | 0x00000004                   | portion of the file.                      |
//  +------------------------------+-------------------------------------------+
//  | RDP_LOWIO_OP_UNLOCK_MULTIPLE | The server is requesting to unlock .      |
//  | 0x00000005                   | multiple portions of the file             |
//  +------------------------------+-------------------------------------------+

//     If this field has any other value, the request MUST be failed immediately.

// F (1 bit): If this bit is set, the client MUST wait for the locking operation to complete. If this bit is not set and the region cannot be locked, the request SHOULD fail.

// Padding (31 bits): 31 bits of padding. This field is unused and MUST be ignored.

// NumLocks (4 bytes): A 32-bit unsigned integer that specifies the number of RDP_LOCK_INFO structures in the Locks array.

// Padding2 (20 bytes): An array of 20 bytes. Reserved. This field can be set to any value and MUST be ignored.

// Locks (variable): A variable-length array of RDP_LOCK_INFO structures. This field specifies one or more regions of the file to lock or unlock.

struct ServerDriveLockControlRequest {

    uint32_t Operation = 0;
    bool F = false;
    uint32_t NumLocks = 0;


    ServerDriveLockControlRequest() = default;

    ServerDriveLockControlRequest( uint32_t Operation
                                 , bool F
                                 , uint32_t NumLocks)
      : Operation(Operation)
      , F(F)
      , NumLocks(NumLocks)
    {}

    void emit(OutStream & stream) {
        stream.out_uint32_le(this->Operation);
        stream.out_uint8(this->F << 7);
        stream.out_clear_bytes(3);
        stream.out_uint32_le(this->NumLocks);
        stream.out_clear_bytes(20);
    }

    void receive(InStream & stream) {
        this->Operation = stream.in_uint32_le();
        this->F = stream.in_uint8() >> 7;
        stream.in_skip_bytes(3);
        this->NumLocks = stream.in_uint32_le();
        stream.in_skip_bytes(20);
    }

    void log() {
        LOG(LOG_INFO, "     Server Drive Lock Control Request:");
        LOG(LOG_INFO, "          * Operation = 0x%08x (4 bytes)", int(this->Operation));
        LOG(LOG_INFO, "          * F         = 0x%01x (1 bit)", int(this->F));
        LOG(LOG_INFO, "          * Padding - (7 bits and 3 bytes) NOT USED");
        LOG(LOG_INFO, "          * NumLocks  = %d (4 bytes)", int(this->Operation));
        LOG(LOG_INFO, "          * Padding - (20 byte) NOT USED");
    }
};



// [MS-RDPEFS]: Remote Desktop Protocol: File System Virtual Channel Extension

// 2.2.1.6 RDP_LOCK_INFO

// The RDP_LOCK_INFO packet specifies the region of the file to lock or unlock.

// +-+-+-+-+-+-+-+-+-+-+-+-+-+-+-+-+-+-+-+-+-+-+-+-+-+-+-+-+-+-+-+-+
// | | | | | | | | | | |1| | | | | | | | | |2| | | | | | | | | |3| |
// |0|1|2|3|4|5|6|7|8|9|0|1|2|3|4|5|6|7|8|9|0|1|2|3|4|5|6|7|8|9|0|1|
// +-+-+-+-+-+-+-+-+-+-+-+-+-+-+-+-+-+-+-+-+-+-+-+-+-+-+-+-+-+-+-+-+
// |                             Length                            |
// +---------------------------------------------------------------+
// |                              ...                              |
// +---------------------------------------------------------------+
// |                             Offset                            |
// +---------------------------------------------------------------+
// |                              ...                              |
// +---------------------------------------------------------------+

// Length (8 bytes): A 64-bit unsigned integer that specifies the length of the region. A value of zero is valid and MUST result in locking the zero length region.

// Offset (8 bytes): A 64-bit unsigned integer that specifies the offset at which the region starts.

struct RDP_Lock_Info {

    uint64_t Length = 0;
    uint64_t Offset = 0;

    RDP_Lock_Info() = default;

    RDP_Lock_Info( uint64_t Length
                 , uint64_t Offset)
      : Length(Length)
      , Offset(Offset)
    {}

    void emit(OutStream & stream) {
        stream.out_uint64_le(this->Length);
        stream.out_uint64_le(this->Offset);
    }

    void receive(InStream & stream) {
        this->Length = stream.in_uint64_le();
        this->Offset = stream.in_uint64_le();
    }

    void log() {
        LOG(LOG_INFO, "     RDP_Lock_Info:");
        LOG(LOG_INFO, "          * Length = 0x%" PRIx64 " (8 bytes)", this->Length);
        LOG(LOG_INFO, "          * Offset = 0x%" PRIx64 " (8 bytes)", this->Offset);
    }
};



// 2.2.3.3.11 Server Drive NotifyChange Directory Request (DR_DRIVE_NOTIFY_CHANGE_DIRECTORY_REQ)
//
// The server issues a notify change directory request on a redirected file system device to request directory change notification.

// +-+-+-+-+-+-+-+-+-+-+-+-+-+-+-+-+-+-+-+-+-+-+-+-+-+-+-+-+-+-+-+-+
// | | | | | | | | | | |1| | | | | | | | | |2| | | | | | | | | |3| |
// |0|1|2|3|4|5|6|7|8|9|0|1|2|3|4|5|6|7|8|9|0|1|2|3|4|5|6|7|8|9|0|1|
// +-+-+-+-+-+-+-+-+-+-+-+-+-+-+-+-+-+-+-+-+-+-+-+-+-+-+-+-+-+-+-+-+
// |                  DeviceIoRequest (24 bytes)                   |
// +---------------------------------------------------------------+
// |                              ...                              |
// +---------------------------------------------------------------+
// |                              ...                              |
// +---------------+-----------------------------------------------+
// |  WatchTree    |              CompletionFilter                 |
// +---------------+-----------------------------------------------+
// |               |            Padding (27 bytes)                 |
// +---------------+-----------------------------------------------+
// |                              ...                              |
// +---------------------------------------------------------------+
// |                              ...                              |
// +---------------------------------------------------------------+

// DeviceIoRequest (24 bytes): A DR_DEVICE_IOREQUEST (section 2.2.1.4) header. The MajorFunction field in the DR_DEVICE_IOREQUEST header MUST be set to IRP_MJ_DIRECTORY_CONTROL, and the MinorFunction field MUST be set to IRP_MN_NOTIFY_CHANGE_DIRECTORY.
//
// WatchTree (1 byte): An 8-bit unsigned integer. If nonzero, a change anywhere within the tree MUST trigger the notification response; otherwise, only a change in the root directory will do so.
//
// CompletionFilter (4 bytes): A 32-bit unsigned integer. This field has the same meaning as the CompletionFilter field in the SMB2 CHANGE_NOTIFY Request message specified in [MS-SMB2] section 2.2.35.
//
// Padding (27 bytes):  An array of 27 bytes. This field is unused and MUST be ignored.

struct ServerDriveNotifyChangeDirectoryRequest {

    uint8_t WatchTree = 0;
    uint32_t CompletionFilter = 0;

    ServerDriveNotifyChangeDirectoryRequest() = default;

    ServerDriveNotifyChangeDirectoryRequest(uint8_t WatchTree, uint32_t CompletionFilter)
      : WatchTree(WatchTree)
      , CompletionFilter(CompletionFilter)
    {}

    void emit(OutStream & stream) {
        stream.out_uint8(this->WatchTree);
        stream.out_uint32_le(this->CompletionFilter);
    }

    void receive(InStream & stream) {
        this->WatchTree = stream.in_uint8();
        this->CompletionFilter = stream.in_uint32_le();
    }

    void log() {
        LOG(LOG_INFO, "     Server Driv Notify Chang eDirectory Request:");
        LOG(LOG_INFO, "          * WatchTree        = 0x%02x (1 byte)", this->WatchTree);
        LOG(LOG_INFO, "          * CompletionFilter = 0x%08x (4 bytes)", this->CompletionFilter);
    }
};

// 2.2.35 SMB2 CHANGE_NOTIFY Request

//  +---------------------------------+-----------------------------------------+
//  | FILE_NOTIFY_CHANGE_FILE_NAME    | The client is notified if a file-name   |
//  | 0x00000001                      | changes.                                |
//  |                                 |                                         |
//  |                                 |                                         |
//  +---------------------------------+-----------------------------------------+
//  | FILE_NOTIFY_CHANGE_DIR_NAME     | The client is notified if a directory   |
//  | 0x00000002                      | name changes.                           |
//  |                                 |                                         |
//  |                                 |                                         |
//  +---------------------------------+-----------------------------------------+
//  | FILE_NOTIFY_CHANGE_ATTRIBUTES   | The client is notified if a file's      |
//  | 0x00000004                      | attributes change. Possible file        |
//  |                                 | attribute values are specified in       |
//  |                                 | [MS-FSCC] section 2.6.                  |
//  +---------------------------------+-----------------------------------------+
//  | FILE_NOTIFY_CHANGE_SIZE         | The client is notified if a file's size |
//  | 0x00000008                      | changes.                                |
//  |                                 |                                         |
//  |                                 |                                         |
//  +---------------------------------+-----------------------------------------+
//  | FILE_NOTIFY_CHANGE_LAST_WRITE   | The client is notified if the last      |
//  | 0x00000010                      | write time of a file changes.           |
//  |                                 |                                         |
//  |                                 |                                         |
//  +---------------------------------+-----------------------------------------+
//  | FILE_NOTIFY_CHANGE_LAST_ACCESS  | The client is notified if the last      |
//  | 0x00000020                      | access time of a file changes.          |
//  |                                 |                                         |
//  |                                 |                                         |
//  +---------------------------------+-----------------------------------------+
//  | FILE_NOTIFY_CHANGE_CREATION     | The client is notified if the creation  |
//  | 0x00000040                      | time of a file changes.                 |
//  |                                 |                                         |
//  |                                 |                                         |
//  +---------------------------------+-----------------------------------------+
//  | FILE_NOTIFY_CHANGE_EA           | The client is notified if a file's      |
//  | 0x00000080                      | extended attributes (EAs) change.       |
//  |                                 |                                         |
//  |                                 |                                         |
//  +---------------------------------+-----------------------------------------+
//  | FILE_NOTIFY_CHANGE_SECURITY     | The client is notified of a file's      |
//  | 0x00000100                      | access control list (ACL) settings      |
//  |                                 | change.                                 |
//  |                                 |                                         |
//  +---------------------------------+-----------------------------------------+
//  | FILE_NOTIFY_CHANGE_STREAM_NAME  | The client is notified if a named       |
//  | 0x00000200                      | stream is added to a file.              |
//  |                                 |                                         |
//  |                                 |                                         |
//  +---------------------------------+-----------------------------------------+
//  | FILE_NOTIFY_CHANGE_STREAM_SIZE  | The client is notified if the size of a |
//  | 0x00000400                      | named stream is changed.                |
//  |                                 |                                         |
//  |                                 |                                         |
//  +---------------------------------+-----------------------------------------+
//  | FILE_NOTIFY_CHANGE_STREAM_WRITE | The client is notified if a named       |
//  | 0x00000800                      | stream is modified.                     |
//  |                                 |                                         |
//  |                                 |                                         |
//  +---------------------------------+-----------------------------------------+

enum : uint32_t {

    FILE_NOTIFY_CHANGE_FILE_NAME    = 0x00000001,
    FILE_NOTIFY_CHANGE_DIR_NAME     = 0x00000002,
    FILE_NOTIFY_CHANGE_ATTRIBUTES   = 0x00000004,
    FILE_NOTIFY_CHANGE_SIZE         = 0x00000008,
    FILE_NOTIFY_CHANGE_LAST_WRITE   = 0x00000010,
    FILE_NOTIFY_CHANGE_LAST_ACCESS  = 0x00000020,
    FILE_NOTIFY_CHANGE_CREATION     = 0x00000040,
    FILE_NOTIFY_CHANGE_EA           = 0x00000080,
    FILE_NOTIFY_CHANGE_SECURITY     = 0x00000100,
    FILE_NOTIFY_CHANGE_STREAM_NAME  = 0x00000200,
    FILE_NOTIFY_CHANGE_STREAM_SIZE  = 0x00000400,
    FILE_NOTIFY_CHANGE_STREAM_WRITE = 0x00000800,
};



// 2.2.3.4.11 Client Drive NotifyChange Directory Response (DR_DRIVE_NOTIFY_CHANGE_DIRECTORY_RSP)

// This message is sent by the client as a response to the Server Drive NotifyChange Directory Request (section 2.2.3.3.11).

// +-+-+-+-+-+-+-+-+-+-+-+-+-+-+-+-+-+-+-+-+-+-+-+-+-+-+-+-+-+-+-+-+
// | | | | | | | | | | |1| | | | | | | | | |2| | | | | | | | | |3| |
// |0|1|2|3|4|5|6|7|8|9|0|1|2|3|4|5|6|7|8|9|0|1|2|3|4|5|6|7|8|9|0|1|
// +-+-+-+-+-+-+-+-+-+-+-+-+-+-+-+-+-+-+-+-+-+-+-+-+-+-+-+-+-+-+-+-+
// |                    DeviceIoReply (16 bytes)                   |
// +---------------------------------------------------------------+
// |                              ...                              |
// +---------------------------------------------------------------+
// |                              ...                              |
// +---------------------------------------------------------------+
// |                            Length                             |
// +---------------------------------------------------------------+
// |                       Buffer (variable)                       |
// +---------------------------------------------------------------+
// |                              ...                              |
// +---------------+-----------------------------------------------+
// |Padding(option)|                                               |
// +---------------+-----------------------------------------------+

// DeviceIoReply (16 bytes):  A DR_DEVICE_IOCOMPLETION (section 2.2.1.5) header. The CompletionId field of the DR_DEVICE_IOCOMPLETION header MUST match a Device I/O Request (section 2.2.1.4) that has the MajorFunction field set to IRP_MJ_DIRECTORY_CONTROL and the MinorFunction field set to IRP_MN_NOTIFY_CHANGE_DIRECTORY.

// Length (4 bytes): A 32-bit unsigned integer that specifies the number of bytes in the Buffer field.

// Buffer (variable): A variable-length array of bytes, in which the number of bytes is specified in the Length field. This field has the same meaning as the Buffer field in the SMB2 CHANGE_NOTIFY Response message specified in [MS-SMB2] section 2.2.36. This buffer MUST be empty when the Server Close Drive Request (section 2.2.3.3.2) message has been issued and no drive-specific events have occurred.

// Padding (1 byte): An optional, 8-bit unsigned integer intended to allow the client minor flexibility in determining the overall packet length. This field is unused and MUST be ignored.

struct ClientDriveNotifyChangeDirectoryResponse {

    uint32_t Length = 0;

    ClientDriveNotifyChangeDirectoryResponse() = default;

    ClientDriveNotifyChangeDirectoryResponse(uint32_t Length)
      : Length(Length)
    {}

    void emit(OutStream & stream) {
        stream.out_uint32_le(this->Length);
    }

    void receive(InStream & stream) {
        this->Length = stream.in_uint32_le();
    }

    void log() {
        LOG(LOG_INFO, "     Server Driv Notify Change Directory Request:");
        LOG(LOG_INFO, "          * Length = %d (4 bytes)", int(this->Length));
    }
};


<<<<<<< HEAD
static inline
void streamLog(InStream & stream
    , int & rdpdr_last_major_function
    , int & rdpdr_last_minor_function
    , int & rdpdr_last_fs_information_class
    , int & rdpdr_last_io_control_code) {
    InStream s = stream.clone();

    SharedHeader sharedHeader;
    sharedHeader.receive(s);
    sharedHeader.log();

    switch (sharedHeader.component) {

        case Component::RDPDR_CTYP_CORE:
            switch (sharedHeader.packet_id) {

                case PacketId::PAKID_CORE_SERVER_ANNOUNCE:
                    {
                        ServerAnnounceRequest sar;
                        sar.receive(s);
                        sar.log();
                    }
                    break;

                case PacketId::PAKID_CORE_CLIENTID_CONFIRM:
                    {
                        ClientAnnounceReply car;
                        car.receive(s);
                        car.log();
                    }
                    break;

                case PacketId::PAKID_CORE_CLIENT_NAME:
                    {
                        ClientNameRequest cnr;
                        cnr.receive(s);
                        cnr.log();
                    }
                    break;

                case PacketId::PAKID_CORE_DEVICELIST_ANNOUNCE:
                    {
                        ClientDeviceListAnnounceRequest cdar;
                        cdar.receive(s);
                        cdar.log();
                        for (uint32_t i = 0; i < cdar.DeviceCount; i++) {
                            DeviceAnnounceHeader dah;
                            dah.receive(s);
                            dah.log();
                        }
                    }
                    break;

                case PacketId::PAKID_CORE_DEVICE_REPLY:
                    {
                        ServerDeviceAnnounceResponse sdar;
                        sdar.receive(s);
                        sdar.log();
                    }
                    break;

                case PacketId::PAKID_CORE_DEVICE_IOREQUEST:
                    {
                        DeviceIORequest dior;
                        dior.receive(s);
                        dior.log();

                        rdpdr_last_major_function = dior.MajorFunction();

                        switch (rdpdr_last_major_function) {
                            case IRP_MJ_CREATE:
                                {
                                    DeviceCreateRequest dcr;
                                    dcr.receive(s);
                                    dcr.log();
                                }
                                break;
                            case IRP_MJ_CLOSE:
                                {
                                    DeviceCloseRequest dcr;
                                    dcr.receive(s);
                                    dcr.log();
                                }
                                break;
                            case IRP_MJ_READ:
                                {
                                    DeviceReadRequest drr;
                                    drr.receive(s);
                                    drr.log();
                                }
                                break;
                            case IRP_MJ_WRITE:
                                {
                                    DeviceWriteRequest dwr;
                                    dwr.receive(s);
                                    dwr.log();
                                }
                                break;
                            case IRP_MJ_DEVICE_CONTROL:
                                {
                                    DeviceControlRequest dcr;
                                    dcr.receive(s);
                                    dcr.log();

                                    rdpdr_last_io_control_code = dcr.IoControlCode();

                                    switch (rdpdr_last_io_control_code) {
                                        case fscc::FSCTL_DELETE_REPARSE_POINT :
                                            {
                                                fscc::ReparseGUIDDataBuffer rgdb;
                                                rgdb.receive(s);
                                                rgdb.log();
                                            }
                                            break;

                                    }
                                }
                                break;
                            case IRP_MJ_QUERY_VOLUME_INFORMATION:
                                {
                                    ServerDriveQueryVolumeInformationRequest sdqvir;
                                    sdqvir.receive(s);
                                    sdqvir.log();

                                    rdpdr_last_fs_information_class = sdqvir.FsInformationClass();

                                    switch (rdpdr_last_fs_information_class) {
                                        case FileFsVolumeInformation:
                                            {
                                                fscc::FileFsVolumeInformation ffvi;
                                                ffvi.receive(s);
                                                ffvi.log();
                                            }
                                            break;
                                        case FileFsSizeInformation:
                                            {
                                                fscc::FileFsSizeInformation ffsi;
                                                ffsi.receive(s);
                                                ffsi.log();
                                            }
                                            break;
                                        case FileFsAttributeInformation: {
                                                fscc::FileFsAttributeInformation ffai;
                                                ffai.receive(s);
                                                ffai.log();
                                            }
                                            break;
                                        case FileFsFullSizeInformation:
                                            {
                                                fscc::FileFsFullSizeInformation fffsi;
                                                fffsi.receive(s);
                                                fffsi.log();
                                            }
                                            break;
                                        case FileFsDeviceInformation:
                                            {
                                                fscc::FileFsDeviceInformation ffdi;
                                                ffdi.receive(s);
                                                ffdi.log();
                                            }
                                            break;
=======










    struct RdpDrStatus {
       int rdpdr_last_major_function       = -1;
       int rdpdr_last_minor_function       = -1;
       int rdpdr_last_fs_information_class = -1;
       int rdpdr_last_io_control_code      = -1;
    };


    static void streamLog( InStream & stream
                         , RdpDrStatus & status) {
        InStream s = stream.clone();

        SharedHeader sharedHeader;
        sharedHeader.receive(s);
        sharedHeader.log();

        switch (sharedHeader.component) {

            case Component::RDPDR_CTYP_CORE:
                switch (sharedHeader.packet_id) {

                    case PacketId::PAKID_CORE_SERVER_ANNOUNCE:
                        {
                            ServerAnnounceRequest sar;
                            sar.receive(s);
                            sar.log();
                        }
                        break;

                    case PacketId::PAKID_CORE_CLIENTID_CONFIRM:
                        {
                            ClientAnnounceReply car;
                            car.receive(s);
                            car.log();
                        }
                        break;

                    case PacketId::PAKID_CORE_CLIENT_NAME:
                        {
                            ClientNameRequest cnr;
                            cnr.receive(s);
                            cnr.log();
                        }
                        break;

                    case PacketId::PAKID_CORE_DEVICELIST_ANNOUNCE:
                        {
                            ClientDeviceListAnnounceRequest cdar;
                            cdar.receive(s);
                            cdar.log();
                            for (uint32_t i = 0; i < cdar.DeviceCount; i++) {
                                DeviceAnnounceHeader dah;
                                dah.receive(s);
                                dah.log();
                            }
                        }
                        break;

                    case PacketId::PAKID_CORE_DEVICE_REPLY:
                        {
                            ServerDeviceAnnounceResponse sdar;
                            sdar.receive(s);
                            sdar.log();
                        }
                        break;

                    case PacketId::PAKID_CORE_DEVICE_IOREQUEST:
                        {
                            DeviceIORequest dior;
                            dior.receive(s);
                            dior.log();

                            status.rdpdr_last_major_function = dior.MajorFunction();

                            switch (status.rdpdr_last_major_function) {
                                case IRP_MJ_CREATE:
                                    {
                                        DeviceCreateRequest dcr;
                                        dcr.receive(s);
                                        dcr.log();
                                    }
                                    break;
                                case IRP_MJ_CLOSE:
                                    {
                                        DeviceCloseRequest dcr;
                                        dcr.receive(s);
                                        dcr.log();
                                    }
                                    break;
                                case IRP_MJ_READ:
                                    {
                                        DeviceReadRequest drr;
                                        drr.receive(s);
                                        drr.log();
                                    }
                                    break;
                                case IRP_MJ_WRITE:
                                    {
                                        DeviceWriteRequest dwr;
                                        dwr.receive(s);
                                        dwr.log();
                                    }
                                    break;
                                case IRP_MJ_DEVICE_CONTROL:
                                    {
                                        DeviceControlRequest dcr;
                                        dcr.receive(s);
                                        dcr.log();

                                        status.rdpdr_last_io_control_code = dcr.IoControlCode();

                                        switch (status.rdpdr_last_io_control_code) {
                                            case fscc::FSCTL_DELETE_REPARSE_POINT :
                                                {
                                                    fscc::ReparseGUIDDataBuffer rgdb;
                                                    rgdb.receive(s);
                                                    rgdb.log();
                                                }
                                                break;
                                            default: LOG(LOG_INFO, "     Device Controle UnLogged IO Control Code: 0x%08x", status.rdpdr_last_io_control_code);
                                                break;
                                        }
                                    }
                                    break;
                                case IRP_MJ_QUERY_VOLUME_INFORMATION:
                                    {
                                        ServerDriveQueryVolumeInformationRequest sdqvir;
                                        sdqvir.receive(s);
                                        sdqvir.log();

                                        status.rdpdr_last_fs_information_class = sdqvir.FsInformationClass();

                                        switch (status.rdpdr_last_fs_information_class) {
                                            case FileFsVolumeInformation:
                                                {
                                                    fscc::FileFsVolumeInformation ffvi;
                                                    ffvi.receive(s);
                                                    ffvi.log();
                                                }
                                                break;
                                            case FileFsSizeInformation:
                                                {
                                                    fscc::FileFsSizeInformation ffsi;
                                                    ffsi.receive(s);
                                                    ffsi.log();
                                                }
                                                break;
                                            case FileFsAttributeInformation: {
                                                    fscc::FileFsAttributeInformation ffai;
                                                    ffai.receive(s);
                                                    ffai.log();
                                                }
                                                break;
                                            case FileFsFullSizeInformation:
                                                {
                                                    fscc::FileFsFullSizeInformation fffsi;
                                                    fffsi.receive(s);
                                                    fffsi.log();
                                                }
                                                break;
                                            case FileFsDeviceInformation:
                                                {
                                                    fscc::FileFsDeviceInformation ffdi;
                                                    ffdi.receive(s);
                                                    ffdi.log();
                                                }
                                                break;
                                        }
                                    }
                                    break;
                                case IRP_MJ_SET_VOLUME_INFORMATION:
                                    {
                                        ServerDriveSetVolumeInformationRequest sdqvir;
                                        sdqvir.receive(s);
                                        sdqvir.log();

                                        status.rdpdr_last_fs_information_class = sdqvir.FsInformationClass;

                                        fscc::FileFsLabelInformation ffli;
                                        ffli.receive(s);
                                        ffli.log();
                                    }
                                    break;
                                case IRP_MJ_QUERY_INFORMATION:
                                    {
                                        ServerDriveQueryInformationRequest sdqir;
                                        sdqir.receive(s);
                                        sdqir.log();

                                        status.rdpdr_last_fs_information_class = sdqir.FsInformationClass();

                                        if (sdqir.Length() > 0) {
                                            switch (status.rdpdr_last_fs_information_class) {
                                                case FileBasicInformation:
                                                    {
                                                    fscc::FileBasicInformation fbi;
                                                    fbi.receive(s);
                                                    fbi.log();
                                                    }
                                                    break;
                                                case FileStandardInformation:
                                                    {
                                                    fscc::FileStandardInformation fsi;
                                                    fsi.receive(s);
                                                    fsi.log();
                                                    }
                                                    break;
                                                case FileAttributeTagInformation:
                                                    {
                                                    fscc::FileAttributeTagInformation fati;
                                                    fati.receive(s);
                                                    fati.log();
                                                    }
                                                    break;
                                            }
                                        }
                                    }
                                    break;
                                case IRP_MJ_SET_INFORMATION:
                                    {
                                        ServerDriveSetInformationRequest sdsir;
                                        sdsir.receive(s);
                                        sdsir.log();

                                        status.rdpdr_last_fs_information_class = sdsir.FsInformationClass();

                                        switch (status.rdpdr_last_fs_information_class) {
                                            case FileBasicInformation:
                                                {
                                                    fscc::FileBasicInformation fbi;
                                                    fbi.receive(s);
                                                    fbi.log();
                                                }
                                                break;
                                            case FileEndOfFileInformation:
                                                {
                                                    fscc::FileEndOfFileInformation feofi;
                                                    feofi.receive(s);
                                                    feofi.log();
                                                }
                                                break;
                                            case FileDispositionInformation:
                                                {
                                                    fscc::FileDispositionInformation fdi;
                                                    fdi.receive(s);
                                                    fdi.log();
                                                }
                                                break;
                                            case FileRenameInformation:
                                                {
                                                    fscc::FileRenameInformation fri;
                                                    fri.receive(s);
                                                    fri.log();
                                                }
                                                break;
                                            case FileAllocationInformation:
                                                {
                                                    fscc::FileAllocationInformation fai;
                                                    fai.receive(s);
                                                    fai.log();
                                                }
                                                break;
                                        }
                                    }
                                    break;
                                case IRP_MJ_DIRECTORY_CONTROL:
                                    {
                                        status.rdpdr_last_minor_function = int(dior.MinorFunction());

                                        switch (status.rdpdr_last_minor_function) {

                                            case IRP_MN_QUERY_DIRECTORY:
                                                {
                                                    ServerDriveQueryDirectoryRequest sdqdr;
                                                    sdqdr.receive(s);
                                                    sdqdr.log();
                                                }
                                                break;
                                            case IRP_MN_NOTIFY_CHANGE_DIRECTORY:
                                                {
                                                    ServerDriveNotifyChangeDirectoryRequest sdcdr;
                                                    sdcdr.receive(s);
                                                    sdcdr.log();
                                                }
                                                break;
                                        }
                                    }
                                    break;
                                case IRP_MJ_LOCK_CONTROL:
                                    {
                                        ServerDriveLockControlRequest sdlcr;
                                        sdlcr.receive(s);
                                        sdlcr.log();

                                        for (uint32_t i = 0; i < sdlcr.NumLocks; i++) {
                                            RDP_Lock_Info rdpli;
                                            rdpli.receive(s);
                                            rdpli.log();
                                        }
                                    }
                                    break;
                            }
                        }
                        break;

                    case PacketId::PAKID_CORE_DEVICE_IOCOMPLETION:
                        {
                            DeviceIOResponse dior;
                            dior.receive(s);
                            dior.log();

                             switch (status.rdpdr_last_major_function) {
                                case IRP_MJ_CREATE:
                                    {
                                        DeviceCreateResponse dcf;
                                        dcf.receive(s);
                                        dcf.log();
                                    }
                                    break;
                                case IRP_MJ_CLOSE:
                                    {
                                        LOG(LOG_INFO, "     Device Close Response:");
                                        LOG(LOG_INFO, "          * Padding - (4 bytes) NOT USED");
                                    }
                                    break;
                                case IRP_MJ_READ:
                                    {
                                        DeviceReadResponse drr;
                                        drr.receive(s);
                                        drr.log();
                                    }
                                    break;
                                case IRP_MJ_WRITE:
                                    {
                                        DeviceWriteResponse dwr;
                                        dwr.receive(s);
                                        dwr.log();
                                    }
                                    break;
                                case IRP_MJ_DEVICE_CONTROL:
                                    {
                                        ClientDriveControlResponse cdcr;
                                        cdcr.receive(s);
                                        cdcr.log();

                                        switch (status.rdpdr_last_io_control_code) {
                                            //case fscc::FSCTL_CREATE_OR_GET_OBJECT_ID:
                                            //    break;
                                            //case fscc::FSCTL_FILESYSTEM_GET_STATISTICS:
                                            //    break;
                                            default: LOG(LOG_INFO, "     Device Controle UnLogged IO Control Code: 0x%08x", status.rdpdr_last_io_control_code);
                                                break;
                                        }
>>>>>>> 16f2fc58
                                    }
                                }
                                break;
                            case IRP_MJ_SET_VOLUME_INFORMATION:
                                {
                                    ServerDriveSetVolumeInformationRequest sdqvir;
                                    sdqvir.receive(s);
                                    sdqvir.log();

                                    rdpdr_last_fs_information_class = sdqvir.FsInformationClass;

                                    fscc::FileFsLabelInformation ffli;
                                    ffli.receive(s);
                                    ffli.log();
                                }
                                break;
                            case IRP_MJ_QUERY_INFORMATION:
                                {
                                    ServerDriveQueryInformationRequest sdqir;
                                    sdqir.receive(s);
                                    sdqir.log();

<<<<<<< HEAD
                                    rdpdr_last_fs_information_class = sdqir.FsInformationClass();

                                    if (sdqir.Length() > 0) {
                                        switch (rdpdr_last_fs_information_class) {
=======
                                         switch (status.rdpdr_last_fs_information_class) {
                                            case FileFsVolumeInformation:
                                                {
                                                    fscc::FileFsVolumeInformation ffvi;
                                                    ffvi.receive(s);
                                                    ffvi.log();
                                                }
                                                break;
                                            case FileFsSizeInformation:
                                                {
                                                    fscc::FileFsSizeInformation ffsi;
                                                    ffsi.receive(s);
                                                    ffsi.log();
                                                }
                                                break;
                                            case FileFsAttributeInformation: {
                                                    fscc::FileFsAttributeInformation ffai;
                                                    ffai.receive(s);
                                                    ffai.log();
                                                }
                                                break;
                                            case FileFsFullSizeInformation:
                                                {
                                                    fscc::FileFsFullSizeInformation fffsi;
                                                    fffsi.receive(s);
                                                    fffsi.log();
                                                }
                                                break;
                                            case FileFsDeviceInformation:
                                                {
                                                    fscc::FileFsDeviceInformation ffdi;
                                                    ffdi.receive(s);
                                                    ffdi.log();
                                                }
                                                break;
                                        }
                                    }
                                    break;
                                case IRP_MJ_SET_VOLUME_INFORMATION:
                                    {
                                        ClientDriveSetVolumeInformationResponse cdsvir;
                                        cdsvir.receive(s);
                                        cdsvir.log();
                                    }
                                    break;
                                case IRP_MJ_QUERY_INFORMATION:
                                    {
                                        rdpdr::ClientDriveQueryInformationResponse cdqir;
                                        cdqir.receive(s);
                                        cdqir.log();

                                        switch (status.rdpdr_last_fs_information_class) {
>>>>>>> 16f2fc58
                                            case FileBasicInformation:
                                                {
                                                fscc::FileBasicInformation fbi;
                                                fbi.receive(s);
                                                fbi.log();
                                                }
                                                break;
                                            case FileStandardInformation:
                                                {
                                                fscc::FileStandardInformation fsi;
                                                fsi.receive(s);
                                                fsi.log();
                                                }
                                                break;
                                            case FileAttributeTagInformation:
                                                {
                                                fscc::FileAttributeTagInformation fati;
                                                fati.receive(s);
                                                fati.log();
                                                }
                                                break;
                                        }
                                    }
                                }
                                break;
                            case IRP_MJ_SET_INFORMATION:
                                {
                                    ServerDriveSetInformationRequest sdsir;
                                    sdsir.receive(s);
                                    sdsir.log();

                                    rdpdr_last_fs_information_class = sdsir.FsInformationClass();

                                    switch (rdpdr_last_fs_information_class) {
                                        case FileBasicInformation:
                                            {
                                                fscc::FileBasicInformation fbi;
                                                fbi.receive(s);
                                                fbi.log();
                                            }
                                            break;
                                        case FileEndOfFileInformation:
                                            {
                                                fscc::FileEndOfFileInformation feofi;
                                                feofi.receive(s);
                                                feofi.log();
                                            }
                                            break;
                                        case FileDispositionInformation:
                                            {
                                                fscc::FileDispositionInformation fdi;
                                                fdi.receive(s);
                                                fdi.log();
                                            }
                                            break;
                                        case FileRenameInformation:
                                            {
                                                fscc::FileRenameInformation fri;
                                                fri.receive(s);
                                                fri.log();
                                            }
                                            break;
                                        case FileAllocationInformation:
                                            {
                                                fscc::FileAllocationInformation fai;
                                                fai.receive(s);
                                                fai.log();
                                            }
                                            break;
                                    }
<<<<<<< HEAD
                                }
                                break;
                            case IRP_MJ_DIRECTORY_CONTROL:
                                {
                                    rdpdr_last_minor_function = int(dior.MinorFunction());

                                    switch (rdpdr_last_minor_function) {

                                        case IRP_MN_QUERY_DIRECTORY:
                                            {
                                                ServerDriveQueryDirectoryRequest sdqdr;
                                                sdqdr.receive(s);
                                                sdqdr.log();
                                            }
                                            break;
                                        case IRP_MN_NOTIFY_CHANGE_DIRECTORY:
                                            {
                                                ServerDriveNotifyChangeDirectoryRequest sdcdr;
                                                sdcdr.receive(s);
                                                sdcdr.log();
                                            }
                                            break;
                                    }
                                }
                                break;
                            case IRP_MJ_LOCK_CONTROL:
                                {
                                    ServerDriveLockControlRequest sdlcr;
                                    sdlcr.receive(s);
                                    sdlcr.log();

                                    for (uint32_t i = 0; i < sdlcr.NumLocks; i++) {
                                        RDP_Lock_Info rdpli;
                                        rdpli.receive(s);
                                        rdpli.log();
                                    }
                                }
                                break;
                        }
                    }
                    break;

                case PacketId::PAKID_CORE_DEVICE_IOCOMPLETION:
                    {
                        DeviceIOResponse dior;
                        dior.receive(s);
                        dior.log();
=======
                                    break;
                                case IRP_MJ_DIRECTORY_CONTROL:
                                    {
                                        switch (status.rdpdr_last_minor_function) {

                                            case IRP_MN_QUERY_DIRECTORY:
                                                {
                                                    ClientDriveQueryDirectoryResponse cdqdr;
                                                    cdqdr.receive(s);
                                                    cdqdr.log();

                                                    switch (status.rdpdr_last_fs_information_class) {
                                                        case FileDirectoryInformation:
                                                            {
                                                            fscc::FileDirectoryInformation fdi;
                                                            fdi.receive(s);
                                                            fdi.log();
                                                            }
                                                            break;
                                                        case FileFullDirectoryInformation:
                                                            {
                                                            fscc::FileFullDirectoryInformation ffdi;
                                                            ffdi.receive(s);
                                                            ffdi.log();
                                                            }
                                                            break;
                                                        case FileBothDirectoryInformation:
                                                            {
                                                            fscc::FileBothDirectoryInformation fbdi;
                                                            fbdi.receive(s);
                                                            fbdi.log();
                                                            }
                                                            break;
                                                        case FileNamesInformation:
                                                            {
                                                            fscc::FileNamesInformation fni;
                                                            fni.receive(s);
                                                            fni.log();
                                                            }
                                                            break;
                                                    }
                                                    status.rdpdr_last_fs_information_class = -1;
                                                }
                                                break;
                                            case IRP_MN_NOTIFY_CHANGE_DIRECTORY:
                                                {
                                                    ClientDriveNotifyChangeDirectoryResponse cdncdr;
                                                    cdncdr.receive(s);
                                                    cdncdr.log();
>>>>>>> 16f2fc58

                            switch (rdpdr_last_major_function) {
                            case IRP_MJ_CREATE:
                                {
                                    DeviceCreateResponse dcf;
                                    dcf.receive(s);
                                    dcf.log();
                                }
                                break;
                            case IRP_MJ_CLOSE:
                                {
                                    LOG(LOG_INFO, "     Device Close Response:");
                                    LOG(LOG_INFO, "          * Padding - (4 bytes) NOT USED");
                                }
                                break;
                            case IRP_MJ_READ:
                                {
                                    DeviceReadResponse drr;
                                    drr.receive(s);
                                    drr.log();
                                }
                                break;
                            case IRP_MJ_WRITE:
                                {
                                    DeviceWriteResponse dwr;
                                    dwr.receive(s);
                                    dwr.log();
                                }
                                break;
                            case IRP_MJ_DEVICE_CONTROL:
                                {
                                    ClientDriveControlResponse cdcr;
                                    cdcr.receive(s);
                                    cdcr.log();

                                    switch (rdpdr_last_io_control_code) {
                                        case fscc::FSCTL_CREATE_OR_GET_OBJECT_ID:
                                            break;
                                        case fscc::FSCTL_FILESYSTEM_GET_STATISTICS:
                                            break;
                                    }
                                }
                                break;
                            case IRP_MJ_QUERY_VOLUME_INFORMATION:
                                {
                                    ClientDriveQueryVolumeInformationResponse cdqvir;
                                    cdqvir.receive(s);
                                    cdqvir.log();

                                        switch (rdpdr_last_fs_information_class) {
                                        case FileFsVolumeInformation:
                                            {
                                                fscc::FileFsVolumeInformation ffvi;
                                                ffvi.receive(s);
                                                ffvi.log();
                                            }
                                            break;
                                        case FileFsSizeInformation:
                                            {
                                                fscc::FileFsSizeInformation ffsi;
                                                ffsi.receive(s);
                                                ffsi.log();
                                            }
                                            break;
                                        case FileFsAttributeInformation: {
                                                fscc::FileFsAttributeInformation ffai;
                                                ffai.receive(s);
                                                ffai.log();
                                            }
                                            break;
                                        case FileFsFullSizeInformation:
                                            {
                                                fscc::FileFsFullSizeInformation fffsi;
                                                fffsi.receive(s);
                                                fffsi.log();
                                            }
                                            break;
                                        case FileFsDeviceInformation:
                                            {
                                                fscc::FileFsDeviceInformation ffdi;
                                                ffdi.receive(s);
                                                ffdi.log();
                                            }
                                            break;
                                    }
                                }
                                break;
                            case IRP_MJ_SET_VOLUME_INFORMATION:
                                {
                                    ClientDriveSetVolumeInformationResponse cdsvir;
                                    cdsvir.receive(s);
                                    cdsvir.log();
                                }
                                break;
                            case IRP_MJ_QUERY_INFORMATION:
                                {
                                    rdpdr::ClientDriveQueryInformationResponse cdqir;
                                    cdqir.receive(s);
                                    cdqir.log();

                                    switch (rdpdr_last_fs_information_class) {
                                        case FileBasicInformation:
                                            {
                                            fscc::FileBasicInformation fbi;
                                            fbi.receive(s);
                                            fbi.log();
                                            }
                                            break;
                                        case FileStandardInformation:
                                            {
                                            fscc::FileStandardInformation fsi;
                                            fsi.receive(s);
                                            fsi.log();
                                            }
                                            break;
                                        case FileAttributeTagInformation:
                                            {
                                            fscc::FileAttributeTagInformation fati;
                                            fati.receive(s);
                                            fati.log();
                                            }
                                            break;
                                    }
                                }
                                break;
                            case IRP_MJ_SET_INFORMATION:
                                {
                                    ClientDriveSetInformationResponse cdsir;
                                    cdsir.receive(s);
                                    cdsir.log();
                                }
                                break;
                            case IRP_MJ_DIRECTORY_CONTROL:
                                {
                                    switch (rdpdr_last_minor_function) {

                                        case IRP_MN_QUERY_DIRECTORY:
                                            {
                                                ClientDriveQueryDirectoryResponse cdqdr;
                                                cdqdr.receive(s);
                                                cdqdr.log();

                                                switch (rdpdr_last_fs_information_class) {
                                                    case FileDirectoryInformation:
                                                        {
                                                        fscc::FileDirectoryInformation fdi;
                                                        fdi.receive(s);
                                                        fdi.log();
                                                        }
                                                        break;
                                                    case FileFullDirectoryInformation:
                                                        {
                                                        fscc::FileFullDirectoryInformation ffdi;
                                                        ffdi.receive(s);
                                                        ffdi.log();
                                                        }
                                                        break;
                                                    case FileBothDirectoryInformation:
                                                        {
                                                        fscc::FileBothDirectoryInformation fbdi;
                                                        fbdi.receive(s);
                                                        fbdi.log();
                                                        }
                                                        break;
                                                    case FileNamesInformation:
                                                        {
                                                        fscc::FileNamesInformation fni;
                                                        fni.receive(s);
                                                        //fni.log();
                                                        }
                                                        break;
                                                }
                                                rdpdr_last_fs_information_class = -1;
                                            }
                                            break;
                                        case IRP_MN_NOTIFY_CHANGE_DIRECTORY:
                                            {
                                                ClientDriveNotifyChangeDirectoryResponse cdncdr;
                                                cdncdr.receive(s);
                                                cdncdr.log();

                                                smb2::ChangeNotifyResponse cnr;
                                                cnr.receive(s);
                                                cnr.log();

                                                fscc::FileNotifyInformation fni;
                                                fni.receive(s);
                                                fni.log();
                                            }
                                            break;
                                    }

                                    rdpdr_last_minor_function = -1;
                                }
                                break;
                            case IRP_MJ_LOCK_CONTROL:
                                {
                                    LOG(LOG_INFO, "     Client Drive Lock Control Response:");
                                    LOG(LOG_INFO, "          * Padding - (5 bytes) NOT USED");
                                }
                                break;
                            default: LOG(LOG_INFO, "     default MajorFunction:");
                                break;

<<<<<<< HEAD
                        }

                        rdpdr_last_fs_information_class = -1;
                        rdpdr_last_major_function = -1;
                    }
                    break;

                case PacketId::PAKID_CORE_SERVER_CAPABILITY:
                    {
                        LOG(LOG_INFO, "     Client Core Capability Request:");
                        /*uint16_t numCapabilities(s.in_uint16_le());
                        s.in_skip_bytes(2);
                            LOG(LOG_INFO, "     * numCapabilities  = 0x%02x (2 bytes)", numCapabilities);
                        for (uint16_t i = 0; i < numCapabilities; i++) {
                            InStream s_serie = s.clone();
                            uint16_t CapabilityType = s_serie.in_uint16_le();
                            switch (CapabilityType) {
                                case CAP_GENERAL_TYPE:
                                    {
                                        GeneralCapabilitySet gcs;
                                        gcs.receive(s, GENERAL_CAPABILITY_VERSION_01);
                                        gcs.log(0);
=======
                                        status.rdpdr_last_minor_function = -1;
>>>>>>> 16f2fc58
                                    }
                                    break;
                                case CAP_PRINTER_TYPE:
                                case CAP_PORT_TYPE:
                                case CAP_DRIVE_TYPE:
                                case CAP_SMARTCARD_TYPE:
                                    {
                                        CapabilityHeader ch;
                                        ch.receive(s);
                                        ch.log();
                                    }
                                    break;
                            }
<<<<<<< HEAD
                        }*/

                    }
                    break;

                case PacketId::PAKID_CORE_CLIENT_CAPABILITY:
                    {
                        LOG(LOG_INFO, "     Client Core Capability Request:");
                        /*uint16_t numCapabilities(s.in_uint16_le());
                        s.in_skip_bytes(2);
                            LOG(LOG_INFO, "     * numCapabilities  = 0x%02x (2 bytes)", numCapabilities);
                        for (uint16_t i = 0; i < numCapabilities; i++) {
                            InStream s_serie = s.clone();
                            uint16_t CapabilityType = s_serie.in_uint16_le();
                            switch (CapabilityType) {
                                case CAP_GENERAL_TYPE:
                                    {
                                        GeneralCapabilitySet gcs;
                                        gcs.receive(s, GENERAL_CAPABILITY_VERSION_01);
                                        gcs.log(0);
=======

                            status.rdpdr_last_fs_information_class = -1;
                            status.rdpdr_last_major_function = -1;
                        }
                        break;

                    case PacketId::PAKID_CORE_SERVER_CAPABILITY:
                        {
                            int numCapabilities(s.in_uint16_le());
                            s.in_skip_bytes(2);

                            LOG(LOG_INFO, "     Client Core Capability Request:");
                            LOG(LOG_INFO, "          * numCapabilities = %d (2 bytes)", numCapabilities);
                            LOG(LOG_INFO, "          * Padding - (2 bytes) NOT USED");

                            for (uint16_t i = 0; i < numCapabilities; i++) {
                                InStream s_serie = s.clone();
                                uint16_t CapabilityType = s_serie.in_uint16_le();
                                switch (CapabilityType) {
                                    case CAP_GENERAL_TYPE:
                                        {
                                            CapabilityHeader ch;
                                            ch.receive(s);
                                            ch.log();
                                            GeneralCapabilitySet gcs;
                                            gcs.receive(s, ch.Version);
                                            gcs.log();
                                        }
>>>>>>> 16f2fc58
                                        break;
                                    }
                                case CAP_PRINTER_TYPE:
                                case CAP_PORT_TYPE:
                                case CAP_DRIVE_TYPE:
                                case CAP_SMARTCARD_TYPE:
                                    {
                                        CapabilityHeader ch;
                                        ch.receive(s);
                                        ch.log();
                                        break;
<<<<<<< HEAD
                                    }
                            }
                        }*/
                    }
                    break;

                case PacketId::PAKID_CORE_DEVICELIST_REMOVE:
                    {
                        ClientDriveDeviceListRemove cdlr;
                        cdlr.receive(s);
                        cdlr.log();
                    }
                    break;

                case PacketId::PAKID_PRN_CACHE_DATA:
                    break;

                case PacketId::PAKID_CORE_USER_LOGGEDON:
                    break;

                case PacketId::PAKID_PRN_USING_XPS:
                    break;
            }
            break;
=======
                                }
                            }

                        }
                        break;

                    case PacketId::PAKID_CORE_CLIENT_CAPABILITY:
                        {
                            int numCapabilities(s.in_uint16_le());
                            s.in_skip_bytes(2);

                            LOG(LOG_INFO, "     Client Core Capability Request:");
                            LOG(LOG_INFO, "          * numCapabilities = %d (2 bytes)", numCapabilities);
                            LOG(LOG_INFO, "          * Padding - (2 bytes) NOT USED");

                            for (uint16_t i = 0; i < numCapabilities; i++) {
                                InStream s_serie = s.clone();
                                uint16_t CapabilityType = s_serie.in_uint16_le();
                                switch (CapabilityType) {
                                    case CAP_GENERAL_TYPE:
                                        {
                                            CapabilityHeader ch;
                                            ch.receive(s);
                                            ch.log();
                                            GeneralCapabilitySet gcs;
                                            gcs.receive(s, ch.Version);
                                            gcs.log();
                                            break;
                                        }
                                    case CAP_PRINTER_TYPE:
                                    case CAP_PORT_TYPE:
                                    case CAP_DRIVE_TYPE:
                                    case CAP_SMARTCARD_TYPE:
                                        {
                                            CapabilityHeader ch;
                                            ch.receive(s);
                                            ch.log();
                                            break;
                                        }
                                }
                            }
                        }
                        break;

                    case PacketId::PAKID_CORE_DEVICELIST_REMOVE:
                        {
                            ClientDriveDeviceListRemove cdlr;
                            cdlr.receive(s);
                            cdlr.log();
                        }
                        break;

                    case PacketId::PAKID_PRN_CACHE_DATA:
                        break;

                    case PacketId::PAKID_CORE_USER_LOGGEDON:
                        break;

                    case PacketId::PAKID_PRN_USING_XPS:
                        break;
                }
                break;

            case Component::RDPDR_CTYP_PRT:
                break;
        }
>>>>>>> 16f2fc58

        case Component::RDPDR_CTYP_PRT:
            break;
    }

}

}   // namespace rdpdr
<|MERGE_RESOLUTION|>--- conflicted
+++ resolved
@@ -4892,13 +4892,17 @@
 };
 
 
-<<<<<<< HEAD
+struct RdpDrStatus
+{
+    int rdpdr_last_major_function       = -1;
+    int rdpdr_last_minor_function       = -1;
+    int rdpdr_last_fs_information_class = -1;
+    int rdpdr_last_io_control_code      = -1;
+};
+
 static inline
-void streamLog(InStream & stream
-    , int & rdpdr_last_major_function
-    , int & rdpdr_last_minor_function
-    , int & rdpdr_last_fs_information_class
-    , int & rdpdr_last_io_control_code) {
+void streamLog( InStream & stream , RdpDrStatus & status)
+{
     InStream s = stream.clone();
 
     SharedHeader sharedHeader;
@@ -4961,9 +4965,9 @@
                         dior.receive(s);
                         dior.log();
 
-                        rdpdr_last_major_function = dior.MajorFunction();
-
-                        switch (rdpdr_last_major_function) {
+                        status.rdpdr_last_major_function = dior.MajorFunction();
+
+                        switch (status.rdpdr_last_major_function) {
                             case IRP_MJ_CREATE:
                                 {
                                     DeviceCreateRequest dcr;
@@ -4998,9 +5002,9 @@
                                     dcr.receive(s);
                                     dcr.log();
 
-                                    rdpdr_last_io_control_code = dcr.IoControlCode();
-
-                                    switch (rdpdr_last_io_control_code) {
+                                    status.rdpdr_last_io_control_code = dcr.IoControlCode();
+
+                                    switch (status.rdpdr_last_io_control_code) {
                                         case fscc::FSCTL_DELETE_REPARSE_POINT :
                                             {
                                                 fscc::ReparseGUIDDataBuffer rgdb;
@@ -5008,7 +5012,8 @@
                                                 rgdb.log();
                                             }
                                             break;
-
+                                        default: LOG(LOG_INFO, "     Device Controle UnLogged IO Control Code: 0x%08x", status.rdpdr_last_io_control_code);
+                                            break;
                                     }
                                 }
                                 break;
@@ -5018,9 +5023,9 @@
                                     sdqvir.receive(s);
                                     sdqvir.log();
 
-                                    rdpdr_last_fs_information_class = sdqvir.FsInformationClass();
-
-                                    switch (rdpdr_last_fs_information_class) {
+                                    status.rdpdr_last_fs_information_class = sdqvir.FsInformationClass();
+
+                                    switch (status.rdpdr_last_fs_information_class) {
                                         case FileFsVolumeInformation:
                                             {
                                                 fscc::FileFsVolumeInformation ffvi;
@@ -5055,371 +5060,6 @@
                                                 ffdi.log();
                                             }
                                             break;
-=======
-
-
-
-
-
-
-
-
-
-
-    struct RdpDrStatus {
-       int rdpdr_last_major_function       = -1;
-       int rdpdr_last_minor_function       = -1;
-       int rdpdr_last_fs_information_class = -1;
-       int rdpdr_last_io_control_code      = -1;
-    };
-
-
-    static void streamLog( InStream & stream
-                         , RdpDrStatus & status) {
-        InStream s = stream.clone();
-
-        SharedHeader sharedHeader;
-        sharedHeader.receive(s);
-        sharedHeader.log();
-
-        switch (sharedHeader.component) {
-
-            case Component::RDPDR_CTYP_CORE:
-                switch (sharedHeader.packet_id) {
-
-                    case PacketId::PAKID_CORE_SERVER_ANNOUNCE:
-                        {
-                            ServerAnnounceRequest sar;
-                            sar.receive(s);
-                            sar.log();
-                        }
-                        break;
-
-                    case PacketId::PAKID_CORE_CLIENTID_CONFIRM:
-                        {
-                            ClientAnnounceReply car;
-                            car.receive(s);
-                            car.log();
-                        }
-                        break;
-
-                    case PacketId::PAKID_CORE_CLIENT_NAME:
-                        {
-                            ClientNameRequest cnr;
-                            cnr.receive(s);
-                            cnr.log();
-                        }
-                        break;
-
-                    case PacketId::PAKID_CORE_DEVICELIST_ANNOUNCE:
-                        {
-                            ClientDeviceListAnnounceRequest cdar;
-                            cdar.receive(s);
-                            cdar.log();
-                            for (uint32_t i = 0; i < cdar.DeviceCount; i++) {
-                                DeviceAnnounceHeader dah;
-                                dah.receive(s);
-                                dah.log();
-                            }
-                        }
-                        break;
-
-                    case PacketId::PAKID_CORE_DEVICE_REPLY:
-                        {
-                            ServerDeviceAnnounceResponse sdar;
-                            sdar.receive(s);
-                            sdar.log();
-                        }
-                        break;
-
-                    case PacketId::PAKID_CORE_DEVICE_IOREQUEST:
-                        {
-                            DeviceIORequest dior;
-                            dior.receive(s);
-                            dior.log();
-
-                            status.rdpdr_last_major_function = dior.MajorFunction();
-
-                            switch (status.rdpdr_last_major_function) {
-                                case IRP_MJ_CREATE:
-                                    {
-                                        DeviceCreateRequest dcr;
-                                        dcr.receive(s);
-                                        dcr.log();
-                                    }
-                                    break;
-                                case IRP_MJ_CLOSE:
-                                    {
-                                        DeviceCloseRequest dcr;
-                                        dcr.receive(s);
-                                        dcr.log();
-                                    }
-                                    break;
-                                case IRP_MJ_READ:
-                                    {
-                                        DeviceReadRequest drr;
-                                        drr.receive(s);
-                                        drr.log();
-                                    }
-                                    break;
-                                case IRP_MJ_WRITE:
-                                    {
-                                        DeviceWriteRequest dwr;
-                                        dwr.receive(s);
-                                        dwr.log();
-                                    }
-                                    break;
-                                case IRP_MJ_DEVICE_CONTROL:
-                                    {
-                                        DeviceControlRequest dcr;
-                                        dcr.receive(s);
-                                        dcr.log();
-
-                                        status.rdpdr_last_io_control_code = dcr.IoControlCode();
-
-                                        switch (status.rdpdr_last_io_control_code) {
-                                            case fscc::FSCTL_DELETE_REPARSE_POINT :
-                                                {
-                                                    fscc::ReparseGUIDDataBuffer rgdb;
-                                                    rgdb.receive(s);
-                                                    rgdb.log();
-                                                }
-                                                break;
-                                            default: LOG(LOG_INFO, "     Device Controle UnLogged IO Control Code: 0x%08x", status.rdpdr_last_io_control_code);
-                                                break;
-                                        }
-                                    }
-                                    break;
-                                case IRP_MJ_QUERY_VOLUME_INFORMATION:
-                                    {
-                                        ServerDriveQueryVolumeInformationRequest sdqvir;
-                                        sdqvir.receive(s);
-                                        sdqvir.log();
-
-                                        status.rdpdr_last_fs_information_class = sdqvir.FsInformationClass();
-
-                                        switch (status.rdpdr_last_fs_information_class) {
-                                            case FileFsVolumeInformation:
-                                                {
-                                                    fscc::FileFsVolumeInformation ffvi;
-                                                    ffvi.receive(s);
-                                                    ffvi.log();
-                                                }
-                                                break;
-                                            case FileFsSizeInformation:
-                                                {
-                                                    fscc::FileFsSizeInformation ffsi;
-                                                    ffsi.receive(s);
-                                                    ffsi.log();
-                                                }
-                                                break;
-                                            case FileFsAttributeInformation: {
-                                                    fscc::FileFsAttributeInformation ffai;
-                                                    ffai.receive(s);
-                                                    ffai.log();
-                                                }
-                                                break;
-                                            case FileFsFullSizeInformation:
-                                                {
-                                                    fscc::FileFsFullSizeInformation fffsi;
-                                                    fffsi.receive(s);
-                                                    fffsi.log();
-                                                }
-                                                break;
-                                            case FileFsDeviceInformation:
-                                                {
-                                                    fscc::FileFsDeviceInformation ffdi;
-                                                    ffdi.receive(s);
-                                                    ffdi.log();
-                                                }
-                                                break;
-                                        }
-                                    }
-                                    break;
-                                case IRP_MJ_SET_VOLUME_INFORMATION:
-                                    {
-                                        ServerDriveSetVolumeInformationRequest sdqvir;
-                                        sdqvir.receive(s);
-                                        sdqvir.log();
-
-                                        status.rdpdr_last_fs_information_class = sdqvir.FsInformationClass;
-
-                                        fscc::FileFsLabelInformation ffli;
-                                        ffli.receive(s);
-                                        ffli.log();
-                                    }
-                                    break;
-                                case IRP_MJ_QUERY_INFORMATION:
-                                    {
-                                        ServerDriveQueryInformationRequest sdqir;
-                                        sdqir.receive(s);
-                                        sdqir.log();
-
-                                        status.rdpdr_last_fs_information_class = sdqir.FsInformationClass();
-
-                                        if (sdqir.Length() > 0) {
-                                            switch (status.rdpdr_last_fs_information_class) {
-                                                case FileBasicInformation:
-                                                    {
-                                                    fscc::FileBasicInformation fbi;
-                                                    fbi.receive(s);
-                                                    fbi.log();
-                                                    }
-                                                    break;
-                                                case FileStandardInformation:
-                                                    {
-                                                    fscc::FileStandardInformation fsi;
-                                                    fsi.receive(s);
-                                                    fsi.log();
-                                                    }
-                                                    break;
-                                                case FileAttributeTagInformation:
-                                                    {
-                                                    fscc::FileAttributeTagInformation fati;
-                                                    fati.receive(s);
-                                                    fati.log();
-                                                    }
-                                                    break;
-                                            }
-                                        }
-                                    }
-                                    break;
-                                case IRP_MJ_SET_INFORMATION:
-                                    {
-                                        ServerDriveSetInformationRequest sdsir;
-                                        sdsir.receive(s);
-                                        sdsir.log();
-
-                                        status.rdpdr_last_fs_information_class = sdsir.FsInformationClass();
-
-                                        switch (status.rdpdr_last_fs_information_class) {
-                                            case FileBasicInformation:
-                                                {
-                                                    fscc::FileBasicInformation fbi;
-                                                    fbi.receive(s);
-                                                    fbi.log();
-                                                }
-                                                break;
-                                            case FileEndOfFileInformation:
-                                                {
-                                                    fscc::FileEndOfFileInformation feofi;
-                                                    feofi.receive(s);
-                                                    feofi.log();
-                                                }
-                                                break;
-                                            case FileDispositionInformation:
-                                                {
-                                                    fscc::FileDispositionInformation fdi;
-                                                    fdi.receive(s);
-                                                    fdi.log();
-                                                }
-                                                break;
-                                            case FileRenameInformation:
-                                                {
-                                                    fscc::FileRenameInformation fri;
-                                                    fri.receive(s);
-                                                    fri.log();
-                                                }
-                                                break;
-                                            case FileAllocationInformation:
-                                                {
-                                                    fscc::FileAllocationInformation fai;
-                                                    fai.receive(s);
-                                                    fai.log();
-                                                }
-                                                break;
-                                        }
-                                    }
-                                    break;
-                                case IRP_MJ_DIRECTORY_CONTROL:
-                                    {
-                                        status.rdpdr_last_minor_function = int(dior.MinorFunction());
-
-                                        switch (status.rdpdr_last_minor_function) {
-
-                                            case IRP_MN_QUERY_DIRECTORY:
-                                                {
-                                                    ServerDriveQueryDirectoryRequest sdqdr;
-                                                    sdqdr.receive(s);
-                                                    sdqdr.log();
-                                                }
-                                                break;
-                                            case IRP_MN_NOTIFY_CHANGE_DIRECTORY:
-                                                {
-                                                    ServerDriveNotifyChangeDirectoryRequest sdcdr;
-                                                    sdcdr.receive(s);
-                                                    sdcdr.log();
-                                                }
-                                                break;
-                                        }
-                                    }
-                                    break;
-                                case IRP_MJ_LOCK_CONTROL:
-                                    {
-                                        ServerDriveLockControlRequest sdlcr;
-                                        sdlcr.receive(s);
-                                        sdlcr.log();
-
-                                        for (uint32_t i = 0; i < sdlcr.NumLocks; i++) {
-                                            RDP_Lock_Info rdpli;
-                                            rdpli.receive(s);
-                                            rdpli.log();
-                                        }
-                                    }
-                                    break;
-                            }
-                        }
-                        break;
-
-                    case PacketId::PAKID_CORE_DEVICE_IOCOMPLETION:
-                        {
-                            DeviceIOResponse dior;
-                            dior.receive(s);
-                            dior.log();
-
-                             switch (status.rdpdr_last_major_function) {
-                                case IRP_MJ_CREATE:
-                                    {
-                                        DeviceCreateResponse dcf;
-                                        dcf.receive(s);
-                                        dcf.log();
-                                    }
-                                    break;
-                                case IRP_MJ_CLOSE:
-                                    {
-                                        LOG(LOG_INFO, "     Device Close Response:");
-                                        LOG(LOG_INFO, "          * Padding - (4 bytes) NOT USED");
-                                    }
-                                    break;
-                                case IRP_MJ_READ:
-                                    {
-                                        DeviceReadResponse drr;
-                                        drr.receive(s);
-                                        drr.log();
-                                    }
-                                    break;
-                                case IRP_MJ_WRITE:
-                                    {
-                                        DeviceWriteResponse dwr;
-                                        dwr.receive(s);
-                                        dwr.log();
-                                    }
-                                    break;
-                                case IRP_MJ_DEVICE_CONTROL:
-                                    {
-                                        ClientDriveControlResponse cdcr;
-                                        cdcr.receive(s);
-                                        cdcr.log();
-
-                                        switch (status.rdpdr_last_io_control_code) {
-                                            //case fscc::FSCTL_CREATE_OR_GET_OBJECT_ID:
-                                            //    break;
-                                            //case fscc::FSCTL_FILESYSTEM_GET_STATISTICS:
-                                            //    break;
-                                            default: LOG(LOG_INFO, "     Device Controle UnLogged IO Control Code: 0x%08x", status.rdpdr_last_io_control_code);
-                                                break;
-                                        }
->>>>>>> 16f2fc58
                                     }
                                 }
                                 break;
@@ -5429,7 +5069,7 @@
                                     sdqvir.receive(s);
                                     sdqvir.log();
 
-                                    rdpdr_last_fs_information_class = sdqvir.FsInformationClass;
+                                    status.rdpdr_last_fs_information_class = sdqvir.FsInformationClass;
 
                                     fscc::FileFsLabelInformation ffli;
                                     ffli.receive(s);
@@ -5442,65 +5082,10 @@
                                     sdqir.receive(s);
                                     sdqir.log();
 
-<<<<<<< HEAD
-                                    rdpdr_last_fs_information_class = sdqir.FsInformationClass();
+                                    status.rdpdr_last_fs_information_class = sdqir.FsInformationClass();
 
                                     if (sdqir.Length() > 0) {
-                                        switch (rdpdr_last_fs_information_class) {
-=======
-                                         switch (status.rdpdr_last_fs_information_class) {
-                                            case FileFsVolumeInformation:
-                                                {
-                                                    fscc::FileFsVolumeInformation ffvi;
-                                                    ffvi.receive(s);
-                                                    ffvi.log();
-                                                }
-                                                break;
-                                            case FileFsSizeInformation:
-                                                {
-                                                    fscc::FileFsSizeInformation ffsi;
-                                                    ffsi.receive(s);
-                                                    ffsi.log();
-                                                }
-                                                break;
-                                            case FileFsAttributeInformation: {
-                                                    fscc::FileFsAttributeInformation ffai;
-                                                    ffai.receive(s);
-                                                    ffai.log();
-                                                }
-                                                break;
-                                            case FileFsFullSizeInformation:
-                                                {
-                                                    fscc::FileFsFullSizeInformation fffsi;
-                                                    fffsi.receive(s);
-                                                    fffsi.log();
-                                                }
-                                                break;
-                                            case FileFsDeviceInformation:
-                                                {
-                                                    fscc::FileFsDeviceInformation ffdi;
-                                                    ffdi.receive(s);
-                                                    ffdi.log();
-                                                }
-                                                break;
-                                        }
-                                    }
-                                    break;
-                                case IRP_MJ_SET_VOLUME_INFORMATION:
-                                    {
-                                        ClientDriveSetVolumeInformationResponse cdsvir;
-                                        cdsvir.receive(s);
-                                        cdsvir.log();
-                                    }
-                                    break;
-                                case IRP_MJ_QUERY_INFORMATION:
-                                    {
-                                        rdpdr::ClientDriveQueryInformationResponse cdqir;
-                                        cdqir.receive(s);
-                                        cdqir.log();
-
                                         switch (status.rdpdr_last_fs_information_class) {
->>>>>>> 16f2fc58
                                             case FileBasicInformation:
                                                 {
                                                 fscc::FileBasicInformation fbi;
@@ -5532,9 +5117,9 @@
                                     sdsir.receive(s);
                                     sdsir.log();
 
-                                    rdpdr_last_fs_information_class = sdsir.FsInformationClass();
-
-                                    switch (rdpdr_last_fs_information_class) {
+                                    status.rdpdr_last_fs_information_class = sdsir.FsInformationClass();
+
+                                    switch (status.rdpdr_last_fs_information_class) {
                                         case FileBasicInformation:
                                             {
                                                 fscc::FileBasicInformation fbi;
@@ -5571,14 +5156,13 @@
                                             }
                                             break;
                                     }
-<<<<<<< HEAD
                                 }
                                 break;
                             case IRP_MJ_DIRECTORY_CONTROL:
                                 {
-                                    rdpdr_last_minor_function = int(dior.MinorFunction());
-
-                                    switch (rdpdr_last_minor_function) {
+                                    status.rdpdr_last_minor_function = int(dior.MinorFunction());
+
+                                    switch (status.rdpdr_last_minor_function) {
 
                                         case IRP_MN_QUERY_DIRECTORY:
                                             {
@@ -5619,59 +5203,8 @@
                         DeviceIOResponse dior;
                         dior.receive(s);
                         dior.log();
-=======
-                                    break;
-                                case IRP_MJ_DIRECTORY_CONTROL:
-                                    {
-                                        switch (status.rdpdr_last_minor_function) {
-
-                                            case IRP_MN_QUERY_DIRECTORY:
-                                                {
-                                                    ClientDriveQueryDirectoryResponse cdqdr;
-                                                    cdqdr.receive(s);
-                                                    cdqdr.log();
-
-                                                    switch (status.rdpdr_last_fs_information_class) {
-                                                        case FileDirectoryInformation:
-                                                            {
-                                                            fscc::FileDirectoryInformation fdi;
-                                                            fdi.receive(s);
-                                                            fdi.log();
-                                                            }
-                                                            break;
-                                                        case FileFullDirectoryInformation:
-                                                            {
-                                                            fscc::FileFullDirectoryInformation ffdi;
-                                                            ffdi.receive(s);
-                                                            ffdi.log();
-                                                            }
-                                                            break;
-                                                        case FileBothDirectoryInformation:
-                                                            {
-                                                            fscc::FileBothDirectoryInformation fbdi;
-                                                            fbdi.receive(s);
-                                                            fbdi.log();
-                                                            }
-                                                            break;
-                                                        case FileNamesInformation:
-                                                            {
-                                                            fscc::FileNamesInformation fni;
-                                                            fni.receive(s);
-                                                            fni.log();
-                                                            }
-                                                            break;
-                                                    }
-                                                    status.rdpdr_last_fs_information_class = -1;
-                                                }
-                                                break;
-                                            case IRP_MN_NOTIFY_CHANGE_DIRECTORY:
-                                                {
-                                                    ClientDriveNotifyChangeDirectoryResponse cdncdr;
-                                                    cdncdr.receive(s);
-                                                    cdncdr.log();
->>>>>>> 16f2fc58
-
-                            switch (rdpdr_last_major_function) {
+
+                            switch (status.rdpdr_last_major_function) {
                             case IRP_MJ_CREATE:
                                 {
                                     DeviceCreateResponse dcf;
@@ -5705,10 +5238,12 @@
                                     cdcr.receive(s);
                                     cdcr.log();
 
-                                    switch (rdpdr_last_io_control_code) {
-                                        case fscc::FSCTL_CREATE_OR_GET_OBJECT_ID:
-                                            break;
-                                        case fscc::FSCTL_FILESYSTEM_GET_STATISTICS:
+                                    switch (status.rdpdr_last_io_control_code) {
+                                        //case fscc::FSCTL_CREATE_OR_GET_OBJECT_ID:
+                                        //    break;
+                                        //case fscc::FSCTL_FILESYSTEM_GET_STATISTICS:
+                                        //    break;
+                                        default: LOG(LOG_INFO, "     Device Controle UnLogged IO Control Code: 0x%08x", status.rdpdr_last_io_control_code);
                                             break;
                                     }
                                 }
@@ -5719,7 +5254,7 @@
                                     cdqvir.receive(s);
                                     cdqvir.log();
 
-                                        switch (rdpdr_last_fs_information_class) {
+                                        switch (status.rdpdr_last_fs_information_class) {
                                         case FileFsVolumeInformation:
                                             {
                                                 fscc::FileFsVolumeInformation ffvi;
@@ -5770,7 +5305,7 @@
                                     cdqir.receive(s);
                                     cdqir.log();
 
-                                    switch (rdpdr_last_fs_information_class) {
+                                    switch (status.rdpdr_last_fs_information_class) {
                                         case FileBasicInformation:
                                             {
                                             fscc::FileBasicInformation fbi;
@@ -5804,7 +5339,7 @@
                                 break;
                             case IRP_MJ_DIRECTORY_CONTROL:
                                 {
-                                    switch (rdpdr_last_minor_function) {
+                                    switch (status.rdpdr_last_minor_function) {
 
                                         case IRP_MN_QUERY_DIRECTORY:
                                             {
@@ -5812,7 +5347,7 @@
                                                 cdqdr.receive(s);
                                                 cdqdr.log();
 
-                                                switch (rdpdr_last_fs_information_class) {
+                                                switch (status.rdpdr_last_fs_information_class) {
                                                     case FileDirectoryInformation:
                                                         {
                                                         fscc::FileDirectoryInformation fdi;
@@ -5838,11 +5373,11 @@
                                                         {
                                                         fscc::FileNamesInformation fni;
                                                         fni.receive(s);
-                                                        //fni.log();
+                                                        fni.log();
                                                         }
                                                         break;
                                                 }
-                                                rdpdr_last_fs_information_class = -1;
+                                                status.rdpdr_last_fs_information_class = -1;
                                             }
                                             break;
                                         case IRP_MN_NOTIFY_CHANGE_DIRECTORY:
@@ -5862,7 +5397,7 @@
                                             break;
                                     }
 
-                                    rdpdr_last_minor_function = -1;
+                                    status.rdpdr_last_minor_function = -1;
                                 }
                                 break;
                             case IRP_MJ_LOCK_CONTROL:
@@ -5874,32 +5409,34 @@
                             default: LOG(LOG_INFO, "     default MajorFunction:");
                                 break;
 
-<<<<<<< HEAD
                         }
 
-                        rdpdr_last_fs_information_class = -1;
-                        rdpdr_last_major_function = -1;
+                        status.rdpdr_last_fs_information_class = -1;
+                        status.rdpdr_last_major_function = -1;
                     }
                     break;
 
                 case PacketId::PAKID_CORE_SERVER_CAPABILITY:
                     {
+                        int numCapabilities(s.in_uint16_le());
+                        s.in_skip_bytes(2);
+
                         LOG(LOG_INFO, "     Client Core Capability Request:");
-                        /*uint16_t numCapabilities(s.in_uint16_le());
-                        s.in_skip_bytes(2);
-                            LOG(LOG_INFO, "     * numCapabilities  = 0x%02x (2 bytes)", numCapabilities);
+                        LOG(LOG_INFO, "          * numCapabilities = %d (2 bytes)", numCapabilities);
+                        LOG(LOG_INFO, "          * Padding - (2 bytes) NOT USED");
+
                         for (uint16_t i = 0; i < numCapabilities; i++) {
                             InStream s_serie = s.clone();
                             uint16_t CapabilityType = s_serie.in_uint16_le();
                             switch (CapabilityType) {
                                 case CAP_GENERAL_TYPE:
                                     {
+                                        CapabilityHeader ch;
+                                        ch.receive(s);
+                                        ch.log();
                                         GeneralCapabilitySet gcs;
-                                        gcs.receive(s, GENERAL_CAPABILITY_VERSION_01);
-                                        gcs.log(0);
-=======
-                                        status.rdpdr_last_minor_function = -1;
->>>>>>> 16f2fc58
+                                        gcs.receive(s, ch.Version);
+                                        gcs.log();
                                     }
                                     break;
                                 case CAP_PRINTER_TYPE:
@@ -5913,57 +5450,32 @@
                                     }
                                     break;
                             }
-<<<<<<< HEAD
-                        }*/
+                        }
 
                     }
                     break;
 
                 case PacketId::PAKID_CORE_CLIENT_CAPABILITY:
                     {
+                        int numCapabilities(s.in_uint16_le());
+                        s.in_skip_bytes(2);
+
                         LOG(LOG_INFO, "     Client Core Capability Request:");
-                        /*uint16_t numCapabilities(s.in_uint16_le());
-                        s.in_skip_bytes(2);
-                            LOG(LOG_INFO, "     * numCapabilities  = 0x%02x (2 bytes)", numCapabilities);
+                        LOG(LOG_INFO, "          * numCapabilities = %d (2 bytes)", numCapabilities);
+                        LOG(LOG_INFO, "          * Padding - (2 bytes) NOT USED");
+
                         for (uint16_t i = 0; i < numCapabilities; i++) {
                             InStream s_serie = s.clone();
                             uint16_t CapabilityType = s_serie.in_uint16_le();
                             switch (CapabilityType) {
                                 case CAP_GENERAL_TYPE:
                                     {
+                                        CapabilityHeader ch;
+                                        ch.receive(s);
+                                        ch.log();
                                         GeneralCapabilitySet gcs;
-                                        gcs.receive(s, GENERAL_CAPABILITY_VERSION_01);
-                                        gcs.log(0);
-=======
-
-                            status.rdpdr_last_fs_information_class = -1;
-                            status.rdpdr_last_major_function = -1;
-                        }
-                        break;
-
-                    case PacketId::PAKID_CORE_SERVER_CAPABILITY:
-                        {
-                            int numCapabilities(s.in_uint16_le());
-                            s.in_skip_bytes(2);
-
-                            LOG(LOG_INFO, "     Client Core Capability Request:");
-                            LOG(LOG_INFO, "          * numCapabilities = %d (2 bytes)", numCapabilities);
-                            LOG(LOG_INFO, "          * Padding - (2 bytes) NOT USED");
-
-                            for (uint16_t i = 0; i < numCapabilities; i++) {
-                                InStream s_serie = s.clone();
-                                uint16_t CapabilityType = s_serie.in_uint16_le();
-                                switch (CapabilityType) {
-                                    case CAP_GENERAL_TYPE:
-                                        {
-                                            CapabilityHeader ch;
-                                            ch.receive(s);
-                                            ch.log();
-                                            GeneralCapabilitySet gcs;
-                                            gcs.receive(s, ch.Version);
-                                            gcs.log();
-                                        }
->>>>>>> 16f2fc58
+                                        gcs.receive(s, ch.Version);
+                                        gcs.log();
                                         break;
                                     }
                                 case CAP_PRINTER_TYPE:
@@ -5975,10 +5487,9 @@
                                         ch.receive(s);
                                         ch.log();
                                         break;
-<<<<<<< HEAD
                                     }
                             }
-                        }*/
+                        }
                     }
                     break;
 
@@ -6000,79 +5511,10 @@
                     break;
             }
             break;
-=======
-                                }
-                            }
-
-                        }
-                        break;
-
-                    case PacketId::PAKID_CORE_CLIENT_CAPABILITY:
-                        {
-                            int numCapabilities(s.in_uint16_le());
-                            s.in_skip_bytes(2);
-
-                            LOG(LOG_INFO, "     Client Core Capability Request:");
-                            LOG(LOG_INFO, "          * numCapabilities = %d (2 bytes)", numCapabilities);
-                            LOG(LOG_INFO, "          * Padding - (2 bytes) NOT USED");
-
-                            for (uint16_t i = 0; i < numCapabilities; i++) {
-                                InStream s_serie = s.clone();
-                                uint16_t CapabilityType = s_serie.in_uint16_le();
-                                switch (CapabilityType) {
-                                    case CAP_GENERAL_TYPE:
-                                        {
-                                            CapabilityHeader ch;
-                                            ch.receive(s);
-                                            ch.log();
-                                            GeneralCapabilitySet gcs;
-                                            gcs.receive(s, ch.Version);
-                                            gcs.log();
-                                            break;
-                                        }
-                                    case CAP_PRINTER_TYPE:
-                                    case CAP_PORT_TYPE:
-                                    case CAP_DRIVE_TYPE:
-                                    case CAP_SMARTCARD_TYPE:
-                                        {
-                                            CapabilityHeader ch;
-                                            ch.receive(s);
-                                            ch.log();
-                                            break;
-                                        }
-                                }
-                            }
-                        }
-                        break;
-
-                    case PacketId::PAKID_CORE_DEVICELIST_REMOVE:
-                        {
-                            ClientDriveDeviceListRemove cdlr;
-                            cdlr.receive(s);
-                            cdlr.log();
-                        }
-                        break;
-
-                    case PacketId::PAKID_PRN_CACHE_DATA:
-                        break;
-
-                    case PacketId::PAKID_CORE_USER_LOGGEDON:
-                        break;
-
-                    case PacketId::PAKID_PRN_USING_XPS:
-                        break;
-                }
-                break;
-
-            case Component::RDPDR_CTYP_PRT:
-                break;
-        }
->>>>>>> 16f2fc58
 
         case Component::RDPDR_CTYP_PRT:
             break;
     }
-
 }
 
 }   // namespace rdpdr
