/*
*   This program is free software; you can redistribute it and/or modify
*   it under the terms of the GNU General Public License as published by
*   the Free Software Foundation; either version 2 of the License, or
*   (at your option) any later version.
*
*   This program is distributed in the hope that it will be useful,
*   but WITHOUT ANY WARRANTY; without even the implied warranty of
*   MERCHANTABILITY or FITNESS FOR A PARTICULAR PURPOSE.  See the
*   GNU General Public License for more details.
*
*   You should have received a copy of the GNU General Public License
*   along with this program; if not, write to the Free Software
*   Foundation, Inc., 675 Mass Ave, Cambridge, MA 02139, USA.
*
*   Product name: redemption, a FLOSS RDP proxy
*   Copyright (C) Wallix 2010-2014
*   Author(s): Jonathan Poelen, Clément Moroldo
*/


#pragma once

#include <cinttypes>
#include <inttypes.h>
#include  <algorithm>


#include "utils/sugar/cast.hpp"
#include "core/error.hpp"
#include "utils/sugar/noncopyable.hpp"
#include "utils/stream.hpp"
#include "utils/utf.hpp"
#include "utils/sugar/underlying_cast.hpp"

#include "core/SMB2/MessageSyntax.hpp"
#include "core/FSCC/FileInformation.hpp"
#include "core/ERREF/ntstatus.hpp"

#include <vector>

namespace rdpdr {

// [MS-RDPEFS] - 2.2.1.1 Shared Header (RDPDR_HEADER)
// ==================================================

// This header is present at the beginning of every message in this protocol.
//  The purpose of this header is to describe the type of the message.

// +-+-+-+-+-+-+-+-+-+-+-+-+-+-+-+-+-+-+-+-+-+-+-+-+-+-+-+-+-+-+-+-+
// | | | | | | | | | | |1| | | | | | | | | |2| | | | | | | | | |3| |
// |0|1|2|3|4|5|6|7|8|9|0|1|2|3|4|5|6|7|8|9|0|1|2|3|4|5|6|7|8|9|0|1|
// +-+-+-+-+-+-+-+-+-+-+-+-+-+-+-+-+-+-+-+-+-+-+-+-+-+-+-+-+-+-+-+-+
// |           Component           |            PacketId           |
// +-------------------------------+-------------------------------+

// Component (2 bytes): A 16-bit unsigned integer that identifies the
//  component to which the packet is sent. This field MUST be set to one of
//  the following values.

//  +-----------------+-------------------------------------------------------+
//  | Value           | Meaning                                               |
//  +-----------------+-------------------------------------------------------+
//  | RDPDR_CTYP_CORE | Device redirector core component; most of the packets |
//  | 0x4472          | in this protocol are sent under this component ID.    |
//  +-----------------+-------------------------------------------------------+
//  | RDPDR_CTYP_PRN  | Printing component. The packets that use this ID are  |
//  | 0x5052          | typically about printer cache management and          |
//  |                 | identifying XPS printers.                             |
//  +-----------------+-------------------------------------------------------+

enum Component : uint16_t {
    RDPDR_CTYP_CORE = 0x4472,
    RDPDR_CTYP_PRT  = 0x5052
};

// PacketId (2 bytes): A 16-bit unsigned integer. The PacketId field is a
//  unique ID that identifies the packet function. This field MUST be set to
//  one of the following values.

//  +--------------------------------+-----------------------------------------+
//  | Value                          | Meaning                                 |
//  +--------------------------------+-----------------------------------------+
//  | PAKID_CORE_SERVER_ANNOUNCE     | Server Announce Request, as specified   |
//  | 0x496E                         | in section 2.2.2.2.                     |
//  +--------------------------------+-----------------------------------------+
//  | PAKID_CORE_CLIENTID_CONFIRM    | Client Announce Reply and Server Client |
//  | 0x4343                         | ID Confirm, as specified in sections    |
//  |                                | 2.2.2.3 and 2.2.2.6.                    |
//  +--------------------------------+-----------------------------------------+
//  | PAKID_CORE_CLIENT_NAME         | Client Name Request, as specified in    |
//  | 0x434E                         | section 2.2.2.4.                        |
//  +--------------------------------+-----------------------------------------+
//  | PAKID_CORE_DEVICELIST_ANNOUNCE | Client Device List Announce Request, as |
//  | 0x4441                         | specified in section 2.2.2.9.           |
//  +--------------------------------+-----------------------------------------+
//  | PAKID_CORE_DEVICE_REPLY        | Server Device Announce Response, as     |
//  | 0x6472                         | specified in section 2.2.2.1.           |
//  +--------------------------------+-----------------------------------------+
//  | PAKID_CORE_DEVICE_IOREQUEST    | Device I/O Request, as specified in     |
//  | 0x4952                         | section 2.2.1.4.                        |
//  +--------------------------------+-----------------------------------------+
//  | PAKID_CORE_DEVICE_IOCOMPLETION | Device I/O Response, as specified in    |
//  | 0x4943                         | section 2.2.1.5.                        |
//  +--------------------------------+-----------------------------------------+
//  | PAKID_CORE_SERVER_CAPABILITY   | Server Core Capability Request, as      |
//  | 0x5350                         | specified in section 2.2.2.7.           |
//  +--------------------------------+-----------------------------------------+
//  | PAKID_CORE_CLIENT_CAPABILITY   | Client Core Capability Response, as     |
//  | 0x4350                         | specified in section 2.2.2.8.           |
//  +--------------------------------+-----------------------------------------+
//  | PAKID_CORE_DEVICELIST_REMOVE   | Client Drive Device List Remove, as     |
//  | 0x444D                         | specified in section 2.2.3.2.           |
//  +--------------------------------+-----------------------------------------+
//  | PAKID_PRN_CACHE_DATA           | Add Printer Cachedata, as specified in  |
//  | 0x5043                         | [MS-RDPEPC] section 2.2.2.3.            |
//  +--------------------------------+-----------------------------------------+
//  | PAKID_CORE_USER_LOGGEDON       | Server User Logged On, as specified in  |
//  | 0x554C                         | section 2.2.2.5.                        |
//  +--------------------------------+-----------------------------------------+
//  | PAKID_PRN_USING_XPS            | Server Printer Set XPS Mode, as         |
//  | 0x5543                         | specified in [MS-RDPEPC] section        |
//  |                                | 2.2.2.2.                                |
//  +--------------------------------+-----------------------------------------+

enum PacketId : uint16_t {
    PAKID_CORE_SERVER_ANNOUNCE     = 0x496e,
    PAKID_CORE_CLIENTID_CONFIRM    = 0x4343,
    PAKID_CORE_CLIENT_NAME         = 0x434e,
    PAKID_CORE_DEVICELIST_ANNOUNCE = 0x4441,
    PAKID_CORE_DEVICE_REPLY        = 0x6472,
    PAKID_CORE_DEVICE_IOREQUEST    = 0x4952,
    PAKID_CORE_DEVICE_IOCOMPLETION = 0x4943,
    PAKID_CORE_SERVER_CAPABILITY   = 0x5350,
    PAKID_CORE_CLIENT_CAPABILITY   = 0x4350,
    PAKID_CORE_DEVICELIST_REMOVE   = 0x444d,
    PAKID_PRN_CACHE_DATA           = 0x5043,
    PAKID_CORE_USER_LOGGEDON       = 0x554c,
    PAKID_PRN_USING_XPS            = 0x5543
};

struct SharedHeader {
    Component component = Component::RDPDR_CTYP_CORE;
    PacketId  packet_id = PacketId::PAKID_CORE_SERVER_ANNOUNCE;

    SharedHeader() = default;

    SharedHeader(Component component, PacketId  packet_id)
    : component(component)
    , packet_id(packet_id) {}

    void emit(OutStream & stream) const {
        stream.out_uint16_le(static_cast<uint16_t>(this->component));
        stream.out_uint16_le(static_cast<uint16_t>(this->packet_id));
    }

    void receive(InStream & stream) {
        {
            const unsigned expected = 4;  // Component(2) + PacketId(2)

            if (!stream.in_check_rem(expected)) {
                LOG(LOG_ERR,
                    "Truncated SharedHeader: expected=%u remains=%zu",
                    expected, stream.in_remain());
                throw Error(ERR_RDPDR_PDU_TRUNCATED);
            }
        }

        this->component = static_cast<Component>(stream.in_uint16_le());
        this->packet_id = static_cast<PacketId>(stream.in_uint16_le());
    }

    static const char * get_Component_name(uint16_t component) {
        switch (component) {
            case Component::RDPDR_CTYP_CORE: return "RDPDR_CTYP_CORE";
            case Component::RDPDR_CTYP_PRT:  return "RDPDR_CTYP_PRT";
        }

        return "<unknown>";
    }

    static const char * get_PacketId_name(uint16_t packet_id) {
        switch (packet_id) {
            case PacketId::PAKID_CORE_SERVER_ANNOUNCE:     return "PAKID_CORE_SERVER_ANNOUNCE";
            case PacketId::PAKID_CORE_CLIENTID_CONFIRM:    return "PAKID_CORE_CLIENTID_CONFIRM";
            case PacketId::PAKID_CORE_CLIENT_NAME:         return "PAKID_CORE_CLIENT_NAME";
            case PacketId::PAKID_CORE_DEVICELIST_ANNOUNCE: return "PAKID_CORE_DEVICELIST_ANNOUNCE";
            case PacketId::PAKID_CORE_DEVICE_REPLY:        return "PAKID_CORE_DEVICE_REPLY";
            case PacketId::PAKID_CORE_DEVICE_IOREQUEST:    return "PAKID_CORE_DEVICE_IOREQUEST";
            case PacketId::PAKID_CORE_DEVICE_IOCOMPLETION: return "PAKID_CORE_DEVICE_IOCOMPLETION";
            case PacketId::PAKID_CORE_SERVER_CAPABILITY:   return "PAKID_CORE_SERVER_CAPABILITY";
            case PacketId::PAKID_CORE_CLIENT_CAPABILITY:   return "PAKID_CORE_CLIENT_CAPABILITY";
            case PacketId::PAKID_CORE_DEVICELIST_REMOVE:   return "PAKID_CORE_DEVICELIST_REMOVE";
            case PacketId::PAKID_PRN_CACHE_DATA:           return "PAKID_PRN_CACHE_DATA";
            case PacketId::PAKID_CORE_USER_LOGGEDON:       return "PAKID_CORE_USER_LOGGEDON";
            case PacketId::PAKID_PRN_USING_XPS:            return "PAKID_PRN_USING_XPS";
        }

        return "<unknown>";
    }

    constexpr static size_t size() {
        return 4;   // Component(2) + PacketId(2)
    }

    void log(int level) const {
        LOG(level, "SharedHeader: Component=%s(0x%X) PacketId=%s(0x%X)",
            this->get_Component_name(this->component),
            unsigned(this->component),
            this->get_PacketId_name(this->packet_id),
            unsigned(this->packet_id));
    }

    void log() const {
        LOG(LOG_INFO, "     Shared Header:");
        LOG(LOG_INFO, "          * Component = 0x%04x (2 bytes): %s", this->component, get_Component_name(this->component));
        LOG(LOG_INFO, "          * Packet_id = 0x%04x (2 bytes): %s", this->packet_id, get_PacketId_name(this->packet_id));
    }
};

enum class CapabilityType : uint16_t {
    general     = 1,
    printer     = 2,
    port        = 3,
    drive       = 4,
    smartcard   = 5
};

// [MS-RDPEFS] - 2.2.1.2 Capability Header (CAPABILITY_HEADER)
// ===========================================================

// This is a header that is embedded in the Server Core Capability Request
//  and Client Core Capability Response. The purpose of this header is to
//  describe capabilities for different device types.

// +-+-+-+-+-+-+-+-+-+-+-+-+-+-+-+-+-+-+-+-+-+-+-+-+-+-+-+-+-+-+-+-+
// | | | | | | | | | | |1| | | | | | | | | |2| | | | | | | | | |3| |
// |0|1|2|3|4|5|6|7|8|9|0|1|2|3|4|5|6|7|8|9|0|1|2|3|4|5|6|7|8|9|0|1|
// +-+-+-+-+-+-+-+-+-+-+-+-+-+-+-+-+-+-+-+-+-+-+-+-+-+-+-+-+-+-+-+-+
// |         CapabilityType        |        CapabilityLength       |
// +-------------------------------+-------------------------------+
// |                            Version                            |
// +---------------------------------------------------------------+

// CapabilityType (2 bytes): A 16-bit unsigned integer that identifies the
//  type of capability being described. It MUST be set to one of the
//  following values.

//  +--------------------+---------------------------------------------------+
//  | Value              | Meaning                                           |
//  +--------------------+---------------------------------------------------+
//  | CAP_GENERAL_TYPE   | General capability set (GENERAL_CAPS_SET)         |
//  | 0x0001             |                                                   |
//  +--------------------+---------------------------------------------------+
//  | CAP_PRINTER_TYPE   | Print capability set (PRINTER_CAPS_SET)           |
//  | 0x0002             |                                                   |
//  +--------------------+---------------------------------------------------+
//  | CAP_PORT_TYPE      | Port capability set (PORT_CAPS_SET)               |
//  | 0x0003             |                                                   |
//  +--------------------+---------------------------------------------------+
//  | CAP_DRIVE_TYPE     | Drive capability set (DRIVE_CAPS_SET)             |
//  | 0x0004             |                                                   |
//  +--------------------+---------------------------------------------------+
//  | CAP_SMARTCARD_TYPE | Smart card capability set (SMARTCARD_CAPS_SET)<2> |
//  | 0x0005             |                                                   |
//  +--------------------+---------------------------------------------------+


enum {
      CAP_GENERAL_TYPE   = 0x0001
    , CAP_PRINTER_TYPE   = 0x0002
    , CAP_PORT_TYPE      = 0x0003
    , CAP_DRIVE_TYPE     = 0x0004
    , CAP_SMARTCARD_TYPE = 0x0005
};

static inline
const char * get_CapabilityType_name(uint16_t capabilityType) {
    switch (capabilityType) {
        case CAP_GENERAL_TYPE:   return "CAP_GENERAL_TYPE";
        case CAP_PRINTER_TYPE:   return "CAP_PRINTER_TYPE";
        case CAP_PORT_TYPE:      return "CAP_PORT_TYPE";
        case CAP_DRIVE_TYPE:     return "CAP_DRIVE_TYPE";
        case CAP_SMARTCARD_TYPE: return "CAP_SMARTCARD_TYPE";
    }

    return "<unknown>";
}

// CapabilityLength (2 bytes): A 16-bit unsigned integer that specifies that
//  size, in bytes, of the capability message, this header included.

// Version (4 bytes): A 32-bit unsigned integer that specifies the
//  capability-specific version for the specific value of CapabilityType, as
//  described in the table that follows.

//  +-----------------+-----------------------+------------------------------+
//  | CapabilityType  | Version Value(s)      | Meaning                      |
//  | Value           |                       |                              |
//  +-----------------+-----------------------+------------------------------+
//  | CAP_GENERAL_    | GENERAL_CAPABILITY_   | See section 2.2.2.7.1.       |
//  | TYPE            | VERSION_01            |                              |
//  |                 | 0x00000001            |                              |
//  |                 | GENERAL_CAPABILITY_   |                              |
//  |                 | VERSION_02            |                              |
//  |                 | 0x00000002            |                              |
//  +-----------------+-----------------------+------------------------------+
//  | CAP_PRINTER_    | PRINT_CAPABILITY_     | Version 1 of printing        |
//  | TYPE            | VERSION_01            | capabilities.                |
//  |                 | 0x00000001            |                              |
//  +-----------------+-----------------------+------------------------------+
//  | CAP_PORT_       | PORT_CAPABILITY_      | Version 1 of port            |
//  | TYPE            | VERSION_01            | capabilities.                |
//  |                 | 0x00000001            |                              |
//  +-----------------+-----------------------+------------------------------+
//  | CAP_DRIVE_      | DRIVE_CAPABILITY_     | If the client supports       |
//  | TYPE            | VERSION_01            | DRIVE_CAPABILITY_VERSION_02, |
//  |                 | 0x00000001            | then the drive name of the   |
//  |                 | DRIVE_CAPABILITY_     | redirected device can be     |
//  |                 | VERSION_02            | specified by the DeviceData  |
//  |                 | 0x00000002            | field of a DEVICE ANNOUNCE   |
//  |                 |                       | header, as specified in the  |
//  |                 |                       | DeviceAnnounce field         |
//  |                 |                       | description of the Client    |
//  |                 |                       | Device List Announce message |
//  |                 |                       | (section 2.2.3.1).           |
//  +-----------------+-----------------------+------------------------------+
//  | CAP_SMARTCARD_  | SMARTCARD_CAPABILITY_ | Version 1 of smart card      |
//  | TYPE            | VERSION_01            | capabilities.                |
//  |                 | 0x00000001            |                              |
//  +-----------------+-----------------------+------------------------------+

enum {
      GENERAL_CAPABILITY_VERSION_01 = 0x00000001
    , GENERAL_CAPABILITY_VERSION_02 = 0x00000002
};

static inline
const char * get_CapabilityVersion_name(uint16_t version) {
    switch (version) {
        case GENERAL_CAPABILITY_VERSION_01: return "GENERAL_CAPABILITY_VERSION_01";
        case GENERAL_CAPABILITY_VERSION_02: return "GENERAL_CAPABILITY_VERSION_02";
    }

    return "<unknown>";
}

enum {
      PRINT_CAPABILITY_VERSION_01 = 0x00000001
};

enum {
      PORT_CAPABILITY_VERSION_01 = 0x00000001
};

enum {
      DRIVE_CAPABILITY_VERSION_01 = 0x00000001
    , DRIVE_CAPABILITY_VERSION_02 = 0x00000002
};

enum {
      SMARTCARD_CAPABILITY_VERSION_0 = 0x00000001
};


struct CapabilityHeader {

    uint16_t CapabilityType;
    uint16_t CapabilityLength;
    uint32_t Version;

    CapabilityHeader()
      : CapabilityType(0)
      , CapabilityLength(0)
      , Version(0)
    {}

    CapabilityHeader( uint16_t CapabilityType
                    , uint32_t Version)
    : CapabilityType(CapabilityType)
    , CapabilityLength(8)
    , Version(Version)
    {}

    void emit(OutStream & stream) const {
        stream.out_uint16_le(this->CapabilityType);
        stream.out_uint16_le(this->CapabilityLength);
        stream.out_uint32_le(this->Version);
    }

    void receive(InStream & stream) {
        this->CapabilityType =  stream.in_uint16_le();
        this->CapabilityLength =  stream.in_uint16_le();
        this->Version =  stream.in_uint32_le();
    }

    void log() const {
        LOG(LOG_INFO, "     Capability Header:");
        LOG(LOG_INFO, "          * CapabilityType   = 0x%04x (2 bytes): %s", this->CapabilityType, get_CapabilityType_name(this->CapabilityType));
        LOG(LOG_INFO, "          * CapabilityLength = %d (2 bytes)", this->CapabilityLength);
        LOG(LOG_INFO, "          * Version          = 0x%08x (4 bytes): %s", this->Version, get_CapabilityVersion_name(this->Version));
    }
};


// [MS-RDPEFS] - 2.2.3.2 Client Drive Device List Remove
//  (DR_DEVICELIST_REMOVE)
// =====================================================

// The client removes a list of already-announced devices from the server.

// +-+-+-+-+-+-+-+-+-+-+-+-+-+-+-+-+-+-+-+-+-+-+-+-+-+-+-+-+-+-+-+-+
// | | | | | | | | | | |1| | | | | | | | | |2| | | | | | | | | |3| |
// |0|1|2|3|4|5|6|7|8|9|0|1|2|3|4|5|6|7|8|9|0|1|2|3|4|5|6|7|8|9|0|1|
// +-+-+-+-+-+-+-+-+-+-+-+-+-+-+-+-+-+-+-+-+-+-+-+-+-+-+-+-+-+-+-+-+
// |                             Header                            |
// +---------------------------------------------------------------+
// |                          DeviceCount                          |
// +---------------------------------------------------------------+
// |                      DeviceIds (variable)                     |
// +---------------------------------------------------------------+
// |                              ...                              |
// +---------------------------------------------------------------+

// Header (4 bytes): An RDPDR_HEADER header. The Component field MUST be set
//  to RDPDR_CTYP_CORE, and the PacketId field MUST be set to
//  PAKID_CORE_DEVICELIST_REMOVE.

// DeviceCount (4 bytes): A 32-bit unsigned integer that specifies the number
//  of entries in the DeviceIds field.

// DeviceIds (variable): A variable-length array of 32-bit unsigned integers
//  that specifies device IDs. The IDs specified in this array match the IDs
//  specified in the Client Device List Announce (section 2.2.3.1) packet.

//  Note The client can send the DR_DEVICELIST_REMOVE message for devices
//   that are removed after a session is connected. The server can accept the
//   DR_DEVICE_REMOVE message for any removed device, including file system
//   and port devices. The server can also accept reused DeviceIds of devices
//   that have been removed, providing the implementation uses the
//   DR_DEVICE_REMOVE message to do so.

struct ClientDriveDeviceListRemove {

    uint32_t DeviceCount;
    uint32_t DeviceIds[1592] = { 0 };

    ClientDriveDeviceListRemove( uint32_t DeviceCount
                               , uint32_t * DeviceIds)
    : DeviceCount(DeviceCount)
    {
        //assert(this->DeviceCount > 1592);
        for (uint32_t i = 0; i < DeviceCount; i++) {
            this->DeviceIds[i] = DeviceIds[i];
        }
    }

    ClientDriveDeviceListRemove() = default;

    void emit(OutStream & stream) const {
        stream.out_uint32_le(DeviceCount);
        for (uint32_t i = 0; i < DeviceCount; i++) {
            stream.out_uint32_le(DeviceIds[i]);
        }
    }

    void receive(InStream & stream) {
        {
            const unsigned expected = 4;
            if (!stream.in_check_rem(expected)) {
                LOG(LOG_ERR,
                    "Truncated ClientDriveDeviceListRemove: expected=%u remains=%zu",
                    expected, stream.in_remain());
                throw Error(ERR_RDPDR_PDU_TRUNCATED);
            }
        }
        this->DeviceCount = stream.in_uint32_le();
        {
            const unsigned expected = this->DeviceCount * 4;
            if (!stream.in_check_rem(expected)) {
                LOG(LOG_ERR,
                    "Truncated ClientDriveDeviceListRemove: expected=%u remains=%zu",
                    expected, stream.in_remain());
                throw Error(ERR_RDPDR_PDU_TRUNCATED);
            }
        }
        for (uint32_t i = 0; i < this->DeviceCount; i++) {
            this->DeviceIds[i] = stream.in_uint32_le();
        }
    }

    void log() const {
        LOG(LOG_INFO, "     Client Drive Device List Remove:");
        LOG(LOG_INFO, "          * DeviceCount = %u (4 bytes)", this->DeviceCount);
        for (uint32_t i = 0; i < this->DeviceCount; i++) {
            LOG(LOG_INFO, "          * DeviceIds   = 0x%08x (4 bytes)", this->DeviceIds[i]);
        }
    }

};


// [MS-RDPEFS] - 2.2.1.3 Device Announce Header (DEVICE_ANNOUNCE)
// ==============================================================

// This header is embedded in the Client Device List Announce message. Its
//  purpose is to describe different types of devices.

// +-+-+-+-+-+-+-+-+-+-+-+-+-+-+-+-+-+-+-+-+-+-+-+-+-+-+-+-+-+-+-+-+
// | | | | | | | | | | |1| | | | | | | | | |2| | | | | | | | | |3| |
// |0|1|2|3|4|5|6|7|8|9|0|1|2|3|4|5|6|7|8|9|0|1|2|3|4|5|6|7|8|9|0|1|
// +-+-+-+-+-+-+-+-+-+-+-+-+-+-+-+-+-+-+-+-+-+-+-+-+-+-+-+-+-+-+-+-+
// |                           DeviceType                          |
// +---------------------------------------------------------------+
// |                            DeviceId                           |
// +---------------------------------------------------------------+
// |                        PreferredDosName                       |
// +---------------------------------------------------------------+
// |                              ...                              |
// +---------------------------------------------------------------+
// |                        DeviceDataLength                       |
// +---------------------------------------------------------------+
// |                     DeviceData (variable)                     |
// +---------------------------------------------------------------+
// |                              ...                              |
// +---------------------------------------------------------------+

// DeviceType (4 bytes): A 32-bit unsigned integer that identifies the device
//  type. This field MUST be set to one of the following values.

//  +-----------------------+----------------------+
//  | Value                 | Meaning              |
//  +-----------------------+----------------------+
//  | RDPDR_DTYP_SERIAL     | Serial port device   |
//  | 0x00000001            |                      |
//  +-----------------------+----------------------+
//  | RDPDR_DTYP_PARALLEL   | Parallel port device |
//  | 0x00000002            |                      |
//  +-----------------------+----------------------+
//  | RDPDR_DTYP_PRINT      | Printer device       |
//  | 0x00000004            |                      |
//  +-----------------------+----------------------+
//  | RDPDR_DTYP_FILESYSTEM | File system device   |
//  | 0x00000008<3>         |                      |
//  +-----------------------+----------------------+
//  | RDPDR_DTYP_SMARTCARD  | Smart card device    |
//  | 0x00000020<4>         |                      |
//  +-----------------------+----------------------+

enum RDPDR_DTYP : uint32_t {
      RDPDR_DTYP_UNSPECIFIED = 0
    , RDPDR_DTYP_SERIAL     = 0x00000001
    , RDPDR_DTYP_PARALLEL   = 0x00000002
    , RDPDR_DTYP_PRINT      = 0x00000004
    , RDPDR_DTYP_FILESYSTEM = 0x00000008
    , RDPDR_DTYP_SMARTCARD  = 0x00000020
};

static const char * get_DeviceType_name(RDPDR_DTYP DeviceType) noexcept
{
    switch (DeviceType) {
        case RDPDR_DTYP_SERIAL:     return "RDPDR_DTYP_SERIAL";
        case RDPDR_DTYP_PARALLEL:   return "RDPDR_DTYP_PARALLEL";
        case RDPDR_DTYP_PRINT:      return "RDPDR_DTYP_PRINT";
        case RDPDR_DTYP_FILESYSTEM: return "RDPDR_DTYP_FILESYSTEM";
        case RDPDR_DTYP_SMARTCARD:  return "RDPDR_DTYP_SMARTCARD";
        case RDPDR_DTYP_UNSPECIFIED: break;
    }

    return "<unknown>";
}

// DeviceId (4 bytes): A 32-bit unsigned integer that specifies a unique ID
//  that identifies the announced device. This ID MUST be reused if the
//  device is removed by means of the Client Drive Device List Remove packet
//  specified in section 2.2.3.2.

// PreferredDosName (8 bytes): A string of ASCII characters with a maximum
//  length of eight characters that represent the name of the device as it
//  appears on the client. This field MUST not be null-terminated if the
//  device name is 8 characters long. The following characters are considered
//  invalid for the PreferredDosName field:

//  <, >, ", /, \, |

//  If any of these characters are present, the DR_CORE_DEVICE_ANNOUNC_RSP
//  packet for this device (section 2.2.2.1) will be sent with
//  STATUS_ACCESS_DENIED set in the ResultCode field.

//  If DeviceType is set to RDPDR_DTYP_SMARTCARD, the PreferredDosName MUST
//  be set to "SCARD".

//  Note A column character, ":", is valid only when present at the end of
//  the PreferredDosName field, otherwise it is also considered invalid.

// DeviceDataLength (4 bytes): A 32-bit unsigned integer that specifies the
//  number of bytes in the DeviceData field.

// DeviceData (variable): A variable-length byte array whose size is
//  specified by the DeviceDataLength field. The content depends on the
//  DeviceType field. See [MS-RDPEPC] section 2.2.2.1 for the printer device
//  type. See [MS-RDPESP] section 2.2.2.1 for the serial and parallel port
//  device types. See section 2.2.3.1 of this protocol for the file system
//  device type. For a smart card device, the DeviceDataLength field MUST be
//  set to zero. See [MS-RDPESC] for details about the smart card device
//  type.

class DeviceAnnounceHeader {
    RDPDR_DTYP DeviceType_ = RDPDR_DTYP_SERIAL;
    uint32_t DeviceId_   = 0;

    uint8_t  PreferredDosName_[8 /* PreferredDosName(8) */ + 1] = { 0 };

    struct { uint8_t const * p; std::size_t sz; } device_data = {nullptr, 0u};

public:
    DeviceAnnounceHeader() = default;

    DeviceAnnounceHeader(RDPDR_DTYP DeviceType, uint32_t DeviceId,
                         const char * preferred_dos_name,
                         uint8_t const * device_data_p, size_t device_data_size)
    : DeviceType_(DeviceType)
    , DeviceId_(DeviceId)
    , device_data{device_data_p, device_data_size} {
        memcpy(this->PreferredDosName_, preferred_dos_name,
            strnlen(preferred_dos_name, sizeof(this->PreferredDosName_)-1));
    }

    REDEMPTION_NON_COPYABLE(DeviceAnnounceHeader);

    void emit(OutStream & stream) const {
        stream.out_uint32_le(underlying_cast(this->DeviceType_));
        stream.out_uint32_le(this->DeviceId_);

        stream.out_copy_bytes(this->PreferredDosName_, 8 /* PreferredDosName(8) */);

        stream.out_uint32_le(this->device_data.sz); // DeviceDataLength(4)

        if (this->device_data.p) {
            stream.out_copy_bytes(this->device_data.p, this->device_data.sz);
        }
    }

    void receive(InStream & stream) {
        {
            const unsigned expected = 20;  // DeviceType(4) + DeviceId(4) + PreferredDosName(8) + DeviceDataLength(4)

            if (!stream.in_check_rem(expected)) {
                LOG(LOG_ERR,
                    "Truncated DeviceAnnounceHeader (0): expected=%u remains=%zu",
                    expected, stream.in_remain());
                throw Error(ERR_RDPDR_PDU_TRUNCATED);
            }
        }

        this->DeviceType_ = RDPDR_DTYP(stream.in_uint32_le());
        this->DeviceId_   = stream.in_uint32_le();

        stream.in_copy_bytes(this->PreferredDosName_, 8 /* PreferredDosName(8) */);
        //this->PreferredDosName_[8 /* PreferredDosName(8) */ ] = '\0';

//         const uint32_t DeviceDataLength = stream.in_uint32_le();

//         {
//             const unsigned expected = DeviceDataLength;  // DeviceData(variable)
//
//             if (!stream.in_check_rem(expected)) {
//                 LOG(LOG_ERR,
//                     "Truncated DeviceAnnounceHeader (1): expected=%u remains=%zu",
//                     expected, stream.in_remain());
//                 throw Error(ERR_RDPDR_PDU_TRUNCATED);
//             }
//         }

        this->device_data.sz = stream.in_uint32_le();
        //this->device_data = {stream.get_current(), DeviceDataLength};
//         stream.in_skip_bytes(stream.in_remain());           // DeviceDataLength
    }

    RDPDR_DTYP DeviceType() const { return this->DeviceType_; }

    uint32_t DeviceId() const { return this->DeviceId_; }

    const char * PreferredDosName() const {
        return ::char_ptr_cast(this->PreferredDosName_);
    }

    const char * DeviceData() const {
        return ::char_ptr_cast(this->device_data.p);
    }

    size_t DeviceDataLength() const {
        return this->device_data.sz /* DeviceData(variable) */
            ;
    }

    size_t size() const {
        return 20 + // DeviceType(4) + DeviceId(4) + PreferredDosName(8) +
                    // DeviceDataLength(4)
            this->device_data.sz /* DeviceData(variable) */
            ;
    }



    static const char * get_DeviceType_friendly_name(RDPDR_DTYP DeviceType) {
        switch (DeviceType) {
            case RDPDR_DTYP_SERIAL:     return "Serial port";
            case RDPDR_DTYP_PARALLEL:   return "Parallel port";
            case RDPDR_DTYP_PRINT:      return "Printer";
            case RDPDR_DTYP_FILESYSTEM: return "File system";
            case RDPDR_DTYP_SMARTCARD:  return "Smart card";
            case RDPDR_DTYP_UNSPECIFIED: break;
        }

        return "<unknown>";
    }

    void log(int level) const {
        LOG(level, "DeviceAnnounceHeader: DeviceType=%s(%u) DeviceId=%u PreferredDosName=\"%s\"",
            get_DeviceType_name(this->DeviceType_),
            this->DeviceType_, this->DeviceId_, this->PreferredDosName_);
        if (level == LOG_INFO) {
            hexdump(this->device_data.p, this->device_data.sz);
        }
    }

    void log() const {
        LOG(LOG_INFO, "     Device Announce:");
        LOG(LOG_INFO, "          * DeviceType       = 0x%08x (4 bytes): %s", this->DeviceType_, get_DeviceType_name(this->DeviceType_));
        LOG(LOG_INFO, "          * DeviceId         = 0x%08x (4 bytes)", this->DeviceId_);
        LOG(LOG_INFO, "          * PreferredDosName = \"%s\" (8 bytes)", this->PreferredDosName());
        LOG(LOG_INFO, "          * DeviceDataLength = %d (4 bytes)", int(this->device_data.sz));
//         LOG(LOG_INFO, "          * DeviceData       = \"%.*s\" (%d byte(s))", int(this->device_data.sz), this->device_data.p, int(2*this->device_data.sz));
    }
};  // DeviceAnnounceHeader


// 2.2.2.1 Client Device List Announce Request (DR_PRN_DEVICE_ANNOUNCE)
//
// This message is specified in [MS-RDPEFS] section 2.2.2.9 (Client Device List Announce Request). For each redirected printer, a DEVICE_ANNOUNCE header (as specified in [MS-RDPEFS] section 2.2.1.3) is generated by the client printer redirection extension followed by variable printer-specific data.

// +-+-+-+-+-+-+-+-+-+-+-+-+-+-+-+-+-+-+-+-+-+-+-+-+-+-+-+-+-+-+-+-+
// | | | | | | | | | | |1| | | | | | | | | |2| | | | | | | | | |3| |
// |0|1|2|3|4|5|6|7|8|9|0|1|2|3|4|5|6|7|8|9|0|1|2|3|4|5|6|7|8|9|0|1|
// +-+-+-+-+-+-+-+-+-+-+-+-+-+-+-+-+-+-+-+-+-+-+-+-+-+-+-+-+-+-+-+-+
// |                          DeviceType                           |
// +---------------------------------------------------------------+
// |                           DeviceId                            |
// +---------------------------------------------------------------+
// |                       PreferredDosName                        |
// +---------------------------------------------------------------+
// |                             ...                               |
// +---------------------------------------------------------------+
// |                       DeviceDataLength                        |
// +---------------------------------------------------------------+
// |                            Flags                              |
// +---------------------------------------------------------------+
// |                          CodePage                             |
// +---------------------------------------------------------------+
// |                         PnPNameLen                            |
// +---------------------------------------------------------------+
// |                        DriverNameLen                          |
// +---------------------------------------------------------------+
// |                         PrintNameLen                          |
// +---------------------------------------------------------------+
// |                       CachedFieldsLen                         |
// +---------------------------------------------------------------+
// |                      PnPName (variable)                       |
// +---------------------------------------------------------------+
// |                             ...                               |
// +---------------------------------------------------------------+
// |                     DriverName (variable)                     |
// +---------------------------------------------------------------+
// |                             ...                               |
// +---------------------------------------------------------------+
// |                     PrinterName (variable)                    |
// +---------------------------------------------------------------+
// |                             ...                               |
// +---------------------------------------------------------------+
// |               CachedPrinterConfigData (variable)              |
// +---------------------------------------------------------------+
// |                             ...                               |
// +---------------------------------------------------------------+

// DeviceType (4 bytes): This field is defined in [MS-RDPEFS] section 2.2.1.3. This field MUST be set to RDPDR_DTYP_PRINT.
//
// DeviceId (4 bytes): This field is defined in [MS-RDPEFS] section 2.2.1.3. The DeviceId field MUST be set to the unique device ID to identify this printer device. This field is later used to refer to the same printer device by both the client and the server.
//
// PreferredDosName (8 bytes): This field is defined in [MS-RDPEFS] section 2.2.1.3. The PreferredDosName field MUST be set to the port name on which the printer is installed.
//
// DeviceDataLength (4 bytes): This field is defined in [MS-RDPEFS] section 2.2.1.3. The DeviceDataLength field MUST be set to the length of data fields following the DeviceDataLength field.
//
// Flags (4 bytes): A 32-bit unsigned integer that indicates the properties of the client printer queue. This bit field MUST be a valid combination of any of the following values.

//  +--------------------------------------------+--------------------------------------------+
//  | Value                                      | Meaning                                    |
//  +--------------------------------------------+--------------------------------------------+
//  | RDPDR_PRINTER_ANNOUNCE_FLAG_ASCII          | The DriverName field MUST be in ASCII      |
//  | 0x00000001                                 | characters. If not set, it MUST be in      |
//  |                                            | Unicode.                                   |
//  +--------------------------------------------+--------------------------------------------+
//  | RDPDR_PRINTER_ANNOUNCE_FLAG_DEFAULTPRINTER | The printer is set as default. There MUST  |
//  | 0x00000002                                 | be only one printer with this flag set.    |
//  +--------------------------------------------+--------------------------------------------+
//  | RDPDR_PRINTER_ANNOUNCE_FLAG_NETWORKPRINTER | This printer is from the network.          |
//  | 0x00000004                                 |                                            |
//  +--------------------------------------------+--------------------------------------------+
//  | RDPDR_PRINTER_ANNOUNCE_FLAG_TSPRINTER      | This flag is set when the printer to be    |
//  | 0x00000008                                 | redirected is not a local or network       |
//  |                                            | printer but is a terminal server client    |
//  |                                            |printer. This can happen in nested TS       |
//  |                                            |sessions; that is, this can happen when a   |
//  |                                            |TS connection is made from within a TS      |
//  |                                            |session.                                    |
//  +--------------------------------------------+--------------------------------------------+
//  | RDPDR_PRINTER_ANNOUNCE_FLAG_XPSFORMAT      | This client/printer supports XML Paper     |
//  | 0x00000010                                 | Specification (XPS) format.                |
//  +--------------------------------------------+--------------------------------------------+

// TODO strong enum RDPDR_PRINTER_ANNOUNCE_FLAG
enum : uint32_t {
    RDPDR_PRINTER_ANNOUNCE_FLAG_ASCII          = 0x00000001
  , RDPDR_PRINTER_ANNOUNCE_FLAG_DEFAULTPRINTER = 0x00000002
  , RDPDR_PRINTER_ANNOUNCE_FLAG_NETWORKPRINTER = 0x00000004
  , RDPDR_PRINTER_ANNOUNCE_FLAG_TSPRINTER      = 0x00000008
  , RDPDR_PRINTER_ANNOUNCE_FLAG_XPSFORMAT      = 0x00000010
};

static std::string get_rdpdr_printer_flags_name(uint32_t flags)
{
    std::string str;
    #define ASTR(f) if (flags & f) str += #f " "
    ASTR(RDPDR_PRINTER_ANNOUNCE_FLAG_ASCII);
    ASTR(RDPDR_PRINTER_ANNOUNCE_FLAG_DEFAULTPRINTER);
    ASTR(RDPDR_PRINTER_ANNOUNCE_FLAG_NETWORKPRINTER);
    ASTR(RDPDR_PRINTER_ANNOUNCE_FLAG_TSPRINTER);
    ASTR(RDPDR_PRINTER_ANNOUNCE_FLAG_XPSFORMAT);
    #undef ASTR
    return str;
}


// CodePage (4 bytes): A 32-bit unsigned integer. Reserved for future use. This field MUST be set to 0.
//
// PnPNameLen (4 bytes):  A 32-bit unsigned integer that specifies the number of bytes in the PnPName field, including its null terminator.
//
// DriverNameLen (4 bytes): A 32-bit unsigned integer that specifies the number of bytes in the DriverName field, including its null terminator.
//
// PrintNameLen (4 bytes): A 32-bit unsigned integer that specifies the number of bytes in the PrintName field, including its null terminator.
//
// CachedFieldsLen (4 bytes): A 32-bit unsigned integer that specifies the number of bytes in the CachedPrinterConfigData field.
//
// PnPName (variable): A null-terminated Unicode string. This field can be set to any valid Unicode string and MUST be ignored on receipt.
//
// DriverName (variable):  An array of characters. The type of characters is determined by the RDPDR_PRINTER_ANNOUNCE_FLAG_ASCII flag. If the flag is set, the DriverName field MUST be a null-terminated ASCII string; otherwise, it MUST be a null-terminated Unicode string. The DriverName field specifies the driver name used by the client for this printer. This name is used by the terminal server to determine the appropriate matching driver for the redirected printer, which is to be used on the server.<1>
//
// PrinterName (variable): The PrinterName field is a null-terminated Unicode string. The client MUST specify the user-assigned printer name of the local printer in this field. This name is used by the server to generate the server-side redirected printer queue.
//
// CachedPrinterConfigData (variable): A variable-length array of bytes. This field is a binary large object (BLOB) of data that describes the cached printer configuration (see section 3.1.1.1).

struct DeviceAnnounceHeaderPrinterSpecificData {
//     RDPDR_DTYP DeviceType = RDPDR_DTYP_UNSPECIFIED;
//     uint32_t DeviceId   = 0;
//
//     uint8_t  PreferredDosName[8 /* PreferredDosName(8) */ + 1] = { 0 };
//
//     size_t DeviceDataLength = 0;

    uint32_t Flags;
    uint32_t CodePage;

    size_t PnPNameLen;
    size_t DriverNameLen;
    size_t PrintNameLen;
    size_t CachedFieldsLen;

    char * PnPName;
    char * DriverName;
    char * PrinterName;

    uint8_t * CachedPrinterConfigData;

    DeviceAnnounceHeaderPrinterSpecificData() = default;

    DeviceAnnounceHeaderPrinterSpecificData(/*RDPDR_DTYP DeviceType,
                                            uint32_t DeviceId,
                                            uint8_t * PreferredDosName,
                                            size_t DeviceDataLength,*/
                                            uint32_t Flags,
                                            uint32_t CodePage,
                                            size_t PnPNameLen,
                                            size_t DriverNameLen,
                                            size_t PrintNameLen,
                                            size_t CachedFieldsLen,
                                            char * PnPName,
                                            char * DriverName,
                                            char * PrinterName )
//         : DeviceType(DeviceType)
//         , DeviceId(DeviceId)
//         , DeviceDataLength(DeviceDataLength)
        : Flags(Flags)
        , CodePage(CodePage)
        , PnPNameLen(PnPNameLen)
        , DriverNameLen(DriverNameLen)
        , PrintNameLen(PrintNameLen)
        , CachedFieldsLen(CachedFieldsLen)
        , PnPName(PnPName)
        , DriverName(DriverName)
        , PrinterName(PrinterName)
    {
//         memcpy(
//             this->PreferredDosName, PreferredDosName,
//             sizeof(PreferredDosName));
    }

    void emit(OutStream & stream) const {
//         stream.out_uint32_le(underlying_cast(this->DeviceType));
//         stream.out_uint32_le(this->DeviceId);
//         stream.out_copy_bytes(this->PreferredDosName, 8);
//         stream.out_uint32_le(this->DeviceDataLength);
        stream.out_uint32_le(this->Flags);
        stream.out_uint32_le(this->CodePage);
        stream.out_uint32_le(this->PnPNameLen);
        stream.out_uint32_le(this->DriverNameLen);
        stream.out_uint32_le(this->PrintNameLen);
        stream.out_uint32_le(this->CachedFieldsLen);
        stream.out_copy_bytes(reinterpret_cast<uint8_t *>(this->PnPName), this->PnPNameLen);
        stream.out_copy_bytes(reinterpret_cast<uint8_t *>(this->DriverName), this->DriverNameLen);
        stream.out_copy_bytes(reinterpret_cast<uint8_t *>(this->PrinterName), this->PrintNameLen);
    }

    void receive(InStream & stream) {
        {
            const unsigned expected = 44;  // DeviceType(4) + DeviceId(4) + PreferredDosName(8) + DeviceDataLength(4) +
                                           //     Flags(4) + CodePage(4) + PnPNameLen(4) +
                                           //     DriverNameLen(4) + PrintNameLen(4) +
                                           //     CachedFieldsLen(4)

            if (!stream.in_check_rem(expected)) {
                LOG(LOG_ERR,
                    "Truncated DeviceIORequest: expected=%u remains=%zu",
                    expected, stream.in_remain());
                throw Error(ERR_RDPDR_PDU_TRUNCATED);
            }
        }
//         this->DeviceType = RDPDR_DTYP(stream.in_uint32_le());
//         this->DeviceId = stream.in_uint32_le();
//         stream.in_copy_bytes(this->PreferredDosName, 8);
//         this->DeviceDataLength = stream.in_uint32_le();
        this->Flags = stream.in_uint32_le();
        this->CodePage = stream.in_uint32_le();
        this->PnPNameLen = stream.in_uint32_le();
        this->DriverNameLen = stream.in_uint32_le();
        this->PrintNameLen = stream.in_uint32_le();
        this->CachedFieldsLen = stream.in_uint32_le();

        if (!stream.in_check_rem(this->PnPNameLen )) {
            LOG(LOG_ERR,
                "Truncated DeviceIORequest: expected=%zu remains=%zu",
                this->PnPNameLen , stream.in_remain());
            throw Error(ERR_RDPDR_PDU_TRUNCATED);
        }
        stream.in_copy_bytes(this->PnPName, this->PnPNameLen);

        if (!stream.in_check_rem(this->DriverNameLen)) {
            LOG(LOG_ERR,
                "Truncated DeviceIORequest: expected=%zu remains=%zu",
                this->DriverNameLen, stream.in_remain());
            throw Error(ERR_RDPDR_PDU_TRUNCATED);
        }
        stream.in_copy_bytes(this->DriverName, this->DriverNameLen);

        if (!stream.in_check_rem(this->PrintNameLen)) {
            LOG(LOG_ERR,
                "Truncated DeviceIORequest: expected=%zu remains=%zu",
                this->PrintNameLen, stream.in_remain());
            throw Error(ERR_RDPDR_PDU_TRUNCATED);
        }
        stream.in_copy_bytes(this->PrinterName, this->PrintNameLen);
    }

    void log() const {
        LOG(LOG_INFO, "     Device Announce Printer Specific Data:");
//         LOG(LOG_INFO, "          * DeviceType       = 0x%08x (4 bytes): %s", this->DeviceType, get_DeviceType_name(this->DeviceType));
//         LOG(LOG_INFO, "          * DeviceId         = 0x%08x (4 bytes)", this->DeviceId);
//         LOG(LOG_INFO, "          * DeviceName       = \"%.*s\" (8 bytes)", 8, this->PreferredDosName);
//         LOG(LOG_INFO, "          * DeviceDataLength = %d (4 bytes)", int(this->DeviceDataLength));
        LOG(LOG_INFO, "          * Flags           = 0x%08x (4 bytes): %s", this->Flags, get_rdpdr_printer_flags_name(this->Flags).c_str());
        LOG(LOG_INFO, "          * CodePage        = 0x%08x (4 bytes)", this->CodePage);
        LOG(LOG_INFO, "          * PnPNameLen      = %zu (4 bytes)", this->PnPNameLen);
        LOG(LOG_INFO, "          * DriverNameLen   = %zu (4 bytes)", this->DriverNameLen);
        LOG(LOG_INFO, "          * PrintNameLen    = %zu (4 bytes)", this->PrintNameLen);
        LOG(LOG_INFO, "          * CachedFieldsLen = %zu (4 bytes)", this->CachedFieldsLen);
        LOG(LOG_INFO, "          * PnPName         = \"%s\" (%zu bytes)", this->PnPName, this->PnPNameLen);
        LOG(LOG_INFO, "          * DriverName      = \"%s\" (%zu bytes)", this->DriverName, this->DriverNameLen);
        LOG(LOG_INFO, "          * PrinterName     = \"%s\" (%zu bytes)", this->PrinterName, this->PrintNameLen);
//         LOG(LOG_INFO, "          * CachedPrinterConfigData  (%zu bytes)", this->CachedFieldsLen);
    }

};

// [MS-RDPEFS] - 2.2.1.4 Device I/O Request (DR_DEVICE_IOREQUEST)
// ==============================================================

// This header is embedded in all server requests on a specific device.

// +-+-+-+-+-+-+-+-+-+-+-+-+-+-+-+-+-+-+-+-+-+-+-+-+-+-+-+-+-+-+-+-+
// | | | | | | | | | | |1| | | | | | | | | |2| | | | | | | | | |3| |
// |0|1|2|3|4|5|6|7|8|9|0|1|2|3|4|5|6|7|8|9|0|1|2|3|4|5|6|7|8|9|0|1|
// +-+-+-+-+-+-+-+-+-+-+-+-+-+-+-+-+-+-+-+-+-+-+-+-+-+-+-+-+-+-+-+-+
// |                             Header                            |
// +---------------------------------------------------------------+
// |                            DeviceId                           |
// +---------------------------------------------------------------+
// |                             FileId                            |
// +---------------------------------------------------------------+
// |                          CompletionId                         |
// +---------------------------------------------------------------+
// |                         MajorFunction                         |
// +---------------------------------------------------------------+
// |                         MinorFunction                         |
// +---------------------------------------------------------------+

// Header (4 bytes): An RDPDR_HEADER header. The Component field MUST be set
//  to RDPDR_CTYP_CORE, and the PacketId field MUST be set to
//  PAKID_CORE_DEVICE_IOREQUEST.

// DeviceId (4 bytes): A 32-bit unsigned integer that is a unique ID. The
//  value MUST match the DeviceId value in the Client Device List Announce
//  Request (section 2.2.2.9).

// FileId (4 bytes): A 32-bit unsigned integer that specifies a unique ID
//  retrieved from the Device Create Response (section 2.2.1.5.1).

// CompletionId (4 bytes): A 32-bit unsigned integer that specifies a unique
//  ID for each request. The ID is considered valid until a Device I/O
//  Response (section 2.2.1.5) is received. Subsequently, the ID MUST be
//  reused.

// MajorFunction (4 bytes): A 32-bit unsigned integer that identifies the
//  request function. This field MUST have one of the following values.

//  +---------------------------------+----------------------------------+
//  | Value                           | Meaning                          |
//  +---------------------------------+----------------------------------+
//  | IRP_MJ_CREATE                   | Create request                   |
//  | 0x00000000                      |                                  |
//  +---------------------------------+----------------------------------+
//  | IRP_MJ_CLOSE                    | Close request                    |
//  | 0x00000002                      |                                  |
//  +---------------------------------+----------------------------------+
//  | IRP_MJ_READ                     | Read request                     |
//  | 0x00000003                      |                                  |
//  +---------------------------------+----------------------------------+
//  | IRP_MJ_WRITE                    | Write request                    |
//  | 0x00000004                      |                                  |
//  +---------------------------------+----------------------------------+
//  | IRP_MJ_DEVICE_CONTROL           | Device control request           |
//  | 0x0000000E                      |                                  |
//  +---------------------------------+----------------------------------+
//  | IRP_MJ_QUERY_VOLUME_INFORMATION | Query volume information request |
//  | 0x0000000A                      |                                  |
//  +---------------------------------+----------------------------------+
//  | IRP_MJ_SET_VOLUME_INFORMATION   | Set volume information request   |
//  | 0x0000000B                      |                                  |
//  +---------------------------------+----------------------------------+
//  | IRP_MJ_QUERY_INFORMATION        | Query information request        |
//  | 0x00000005                      |                                  |
//  +---------------------------------+----------------------------------+
//  | IRP_MJ_SET_INFORMATION          | Set information request          |
//  | 0x00000006                      |                                  |
//  +---------------------------------+----------------------------------+
//  | IRP_MJ_DIRECTORY_CONTROL        | Directory control request        |
//  | 0x0000000C                      |                                  |
//  +---------------------------------+----------------------------------+
//  | IRP_MJ_LOCK_CONTROL             | File lock control request        |
//  | 0x00000011                      |                                  |
//  +---------------------------------+----------------------------------+

enum {
      IRP_MJ_CREATE                   = 0x00000000
    , IRP_MJ_CLOSE                    = 0x00000002
    , IRP_MJ_READ                     = 0x00000003
    , IRP_MJ_WRITE                    = 0x00000004
    , IRP_MJ_DEVICE_CONTROL           = 0x0000000E
    , IRP_MJ_QUERY_VOLUME_INFORMATION = 0x0000000A
    , IRP_MJ_SET_VOLUME_INFORMATION   = 0x0000000B
    , IRP_MJ_QUERY_INFORMATION        = 0x00000005
    , IRP_MJ_SET_INFORMATION          = 0x00000006
    , IRP_MJ_DIRECTORY_CONTROL        = 0x0000000C
    , IRP_MJ_LOCK_CONTROL             = 0x00000011
};

    static const char * get_MajorFunction_name(uint32_t MajorFunction) {
        switch (MajorFunction) {
            case IRP_MJ_CREATE:                   return "IRP_MJ_CREATE";
            case IRP_MJ_CLOSE:                    return "IRP_MJ_CLOSE";
            case IRP_MJ_READ:                     return "IRP_MJ_READ";
            case IRP_MJ_WRITE:                    return "IRP_MJ_WRITE";
            case IRP_MJ_DEVICE_CONTROL:           return "IRP_MJ_DEVICE_CONTROL";
            case IRP_MJ_QUERY_VOLUME_INFORMATION: return "IRP_MJ_QUERY_VOLUME_INFORMATION";
            case IRP_MJ_SET_VOLUME_INFORMATION:   return "IRP_MJ_SET_VOLUME_INFORMATION";
            case IRP_MJ_QUERY_INFORMATION:        return "IRP_MJ_QUERY_INFORMATION";
            case IRP_MJ_SET_INFORMATION:          return "IRP_MJ_SET_INFORMATION";
            case IRP_MJ_DIRECTORY_CONTROL:        return "IRP_MJ_DIRECTORY_CONTROL";
            case IRP_MJ_LOCK_CONTROL:             return "IRP_MJ_LOCK_CONTROL";
        }

        return "<unknown>";
    }

// MinorFunction (4 bytes): A 32-bit unsigned integer. This field is valid
//  only when the MajorFunction field is set to IRP_MJ_DIRECTORY_CONTROL. If
//  the MajorFunction field is set to another value, the MinorFunction field
//  value SHOULD be 0x00000000;<5> otherwise, the MinorFunction field MUST
//  have one of the following values.

//  +--------------------------------+---------------------------------+
//  | Value                          | Meaning                         |
//  +--------------------------------+---------------------------------+
//  | IRP_MN_QUERY_DIRECTORY         | Query directory request         |
//  | 0x00000001                     |                                 |
//  +--------------------------------+---------------------------------+
//  | IRP_MN_NOTIFY_CHANGE_DIRECTORY | Notify change directory request |
//  | 0x00000002                     |                                 |
//  +--------------------------------+---------------------------------+

enum {
      IRP_MN_QUERY_DIRECTORY         = 0x00000001
    , IRP_MN_NOTIFY_CHANGE_DIRECTORY = 0x00000002
};

static const char * get_MinorFunction_name(uint32_t MinorFunction) {
    switch (MinorFunction)
    {
        case IRP_MN_QUERY_DIRECTORY:         return "IRP_MN_QUERY_DIRECTORY";
        case IRP_MN_NOTIFY_CHANGE_DIRECTORY: return "IRP_MN_NOTIFY_CHANGE_DIRECTORY";
    }

    return "<unknown>";
}

class DeviceIORequest {
    uint32_t DeviceId_      = 0;
    uint32_t FileId_        = 0;
    uint32_t CompletionId_  = 0;
    uint32_t MajorFunction_ = 0;
    uint32_t MinorFunction_ = 0;


public:

    DeviceIORequest()
      : DeviceId_(0)
      , FileId_(0)
      , CompletionId_(0)
      , MajorFunction_(0)
      , MinorFunction_(0) {}

    DeviceIORequest( uint32_t DeviceId_
                   , uint32_t FileId_
                   , uint32_t CompletionId_
                   , uint32_t MajorFunction_
                   , uint32_t MinorFunction_)
      : DeviceId_(DeviceId_)
      , FileId_(FileId_)
      , CompletionId_(CompletionId_)
      , MajorFunction_(MajorFunction_)
      , MinorFunction_(MinorFunction_) {}

    void emit(OutStream & stream) const {
        stream.out_uint32_le(this->DeviceId_);
        stream.out_uint32_le(this->FileId_);
        stream.out_uint32_le(this->CompletionId_);
        stream.out_uint32_le(this->MajorFunction_);
        stream.out_uint32_le(this->MinorFunction_);
    }

    void receive(InStream & stream) {
        {
            const unsigned expected = 20;  // DeviceId(4) + FileId(4) + CompletionId(4) +
                                           //     MajorFunction(4) + MinorFunction(4)

            if (!stream.in_check_rem(expected)) {
                LOG(LOG_ERR,
                    "Truncated DeviceIORequest: expected=%u remains=%zu",
                    expected, stream.in_remain());
                throw Error(ERR_RDPDR_PDU_TRUNCATED);
            }
        }

        this->DeviceId_      = stream.in_uint32_le();
        this->FileId_        = stream.in_uint32_le();
        this->CompletionId_  = stream.in_uint32_le();
        this->MajorFunction_ = stream.in_uint32_le();
        this->MinorFunction_ = stream.in_uint32_le();
    }

    uint32_t DeviceId() const { return this->DeviceId_; }

    uint32_t FileId() const { return this->FileId_; }

    uint32_t CompletionId() const { return this->CompletionId_; }

    uint32_t MajorFunction() const { return this->MajorFunction_; }

    uint32_t MinorFunction() const { return this->MinorFunction_; }

    void log(int level) const {
        LOG(level,
            "DeviceIORequest: "
                "DeviceId=%u FileId=%u CompletionId=%u MajorFunction=%s(0x%X) MinorFunction=%s(0x%X)",
            this->DeviceId_, this->FileId_, this->CompletionId_,
            get_MajorFunction_name(this->MajorFunction_), this->MajorFunction_,
            get_MinorFunction_name(this->MinorFunction_), this->MinorFunction_);
    }

    void log() const {
        LOG(LOG_INFO, "     Device I\\O Request:");
        LOG(LOG_INFO, "          * DeviceId      = 0x%08x (4 bytes)", this->DeviceId_);
        LOG(LOG_INFO, "          * FileId        = 0x%08x (4 bytes)", this->FileId_);
        LOG(LOG_INFO, "          * CompletionId  = 0x%08x (4 bytes)", this->CompletionId_);
        LOG(LOG_INFO, "          * MajorFunction = 0x%08x (4 bytes): %s", this->MajorFunction_, get_MajorFunction_name(this->MajorFunction_));
        LOG(LOG_INFO, "          * MinorFunction = 0x%08x (4 bytes): %s", this->MinorFunction_, get_MinorFunction_name(this->MinorFunction_));
    }
};


// [MS-RDPEFS] - 2.2.3.3.1 Server Create Drive Request (DR_DRIVE_CREATE_REQ)
// =========================================================================

// The server opens or creates a file on a redirected file system device.

// +-+-+-+-+-+-+-+-+-+-+-+-+-+-+-+-+-+-+-+-+-+-+-+-+-+-+-+-+-+-+-+-+
// | | | | | | | | | | |1| | | | | | | | | |2| | | | | | | | | |3| |
// |0|1|2|3|4|5|6|7|8|9|0|1|2|3|4|5|6|7|8|9|0|1|2|3|4|5|6|7|8|9|0|1|
// +-+-+-+-+-+-+-+-+-+-+-+-+-+-+-+-+-+-+-+-+-+-+-+-+-+-+-+-+-+-+-+-+
// |                 DeviceCreateRequest (variable)                |
// +---------------------------------------------------------------+
// |                              ...                              |
// +---------------------------------------------------------------+

// DeviceCreateRequest (variable): A DR_CREATE_REQ header. The PathLength and
//  Path fields contain the file name of the file to be created. The file
//  name does not contain a drive letter, which means that the drive is
//  specified by the DeviceId field of the request. The DeviceId is
//  associated with a drive letter when the device is announced in the
//  DR_DEVICELIST_ANNOUNCE (section 2.2.3.1) message. The drive letter is
//  contained in the PreferredDosName field.

// [MS-RDPEFS] - 2.2.1.4.1 Device Create Request (DR_CREATE_REQ)
// =============================================================

// This header initiates a create request. This message can have different
//  purposes depending on the device for which it is issued. The device type
//  is determined by the DeviceId field in the DR_DEVICE_IOREQUEST header.

// +-+-+-+-+-+-+-+-+-+-+-+-+-+-+-+-+-+-+-+-+-+-+-+-+-+-+-+-+-+-+-+-+
// | | | | | | | | | | |1| | | | | | | | | |2| | | | | | | | | |3| |
// |0|1|2|3|4|5|6|7|8|9|0|1|2|3|4|5|6|7|8|9|0|1|2|3|4|5|6|7|8|9|0|1|
// +-+-+-+-+-+-+-+-+-+-+-+-+-+-+-+-+-+-+-+-+-+-+-+-+-+-+-+-+-+-+-+-+
// |                        DeviceIoRequest                        |
// +---------------------------------------------------------------+
// |                              ...                              |
// +---------------------------------------------------------------+
// |                              ...                              |
// +---------------------------------------------------------------+
// |                              ...                              |
// +---------------------------------------------------------------+
// |                              ...                              |
// +---------------------------------------------------------------+
// |                              ...                              |
// +---------------------------------------------------------------+
// |                         DesiredAccess                         |
// +---------------------------------------------------------------+
// |                         AllocationSize                        |
// +---------------------------------------------------------------+
// |                              ...                              |
// +---------------------------------------------------------------+
// |                         FileAttributes                        |
// +---------------------------------------------------------------+
// |                          SharedAccess                         |
// +---------------------------------------------------------------+
// |                       CreateDisposition                       |
// +---------------------------------------------------------------+
// |                         CreateOptions                         |
// +---------------------------------------------------------------+
// |                           PathLength                          |
// +---------------------------------------------------------------+
// |                        Path (variable)                        |
// +---------------------------------------------------------------+
// |                              ...                              |
// +---------------------------------------------------------------+

// DeviceIoRequest (24 bytes): A DR_DEVICE_IOREQUEST header. The
//  MajorFunction field in this header MUST be set to IRP_MJ_CREATE.

// DesiredAccess (4 bytes): A 32-bit unsigned integer that specifies the
//  level of access. This field is specified in [MS-SMB2] section 2.2.13.

// AllocationSize (8 bytes): A 64-bit unsigned integer that specifies the
//  initial allocation size for the file.

// FileAttributes (4 bytes): A 32-bit unsigned integer that specifies the
//  attributes for the file being created. This field is specified in
//  [MS-SMB2] section 2.2.13.

// SharedAccess (4 bytes): A 32-bit unsigned integer that specifies the
//  sharing mode for the file being opened. This field is specified in
//  [MS-SMB2] section 2.2.13.

// CreateDisposition (4 bytes): A 32-bit unsigned integer that specifies the
//  action for the client to take if the file already exists. This field is
//  specified in [MS-SMB2] section 2.2.13. For ports and other devices, this
//  field MUST be set to FILE_OPEN (0x00000001).

// CreateOptions (4 bytes): A 32-bit unsigned integer that specifies the
//  options for creating the file. This field is specified in [MS-SMB2]
//  section 2.2.13.

// PathLength (4 bytes): A 32-bit unsigned integer that specifies the number
//  of bytes in the Path field, including the null-terminator.

// Path (variable): A variable-length array of Unicode characters, including
//  the null-terminator, whose size is specified by the PathLength field. The
//  protocol imposes no limitations on the characters used in this field.

class DeviceCreateRequest {
    uint32_t DesiredAccess_     = 0;
    uint64_t AllocationSize_    = 0LLU;
    uint32_t FileAttributes_    = 0;
    uint32_t SharedAccess_      = 0;
    uint32_t CreateDisposition_ = 0;
    uint32_t CreateOptions_     = 0;

    size_t PathLength_UTF8 = 0;
    uint8_t Path_[65536/2] = {0};

public:
    void emit(OutStream & stream) const {
        stream.out_uint32_le(this->DesiredAccess_);
        stream.out_uint64_le(this->AllocationSize_);
        stream.out_uint32_le(this->FileAttributes_);
        stream.out_uint32_le(this->SharedAccess_);
        stream.out_uint32_le(this->CreateDisposition_);
        stream.out_uint32_le(this->CreateOptions_);

        uint8_t Path_unicode_data[65536];
        size_t size_of_Path_unicode_data = ::UTF8toUTF16(
            this->Path_,
            Path_unicode_data,
            sizeof(Path_unicode_data));

        assert(size_of_Path_unicode_data <= 65534);

        // Writes null terminator.
        Path_unicode_data[size_of_Path_unicode_data    ] = 0;
        Path_unicode_data[size_of_Path_unicode_data + 1] = 0;
        size_of_Path_unicode_data += 2;

        uint8_t * temp_p = Path_unicode_data;
        for (size_t i = 0; i < size_of_Path_unicode_data; i += 2) {
            if (('/' == temp_p[0]) && (0 == temp_p[1])) {
                temp_p[0] = '\\';
            }
            temp_p += 2;
        }

        stream.out_uint32_le(size_of_Path_unicode_data);

        stream.out_copy_bytes(Path_unicode_data, size_of_Path_unicode_data);
    }

    void receive(InStream & stream) {
        {
            const unsigned expected = 32;  // DesiredAccess(4) + AllocationSize(8) +
                                           //     FileAttributes(4) + SharedAccess(4) +
                                           //     CreateDisposition(4) + CreateOptions(4) +
                                           //     PathLength(4)

            if (!stream.in_check_rem(expected)) {
                LOG(LOG_ERR,
                    "Truncated DeviceCreateRequest (0): expected=%u remains=%zu",
                    expected, stream.in_remain());
                throw Error(ERR_RDPDR_PDU_TRUNCATED);
            }
        }

        this->DesiredAccess_     = stream.in_uint32_le();
        this->AllocationSize_    = stream.in_uint64_le();
        this->FileAttributes_    = stream.in_uint32_le();
        this->SharedAccess_      = stream.in_uint32_le();
        this->CreateDisposition_ = stream.in_uint32_le();
        this->CreateOptions_     = stream.in_uint32_le();

        const uint16_t PathLength_UTF16 = stream.in_uint32_le();
        this->PathLength_UTF8 = PathLength_UTF16/2;

        if (PathLength_UTF16) {
            {
                const unsigned expected = PathLength_UTF16;   // Path(variable)

                if (!stream.in_check_rem(expected)) {
                    LOG(LOG_ERR,
                        "Truncated DeviceCreateRequest (1): expected=%u remains=%zu",
                        expected, stream.in_remain());
                    throw Error(ERR_RDPDR_PDU_TRUNCATED);
                }
            }

            uint8_t const * const Path_unicode_data = stream.get_current();

            const size_t path_UTF8_len = ::UTF16toUTF8(Path_unicode_data, PathLength_UTF16, this->Path_,
                this->PathLength_UTF8);

            this->Path_[path_UTF8_len] = '\0';

            for (size_t i = 0; i < this->PathLength_UTF8; i++) {
                if ('\\' == this->Path_[i]) {
                    this->Path_[i] = '/';
                }
            }

            stream.in_skip_bytes(PathLength_UTF16);
        }
    }

    uint64_t AllocationSize() const { return this->AllocationSize_; }

    uint32_t FileAttributes() const { return this->FileAttributes_; }

    uint32_t SharedAccess() const { return this->SharedAccess_; }

    uint32_t DesiredAccess() const { return this->DesiredAccess_; }

    uint32_t CreateDisposition() const { return this->CreateDisposition_; }

    uint32_t CreateOptions() const { return this->CreateOptions_; }

    const char * Path() const { return reinterpret_cast<const char *>(this->Path_); }

    size_t PathLength() const { return PathLength_UTF8*2; }

    void log(int level) const {
        LOG(level,
            "DeviceCreateRequest: DesiredAccess=0x%X AllocationSize=%" PRIu64 " "
                "FileAttributes=0x%X SharedAccess=0x%X CreateDisposition=0x%X "
                "CreateOptions=0x%X Path=\"%s\"",
            this->DesiredAccess_, this->AllocationSize_, this->FileAttributes_,
            this->SharedAccess_, this->CreateDisposition_, this->CreateOptions_,
            reinterpret_cast<const char *>(this->Path_));
    }

    void log() const {
        LOG(LOG_INFO, "     Device Create Request:");
        if (this->CreateOptions_ & smb2::FILE_DIRECTORY_FILE) {
            LOG(LOG_INFO, "          * DesiredAccess     = 0x%08x (4 bytes): %s", this->DesiredAccess_, smb2::get_Directory_Access_Mask_name(this->DesiredAccess_));
        } else {
            LOG(LOG_INFO, "          * DesiredAccess     = 0x%08x (4 bytes): %s", this->DesiredAccess_, smb2::get_File_Pipe_Printer_Access_Mask_name(this->DesiredAccess_));
        }
        LOG(LOG_INFO, "          * AllocationSize    = 0x%" PRIu64 " (8 bytes)", this->AllocationSize_);
        LOG(LOG_INFO, "          * FileAttributes    = 0x%08x (4 bytes): %s", this->FileAttributes_, fscc::get_FileAttributes_name(this->FileAttributes_));
        LOG(LOG_INFO, "          * SharedAccess      = 0x%08x (4 bytes): %s", this->SharedAccess_,  smb2::get_ShareAccess_name(this->SharedAccess_));
        LOG(LOG_INFO, "          * CreateDisposition = 0x%08x (4 bytes): %s", this->CreateDisposition_, smb2::get_CreateDisposition_name(this->CreateDisposition_));
        LOG(LOG_INFO, "          * CreateOptions     = 0x%08x (4 bytes): %s", this->CreateOptions_, smb2::get_CreateOptions_name(this->CreateOptions_));
        LOG(LOG_INFO, "          * PathLength        = %d (4 bytes)", int(2*this->PathLength_UTF8));
        LOG(LOG_INFO, "          * Path              = \"%s\" (%d byte(s))", reinterpret_cast<const char *>(this->Path_), int(2*this->PathLength_UTF8));
    }

};  // DeviceCreateRequest

// [MS-RDPEFS] - 2.2.1.4.2 Device Close Request (DR_CLOSE_REQ)
// ===========================================================

// This header initiates a close request. This message can have different
//  purposes depending on the device for which it is issued. The device type
//  is determined by the DeviceId field in the DR_DEVICE_IOREQUEST header.

// +-+-+-+-+-+-+-+-+-+-+-+-+-+-+-+-+-+-+-+-+-+-+-+-+-+-+-+-+-+-+-+-+
// | | | | | | | | | | |1| | | | | | | | | |2| | | | | | | | | |3| |
// |0|1|2|3|4|5|6|7|8|9|0|1|2|3|4|5|6|7|8|9|0|1|2|3|4|5|6|7|8|9|0|1|
// +-+-+-+-+-+-+-+-+-+-+-+-+-+-+-+-+-+-+-+-+-+-+-+-+-+-+-+-+-+-+-+-+
// |                        DeviceIoRequest                        |
// +---------------------------------------------------------------+
// |                              ...                              |
// +---------------------------------------------------------------+
// |                              ...                              |
// +---------------------------------------------------------------+
// |                              ...                              |
// +---------------------------------------------------------------+
// |                              ...                              |
// +---------------------------------------------------------------+
// |                              ...                              |
// +---------------------------------------------------------------+
// |                            Padding                            |
// +---------------------------------------------------------------+
// |                              ...                              |
// +---------------------------------------------------------------+
// |                              ...                              |
// +---------------------------------------------------------------+
// |                              ...                              |
// +---------------------------------------------------------------+
// |                              ...                              |
// +---------------------------------------------------------------+
// |                              ...                              |
// +---------------------------------------------------------------+
// |                              ...                              |
// +---------------------------------------------------------------+
// |                              ...                              |
// +---------------------------------------------------------------+

// DeviceIoRequest (24 bytes): A DR_DEVICE_IOREQUEST header. The
//  MajorFunction field in this header MUST be set to IRP_MJ_CLOSE.

// Padding (32 bytes): An array of 32 bytes. Reserved. This field can be set
//  to any value, and MUST be ignored on receipt.


class DeviceCloseRequest {

public:
    void emit(OutStream & stream) const {
        stream.out_clear_bytes(32); // Padding(32)
    }

    void receive(InStream & stream) {
        {
            const unsigned expected = 32;  // Padding(32)

            if (!stream.in_check_rem(expected)) {
                LOG(LOG_ERR,
                    "Truncated DeviceCloseRequest: expected=%u remains=%zu",
                    expected, stream.in_remain());
                throw Error(ERR_RDPDR_PDU_TRUNCATED);
            }
        }

        stream.in_skip_bytes(32);   // Padding(32)
    }

    void log(int level) const {
        LOG(level, "DeviceCloseRequest:");
    }

    void log() const {
        LOG(LOG_INFO, "     Device Close Request:");
        LOG(LOG_INFO, "          * Padding - (32 bytes) NOT USED");
    }
};

// [MS-RDPEFS] - 2.2.1.4.3 Device Read Request (DR_READ_REQ)
// =========================================================

// This header initiates a read request. This message can have different
//  purposes depending on the device for which it is issued. The device type
//  is determined by the DeviceId field in the DR_DEVICE_IOREQUEST header.

// +-+-+-+-+-+-+-+-+-+-+-+-+-+-+-+-+-+-+-+-+-+-+-+-+-+-+-+-+-+-+-+-+
// | | | | | | | | | | |1| | | | | | | | | |2| | | | | | | | | |3| |
// |0|1|2|3|4|5|6|7|8|9|0|1|2|3|4|5|6|7|8|9|0|1|2|3|4|5|6|7|8|9|0|1|
// +-+-+-+-+-+-+-+-+-+-+-+-+-+-+-+-+-+-+-+-+-+-+-+-+-+-+-+-+-+-+-+-+
// |                        DeviceIoRequest                        |
// +---------------------------------------------------------------+
// |                              ...                              |
// +---------------------------------------------------------------+
// |                              ...                              |
// +---------------------------------------------------------------+
// |                              ...                              |
// +---------------------------------------------------------------+
// |                              ...                              |
// +---------------------------------------------------------------+
// |                              ...                              |
// +---------------------------------------------------------------+
// |                             Length                            |
// +---------------------------------------------------------------+
// |                             Offset                            |
// +---------------------------------------------------------------+
// |                              ...                              |
// +---------------------------------------------------------------+
// |                            Padding                            |
// +---------------------------------------------------------------+
// |                              ...                              |
// +---------------------------------------------------------------+
// |                              ...                              |
// +---------------------------------------------------------------+
// |                              ...                              |
// +---------------------------------------------------------------+
// |                              ...                              |
// +---------------------------------------------------------------+

// DeviceIoRequest (24 bytes): A DR_DEVICE_IOREQUEST header. The
//  MajorFunction field in this header MUST be set to IRP_MJ_READ.

// Length (4 bytes): A 32-bit unsigned integer. This field specifies the
//  maximum number of bytes to be read from the device.

// Offset (8 bytes): A 64-bit unsigned integer. This field specifies the file
//  offset where the read operation is performed.

// Padding (20 bytes): An array of 20 bytes. Reserved. This field can be set
//  to any value and MUST be ignored on receipt.

class DeviceReadRequest {
    uint32_t Length_ = 0;
    uint64_t Offset_ = 0LLU;

public:
    DeviceReadRequest() = default;

    DeviceReadRequest( uint32_t Length
                     , uint64_t Offset)
      : Length_(Length)
      , Offset_(Offset)
    {}

    void emit(OutStream & stream) const {
        stream.out_uint32_le(this->Length_);
        stream.out_uint64_le(this->Offset_);
        stream.out_clear_bytes(20);
    }

    void receive(InStream & stream) {
        {
            const unsigned expected = 12;  // Length(4) + Offset(8)

            if (!stream.in_check_rem(expected)) {
                LOG(LOG_ERR,
                    "Truncated DeviceReadRequest: expected=%u remains=%zu",
                    expected, stream.in_remain());
                throw Error(ERR_RDPDR_PDU_TRUNCATED);
            }
        }

        this->Length_ = stream.in_uint32_le();
        this->Offset_ = stream.in_uint64_le();
        stream.in_skip_bytes(20);
    }

    uint32_t Length() const { return this->Length_; }

    uint64_t Offset() const { return this->Offset_; }

    void log(int level) const {
        LOG(level, "DeviceReadRequest: Length=%u Offset=%" PRIu64,
            this->Length_, this->Offset_);
    }

    void log() const {
        LOG(LOG_INFO, "     Device Read Request:");
        LOG(LOG_INFO, "          * Length = %u (4 bytes)", this->Length_);
        LOG(LOG_INFO, "          * Offset = 0x%" PRIx64 " (8 bytes)", this->Offset_);
        LOG(LOG_INFO, "          * Padding - (20 bytes) NOT USED");
    }
};



// [MS-RDPEFS] - 2.2.1.4.4 Device Write Request (DR_WRITE_REQ)
// ===========================================================

// This header initiates a write request. This message can have different
//  purposes depending on the device for which it is issued. The device type
//  is determined by the DeviceId field in the DR_DEVICE_IOREQUEST header.

// +-+-+-+-+-+-+-+-+-+-+-+-+-+-+-+-+-+-+-+-+-+-+-+-+-+-+-+-+-+-+-+-+
// | | | | | | | | | | |1| | | | | | | | | |2| | | | | | | | | |3| |
// |0|1|2|3|4|5|6|7|8|9|0|1|2|3|4|5|6|7|8|9|0|1|2|3|4|5|6|7|8|9|0|1|
// +-+-+-+-+-+-+-+-+-+-+-+-+-+-+-+-+-+-+-+-+-+-+-+-+-+-+-+-+-+-+-+-+
// |                        DeviceIoRequest                        |
// +---------------------------------------------------------------+
// |                              ...                              |
// +---------------------------------------------------------------+
// |                              ...                              |
// +---------------------------------------------------------------+
// |                              ...                              |
// +---------------------------------------------------------------+
// |                              ...                              |
// +---------------------------------------------------------------+
// |                              ...                              |
// +---------------------------------------------------------------+
// |                             Length                            |
// +---------------------------------------------------------------+
// |                             Offset                            |
// +---------------------------------------------------------------+
// |                              ...                              |
// +---------------------------------------------------------------+
// |                            Padding                            |
// +---------------------------------------------------------------+
// |                              ...                              |
// +---------------------------------------------------------------+
// |                              ...                              |
// +---------------------------------------------------------------+
// |                              ...                              |
// +---------------------------------------------------------------+
// |                              ...                              |
// +---------------------------------------------------------------+
// |                      WriteData (variable)                     |
// +---------------------------------------------------------------+
// |                              ...                              |
// +---------------------------------------------------------------+

// DeviceIoRequest (24 bytes): A DR_DEVICE_IOREQUEST header. The
//  MajorFunction field in this header MUST be set to IRP_MJ_WRITE.

// Length (4 bytes): A 32-bit unsigned integer that specifies the number of
//  bytes in the WriteData field.

// Offset (8 bytes): A 64-bit unsigned integer. This field specifies the file
//  offset at which the data is written.

// Padding (20 bytes): An array of 20 bytes. Reserved. This field can be set
//  to any value, and MUST be ignored on receipt.

// WriteData (variable): A variable-length array of bytes, where the length
//  is specified by the Length field in this packet. This array contains data
//  to be written on the target device.

struct DeviceWriteRequest {

    uint32_t  Length = 0;
    uint64_t  Offset = 0;
    uint8_t const * WriteData = nullptr;

    enum :  unsigned {
      TOTAL_PDU_HEADER_LEN = 56
    , FISRT_PART_DATA_MAX_LEN = 1600 - TOTAL_PDU_HEADER_LEN
    };

    DeviceWriteRequest() = default;

    DeviceWriteRequest( uint32_t Length
                      , uint64_t Offset
                      , uint8_t const * WriteData)
    : Length(Length)
    , Offset(Offset)
    , WriteData(WriteData)
    {}

    void emit(OutStream & stream) const {
        stream.out_uint32_le(this->Length);
        stream.out_uint64_le(this->Offset);
        stream.out_clear_bytes(20);
        stream.out_copy_bytes(this->WriteData, this->Length);
    }

    void receive(InStream & stream) {
        {
            const unsigned expected = 32;

            if (!stream.in_check_rem(expected)) {
                LOG(LOG_ERR,
                    "Truncated DeviceWriteRequest: expected=%u remains=%zu",
                    expected, stream.in_remain());
                throw Error(ERR_RDPDR_PDU_TRUNCATED);
            }
        }
        this->Length = stream.in_uint32_le();
        this->Offset = stream.in_uint64_le();
        stream.in_skip_bytes(20);
        {
            int exp = this->Length;
            if (exp > 1600-56) {
                exp = 1600-56;
            }
            const unsigned expected = exp;

            if (!stream.in_check_rem(expected)) {
                LOG(LOG_ERR,
                    "Truncated DeviceWriteRequest: expected=%u remains=%zu",
                    expected, stream.in_remain());
                throw Error(ERR_RDPDR_PDU_TRUNCATED);
            }
        }
        this->WriteData = stream.get_current();
    }

    void log() const {
        LOG(LOG_INFO, "     Device Write Request:");
        LOG(LOG_INFO, "          * Length    = %d (4 bytes)", int(this->Length));
        LOG(LOG_INFO, "          * Offset    = 0x%" PRIx64 " (8 bytes)", this->Offset);
        LOG(LOG_INFO, "          * Padding - (20 bytes) NOT USED");
        //auto s = reinterpret_cast<char const *>(this->WriteData);
        int len = int(this->Length);
        LOG(LOG_INFO, "          * WriteData (%d byte(s))", len);
    }
};



// [MS-RDPEFS] - 2.2.1.4.5 Device Control Request (DR_CONTROL_REQ)
// ===============================================================

// This header initiates a device control request. This message can have
//  different purposes depending on the device for which it is issued. The
//  device type is determined by the DeviceId field in the
//  DR_DEVICE_IOREQUEST header.

// +-+-+-+-+-+-+-+-+-+-+-+-+-+-+-+-+-+-+-+-+-+-+-+-+-+-+-+-+-+-+-+-+
// | | | | | | | | | | |1| | | | | | | | | |2| | | | | | | | | |3| |
// |0|1|2|3|4|5|6|7|8|9|0|1|2|3|4|5|6|7|8|9|0|1|2|3|4|5|6|7|8|9|0|1|
// +-+-+-+-+-+-+-+-+-+-+-+-+-+-+-+-+-+-+-+-+-+-+-+-+-+-+-+-+-+-+-+-+
// |                        DeviceIoRequest                        |
// +---------------------------------------------------------------+
// |                              ...                              |
// +---------------------------------------------------------------+
// |                              ...                              |
// +---------------------------------------------------------------+
// |                              ...                              |
// +---------------------------------------------------------------+
// |                              ...                              |
// +---------------------------------------------------------------+
// |                              ...                              |
// +---------------------------------------------------------------+
// |                       OutputBufferLength                      |
// +---------------------------------------------------------------+
// |                       InputBufferLength                       |
// +---------------------------------------------------------------+
// |                         IoControlCode                         |
// +---------------------------------------------------------------+
// |                            Padding                            |
// +---------------------------------------------------------------+
// |                              ...                              |
// +---------------------------------------------------------------+
// |                              ...                              |
// +---------------------------------------------------------------+
// |                              ...                              |
// +---------------------------------------------------------------+
// |                              ...                              |
// +---------------------------------------------------------------+
// |                     InputBuffer (variable)                    |
// +---------------------------------------------------------------+
// |                              ...                              |
// +---------------------------------------------------------------+

// DeviceIoRequest (24 bytes): A DR_DEVICE_IOREQUEST header. The
//  MajorFunction field in this header MUST be set to IRP_MJ_DEVICE_CONTROL.

// OutputBufferLength (4 bytes): A 32-bit unsigned integer that specifies the
//  maximum number of bytes expected in the OutputBuffer field of the Device
//  Control Response (section 2.2.1.5.5).

// InputBufferLength (4 bytes): A 32-bit unsigned integer that specifies the
//  number of bytes in the InputBuffer field.

// IoControlCode (4 bytes): A 32-bit unsigned integer. This field is specific
//  to the redirected device.

// Padding (20 bytes): An array of 20 bytes. Reserved. This field can be set
//  to any value, and MUST be ignored on receipt.

// InputBuffer (variable): A variable-size byte array whose size is specified
//  by the InputBufferLength field.

class DeviceControlRequest {
    uint32_t OutputBufferLength = 0;
    uint32_t IoControlCode_     = 0;

    struct { uint8_t const * p; std::size_t sz; } input_buffer = {nullptr, 0u};

public:
    DeviceControlRequest() = default;

    REDEMPTION_NON_COPYABLE(DeviceControlRequest);

    void emit(OutStream & stream) const {
        stream.out_uint32_le(this->OutputBufferLength);

        stream.out_uint32_le(this->input_buffer.sz);    // InputBufferLength(4)

        stream.out_uint32_le(this->IoControlCode_);

        stream.out_clear_bytes(20); // Padding(20)

        stream.out_copy_bytes(this->input_buffer.p, this->input_buffer.sz);
    }

    void receive(InStream & stream) {
        {
            const unsigned expected = 32;  // OutputBufferLength(4) + InputBufferLength(4) +
                                           //     IoControlCode(4) + Padding(20)

            if (!stream.in_check_rem(expected)) {
                LOG(LOG_ERR,
                    "Truncated DeviceControlRequest (0): "
                        "expected=%u remains=%zu",
                    expected, stream.in_remain());
                throw Error(ERR_RDPDR_PDU_TRUNCATED);
            }
        }

        this->OutputBufferLength = stream.in_uint32_le();

        const uint32_t InputBufferLength = stream.in_uint32_le();

        this->IoControlCode_ = stream.in_uint32_le();

        stream.in_skip_bytes(20);   // Padding(20)

        {
            const unsigned expected = InputBufferLength;  // InputBuffer(variable)

            if (!stream.in_check_rem(expected)) {
                LOG(LOG_ERR,
                    "Truncated DeviceControlRequest (1): expected=%u remains=%zu",
                    expected, stream.in_remain());
                throw Error(ERR_RDPDR_PDU_TRUNCATED);
            }
        }

        this->input_buffer = {stream.get_current(), InputBufferLength};
        stream.in_skip_bytes(InputBufferLength);
    }

    uint32_t IoControlCode() const { return this->IoControlCode_; }

    void log(int level) const {
        LOG(level, "DeviceControlRequest: OutputBufferLength=%u InputBufferLength=%zu "
                "IoControlCode=0x%X",
            this->OutputBufferLength, this->input_buffer.sz,
            this->IoControlCode_);
    }

    void log() const {
        LOG(LOG_INFO, "     Device Control Request:");
        LOG(LOG_INFO, "          * OutputBufferLength = %d (4 bytes)", int(this->OutputBufferLength));
        LOG(LOG_INFO, "          * InputBufferLength  = %d (4 bytes)", int(this->input_buffer.sz));
        LOG(LOG_INFO, "          * IoControlCode      = 0x%08x (4 bytes): %s", this->IoControlCode_, fscc::get_FSCTLStructures(this->IoControlCode_));
        LOG(LOG_INFO, "          * Padding - (20 bytes) NOT USED");
    }
};  // DeviceControlRequest




// 2.2.1.5.5 Device Control Response (DR_CONTROL_RSP)

//  A message with this header describes a response to a Device Control Request (section 2.2.1.4.5).

// +-+-+-+-+-+-+-+-+-+-+-+-+-+-+-+-+-+-+-+-+-+-+-+-+-+-+-+-+-+-+-+-+
// | | | | | | | | | | |1| | | | | | | | | |2| | | | | | | | | |3| |
// |0|1|2|3|4|5|6|7|8|9|0|1|2|3|4|5|6|7|8|9|0|1|2|3|4|5|6|7|8|9|0|1|
// +-+-+-+-+-+-+-+-+-+-+-+-+-+-+-+-+-+-+-+-+-+-+-+-+-+-+-+-+-+-+-+-+
// |                    DeviceIoReply (16 bytes)                   |
// +---------------------------------------------------------------+
// |                              ...                              |
// +---------------------------------------------------------------+
// |                              ...                              |
// +---------------------------------------------------------------+
// |                       OutputBufferLength                      |
// +---------------------------------------------------------------+
// |                     OutputBuffer (variable)                   |
// +---------------------------------------------------------------+
// |                              ...                              |
// +---------------------------------------------------------------+

// DeviceIoReply (16 bytes):  A DR_DEVICE_IOCOMPLETION header. The CompletionId field of this header MUST match a Device I/O Request (section 2.2.1.4) that had the MajorFunction field set to IRP_MJ_DEVICE_CONTROL.

// OutputBufferLength (4 bytes):  A 32-bit unsigned integer that specifies the number of bytes in the OutputBuffer field.

// OutputBuffer (variable):  A variable-length array of bytes whose size is specified by the OutputBufferLength field.

struct DriveControlResponse {

    uint32_t OutputBufferLength = 0;

    DriveControlResponse() = default;

    DriveControlResponse( uint32_t OutputBufferLength)
      : OutputBufferLength(OutputBufferLength)
      {}

    void emit(OutStream & stream) const {
        stream.out_uint32_le(this->OutputBufferLength);
    }

    void receive(InStream & stream) {
        {
            const unsigned expected = 4;
            if (!stream.in_check_rem(expected)) {
                LOG(LOG_ERR,
                    "Truncated DriveControlResponse: expected=%u remains=%zu",
                    expected, stream.in_remain());
                throw Error(ERR_RDPDR_PDU_TRUNCATED);
            }
        }
        this->OutputBufferLength = stream.in_uint32_le();
    }

    void log() const {
        LOG(LOG_INFO, "     Client Drive Control Response:");
        LOG(LOG_INFO, "          * OutputBufferLength = %u (4 bytes)", this->OutputBufferLength);
    }
};




// [MS-RDPEFS] - 2.2.1.5 Device I/O Response (DR_DEVICE_IOCOMPLETION)
// ==================================================================

// A message with this header indicates that the I/O request is complete. In
//  a Device I/O Response message, a request message is matched to the Device
//  I/O Request (section 2.2.1.4) header based on the CompletionId field
//  value. There is only one response per request.

// +-+-+-+-+-+-+-+-+-+-+-+-+-+-+-+-+-+-+-+-+-+-+-+-+-+-+-+-+-+-+-+-+
// | | | | | | | | | | |1| | | | | | | | | |2| | | | | | | | | |3| |
// |0|1|2|3|4|5|6|7|8|9|0|1|2|3|4|5|6|7|8|9|0|1|2|3|4|5|6|7|8|9|0|1|
// +-+-+-+-+-+-+-+-+-+-+-+-+-+-+-+-+-+-+-+-+-+-+-+-+-+-+-+-+-+-+-+-+
// |                             Header                            |
// +---------------------------------------------------------------+
// |                            DeviceId                           |
// +---------------------------------------------------------------+
// |                          CompletionId                         |
// +---------------------------------------------------------------+
// |                            IoStatus                           |
// +---------------------------------------------------------------+

// Header (4 bytes): An RDPDR_HEADER header. The Component field MUST be set
//  to RDPDR_CTYP_CORE, and the PacketId field MUST be set to
//  PAKID_CORE_DEVICE_IOCOMPLETION.

// DeviceId (4 bytes): A 32-bit unsigned integer. This field MUST match the
//  DeviceId field in the DR_DEVICE_IOREQUEST header for the corresponding
//  request.

// CompletionId (4 bytes): A 32-bit unsigned integer. This field MUST match
//  the CompletionId field in the DR_DEVICE_IOREQUEST header for the
//  corresponding request. After processing a response packet with this ID,
//  the same ID MUST be reused in another request.

// IoStatus (4 bytes): A 32-bit unsigned integer that specifies the NTSTATUS
//  code that indicates success or failure for the request. NTSTATUS codes
//  are specified in [MS-ERREF] section 2.3.

class DeviceIOResponse {
    uint32_t DeviceId_     = 0;
    uint32_t CompletionId_ = 0;
    erref::NTSTATUS IoStatus_ = erref::NTSTATUS::STATUS_SUCCESS;

public:
    DeviceIOResponse() = default;

    DeviceIOResponse(uint32_t DeviceId, uint32_t CompletionId, erref::NTSTATUS IoStatus)
    : DeviceId_(DeviceId)
    , CompletionId_(CompletionId)
    , IoStatus_(IoStatus)
    {}

    void emit(OutStream & stream) const {
        stream.out_uint32_le(this->DeviceId_);
        stream.out_uint32_le(this->CompletionId_);
        stream.out_uint32_le(static_cast<uint32_t>(this->IoStatus_));
    }

    void receive(InStream & stream) {
        {
            const unsigned expected = 12;   // DeviceId(4) + CompletionId(4) + IoStatus(4)

            if (!stream.in_check_rem(expected)) {
                LOG(LOG_ERR,
                    "Truncated DeviceIOResponse: expected=%u remains=%zu",
                    expected, stream.in_remain());
                throw Error(ERR_RDPDR_PDU_TRUNCATED);
            }
        }

        this->DeviceId_     = stream.in_uint32_le();
        this->CompletionId_ = stream.in_uint32_le();
        this->IoStatus_     = static_cast<erref::NTSTATUS>(stream.in_uint32_le());
    }

    uint32_t DeviceId() const { return this->DeviceId_; }

    uint32_t CompletionId() const { return this->CompletionId_; }

    erref::NTSTATUS IoStatus() const { return this->IoStatus_; }

    void set_IoStatus(erref::NTSTATUS IoStatus) {
        this->IoStatus_ = IoStatus;
    }

    static size_t size() {
        return 12;  // DeviceId(4) + CompletionId(4) + IoStatus(4)
    }

    void log(int level) const {
        LOG(level, "DeviceIOResponse: DeviceId=%u CompletionId=%u IoStatus=0x%08X",
            this->DeviceId_, this->CompletionId_, static_cast<uint32_t>(this->IoStatus_));
    }

    void log() const {
        LOG(LOG_INFO, "     Device I\\O Response:");
        LOG(LOG_INFO, "          * DeviceId     = 0x%08x (4 bytes)", this->DeviceId_);
        LOG(LOG_INFO, "          * CompletionId = 0x%08x (4 bytes)", this->CompletionId_);
        LOG(LOG_INFO, "          * IoStatus     = 0x%08x (4 bytes): %s", this->IoStatus_, erref::get_NTStatus(this->IoStatus_));
    }
};

// [MS-RDPEFS] - 2.2.1.5.1 Device Create Response (DR_CREATE_RSP)
// ==============================================================

// A message with this header describes a response to a Device Create Request
//  (section 2.2.1.4.1).

// +-+-+-+-+-+-+-+-+-+-+-+-+-+-+-+-+-+-+-+-+-+-+-+-+-+-+-+-+-+-+-+-+
// | | | | | | | | | | |1| | | | | | | | | |2| | | | | | | | | |3| |
// |0|1|2|3|4|5|6|7|8|9|0|1|2|3|4|5|6|7|8|9|0|1|2|3|4|5|6|7|8|9|0|1|
// +-+-+-+-+-+-+-+-+-+-+-+-+-+-+-+-+-+-+-+-+-+-+-+-+-+-+-+-+-+-+-+-+
// |                         DeviceIoReply                         |
// +---------------------------------------------------------------+
// |                              ...                              |
// +---------------------------------------------------------------+
// |                              ...                              |
// +---------------------------------------------------------------+
// |                              ...                              |
// +---------------------------------------------------------------+
// |                             FileId                            |
// +---------------+-----------------------------------------------+
// |  Information  |
// |   (optional)  |
// +---------------+

// DeviceIoReply (16 bytes): A DR_DEVICE_IOCOMPLETION header. The
//  CompletionId field of this header MUST match a Device I/O Request
//  (section 2.2.1.4) message that had the MajorFunction field set to
//  IRP_MJ_CREATE.

// FileId (4 bytes): A 32-bit unsigned integer that specifies a unique ID for
//  the created file object. The ID MUST be reused after sending a Device
//  Close Response (section 2.2.1.5.2).

// Information (1 byte): An unsigned 8-bit integer. This field indicates the
//  success of the Device Create Request (section 2.2.1.4.1). The value of
//  the Information field depends on the value of CreateDisposition field in
//  the Device Create Request (section 2.2.1.4.1). If the IoStatus field is
//  set to 0x00000000, this field MAY be skipped,<6> in which case the server
//  MUST assume that the Information field is set to 0x00. The possible
//  values of the Information field are:

//  +------------------+-----------------------------------+
//  | Value            | Meaning                           |
//  +------------------+-----------------------------------+
//  | FILE_SUPERSEDED  | A new file was created.           |
//  | 0x00000000       |                                   |
//  +------------------+-----------------------------------+
//  | FILE_OPENED      | An existing file was opened.      |
//  | 0x00000001       |                                   |
//  +------------------+-----------------------------------+
//  | FILE_OVERWRITTEN | An existing file was overwritten. |
//  | 0x00000003       |                                   |
//  +------------------+-----------------------------------+

// TODO strong enum (FileStatus?)
enum : uint8_t {
      FILE_SUPERSEDED  = 0x00
    , FILE_OPENED      = 0x01
    , FILE_OVERWRITTEN = 0x03
};

//  The values of the CreateDisposition field in the Device Create Request
//  (section 2.2.1.4.1) that determine the value of the Information field
//  are associated as follows:

//  +-------------------------+-------------------------------+
//  | Information field value | CreateDisposition field value |
//  +-------------------------+-------------------------------+
//  | FILE_SUPERSEDED         | FILE_SUPERSEDE                |
//  |                         | FILE_OPEN                     |
//  |                         | FILE_CREATE                   |
//  |                         | FILE_OVERWRITE                |
//  +-------------------------+-------------------------------+
//  | FILE_OPENED             | FILE_OPEN_IF                  |
//  +-------------------------+-------------------------------+
//  | FILE_OVERWRITTEN        | FILE_OVERWRITE_IF             |
//  +-------------------------+-------------------------------+

class DeviceCreateResponse {
    uint32_t FileId_     = 0;
    uint8_t  Information = 0;

public:
    DeviceCreateResponse() = default;

    DeviceCreateResponse(uint32_t FileId, uint8_t Information)
    : FileId_(FileId)
    , Information(Information) {}

    void emit(OutStream & stream) const {
        stream.out_uint32_le(this->FileId_);
        stream.out_uint8(this->Information);
    }

    void receive(InStream & stream, erref::NTSTATUS IoStatus) {
        {
            const unsigned expected =
                    4 +                 // FileId(4)
                    (IoStatus != erref::NTSTATUS::STATUS_SUCCESS ? 1 : 0)  // Information(1)
                ;

            if (!stream.in_check_rem(expected)) {
                LOG(LOG_ERR,
                    "Truncated DeviceCreateResponse: expected=%u remains=%zu",
                    expected, stream.in_remain());
                throw Error(ERR_RDPDR_PDU_TRUNCATED);
            }
        }

        this->FileId_     = stream.in_uint32_le();
        this->Information = (IoStatus != erref::NTSTATUS::STATUS_SUCCESS ? stream.in_uint8() : 0x00);
    }

    void receive(InStream & stream) {
        {
            const unsigned expected1 =
                    4                  // FileId(4)
                ;

            const unsigned expected2 =
                4 +                 // FileId(4)
                1  // Information(1)
            ;

            if (!stream.in_check_rem(expected1) && !stream.in_check_rem(expected2)) {
                LOG(LOG_ERR,
                    "Truncated DeviceCreateResponse: expected= 4 or 5, remains=%zu",
                    stream.in_remain());
                throw Error(ERR_RDPDR_PDU_TRUNCATED);
            }
        }


        this->FileId_     = stream.in_uint32_le();
        if (stream.in_check_rem(1)) {
            this->Information = stream.in_uint8();
        }
    }

    uint32_t FileId() const { return this->FileId_; }

private:
    static const char * get_Information_name(uint8_t Information) {
        switch (Information) {
            case FILE_SUPERSEDED:  return "FILE_SUPERSEDED";
            case FILE_OPENED:      return "FILE_OPENED";
            case FILE_OVERWRITTEN: return "FILE_OVERWRITTEN";
        }

        return "<unknown>";
    }

public:
    void log(int level) const {
        LOG(level, "DeviceCreateResponse: FileId=%u Information=%s(0x%X)",
            this->FileId_, this->get_Information_name(this->Information),
            unsigned(this->Information));
    }

    void log() const {
        LOG(LOG_INFO, "     Device Create Response:");
        LOG(LOG_INFO, "          * FileId      = 0x%08x (4 bytes)", this->FileId_);
        LOG(LOG_INFO, "          * Information = 0x%02x (1 byte) optional", this->Information);
    }
};

// [MS-RDPEFS] - 2.2.1.5.2 Device Close Response (DR_CLOSE_RSP)
// ============================================================

// This message is a reply to a Device Close Request (section 2.2.1.4.2).

// +-+-+-+-+-+-+-+-+-+-+-+-+-+-+-+-+-+-+-+-+-+-+-+-+-+-+-+-+-+-+-+-+
// | | | | | | | | | | |1| | | | | | | | | |2| | | | | | | | | |3| |
// |0|1|2|3|4|5|6|7|8|9|0|1|2|3|4|5|6|7|8|9|0|1|2|3|4|5|6|7|8|9|0|1|
// +-+-+-+-+-+-+-+-+-+-+-+-+-+-+-+-+-+-+-+-+-+-+-+-+-+-+-+-+-+-+-+-+
// |                         DeviceIoReply                         |
// +---------------------------------------------------------------+
// |                              ...                              |
// +---------------------------------------------------------------+
// |                              ...                              |
// +---------------------------------------------------------------+
// |                              ...                              |
// +---------------------------------------------------------------+
// |                            Padding                            |
// +---------------+-----------------------------------------------+
// |      ...      |
// +---------------+

// DeviceIoReply (16 bytes): A DR_DEVICE_IOCOMPLETION header. The
//  CompletionId field of this header MUST match a Device I/O Request
//  (section 2.2.1.4) message that had the MajorFunction field set to
//  IRP_MJ_CLOSE.

// Padding (5 bytes): An array of 5 bytes. Reserved. This field can be set to
//  any value, and MUST be ignored on receipt.



// [MS-RDPEFS] - 2.2.1.5.3 Device Read Response (DR_READ_RSP)
// ==========================================================

// A message with this header describes a response to a Device Read Request
//  (section 2.2.1.4.3).

// +-+-+-+-+-+-+-+-+-+-+-+-+-+-+-+-+-+-+-+-+-+-+-+-+-+-+-+-+-+-+-+-+
// | | | | | | | | | | |1| | | | | | | | | |2| | | | | | | | | |3| |
// |0|1|2|3|4|5|6|7|8|9|0|1|2|3|4|5|6|7|8|9|0|1|2|3|4|5|6|7|8|9|0|1|
// +-+-+-+-+-+-+-+-+-+-+-+-+-+-+-+-+-+-+-+-+-+-+-+-+-+-+-+-+-+-+-+-+
// |                         DeviceIoReply                         |
// +---------------------------------------------------------------+
// |                              ...                              |
// +---------------------------------------------------------------+
// |                              ...                              |
// +---------------------------------------------------------------+
// |                              ...                              |
// +---------------------------------------------------------------+
// |                             Length                            |
// +---------------------------------------------------------------+
// |                      ReadData (variable)                      |
// +---------------------------------------------------------------+
// |                              ...                              |
// +---------------------------------------------------------------+

// DeviceIoReply (16 bytes): A DR_DEVICE_IOCOMPLETION header. The
//  CompletionId field of this header MUST match a Device I/O Request
//  (section 2.2.1.4) message that had the MajorFunction field set to
//  IRP_MJ_READ.

// Length (4 bytes): A 32-bit unsigned integer that specifies the number of
//  bytes in the ReadData field.

// ReadData (variable): A variable-length array of bytes that specifies the
//  output data from the read request. The length of ReadData is specified by
//  the Length field in this packet.

struct DeviceReadResponse {

    uint32_t Length = 0;

    DeviceReadResponse() = default;

    DeviceReadResponse( uint32_t Length)
      : Length(Length)
    {}

    void emit(OutStream & stream) const {
        stream.out_uint32_le(Length);
    }

    void receive(InStream & stream) {
        {
            const unsigned expected = 4;
            if (!stream.in_check_rem(expected)) {
                LOG(LOG_ERR,
                    "Truncated DeviceReadResponse: expected=%u remains=%zu",
                    expected, stream.in_remain());
                throw Error(ERR_RDPDR_PDU_TRUNCATED);
            }
        }
        this->Length = stream.in_uint32_le();
//         {
//             const unsigned expected = Length;
//             if (!stream.in_check_rem(expected)) {
//                 LOG(LOG_ERR,
//                     "Truncated DeviceReadResponse: expected=%u remains=%zu",
//                     expected, stream.in_remain());
//                 throw Error(ERR_RDPDR_PDU_TRUNCATED);
//             }
//         }
        //uint8_t data[0xffff];
        //stream.in_copy_bytes(data, Length);
        //this->ReadData = std::string(reinterpret_cast<char *>(data), Length/2);
    }

    void log() const {
        LOG(LOG_INFO, "     Device Read Response:");
        LOG(LOG_INFO, "          * Length   = %u (4 bytes)", this->Length);
    }
};

// [MS-RDPEFS] - 2.2.1.5.4 Device Write Response (DR_WRITE_RSP)
// ============================================================

// A message with this header describes a response to a Device Write Request
//  (section 2.2.1.4.4).

// +-+-+-+-+-+-+-+-+-+-+-+-+-+-+-+-+-+-+-+-+-+-+-+-+-+-+-+-+-+-+-+-+
// | | | | | | | | | | |1| | | | | | | | | |2| | | | | | | | | |3| |
// |0|1|2|3|4|5|6|7|8|9|0|1|2|3|4|5|6|7|8|9|0|1|2|3|4|5|6|7|8|9|0|1|
// +-+-+-+-+-+-+-+-+-+-+-+-+-+-+-+-+-+-+-+-+-+-+-+-+-+-+-+-+-+-+-+-+
// |                         DeviceIoReply                         |
// +---------------------------------------------------------------+
// |                              ...                              |
// +---------------------------------------------------------------+
// |                              ...                              |
// +---------------------------------------------------------------+
// |                              ...                              |
// +---------------------------------------------------------------+
// |                             Length                            |
// +---------------+-----------------------------------------------+
// |    Padding    |
// |   (optional)  |
// +---------------+

// DeviceIoReply (16 bytes): A DR_DEVICE_IOCOMPLETION header. The
//  CompletionId field of this header MUST match a Device I/O Request
//  (section 2.2.1.4) message that had the MajorFunction field set to
//  IRP_MJ_WRITE.

// Length (4 bytes): A 32-bit unsigned integer that specifies the number of
//  bytes written in response to the write request.

// Padding (1 byte): An 8-bit unsigned integer intended to allow the client
//  minor flexibility in determining the overall packet length. This field is
//  unused and can be set to any value. If present, this field MUST be
//  ignored on receipt.

struct DeviceWriteResponse {

    uint32_t Length = 0;

    DeviceWriteResponse() = default;

    DeviceWriteResponse( uint32_t Length)
    : Length(Length)
    {}

    void emit(OutStream & stream) const {
        stream.out_uint32_le(this->Length);
        stream.out_clear_bytes(1);
    }

    void receive(InStream & stream) {
        {
            const unsigned expected = 4;

            if (!stream.in_check_rem(expected)) {
                LOG(LOG_ERR,
                    "Truncated DeviceWriteResponse: expected=%u remains=%zu",
                    expected, stream.in_remain());
                throw Error(ERR_RDPDR_PDU_TRUNCATED);
            }
        }
        this->Length = stream.in_uint32_le();
    }

    void log() const {
        LOG(LOG_INFO, "     Device Write Response:");
        LOG(LOG_INFO, "          * Length = %u (4 bytes)", this->Length);
        LOG(LOG_INFO, "          * Padding - (1 byte) NOT USED");
    }
};



// [MS-RDPEFS] - 2.2.2.1 Server Device Announce Response
//  (DR_CORE_DEVICE_ANNOUNCE_RSP)
// =====================================================

// The server responds to a Client Device List Announce Request with this
//  message.

// +-+-+-+-+-+-+-+-+-+-+-+-+-+-+-+-+-+-+-+-+-+-+-+-+-+-+-+-+-+-+-+-+
// | | | | | | | | | | |1| | | | | | | | | |2| | | | | | | | | |3| |
// |0|1|2|3|4|5|6|7|8|9|0|1|2|3|4|5|6|7|8|9|0|1|2|3|4|5|6|7|8|9|0|1|
// +-+-+-+-+-+-+-+-+-+-+-+-+-+-+-+-+-+-+-+-+-+-+-+-+-+-+-+-+-+-+-+-+
// |                             Header                            |
// +---------------------------------------------------------------+
// |                            DeviceId                           |
// +---------------------------------------------------------------+
// |                           ResultCode                          |
// +---------------------------------------------------------------+

// Header (4 bytes): An RDPDR_HEADER header. The Component field MUST be set
//  to RDPDR_CTYP_CORE, and the PacketId field MUST be set to
//  PAKID_CORE_DEVICE_REPLY.

// DeviceId (4 bytes): A 32-bit unsigned integer. This ID MUST be the same as
//  one of the IDs specified in the Client Device List Announce Request
//  message. The server sends a separate Server Device Announce Response
//  message for each announced device.

// ResultCode (4 bytes): A 32-bit unsigned integer that specifies the
//  NTSTATUS code that indicates the success or failure of device
//  initialization. NTSTATUS codes are specified in [MS-ERREF] section 2.3.

class ServerDeviceAnnounceResponse {
    uint32_t DeviceId_   = 0;
    erref::NTSTATUS ResultCode_ = erref::NTSTATUS::STATUS_SUCCESS;

public:
    ServerDeviceAnnounceResponse() = default;

    ServerDeviceAnnounceResponse(uint32_t device_id, erref::NTSTATUS result_code) :
        DeviceId_(device_id), ResultCode_(result_code) {}

    void emit(OutStream & stream) const {
        stream.out_uint32_le(this->DeviceId_);
        stream.out_uint32_le(static_cast<uint32_t>(this->ResultCode_));
    }

    void receive(InStream & stream) {
        {
            const unsigned expected = 8;   // DeviceId(4) + ResultCode(4)

            if (!stream.in_check_rem(expected)) {
                LOG(LOG_ERR,
                    "Truncated ServerDeviceAnnounceResponse: expected=%u remains=%zu",
                    expected, stream.in_remain());
                throw Error(ERR_RDPDR_PDU_TRUNCATED);
            }
        }

        this->DeviceId_   = stream.in_uint32_le();
        this->ResultCode_ = erref::NTSTATUS(stream.in_uint32_le());
    }

    uint32_t DeviceId() const { return this->DeviceId_; }

    erref::NTSTATUS ResultCode() const { return this->ResultCode_; }

    void log(int level) const {
        LOG(level, "ServerDeviceAnnounceResponse: DeviceId=%" PRIu32 " ResultCode=0x%08" PRIX32,
            this->DeviceId_, underlying_cast(this->ResultCode_));
    }

    void log() const {
        LOG(LOG_INFO, "     Server Device Announce Response:");
        LOG(LOG_INFO, "          * DeviceId   = 0x%08x (4 bytes)", this->DeviceId_);
        LOG(LOG_INFO, "          * ResultCode = 0x%08x (4 bytes): %s", this->ResultCode_, erref::get_NTStatus(this->ResultCode_));
    }
};

// [MS-RDPEFS] - 2.2.2.2 Server Announce Request
//  (DR_CORE_SERVER_ANNOUNCE_REQ)
// =============================================

// The server initiates the protocol with this message.

// +-+-+-+-+-+-+-+-+-+-+-+-+-+-+-+-+-+-+-+-+-+-+-+-+-+-+-+-+-+-+-+-+
// | | | | | | | | | | |1| | | | | | | | | |2| | | | | | | | | |3| |
// |0|1|2|3|4|5|6|7|8|9|0|1|2|3|4|5|6|7|8|9|0|1|2|3|4|5|6|7|8|9|0|1|
// +-+-+-+-+-+-+-+-+-+-+-+-+-+-+-+-+-+-+-+-+-+-+-+-+-+-+-+-+-+-+-+-+
// |                             Header                            |
// +-------------------------------+-------------------------------+
// |          VersionMajor         |          VersionMinor         |
// +-------------------------------+-------------------------------+
// |                            ClientId                           |
// +---------------------------------------------------------------+

// Header (4 bytes): An RDPDR_HEADER header. The Component field MUST be set
//  to RDPDR_CTYP_CORE, and the PacketId field MUST be set to
//  PAKID_CORE_SERVER_ANNOUNCE.

// VersionMajor (2 bytes): A 16-bit unsigned integer that specifies the
//  server major version number. This field MUST be set to 0x0001.

// VersionMinor (2 bytes): A 16-bit unsigned integer that specifies the
//  server minor version number. This field MUST be set to one of several
//  values<7>.

// ClientId (4 bytes): A 32-bit unsigned integer that specifies the unique ID
//  generated by the server as specified in section 3.3.5.1.2.

class ServerAnnounceRequest {
    uint16_t VersionMajor_  = 0;
    uint16_t VersionMinor_ = 0;
    uint16_t ClientId_     = 0;

public:

    ServerAnnounceRequest() = default;

    ServerAnnounceRequest(uint16_t VersionMajor_, uint16_t VersionMinor_, uint16_t ClientId_)
      : VersionMajor_(VersionMajor_)
      , VersionMinor_(VersionMinor_)
      , ClientId_(ClientId_)
      {}


    void emit(OutStream & stream) const {
        stream.out_uint16_le(this->VersionMajor_);
        stream.out_uint16_le(this->VersionMinor_);
        stream.out_uint16_le(this->ClientId_);
    }

    void receive(InStream & stream) {
        {
            const unsigned expected = 8;   // VersionMajor(2) + VersionMajor(2) + ClientId(4)

            if (!stream.in_check_rem(expected)) {
                LOG(LOG_ERR,
                    "Truncated ServerAnnounceRequest: expected=%u remains=%zu",
                    expected, stream.in_remain());
                throw Error(ERR_RDPDR_PDU_TRUNCATED);
            }
        }

        this->VersionMajor_  = stream.in_uint16_le();
        this->VersionMinor_ = stream.in_uint16_le();
        this->ClientId_     = stream.in_uint32_le();
    }

    uint16_t VersionMajor() const { return this->VersionMajor_; }

    uint16_t VersionMinor() const { return this->VersionMinor_; }

    uint16_t ClientId() const { return this->ClientId_; }

    void log(int level) const {
        LOG(level, "ServerAnnounceRequest: VersionMajor=0x%04X VersionMinor=0x%04X ClientId=%u",
            unsigned(this->VersionMajor_), unsigned(this->VersionMinor_), unsigned(this->ClientId_));
    }

    void log() const {
        LOG(LOG_INFO, "     Server Announce Request:");
        LOG(LOG_INFO, "          * VersionMajor = 0x%04X (2 bytes) ", this->VersionMajor_);
        LOG(LOG_INFO, "          * VersionMinor = 0x%04X (2 bytes) ", this->VersionMinor_);
        LOG(LOG_INFO, "          * ClientId     = 0x%08X (4 bytes) ", this->ClientId_);
    }
};

// [MS-RDPEFS] - 2.2.2.3 Client Announce Reply (DR_CORE_CLIENT_ANNOUNCE_RSP)
// =========================================================================

// The client replies to the Server Announce Request message.

// +-+-+-+-+-+-+-+-+-+-+-+-+-+-+-+-+-+-+-+-+-+-+-+-+-+-+-+-+-+-+-+-+
// | | | | | | | | | | |1| | | | | | | | | |2| | | | | | | | | |3| |
// |0|1|2|3|4|5|6|7|8|9|0|1|2|3|4|5|6|7|8|9|0|1|2|3|4|5|6|7|8|9|0|1|
// +-+-+-+-+-+-+-+-+-+-+-+-+-+-+-+-+-+-+-+-+-+-+-+-+-+-+-+-+-+-+-+-+
// |                             Header                            |
// +-------------------------------+-------------------------------+
// |          VersionMajor         |          VersionMinor         |
// +-------------------------------+-------------------------------+
// |                            ClientId                           |
// +---------------------------------------------------------------+

// Header (4 bytes): An RDPDR_HEADER header. The Component field MUST be set
//  to RDPDR_CTYP_CORE, and the PacketId field MUST be set to
//  PAKID_CORE_CLIENTID_CONFIRM.

// VersionMajor (2 bytes): A 16-bit unsigned integer that specifies the
//  client major version number. This field MUST be set to 0x0001.

// VersionMinor (2 bytes): A 16-bit unsigned integer that specifies the
//  client minor version number. This field MUST be set to one of the
//  following values.

//  +--------+------------------------+
//  | Value  | Meaning                |
//  +--------+------------------------+
//  | 0x000C | RDP Client 6.0 and 6.1 |
//  +--------+------------------------+
//  | 0x000A | RDP Client 5.2         |
//  +--------+------------------------+
//  | 0x0005 | RDP Client 5.1         |
//  +--------+------------------------+
//  | 0x0002 | RDP Client 5.0         |
//  +--------+------------------------+

// ClientId (4 bytes): A 32-bit unsigned integer that the client MUST set to
//  either the ClientID field, which is supplied by the server in the Server
//  Announce Request message, or a unique ID as specified in section
//  3.2.5.1.3.

class ClientAnnounceReply {
    uint16_t VersionMajor = 0;
    uint16_t VersionMinor = 0;
    uint16_t ClientId     = 0;

public:
    ClientAnnounceReply() = default;

    ClientAnnounceReply(uint16_t VersionMajor, uint16_t VersionMinor, uint16_t ClientId)
    : VersionMajor(VersionMajor)
    , VersionMinor(VersionMinor)
    , ClientId(ClientId) {}

    void emit(OutStream & stream) const {
        stream.out_uint16_le(this->VersionMajor);
        stream.out_uint16_le(this->VersionMinor);
        stream.out_uint32_le(this->ClientId);
    }

    void receive(InStream & stream) {
        {
            const unsigned expected = 8;   // VersionMajor(2) + VersionMajor(2) + ClientId(4)

            if (!stream.in_check_rem(expected)) {
                LOG(LOG_ERR,
                    "Truncated ClientAnnounceReply: expected=%u remains=%zu",
                    expected, stream.in_remain());

                throw Error(ERR_RDPDR_PDU_TRUNCATED);
            }
        }

        this->VersionMajor = stream.in_uint16_le();
        this->VersionMinor = stream.in_uint16_le();
        this->ClientId     = stream.in_uint32_le();
    }

    void log(int level) const {
        LOG(level, "ClientAnnounceReply: VersionMajor=0x%04X VersionMinor=0x%04X ClientId=%u",
            unsigned(this->VersionMajor), unsigned(this->VersionMinor), unsigned(this->ClientId));
    }

    void log() const {
        LOG(LOG_INFO, "     Client Announce Reply:");
        LOG(LOG_INFO, "          * VersionMajor = 0x%04x (2 bytes)", this->VersionMajor);
        LOG(LOG_INFO, "          * VersionMinor = 0x%04x (2 bytes)", this->VersionMinor);
        LOG(LOG_INFO, "          * ClientId     = 0x%08x (4 bytes)", this->ClientId);
    }
};

// [MS-RDPEFS] - 2.2.2.4 Client Name Request (DR_CORE_CLIENT_NAME_REQ)
// ===================================================================

// The client announces its machine name.

// +-+-+-+-+-+-+-+-+-+-+-+-+-+-+-+-+-+-+-+-+-+-+-+-+-+-+-+-+-+-+-+-+
// | | | | | | | | | | |1| | | | | | | | | |2| | | | | | | | | |3| |
// |0|1|2|3|4|5|6|7|8|9|0|1|2|3|4|5|6|7|8|9|0|1|2|3|4|5|6|7|8|9|0|1|
// +-+-+-+-+-+-+-+-+-+-+-+-+-+-+-+-+-+-+-+-+-+-+-+-+-+-+-+-+-+-+-+-+
// |                             Header                            |
// +---------------------------------------------------------------+
// |                          UnicodeFlag                          |
// +---------------------------------------------------------------+
// |                            CodePage                           |
// +---------------------------------------------------------------+
// |                        ComputerNameLen                        |
// +---------------------------------------------------------------+
// |                    ComputerName (variable)                    |
// +---------------------------------------------------------------+
// |                              ...                              |
// +---------------------------------------------------------------+

// Header (4 bytes): An RDPDR_HEADER header. The Component field MUST be set
//  to RDPDR_CTYP_CORE, and the PacketId field MUST be set to
//  PAKID_CORE_CLIENT_NAME.

// UnicodeFlag (4 bytes): A 32-bit unsigned integer that indicates the format
//  of the ComputerName field. Only the least significant bit of this field is
//  valid (the most significant 31 bits MUST be ignored). This field MUST be
//  set to one of the following values.

//  +------------+----------------------------------------+
//  | Value      | Meaning                                |
//  +------------+----------------------------------------+
//  | 0x00000001 | ComputerName is in Unicode characters. |
//  +------------+----------------------------------------+
//  | 0x00000000 | ComputerName is in ASCII characters.   |
//  +------------+----------------------------------------+

enum {
  ASCII_CHAR   = 0x00000000,
  UNICODE_CHAR = 0x00000001
};

// CodePage (4 bytes): A 32-bit unsigned integer that specifies the code page
//  of the ComputerName field; it MUST be set to 0.

// ComputerNameLen (4 bytes): A 32-bit unsigned integer that specifies the
//  number of bytes in the ComputerName field, including null terminator.

// ComputerName (variable): A variable-length array of ASCII or Unicode
//  characters, the format of which is determined by the UnicodeFlag field.
//  This is a string that identifies the client computer name. The string
//  MUST be null-terminated. The protocol imposes no limitations on the
//  characters used in this field.

class ClientNameRequest {
    uint32_t UnicodeFlag = 0x000007ff /* ComputerName is in Unicode characters. */;
    uint32_t CodePage    = 0;

    size_t ComputerNameLen = 0;

    char ComputerName[65536/2];

public:
    ClientNameRequest() = default;

    explicit ClientNameRequest(const char * computer_name)
    {
//         assert(this->ComputerNameLen <= (65536/2)-1);
        std::memcpy(this->ComputerName, computer_name,  65536/2);
    }

    explicit ClientNameRequest(const char * computer_name, const uint32_t unicodeFlag)
    : UnicodeFlag(unicodeFlag)
    , ComputerNameLen(sizeof(computer_name))
    {
//         assert(this->ComputerNameLen <= (65536/2)-1);
        std::memcpy(this->ComputerName, computer_name, 65536/2);
    }


    void emit(OutStream & stream)  {
        stream.out_uint32_le(this->UnicodeFlag);
        stream.out_uint32_le(this->CodePage);

        if (this->UnicodeFlag & 0x00000001) {
            // ComputerName is in Unicode characters.

            // The null-terminator is included.
            uint8_t ComputerName_unicode_data[65536];
            size_t size_of_ComputerName_unicode_data = ::UTF8toUTF16(
                reinterpret_cast<const uint8_t *>(this->ComputerName),
                ComputerName_unicode_data, sizeof(ComputerName_unicode_data));
            // Writes null terminator.
            ComputerName_unicode_data[size_of_ComputerName_unicode_data    ] =
            ComputerName_unicode_data[size_of_ComputerName_unicode_data + 1] = 0;
            size_of_ComputerName_unicode_data += 2;

            stream.out_uint32_le(size_of_ComputerName_unicode_data);

            stream.out_copy_bytes(ComputerName_unicode_data, size_of_ComputerName_unicode_data);
        } else {
            // The null-terminator is included.
            this->ComputerName[this->ComputerNameLen] = '\0';
            this->ComputerNameLen += 1;
            stream.out_uint32_le(this->ComputerNameLen);
            stream.out_copy_bytes(reinterpret_cast<const uint8_t *>(this->ComputerName), this->ComputerNameLen);
        }
    }

    void receive(InStream & stream) {
        {
            const unsigned expected = 12;  // UnicodeFlag(4) + CodePage(4) +
                                           //     ComputerNameLen(4)

            if (!stream.in_check_rem(expected)) {
                LOG(LOG_ERR,
                    "Truncated ClientNameRequest (0): expected=%u remains=%zu",
                    expected, stream.in_remain());
                throw Error(ERR_RDPDR_PDU_TRUNCATED);
            }
        }

        this->UnicodeFlag = stream.in_uint32_le();
        this->CodePage    = stream.in_uint32_le();

        this->ComputerNameLen = stream.in_uint32_le();
        if (this->ComputerNameLen) {
            {
                const unsigned expected = ComputerNameLen;  // ComputerName(variable)

                if (!stream.in_check_rem(expected)) {
                    LOG(LOG_ERR,
                        "Truncated ClientNameRequest (1): expected=%u remains=%zu",
                        expected, stream.in_remain());
                    throw Error(ERR_RDPDR_PDU_TRUNCATED);
                }
            }

            // Remote Desktop Connection of Windows XP (Shell Version 6.1.7600,
            //  Control Version 6.1.7600) has a bug. The field UnicodeFlag
            //  contains inconsistent data.
            if (this->UnicodeFlag & 0x00000001) {
                // ComputerName is in Unicode characters.

                uint8_t const * ComputerName_unicode_data = stream.get_current();

                const size_t ComputerName_utf8_len = ::UTF16toUTF8(
                    ComputerName_unicode_data,
                    this->ComputerNameLen,
                    reinterpret_cast<uint8_t *>(this->ComputerName),
                    sizeof(this->ComputerName));

                this->ComputerName[ComputerName_utf8_len] = '\0';

                stream.in_skip_bytes(ComputerNameLen);
            } else {
                // The null-terminator is included.
                std::memcpy(this->ComputerName, stream.get_current(), this->ComputerNameLen);
            }
        }
    }

    void log(int level) const {
        LOG(level, "ClientNameRequest: UnicodeFlag=0x%X CodePage=%u ComputerName=\"%s\"",
            this->UnicodeFlag, this->CodePage, this->ComputerName);
    }

    void log() const {
        LOG(LOG_INFO, "     Client Name Request:");
        LOG(LOG_INFO, "          * UnicodeFlag     = 0x%08x (4 bytes)", this->UnicodeFlag);
        LOG(LOG_INFO, "          * CodePage        = 0x%08x (4 bytes)", this->CodePage);
        LOG(LOG_INFO, "          * ComputerNameLen = %zu (4 bytes)", this->ComputerNameLen);
        LOG(LOG_INFO, "          * ComputerName    = \"%s\" (%zu byte(s))", this->ComputerName, this->ComputerNameLen);
    }

};  // ClientNameRequest

// [MS-RDPEFS] - 2.2.2.7.1 General Capability Set (GENERAL_CAPS_SET)
// =================================================================

// This packet is embedded into Server Core Capability Request and Client
//  Core Capability Response messages. It describes non–device-specific
//  capabilities.

// +-+-+-+-+-+-+-+-+-+-+-+-+-+-+-+-+-+-+-+-+-+-+-+-+-+-+-+-+-+-+-+-+
// | | | | | | | | | | |1| | | | | | | | | |2| | | | | | | | | |3| |
// |0|1|2|3|4|5|6|7|8|9|0|1|2|3|4|5|6|7|8|9|0|1|2|3|4|5|6|7|8|9|0|1|
// +-+-+-+-+-+-+-+-+-+-+-+-+-+-+-+-+-+-+-+-+-+-+-+-+-+-+-+-+-+-+-+-+
// |                             Header                            |
// +---------------------------------------------------------------+
// |                              ...                              |
// +---------------------------------------------------------------+
// |                             osType                            |
// +---------------------------------------------------------------+
// |                           osVersion                           |
// +-------------------------------+-------------------------------+
// |      protocolMajorVersion     |      protocolMinorVersion     |
// +-------------------------------+-------------------------------+
// |                            ioCode1                            |
// +---------------------------------------------------------------+
// |                            ioCode2                            |
// +---------------------------------------------------------------+
// |                          extendedPDU                          |
// +---------------------------------------------------------------+
// |                          extraFlags1                          |
// +---------------------------------------------------------------+
// |                          extraFlags2                          |
// +---------------------------------------------------------------+
// |                      SpecialTypeDeviceCap                     |
// +---------------------------------------------------------------+

// Header (8 bytes): A CAPABILITY_HEADER header. The CapabilityType field of
//  this header MUST be set to CAP_GENERAL_TYPE. The Version field of this
//  header MUST have one of the following values.

//  +-------------------------------+---------------------------------------+
//  | Value                         | Meaning                               |
//  +-------------------------------+---------------------------------------+
//  | GENERAL_CAPABILITY_VERSION_01 | Version 1. The SpecialTypeDeviceCap   |
//  | 0x00000001                    | field of GENERAL_CAPS_SET is not      |
//  |                               | present.                              |
//  +-------------------------------+---------------------------------------+
//  | GENERAL_CAPABILITY_VERSION_02 | Version 2. The SpecialTypeDeviceCap   |
//  | 0x00000002                    | field of GENERAL_CAPS_SET is present. |
//  +-------------------------------+---------------------------------------+

// osType (4 bytes): A 32-bit unsigned integer that is the identifier for the
//  operating system that the capabilities are describing. The value of this
//  field MUST be ignored on receipt.

// osVersion (4 bytes): A 32-bit unsigned integer. This field is unused, and
//  MUST be set to 0.

// protocolMajorVersion (2 bytes): A 16-bit unsigned integer. This field MUST
//  be set to 1.

// protocolMinorVersion (2 bytes): A 16-bit unsigned integer. This field MUST
//  be set to one of the values described by the VersionMinor field of the
//  Server Client ID Confirm (section 2.2.2.6) packet.

// ioCode1 (4 bytes): A 32-bit unsigned integer that identifies a bitmask of
//  the supported I/O requests for the given device. If the bit is set, the
//  I/O request is allowed. The requests are identified by the MajorFunction
//  field in the Device I/O Request (section 2.2.1.4) header. This field MUST
//  be set to a valid combination of the following values.

//  +---------------------------------------+--------------------------------+
//  | Value                                 | Meaning                        |
//  +---------------------------------------+--------------------------------+
//  | RDPDR_IRP_MJ_CREATE                   | Unused, always set.            |
//  | 0x00000001                            |                                |
//  +---------------------------------------+--------------------------------+
//  | RDPDR_IRP_MJ_CLEANUP                  | Unused, always set.            |
//  | 0x00000002                            |                                |
//  +---------------------------------------+--------------------------------+
//  | RDPDR_IRP_MJ_CLOSE                    | Unused, always set.            |
//  | 0x00000004                            |                                |
//  +---------------------------------------+--------------------------------+
//  | RDPDR_IRP_MJ_READ                     | Unused, always set.            |
//  | 0x00000008                            |                                |
//  +---------------------------------------+--------------------------------+
//  | RDPDR_IRP_MJ_WRITE                    | Unused, always set.            |
//  | 0x00000010                            |                                |
//  +---------------------------------------+--------------------------------+
//  | RDPDR_IRP_MJ_FLUSH_BUFFERS            | Unused, always set.            |
//  | 0x00000020                            |                                |
//  +---------------------------------------+--------------------------------+
//  | RDPDR_IRP_MJ_SHUTDOWN                 | Unused, always set.            |
//  | 0x00000040                            |                                |
//  +---------------------------------------+--------------------------------+
//  | RDPDR_IRP_MJ_DEVICE_CONTROL           | Unused, always set.            |
//  | 0x00000080                            |                                |
//  +---------------------------------------+--------------------------------+
//  | RDPDR_IRP_MJ_QUERY_VOLUME_INFORMATION | Unused, always set.            |
//  | 0x00000100                            |                                |
//  +---------------------------------------+--------------------------------+
//  | RDPDR_IRP_MJ_SET_VOLUME_INFORMATION   | Unused, always set.            |
//  | 0x00000200                            |                                |
//  +---------------------------------------+--------------------------------+
//  | RDPDR_IRP_MJ_QUERY_INFORMATION        | Unused, always set.            |
//  | 0x00000400                            |                                |
//  +---------------------------------------+--------------------------------+
//  | RDPDR_IRP_MJ_SET_INFORMATION          | Unused, always set.            |
//  | 0x00000800                            |                                |
//  +---------------------------------------+--------------------------------+
//  | RDPDR_IRP_MJ_DIRECTORY_CONTROL        | Unused, always set.            |
//  | 0x00001000                            |                                |
//  +---------------------------------------+--------------------------------+
//  | RDPDR_IRP_MJ_LOCK_CONTROL             | Unused, always set.            |
//  | 0x00002000                            |                                |
//  +---------------------------------------+--------------------------------+
//  | RDPDR_IRP_MJ_QUERY_SECURITY           | Enable Query Security requests |
//  | 0x00004000                            | (IRP_MJ_QUERY_SECURITY).       |
//  +---------------------------------------+--------------------------------+
//  | RDPDR_IRP_MJ_SET_SECURITY             | Enable Set Security requests   |
//  | 0x00008000                            | (IRP_MJ_SET_SECURITY).         |
//  +---------------------------------------+--------------------------------+

enum {
      SUPPORT_ALL_REQUEST = 0xFFFF
};

// ioCode2 (4 bytes): A 32-bit unsigned integer that is currently reserved
//  for future use, and MUST be set to 0.

// extendedPDU (4 bytes): A 32-bit unsigned integer that specifies extended
//  PDU flags. This field MUST be set as a bitmask of the following values.

//  +-------------------------------+----------------------------------------+
//  | Value                         | Meaning                                |
//  +-------------------------------+----------------------------------------+
//  | RDPDR_DEVICE_REMOVE_PDUS      | Allow the client to send Client Drive  |
//  | 0x00000001                    | Device List Remove packets.            |
//  +-------------------------------+----------------------------------------+
//  | RDPDR_CLIENT_DISPLAY_NAME_PDU | Unused, always set.                    |
//  | 0x00000002                    |                                        |
//  +-------------------------------+----------------------------------------+
//  | RDPDR_USER_LOGGEDON_PDU       | Allow the server to send a Server User |
//  | 0x00000004                    | Logged On packet.                      |
//  +-------------------------------+----------------------------------------+

enum {
      RDPDR_DEVICE_REMOVE_PDUS      = 0x00000001
    , RDPDR_CLIENT_DISPLAY_NAME_PDU = 0x00000002
    , RDPDR_USER_LOGGEDON_PDU       = 0x00000004
};

// extraFlags1 (4 bytes): A 32-bit unsigned integer that specifies extended
//  flags. The extraFlags1 field MUST be set as a bitmask of the following
//  value.

//  +----------------+-------------------------------------------------------+
//  | Value          | Meaning                                               |
//  +----------------+-------------------------------------------------------+
//  | ENABLE_ASYNCIO | Optionally present only in the Client Core Capability |
//  | 0x00000001     | Response. Allows the server to send multiple          |
//  |                | simultaneous read or write requests on the same file  |
//  |                | from a redirected file system.<8>                     |
//  +----------------+-------------------------------------------------------+


enum {
      ENABLE_ASYNCIO = 0x00000001
};

enum {
      MINOR_VERSION_13 = 0x000D
    , MINOR_VERSION_12 = 0x000C
    , MINOR_VERSION_10 = 0x000A
    , MINOR_VERSION_5  = 0x0005
    , MINOR_VERSION_2  = 0x0002
};

// extraFlags2 (4 bytes): A 32-bit unsigned integer that is currently
//  reserved for future use, and MUST be set to 0.

// SpecialTypeDeviceCap (4 bytes): A 32-bit unsigned integer that specifies
//  the number of special devices to be redirected before the user is logged
//  on. Special devices are those that are safe and/or required to be
//  redirected before a user logs on (such as smart cards and serial ports).

class GeneralCapabilitySet {

public:
    uint32_t osType               = 0;
    uint32_t osVersion            = 0;
    uint16_t protocolMajorVersion = 0x1;
    uint16_t protocolMinorVersion = 0;
    uint32_t ioCode1              = 0;
    uint32_t ioCode2              = 0;
    uint32_t extendedPDU_         = 0;
    uint32_t extraFlags1_         = 0;
    uint32_t extraFlags2          = 0;
    uint32_t SpecialTypeDeviceCap = 0;
    uint32_t version              = 0;


    GeneralCapabilitySet() = default;


    GeneralCapabilitySet(uint32_t osType,
        uint16_t protocolMinorVersion,
        uint32_t ioCode1, uint32_t extendedPDU,
        uint32_t extraFlags1, uint32_t SpecialTypeDeviceCap,
        uint32_t version)
    : osType(osType)
    , protocolMinorVersion(protocolMinorVersion)
    , ioCode1(ioCode1)
    , extendedPDU_(extendedPDU)
    , extraFlags1_(extraFlags1)
    , SpecialTypeDeviceCap(SpecialTypeDeviceCap)
    , version(version) {}

    void emit(OutStream & stream) const {
        stream.out_uint32_le(this->osType);
        stream.out_uint32_le(this->osVersion);
        stream.out_uint16_le(this->protocolMajorVersion);
        stream.out_uint16_le(this->protocolMinorVersion);
        stream.out_uint32_le(this->ioCode1);
        stream.out_uint32_le(this->ioCode2);
        stream.out_uint32_le(this->extendedPDU_);
        stream.out_uint32_le(this->extraFlags1_);
        stream.out_uint32_le(this->extraFlags2);
        if (this->version == GENERAL_CAPABILITY_VERSION_02) {
            stream.out_uint32_le(this->SpecialTypeDeviceCap);
        }
    }

    void receive(InStream & stream, uint32_t version) {
        {
            const unsigned expected = 32 +  // osType(4) + osVersion(4) + protocolMajorVersion(2) +
                                            // protocolMinorVersion(2) + ioCode1(4) + ioCode2(4) +
                                            // extendedPDU(4) + extraFlags1(4) + extraFlags2(4)
                ((version == GENERAL_CAPABILITY_VERSION_02) ? 4 /* SpecialTypeDeviceCap(4) */ : 0);

            if (!stream.in_check_rem(expected)) {
                LOG(LOG_ERR,
                    "Truncated GeneralCapabilitySet: expected=%u remains=%zu",
                    expected, stream.in_remain());
                throw Error(ERR_RDPDR_PDU_TRUNCATED);
            }
        }

        this->osType               = stream.in_uint32_le();
        this->osVersion            = stream.in_uint32_le();
        this->protocolMajorVersion = stream.in_uint16_le();
        this->protocolMinorVersion = stream.in_uint16_le();
        this->ioCode1              = stream.in_uint32_le();
        this->ioCode2              = stream.in_uint32_le();
        this->extendedPDU_         = stream.in_uint32_le();
        this->extraFlags1_         = stream.in_uint32_le();
        this->extraFlags2          = stream.in_uint32_le();
        if (version == GENERAL_CAPABILITY_VERSION_02) {
            this->SpecialTypeDeviceCap = stream.in_uint32_le();
        }
    }

    uint32_t extendedPDU() const { return this->extendedPDU_; }

    void set_extendedPDU(uint32_t extendedPDU) {
        this->extendedPDU_ = extendedPDU;
    }

    uint32_t extraFlags1() const { return this->extraFlags1_; }

    void set_extraFlags1(uint32_t extraFlags1) {
        this->extraFlags1_ = extraFlags1;
    }

    static size_t size(uint32_t version) {
        return 32 + // osType(4) + osVersion(4) + protocolMajorVersion(2) +
                    // protocolMinorVersion(2) + ioCode1(4) + ioCode2(4) +
                    // extendedPDU(4) + extraFlags1(4) + extraFlags2(4)
            ((version == GENERAL_CAPABILITY_VERSION_02) ? 4 /* SpecialTypeDeviceCap(4) */ : 0);
    }

    void log(int level) const {
        LOG(level,
            "GeneralCapabilitySet: osType=0x%X osVersion=0x%X "
                "protocolMajorVersion=0x%X protocolMinorVersion=0x%X "
                "ioCode1=0x%X ioCode2=0x%X extendedPDU=0x%X extraFlags1=0x%X "
                "extraFlags2=0x%X SpecialTypeDeviceCap=%u",
            this->osType, this->osVersion, unsigned(this->protocolMajorVersion),
            unsigned(this->protocolMinorVersion), this->ioCode1, this->ioCode2,
            this->extendedPDU_, this->extraFlags1_, this->extraFlags2,
            this->SpecialTypeDeviceCap);
    }

    void log() const {
        LOG(LOG_INFO, "     General Capability Set:");
        LOG(LOG_INFO, "          * osType               = 0x%08x (4 bytes)", this->osType);
        LOG(LOG_INFO, "          * osVersion            = 0x%08x (4 bytes)", this->osVersion);
        LOG(LOG_INFO, "          * protocolMajorVersion = 0x%04x (2 bytes)", this->protocolMajorVersion);
        LOG(LOG_INFO, "          * protocolMinorVersion = 0x%04x (2 bytes)", this->protocolMinorVersion);
        LOG(LOG_INFO, "          * ioCode1              = 0x%08x (4 bytes)", this->ioCode1);
        LOG(LOG_INFO, "          * ioCode2              = 0x%08x (4 bytes)", this->ioCode2);
        LOG(LOG_INFO, "          * extendedPDU          = 0x%08x (4 bytes)", this->extendedPDU_);
        LOG(LOG_INFO, "          * extraFlags1          = 0x%08x (4 bytes)", this->extraFlags1_);
        LOG(LOG_INFO, "          * extraFlags2          = 0x%08x (4 bytes)", this->extraFlags2);
        LOG(LOG_INFO, "          * SpecialTypeDeviceCap = 0x%08x (4 bytes)", this->SpecialTypeDeviceCap);
    }
};  // GeneralCapabilitySet

// [MS-RDPEFS] - 2.2.2.9 Client Device List Announce Request
//  (DR_CORE_DEVICELIST_ANNOUNCE_REQ)
// =========================================================

// The client announces the list of devices to redirect on the server.

// +-+-+-+-+-+-+-+-+-+-+-+-+-+-+-+-+-+-+-+-+-+-+-+-+-+-+-+-+-+-+-+-+
// | | | | | | | | | | |1| | | | | | | | | |2| | | | | | | | | |3| |
// |0|1|2|3|4|5|6|7|8|9|0|1|2|3|4|5|6|7|8|9|0|1|2|3|4|5|6|7|8|9|0|1|
// +-+-+-+-+-+-+-+-+-+-+-+-+-+-+-+-+-+-+-+-+-+-+-+-+-+-+-+-+-+-+-+-+
// |                             Header                            |
// +---------------------------------------------------------------+
// |                          DeviceCount                          |
// +---------------------------------------------------------------+
// |                     DeviceList (variable)                     |
// +---------------------------------------------------------------+
// |                              ...                              |
// +---------------------------------------------------------------+

// Header (4 bytes): An RDPDR_HEADER header. The Component field MUST be set
//  to RDPDR_CTYP_CORE, and the PacketId field MUST be set to
//  PAKID_CORE_DEVICELIST_ANNOUNCE.

// DeviceCount (4 bytes): A 32-bit unsigned integer that specifies the number
//  of items in the DeviceList array.

// DeviceList (variable): A variable-length array of DEVICE_ANNOUNCE (section
//  2.2.1.3) headers. This field specifies a list of devices that are being
//  announced. The number of entries is specified by the DeviceCount field.
//  There is no alignment padding between individual DEVICE_ANNOUNCE
//  structures. They are ordered sequentially within this packet.

struct ClientDeviceListAnnounceRequest {

    uint32_t DeviceCount = 0;

    ClientDeviceListAnnounceRequest() = default;

    ClientDeviceListAnnounceRequest(uint32_t DeviceCount) : DeviceCount(DeviceCount)
    {}

    void emit(OutStream & stream) const {
        stream.out_uint32_le(this->DeviceCount);
    }

    void receive(InStream & stream) {
        {
            const unsigned expected = 4;

            if (!stream.in_check_rem(expected)) {
                LOG(LOG_ERR,
                    "Truncated ClientDeviceListAnnounceRequest: expected=%u remains=%zu",
                    expected, stream.in_remain());
                throw Error(ERR_RDPDR_PDU_TRUNCATED);
            }
        }
        this->DeviceCount = stream.in_uint32_le();
    }

    void log() const {
        LOG(LOG_INFO, "     Client Device List Announce Request:");
        LOG(LOG_INFO, "          * DeviceCount = %u (4 bytes)", this->DeviceCount);
    }

};



// [MS-RDPEFS] - 2.2.3.3.4 Server Drive Write Request (DR_DRIVE_WRITE_REQ)
// =======================================================================

// The server writes to a file on a redirected file system device.

// +-+-+-+-+-+-+-+-+-+-+-+-+-+-+-+-+-+-+-+-+-+-+-+-+-+-+-+-+-+-+-+-+
// | | | | | | | | | | |1| | | | | | | | | |2| | | | | | | | | |3| |
// |0|1|2|3|4|5|6|7|8|9|0|1|2|3|4|5|6|7|8|9|0|1|2|3|4|5|6|7|8|9|0|1|
// +-+-+-+-+-+-+-+-+-+-+-+-+-+-+-+-+-+-+-+-+-+-+-+-+-+-+-+-+-+-+-+-+
// |                 DeviceWriteRequest (variable)                 |
// +---------------------------------------------------------------+
// |                              ...                              |
// +---------------------------------------------------------------+

// DeviceWriteRequest (variable): A DR_WRITE_REQ header. The Length field
//  contains the number of bytes to be written to the number of bytes to be
//  written to the file. The Offset field specifies the offset within the
//  file at which the write operation starts.

// [MS-RDPEFS] - 2.2.3.3.8 Server Drive Query Information Request
//  (DR_DRIVE_QUERY_INFORMATION_REQ)
// ==============================================================

// The server issues a query information request on a redirected file system
//  device.

// +-+-+-+-+-+-+-+-+-+-+-+-+-+-+-+-+-+-+-+-+-+-+-+-+-+-+-+-+-+-+-+-+
// | | | | | | | | | | |1| | | | | | | | | |2| | | | | | | | | |3| |
// |0|1|2|3|4|5|6|7|8|9|0|1|2|3|4|5|6|7|8|9|0|1|2|3|4|5|6|7|8|9|0|1|
// +-+-+-+-+-+-+-+-+-+-+-+-+-+-+-+-+-+-+-+-+-+-+-+-+-+-+-+-+-+-+-+-+
// |                        DeviceIoRequest                        |
// +---------------------------------------------------------------+
// |                              ...                              |
// +---------------------------------------------------------------+
// |                              ...                              |
// +---------------------------------------------------------------+
// |                              ...                              |
// +---------------------------------------------------------------+
// |                              ...                              |
// +---------------------------------------------------------------+
// |                              ...                              |
// +---------------------------------------------------------------+
// |                       FsInformationClass                      |
// +---------------------------------------------------------------+
// |                             Length                            |
// +---------------------------------------------------------------+
// |                            Padding                            |
// +---------------------------------------------------------------+
// |                              ...                              |
// +---------------------------------------------------------------+
// |                              ...                              |
// +---------------------------------------------------------------+
// |                              ...                              |
// +---------------------------------------------------------------+
// |                              ...                              |
// +---------------------------------------------------------------+
// |                              ...                              |
// +---------------------------------------------------------------+
// |                     QueryBuffer (variable)                    |
// +---------------------------------------------------------------+
// |                              ...                              |
// +---------------------------------------------------------------+

// DeviceIoRequest (24 bytes): A DR_DEVICE_IOREQUEST (section 2.2.1.4)
//  header. The MajorFunction field in the DR_DEVICE_IOREQUEST header MUST
//  be set to IRP_MJ_QUERY_INFORMATION.

// FsInformationClass (4 bytes): A 32-bit unsigned integer. The possible
//  values for this field are defined in [MS-FSCC] section 2.4. This field
//  MUST contain one of the following values.

//  +-----------------------------+-------------------------------------------+
//  | Value                       | Meaning                                   |
//  +-----------------------------+-------------------------------------------+
//  | FileBasicInformation        | This information class is used to query a |
//  | 0x00000004                  | file for the times of creation, last      |
//  |                             | access, last write, and change, in        |
//  |                             | addition to file attribute information.   |
//  +-----------------------------+-------------------------------------------+
//  | FileStandardInformation     | This information class is used to query   |
//  | 0x00000005                  | for file information such as  allocation  |
//  |                             | size, end-of-file position, and number of |
//  |                             | links.                                    |
//  +-----------------------------+-------------------------------------------+
//  | FileAttributeTagInformation | This information class is used to query   |
//  | 0x00000023                  | for file attribute and reparse tag        |
//  |                             | information.                              |
//  +-----------------------------+-------------------------------------------+

enum {
      FileBasicInformation        = 0x00000004
    , FileStandardInformation     = 0x00000005
    , FileAttributeTagInformation = 0x00000023
};

// Length (4 bytes): A 32-bit unsigned integer that specifies the number of
//  bytes in the QueryBuffer field.

// Padding (24 bytes): An array of 24 bytes. This field is unused and can be
//  set to any value. This field MUST be ignored on receipt.

// QueryBuffer (variable): A variable-length array of bytes. The size of the
//  array is specified by the Length field. The content of this field is
//  based on the value of the FsInformationClass field, which determines the
//  different structures that MUST be contained in the QueryBuffer field. For
//  a complete list of these structures, see [MS-FSCC] section 2.4. The "File
//  information class" table defines all the possible values for the
//  FsInformationClass field.



class ServerDriveQueryInformationRequest {

public:
    uint32_t FsInformationClass_ = 0;

    struct { uint8_t const * p; std::size_t sz; } query_buffer = {nullptr, 0u};

public:
    ServerDriveQueryInformationRequest() = default;

    REDEMPTION_NON_COPYABLE(ServerDriveQueryInformationRequest);

    void emit(OutStream & stream) const {
        stream.out_uint32_le(this->FsInformationClass_);

        stream.out_uint32_le(this->query_buffer.sz);    // Length(4)

        stream.out_clear_bytes(24); // Padding(24)

        stream.out_copy_bytes(this->query_buffer.p, this->query_buffer.sz);
    }

    void receive(InStream & stream) {
        {
            const unsigned expected = 32;  // FsInformationClass(4) + Length(4) + Padding(24)

            if (!stream.in_check_rem(expected)) {
                LOG(LOG_ERR,
                    "Truncated ServerDriveQueryInformationRequest (0): expected=%u remains=%zu",
                    expected, stream.in_remain());
                throw Error(ERR_RDPDR_PDU_TRUNCATED);
            }
        }

        this->FsInformationClass_ = stream.in_uint32_le();

        const uint32_t Length = stream.in_uint32_le();
        assert(!Length);

        stream.in_skip_bytes(24);   // Padding(24)

        {
            const unsigned expected = Length;  // QueryBuffer(variable)

            if (!stream.in_check_rem(expected)) {
                LOG(LOG_ERR,
                    "Truncated ServerDriveQueryInformationRequest (1): expected=%u remains=%zu",
                    expected, stream.in_remain());
                throw Error(ERR_RDPDR_PDU_TRUNCATED);
            }
        }

        this->query_buffer = {stream.get_current(), Length};
        stream.in_skip_bytes(Length);
    }

    uint32_t FsInformationClass() const { return this->FsInformationClass_; }

    uint32_t Length() const { return this->query_buffer.sz; }

    static const char * get_FsInformationClass_name(uint32_t FsInformationClass) {
        switch (FsInformationClass) {
            case FileBasicInformation:        return "FileBasicInformation";
            case FileStandardInformation:     return "FileStandardInformation";
            case FileAttributeTagInformation: return "FileAttributeTagInformation";
        }

        return "<unknown>";
    }

    void log(int level) const {
        LOG(level, "ServerDriveQueryInformationRequest: FsInformationClass=%s(0x%X) Length=%zu",
            this->get_FsInformationClass_name(this->FsInformationClass_),
            this->FsInformationClass_, this->query_buffer.sz);
    }

    void log() const {
        LOG(LOG_INFO, "     Server Drive Query Information Request:");
        LOG(LOG_INFO, "          * FsInformationClass = 0x%08x (4 bytes): %s", this->FsInformationClass_, this->get_FsInformationClass_name(this->FsInformationClass_));
        LOG(LOG_INFO, "          * Length             = %zu (4 bytes)", this->query_buffer.sz);
        LOG(LOG_INFO, "          * Padding - (24 bytes) NOT USED");
    }

};  // ServerDriveQueryInformationRequest



// [MS-RDPEFS] - 2.2.3.3.5 Server Drive Control Request
//  (DR_DRIVE_CONTROL_REQ)
// ====================================================

// The server issues a device control request on a redirected file system
//  device.

// +-+-+-+-+-+-+-+-+-+-+-+-+-+-+-+-+-+-+-+-+-+-+-+-+-+-+-+-+-+-+-+-+
// | | | | | | | | | | |1| | | | | | | | | |2| | | | | | | | | |3| |
// |0|1|2|3|4|5|6|7|8|9|0|1|2|3|4|5|6|7|8|9|0|1|2|3|4|5|6|7|8|9|0|1|
// +-+-+-+-+-+-+-+-+-+-+-+-+-+-+-+-+-+-+-+-+-+-+-+-+-+-+-+-+-+-+-+-+
// |                DeviceControlRequest (variable)                |
// +---------------------------------------------------------------+
// |                              ...                              |
// +---------------------------------------------------------------+

// DeviceControlRequest (variable): A DR_CONTROL_REQ header. The packet has a
//  structure as defined in Device Control Request (section 2.2.1.4.5). The
//  possible values for the IoControlCode field are a subset of the file
//  system control (FSCTL) commands specified in [MS-FSCC] section 2.3. The
//  content of the InputBuffer field is defined in the request type messages
//  that are specified in the same section of [MS-FSCC].

// The following list indicates the FSCTL commands supported by this protocol.

// * FSCTL_CREATE_OR_GET_OBJECT_ID
// * FSCTL_DELETE_OBJECT_ID
// * FSCTL_DELETE_REPARSE_POINT
// * FSCTL_FILESYSTEM_GET_STATISTICS
// * FSCTL_FIND_FILES_BY_SID
// * FSCTL_GET_COMPRESSION
// * FSCTL_GET_NTFS_VOLUME_DATA
// * FSCTL_GET_OBJECT_ID
// * FSCTL_GET_REPARSE_POINT
// * FSCTL_GET_RETRIEVAL_POINTERS
// * FSCTL_IS_PATHNAME_VALID
// * FSCTL_LMR_GET_LINK_TRACKING_INFORMATION
// * FSCTL_LMR_SET_LINK_TRACKING_INFORMATION
// * FSCTL_PIPE_TRANSCEIVE
// * FSCTL_PIPE_WAIT
// * FSCTL_QUERY_ALLOCATED_RANGES
// * FSCTL_READ_FILE_USN_DATA
// * FSCTL_RECALL_FILE
// * FSCTL_SET_COMPRESSION
// * FSCTL_SET_ENCRYPTION
// * FSCTL_SET_OBJECT_ID
// * FSCTL_SET_OBJECT_ID_EXTENDED
// * FSCTL_SET_REPARSE_POINT
// * FSCTL_SET_SHORT_NAME_BEHAVIOR
// * FSCTL_SET_SPARSE
// * FSCTL_SET_ZERO_DATA
// * FSCTL_SET_ZERO_ON_DEALLOCATION
// * FSCTL_SIS_COPYFILE
// * FSCTL_WRITE_USN_CLOSE_RECORD

// [MS-RDPEFS] - 2.2.3.3.6 Server Drive Query Volume Information Request
//  (DR_DRIVE_QUERY_VOLUME_INFORMATION_REQ)
// =====================================================================

// The server issues a query volume information request on a redirected file
//  system device.

// +-+-+-+-+-+-+-+-+-+-+-+-+-+-+-+-+-+-+-+-+-+-+-+-+-+-+-+-+-+-+-+-+
// | | | | | | | | | | |1| | | | | | | | | |2| | | | | | | | | |3| |
// |0|1|2|3|4|5|6|7|8|9|0|1|2|3|4|5|6|7|8|9|0|1|2|3|4|5|6|7|8|9|0|1|
// +-+-+-+-+-+-+-+-+-+-+-+-+-+-+-+-+-+-+-+-+-+-+-+-+-+-+-+-+-+-+-+-+
// |                        DeviceIoRequest                        |
// +---------------------------------------------------------------+
// |                              ...                              |
// +---------------------------------------------------------------+
// |                              ...                              |
// +---------------------------------------------------------------+
// |                              ...                              |
// +---------------------------------------------------------------+
// |                              ...                              |
// +---------------------------------------------------------------+
// |                              ...                              |
// +---------------------------------------------------------------+
// |                       FsInformationClass                      |
// +---------------------------------------------------------------+
// |                             Length                            |
// +---------------------------------------------------------------+
// |                            Padding                            |
// +---------------------------------------------------------------+
// |                              ...                              |
// +---------------------------------------------------------------+
// |                              ...                              |
// +---------------------------------------------------------------+
// |                              ...                              |
// +---------------------------------------------------------------+
// |                              ...                              |
// +---------------------------------------------------------------+
// |                              ...                              |
// +---------------------------------------------------------------+
// |                  QueryVolumeBuffer (variable)                 |
// +---------------------------------------------------------------+
// |                              ...                              |
// +---------------------------------------------------------------+

// DeviceIoRequest (24 bytes): A DR_DEVICE_IOREQUEST (section 2.2.1.4)
//  header. The MajorFunction field in the DR_DEVICE_IOREQUEST header MUST be
//  set to IRP_MJ_QUERY_VOLUME_INFORMATION.

// FsInformationClass (4 bytes): A 32-bit unsigned integer. The possible
//  values for this field are specified in [MS-FSCC] section 2.5. This field
//  MUST contain one of the following values.

//  +----------------------------+---------------------------------------------+
//  | Value                      | Meaning                                     |
//  +----------------------------+---------------------------------------------+
//  | FileFsVolumeInformation    | Used to query information for a volume on   |
//  | 0x00000001                 | which a file system is mounted.             |
//  +----------------------------+---------------------------------------------+
//  | FileFsSizeInformation      | Used to query sector size information for a |
//  | 0x00000003                 | file system volume.                         |
//  +----------------------------+---------------------------------------------+
//  | FileFsAttributeInformation | Used to query attribute information for a   |
//  | 0x00000005                 | file system.                                |
//  +----------------------------+---------------------------------------------+
//  | FileFsFullSizeInformation  | Used to query sector size information for a |
//  | 0x00000007                 | file system volume.                         |
//  +----------------------------+---------------------------------------------+
//  | FileFsDeviceInformation    | Used to query device information for a file |
//  | 0x00000004                 | system volume.                              |
//  +----------------------------+---------------------------------------------+

enum {
      FileFsVolumeInformation    = 0x00000001
    , FileFsSizeInformation      = 0x00000003
    , FileFsAttributeInformation = 0x00000005
    , FileFsFullSizeInformation  = 0x00000007
    , FileFsDeviceInformation    = 0x00000004
};

static const char * get_FsInformationClass_name(uint32_t FsInformationClass) {
    switch (FsInformationClass) {
        case FileFsVolumeInformation:    return "FileFsVolumeInformation";
        case FileFsSizeInformation:      return "FileFsSizeInformation";
        case FileFsAttributeInformation: return "FileFsAttributeInformation";
        case FileFsFullSizeInformation:  return "FileFsFullSizeInformation";
        case FileFsDeviceInformation:    return "FileFsDeviceInformation";
    }

    return "<unknown>";
}

// Length (4 bytes): A 32-bit unsigned integer that specifies the number of
//  bytes in the QueryVolumeBuffer field.

// Padding (24 bytes): An array of 24 bytes. This field is unused and can be
//  set to any value. This field MUST be ignored on receipt.

// QueryVolumeBuffer (variable): A variable-length array of bytes. The size
//  of the array is specified by the Length field. The content of this field
//  is based on the value of the FsInformationClass field, which determines
//  the different structures that MUST be contained in the QueryVolumeBuffer
//  field. For a complete list of these structures, refer to [MS-FSCC]
//  section 2.5. The "File system information class" table defines all the
//  possible values for the FsInformationClass field.

class ServerDriveQueryVolumeInformationRequest {
    uint32_t FsInformationClass_ = 0;

    struct { uint8_t const * p; std::size_t sz; } query_volume_buffer = {nullptr, 0u};

public:
    ServerDriveQueryVolumeInformationRequest() = default;

    REDEMPTION_NON_COPYABLE(ServerDriveQueryVolumeInformationRequest);

    void emit(OutStream & stream) const {
        stream.out_uint32_le(this->FsInformationClass_);

        stream.out_uint32_le(this->query_volume_buffer.sz); // Length(4)

        stream.out_clear_bytes(24); // Padding(24)

        stream.out_copy_bytes(this->query_volume_buffer.p,
            this->query_volume_buffer.sz);
    }

    void receive(InStream & stream) {
        {
            const unsigned expected = 32;  // FsInformationClass(4) + Length(4) + Padding(24)

            if (!stream.in_check_rem(expected)) {
                LOG(LOG_ERR,
                    "Truncated ServerDriveQueryVolumeInformationRequest (0): "
                        "expected=%u remains=%zu",
                    expected, stream.in_remain());
                throw Error(ERR_RDPDR_PDU_TRUNCATED);
            }
        }

        this->FsInformationClass_ = stream.in_uint32_le();

        const uint32_t Length = stream.in_uint32_le();
        assert(!Length);

        stream.in_skip_bytes(24);   // Padding(24)

        {
            const unsigned expected = Length;  // QueryVolumeBuffer(variable)

            if (!stream.in_check_rem(expected)) {
                LOG(LOG_ERR,
                    "Truncated ServerDriveQueryVolumeInformationRequest (1): expected=%u remains=%zu",
                    expected, stream.in_remain());
                throw Error(ERR_RDPDR_PDU_TRUNCATED);
            }
        }

        this->query_volume_buffer = {stream.get_current(), Length};
        stream.in_skip_bytes(Length);
    }

    uint32_t FsInformationClass() const { return this->FsInformationClass_; }

    uint32_t Length() const { return this->query_volume_buffer.sz; }

    void log(int level) const {
        LOG(level,
            "ServerDriveQueryVolumeInformationRequest: FsInformationClass=%s(0x%X) Length=%zu",
            get_FsInformationClass_name(this->FsInformationClass_),
            this->FsInformationClass_, this->query_volume_buffer.sz);
    }

    void log() const {
        LOG(LOG_INFO, "     Server Drive Query Volume Information Request:");
        LOG(LOG_INFO, "          * FsInformationClass = 0x%08x (4 bytes): %s", this->FsInformationClass_, get_FsInformationClass_name(this->FsInformationClass_));
        LOG(LOG_INFO, "          * Length             = %zu (4 bytes)", this->query_volume_buffer.sz);
        LOG(LOG_INFO, "          * Padding - (4 bytes) NOT USED");
    }
};  // ServerDriveQueryVolumeInformationRequest



// 2.2.3.4.6 Client Drive Query Volume Information Response (DR_DRIVE_QUERY_VOLUME_INFORMATION_RSP)

// This message is sent by the client as a response to the Server Drive Query
// Volume Information Request (section 2.2.3.3.6).

// +-+-+-+-+-+-+-+-+-+-+-+-+-+-+-+-+-+-+-+-+-+-+-+-+-+-+-+-+-+-+-+-+
// | | | | | | | | | | |1| | | | | | | | | |2| | | | | | | | | |3| |
// |0|1|2|3|4|5|6|7|8|9|0|1|2|3|4|5|6|7|8|9|0|1|2|3|4|5|6|7|8|9|0|1|
// +-+-+-+-+-+-+-+-+-+-+-+-+-+-+-+-+-+-+-+-+-+-+-+-+-+-+-+-+-+-+-+-+
// |                         DeviceIoReply                         |
// +---------------------------------------------------------------+
// |                              ...                              |
// +---------------------------------------------------------------+
// |                              ...                              |
// +---------------------------------------------------------------+
// |                            Length                             |
// +---------------------------------------------------------------+
// |                       Buffer (variable)                       |
// +---------------------------------------------------------------+
// |                              ...                              |
// +---------------------------------------------------------------+
// |                       Padding (optional)                      |
// +---------------------------------------------------------------+

// DeviceIoReply (16 bytes): A DR_DEVICE_IOCOMPLETION (section 2.2.1.5) header.
// The CompletionId field of the DR_DEVICE_IOCOMPLETION header MUST match a
// Device I/O Request (section 2.2.1.4) that has the MajorFunction field set
// to IRP_MJ_QUERY_VOLUME_INFORMATION.

// Length (4 bytes): A 32-bit unsigned integer that specifies the number
// of bytes in the Buffer field.

// Buffer (variable): A variable-length array of bytes whose size is specified
// by the Length field. The content of this field is based on the value of the
// FsInformationClass field in the Server Drive Query Volume Information Request
// message, which determines the different structures that MUST be contained in
// the Buffer field. For a complete list of these structures, refer to [MS-FSCC]
// section 2.5. The "File system information class" table defines all the possible
// values for the FsInformationClass field.

// Padding (1 byte): An optional, 8-bit unsigned integer that is intended to allow
// the client minor flexibility in determining the overall packet length. This field
// is unused and MUST be ignored.

struct ClientDriveQueryVolumeInformationResponse {

    uint32_t Length = 0;

    ClientDriveQueryVolumeInformationResponse() = default;

    ClientDriveQueryVolumeInformationResponse( uint32_t Length)
      : Length(Length)
      {}

    void emit(OutStream & stream) const {
        stream.out_uint32_le(this->Length);
    }

    void receive(InStream & stream) {
        {
            const unsigned expected = 4;

            if (!stream.in_check_rem(expected)) {
                LOG(LOG_ERR,
                    "Truncated ClientDriveQueryVolumeInformationResponse: expected=%u remains=%zu",
                    expected, stream.in_remain());
                throw Error(ERR_RDPDR_PDU_TRUNCATED);
            }
        }
        this->Length = stream.in_uint32_le();
    }

    void log() const {
        LOG(LOG_INFO, "     Client Drive Query Volume Information Response:");
        LOG(LOG_INFO, "          * Length = %u (4 bytes)", this->Length);
    }
};

// [MS-RDPEFS] - 2.2.3.3.9 Server Drive Set Information Request
//  (DR_DRIVE_SET_INFORMATION_REQ)
// ============================================================

// The server issues a set information request on a redirected file system
//  device.

// +-+-+-+-+-+-+-+-+-+-+-+-+-+-+-+-+-+-+-+-+-+-+-+-+-+-+-+-+-+-+-+-+
// | | | | | | | | | | |1| | | | | | | | | |2| | | | | | | | | |3| |
// |0|1|2|3|4|5|6|7|8|9|0|1|2|3|4|5|6|7|8|9|0|1|2|3|4|5|6|7|8|9|0|1|
// +-+-+-+-+-+-+-+-+-+-+-+-+-+-+-+-+-+-+-+-+-+-+-+-+-+-+-+-+-+-+-+-+
// |                        DeviceIoRequest                        |
// +---------------------------------------------------------------+
// |                              ...                              |
// +---------------------------------------------------------------+
// |                              ...                              |
// +---------------------------------------------------------------+
// |                              ...                              |
// +---------------------------------------------------------------+
// |                              ...                              |
// +---------------------------------------------------------------+
// |                              ...                              |
// +---------------------------------------------------------------+
// |                       FsInformationClass                      |
// +---------------------------------------------------------------+
// |                             Length                            |
// +---------------------------------------------------------------+
// |                            Padding                            |
// +---------------------------------------------------------------+
// |                              ...                              |
// +---------------------------------------------------------------+
// |                              ...                              |
// +---------------------------------------------------------------+
// |                              ...                              |
// +---------------------------------------------------------------+
// |                              ...                              |
// +---------------------------------------------------------------+
// |                              ...                              |
// +---------------------------------------------------------------+
// |                      SetBuffer (variable)                     |
// +---------------------------------------------------------------+
// |                              ...                              |
// +---------------------------------------------------------------+

// DeviceIoRequest (24 bytes): A DR_DEVICE_IOREQUEST (section 2.2.1.4)
//  header. The MajorFunction field in the DR_DEVICE_IOREQUEST header MUST be
//  set to IRP_MJ_SET_INFORMATION.

// FsInformationClass (4 bytes): A 32-bit unsigned integer. The possible
//  values for this field are defined in [MS-FSCC] section 2.4. The
//  FsInformationClass field is a 32-bit value, even though the values
//  described in [MS-FSCC] are single byte only. For the purposes of
//  conversion, the highest 24 bits are always set to zero. This field MUST
//  contain one of the following values.

//  +----------------------------+--------------------------------------------+
//  | Value                      | Meaning                                    |
//  +----------------------------+--------------------------------------------+
//  | FileBasicInformation       | This information class is used to set file |
//  | 0x00000004                 | information such as the times of creation, |
//  |                            | last access, last write, and change, in    |
//  |                            | addition to file attributes.               |
//  +----------------------------+--------------------------------------------+
//  | FileEndOfFileInformation   | This information class is used to set end- |
//  | 0x00000014                 | of-file information for a file.            |
//  +----------------------------+--------------------------------------------+
//  | FileDispositionInformation | This information class is used to mark a   |
//  | 0x0000000D                 | file for deletion.                         |
//  +----------------------------+--------------------------------------------+
//  | FileRenameInformation      | This information class is used to rename a |
//  | 0x0000000A                 | file.                                      |
//  +----------------------------+--------------------------------------------+
//  | FileAllocationInformation  | This information class is used to set the  |
//  | 0x00000013                 | allocation size for a file.                |
//  +----------------------------+--------------------------------------------+

enum {
      /*FileBasicInformation       = 0x00000004
    , */FileEndOfFileInformation   = 0x00000014
    , FileDispositionInformation = 0x0000000D
    , FileRenameInformation      = 0x0000000A
    , FileAllocationInformation  = 0x00000013
};

// Length (4 bytes): A 32-bit unsigned integer that specifies the number of
//  bytes in the SetBuffer field.

// Padding (24 bytes): An array of 24 bytes. This field is unused and can be
//  set to any value. This field MUST be ignored on receipt.

// SetBuffer (variable): A variable-length array of bytes. The size of the
//  array is specified by the Length field. The content of this field is
//  based on the value of the FsInformationClass field, which determines the
//  different structures that MUST be contained in the SetBuffer field. For a
//  complete list of these structures, refer to [MS-FSCC] section 2.4. The
//  "File information class" table defines all the possible values for the
//  FsInformationClass field with the exception of the following values.

//  +----------------------------+--------------------------------------------+
//  | Value of                   |                                            |
//  | FsInformationClass         | Meaning of content of SetBuffer field      |
//  +----------------------------+--------------------------------------------+
//  | FileDispositionInformation | The buffer is empty. The Length field is   |
//  |                            | set to zero. It is implied that the        |
//  |                            | DeletePending field of the                 |
//  |                            | FILE_DISPOSITION_INFORMATION structure, as |
//  |                            | described in [MS-FSCC], is set to 1.       |
//  +----------------------------+--------------------------------------------+
//  | FileRenameInformation      | See RDP_FILE_RENAME_INFORMATION.           |
//  +----------------------------+--------------------------------------------+

class ServerDriveSetInformationRequest {
    uint32_t FsInformationClass_ = 0;
    uint32_t Length_             = 0;

public:
    ServerDriveSetInformationRequest() = default;

    ServerDriveSetInformationRequest(uint32_t FsInformationClass_, uint32_t Length_)
      : FsInformationClass_(FsInformationClass_)
      , Length_(Length_)
      {}


    void emit(OutStream & stream) const {
        stream.out_uint32_le(this->FsInformationClass_);
        stream.out_uint32_le(this->Length_);

        stream.out_clear_bytes(24);                        // Padding(24)
    }

    void receive(InStream & stream) {
        {
            const unsigned expected = 32;  // FsInformationClass(4) + Length(4) +
                                           //     Padding(24)

            if (!stream.in_check_rem(expected)) {
                LOG(LOG_ERR,
                    "Truncated ServerDriveSetInformationRequest (0): expected=%u remains=%zu",
                    expected, stream.in_remain());
                throw Error(ERR_RDPDR_PDU_TRUNCATED);
            }
        }

        this->FsInformationClass_ = stream.in_uint32_le();
        this->Length_             = stream.in_uint32_le();

        stream.in_skip_bytes(24);                          // Padding(24)
    }

    uint32_t FsInformationClass() const { return this->FsInformationClass_; }

    uint32_t Length() const { return this->Length_; }

    static const char * get_FsInformationClass_name(uint32_t FsInformationClass) {
        switch (FsInformationClass) {
            case FileBasicInformation:       return "FileBasicInformation";
            case FileEndOfFileInformation:   return "FileEndOfFileInformation";
            case FileDispositionInformation: return "FileDispositionInformation";
            case FileRenameInformation:      return "FileRenameInformation";
            case FileAllocationInformation:  return "FileAllocationInformation";
        }

        return "<unknown>";
    }

    void log(int level) const {
        LOG(level,
            "ServerDriveSetInformationRequest: FsInformationClass=%s(0x%X) "
                "Length=%u",
            this->get_FsInformationClass_name(this->FsInformationClass_),
            this->FsInformationClass_, this->Length_);
    }

    void log() const {
        LOG(LOG_INFO, "     Server Drive Set Information Request:");
        LOG(LOG_INFO, "          * FsInformationClass = 0x%08x (4 bytes): %s", this->FsInformationClass_, get_FsInformationClass_name(this->FsInformationClass_));
        LOG(LOG_INFO, "          * Length = %u (4 bytes)", this->Length_);
        LOG(LOG_INFO, "          * Padding - (24 bytes) NOT USED");
    }
};

// [MS-RDPEFS] - 2.2.3.3.9.1 RDP_FILE_RENAME_INFORMATION
// =====================================================

// RDP_FILE_RENAME_INFORMATION is a structure representing
//  FileRenameInformation as a possible value of the FsInformationClass
//  field. All fields have the same meaning as in FILE_RENAME_INFORMATION in
//  [MS-FSCC] section 2.4.34. The differences are only in the layout of the
//  fields.

// +-+-+-+-+-+-+-+-+-+-+-+-+-+-+-+-+-+-+-+-+-+-+-+-+-+-+-+-+-+-+-+-+
// | | | | | | | | | | |1| | | | | | | | | |2| | | | | | | | | |3| |
// |0|1|2|3|4|5|6|7|8|9|0|1|2|3|4|5|6|7|8|9|0|1|2|3|4|5|6|7|8|9|0|1|
// +-+-+-+-+-+-+-+-+-+-+-+-+-+-+-+-+-+-+-+-+-+-+-+-+-+-+-+-+-+-+-+-+
// |   ReplaceIf   | RootDirectory |         FileNameLength        |
// |     Exists    |               |                               |
// +---------------+---------------+-------------------------------+
// |              ...              |      FileName (variable)      |
// +-------------------------------+-------------------------------+
// |                              ...                              |
// +---------------------------------------------------------------+

// ReplaceIfExists (1 byte): See [MS-FSCC] section 2.4.34 for a description
//  of this field.

// RootDirectory (1 byte): See [MS-FSCC] section 2.4.34 for a description of
//  this field. For network operations, the value of the RootDirectory field
//  in this structure MUST always be zero.

// FileNameLength (4 bytes): See [MS-FSCC] section 2.4.34 for a description
//  of this field.

// FileName (variable): See [MS-FSCC] section 2.4.34 for a description of
//  this field.

class RDPFileRenameInformation {
    bool     replace_if_exists_ = false;
    uint8_t  RootDirectory_     = 0;

    size_t FileNameLength = 0;

    char FileName_[500];

public:
    void emit(OutStream & stream) const {
        stream.out_uint8(this->replace_if_exists_ ? static_cast<uint8_t>(-1) : static_cast<uint8_t>(0));
        stream.out_uint8(this->RootDirectory_);

        uint8_t FileName_unicode_data[1000];
        const size_t size_of_FileName_unicode_data = ::UTF8toUTF16(
            reinterpret_cast<const uint8_t *>(this->FileName_),
            FileName_unicode_data, sizeof(FileName_unicode_data));

        uint8_t * temp_p = FileName_unicode_data;
        for (size_t i = 0; i < size_of_FileName_unicode_data; i += 2) {
            if (('/' == temp_p[0]) && (0 == temp_p[1])) {
                temp_p[0] = '\\';
            }
            temp_p += 2;
        }

        stream.out_uint32_le(size_of_FileName_unicode_data);    // FileNameLength(4)

        stream.out_copy_bytes(FileName_unicode_data,    // FileName(variable)
            size_of_FileName_unicode_data);
    }

    void receive(InStream & stream) {
        {
            const unsigned expected = 6;  // ReplaceIfExists(1) + RootDirectory(1) +
                                           //     FileNameLength(4)

            if (!stream.in_check_rem(expected)) {
                LOG(LOG_ERR,
                    "Truncated RDP_FILE_RENAME_INFORMATION (0): expected=%u remains=%zu",
                    expected, stream.in_remain());
                throw Error(ERR_RDPDR_PDU_TRUNCATED);
            }
        }

        this->replace_if_exists_ = (stream.in_uint8() != 0);
        this->RootDirectory_     = stream.in_uint8();

        this->FileNameLength = stream.in_uint32_le();

        if (this->FileNameLength) {
            {
                const unsigned expected = this->FileNameLength;  // FileName(variable)

                if (!stream.in_check_rem(expected)) {
                    LOG(LOG_ERR,
                        "Truncated RDP_FILE_RENAME_INFORMATION (1): expected=%u remains=%zu",
                        expected, stream.in_remain());
                    throw Error(ERR_RDPDR_PDU_TRUNCATED);
                }
            }

            uint8_t const * const FileName_unicode_data = stream.get_current();

            const size_t FileName_utf8_len = ::UTF16toUTF8(
                FileName_unicode_data,
                this->FileNameLength / 2,
                reinterpret_cast<uint8_t *> (this->FileName_),
                sizeof(this->FileName_));

            this->FileName_[FileName_utf8_len] = '\0';


            for (size_t i = 0; i < this->FileNameLength/2; i++) {
                if ('\\' == this->FileName_[i]) {
                    this->FileName_[i] = '/';
                }
            }

            stream.in_skip_bytes(this->FileNameLength);
        }
    }

    bool replace_if_exists() const { return this->replace_if_exists_; }

    uint8_t RootDirectory() const { return this->RootDirectory_; }

    const char * FileName() const { return this->FileName_; }

    void log(int level) const {
        LOG(level,
            "RDP_FILE_RENAME_INFORMATION: ReplaceIfExists=%s RootDirectory=%u FileName=\"%s\"",
            (this->replace_if_exists_ ? "yes" : "no"),
            unsigned(this->RootDirectory_), this->FileName_);
    }

    void log() const {
        LOG(LOG_INFO, "     File Rename Information:");
        LOG(LOG_INFO, "          * ReplaceIfExists = %d (1 byte)", this->replace_if_exists_);
        LOG(LOG_INFO, "          * RootDirectory   = %02x (1 byte)", this->RootDirectory_);
        LOG(LOG_INFO, "          * FileNameLength  = %zu (4 bytes)", this->FileNameLength);
        LOG(LOG_INFO, "          * VolumeLabel     = \"%s\" (%zu byte(s)", this->FileName_, this->FileNameLength);
    }
};

// [MS-RDPEFS] - 2.2.3.3.10 Server Drive Query Directory Request
//  (DR_DRIVE_QUERY_DIRECTORY_REQ)
// =============================================================

// The server issues a query directory request on a redirected file system
//  device. This request is used to obtain a directory enumeration.

// +-+-+-+-+-+-+-+-+-+-+-+-+-+-+-+-+-+-+-+-+-+-+-+-+-+-+-+-+-+-+-+-+
// | | | | | | | | | | |1| | | | | | | | | |2| | | | | | | | | |3| |
// |0|1|2|3|4|5|6|7|8|9|0|1|2|3|4|5|6|7|8|9|0|1|2|3|4|5|6|7|8|9|0|1|
// +-+-+-+-+-+-+-+-+-+-+-+-+-+-+-+-+-+-+-+-+-+-+-+-+-+-+-+-+-+-+-+-+
// |                        DeviceIoRequest                        |
// +---------------------------------------------------------------+
// |                              ...                              |
// +---------------------------------------------------------------+
// |                              ...                              |
// +---------------------------------------------------------------+
// |                              ...                              |
// +---------------------------------------------------------------+
// |                              ...                              |
// +---------------------------------------------------------------+
// |                              ...                              |
// +---------------------------------------------------------------+
// |                       FsInformationClass                      |
// +---------------+-----------------------------------------------+
// |  InitialQuery |                   PathLength                  |
// +---------------+-----------------------------------------------+
// |      ...      |                    Padding                    |
// +---------------+-----------------------------------------------+
// |                              ...                              |
// +---------------------------------------------------------------+
// |                              ...                              |
// +---------------------------------------------------------------+
// |                              ...                              |
// +---------------------------------------------------------------+
// |                              ...                              |
// +---------------------------------------------------------------+
// |                              ...                              |
// +---------------------------------------------------------------+
// |                        Path (variable)                        |
// +---------------------------------------------------------------+
// |                              ...                              |
// +---------------------------------------------------------------+

// DeviceIoRequest (24 bytes): A DR_DEVICE_IOREQUEST (section 2.2.1.4)
//  header. The MajorFunction field in the DR_DEVICE_IOREQUEST header MUST be
//  set to IRP_MJ_DIRECTORY_CONTROL, and the MinorFunction field MUST be set
//  to IRP_MN_QUERY_DIRECTORY.

// FsInformationClass (4 bytes): A 32-bit unsigned integer. The possible
//  values are specified in [MS-FSCC] section 2.4. This field MUST contain
//  one of the following values.

//  +------------------------------+-------------------------------------------+
//  | Value                        | Meaning                                   |
//  +------------------------------+-------------------------------------------+
//  | FileDirectoryInformation     | Basic information about a file or         |
//  | 0x00000001                   | directory. Basic information is defined   |
//  |                              | as the file's name, time stamp, and size, |
//  |                              | or its attributes.                        |
//  +------------------------------+-------------------------------------------+
//  | FileFullDirectoryInformation | Full information about a file or          |
//  | 0x00000002                   | directory. Full information is defined as |
//  |                              | all the basic information, plus extended  |
//  |                              | attribute size.                           |
//  +------------------------------+-------------------------------------------+
//  | FileBothDirectoryInformation | Basic information plus extended attribute |
//  | 0x00000003                   | size and short name about a file or       |
//  |                              | directory.                                |
//  +------------------------------+-------------------------------------------+
//  | FileNamesInformation         | Detailed information on the names of      |
//  | 0x0000000C                   | files in a directory.                     |
//  +------------------------------+-------------------------------------------+

enum {
      FileDirectoryInformation     = 0x00000001
    , FileFullDirectoryInformation = 0x00000002
    , FileBothDirectoryInformation = 0x00000003
    , FileNamesInformation         = 0x0000000C
};

// InitialQuery (1 byte): An 8-bit unsigned integer. If the value is zero,
//  the Path field is not included regardless of the PathLength value. If the
//  value is set to zero, the request is for the next file in the directory
//  specified in a previous Server Drive Query Directory Request. If such a
//  file does not exist, the client MUST complete this request with
//  STATUS_NO_MORE_FILES in the IoStatus field of the Client Drive I/O
//  Response packet.

// PathLength (4 bytes): A 32-bit unsigned integer that specifies the number
//  of bytes in the Path field, including the null-terminator.

// Padding (23 bytes): An array of 23 bytes. This field is unused and can be
//  set to any value. This field MUST be ignored on receipt.

// Path (variable): A variable-length array of Unicode characters that
//  specifies the directory on which this operation will be performed. The
//  Path field MUST be null-terminated.

class ServerDriveQueryDirectoryRequest {
    uint32_t FsInformationClass_ = 0;
    uint8_t  InitialQuery_       = 0;

    size_t PathLength = 0;

    char Path_[65536];


public:
    void emit(OutStream & stream) const {
        stream.out_uint32_le(this->FsInformationClass_);
        stream.out_uint8(this->InitialQuery_);

        // The null-terminator is included.
        uint8_t Path_unicode_data[65536];
        size_t size_of_Path_unicode_data = ::UTF8toUTF16(
            reinterpret_cast<const uint8_t *>(this->Path_),
            Path_unicode_data, sizeof(Path_unicode_data));

        assert(size_of_Path_unicode_data <= 65534);
        // Writes null terminator.
        Path_unicode_data[size_of_Path_unicode_data    ] =
        Path_unicode_data[size_of_Path_unicode_data + 1] = 0;
        size_of_Path_unicode_data += 2;

        uint8_t * temp_p = Path_unicode_data;
        for (size_t i = 0; i < size_of_Path_unicode_data; i += 2) {
            if (('/' == temp_p[0]) && (0 == temp_p[1])) {
                temp_p[0] = '\\';
            }
            temp_p += 2;
        }

        stream.out_uint32_le(size_of_Path_unicode_data);

        stream.out_clear_bytes(23); // Padding(23)

        stream.out_copy_bytes(Path_unicode_data, size_of_Path_unicode_data);
    }

    void receive(InStream & stream) {
        {
            const unsigned expected = 32;  // FsInformationClass(4) + InitialQuery(1) +
                                           //     PathLength(4) + Padding(23)

            if (!stream.in_check_rem(expected)) {
                LOG(LOG_ERR,
                    "Truncated ServerDriveQueryDirectoryRequest (0): expected=%u remains=%zu",
                    expected, stream.in_remain());
                throw Error(ERR_RDPDR_PDU_TRUNCATED);
            }
        }

        this->FsInformationClass_ = stream.in_uint32_le();
        this->InitialQuery_       = stream.in_uint8();

        this->PathLength = stream.in_uint32_le();

        stream.in_skip_bytes(23);   // Padding(23)

        if (this->PathLength) {
            {
                const unsigned expected = this->PathLength;   // Path(variable)

                if (!stream.in_check_rem(expected)) {
                    LOG(LOG_ERR,
                        "Truncated ServerDriveQueryDirectoryRequest (1): "
                            "expected=%u remains=%zu",
                        expected, stream.in_remain());
                    throw Error(ERR_RDPDR_PDU_TRUNCATED);
                }
            }

            uint8_t const * const Path_unicode_data = stream.get_current();

            const size_t path_utf8_len = ::UTF16toUTF8(Path_unicode_data,
                this->PathLength / 2,
                reinterpret_cast<uint8_t *>(this->Path_),
                sizeof(this->Path_));

            this->Path_[path_utf8_len] = '\0';

            for (size_t i = 0; i < this->PathLength/2; i++) {
                if ('\\' == this->Path_[i]) {
                    this->Path_[i] = '/';
                }
            }

            stream.in_skip_bytes(this->PathLength);
        }
    }

    uint32_t FsInformationClass() const { return this->FsInformationClass_; }

    uint8_t  InitialQuery() const { return this->InitialQuery_; }

    const char * Path() const { return this->Path_; }

    static const char * get_FsInformationClass_name(uint32_t FsInformationClass) {
        switch (FsInformationClass) {
            case FileDirectoryInformation:     return "FileDirectoryInformation";
            case FileFullDirectoryInformation: return "FileFullDirectoryInformation";
            case FileBothDirectoryInformation: return "FileBothDirectoryInformation";
            case FileNamesInformation:         return "FileNamesInformation";
        }

        return "<unknown>";
    }

    void log(int level) const {
        LOG(level, "ServerDriveQueryDirectoryRequest: FsInformationClass=%s(0x%X) "
                "InitialQuery=%u Path=\"%s\"",
            this->get_FsInformationClass_name(this->FsInformationClass_),
            this->FsInformationClass_, unsigned(this->InitialQuery_), this->Path_);
    }

    void log() const {
        LOG(LOG_INFO, "     Server Drive Query Directory Request:");
        LOG(LOG_INFO, "          * FsInformationClass = 0x%08x (4 bytes): %s", this->FsInformationClass_, this->get_FsInformationClass_name(this->FsInformationClass_));
        LOG(LOG_INFO, "          * InitialQuery       = 0x%02x (1 byte)", this->InitialQuery_);
        LOG(LOG_INFO, "          * PathLength         = %zu (4 bytes)", this->PathLength);
        LOG(LOG_INFO, "          * Padding - (23 byte) NOT USED");
        LOG(LOG_INFO, "          * path               = \"%s\" (%zu byte(s))", this->Path_, this->PathLength);
    }
};  // ServerDriveQueryDirectoryRequest



// 2.2.3.4.10 Client Drive Query Directory Response (DR_DRIVE_QUERY_DIRECTORY_RSP)

// This message is sent by the client as a response to the Server Drive Query Directory Request (section 2.2.3.3.10).

// +-+-+-+-+-+-+-+-+-+-+-+-+-+-+-+-+-+-+-+-+-+-+-+-+-+-+-+-+-+-+-+-+
// | | | | | | | | | | |1| | | | | | | | | |2| | | | | | | | | |3| |
// |0|1|2|3|4|5|6|7|8|9|0|1|2|3|4|5|6|7|8|9|0|1|2|3|4|5|6|7|8|9|0|1|
// +-+-+-+-+-+-+-+-+-+-+-+-+-+-+-+-+-+-+-+-+-+-+-+-+-+-+-+-+-+-+-+-+
// |                    DeviceIoReply (16 bytes)                   |
// +---------------------------------------------------------------+
// |                              ...                              |
// +---------------------------------------------------------------+
// |                              ...                              |
// +---------------------------------------------------------------+
// |                            Length                             |
// +---------------------------------------------------------------+
// |                       Buffer (variable)                       |
// +---------------------------------------------------------------+
// |                              ...                              |
// +---------------+-----------------------------------------------+
// |Padding(option)|                                               |
// +---------------+-----------------------------------------------+

// DeviceIoReply (16 bytes): A DR_DEVICE_IOCOMPLETION (section 2.2.1.5) header.
// The CompletionId field of the DR_DEVICE_IOCOMPLETION header MUST match a Device I/O Request
// (section 2.2.1.4) that has the MajorFunction field set to IRP_MJ_DIRECTORY_CONTROL
// and the MinorFunction field set to IRP_MN_QUERY_DIRECTORY.

// Length (4 bytes): A 32-bit unsigned integer that specifies the number of bytes in the Buffer field.

// Buffer (variable): A variable-length array of bytes, in which the number of bytes is specified
// in the Length field. The content of this field is based on the value of the FsInformationClass
// field in the Server Drive Query Directory Request message, which determines the different structures
// that MUST be contained in the Buffer field. For a complete list of these structures, refer
// to [MS-FSCC] section 2.4. The "File information class" table defines all the possible values
// for the FsInformationClass field.

// Padding (1 byte):  An optional, 8-bit unsigned integer intended to allow the client minor
// flexibility in determining the overall packet length. This field is unused and MUST be ignored.

struct ClientDriveQueryDirectoryResponse {

    uint32_t Length = 0;

    ClientDriveQueryDirectoryResponse() = default;

    ClientDriveQueryDirectoryResponse( uint32_t Length)
      : Length(Length)
      {}

    void emit(OutStream & stream) const {
        stream.out_uint32_le(this->Length);
    }

    void receive(InStream & stream) {
        {
            const unsigned expected = 4;

            if (!stream.in_check_rem(expected)) {
                LOG(LOG_ERR,
                    "Truncated ClientDriveQueryDirectoryResponse (0): expected=%u remains=%zu",
                    expected, stream.in_remain());
                throw Error(ERR_RDPDR_PDU_TRUNCATED);
            }
        }
        this->Length = stream.in_uint32_le();
    }

    void log() const {
        LOG(LOG_INFO, "     Client Drive Query Directory Response:");
        LOG(LOG_INFO, "          * Length = %u (4 bytes)", this->Length);
    }
};



// [MS-RDPEFS] - 2.2.3.4.4 Client Drive Write Response (DR_DRIVE_WRITE_RSP)
// ========================================================================

// This message is sent by the client as a response to the Server Drive Write
//  Request (section 2.2.3.3.4).

// +-+-+-+-+-+-+-+-+-+-+-+-+-+-+-+-+-+-+-+-+-+-+-+-+-+-+-+-+-+-+-+-+
// | | | | | | | | | | |1| | | | | | | | | |2| | | | | | | | | |3| |
// |0|1|2|3|4|5|6|7|8|9|0|1|2|3|4|5|6|7|8|9|0|1|2|3|4|5|6|7|8|9|0|1|
// +-+-+-+-+-+-+-+-+-+-+-+-+-+-+-+-+-+-+-+-+-+-+-+-+-+-+-+-+-+-+-+-+
// |                 DeviceWriteResponse (variable)                |
// +---------------------------------------------------------------+
// |                              ...                              |
// +---------------------------------------------------------------+

// DeviceWriteResponse (variable): Returns the result of DR_DRIVE_WRITE_REQ;
//  it is the same as the common Device Write Response (section 2.2.1.5.4).
//  If successful (that is, if the IoStatus field is equal to
//  STATUS_SUCCESS), then the number of bytes written is specified by the
//  Length field of the Server Drive Write Request (section 2.2.3.3.4)
//  message.

// [MS-RDPEFS] - 2.2.3.4.8 Client Drive Query Information Response
//  (DR_DRIVE_QUERY_INFORMATION_RSP)
// ===============================================================

// This message is sent by the client as a response to the Server Drive Query
//  Information Request (section 2.2.3.3.8).

// +-+-+-+-+-+-+-+-+-+-+-+-+-+-+-+-+-+-+-+-+-+-+-+-+-+-+-+-+-+-+-+-+
// | | | | | | | | | | |1| | | | | | | | | |2| | | | | | | | | |3| |
// |0|1|2|3|4|5|6|7|8|9|0|1|2|3|4|5|6|7|8|9|0|1|2|3|4|5|6|7|8|9|0|1|
// +-+-+-+-+-+-+-+-+-+-+-+-+-+-+-+-+-+-+-+-+-+-+-+-+-+-+-+-+-+-+-+-+
// |                         DeviceIoReply                         |
// +---------------------------------------------------------------+
// |                              ...                              |
// +---------------------------------------------------------------+
// |                              ...                              |
// +---------------------------------------------------------------+
// |                              ...                              |
// +---------------------------------------------------------------+
// |                             Length                            |
// +---------------------------------------------------------------+
// |                       Buffer (variable)                       |
// +---------------------------------------------------------------+
// |                              ...                              |
// +---------------------------------------------------------------+

// DeviceIoReply (16 bytes): A DR_DEVICE_IOCOMPLETION (section 2.2.1.5)
//  header. The CompletionId field of the DR_DEVICE_IOCOMPLETION header MUST
//  match a Device I/O Request (section 2.2.1.4) that has the MajorFunction
//  field set to IRP_MJ_QUERY_INFORMATION.

// Length (4 bytes): A 32-bit unsigned integer that specifies the number of
//  bytes in the Buffer field.

// Buffer (variable): A variable-length array of bytes, in which the number
//  of bytes is specified in the Length field. The content of this field is
//  based on the value of the FsInformationClass field in the Server Drive
//  Query Information Request message, which determines the different
//  structures that MUST be contained in the Buffer field. For a complete
//  list of these structures, refer to [MS-FSCC] section 2.4. The "File
//  information class" table defines all the possible values for the
//  FsInformationClass field.

enum : uint32_t {
    FILE_STANDARD_INFORMATION_SIZE = 22,
    FILE_BASIC_INFORMATION_SIZE    = 36
};

struct ClientDriveQueryInformationResponse {

    uint32_t Length = 0;

    ClientDriveQueryInformationResponse() = default;

    ClientDriveQueryInformationResponse(uint32_t Length)
      : Length(Length)
      {}

    void emit(OutStream & stream) const {
        stream.out_uint32_le(this->Length);
    }

    void receive(InStream & stream) {
        {
            const unsigned expected = 4;

            if (!stream.in_check_rem(expected)) {
                LOG(LOG_ERR,
                    "Truncated ClientDriveQueryInformationResponse (0): expected=%u remains=%zu",
                    expected, stream.in_remain());
                throw Error(ERR_RDPDR_PDU_TRUNCATED);
            }
        }
        this->Length = stream.in_uint32_le();
    }

    void log() const {
        LOG(LOG_INFO, "     Client Drive Query Information Response:");
        LOG(LOG_INFO, "          * Length = %d (4 bytes)", int(this->Length));
    }
};



// 2.2.3.4.7 Client Drive Set Volume Information Response (DR_DRIVE_SET_VOLUME_INFORMATION_RSP)

// This message is sent by the client as a response to the Server Drive Set Volume Information Request (section 2.2.3.3.7).

// +-+-+-+-+-+-+-+-+-+-+-+-+-+-+-+-+-+-+-+-+-+-+-+-+-+-+-+-+-+-+-+-+
// | | | | | | | | | | |1| | | | | | | | | |2| | | | | | | | | |3| |
// |0|1|2|3|4|5|6|7|8|9|0|1|2|3|4|5|6|7|8|9|0|1|2|3|4|5|6|7|8|9|0|1|
// +-+-+-+-+-+-+-+-+-+-+-+-+-+-+-+-+-+-+-+-+-+-+-+-+-+-+-+-+-+-+-+-+
// |                     DeviceIoReply (16 bytes)                  |
// +---------------------------------------------------------------+
// |                              ...                              |
// +---------------------------------------------------------------+
// |                              ...                              |
// +---------------------------------------------------------------+
// |                            Length                             |
// +---------------------------------------------------------------+

// DeviceIoReply (16 bytes): A DR_DEVICE_IOCOMPLETION (section 2.2.1.5) header. The
// CompletionId field of the DR_DEVICE_IOCOMPLETION header MUST match a Device I/O Request
// (section 2.2.1.4) that has the MajorFunction field set to IRP_MJ_SET_VOLUME_INFORMATION.

// Length (4 bytes): A 32-bit unsigned integer. It MUST match the Length field in the Server
// Drive Set Volume Information Request.

struct ClientDriveSetVolumeInformationResponse {

    uint32_t Length = 0;

    ClientDriveSetVolumeInformationResponse() = default;

    ClientDriveSetVolumeInformationResponse(uint32_t Length): Length(Length)
    {}

    void emit(OutStream & stream) const {
        stream.out_uint32_le(this->Length);
    }

    void receive(InStream & stream) {
        {
            const unsigned expected = 4;

            if (!stream.in_check_rem(expected)) {
                LOG(LOG_ERR,
                    "Truncated ClientDriveSetVolumeInformationResponse (0): expected=%u remains=%zu",
                    expected, stream.in_remain());
                throw Error(ERR_RDPDR_PDU_TRUNCATED);
            }
        }
        this->Length = stream.in_uint32_le();
    }

    void log() const {
        LOG(LOG_INFO, "     Client Drive Set Volume Information Response:");
        LOG(LOG_INFO, "          * Length = %d (4 bytes)", int(Length));
    }
};



// 2.2.3.3.7 Server Drive Set Volume Information Request (DR_DRIVE_SET_VOLUME_INFORMATION_REQ)

//  The server issues a set volume information request on a redirected file system device.

// +-+-+-+-+-+-+-+-+-+-+-+-+-+-+-+-+-+-+-+-+-+-+-+-+-+-+-+-+-+-+-+-+
// | | | | | | | | | | |1| | | | | | | | | |2| | | | | | | | | |3| |
// |0|1|2|3|4|5|6|7|8|9|0|1|2|3|4|5|6|7|8|9|0|1|2|3|4|5|6|7|8|9|0|1|
// +-+-+-+-+-+-+-+-+-+-+-+-+-+-+-+-+-+-+-+-+-+-+-+-+-+-+-+-+-+-+-+-+
// |                         DeviceIoReply                         |
// +---------------------------------------------------------------+
// |                              ...                              |
// +---------------------------------------------------------------+
// |                              ...                              |
// +---------------------------------------------------------------+
// |                       FsInformationClass                      |
// +---------------------------------------------------------------+
// |                             Length                            |
// +---------------------------------------------------------------+
// |                       Padding (24 bytes)                      |
// +---------------------------------------------------------------+
// |                              ...                              |
// +---------------------------------------------------------------+
// |                              ...                              |
// +---------------------------------------------------------------+
// |                   SetVolumeBuffer (variable)                  |
// +---------------------------------------------------------------+
// |                              ...                              |
// +---------------------------------------------------------------+

// DeviceIoRequest (24 bytes): A DR_DEVICE_IOREQUEST (section 2.2.1.4) header. The
// MajorFunction field in the DR_DEVICE_IOREQUEST header MUST be set to IRP_MJ_SET_VOLUME_INFORMATION.

// FsInformationClass (4 bytes): A 32-bit unsigned integer. The possible values for this
// field are defined in [MS-FSCC] section 2.5. This field MUST contain the following value.

//  +------------------------------+-------------------------------------------+
//  | Value                        | Meaning                                   |
//  +------------------------------+-------------------------------------------+
//  | FileFsLabelInformation       | Used to set the label for a file system   |
//  | 0x00000002                   | volume.                                   |
//  +------------------------------+-------------------------------------------+

// Length (4 bytes): A 32-bit unsigned integer that specifies the number of bytes in the
// SetVolumeBuffer field.

// Padding (24 bytes): An array of 24 bytes. This field is unused and MUST be ignored.

// SetVolumeBuffer (variable): A variable-length array of bytes. The size of the array is
// specified by the Length field. The content of this field is based on the value of the
// FsInformationClass field, which determines the different structures that MUST be contained
// in the SetVolumeBuffer field. For a complete list of these structures, refer to [MS-FSCC]
// section 2.5. The "File system information class" table defines all the possible values
// for the FsInformationClass field.

struct ServerDriveSetVolumeInformationRequest {

    uint32_t FsInformationClass = 0;
    uint32_t Length = 0;

    ServerDriveSetVolumeInformationRequest() = default;

    ServerDriveSetVolumeInformationRequest( uint32_t FsInformationClass
                                          , uint32_t Length)
    : FsInformationClass(FsInformationClass)
    , Length(Length)
    {}

    void emit(OutStream & stream) const {
        stream.out_uint32_le(this->FsInformationClass);
        stream.out_uint32_le(this->Length);
        stream.out_clear_bytes(24);
    }

    void receive(InStream & stream) {
        {
            const unsigned expected = 32;

            if (!stream.in_check_rem(expected)) {
                LOG(LOG_ERR,
                    "Truncated ClientDriveSetVolumeInformationResponse (0): expected=%u remains=%zu",
                    expected, stream.in_remain());
                throw Error(ERR_RDPDR_PDU_TRUNCATED);
            }
        }
        this->FsInformationClass = stream.in_uint32_le();
        this->Length = stream.in_uint32_le();
        stream.in_skip_bytes(24);
    }

    void log() const {
        LOG(LOG_INFO, "     Serve rDrive Set Volume InformationRequest:");
        LOG(LOG_INFO, "          * FsInformationClass = 0x%08x (4 bytes)", this->FsInformationClass);
        LOG(LOG_INFO, "          * Length             = %d (4 bytes)", int(this->Length));
        LOG(LOG_INFO, "          * Padding - (24 bytes) NOT USED");
    }
};

// [MS-RDPEFS] - 2.2.3.4.9 Client Drive Set Information Response
//  (DR_DRIVE_SET_INFORMATION_RSP)
// =============================================================

// This message is sent by the client as a response to the Server Drive Set
//  Information Request (section 2.2.3.3.9).

// +-+-+-+-+-+-+-+-+-+-+-+-+-+-+-+-+-+-+-+-+-+-+-+-+-+-+-+-+-+-+-+-+
// | | | | | | | | | | |1| | | | | | | | | |2| | | | | | | | | |3| |
// |0|1|2|3|4|5|6|7|8|9|0|1|2|3|4|5|6|7|8|9|0|1|2|3|4|5|6|7|8|9|0|1|
// +-+-+-+-+-+-+-+-+-+-+-+-+-+-+-+-+-+-+-+-+-+-+-+-+-+-+-+-+-+-+-+-+
// |                         DeviceIoReply                         |
// +---------------------------------------------------------------+
// |                              ...                              |
// +---------------------------------------------------------------+
// |                              ...                              |
// +---------------------------------------------------------------+
// |                              ...                              |
// +---------------------------------------------------------------+
// |                             Length                            |
// +---------------+-----------------------------------------------+
// |    Padding    |
// |   (optional)  |
// +---------------+

// DeviceIoReply (16 bytes): A DR_DEVICE_IOCOMPLETION (section 2.2.1.5)
//  header. The CompletionId field of the DR_DEVICE_IOCOMPLETION header MUST
//  match a Device I/O Request (section 2.2.1.4) that has the MajorFunction
//  field set to IRP_MJ_SET_INFORMATION.

// Length (4 bytes): A 32-bit unsigned integer. This field MUST be equal to
//  the Length field in the Server Drive Set Information Request (section
//  2.2.3.3.9).

// Padding (1 byte): An optional, 8-bit unsigned integer that is intended to
//  allow the client minor flexibility in determining the overall packet
//  length. This field is unused, and can be set to any value. If present,
//  this field MUST be ignored on receipt.

struct ClientDriveSetInformationResponse {

    uint32_t Length = 0;

    ClientDriveSetInformationResponse() = default;

    ClientDriveSetInformationResponse( uint32_t Length)
      :  Length(Length)
    {}

    void emit(OutStream & stream) const {
        stream.out_uint32_le(this->Length);
        stream.out_clear_bytes(1);
    }

    void receive(InStream & stream) {
        {
            const unsigned expected = 4;

            if (!stream.in_check_rem(expected)) {
                LOG(LOG_ERR,
                    "Truncated ClientDriveSetInformationResponse (0): expected=%u remains=%zu",
                    expected, stream.in_remain());
                throw Error(ERR_RDPDR_PDU_TRUNCATED);
            }
        }
        this->Length = stream.in_uint32_le();
    }

    void log() const {
        LOG(LOG_INFO, "     Client Drive Set Information Response:");
        LOG(LOG_INFO, "          * Length = %d (4 bytes)", int(this->Length));
    }
};



// 2.2.3.3.12 Server Drive Lock Control Request (DR_DRIVE_LOCK_REQ)

// The server issues a request to lock or unlock portions of a file.

// +-+-+-+-+-+-+-+-+-+-+-+-+-+-+-+-+-+-+-+-+-+-+-+-+-+-+-+-+-+-+-+-+
// | | | | | | | | | | |1| | | | | | | | | |2| | | | | | | | | |3| |
// |0|1|2|3|4|5|6|7|8|9|0|1|2|3|4|5|6|7|8|9|0|1|2|3|4|5|6|7|8|9|0|1|
// +-+-+-+-+-+-+-+-+-+-+-+-+-+-+-+-+-+-+-+-+-+-+-+-+-+-+-+-+-+-+-+-+
// |                    DeviceIoRequest (24 bytes)                 |
// +---------------------------------------------------------------+
// |                              ...                              |
// +---------------------------------------------------------------+
// |                              ...                              |
// +---------------------------------------------------------------+
// |                              ...                              |
// +---------------------------------------------------------------+
// |                           Operation                           |
// +-+-------------------------------------------------------------+
// |F|                         Padding                             |
// +-+-------------------------------------------------------------+
// |                           NumLocks                            |
// +---------------------------------------------------------------+
// |                      Padding2 (20 bytes)                      |
// +---------------------------------------------------------------+
// |                              ...                              |
// +---------------------------------------------------------------+
// |                              ...                              |
// +---------------------------------------------------------------+
// |                        Locks (variable)                       |
// +---------------------------------------------------------------+
// |                              ...                              |
// +---------------------------------------------------------------+

// DeviceIoRequest (24 bytes): A DR_DEVICE_IOREQUEST (section 2.2.1.4) header. The MajorFunction field in the DR_DEVICE_IOREQUEST header MUST be set to IRP_MJ_LOCK_CONTROL.

// Operation (4 bytes): A 32-bit unsigned integer that specifies the type of the locking operation. It MUST have one of the following values:

//  +------------------------------+-------------------------------------------+
//  | Value                        | Meaning                                   |
//  +------------------------------+-------------------------------------------+
//  | RDP_LOWIO_OP_SHAREDLOCK      | The server is requesting a shared lock.   |
//  | 0x00000002                   |                                           |
//  +------------------------------+-------------------------------------------+
//  | RDP_LOWIO_OP_EXCLUSIVELOCK   | The server is requesting an exclusive     |
//  | 0x00000003                   | lock.                                     |
//  +------------------------------+-------------------------------------------+
//  | RDP_LOWIO_OP_UNLOCK          | The server is requesting to unlock a      |
//  | 0x00000004                   | portion of the file.                      |
//  +------------------------------+-------------------------------------------+
//  | RDP_LOWIO_OP_UNLOCK_MULTIPLE | The server is requesting to unlock .      |
//  | 0x00000005                   | multiple portions of the file             |
//  +------------------------------+-------------------------------------------+

//     If this field has any other value, the request MUST be failed immediately.

// F (1 bit): If this bit is set, the client MUST wait for the locking operation to complete. If this bit is not set and the region cannot be locked, the request SHOULD fail.

// Padding (31 bits): 31 bits of padding. This field is unused and MUST be ignored.

// NumLocks (4 bytes): A 32-bit unsigned integer that specifies the number of RDP_LOCK_INFO structures in the Locks array.

// Padding2 (20 bytes): An array of 20 bytes. Reserved. This field can be set to any value and MUST be ignored.

// Locks (variable): A variable-length array of RDP_LOCK_INFO structures. This field specifies one or more regions of the file to lock or unlock.

struct ServerDriveLockControlRequest {

    uint32_t Operation = 0;
    uint8_t F = 0;
    uint32_t NumLocks = 0;


    ServerDriveLockControlRequest() = default;

    ServerDriveLockControlRequest( uint32_t Operation
                                 , uint8_t F
                                 , uint32_t NumLocks)
      : Operation(Operation)
      , F(F)
      , NumLocks(NumLocks)
    {}

    void emit(OutStream & stream) const {
        stream.out_uint32_le(this->Operation);
        stream.out_uint8(this->F << 7);
        stream.out_clear_bytes(3);
        stream.out_uint32_le(this->NumLocks);
        stream.out_clear_bytes(20);
    }

    void receive(InStream & stream) {
        {
            const unsigned expected = 32;

            if (!stream.in_check_rem(expected)) {
                LOG(LOG_ERR,
                    "Truncated ServerDriveLockControlRequest (0): expected=%u remains=%zu",
                    expected, stream.in_remain());
                throw Error(ERR_RDPDR_PDU_TRUNCATED);
            }
        }
        this->Operation = stream.in_uint32_le();
        this->F = stream.in_uint8() >> 7;
        stream.in_skip_bytes(3);
        this->NumLocks = stream.in_uint32_le();
        stream.in_skip_bytes(20);
    }

    void log() const {
        LOG(LOG_INFO, "     Server Drive Lock Control Request:");
        LOG(LOG_INFO, "          * Operation = 0x%08x (4 bytes)", this->Operation);
        LOG(LOG_INFO, "          * F         = 0x%01x (1 bit)", this->F);
        LOG(LOG_INFO, "          * Padding - (7 bits and 3 bytes) NOT USED");
        LOG(LOG_INFO, "          * NumLocks  = %u (4 bytes)", this->Operation);
        LOG(LOG_INFO, "          * Padding - (20 byte) NOT USED");
    }
};



// 2.2.3.4.12 Client Drive Lock Control Response (DR_DRIVE_LOCK_RSP)
//
// This message is sent by the client as a response to the Server Drive Lock Control Request (section 2.2.3.3.12).

// +-+-+-+-+-+-+-+-+-+-+-+-+-+-+-+-+-+-+-+-+-+-+-+-+-+-+-+-+-+-+-+-+
// | | | | | | | | | | |1| | | | | | | | | |2| | | | | | | | | |3| |
// |0|1|2|3|4|5|6|7|8|9|0|1|2|3|4|5|6|7|8|9|0|1|2|3|4|5|6|7|8|9|0|1|
// +-+-+-+-+-+-+-+-+-+-+-+-+-+-+-+-+-+-+-+-+-+-+-+-+-+-+-+-+-+-+-+-+
// |                    DeviceIoReply (16 bytes)                   |
// +---------------------------------------------------------------+
// |                              ...                              |
// +---------------------------------------------------------------+
// |                              ...                              |
// +---------------------------------------------------------------+
// |                            Padding                            |
// +---------------+-----------------------------------------------+
// |      ...      |                                               |
// +---------------+-----------------------------------------------+

// DeviceIoReply (16 bytes):  A DR_DEVICE_IOCOMPLETION (section 2.2.1.5) header. The CompletionId field of the DR_DEVICE_IOCOMPLETION header MUST match a Device I/O Request (section 2.2.1.4) that has the MajorFunction field set to IRP_MJ_LOCK_CONTROL.
//
// Padding (5 bytes): 5 bytes of padding. This field is unused and MUST be ignored.

struct ClientDriveLockControlResponse {

    ClientDriveLockControlResponse() = default;

    void emit(OutStream & stream) const {
        stream.out_clear_bytes(5);
    }

    void receive(InStream & stream) {
        {
            const unsigned expected = 5;

            if (!stream.in_check_rem(expected)) {
                LOG(LOG_ERR,
                    "Truncated ClientDriveLockControlResponse (0): expected=%u remains=%zu",
                    expected, stream.in_remain());
                throw Error(ERR_RDPDR_PDU_TRUNCATED);
            }
        }

        stream.in_skip_bytes(5);
    }

    void log() const {
        LOG(LOG_INFO, "     Client Drive Lock Control Response:");
        LOG(LOG_INFO, "          * Padding - (5 bytes) NOT USED");

    }
};



// [MS-RDPEFS]: Remote Desktop Protocol: File System Virtual Channel Extension

// 2.2.1.6 RDP_LOCK_INFO

// The RDP_LOCK_INFO packet specifies the region of the file to lock or unlock.

// +-+-+-+-+-+-+-+-+-+-+-+-+-+-+-+-+-+-+-+-+-+-+-+-+-+-+-+-+-+-+-+-+
// | | | | | | | | | | |1| | | | | | | | | |2| | | | | | | | | |3| |
// |0|1|2|3|4|5|6|7|8|9|0|1|2|3|4|5|6|7|8|9|0|1|2|3|4|5|6|7|8|9|0|1|
// +-+-+-+-+-+-+-+-+-+-+-+-+-+-+-+-+-+-+-+-+-+-+-+-+-+-+-+-+-+-+-+-+
// |                             Length                            |
// +---------------------------------------------------------------+
// |                              ...                              |
// +---------------------------------------------------------------+
// |                             Offset                            |
// +---------------------------------------------------------------+
// |                              ...                              |
// +---------------------------------------------------------------+

// Length (8 bytes): A 64-bit unsigned integer that specifies the length of the region. A value of zero is valid and MUST result in locking the zero length region.

// Offset (8 bytes): A 64-bit unsigned integer that specifies the offset at which the region starts.

struct RDP_Lock_Info {

    uint64_t Length = 0;
    uint64_t Offset = 0;

    RDP_Lock_Info() = default;

    RDP_Lock_Info( uint64_t Length
                 , uint64_t Offset)
      : Length(Length)
      , Offset(Offset)
    {}

    void emit(OutStream & stream) const {
        stream.out_uint64_le(this->Length);
        stream.out_uint64_le(this->Offset);
    }

    void receive(InStream & stream) {
        {
            const unsigned expected = 16;

            if (!stream.in_check_rem(expected)) {
                LOG(LOG_ERR,
                    "Truncated RDP_Lock_Info (0): expected=%u remains=%zu",
                    expected, stream.in_remain());
                throw Error(ERR_RDPDR_PDU_TRUNCATED);
            }
        }
        this->Length = stream.in_uint64_le();
        this->Offset = stream.in_uint64_le();
    }

    void log() const {
        LOG(LOG_INFO, "     RDP_Lock_Info:");
        LOG(LOG_INFO, "          * Length = 0x%" PRIx64 " (8 bytes)", this->Length);
        LOG(LOG_INFO, "          * Offset = 0x%" PRIx64 " (8 bytes)", this->Offset);
    }
};



// 2.2.3.3.11 Server Drive NotifyChange Directory Request (DR_DRIVE_NOTIFY_CHANGE_DIRECTORY_REQ)
//
// The server issues a notify change directory request on a redirected file system device to request directory change notification.

// +-+-+-+-+-+-+-+-+-+-+-+-+-+-+-+-+-+-+-+-+-+-+-+-+-+-+-+-+-+-+-+-+
// | | | | | | | | | | |1| | | | | | | | | |2| | | | | | | | | |3| |
// |0|1|2|3|4|5|6|7|8|9|0|1|2|3|4|5|6|7|8|9|0|1|2|3|4|5|6|7|8|9|0|1|
// +-+-+-+-+-+-+-+-+-+-+-+-+-+-+-+-+-+-+-+-+-+-+-+-+-+-+-+-+-+-+-+-+
// |                  DeviceIoRequest (24 bytes)                   |
// +---------------------------------------------------------------+
// |                              ...                              |
// +---------------------------------------------------------------+
// |                              ...                              |
// +---------------+-----------------------------------------------+
// |  WatchTree    |              CompletionFilter                 |
// +---------------+-----------------------------------------------+
// |               |            Padding (27 bytes)                 |
// +---------------+-----------------------------------------------+
// |                              ...                              |
// +---------------------------------------------------------------+
// |                              ...                              |
// +---------------------------------------------------------------+

// DeviceIoRequest (24 bytes): A DR_DEVICE_IOREQUEST (section 2.2.1.4) header. The MajorFunction field in the DR_DEVICE_IOREQUEST header MUST be set to IRP_MJ_DIRECTORY_CONTROL, and the MinorFunction field MUST be set to IRP_MN_NOTIFY_CHANGE_DIRECTORY.
//
// WatchTree (1 byte): An 8-bit unsigned integer. If nonzero, a change anywhere within the tree MUST trigger the notification response; otherwise, only a change in the root directory will do so.
//
// CompletionFilter (4 bytes): A 32-bit unsigned integer. This field has the same meaning as the CompletionFilter field in the SMB2 CHANGE_NOTIFY Request message specified in [MS-SMB2] section 2.2.35.
//
// Padding (27 bytes):  An array of 27 bytes. This field is unused and MUST be ignored.

struct ServerDriveNotifyChangeDirectoryRequest {

    uint8_t WatchTree = 0;
    uint32_t CompletionFilter = 0;

    ServerDriveNotifyChangeDirectoryRequest() = default;

    ServerDriveNotifyChangeDirectoryRequest(uint8_t WatchTree, uint32_t CompletionFilter)
      : WatchTree(WatchTree)
      , CompletionFilter(CompletionFilter)
    {}

    void emit(OutStream & stream) const {
        stream.out_uint8(this->WatchTree);
        stream.out_uint32_le(this->CompletionFilter);
    }

    void receive(InStream & stream) {
        {
            const unsigned expected = 5;

            if (!stream.in_check_rem(expected)) {
                LOG(LOG_ERR,
                    "Truncated ServerDriveNotifyChangeDirectoryRequest (0): expected=%u remains=%zu",
                    expected, stream.in_remain());
                throw Error(ERR_RDPDR_PDU_TRUNCATED);
            }
        }
        this->WatchTree = stream.in_uint8();
        this->CompletionFilter = stream.in_uint32_le();
    }

    void log() const {
        LOG(LOG_INFO, "     Server Drive Notify Change Directory Request:");
        LOG(LOG_INFO, "          * WatchTree        = 0x%02x (1 byte)", this->WatchTree);
        LOG(LOG_INFO, "          * CompletionFilter = 0x%08x (4 bytes)", this->CompletionFilter);
    }
};

// 2.2.35 SMB2 CHANGE_NOTIFY Request

//  +---------------------------------+-----------------------------------------+
//  | FILE_NOTIFY_CHANGE_FILE_NAME    | The client is notified if a file-name   |
//  | 0x00000001                      | changes.                                |
//  |                                 |                                         |
//  |                                 |                                         |
//  +---------------------------------+-----------------------------------------+
//  | FILE_NOTIFY_CHANGE_DIR_NAME     | The client is notified if a directory   |
//  | 0x00000002                      | name changes.                           |
//  |                                 |                                         |
//  |                                 |                                         |
//  +---------------------------------+-----------------------------------------+
//  | FILE_NOTIFY_CHANGE_ATTRIBUTES   | The client is notified if a file's      |
//  | 0x00000004                      | attributes change. Possible file        |
//  |                                 | attribute values are specified in       |
//  |                                 | [MS-FSCC] section 2.6.                  |
//  +---------------------------------+-----------------------------------------+
//  | FILE_NOTIFY_CHANGE_SIZE         | The client is notified if a file's size |
//  | 0x00000008                      | changes.                                |
//  |                                 |                                         |
//  |                                 |                                         |
//  +---------------------------------+-----------------------------------------+
//  | FILE_NOTIFY_CHANGE_LAST_WRITE   | The client is notified if the last      |
//  | 0x00000010                      | write time of a file changes.           |
//  |                                 |                                         |
//  |                                 |                                         |
//  +---------------------------------+-----------------------------------------+
//  | FILE_NOTIFY_CHANGE_LAST_ACCESS  | The client is notified if the last      |
//  | 0x00000020                      | access time of a file changes.          |
//  |                                 |                                         |
//  |                                 |                                         |
//  +---------------------------------+-----------------------------------------+
//  | FILE_NOTIFY_CHANGE_CREATION     | The client is notified if the creation  |
//  | 0x00000040                      | time of a file changes.                 |
//  |                                 |                                         |
//  |                                 |                                         |
//  +---------------------------------+-----------------------------------------+
//  | FILE_NOTIFY_CHANGE_EA           | The client is notified if a file's      |
//  | 0x00000080                      | extended attributes (EAs) change.       |
//  |                                 |                                         |
//  |                                 |                                         |
//  +---------------------------------+-----------------------------------------+
//  | FILE_NOTIFY_CHANGE_SECURITY     | The client is notified of a file's      |
//  | 0x00000100                      | access control list (ACL) settings      |
//  |                                 | change.                                 |
//  |                                 |                                         |
//  +---------------------------------+-----------------------------------------+
//  | FILE_NOTIFY_CHANGE_STREAM_NAME  | The client is notified if a named       |
//  | 0x00000200                      | stream is added to a file.              |
//  |                                 |                                         |
//  |                                 |                                         |
//  +---------------------------------+-----------------------------------------+
//  | FILE_NOTIFY_CHANGE_STREAM_SIZE  | The client is notified if the size of a |
//  | 0x00000400                      | named stream is changed.                |
//  |                                 |                                         |
//  |                                 |                                         |
//  +---------------------------------+-----------------------------------------+
//  | FILE_NOTIFY_CHANGE_STREAM_WRITE | The client is notified if a named       |
//  | 0x00000800                      | stream is modified.                     |
//  |                                 |                                         |
//  |                                 |                                         |
//  +---------------------------------+-----------------------------------------+

enum : uint32_t {

    FILE_NOTIFY_CHANGE_FILE_NAME    = 0x00000001,
    FILE_NOTIFY_CHANGE_DIR_NAME     = 0x00000002,
    FILE_NOTIFY_CHANGE_ATTRIBUTES   = 0x00000004,
    FILE_NOTIFY_CHANGE_SIZE         = 0x00000008,
    FILE_NOTIFY_CHANGE_LAST_WRITE   = 0x00000010,
    FILE_NOTIFY_CHANGE_LAST_ACCESS  = 0x00000020,
    FILE_NOTIFY_CHANGE_CREATION     = 0x00000040,
    FILE_NOTIFY_CHANGE_EA           = 0x00000080,
    FILE_NOTIFY_CHANGE_SECURITY     = 0x00000100,
    FILE_NOTIFY_CHANGE_STREAM_NAME  = 0x00000200,
    FILE_NOTIFY_CHANGE_STREAM_SIZE  = 0x00000400,
    FILE_NOTIFY_CHANGE_STREAM_WRITE = 0x00000800,
};



// 2.2.3.4.11 Client Drive NotifyChange Directory Response (DR_DRIVE_NOTIFY_CHANGE_DIRECTORY_RSP)

// This message is sent by the client as a response to the Server Drive NotifyChange Directory Request (section 2.2.3.3.11).

// +-+-+-+-+-+-+-+-+-+-+-+-+-+-+-+-+-+-+-+-+-+-+-+-+-+-+-+-+-+-+-+-+
// | | | | | | | | | | |1| | | | | | | | | |2| | | | | | | | | |3| |
// |0|1|2|3|4|5|6|7|8|9|0|1|2|3|4|5|6|7|8|9|0|1|2|3|4|5|6|7|8|9|0|1|
// +-+-+-+-+-+-+-+-+-+-+-+-+-+-+-+-+-+-+-+-+-+-+-+-+-+-+-+-+-+-+-+-+
// |                    DeviceIoReply (16 bytes)                   |
// +---------------------------------------------------------------+
// |                              ...                              |
// +---------------------------------------------------------------+
// |                              ...                              |
// +---------------------------------------------------------------+
// |                            Length                             |
// +---------------------------------------------------------------+
// |                       Buffer (variable)                       |
// +---------------------------------------------------------------+
// |                              ...                              |
// +---------------+-----------------------------------------------+
// |Padding(option)|                                               |
// +---------------+-----------------------------------------------+

// DeviceIoReply (16 bytes):  A DR_DEVICE_IOCOMPLETION (section 2.2.1.5) header.
// The CompletionId field of the DR_DEVICE_IOCOMPLETION header MUST match a
// Device I/O Request (section 2.2.1.4) that has the MajorFunction field set
// to IRP_MJ_DIRECTORY_CONTROL and the MinorFunction field set to
// IRP_MN_NOTIFY_CHANGE_DIRECTORY.

// Length (4 bytes): A 32-bit unsigned integer that specifies the number of bytes
// in the Buffer field.

// Buffer (variable): A variable-length array of bytes, in which the number of bytes
// is specified in the Length field. This field has the same meaning as the Buffer
// field in the SMB2 CHANGE_NOTIFY Response message specified in [MS-SMB2] section
// 2.2.36. This buffer MUST be empty when the Server Close Drive Request
// (section 2.2.3.3.2) message has been issued and no drive-specific events have occurred.

// Padding (1 byte): An optional, 8-bit unsigned integer intended to allow the client
// minor flexibility in determining the overall packet length. This field is unused and
// MUST be ignored.

struct ClientDriveNotifyChangeDirectoryResponse {

    uint32_t Length = 0;

    ClientDriveNotifyChangeDirectoryResponse() = default;

    ClientDriveNotifyChangeDirectoryResponse(uint32_t Length)
      : Length(Length)
    {}

    void emit(OutStream & stream) const {
        stream.out_uint32_le(this->Length);
    }

    void receive(InStream & stream) {
        {
            const unsigned expected = 4;

            if (!stream.in_check_rem(expected)) {
                LOG(LOG_ERR,
                    "Truncated ClientDriveNotifyChangeDirectoryResponse (0): expected=%u remains=%zu",
                    expected, stream.in_remain());
                throw Error(ERR_RDPDR_PDU_TRUNCATED);
            }
        }
        this->Length = stream.in_uint32_le();
    }

    void log() const {
        LOG(LOG_INFO, "     Client Drive Notify Change Directory Response:");
        LOG(LOG_INFO, "          * Length = %d (4 bytes)", int(this->Length));
    }
};



struct RdpDrStatus
{
    struct DeviceIORequestData {
        DeviceIORequest request;
        uint32_t FsInformationClass = -1;
        uint32_t IOControlCode = -1;

        DeviceIORequestData(DeviceIORequest & request)
          : request(request)
        {}

        DeviceIORequestData()
        {}

        uint32_t DeviceId() {
            return this->request.DeviceId();
        }

        uint32_t CompletionId() {
            return this->request.CompletionId();
        }

        uint32_t MajorFunction() {
            return this->request.MajorFunction();
        }

        uint32_t MinorFunction() {
            return this->request.MinorFunction();
        }

        uint32_t FileId() {
            return this->request.FileId();
        }
    };

    std::vector<DeviceIORequestData> requestList;


    struct DevideAnnounceRequestMem {
        int in_wait_data = 0;
    };

    void SetFsInformationClass(uint32_t FsInformationClass) {
        this->requestList[this->requestList.size()-1].FsInformationClass = FsInformationClass;
    }

    void SetIOControlCode(uint32_t IOControlCode) {
        this->requestList[this->requestList.size()-1].IOControlCode = IOControlCode;
    }

    void setDeviceIORequest(DeviceIORequest & request) {
        for (size_t i = 0; i < this->requestList.size(); i++) {
            if (this->requestList[i].DeviceId() == request.DeviceId() && this->requestList[i].CompletionId() == request.CompletionId()) {
                LOG(LOG_ERR, " Request %s has same ID than back received Request(%s)", get_MajorFunction_name(request.MajorFunction()), get_MajorFunction_name(this->requestList[i].MajorFunction()) );
                this->requestList[i] = request;
                return;
            }
        }
        if (this->requestList.size() >=  10) {
            this->requestList.erase(this->requestList.begin());
        }
        this->requestList.emplace_back<DeviceIORequestData>(request);
    }

    DeviceIORequestData get_completion_resquest(uint32_t deviceId, uint32_t completionId) {
        DeviceIORequestData res;

//         LOG(LOG_INFO, "**********************************");
//         LOG(LOG_INFO, "     Request List Size = %d", int(this->requestList.size()));
//         LOG(LOG_INFO, "**********************************");
//         for (size_t i = 0; i < this->requestList.size(); i++) {
//             this->requestList[i].request.log();
//         }
//         LOG(LOG_INFO, "**********************************");

        for (size_t i = 0; i < this->requestList.size(); i++) {
            if (this->requestList[i].DeviceId() == deviceId && this->requestList[i].CompletionId() == completionId) {
                res = this->requestList[i];
                this->requestList.erase(this->requestList.begin()+i);

                return res;
            }
        }

        LOG(LOG_INFO, "Can't find corresponding Request for this Response (DeviceId = %d, CompletionId = %d", int(deviceId), int(completionId));

        return res;
    }



    ~RdpDrStatus() {
        this->requestList.clear();
    }

};



static inline
<<<<<<< HEAD
void streamLog( InStream & stream , RdpDrStatus & status, size_t /*length*/)
=======
void streamLog( InStream & stream , RdpDrStatus & status)
>>>>>>> 2a769482
{
    InStream s = stream.clone();

    SharedHeader sharedHeader;
    sharedHeader.receive(s);
    if (sharedHeader.packet_id != PacketId::PAKID_CORE_DEVICE_IOCOMPLETION) {
        sharedHeader.log();
    }

    switch (sharedHeader.component) {

        case Component::RDPDR_CTYP_CORE:

            switch (sharedHeader.packet_id) {

                case PacketId::PAKID_CORE_SERVER_ANNOUNCE:
                    {
                        ServerAnnounceRequest sar;
                        sar.receive(s);
                        sar.log();
                    }
                    break;

                case PacketId::PAKID_CORE_CLIENTID_CONFIRM:
                    {
                        ClientAnnounceReply car;
                        car.receive(s);
                        car.log();
                    }
                    break;

                case PacketId::PAKID_CORE_CLIENT_NAME:
                    {
                        ClientNameRequest cnr;
                        cnr.receive(s);
                        cnr.log();
                    }
                    break;

                case PacketId::PAKID_CORE_DEVICELIST_ANNOUNCE:
                    {
                        ClientDeviceListAnnounceRequest cdar;
                        cdar.receive(s);
                        cdar.log();
                        for (uint32_t i = 0; i < cdar.DeviceCount; i++) {
                            DeviceAnnounceHeader dah;
                            dah.receive(s);
                            dah.log();
                        }
                    }
                    break;

                case PacketId::PAKID_CORE_DEVICE_REPLY:
                    {
                        ServerDeviceAnnounceResponse sdar;
                        sdar.receive(s);
                        sdar.log();
                    }
                    break;

                case PacketId::PAKID_CORE_DEVICE_IOREQUEST:
                    {
                        DeviceIORequest dior;
                        dior.receive(s);
                        dior.log();

                        status.setDeviceIORequest(dior);

                        switch (dior.MajorFunction()) {
                            case IRP_MJ_CREATE:
                                {
                                    DeviceCreateRequest dcr;
                                    dcr.receive(s);
                                    dcr.log();
                                }
                                break;
                            case IRP_MJ_CLOSE:
                                {
                                    DeviceCloseRequest dcr;
                                    dcr.receive(s);
                                    dcr.log();
                                }
                                break;
                            case IRP_MJ_READ:
                                {
                                    DeviceReadRequest drr;
                                    drr.receive(s);
                                    drr.log();
                                }
                                break;
                            case IRP_MJ_WRITE:
                                {
                                    DeviceWriteRequest dwr;
                                    dwr.receive(s);
                                    dwr.log();
                                }
                                break;
                            case IRP_MJ_DEVICE_CONTROL:
                                {
                                    DeviceControlRequest dcr;
                                    dcr.receive(s);
                                    dcr.log();

                                    status.SetIOControlCode(dcr.IoControlCode());;

                                    switch (dcr.IoControlCode()) {
                                        case fscc::FSCTL_DELETE_REPARSE_POINT :
//                                             {
//                                                 fscc::ReparseGUIDDataBuffer rgdb;
//                                                 rgdb.receive(s);
//                                                 rgdb.log();
//                                             }
                                            break;
                                         case fscc::FSCTL_CREATE_OR_GET_OBJECT_ID :
                                            break;
                                        default: LOG(LOG_INFO, "     Device Controle UnLogged IO Control Data: Code = 0x%08x", dcr.IoControlCode());
                                            break;
                                    }
                                }
                                break;
                            case IRP_MJ_QUERY_VOLUME_INFORMATION:
                                {
                                    ServerDriveQueryVolumeInformationRequest sdqvir;
                                    sdqvir.receive(s);
                                    sdqvir.log();

                                    status.SetFsInformationClass(sdqvir.FsInformationClass());

                                    if (sdqvir.Length() > 0) {
                                        switch (sdqvir.FsInformationClass()) {
                                            case FileFsVolumeInformation:
                                                {
                                                    fscc::FileFsVolumeInformation ffvi;
                                                    ffvi.receive(s);
                                                    ffvi.log();
                                                }
                                                break;
                                            case FileFsSizeInformation:
                                                {
                                                    fscc::FileFsSizeInformation ffsi;
                                                    ffsi.receive(s);
                                                    ffsi.log();
                                                }
                                                break;
                                            case FileFsAttributeInformation: {
                                                    fscc::FileFsAttributeInformation ffai;
                                                    ffai.receive(s);
                                                    ffai.log();
                                                }
                                                break;
                                            case FileFsFullSizeInformation:
                                                {
                                                    fscc::FileFsFullSizeInformation fffsi;
                                                    fffsi.receive(s);
                                                    fffsi.log();
                                                }
                                                break;
                                            case FileFsDeviceInformation:
                                                {
                                                    fscc::FileFsDeviceInformation ffdi;
                                                    ffdi.receive(s);
                                                    ffdi.log();
                                                }
                                                break;
                                        }
                                    }
                                }
                                break;
                            case IRP_MJ_SET_VOLUME_INFORMATION:
                                {
                                    ServerDriveSetVolumeInformationRequest sdsvir;
                                    sdsvir.receive(s);
                                    sdsvir.log();

                                    status.SetFsInformationClass(sdsvir.FsInformationClass);

                                    fscc::FileFsLabelInformation ffli;
                                    ffli.receive(s);
                                    ffli.log();
                                }
                                break;
                            case IRP_MJ_QUERY_INFORMATION:
                                {
                                    ServerDriveQueryInformationRequest sdqir;
                                    sdqir.receive(s);
                                    sdqir.log();

                                    status.SetFsInformationClass(sdqir.FsInformationClass());

                                    if (sdqir.Length() > 0) {
                                        switch (sdqir.FsInformationClass()) {
                                            case FileBasicInformation:
                                                {
                                                fscc::FileBasicInformation fbi;
                                                fbi.receive(s);
                                                fbi.log();
                                                }
                                                break;
                                            case FileStandardInformation:
                                                {
                                                fscc::FileStandardInformation fsi;
                                                fsi.receive(s);
                                                fsi.log();
                                                }
                                                break;
                                            case FileAttributeTagInformation:
                                                {
                                                fscc::FileAttributeTagInformation fati;
                                                fati.receive(s);
                                                fati.log();
                                                }
                                                break;
                                        }
                                    }
                                }
                                break;
                            case IRP_MJ_SET_INFORMATION:
                                {
                                    ServerDriveSetInformationRequest sdsir;
                                    sdsir.receive(s);
                                    sdsir.log();

                                    status.SetFsInformationClass(sdsir.FsInformationClass());

                                    if (sdsir.Length() > 0) {
                                        switch (sdsir.FsInformationClass()) {
                                            case FileBasicInformation:
                                                {
                                                    fscc::FileBasicInformation fbi;
                                                    fbi.receive(s);
                                                    fbi.log();
                                                }
                                                break;
                                            case FileEndOfFileInformation:
                                                {
                                                    fscc::FileEndOfFileInformation feofi;
                                                    feofi.receive(s);
                                                    feofi.log();
                                                }
                                                break;
                                            case FileDispositionInformation:
                                                {
                                                    fscc::FileDispositionInformation fdi;
                                                    fdi.receive(s);
                                                    fdi.log();
                                                }
                                                break;
                                            case FileRenameInformation:
                                                {
                                                    RDPFileRenameInformation fri;
                                                    fri.receive(s);
                                                    fri.log();
                                                }
                                                break;
                                            case FileAllocationInformation:
                                                {
                                                    fscc::FileAllocationInformation fai;
                                                    fai.receive(s);
                                                    fai.log();
                                                }
                                                break;
                                        }
                                    }
                                }
                                break;
                            case IRP_MJ_DIRECTORY_CONTROL:
                                {
                                    switch (dior.MinorFunction()) {

                                        case IRP_MN_QUERY_DIRECTORY:
                                            {
                                                ServerDriveQueryDirectoryRequest sdqdr;
                                                sdqdr.receive(s);
                                                sdqdr.log();

                                                status.SetFsInformationClass(sdqdr.FsInformationClass());
                                            }
                                            break;
                                        case IRP_MN_NOTIFY_CHANGE_DIRECTORY:
                                            {
                                                ServerDriveNotifyChangeDirectoryRequest sdcdr;
                                                sdcdr.receive(s);
                                                sdcdr.log();
                                            }
                                            break;
                                    }
                                }
                                break;
                            case IRP_MJ_LOCK_CONTROL:
                                {
                                    ServerDriveLockControlRequest sdlcr;
                                    sdlcr.receive(s);
                                    sdlcr.log();

                                    for (uint32_t i = 0; i < sdlcr.NumLocks; i++) {
                                        RDP_Lock_Info rdpli;
                                        rdpli.receive(s);
                                        rdpli.log();
                                    }
                                }
                                break;
                        }
                    }

                    break;

                case PacketId::PAKID_CORE_DEVICE_IOCOMPLETION:
                    {
                        DeviceIOResponse dior;
                        dior.receive(s);

                        RdpDrStatus::DeviceIORequestData status_dior = status.get_completion_resquest(dior.DeviceId(), dior.CompletionId());

                        if (status_dior.DeviceId() == 0) {
                            LOG(LOG_INFO, "Can't find corresponding Request for this Response (DeviceId = %u, CompletionId = %u", dior.DeviceId(), dior.CompletionId());

                            return;
                        }

                        sharedHeader.log();
                        dior.log();

                        switch (status_dior.MajorFunction()) {
                        case IRP_MJ_CREATE:
                            {
                                DeviceCreateResponse dcf;
                                dcf.receive(s);
                                dcf.log();
                            }
                            break;
                        case IRP_MJ_CLOSE:
                            {
                                LOG(LOG_INFO, "     Device Close Response:");
                                LOG(LOG_INFO, "          * Padding - (4 bytes) NOT USED");
                            }
                            break;
                        case IRP_MJ_READ:
                            {
                                DeviceReadResponse drr;
                                drr.receive(s);
                                drr.log();
                            }
                            break;
                        case IRP_MJ_WRITE:
                            {
                                DeviceWriteResponse dwr;
                                dwr.receive(s);
                                dwr.log();
                            }
                            break;
                        case IRP_MJ_DEVICE_CONTROL:
                            {
                                DriveControlResponse cdcr;
                                cdcr.receive(s);
                                cdcr.log();

                                //if (cdcr.OutputBufferLength > 0) {
                                    switch (status_dior.IOControlCode) {
                                        case fscc::FSCTL_GET_OBJECT_ID:
                                        case fscc::FSCTL_CREATE_OR_GET_OBJECT_ID:
                                        {
//                                             fscc::FileObjectBuffer_Type1 rgdb;
//                                             rgdb.receive(s);
//                                             rgdb.log();
                                        }
                                            break;
                                        //case fscc::FSCTL_FILESYSTEM_GET_STATISTICS:
                                        //    break;
                                        default: LOG(LOG_INFO, "     Device Controle UnLogged IO Control Code: 0x%08x", status_dior.IOControlCode);
                                            break;
                                    }
                                //}
                            }
                            break;
                        case IRP_MJ_QUERY_VOLUME_INFORMATION:
                            {
                                ClientDriveQueryVolumeInformationResponse cdqvir;
                                cdqvir.receive(s);
                                cdqvir.log();

                                if (cdqvir.Length > 0) {
                                    switch (status_dior.FsInformationClass) {
                                        case FileFsVolumeInformation:
                                            {
                                                fscc::FileFsVolumeInformation ffvi;
                                                ffvi.receive(s);
                                                ffvi.log();
                                            }
                                            break;
                                        case FileFsSizeInformation:
                                            {
                                                fscc::FileFsSizeInformation ffsi;
                                                ffsi.receive(s);
                                                ffsi.log();
                                            }
                                            break;
                                        case FileFsAttributeInformation: {
                                                fscc::FileFsAttributeInformation ffai;
                                                ffai.receive(s);
                                                ffai.log();
                                            }
                                            break;
                                        case FileFsFullSizeInformation:
                                            {
                                                fscc::FileFsFullSizeInformation fffsi;
                                                fffsi.receive(s);
                                                fffsi.log();
                                            }
                                            break;
                                        case FileFsDeviceInformation:
                                            {
                                                fscc::FileFsDeviceInformation ffdi;
                                                ffdi.receive(s);
                                                ffdi.log();
                                            }
                                            break;
                                    }
                                }
                            }
                            break;
                        case IRP_MJ_SET_VOLUME_INFORMATION:
                            {
                                ClientDriveSetVolumeInformationResponse cdsvir;
                                cdsvir.receive(s);
                                cdsvir.log();
                            }
                            break;
                        case IRP_MJ_QUERY_INFORMATION:
                            {
                                rdpdr::ClientDriveQueryInformationResponse cdqir;
                                cdqir.receive(s);
                                cdqir.log();
                                if (cdqir.Length > 0) {
                                    switch (status_dior.FsInformationClass) {
                                        case FileBasicInformation:
                                            {
                                            fscc::FileBasicInformation fbi;
                                            fbi.receive(s);
                                            fbi.log();
                                            }
                                            break;
                                        case FileStandardInformation:
                                            {
                                            fscc::FileStandardInformation fsi;
                                            fsi.receive(s);
                                            fsi.log();
                                            }
                                            break;
                                        case FileAttributeTagInformation:
                                            {
                                            fscc::FileAttributeTagInformation fati;
                                            fati.receive(s);
                                            fati.log();
                                            }
                                            break;
                                    }
                                }
                            }
                            break;
                        case IRP_MJ_SET_INFORMATION:
                            {
                                ClientDriveSetInformationResponse cdsir;
                                cdsir.receive(s);
                                cdsir.log();
                            }
                            break;
                        case IRP_MJ_DIRECTORY_CONTROL:
                            {
                                switch (status_dior.MinorFunction()) {

                                    case IRP_MN_QUERY_DIRECTORY:
                                        {
                                            ClientDriveQueryDirectoryResponse cdqdr;
                                            cdqdr.receive(s);
                                            cdqdr.log();

                                            if (cdqdr.Length > 0) {
                                                switch (status_dior.FsInformationClass) {
                                                    case FileDirectoryInformation:
                                                        {
                                                        fscc::FileDirectoryInformation fdi;
                                                        fdi.receive(s);
                                                        fdi.log();
                                                        }
                                                        break;
                                                    case FileFullDirectoryInformation:
                                                        {
                                                        fscc::FileFullDirectoryInformation ffdi;
                                                        ffdi.receive(s);
                                                        ffdi.log();
                                                        }
                                                        break;
                                                    case FileBothDirectoryInformation:
                                                        {
                                                        fscc::FileBothDirectoryInformation fbdi;
                                                        fbdi.receive(s);
                                                        fbdi.log();
                                                        }
                                                        break;
                                                    case FileNamesInformation:
                                                        {
                                                        fscc::FileNamesInformation fni;
                                                        fni.receive(s);
                                                        fni.log();
                                                        }
                                                        break;
                                                }
                                            }
                                        }
                                        break;
                                    case IRP_MN_NOTIFY_CHANGE_DIRECTORY:
                                        {
                                            ClientDriveNotifyChangeDirectoryResponse cdncdr;
                                            cdncdr.receive(s);
                                            cdncdr.log();

                                            if (cdncdr.Length >= 8) {
                                                smb2::ChangeNotifyResponse cnr;
                                                cnr.receive(s);
                                                cnr.log();

                                                if (cdncdr.Length >= 16) {
                                                    fscc::FileNotifyInformation fni;
                                                    fni.receive(s);
                                                    fni.log();
                                                }
                                            }


                                        }
                                        break;
                                }
                            }
                            break;
                        case IRP_MJ_LOCK_CONTROL:
                            {
                                LOG(LOG_INFO, "     Client Drive Lock Control Response:");
                                LOG(LOG_INFO, "          * Padding - (5 bytes) NOT USED");
                            }
                            break;
                        default: LOG(LOG_INFO, "     default MajorFunction:");
                            break;
                        }
                    }
                    break;

                case PacketId::PAKID_CORE_SERVER_CAPABILITY:
                    {
                        int numCapabilities(s.in_uint16_le());
                        s.in_skip_bytes(2);

                        LOG(LOG_INFO, "     Client Core Capability Request:");
                        LOG(LOG_INFO, "          * numCapabilities = %d (2 bytes)", numCapabilities);
                        LOG(LOG_INFO, "          * Padding - (2 bytes) NOT USED");

                        for (uint16_t i = 0; i < numCapabilities; i++) {
                            InStream s_serie = s.clone();
                            uint16_t CapabilityType = s_serie.in_uint16_le();
                            switch (CapabilityType) {
                                case CAP_GENERAL_TYPE:
                                    {
                                        CapabilityHeader ch;
                                        ch.receive(s);
                                        ch.log();
                                        GeneralCapabilitySet gcs;
                                        gcs.receive(s, ch.Version);
                                        gcs.log();
                                    }
                                    break;
                                case CAP_PRINTER_TYPE:
                                case CAP_PORT_TYPE:
                                case CAP_DRIVE_TYPE:
                                case CAP_SMARTCARD_TYPE:
                                    {
                                        CapabilityHeader ch;
                                        ch.receive(s);
                                        ch.log();
                                    }
                                    break;
                            }
                        }
                    }
                    break;

                case PacketId::PAKID_CORE_CLIENT_CAPABILITY:
                    {
                        int numCapabilities(s.in_uint16_le());
                        s.in_skip_bytes(2);

                        LOG(LOG_INFO, "     Client Core Capability Request:");
                        LOG(LOG_INFO, "          * numCapabilities = %d (2 bytes)", numCapabilities);
                        LOG(LOG_INFO, "          * Padding - (2 bytes) NOT USED");

                        for (uint16_t i = 0; i < numCapabilities; i++) {
                            InStream s_serie = s.clone();
                            uint16_t CapabilityType = s_serie.in_uint16_le();
                            switch (CapabilityType) {
                                case CAP_GENERAL_TYPE:
                                    {
                                        CapabilityHeader ch;
                                        ch.receive(s);
                                        ch.log();
                                        GeneralCapabilitySet gcs;
                                        gcs.receive(s, ch.Version);
                                        gcs.log();
                                        break;
                                    }
                                case CAP_PRINTER_TYPE:
                                case CAP_PORT_TYPE:
                                case CAP_DRIVE_TYPE:
                                case CAP_SMARTCARD_TYPE:
                                    {
                                        CapabilityHeader ch;
                                        ch.receive(s);
                                        ch.log();
                                        break;
                                    }
                            }
                        }
                    }
                    break;

                case PacketId::PAKID_CORE_DEVICELIST_REMOVE:
                    {
                        ClientDriveDeviceListRemove cdlr;
                        cdlr.receive(s);
                        cdlr.log();
                    }
                    break;

                case PacketId::PAKID_PRN_CACHE_DATA:
                    break;

                case PacketId::PAKID_CORE_USER_LOGGEDON:
                    break;

                case PacketId::PAKID_PRN_USING_XPS:
                    break;
            }
            break;

        case Component::RDPDR_CTYP_PRT:
            LOG(LOG_WARNING, "Component::RDPDR_CTYP_PRT");
            break;
    }
}

}   // namespace rdpdr
<|MERGE_RESOLUTION|>--- conflicted
+++ resolved
@@ -5313,11 +5313,7 @@
 
 
 static inline
-<<<<<<< HEAD
-void streamLog( InStream & stream , RdpDrStatus & status, size_t /*length*/)
-=======
 void streamLog( InStream & stream , RdpDrStatus & status)
->>>>>>> 2a769482
 {
     InStream s = stream.clone();
 
