--- conflicted
+++ resolved
@@ -463,17 +463,11 @@
             return;
         }
 
-<<<<<<< HEAD
-    ~ManagedDirectory() override {
-        //LOG(LOG_INFO, "ManagedDirectory::~ManagedDirectory(): <%p> fd=%d",
-        //    this, (this->dir ? ::dirfd(this->dir) : -1));
-=======
         switch (server_drive_set_information_request.FsInformationClass())
         {
             case rdpdr::FileBasicInformation:
             {
                 fscc::FileBasicInformation file_basic_information;
->>>>>>> b794c753
 
                 file_basic_information.receive(in_stream);
 
@@ -482,24 +476,10 @@
                     file_basic_information.log(LOG_INFO);
                 }
 
-<<<<<<< HEAD
-    bool IsDirectory() const override { return true; }
-
-    void ProcessServerCreateDriveRequest(
-            rdpdr::DeviceIORequest const & device_io_request,
-            rdpdr::DeviceCreateRequest const & device_create_request,
-            int drive_access_mode, const char * path, Stream & in_stream,
-            bool & out_drive_created,
-            ToServerSender & to_server_sender,
-            std::unique_ptr<AsynchronousTask> & out_asynchronous_task,
-            uint32_t verbose) override {
-        REDASSERT(!this->dir);
-=======
                 struct stat64 sb;
                 ::fstat64(this->fd, &sb);
 
                 struct timeval times[2] = { { sb.st_atime, 0 }, { sb.st_mtime, 0 } };
->>>>>>> b794c753
 
                 auto file_time_rdp_to_system_timeval = [](uint64_t rdp_time, timeval & out_system_tiem) {
                     if ((rdp_time != 0LL) && (rdp_time != ((uint64_t)-1LL))) {
@@ -668,14 +648,9 @@
         }
     }
 
-<<<<<<< HEAD
-    void ProcessServerCloseDriveRequest(
-            rdpdr::DeviceIORequest const & device_io_request, const char * path,
-=======
     virtual void ProcessServerDriveWriteRequest(
             rdpdr::DeviceIORequest const & device_io_request,
             const char * path, int drive_access_mode, bool first_chunk,
->>>>>>> b794c753
             Stream & in_stream,
             ToServerSender & to_server_sender,
             std::unique_ptr<AsynchronousTask> & out_asynchronous_task,
@@ -724,23 +699,13 @@
         device_io_response.emit(out_stream);
     }
 
-<<<<<<< HEAD
-    void ProcessServerDriveReadRequest(
-=======
     static inline void SendClientDriveIoResponse(
->>>>>>> b794c753
             rdpdr::DeviceIORequest const & device_io_request,
             const char * message,
             uint32_t IoStatus,
             ToServerSender & to_server_sender,
             std::unique_ptr<AsynchronousTask> & out_asynchronous_task,
-<<<<<<< HEAD
-            uint32_t verbose) override {
-        REDASSERT(this->dir);
-
-=======
             uint32_t verbose) {
->>>>>>> b794c753
         BStream out_stream(65536);
 
         ManagedFileSystemObject::MakeClientDriveIoResponse(out_stream,
@@ -756,11 +721,7 @@
             to_server_sender, verbose);
     }
 
-<<<<<<< HEAD
-    void ProcessServerDriveQueryVolumeInformationRequest(
-=======
     static void SendClientDriveSetInformationResponse(
->>>>>>> b794c753
             rdpdr::DeviceIORequest const & device_io_request,
             const char * message,
             uint32_t IoStatus,
@@ -941,11 +902,7 @@
         }
     }
 
-<<<<<<< HEAD
-    void ProcessServerDriveControlRequest(
-=======
     virtual void ProcessServerCloseDriveRequest(
->>>>>>> b794c753
             rdpdr::DeviceIORequest const & device_io_request,
             const char * path, Stream & in_stream,
             ToServerSender & to_server_sender,
@@ -984,11 +941,7 @@
         REDASSERT(!this->dir);
     }
 
-<<<<<<< HEAD
-    void ProcessServerDriveQueryInformationRequest(
-=======
     virtual void ProcessServerDriveReadRequest(
->>>>>>> b794c753
             rdpdr::DeviceIORequest const & device_io_request,
             rdpdr::DeviceReadRequest const & device_read_request,
             const char * path, Stream & in_stream,
@@ -1017,28 +970,7 @@
             verbose);
     }
 
-<<<<<<< HEAD
-    void ProcessServerDriveWriteRequest(
-            rdpdr::DeviceIORequest const & device_io_request,
-            const char * path, int drive_access_mode, bool first_chunk,
-            Stream & in_stream, ToServerSender & to_server_sender,
-            std::unique_ptr<AsynchronousTask> & out_asynchronous_task,
-            uint32_t verbose) override {
-        SendClientDriveIoUnsuccessfulResponse(
-            device_io_request,
-            "ManagedDirectory::ProcessServerDriveWriteRequest",
-            to_server_sender,
-            out_asynchronous_task,
-            verbose);
-
-        // Unsupported.
-        REDASSERT(false);
-    }
-
-    void ProcessServerDriveQueryDirectoryRequest(
-=======
     virtual void ProcessServerDriveQueryDirectoryRequest(
->>>>>>> b794c753
             rdpdr::DeviceIORequest const & device_io_request,
             rdpdr::ServerDriveQueryDirectoryRequest const & server_drive_query_directory_request,
             const char * path, Stream & in_stream,
@@ -1497,307 +1429,7 @@
             verbose);
     }
 
-<<<<<<< HEAD
-    void ProcessServerDriveQueryVolumeInformationRequest(
-            rdpdr::DeviceIORequest const & device_io_request,
-            rdpdr::ServerDriveQueryVolumeInformationRequest const &
-                server_drive_query_volume_information_request,
-            const char * path, Stream & in_stream,
-            ToServerSender & to_server_sender,
-            std::unique_ptr<AsynchronousTask> & out_asynchronous_task,
-            uint32_t verbose) override {
-        REDASSERT(this->fd > -1);
-
-        BStream out_stream(65536);
-
-        switch (server_drive_query_volume_information_request.FsInformationClass()) {
-            case rdpdr::FileFsVolumeInformation:
-            {
-                struct statvfs svfsb;
-                ::statvfs(path, &svfsb);
-                struct stat64 sb;
-                ::stat64(path, &sb);
-
-                MakeClientDriveIoResponse(out_stream,
-                                          device_io_request,
-                                          "ManagedFile::ProcessServerDriveQueryVolumeInformationRequest",
-                                          0x00000000,   // STATUS_SUCCESS
-                                          verbose);
-
-                const fscc::FileFsVolumeInformation file_fs_volume_information(
-                        FILE_TIME_SYSTEM_TO_RDP(sb.st_ctime),   // VolumeCreationTime(8)
-                        svfsb.f_fsid,                           // VolumeSerialNumber(4)
-                        1,                                      // SupportsObjects(1) - FALSE
-                        "REDEMPTION"
-                    );
-
-                out_stream.out_uint32_le(file_fs_volume_information.size());    // Length(4)
-
-                if (verbose) {
-                    LOG(LOG_INFO, "ManagedFile::ProcessServerDriveQueryVolumeInformationRequest");
-                    file_fs_volume_information.log(LOG_INFO);
-                }
-                file_fs_volume_information.emit(out_stream);
-            }
-            break;
-
-            case rdpdr::FileFsSizeInformation:
-            {
-                LOG(LOG_INFO, "+ + + + + + + + + + ManagedFile::ProcessServerDriveQueryVolumeInformationRequest() - FileFsSizeInformation - Using ToServerSender + + + + + + + + + +");
-                struct statvfs svfsb;
-                ::statvfs(path, &svfsb);
-
-                MakeClientDriveIoResponse(out_stream,
-                                          device_io_request,
-                                          "ManagedFile::ProcessServerDriveQueryVolumeInformationRequest",
-                                          0x00000000,   // STATUS_SUCCESS
-                                          verbose);
-
-                const fscc::FileFsSizeInformation file_fs_size_information(
-                        svfsb.f_blocks, // TotalAllocationUnits(8)
-                        svfsb.f_bavail, // AvailableAllocationUnits(8)
-                        1,              // SectorsPerAllocationUnit(4)
-                        svfsb.f_bsize   // BytesPerSector(4)
-                    );
-
-                out_stream.out_uint32_le(file_fs_size_information.size()); // Length(4)
-
-                if (verbose) {
-                    LOG(LOG_INFO,
-                        "ManagedFile::ProcessServerDriveQueryVolumeInformationRequest");
-                    file_fs_size_information.log(LOG_INFO);
-                }
-                file_fs_size_information.emit(out_stream);
-            }
-            break;
-
-            case rdpdr::FileFsAttributeInformation:
-            {
-                struct statvfs svfsb;
-                ::statvfs(path, &svfsb);
-                struct stat64 sb;
-                ::stat64(path, &sb);
-
-                MakeClientDriveIoResponse(out_stream,
-                                          device_io_request,
-                                          "ManagedFile::ProcessServerDriveQueryVolumeInformationRequest",
-                                          0x00000000,   // STATUS_SUCCESS
-                                          verbose);
-
-                const fscc::FileFsAttributeInformation file_fs_attribute_information(
-                        fscc::FILE_CASE_SENSITIVE_SEARCH |      // FileSystemAttributes(4)
-                            fscc::FILE_CASE_PRESERVED_NAMES |
-                            //fscc::FILE_READ_ONLY_VOLUME |
-                            fscc::FILE_UNICODE_ON_DISK,
-                        svfsb.f_namemax,                        // MaximumComponentNameLength(4)
-                        "FAT32"                                 // FileSystemName(variable)
-                    );
-
-                out_stream.out_uint32_le(file_fs_attribute_information.size()); // Length(4)
-
-                if (verbose) {
-                    LOG(LOG_INFO,
-                        "ManagedFile::ProcessServerDriveQueryVolumeInformationRequest");
-                    file_fs_attribute_information.log(LOG_INFO);
-                }
-                file_fs_attribute_information.emit(out_stream);
-            }
-            break;
-
-            case rdpdr::FileFsFullSizeInformation:
-            {
-                LOG(LOG_INFO, "+ + + + + + + + + + ManagedFile::ProcessServerDriveQueryVolumeInformationRequest() - FileFsFullSizeInformation - Using ToServerSender + + + + + + + + + +");
-                struct statvfs svfsb;
-                ::statvfs(path, &svfsb);
-
-                MakeClientDriveIoResponse(out_stream,
-                                          device_io_request,
-                                          "ManagedFile::ProcessServerDriveQueryVolumeInformationRequest",
-                                          0x00000000,   // STATUS_SUCCESS
-                                          verbose);
-
-                const fscc::FileFsFullSizeInformation file_fs_full_size_information(
-                        svfsb.f_blocks, // TotalAllocationUnits(8)
-                        svfsb.f_bavail, // CallerAvailableAllocationUnits(8)
-                        svfsb.f_bfree,  // ActualAvailableAllocationUnits(8)
-                        1,              // SectorsPerAllocationUnit(4)
-                        svfsb.f_bsize   // BytesPerSector(4)
-                    );
-
-                out_stream.out_uint32_le(file_fs_full_size_information.size()); // Length(4)
-
-                if (verbose) {
-                    LOG(LOG_INFO,
-                        "ManagedFile::ProcessServerDriveQueryVolumeInformationRequest");
-                    file_fs_full_size_information.log(LOG_INFO);
-                }
-                file_fs_full_size_information.emit(out_stream);
-            }
-            break;
-
-            case rdpdr::FileFsDeviceInformation:
-            {
-                LOG(LOG_INFO, "+ + + + + + + + + + ManagedFile::ProcessServerDriveQueryVolumeInformationRequest() - FileFsDeviceInformation - Using ToServerSender + + + + + + + + + +");
-
-                MakeClientDriveIoResponse(out_stream,
-                                          device_io_request,
-                                          "ManagedFile::ProcessServerDriveQueryVolumeInformationRequest",
-                                          0x00000000,   // STATUS_SUCCESS
-                                          verbose);
-
-                const fscc::FileFsDeviceInformation file_fs_device_information(
-                        fscc::FILE_DEVICE_DISK, 0
-                    );
-
-                out_stream.out_uint32_le(file_fs_device_information.size());    // Length(4)
-
-                if (verbose) {
-                    LOG(LOG_INFO,
-                        "ManagedFile::ProcessServerDriveQueryVolumeInformationRequest");
-                    file_fs_device_information.log(LOG_INFO);
-                }
-                file_fs_device_information.emit(out_stream);
-            }
-            break;
-
-            default:
-            {
-                LOG(LOG_ERR,
-                    "ManagedFile::ProcessServerDriveQueryVolumeInformationRequest: "
-                        "Unknown FsInformationClass(0x%X)",
-                    server_drive_query_volume_information_request.FsInformationClass());
-
-                MakeClientDriveIoResponse(out_stream,
-                                          device_io_request,
-                                          "ManagedFile::ProcessServerDriveQueryVolumeInformationRequest",
-                                          0xC0000001,   // STATUS_UNSUCCESSFUL
-                                          verbose);
-            }
-            break;
-        }
-
-        out_stream.mark_end();
-
-        uint32_t out_flags = CHANNELS::CHANNEL_FLAG_FIRST | CHANNELS::CHANNEL_FLAG_LAST;
-
-        out_asynchronous_task = std::make_unique<RdpdrSendDriveIOResponseTask>(
-            out_flags, out_stream.get_data(), out_stream.size(), to_server_sender,
-            verbose);
-    }
-
-    void ProcessServerDriveQueryInformationRequest(
-            rdpdr::DeviceIORequest const & device_io_request,
-            rdpdr::ServerDriveQueryInformationRequest const & server_drive_query_information_request,
-            const char * path, Stream & in_stream,
-            ToServerSender & to_server_sender,
-            std::unique_ptr<AsynchronousTask> & out_asynchronous_task,
-            uint32_t verbose) override {
-        REDASSERT(this->fd > -1);
-
-        BStream out_stream(65536);
-
-        struct stat64 sb;
-        ::fstat64(this->fd, &sb);
-
-        switch (server_drive_query_information_request.FsInformationClass()) {
-            case rdpdr::FileBasicInformation:
-            {
-                MakeClientDriveIoResponse(out_stream,
-                                          device_io_request,
-                                          "ManagedFile::ProcessServerDriveQueryInformationRequest",
-                                          0x00000000,   // STATUS_SUCCESS
-                                          verbose);
-
-                out_stream.out_uint32_le(fscc::FileBasicInformation::size());   // Length(4)
-
-                fscc::FileBasicInformation file_basic_information(
-                        FILE_TIME_SYSTEM_TO_RDP(sb.st_mtime),                       // CreationTime
-                        FILE_TIME_SYSTEM_TO_RDP(sb.st_atime),                       // LastAccessTime
-                        FILE_TIME_SYSTEM_TO_RDP(sb.st_mtime),                       // LastWriteTime
-                        FILE_TIME_SYSTEM_TO_RDP(sb.st_ctime),                       // ChangeTime
-                        (sb.st_mode & S_IWUSR ? 0 : fscc::FILE_ATTRIBUTE_READONLY)  // FileAttributes
-                    );
-
-                if (verbose) {
-                    LOG(LOG_INFO, "ManagedFile::ProcessServerDriveQueryInformationRequest");
-                    file_basic_information.log(LOG_INFO);
-                }
-                file_basic_information.emit(out_stream);
-            }
-            break;
-
-            case rdpdr::FileStandardInformation:
-            {
-                MakeClientDriveIoResponse(out_stream,
-                                          device_io_request,
-                                          "ManagedFile::ProcessServerDriveQueryInformationRequest",
-                                          0x00000000,   // STATUS_SUCCESS
-                                          verbose);
-
-                out_stream.out_uint32_le(fscc::FileStandardInformation::size());    // Length(4)
-
-                fscc::FileStandardInformation file_standard_information(
-                        sb.st_blocks * 512 /* Block size */,    // AllocationSize
-                        sb.st_size,                             // EndOfFile
-                        sb.st_nlink,                            // NumberOfLinks
-                        0,                                      // DeletePending
-                        0                                       // Directory
-                    );
-
-                if (verbose) {
-                    LOG(LOG_INFO, "ManagedFile::ProcessServerDriveQueryInformationRequest");
-                    file_standard_information.log(LOG_INFO);
-                }
-                file_standard_information.emit(out_stream);
-            }
-            break;
-
-            case rdpdr::FileAttributeTagInformation:
-            {
-                MakeClientDriveIoResponse(out_stream,
-                                          device_io_request,
-                                          "ManagedFile::ProcessServerDriveQueryInformationRequest",
-                                          0x00000000,   // STATUS_SUCCESS
-                                          verbose);
-
-                out_stream.out_uint32_le(fscc::FileAttributeTagInformation::size());    // Length(4)
-
-                fscc::FileAttributeTagInformation file_attribute_tag_information(
-                        fscc::FILE_ATTRIBUTE_DIRECTORY |                                    // FileAttributes
-                            (sb.st_mode & S_IWUSR ? 0 : fscc::FILE_ATTRIBUTE_READONLY),
-                        0                                                                   // ReparseTag
-                    );
-
-                if (verbose) {
-                    LOG(LOG_INFO, "ManagedFile::ProcessServerDriveQueryInformationRequest");
-                    file_attribute_tag_information.log(LOG_INFO);
-                }
-                file_attribute_tag_information.emit(out_stream);
-            }
-            break;
-
-            default:
-                LOG(LOG_ERR,
-                    "ManagedFile::ProcessServerDriveQueryInformationRequest: "
-                        "Unknown FsInformationClass(0x%X)",
-                    server_drive_query_information_request.FsInformationClass());
-                throw Error(ERR_RDP_PROTOCOL);
-            //break;
-        }
-
-        out_stream.mark_end();
-
-        uint32_t out_flags = CHANNELS::CHANNEL_FLAG_FIRST | CHANNELS::CHANNEL_FLAG_LAST;
-
-        out_asynchronous_task = std::make_unique<RdpdrSendDriveIOResponseTask>(
-            out_flags, out_stream.get_data(), out_stream.size(), to_server_sender,
-            verbose);
-    }
-
-    void ProcessServerDriveWriteRequest(
-=======
     virtual void ProcessServerDriveWriteRequest(
->>>>>>> b794c753
             rdpdr::DeviceIORequest const & device_io_request,
             const char * path, int drive_access_mode,
             bool first_chunk, Stream & in_stream,
