--- conflicted
+++ resolved
@@ -1680,30 +1680,26 @@
             stream.out_uint64_le(10000); //  random
             stream.out_uint32_le(0);
             stream.out_uint32_le(sizesList[i]);
-<<<<<<< HEAD
             int size(namesList[i].size());
             for (int j = 0; j < size; j++) {
-=======
-            // TODO range-for
-            for (int j = 0; j < namesList[i].size(); j++) {
->>>>>>> 47d1bbb6
                 stream.out_uint8(namesList[i].c_str()[j]);
             }
-            // TODO assert(sz <= 520) ?
+            REDASSERT(namesList[i].size() <= 520);
             stream.out_skip_bytes(520-namesList[i].size());
         }
 
     }
 
-    // TODO negative length is not correct
     void emit_text(OutStream & stream, int length) {
+        REDASSERT(length >= 0);
         stream.out_uint16_le(this->msgType_);
         stream.out_uint16_le(this->msgFlags_);
         stream.out_uint32_le(length);
     }
 
-    // TODO negative sizes is not correct
     void emit_metaFilePic(OutStream & stream, int data_length, int width, int height, int depth) {
+        REDASSERT(width >= 0);
+        REDASSERT(height >= 0);
         stream.out_uint16_le(this->msgType_);
         stream.out_uint16_le(this->msgFlags_);
 
