/*
  This program is free software; you can redistribute it and/or modify it
  under the terms of the GNU General Public License as published by the
  Free Software Foundation; either version 2 of the License, or (at your
  option) any later version.

  This program is distributed in the hope that it will be useful, but
  WITHOUT ANY WARRANTY; without even the implied warranty of
  MERCHANTABILITY or FITNESS FOR A PARTICULAR PURPOSE. See the GNU General
  Public License for more details.

  You should have received a copy of the GNU General Public License along
  with this program; if not, write to the Free Software Foundation, Inc.,
  675 Mass Ave, Cambridge, MA 02139, USA.

  Product name: redemption, a FLOSS RDP proxy
  Copyright (C) Wallix 2013
  Author(s): Christophe Grosjean, Raphael Zhou, Meng Tan
*/


#pragma once

#include <functional>

#include "core/RDP/nla/credssp.hpp"
#include "core/RDP/tpdu_buffer.hpp"
#include "utils/hexdump.hpp"
#include "utils/translation.hpp"
#include "system/ssl_sha256.hpp"

#include "utils/genrandom.hpp"
#include "utils/difftimeval.hpp"
#include "utils/utf.hpp"
#include "utils/stream.hpp"

#include "core/RDP/nla/ntlm/ntlm_message.hpp"


// static const uint8_t lm_magic[] = "KGS!@#$%";

static const uint8_t client_sign_magic[] =
    "session key to client-to-server signing key magic constant";
static const uint8_t server_sign_magic[] =
    "session key to server-to-client signing key magic constant";
static const uint8_t client_seal_magic[] =
    "session key to client-to-server sealing key magic constant";
static const uint8_t server_seal_magic[] =
    "session key to server-to-client sealing key magic constant";

#include "transport/transport.hpp"


class rdpCredsspServerNTLM final
{
    static constexpr uint32_t cbMaxSignature = 16;

    int send_seq_num = 0;
    int recv_seq_num = 0;

    TSCredentials ts_credentials;

    TSRequest ts_request = {6}; // Credssp Version 6 Supported
    uint32_t error_code = 0;
    static const size_t CLIENT_NONCE_LENGTH = 32;
    ClientNonce SavedClientNonce;

    TimeObj & timeobj;
    Random & rand;
    array_view_u8 public_key;

    private:
    std::function<PasswordCallback(bytes_view,bytes_view,std::vector<uint8_t>&)> set_password_cb;
    std::string& extra_message;
    Translation::language_t lang;
    const bool verbose;

    array_sha256 ClientServerHash;
    array_sha256 ServerClientHash;

public:

    struct ServerAuthenticateData
    {
        enum : uint8_t { Start, Loop, Final } state = Start;
    };

    ServerAuthenticateData server_auth_data;

    enum class Res : bool { Err, Ok };

protected:
    SEC_STATUS state_accept_security_context = SEC_I_INCOMPLETE_CREDENTIALS;

    const bool NTLMv2 = true;
    bool UseMIC = true; // NTLMv2
public:
    NtlmState state = NTLM_STATE_INITIAL;

private:
    uint8_t MachineID[32];

public:
    SslRC4 SendRc4Seal {};
    SslRC4 RecvRc4Seal {};
private:
    uint32_t NegotiateFlags = 0;

public:

    std::vector<uint8_t> identity_User;
    std::vector<uint8_t> identity_Domain;
    std::vector<uint8_t> identity_Password;

    // bool SendSingleHostData;
    // NTLM_SINGLE_HOST_DATA SingleHostData;
    NTLMNegotiateMessage NEGOTIATE_MESSAGE;
    NTLMChallengeMessage CHALLENGE_MESSAGE;
    NTLMAuthenticateMessage AUTHENTICATE_MESSAGE;

private:
    NtlmVersion version;
public:
    std::vector<uint8_t> SavedNegotiateMessage;
    std::vector<uint8_t> SavedChallengeMessage;

private:
    uint8_t Timestamp[8]{};
    uint8_t ChallengeTimestamp[8]{};
    array_challenge ServerChallenge;
    array_md5 SessionBaseKey;
    array_md5 ExportedSessionKey;
public:
    /**
     * Generate client signing key (ClientSigningKey).\n
     * @msdn{cc236711}
     */

    array_md5 ClientSigningKey;
private:
    /**
     * Generate client sealing key (ClientSealingKey).\n
     * @msdn{cc236712}
     */

    array_md5 ClientSealingKey;
public:
    /**
     * Generate server signing key (ServerSigningKey).\n
     * @msdn{cc236711}
     */

    array_md5 ServerSigningKey;
private:
    /**
     * Generate server sealing key (ServerSealingKey).\n
     * @msdn{cc236712}
     */

    array_md5 ServerSealingKey;
    array_md5 MessageIntegrityCheck;
    // uint8_t NtProofStr[16];

    private:

    // SERVER RECV NEGOTIATE AND BUILD CHALLENGE

    // SERVER PROCEED RESPONSE CHECKING
    public:

    // GSS_Acquire_cred
    // ACQUIRE_CREDENTIALS_HANDLE_FN AcquireCredentialsHandle;

    // GSS_Init_sec_context
    // INITIALIZE_SECURITY_CONTEXT_FN InitializeSecurityContext
    // -> only for clients : unused for NTLM server

    // GSS_Accept_sec_context
    // ACCEPT_SECURITY_CONTEXT AcceptSecurityContext;

private:
    // ENCRYPT_MESSAGE EncryptMessage;

    // GSS_Unwrap
    // DECRYPT_MESSAGE DecryptMessage;

public:
    rdpCredsspServerNTLM(array_view_u8 key,
               Random & rand,
               TimeObj & timeobj,
               std::string& extra_message,
               Translation::language_t lang,
               std::function<PasswordCallback(bytes_view,bytes_view,std::vector<uint8_t>&)> set_password_cb,
               const bool verbose = false)
        : timeobj(timeobj)
        , rand(rand)
        , public_key(key)
        , set_password_cb(set_password_cb)
        , extra_message(extra_message)
        , lang(lang)
        , verbose(verbose)
    {
        memset(this->MachineID, 0xAA, sizeof(this->MachineID));
        memset(this->MessageIntegrityCheck.data(), 0x00, this->MessageIntegrityCheck.size());

        LOG_IF(this->verbose, LOG_INFO, "this->server_auth_data.state = ServerAuthenticateData::Start");
        this->server_auth_data.state = ServerAuthenticateData::Start;

        // Note: NTLMAcquireCredentialHandle never fails

        /*
        * from tspkg.dll: 0x00000112
        * ASC_REQ_MUTUAL_AUTH
        * ASC_REQ_CONFIDENTIALITY
        * ASC_REQ_ALLOCATE_MEMORY
        */
        this->server_auth_data.state = ServerAuthenticateData::Loop;
        this->identity_User = {};
        this->identity_Domain = {};
        this->identity_Password = {};
    }

public:
    credssp::State credssp_server_authenticate_next(bytes_view in_data, OutStream & out_stream)
    {
        LOG_IF(this->verbose, LOG_INFO, "rdpCredsspServer::credssp_server_authenticate_next");

        switch (this->server_auth_data.state)
        {
            case ServerAuthenticateData::Start:
              LOG_IF(this->verbose, LOG_INFO, "ServerAuthenticateData::Start");
              return credssp::State::Err;
            case ServerAuthenticateData::Loop:
            {
                LOG(LOG_INFO, "ServerAuthenticateData::Loop");
                LOG_IF(this->verbose, LOG_INFO,"rdpCredsspServer::sm_credssp_server_authenticate_recv");

                if (this->state_accept_security_context != SEC_I_LOCAL_LOGON) {
                    /* receive authentication token */
                    this->ts_request = recvTSRequest(in_data);
                    this->error_code = this->ts_request.error_code;
                }

                if (this->ts_request.negoTokens.size() < 1) {
                    LOG(LOG_ERR, "CredSSP: invalid ts_request.negoToken!");
                    LOG(LOG_INFO, "ServerAuthenticateData::Loop::Err");
                    return credssp::State::Err;
                }

                // unsigned long const fContextReq = 0
                //     | ASC_REQ_MUTUAL_AUTH
                //     | ASC_REQ_CONFIDENTIALITY
                //     | ASC_REQ_CONNECTION
                //     | ASC_REQ_USE_SESSION_KEY
                //     | ASC_REQ_REPLAY_DETECT
                //     | ASC_REQ_SEQUENCE_DETECT
                //     | ASC_REQ_EXTENDED_ERROR;


                SEC_STATUS status = SEC_E_OUT_OF_SEQUENCE; // this->AcceptSecurityContext

                LOG_IF(this->verbose, LOG_INFO, "--------------------- NTLM_SSPI::AcceptSecurityContext ---------------------");

                switch (this->state) {
                case NTLM_STATE_INITIAL:
                {
                    LOG_IF(this->verbose, LOG_INFO, "+++++++++++++++++NTLM_SSPI::AcceptSecurityContext::NTLM_STATE_INITIAL");

                    this->state = NTLM_STATE_NEGOTIATE;

                    LOG_IF(this->verbose, LOG_INFO, "NTLMContextServer Read Negotiate");
                    this->NEGOTIATE_MESSAGE = recvNTLMNegotiateMessage(this->ts_request.negoTokens);
                    uint32_t const negoFlag = this->NEGOTIATE_MESSAGE.negoFlags.flags;
                    uint32_t const mask = NTLMSSP_REQUEST_TARGET
                                        | NTLMSSP_NEGOTIATE_NTLM
                                        | NTLMSSP_NEGOTIATE_ALWAYS_SIGN
                                        | NTLMSSP_NEGOTIATE_UNICODE;

                    if ((negoFlag & mask) != mask) {
                        LOG_IF(this->verbose, LOG_INFO, "NTLM_SSPI::AcceptSecurityContext::NTLM_STATE_INITIAL::SEC_E_INVALID_TOKEN (1)");
                        status = SEC_E_INVALID_TOKEN;
                        break;
                    }

                    this->NegotiateFlags = negoFlag;
                    this->SavedNegotiateMessage = this->NEGOTIATE_MESSAGE.raw_bytes;

                    LOG_IF(this->verbose, LOG_INFO, "NTLMContextServer Write Challenge");

                    rand.random(this->ServerChallenge.data(), this->ServerChallenge.size());
                    this->CHALLENGE_MESSAGE.serverChallenge = this->ServerChallenge;

                    uint8_t ZeroTimestamp[8] = {};

                    if (memcmp(ZeroTimestamp, this->ChallengeTimestamp, 8) != 0) {
                        memcpy(this->Timestamp, this->ChallengeTimestamp, 8);
                    }
                    else {
                        const timeval tv = timeobj.get_time();
                        OutStream out_stream(this->Timestamp);
                        out_stream.out_uint32_le(tv.tv_usec);
                        out_stream.out_uint32_le(tv.tv_sec);
                    }

                    // NTLM: construct challenge target info
                    std::vector<uint8_t> win7{ 0x77, 0x00, 0x69, 0x00, 0x6e, 0x00, 0x37, 0x00 };
                    std::vector<uint8_t> upwin7{ 0x57, 0x00, 0x49, 0x00, 0x4e, 0x00, 0x37, 0x00 };

                    auto & list = this->CHALLENGE_MESSAGE.AvPairList;
                    list.push_back(AvPair({MsvAvNbComputerName, upwin7}));
                    list.push_back(AvPair({MsvAvNbDomainName, upwin7}));
                    list.push_back(AvPair({MsvAvDnsComputerName, win7}));
                    list.push_back(AvPair({MsvAvDnsDomainName, win7}));
                    list.push_back({MsvAvTimestamp, std::vector<uint8_t>(this->Timestamp, this->Timestamp+sizeof(this->Timestamp))});

                    this->CHALLENGE_MESSAGE.negoFlags.flags = negoFlag;
                    if (negoFlag & NTLMSSP_NEGOTIATE_VERSION) {
                        this->CHALLENGE_MESSAGE.version.ProductMajorVersion = WINDOWS_MAJOR_VERSION_6;
                        this->CHALLENGE_MESSAGE.version.ProductMinorVersion = WINDOWS_MINOR_VERSION_1;
                        this->CHALLENGE_MESSAGE.version.ProductBuild        = 7601;
                        this->CHALLENGE_MESSAGE.version.NtlmRevisionCurrent = NTLMSSP_REVISION_W2K3;

                    }

                    StaticOutStream<65535> out_stream;
                    EmitNTLMChallengeMessage(out_stream, this->CHALLENGE_MESSAGE);
                    this->ts_request.negoTokens.assign(out_stream.get_bytes().data(),out_stream.get_bytes().data()+out_stream.get_offset());

                    this->SavedChallengeMessage.clear();
                    push_back_array(this->SavedChallengeMessage, out_stream.get_bytes());

                    this->state = NTLM_STATE_AUTHENTICATE;

                    LOG_IF(this->verbose, LOG_INFO, "NTLM_SSPI::AcceptSecurityContext::NTLM_STATE_INITIAL::SEC_I_CONTINUE_NEEDED");
                    status = SEC_I_CONTINUE_NEEDED;
                    break;
                }

                case NTLM_STATE_AUTHENTICATE:
                {
                    LOG_IF(this->verbose, LOG_INFO, "++++++++++++++++++++++++++++++NTLM_SSPI::AcceptSecurityContext::NTLM_STATE_AUTHENTICATE");
                    LOG_IF(this->verbose, LOG_INFO, "NTLMContextServer Read Authenticate");
                    InStream in_stream(this->ts_request.negoTokens);
                    recvNTLMAuthenticateMessage(in_stream, this->AUTHENTICATE_MESSAGE);

                    if (this->AUTHENTICATE_MESSAGE.has_mic) {
                        this->UseMIC = true;
                    }


                    auto & avuser = this->AUTHENTICATE_MESSAGE.UserName.buffer;
                    this->identity_User.assign(avuser.data(), avuser.data()+avuser.size());
                    auto & avdomain = this->AUTHENTICATE_MESSAGE.DomainName.buffer;
                    this->identity_Domain.assign(avdomain.data(), avdomain.data()+avdomain.size());

                    if ((this->identity_User.size() == 0) && (this->identity_Domain.size() == 0)){
                        LOG(LOG_ERR, "ANONYMOUS User not allowed");
                        LOG_IF(this->verbose, LOG_INFO, "++++++++++++++++++++++++++++++NTLM_SSPI::AcceptSecurityContext::NTLM_STATE_AUTHENTICATE::SEC_E_LOGON_DENIED");
                        status = SEC_E_LOGON_DENIED;
                        break;
                    }

                    auto res = (set_password_cb(this->identity_User, this->identity_Domain, this->identity_Password));

                    if (res == PasswordCallback::Error){
                        LOG_IF(this->verbose, LOG_INFO, "++++++++++++++++++++++++++++++NTLM_SSPI::AcceptSecurityContext::NTLM_STATE_AUTHENTICATE::SEC_E_LOGON_DENIED (3)");
                        status = SEC_E_LOGON_DENIED;
                        break;
                    }

                    this->state = NTLM_STATE_WAIT_PASSWORD;

                    if (res == PasswordCallback::Wait) {
                        LOG_IF(this->verbose, LOG_INFO, "++++++++++++++++++++++++++++++NTLM_SSPI::AcceptSecurityContext::NTLM_STATE_AUTHENTICATE::SEC_I_LOCAL_LOGON");
                        status = SEC_I_LOCAL_LOGON;
                        break;
                    }

                    array_md4 hash;
                    if (this->identity_Password.size() > 0){
                        hash = Md4(this->identity_Password);
                    }
                    if (!this->AUTHENTICATE_MESSAGE.check_nt_response_from_authenticate(hash, this->ServerChallenge)) {
                        LOG(LOG_ERR, "NT RESPONSE NOT MATCHING STOP AUTHENTICATE");
                        status = SEC_E_LOGON_DENIED;
                        break;
                    }
                    if (!this->AUTHENTICATE_MESSAGE.check_lm_response_from_authenticate(hash, this->ServerChallenge)) {
                        status = SEC_E_LOGON_DENIED;
                        break;
                    }
                    // SERVER COMPUTE SHARED KEY WITH CLIENT
                    this->SessionBaseKey = this->AUTHENTICATE_MESSAGE.compute_session_base_key(hash);
                    this->ExportedSessionKey = this->AUTHENTICATE_MESSAGE.get_exported_session_key(this->SessionBaseKey);
                    this->ClientSigningKey = Md5(this->ExportedSessionKey, make_array_view(client_sign_magic));
                    this->ClientSealingKey = Md5(this->ExportedSessionKey, make_array_view(client_seal_magic));
                    this->ServerSigningKey = Md5(this->ExportedSessionKey, make_array_view(server_sign_magic));
                    this->ServerSealingKey  = Md5(this->ExportedSessionKey, make_array_view(server_seal_magic));

                    /**
                     * Initialize RC4 stream cipher states for sealing.
                     */

                    this->SendRc4Seal.set_key(this->ServerSealingKey);
                    this->RecvRc4Seal.set_key(this->ClientSealingKey);

                    // =======================================================

                    if (this->AUTHENTICATE_MESSAGE.has_mic) {
                        this->MessageIntegrityCheck = HmacMd5(this->ExportedSessionKey,
                            this->SavedNegotiateMessage,
                            this->SavedChallengeMessage,
                            this->AUTHENTICATE_MESSAGE.get_bytes());

//                        LOG(LOG_INFO, "MESSAGE INTEGRITY CHECK");

//                        hexdump_c(this->MessageIntegrityCheck.data(), 16);
//                        hexdump_c(this->AUTHENTICATE_MESSAGE.MIC, 16);

                        if (0 != memcmp(this->MessageIntegrityCheck.data(), this->AUTHENTICATE_MESSAGE.MIC, 16)) {
                            LOG(LOG_ERR, "MIC NOT MATCHING STOP AUTHENTICATE");
                            hexdump_c(this->MessageIntegrityCheck.data(), 16);
                            hexdump_c(this->AUTHENTICATE_MESSAGE.MIC, 16);
                            status = SEC_E_MESSAGE_ALTERED;
                            break;
                        }
                    }
                    this->state = NTLM_STATE_FINAL;
                    if (status == SEC_I_CONTINUE_NEEDED || status == SEC_I_COMPLETE_NEEDED) {
                        this->ts_request.negoTokens.clear();
                    }
                    status = SEC_I_COMPLETE_NEEDED;
                    break;
                }

                case NTLM_STATE_WAIT_PASSWORD:
                {
                    LOG_IF(this->verbose, LOG_INFO, "+++++++++++++++++NTLM_SSPI::AcceptSecurityContext::NTLM_STATE_WAIT_PASSWORD");
                    array_md4 hash;
                    if (this->identity_Password.size() > 0){
                        hash = Md4(this->identity_Password);
                    }
                    if (!this->AUTHENTICATE_MESSAGE.check_nt_response_from_authenticate(hash, this->ServerChallenge)) {
                        LOG(LOG_ERR, "NT RESPONSE NOT MATCHING STOP AUTHENTICATE");
                        status = SEC_E_LOGON_DENIED;
                        break;
                    }
                    if (!this->AUTHENTICATE_MESSAGE.check_lm_response_from_authenticate(hash, this->ServerChallenge)) {
                        status = SEC_E_LOGON_DENIED;
                        break;
                    }
                    // SERVER COMPUTE SHARED KEY WITH CLIENT
                    this->SessionBaseKey = this->AUTHENTICATE_MESSAGE.compute_session_base_key(hash);
                    this->ExportedSessionKey = this->AUTHENTICATE_MESSAGE.get_exported_session_key(this->SessionBaseKey);
                    this->ClientSigningKey = Md5(this->ExportedSessionKey, make_array_view(client_sign_magic));
                    this->ClientSealingKey = Md5(this->ExportedSessionKey, make_array_view(client_seal_magic));
                    this->ServerSigningKey = Md5(this->ExportedSessionKey, make_array_view(server_sign_magic));
                    this->ServerSealingKey  = Md5(this->ExportedSessionKey, make_array_view(server_seal_magic));

                    /**
                     * Initialize RC4 stream cipher states for sealing.
                     */

                    this->SendRc4Seal.set_key(this->ServerSealingKey);
                    this->RecvRc4Seal.set_key(this->ClientSealingKey);

                    // =======================================================

                    if (this->AUTHENTICATE_MESSAGE.has_mic) {
                        this->MessageIntegrityCheck = HmacMd5(this->ExportedSessionKey,
                            this->SavedNegotiateMessage,
                            this->SavedChallengeMessage,
                            this->AUTHENTICATE_MESSAGE.get_bytes());

//                        LOG(LOG_INFO, "MESSAGE INTEGRITY CHECK");

//                        hexdump_c(this->MessageIntegrityCheck.data(), 16);
//                        hexdump_c(this->AUTHENTICATE_MESSAGE.MIC, 16);

                        if (0 != memcmp(this->MessageIntegrityCheck.data(), this->AUTHENTICATE_MESSAGE.MIC, 16)) {
                            LOG(LOG_ERR, "MIC NOT MATCHING STOP AUTHENTICATE");
                            hexdump_c(this->MessageIntegrityCheck.data(), 16);
                            hexdump_c(this->AUTHENTICATE_MESSAGE.MIC, 16);
                            status = SEC_E_MESSAGE_ALTERED;
                            break;
                        }
                    }
                    this->state = NTLM_STATE_FINAL;
                    if (status == SEC_I_CONTINUE_NEEDED || status == SEC_I_COMPLETE_NEEDED) {
                        this->ts_request.negoTokens.clear();
                    }
                    status = SEC_I_COMPLETE_NEEDED;
                    break;
                }
                default:
                    LOG_IF(this->verbose, LOG_INFO, "+++++++++++++++++NTLM_SSPI::AcceptSecurityContext:: OTHER UNEXPECTED NTLM STATE");
                    break;
                } // Switch

                this->state_accept_security_context = status;
                if (status == SEC_I_LOCAL_LOGON) {
                    return credssp::State::Cont;
                }

                if (status == SEC_I_COMPLETE_NEEDED) {
                    status = SEC_E_OK;
                }
                else if (status == SEC_I_COMPLETE_AND_CONTINUE) {
                    status = SEC_I_CONTINUE_NEEDED;
                }

                if (status == SEC_E_OK) {
                    LOG_IF(this->verbose, LOG_INFO, "rdpCredsspServer::decrypt_public_key_echo");

                    unsigned long MessageSeqNo = this->recv_seq_num++;
                    LOG_IF(this->verbose & 0x400, LOG_INFO, "NTLM_SSPI::DecryptMessage");

                    if (this->ts_request.pubKeyAuth.size() < cbMaxSignature) {
                        if (this->ts_request.pubKeyAuth.size() == 0) {
                            // report_error
                            this->extra_message = " ";
                            this->extra_message.append(TR(trkeys::err_login_password, this->lang));
                            LOG(LOG_INFO, "Provided login/password is probably incorrect.");
                        }
                        LOG(LOG_ERR, "DecryptMessage failure: SEC_E_INVALID_TOKEN 0x%08X", SEC_E_INVALID_TOKEN);
                        // SEC_E_INVALID_TOKEN; /* DO NOT SEND CREDENTIALS! */
                        LOG(LOG_ERR, "Error: could not verify client's public key echo");
                        LOG(LOG_INFO, "ServerAuthenticateData::Loop::Err");
                        return credssp::State::Err;
                    }

                    // this->ts_request.pubKeyAuth [signature][data_buffer]
                    array_view_u8 data_buffer = {this->ts_request.pubKeyAuth.data()+cbMaxSignature, this->ts_request.pubKeyAuth.size()-cbMaxSignature};
                    std::vector<uint8_t> result_buffer(data_buffer.size());

                    /* Decrypt message using with RC4 */
                    // context->confidentiality == true
                    this->RecvRc4Seal.crypt(data_buffer.size(), data_buffer.data(), result_buffer.data());

                    array_md5 digest = HmacMd5(this->ClientSigningKey, out_uint32_le(MessageSeqNo), result_buffer);
                    uint8_t checksum[8];
                    /* RC4-encrypt first 8 bytes of digest */
                    this->RecvRc4Seal.crypt(8, digest.data(), checksum);

                    std::vector<uint8_t> expected_signature;
                    uint32_t seal_version = 1;
                    /* Concatenate version, ciphertext and sequence number to build signature */

                    push_back_array(expected_signature, out_uint32_le(seal_version));
                    push_back_array(expected_signature, {checksum, 8});
                    push_back_array(expected_signature, out_uint32_le(MessageSeqNo));

                    if (memcmp(this->ts_request.pubKeyAuth.data(), expected_signature.data(),  expected_signature.size()) != 0) {
                        /* signature verification failed! */
                        LOG(LOG_ERR, "signature verification failed, something nasty is going on!");
                        LOG(LOG_ERR, "Expected Signature:");
                        hexdump_c(expected_signature);
                        LOG(LOG_ERR, "Actual Signature:");
                        hexdump_c(this->ts_request.pubKeyAuth.data(), 16);

                        if (this->ts_request.pubKeyAuth.size() == 0) {
                            // report_error
                            this->extra_message = " ";
                            this->extra_message.append(TR(trkeys::err_login_password, this->lang));
                            LOG(LOG_INFO, "Provided login/password is probably incorrect.");
                        }
                        LOG(LOG_ERR, "DecryptMessage failure: SEC_E_MESSAGE_ALTERED 0x%08X", SEC_E_MESSAGE_ALTERED);
                        // SEC_E_MESSAGE_ALTERED; /* DO NOT SEND CREDENTIALS! */
                        LOG(LOG_ERR, "Error: could not verify client's public key echo");
                        LOG(LOG_INFO, "ServerAuthenticateData::Loop::Err");
                        return credssp::State::Err;
                    }

                    if (this->ts_request.use_version >= 5) {
                        if (this->ts_request.clientNonce.isset()){
                            this->SavedClientNonce = this->ts_request.clientNonce;
                        }
                        this->ClientServerHash = Sha256("CredSSP Client-To-Server Binding Hash\0"_av,
                                                this->SavedClientNonce.clientNonce,
                                                this->public_key);
                        this->public_key = this->ClientServerHash;
                    }

                    if (result_buffer.size() != this->public_key.size()) {
                        LOG(LOG_ERR, "Decrypted Pub Key length or hash length does not match ! (%zu != %zu)", result_buffer.size(), this->public_key.size());
                        // SEC_E_MESSAGE_ALTERED; /* DO NOT SEND CREDENTIALS! */
                        LOG(LOG_ERR, "Error: could not verify client's public key echo");
                        LOG(LOG_INFO, "ServerAuthenticateData::Loop::Err");
                        return credssp::State::Err;
                    }
                    if (memcmp(this->public_key.data(), result_buffer.data(), public_key.size()) != 0) {
                        LOG(LOG_ERR, "Could not verify server's public key echo");

                        LOG(LOG_ERR, "Expected (length = %zu):", this->public_key.size());
                        hexdump_c(this->public_key);

                        LOG(LOG_ERR, "Actual (length = %zu):", this->public_key.size());
                        hexdump_c(result_buffer);

                        // SEC_E_MESSAGE_ALTERED; /* DO NOT SEND CREDENTIALS! */
                        LOG(LOG_ERR, "Error: could not verify client's public key echo");
                        LOG(LOG_INFO, "ServerAuthenticateData::Loop::Err");
                        return credssp::State::Err;
                    }

                    this->ts_request.negoTokens.clear();

                    LOG_IF(this->verbose, LOG_INFO, "rdpCredsspServer::encrypt_public_key_echo");
                    uint32_t version = this->ts_request.use_version;

                    if (version >= 5) {
                        if (this->ts_request.clientNonce.isset()){
                            this->SavedClientNonce = this->ts_request.clientNonce;
                        }
                        this->ServerClientHash = Sha256("CredSSP Server-To-Client Binding Hash\0"_av,
                                                    this->SavedClientNonce.clientNonce,
                                                    this->public_key);
                        this->public_key = this->ServerClientHash;
                    }
                    else {
                        // if we are server and protocol is 2,3,4
                        // then echos the public key +1
                        ::ap_integer_increment_le(this->public_key);
                    }

                    LOG_IF(this->verbose, LOG_INFO, "NTLM_SSPI::EncryptMessage");

                    // data_out [signature][data_buffer]
                    std::vector<uint8_t> data_out(cbMaxSignature+this->public_key.size());
                    // data_buffer
                    {
                        array_view_u8 data_buffer = {&data_out.data()[cbMaxSignature], this->public_key.size()};
                        this->SendRc4Seal.crypt(this->public_key.size(), this->public_key.data(), data_buffer.data());
                    }
                    // signature
                    {
                        unsigned long MessageSeqNo = this->send_seq_num++;
                        array_md5 digest = HmacMd5(this->ServerSigningKey, out_uint32_le(MessageSeqNo), this->public_key);
                        array_view_u8 signature{data_out.data(), cbMaxSignature};
                        uint8_t checksum[8];
                        /* RC4-encrypt first 8 bytes of digest */
                        this->SendRc4Seal.crypt(8, digest.data(), checksum);

                        uint32_t seal_version = 1;
                        /* Concatenate version, ciphertext and sequence number to build signature */
                        auto av_version = out_uint32_le(seal_version);
                        memcpy(signature.data(), av_version.data(), av_version.size());
                        memcpy(signature.data()+4, checksum, 8);
                        auto av_seqno = out_uint32_le(MessageSeqNo);
                        memcpy(signature.data()+12, av_seqno.data(), av_seqno.size());
                    }

                    this->ts_request.pubKeyAuth.assign(data_out.data(),data_out.data()+data_out.size());
                }

                if ((status != SEC_E_OK) && (status != SEC_I_CONTINUE_NEEDED)) {
                    LOG(LOG_ERR, "AcceptSecurityContext status: 0x%08X", status);
                    LOG(LOG_INFO, "ServerAuthenticateData::Loop::Err");
                    return credssp::State::Err;
                }

                auto v = emitTSRequest(this->ts_request.version,
                                       this->ts_request.negoTokens,
                                       this->ts_request.authInfo,
                                       this->ts_request.pubKeyAuth,
                                       this->ts_request.error_code,
                                       this->ts_request.clientNonce.clientNonce,
                                       this->ts_request.clientNonce.initialized);
                this->error_code = this->ts_request.error_code;
                out_stream.out_copy_bytes(v);

                LOG_IF(this->verbose, LOG_INFO, "rdpCredsspServer::buffer_free");
                this->ts_request.negoTokens.clear();
                this->ts_request.pubKeyAuth.clear();
                this->ts_request.authInfo.clear();
                this->ts_request.clientNonce.reset();
                this->error_code = 0;

                if (status != SEC_I_CONTINUE_NEEDED) {
                    if (status != SEC_E_OK) {
                        LOG(LOG_ERR, "AcceptSecurityContext status: 0x%08X", status);
                        LOG(LOG_INFO, "ServerAuthenticateData::Loop::Err");
                        return credssp::State::Err;
                    }
                    this->server_auth_data.state = ServerAuthenticateData::Final;
                }
            }
            return credssp::State::Cont;

            case ServerAuthenticateData::Final:
            {
                LOG_IF(this->verbose, LOG_INFO, "rdpCredsspServer::sm_credssp_server_authenticate_final");
                this->ts_request = recvTSRequest(in_data);
                this->error_code = this->ts_request.error_code;

                if (this->ts_request.authInfo.size() < 1) {
                    LOG(LOG_ERR, "credssp_decrypt_ts_credentials missing ts_request.authInfo buffer");
                    LOG(LOG_ERR, "Could not decrypt TSCredentials status: 0x%08X", SEC_E_INVALID_TOKEN);
                    LOG_IF(this->verbose, LOG_INFO, "ServerAuthenticateData::Final::Err");
                    return credssp::State::Err;
                }

                unsigned long MessageSeqNo = this->recv_seq_num++;
                LOG_IF(this->verbose & 0x400, LOG_INFO, "NTLM_SSPI::DecryptMessage");
                if (this->ts_request.authInfo.size() < cbMaxSignature) {
                    LOG(LOG_ERR, "Could not decrypt TSCredentials status: 0x%08X", SEC_E_INVALID_TOKEN);
                    LOG_IF(this->verbose, LOG_INFO, "ServerAuthenticateData::Final::Err");
                    return credssp::State::Err;
                }
                // this->ts_request.authInfo [signature][data_buffer]

                array_view_const_u8 data_buffer = {this->ts_request.authInfo.data()+cbMaxSignature, this->ts_request.authInfo.size()-cbMaxSignature};
                auto decrypted_creds = std::vector<uint8_t>(data_buffer.size());

                /* Decrypt message using with RC4, result overwrites original buffer */
                // context->confidentiality == true
                this->RecvRc4Seal.crypt(data_buffer.size(), data_buffer.data(), decrypted_creds.data());

                array_md5 digest = HmacMd5(this->ClientSigningKey, out_uint32_le(MessageSeqNo), decrypted_creds);

                uint8_t expected_signature[16] = {};
                uint8_t * signature = expected_signature;
                uint8_t checksum[8];

                /* RC4-encrypt first 8 bytes of digest */
                this->RecvRc4Seal.crypt(8, digest.data(), checksum);

                uint32_t version = 1;
                /* Concatenate version, ciphertext and sequence number to build signature */
                memcpy(signature, &version, 4);
                memcpy(&signature[4], checksum, 8);
                memcpy(&signature[12], &MessageSeqNo, 4);

                if (memcmp(this->ts_request.authInfo.data(), expected_signature, 16) != 0) {
                    /* signature verification failed! */
                    LOG(LOG_ERR, "signature verification failed, something nasty is going on!");
                    LOG(LOG_ERR, "Expected Signature:");
                    hexdump_c(expected_signature, 16);
                    LOG(LOG_ERR, "Actual Signature:");
                    hexdump_c(this->ts_request.authInfo.data(), 16);

                    LOG(LOG_ERR, "Could not decrypt TSCredentials status: 0x%08X", SEC_E_MESSAGE_ALTERED);
                    LOG_IF(this->verbose, LOG_INFO, "ServerAuthenticateData::Final::Err");
                    return credssp::State::Err;
                }

                this->ts_credentials = recvTSCredentials(decrypted_creds);
<<<<<<< HEAD
=======

>>>>>>> a87989d6
                this->server_auth_data.state = ServerAuthenticateData::Start;
                return credssp::State::Finish;
            }
        }

        return credssp::State::Err;
    }

};

<|MERGE_RESOLUTION|>--- conflicted
+++ resolved
@@ -745,10 +745,6 @@
                 }
 
                 this->ts_credentials = recvTSCredentials(decrypted_creds);
-<<<<<<< HEAD
-=======
-
->>>>>>> a87989d6
                 this->server_auth_data.state = ServerAuthenticateData::Start;
                 return credssp::State::Finish;
             }
