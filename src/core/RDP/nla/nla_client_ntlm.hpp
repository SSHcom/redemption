/*
  This program is free software; you can redistribute it and/or modify it
  under the terms of the GNU General Public License as published by the
  Free Software Foundation; either version 2 of the License, or (at your
  option) any later version.

  This program is distributed in the hope that it will be useful, but
  WITHOUT ANY WARRANTY; without even the implied warranty of
  MERCHANTABILITY or FITNESS FOR A PARTICULAR PURPOSE. See the GNU General
  Public License for more details.

  You should have received a copy of the GNU General Public License along
  with this program; if not, write to the Free Software Foundation, Inc.,
  675 Mass Ave, Cambridge, MA 02139, USA.

  Product name: redemption, a FLOSS RDP proxy
  Copyright (C) Wallix 2013
  Author(s): Christophe Grosjean, Raphael Zhou, Meng Tan
*/


#pragma once

#include "core/RDP/nla/sspi.hpp"
#include "core/RDP/nla/credssp.hpp"
#include "core/RDP/tpdu_buffer.hpp"
#include "utils/hexdump.hpp"
#include "utils/translation.hpp"
#include "system/ssl_sha256.hpp"
#include "system/ssl_md4.hpp"
#include "utils/difftimeval.hpp"

#include "core/RDP/nla/ntlm/ntlm_message.hpp"

#include "transport/transport.hpp"

#include <vector>


static inline std::vector<uint8_t> UTF16_to_upper(array_view_const_u8 name)
{
    std::vector<uint8_t> result(name.data(), name.data()+name.size());
    ::UTF16Upper(result.data(), result.size());
    return result;
}


using array_md4 = std::array<uint8_t, SslMd4::DIGEST_LENGTH>;
static inline array_md4 Md4(array_view_const_u8 data)
{
    array_md4 result;
    SslMd4 md4;
    md4.update(data);
    md4.unchecked_final(result.data());
    return result;
}

using array_md5 = std::array<uint8_t, SslMd5::DIGEST_LENGTH>;
static inline array_md5 Rc4Key(array_view_const_u8 key, array_md5 plaintext)
{
    array_md5 cyphertext;
    SslRC4 rc4;
    rc4.set_key(key);
    rc4.crypt(plaintext.size(), plaintext.data(), cyphertext.data());
    return cyphertext;
}


static inline array_md5 Md5(array_view_const_u8 data)
{
    array_md5 result;
    SslMd5 md5;
    md5.update(data);
    md5.unchecked_final(result.data());
    return result;
}

static inline array_md5 Md5(array_view_const_u8 data1, const_bytes_view data2)
{
    array_md5 result;
    SslMd5 md5;
    md5.update(data1);
    md5.update(data2);
    md5.unchecked_final(result.data());
    return result;
}


static inline array_md5 HmacMd5(array_view_const_u8 key, array_view_const_u8 data)
{
    array_md5 result;
    SslHMAC_Md5 hmac_md5(key);
    hmac_md5.update(data);
    hmac_md5.unchecked_final(result.data());
    return result;
}

static inline array_md5 HmacMd5(array_view_const_u8 key, array_view_const_u8 data1, array_view_const_u8 data2)
{
    array_md5 result;
    SslHMAC_Md5 hmac_md5(key);
    hmac_md5.update(data1);
    hmac_md5.update(data2);
    hmac_md5.unchecked_final(result.data());
    return result;
}

static inline array_md5 HmacMd5(array_view_const_u8 key, array_view_const_u8 data1, array_view_const_u8 data2, array_view_const_u8 data3)
{
    array_md5 result;
    SslHMAC_Md5 hmac_md5(key);
    hmac_md5.update(data1);
    hmac_md5.update(data2);
    hmac_md5.update(data3);
    hmac_md5.unchecked_final(result.data());
    return result;
}

inline void RecvNTLMChallengeMessage(InStream & stream, NTLMChallengeMessage & message) 
{
    uint8_t const * pBegin = stream.get_current();
    bool res;
    res = message.message_recv(stream);
    if (!res) {
        LOG(LOG_ERR, "INVALID MSG RECEIVED type: %u", message.msgType);
    }
    message.TargetName.recv(stream);
    message.negoFlags.recv(stream);
    stream.in_copy_bytes(message.serverChallenge, 8);
    // message.serverChallenge = stream.in_uint64_le();
    stream.in_skip_bytes(8);
    message.TargetInfo.recv(stream);
    if (message.negoFlags.flags & NTLMSSP_NEGOTIATE_VERSION) {
        message.version.recv(stream);
    }
    // PAYLOAD
    message.TargetName.read_payload(stream, pBegin);
    message.TargetInfo.read_payload(stream, pBegin);
    auto in_stream = message.TargetInfo.buffer.in_stream();
    message.AvPairList.recv(in_stream);
    message.TargetInfo.buffer.ostream.out_skip_bytes(in_stream.get_offset());
}


class rdpCredsspClientNTLM
{
    static constexpr uint32_t cbMaxSignature = 16;
private:
    int send_seq_num = 0;
    int recv_seq_num = 0;

    TSCredentials ts_credentials;
    TSRequest ts_request;

    ClientNonce SavedClientNonce;

    std::vector<uint8_t> PublicKey;
    std::vector<uint8_t> ClientServerHash;
    std::vector<uint8_t> ServerClientHash;
    std::vector<uint8_t> ServicePrincipalName;
    std::vector<uint8_t> identity_User;
    std::vector<uint8_t> identity_Domain;
    std::vector<uint8_t> identity_Password;

    bool sspi_context_initialized = false;
    TimeObj & timeobj;
    Random & rand;

    // NTLMContextClient
    const bool NTLMv2 = true;
    bool UseMIC = true; // like NTLMv2
    NtlmState sspi_context_state = NTLM_STATE_INITIAL;
    uint8_t MachineID[32];
    const bool SendVersionInfo = true;
    const bool confidentiality = true;

    SslRC4 SendRc4Seal {};
    SslRC4 RecvRc4Seal {};

    uint32_t NegotiateFlags = 0;

    //int LmCompatibilityLevel;
    bool SendWorkstationName = true;
    std::vector<uint8_t> Workstation;

    // bool SendSingleHostData;
    // NTLM_SINGLE_HOST_DATA SingleHostData;
    NTLMChallengeMessage CHALLENGE_MESSAGE;
    NTLMNegotiateMessage NEGOTIATE_MESSAGE;
    NTLMAuthenticateMessage AUTHENTICATE_MESSAGE;

    NtlmVersion version;
    std::vector<uint8_t> SavedNegotiateMessage;
    std::vector<uint8_t> SavedChallengeMessage;
    std::vector<uint8_t> SavedAuthenticateMessage;

    uint8_t Timestamp[8]{};
    uint8_t ChallengeTimestamp[8]{};
    uint8_t ServerChallenge[8]{};
    uint8_t ClientChallenge[8]{};
    array_md5 SessionBaseKey; 
    array_md5 ExportedSessionKey;
    array_md5 EncryptedRandomSessionKey;
    array_md5 sspi_context_ClientSigningKey;
    array_md5 ClientSealingKey;
    array_md5 sspi_context_ServerSigningKey;
    array_md5 ServerSealingKey;
    array_md5 MessageIntegrityCheck;
    // uint8_t NtProofStr[16];

    SEC_STATUS sspi_context_read_challenge(array_view_const_u8 input_buffer, NTLMChallengeMessage & CHALLENGE_MESSAGE) {
        LOG_IF(this->verbose, LOG_INFO, "NTLMContextClient Read Challenge");
        InStream in_stream(input_buffer);
        RecvNTLMChallengeMessage(in_stream, CHALLENGE_MESSAGE);
        this->SavedChallengeMessage.assign(in_stream.get_bytes().data(),in_stream.get_bytes().data()+in_stream.get_offset());

        this->sspi_context_state = NTLM_STATE_AUTHENTICATE;
        return SEC_I_CONTINUE_NEEDED;
    }

    SEC_STATUS sspi_context_write_authenticate(Array& output_buffer, Random & rand, TimeObj & timeobj, const NTLMChallengeMessage & CHALLENGE_MESSAGE) 
    {
        LOG_IF(this->verbose, LOG_INFO, "NTLMContextClient Write Authenticate");
        
        // client method
        // ntlmv2_compute_response_from_challenge generates :
        // - timestamp
        // - client challenge
        // - NtChallengeResponse
        // - LmChallengeResponse
        // all strings are in unicode utf16

        LOG_IF(this->verbose, LOG_INFO, "NTLMContextClient Compute response from challenge");
        LOG_IF(this->verbose, LOG_INFO, "NTLMContextClient NTOWFv2");
        array_md4 md4password = ::Md4(this->identity_Password);
        auto userNameUppercase = ::UTF16_to_upper(this->identity_User);
        array_md5 ResponseKeyNT = ::HmacMd5(md4password,userNameUppercase, this->identity_Domain);

        LOG_IF(this->verbose, LOG_INFO, "NTLMContextClient NTOWFv2");

        array_md4 md4password_b = ::Md4(this->identity_Password);
        auto userNameUppercase_b = ::UTF16_to_upper(this->identity_User);
        array_md5 ResponseKeyLM = ::HmacMd5(md4password_b,userNameUppercase_b, this->identity_Domain);

        // struct NTLMv2_Client_Challenge = temp
        // temp = { 0x01, 0x01, Z(6), Time, ClientChallenge, Z(4), ServerName , Z(4) }
        // Z(n) = { 0x00, ... , 0x00 } n times
        // ServerName = AvPairs received in Challenge message
        auto & AvPairsStream = CHALLENGE_MESSAGE.TargetInfo.buffer;
        // BStream AvPairsStream;
        // this->CHALLENGE_MESSAGE.AvPairList.emit(AvPairsStream);
        size_t temp_size = 1 + 1 + 6 + 8 + 8 + 4 + AvPairsStream.size() + 4;
        if (this->verbose) {
            LOG(LOG_INFO, "NTLMContextClient Compute response: AvPairs size %zu", AvPairsStream.size());
            LOG(LOG_INFO, "NTLMContextClient Compute response: temp size %zu", temp_size);
        }

        auto unique_temp = std::make_unique<uint8_t[]>(temp_size);
        uint8_t* temp = unique_temp.get();
        memset(temp, 0, temp_size);
        temp[0] = 0x01;
        temp[1] = 0x01;

        // compute ClientChallenge (nonce(8))
        // /* ClientChallenge is used in computation of LMv2 and NTLMv2 responses */

        // compute ClientTimeStamp
        LOG_IF(this->verbose, LOG_INFO, "NTLMContextClient TimeStamp");
        uint8_t ZeroTimestamp[8] = {};

        if (memcmp(ZeroTimestamp, this->ChallengeTimestamp, 8) != 0) {
            memcpy(this->Timestamp, this->ChallengeTimestamp, 8);
        }
        else {
            const timeval tv = timeobj.get_time();
            OutStream out_stream(this->Timestamp);
            out_stream.out_uint32_le(tv.tv_usec);
            out_stream.out_uint32_le(tv.tv_sec);
        }
        memcpy(&temp[1+1+6], this->Timestamp, 8);

        LOG_IF(this->verbose, LOG_INFO, "NTLMContextClient Generate Client Challenge");
        rand.random(this->ClientChallenge, 8);
        memcpy(&temp[1+1+6+8], this->ClientChallenge, 8);

        memcpy(&temp[1+1+6+8+8+4], AvPairsStream.get_data(), AvPairsStream.size());

        // NtProofStr = HMAC_MD5(NTOWFv2(password, user, userdomain),
        //                       Concat(ServerChallenge, temp))

        LOG_IF(this->verbose, LOG_INFO, "NTLMContextClient Compute response: NtProofStr");

        memcpy(this->ServerChallenge, CHALLENGE_MESSAGE.serverChallenge, 8);

        array_md5 NtProofStr = ::HmacMd5(make_array_view(ResponseKeyNT),{this->ServerChallenge, 8},{temp, temp_size});


        // NtChallengeResponse = Concat(NtProofStr, temp)

        LOG_IF(this->verbose, LOG_INFO, "NTLMContextClient Compute response: NtChallengeResponse");
        auto & NtChallengeResponse = this->AUTHENTICATE_MESSAGE.NtChallengeResponse.buffer;
        // BStream & NtChallengeResponse = this->BuffNtChallengeResponse;
        NtChallengeResponse.reset();
        NtChallengeResponse.ostream.out_copy_bytes(NtProofStr.data(), NtProofStr.size());
        NtChallengeResponse.ostream.out_copy_bytes(temp, temp_size);
        NtChallengeResponse.mark_end();

        LOG_IF(this->verbose, LOG_INFO, "Compute response: NtChallengeResponse Ready");

        unique_temp.reset();

        LOG_IF(this->verbose, LOG_INFO, "Compute response: temp buff successfully deleted");
        // LmChallengeResponse.Response = HMAC_MD5(LMOWFv2(password, user, userdomain),
        //                                         Concat(ServerChallenge, ClientChallenge))
        // LmChallengeResponse.ChallengeFromClient = ClientChallenge
        LOG_IF(this->verbose, LOG_INFO, "NTLMContextClient Compute response: LmChallengeResponse");
        auto & LmChallengeResponse = this->AUTHENTICATE_MESSAGE.LmChallengeResponse.buffer;
        // BStream & LmChallengeResponse = this->BuffLmChallengeResponse;
        LmChallengeResponse.reset();

        array_md5 LCResponse = ::HmacMd5(ResponseKeyLM, {this->ServerChallenge, 8}, {this->ClientChallenge, 8});

        LmChallengeResponse.ostream.out_copy_bytes(LCResponse);
        LmChallengeResponse.ostream.out_copy_bytes(this->ClientChallenge, 8);
        LmChallengeResponse.mark_end();

        LOG_IF(this->verbose, LOG_INFO, "NTLMContextClient Compute response: SessionBaseKey");
        // SessionBaseKey = HMAC_MD5(NTOWFv2(password, user, userdomain), NtProofStr)
        this->SessionBaseKey = ::HmacMd5(make_array_view(ResponseKeyNT), NtProofStr);

        // EncryptedRandomSessionKey = RC4K(KeyExchangeKey, ExportedSessionKey)
        // ExportedSessionKey = NONCE(16) (random 16bytes number)
        // KeyExchangeKey = SessionBaseKey
        // EncryptedRandomSessionKey = RC4K(SessionBaseKey, NONCE(16))

        // generate NONCE(16) exportedsessionkey
        LOG_IF(this->verbose, LOG_INFO, "NTLMContextClient Encrypt RandomSessionKey");
        LOG_IF(this->verbose, LOG_INFO, "NTLMContextClient Generate Exported Session Key");
        rand.random(this->ExportedSessionKey.data(), SslMd5::DIGEST_LENGTH);
        this->EncryptedRandomSessionKey = ::Rc4Key(this->SessionBaseKey, this->ExportedSessionKey);

        auto & AuthEncryptedRSK = this->AUTHENTICATE_MESSAGE.EncryptedRandomSessionKey.buffer;
        AuthEncryptedRSK.reset();
        AuthEncryptedRSK.ostream.out_copy_bytes(this->EncryptedRandomSessionKey.data(), 16);
        AuthEncryptedRSK.mark_end();

        // NTLM Signing Key @msdn{cc236711} and Sealing Key @msdn{cc236712}
        this->sspi_context_ClientSigningKey = ::Md5(this->ExportedSessionKey,
                "session key to client-to-server signing key magic constant\0"_av);
        this->ClientSealingKey = ::Md5(this->ExportedSessionKey,
                "session key to client-to-server sealing key magic constant\0"_av);
        this->sspi_context_ServerSigningKey = ::Md5(this->ExportedSessionKey,
                "session key to server-to-client signing key magic constant\0"_av);
        this->ServerSealingKey = ::Md5(this->ExportedSessionKey,
                "session key to server-to-client sealing key magic constant\0"_av);

        this->SendRc4Seal.set_key(this->ClientSealingKey);
        this->RecvRc4Seal.set_key(this->ServerSealingKey);
        
        this->NegotiateFlags = 0;
        if (this->NTLMv2) {
            this->NegotiateFlags |= NTLMSSP_NEGOTIATE_56;
            if (this->SendVersionInfo) {
                this->NegotiateFlags |= NTLMSSP_NEGOTIATE_VERSION;
            }
        }

        if (this->UseMIC) {
            this->NegotiateFlags |= NTLMSSP_NEGOTIATE_TARGET_INFO;
        }
        if (this->SendWorkstationName) {
            this->NegotiateFlags |= NTLMSSP_NEGOTIATE_WORKSTATION_SUPPLIED;
        }
        if (this->confidentiality) {
            this->NegotiateFlags |= NTLMSSP_NEGOTIATE_SEAL;
        }
        if (CHALLENGE_MESSAGE.negoFlags.flags & NTLMSSP_NEGOTIATE_KEY_EXCH) {
            this->NegotiateFlags |= NTLMSSP_NEGOTIATE_KEY_EXCH;
        }
        this->NegotiateFlags |= (NTLMSSP_NEGOTIATE_128
                               | NTLMSSP_NEGOTIATE_EXTENDED_SESSION_SECURITY
                               | NTLMSSP_NEGOTIATE_ALWAYS_SIGN
                               | NTLMSSP_NEGOTIATE_NTLM
                               | NTLMSSP_NEGOTIATE_SIGN
                               | NTLMSSP_REQUEST_TARGET
                               | NTLMSSP_NEGOTIATE_UNICODE);

        this->AUTHENTICATE_MESSAGE.negoFlags.flags = this->NegotiateFlags;

        if (this->NegotiateFlags & NTLMSSP_NEGOTIATE_VERSION) {
            this->version.ntlm_get_version_info();
            this->AUTHENTICATE_MESSAGE.version.ntlm_get_version_info();
        }
        else {
            this->version.ignore_version_info();
            this->AUTHENTICATE_MESSAGE.version.ignore_version_info();
        }

        uint32_t flag = this->AUTHENTICATE_MESSAGE.negoFlags.flags;

        if (!(flag & NTLMSSP_NEGOTIATE_KEY_EXCH)) {
            // If flag is not set, encryted session key buffer is not send
            this->AUTHENTICATE_MESSAGE.EncryptedRandomSessionKey.buffer.reset();
        }
        if (flag & NTLMSSP_NEGOTIATE_WORKSTATION_SUPPLIED) {
            auto & workstationbuff = this->AUTHENTICATE_MESSAGE.Workstation.buffer;
            workstationbuff.reset();
            workstationbuff.ostream.out_copy_bytes(this->Workstation);
            workstationbuff.mark_end();
        }

        //flag |= NTLMSSP_NEGOTIATE_DOMAIN_SUPPLIED;
        this->AUTHENTICATE_MESSAGE.DomainName.buffer.reset();
        this->AUTHENTICATE_MESSAGE.DomainName.buffer.ostream.out_copy_bytes(this->identity_Domain);
        this->AUTHENTICATE_MESSAGE.DomainName.buffer.mark_end();

<<<<<<< HEAD
        this->AUTHENTICATE_MESSAGE.UserName.buffer.reset();
        this->AUTHENTICATE_MESSAGE.UserName.buffer.ostream.out_copy_bytes(this->identity_User);
        this->AUTHENTICATE_MESSAGE.UserName.buffer.mark_end();
=======
            data_out.init(data_in.size() + cbMaxSignature);
            auto message_out = data_out.av().from_at(cbMaxSignature);
>>>>>>> 404c63f7

        this->sspi_context_state = NTLM_STATE_FINAL;
                                             
        StaticOutStream<65535> out_stream;
        if (this->UseMIC) {
            this->AUTHENTICATE_MESSAGE.ignore_mic = true;
            this->AUTHENTICATE_MESSAGE.emit(out_stream);
            this->AUTHENTICATE_MESSAGE.ignore_mic = false;

            this->SavedAuthenticateMessage.assign(out_stream.get_bytes().data(),out_stream.get_bytes().data()+out_stream.get_offset());

            this->MessageIntegrityCheck = ::HmacMd5(this->ExportedSessionKey, 
                                                    this->SavedNegotiateMessage,
                                                    this->SavedChallengeMessage,
                                                    this->SavedAuthenticateMessage);

            memcpy(this->AUTHENTICATE_MESSAGE.MIC, this->MessageIntegrityCheck.data(), this->MessageIntegrityCheck.size());
        }
        out_stream.rewind();
        this->AUTHENTICATE_MESSAGE.ignore_mic = false;
        this->AUTHENTICATE_MESSAGE.emit(out_stream);
        output_buffer.init(out_stream.get_offset());
        output_buffer.copy(out_stream.get_bytes());
        if (this->verbose) {
            this->AUTHENTICATE_MESSAGE.log();
        }
        return SEC_I_COMPLETE_NEEDED;
    }
        
    // GSS_Acquire_cred
    // ACQUIRE_CREDENTIALS_HANDLE_FN AcquireCredentialsHandle;
    // Inlined

    // GSS_Init_sec_context
    // INITIALIZE_SECURITY_CONTEXT_FN InitializeSecurityContext;

    // GSS_Wrap
    // ENCRYPT_MESSAGE EncryptMessage;

    // GSS_Unwrap
    // DECRYPT_MESSAGE DecryptMessage;
    std::pair<SEC_STATUS,std::vector<uint8_t>> sspi_DecryptMessage(array_view_const_u8 data_in, unsigned long MessageSeqNo) 
    {
        std::vector<uint8_t> data_out;
    
        if (!this->sspi_context_initialized) {
            return {SEC_E_NO_CONTEXT, data_out};
        }
        LOG_IF(this->verbose & 0x400, LOG_INFO, "NTLM_SSPI::DecryptMessage");

        if (data_in.size() < cbMaxSignature) {
            return {SEC_E_INVALID_TOKEN, data_out};
        }

<<<<<<< HEAD
        // data_in [signature][data_buffer]
=======
            auto data_buffer = data_in.from_at(cbMaxSignature);
            data_out.init(data_buffer.size());
>>>>>>> 404c63f7

        auto data_buffer = data_in.array_from_offset(cbMaxSignature);
        data_out.resize(data_buffer.size(), 0);

        /* Decrypt message using with RC4, result overwrites original buffer */
        // this->confidentiality == true
        this->RecvRc4Seal.crypt(data_buffer.size(), data_buffer.data(), data_out.data());

        std::array<uint8_t,4> seqno{uint8_t(MessageSeqNo),uint8_t(MessageSeqNo>>8),uint8_t(MessageSeqNo>>16),uint8_t(MessageSeqNo>>24)};
        array_md5 digest = ::HmacMd5(this->sspi_context_ServerSigningKey, seqno, data_out);

        /* Concatenate version, ciphertext and sequence number to build signature */
        std::array<uint8_t,16> expected_signature{
            1, 0, 0, 0, // Version
            0, 0, 0, 0, 0, 0, 0, 0,
            uint8_t(MessageSeqNo),uint8_t(MessageSeqNo>>8),uint8_t(MessageSeqNo>>16),uint8_t(MessageSeqNo>>24)};
        this->RecvRc4Seal.crypt(8, digest.data(), &expected_signature[4]);


        if (memcmp(data_in.data(), expected_signature.data(), 16) != 0) {
            /* signature verification failed! */
            LOG(LOG_ERR, "signature verification failed, something nasty is going on!");
            LOG(LOG_ERR, "Expected Signature:");
            hexdump_c(expected_signature.data(), 16);
            LOG(LOG_ERR, "Actual Signature:");
            hexdump_c(data_in.data(), 16);

            return {SEC_E_MESSAGE_ALTERED, data_out};
        }
        return {SEC_E_OK, data_out};
    }

    bool restricted_admin_mode;

    const char * target_host;
    std::string& extra_message;
    Translation::language_t lang;
    const bool verbose;

    void credssp_generate_client_nonce(Random & rand) {
        LOG(LOG_INFO, "rdpCredsspClientNTLM::credssp generate client nonce");
        rand.random(this->SavedClientNonce.data, ClientNonce::CLIENT_NONCE_LENGTH);
        this->SavedClientNonce.initialized = true;
        this->credssp_set_client_nonce();
    }

    void credssp_get_client_nonce() {
        LOG(LOG_INFO, "rdpCredsspClientNTLM::credssp get client nonce");
        if (this->ts_request.clientNonce.isset()){
            this->SavedClientNonce = this->ts_request.clientNonce;
        }
    }
    void credssp_set_client_nonce() {
        LOG(LOG_INFO, "rdpCredsspClientNTLM::credssp set client nonce");
        if (!this->ts_request.clientNonce.isset()) {
            this->ts_request.clientNonce = this->SavedClientNonce;
        }
    }

    void credssp_generate_public_key_hash_client_to_server() {
        LOG(LOG_INFO, "rdpCredsspClientNTLM::generate credssp public key hash (client->server)");
        SslSha256 sha256;
        uint8_t hash[SslSha256::DIGEST_LENGTH];
        sha256.update("CredSSP Client-To-Server Binding Hash\0"_av);
        sha256.update(make_array_view(this->SavedClientNonce.data, ClientNonce::CLIENT_NONCE_LENGTH));

        sha256.update({this->PublicKey.data(),this->PublicKey.size()});
        sha256.final(hash);
        this->ClientServerHash.assign(hash, hash+sizeof(hash));
    }

    void credssp_generate_public_key_hash_server_to_client() {
        LOG(LOG_INFO, "rdpCredsspClientNTLM::generate credssp public key hash (server->client)");
        SslSha256 sha256;
        uint8_t hash[SslSha256::DIGEST_LENGTH];
        sha256.update("CredSSP Server-To-Client Binding Hash\0"_av);
        sha256.update(make_array_view(this->SavedClientNonce.data, ClientNonce::CLIENT_NONCE_LENGTH));
        sha256.update({this->PublicKey.data(),this->PublicKey.size()});
        sha256.final(hash);
        this->ServerClientHash.assign(hash, hash + sizeof(hash));
    }

    static void sspi_compute_signature(uint8_t* signature, SslRC4& rc4, uint8_t* digest, uint32_t SeqNo)
    {
        uint8_t checksum[8];
        /* RC4-encrypt first 8 bytes of digest */
        rc4.crypt(8, digest, checksum);

        uint32_t version = 1;
        /* Concatenate version, ciphertext and sequence number to build signature */
        memcpy(signature, &version, 4);
        memcpy(&signature[4], checksum, 8);
        memcpy(&signature[12], &SeqNo, 4);
    }


    SEC_STATUS credssp_encrypt_public_key_echo() {
        LOG_IF(this->verbose, LOG_INFO, "rdpCredsspClientNTLM::encrypt_public_key_echo");
        uint32_t version = this->ts_request.use_version;

        array_view_u8 public_key = {this->PublicKey.data(),this->PublicKey.size()};
        if (version >= 5) {
            this->credssp_generate_client_nonce(this->rand);
            this->credssp_generate_public_key_hash_client_to_server();
            public_key = {this->ClientServerHash.data(), this->ClientServerHash.size()};
        }

        if (!this->sspi_context_initialized) {
            return SEC_E_NO_CONTEXT;
        }

        unsigned long MessageSeqNo = this->send_seq_num++;
        // data_out [signature][data_buffer]
        std::vector<uint8_t> data_out(public_key.size() + cbMaxSignature);
        std::array<uint8_t,4> seqno{uint8_t(MessageSeqNo),uint8_t(MessageSeqNo>>8),uint8_t(MessageSeqNo>>16),uint8_t(MessageSeqNo>>24)};
        array_md5 digest = ::HmacMd5(this->sspi_context_ClientSigningKey, seqno, public_key);
        
        this->SendRc4Seal.crypt(public_key.size(), public_key.data(), data_out.data()+cbMaxSignature);
        this->sspi_compute_signature(data_out.data(), this->SendRc4Seal, digest.data(), MessageSeqNo);
        
//        /* Concatenate version, ciphertext and sequence number to build signature */
//        std::array<uint8_t,16> expected_signature{
//            1, 0, 0, 0, // Version
//            0, 0, 0, 0, 0, 0, 0, 0,
//            uint8_t(MessageSeqNo),uint8_t(MessageSeqNo>>8),uint8_t(MessageSeqNo>>16),uint8_t(MessageSeqNo>>24)};
//        this->RecvRc4Seal.crypt(8, digest, signature.data()+4);

        this->ts_request.pubKeyAuth.init(data_out.size());
        this->ts_request.pubKeyAuth.copy(const_bytes_view{data_out.data(),data_out.size()});
        return SEC_E_OK;
    }

    SEC_STATUS credssp_decrypt_public_key_echo() {
        LOG_IF(this->verbose, LOG_INFO, "rdpCredsspClientNTLM::decrypt_public_key_echo");

        array_view_const_u8 data_in = this->ts_request.pubKeyAuth.av();
        unsigned long MessageSeqNo = this->recv_seq_num++;
        std::vector<uint8_t> data_out;
    
        if (!this->sspi_context_initialized) {
            if (this->ts_request.pubKeyAuth.size() == 0) {
                // report_error
                this->extra_message = " ";
                this->extra_message.append(TR(trkeys::err_login_password, this->lang));
                LOG(LOG_INFO, "Provided login/password is probably incorrect.");
            }
            LOG(LOG_ERR, "DecryptMessage failure: SEC_E_NO_CONTEXT");
            return SEC_E_NO_CONTEXT;
        }
        LOG_IF(this->verbose & 0x400, LOG_INFO, "NTLM_SSPI::DecryptMessage");

        if (data_in.size() < cbMaxSignature) {
            if (this->ts_request.pubKeyAuth.size() == 0) {
                // report_error
                this->extra_message = " ";
                this->extra_message.append(TR(trkeys::err_login_password, this->lang));
                LOG(LOG_INFO, "Provided login/password is probably incorrect.");
            }
            LOG(LOG_ERR, "DecryptMessage failure: SEC_E_INVALID_TOKEN");
            return SEC_E_INVALID_TOKEN;
        }

        // data_in [signature][data_buffer]

        auto data_buffer = data_in.array_from_offset(cbMaxSignature);
        data_out.resize(data_buffer.size(), 0);

        /* Decrypt message using with RC4, result overwrites original buffer */
        // this->confidentiality == true
        this->RecvRc4Seal.crypt(data_buffer.size(), data_buffer.data(), data_out.data());

        std::array<uint8_t,4> seqno{uint8_t(MessageSeqNo),uint8_t(MessageSeqNo>>8),uint8_t(MessageSeqNo>>16),uint8_t(MessageSeqNo>>24)};
        array_md5 digest = ::HmacMd5(this->sspi_context_ServerSigningKey, seqno, data_out);

        uint8_t expected_signature[16] = {};
        this->sspi_compute_signature(
            expected_signature, this->RecvRc4Seal, digest.data(), MessageSeqNo);
            
        if (memcmp(data_in.data(), expected_signature, 16) != 0) {
            /* signature verification failed! */
            LOG(LOG_ERR, "signature verification failed, something nasty is going on!");
            LOG(LOG_ERR, "Expected Signature:");
            hexdump_c(expected_signature, 16);
            LOG(LOG_ERR, "Actual Signature:");
            hexdump_c(data_in.data(), 16);

            if (this->ts_request.pubKeyAuth.size() == 0) {
                // report_error
                this->extra_message = " ";
                this->extra_message.append(TR(trkeys::err_login_password, this->lang));
                LOG(LOG_INFO, "Provided login/password is probably incorrect.");
            }
            LOG(LOG_ERR, "DecryptMessage failure: SEC_E_MESSAGE_ALTERED");
            return SEC_E_MESSAGE_ALTERED;
        }

        const uint32_t version = this->ts_request.use_version;

        array_view_const_u8 public_key = {this->PublicKey.data(),this->PublicKey.size()};
        if (version >= 5) {
            this->credssp_get_client_nonce();
            this->credssp_generate_public_key_hash_server_to_client();
            public_key = {this->ServerClientHash.data(), this->ServerClientHash.size()};
        }

        array_view_u8 public_key2 = {data_out.data(), data_out.size()};

        if (public_key2.size() != public_key.size()) {
            LOG(LOG_ERR, "Decrypted Pub Key length or hash length does not match ! (%zu != %zu)", public_key2.size(), public_key.size());
            return SEC_E_MESSAGE_ALTERED; /* DO NOT SEND CREDENTIALS! */
        }

        if (version < 5) {
            // if we are client and protocol is 2,3,4
            // then get the public key minus one
            ::ap_integer_decrement_le(public_key2);
        }

        if (memcmp(public_key.data(), public_key2.data(), public_key.size()) != 0) {
            LOG(LOG_ERR, "Could not verify server's public key echo");

            LOG(LOG_ERR, "Expected (length = %zu):", public_key.size());
            hexdump_av_c(public_key);

            LOG(LOG_ERR, "Actual (length = %zu):", public_key.size());
            hexdump_av_c(public_key2);

            return SEC_E_MESSAGE_ALTERED; /* DO NOT SEND CREDENTIALS! */
        }

        return SEC_E_OK;
    }

    enum class Res : bool { Err, Ok };

    enum : uint8_t { Start, Loop, Final } client_auth_data_state = Start;
    std::vector<uint8_t> client_auth_data_input_buffer;

    Res sm_credssp_client_authenticate_stop(InStream & in_stream, OutTransport transport)
    {
        /* Encrypted Public Key +1 */
        LOG_IF(this->verbose, LOG_INFO, "rdpCredssp - Client Authentication : Receiving Encrypted PubKey + 1");

        this->ts_request.recv(in_stream);

        /* Verify Server Public Key Echo */
        SEC_STATUS status = this->credssp_decrypt_public_key_echo();
        this->ts_request.negoTokens.init(0);
        this->ts_request.pubKeyAuth.init(0);
        this->ts_request.authInfo.init(0);
        this->ts_request.clientNonce.reset();
        this->ts_request.error_code = 0;

        if (status != SEC_E_OK) {
            LOG(LOG_ERR, "Could not verify public key echo!");
            return Res::Err;
        }

        /* Send encrypted credentials */

        LOG_IF(this->verbose, LOG_INFO, "rdpCredsspClientNTLM::encrypt_ts_credentials");
        if (this->restricted_admin_mode) {
            LOG(LOG_INFO, "Restricted Admin Mode");
            this->ts_credentials.set_credentials_from_av({},{},{});
        }
        else {
            this->ts_credentials.set_credentials_from_av(this->identity_Domain, this->identity_User, this->identity_Password);
        }

        StaticOutStream<65536> ts_credentials_send;
        this->ts_credentials.emit(ts_credentials_send);

        if (!this->sspi_context_initialized) {
            LOG(LOG_ERR, "credssp_encrypt_ts_credentials error status:SEC_E_NO_CONTEXT");
            return Res::Err;
        }

        array_view_const_u8 data_in = {ts_credentials_send.get_data(), ts_credentials_send.get_offset()};
        unsigned long MessageSeqNo = this->send_seq_num++;
        // data_out [signature][data_buffer]
        std::vector<uint8_t> data_out;
        data_out.resize(data_in.size() + cbMaxSignature, 0);
        
        std::array<uint8_t,4> seqno{uint8_t(MessageSeqNo),uint8_t(MessageSeqNo>>8),uint8_t(MessageSeqNo>>16),uint8_t(MessageSeqNo>>24)};
        array_md5 digest = ::HmacMd5(this->sspi_context_ClientSigningKey, seqno, data_in);

        this->SendRc4Seal.crypt(data_in.size(), data_in.data(), data_out.data()+cbMaxSignature);
        this->sspi_compute_signature(data_out.data(), this->SendRc4Seal, digest.data(), MessageSeqNo);
        
        this->ts_request.authInfo.init(data_out.size());
        this->ts_request.authInfo.copy(const_bytes_view{data_out.data(),data_out.size()});

        LOG_IF(this->verbose, LOG_INFO, "rdpCredssp - Client Authentication : Sending Credentials");
        StaticOutStream<65536> ts_request_emit;
        this->ts_request.emit(ts_request_emit);
        transport.get_transport().send(ts_request_emit.get_bytes());
        this->ts_request.negoTokens.init(0);
        this->ts_request.pubKeyAuth.init(0);
        this->ts_request.authInfo.init(0);
        this->ts_request.clientNonce.reset();
        this->ts_request.error_code = 0;

        return Res::Ok;
    }

public:
    rdpCredsspClientNTLM(OutTransport transport,
               uint8_t * user,
               uint8_t * domain,
               uint8_t * pass,
               uint8_t * hostname,
               const char * target_host,
               const bool restricted_admin_mode,
               Random & rand,
               TimeObj & timeobj,
               std::string& extra_message,
               Translation::language_t lang,
               const bool verbose = false)
        : ts_request(6) // Credssp Version 6 Supported
        , SavedClientNonce()
        , timeobj(timeobj)
        , rand(rand)
        , restricted_admin_mode(restricted_admin_mode)
        , target_host(target_host)
        , extra_message(extra_message)
        , lang(lang)
        , verbose(verbose)
    {
        memset(this->MachineID, 0xAA, sizeof(this->MachineID));
        memset(this->MessageIntegrityCheck.data(), 0x00, this->MessageIntegrityCheck.size());

        LOG_IF(this->verbose, LOG_INFO, "rdpCredsspClientNTLM::Initialization");
        LOG_IF(this->verbose, LOG_INFO, "rdpCredsspClientNTLM::set_credentials");
        this->identity_User = ::UTF8toUTF16({user,strlen(reinterpret_cast<char*>(user))});
        this->identity_Domain = ::UTF8toUTF16({domain,strlen(reinterpret_cast<char*>(domain))});
        this->identity_Password = ::UTF8toUTF16({pass,strlen(reinterpret_cast<char*>(pass))});

        if (hostname){
            size_t length = strlen(char_ptr_cast(hostname));
            this->ServicePrincipalName.assign(hostname, hostname + length);
        }
        else {
            this->ServicePrincipalName.clear();
        }
        this->ServicePrincipalName.push_back(0);

        array_view_const_char spn = bytes_view(this->ServicePrincipalName).as_chars();
        if (!this->sspi_context_initialized) {
            if (!spn.empty()) {
                this->Workstation = ::UTF8toUTF16(spn);
                this->SendWorkstationName = true;
            }
            else {
                this->Workstation.clear();
                this->SendWorkstationName = false;
            }
            this->sspi_context_initialized = true;
        }

        this->client_auth_data_state = Start;

        LOG_IF(this->verbose, LOG_INFO, "rdpCredsspClientNTLM::client_authenticate");

        // ============================================
        /* Get Public Key From TLS Layer and hostname */
        // ============================================

        auto const key = transport.get_transport().get_public_key();
        this->PublicKey.assign(key.data(), key.data()+key.size());

        LOG(LOG_INFO, "Credssp: NTLM Authentication");
       
        LOG_IF(this->verbose, LOG_INFO, "NTLM_SSPI::AcquireCredentialsHandle");

        this->client_auth_data_state = Loop;

        /*
         * from tspkg.dll: 0x00000132
         * ISC_REQ_MUTUAL_AUTH
         * ISC_REQ_CONFIDENTIALITY
         * ISC_REQ_USE_SESSION_KEY
         * ISC_REQ_ALLOCATE_MEMORY
         */
        //unsigned long const fContextReq
        //  = ISC_REQ_MUTUAL_AUTH | ISC_REQ_CONFIDENTIALITY | ISC_REQ_USE_SESSION_KEY;

        /* receive server response and place in input buffer */
        LOG_IF(this->verbose, LOG_INFO, "NTLM_SSPI::InitializeSecurityContext");

        this->sspi_context_state = NTLM_STATE_NEGOTIATE;
        LOG_IF(this->verbose, LOG_INFO, "NTLMContextClient Write Negotiate");
        this->NegotiateFlags |= (
              NTLMSSP_NEGOTIATE_EXTENDED_SESSION_SECURITY
            | NTLMSSP_NEGOTIATE_KEY_EXCH | NTLMSSP_NEGOTIATE_128 
            | NTLMSSP_NEGOTIATE_SIGN | NTLMSSP_NEGOTIATE_ALWAYS_SIGN
            | NTLMSSP_NEGOTIATE_NTLM | NTLMSSP_REQUEST_TARGET 
            | NTLMSSP_NEGOTIATE_UNICODE)
        | (this->NTLMv2) * (NTLMSSP_NEGOTIATE_56
            |  NTLMSSP_NEGOTIATE_VERSION
            |  NTLMSSP_NEGOTIATE_LM_KEY
            |  NTLMSSP_NEGOTIATE_OEM)
        | (this->confidentiality) * NTLMSSP_NEGOTIATE_SEAL
        | (this->SendVersionInfo) * NTLMSSP_NEGOTIATE_VERSION;

        if (this->NegotiateFlags & NTLMSSP_NEGOTIATE_VERSION) {
            this->version.ntlm_get_version_info();
            this->NEGOTIATE_MESSAGE.version.ntlm_get_version_info();
        }
        else {
            this->version.ignore_version_info();
            this->NEGOTIATE_MESSAGE.version.ignore_version_info();
        }
        this->NEGOTIATE_MESSAGE.negoFlags.flags = this->NegotiateFlags;

        if (this->NegotiateFlags & NTLMSSP_NEGOTIATE_WORKSTATION_SUPPLIED) {
            this->NEGOTIATE_MESSAGE.Workstation.buffer.reset();
            this->NEGOTIATE_MESSAGE.Workstation.buffer.ostream.out_copy_bytes(this->Workstation);
            this->NEGOTIATE_MESSAGE.Workstation.buffer.mark_end();
        }

        if (this->NegotiateFlags & NTLMSSP_NEGOTIATE_DOMAIN_SUPPLIED) {
            auto & domain = this->AUTHENTICATE_MESSAGE.DomainName.buffer;
            domain.reset();
            domain.ostream.out_copy_bytes(this->identity_Domain);
            domain.mark_end();
        }

        this->sspi_context_state = NTLM_STATE_CHALLENGE;

        StaticOutStream<65535> out_stream;
        this->NEGOTIATE_MESSAGE.emit(out_stream);
        this->SavedNegotiateMessage.assign(out_stream.get_bytes().data(), out_stream.get_bytes().data()+out_stream.get_offset());        this->ts_request.negoTokens.init(this->SavedNegotiateMessage.size());
        this->ts_request.negoTokens.copy(this->SavedNegotiateMessage);
        this->sspi_context_state = NTLM_STATE_CHALLENGE;

        /* send authentication token to server */
        if (this->ts_request.negoTokens.size() > 0) {
            if (this->ts_request.negoTokens.size() > 0){
                LOG_IF(this->verbose, LOG_INFO, "rdpCredssp - Client Authentication : Sending Authentication Token");
            }

            StaticOutStream<65536> ts_request_emit;
            this->ts_request.emit(ts_request_emit);
            transport.get_transport().send(ts_request_emit.get_bytes());

            this->ts_request.negoTokens.init(0);
            this->ts_request.pubKeyAuth.init(0);
            this->ts_request.authInfo.init(0);
            this->ts_request.clientNonce.reset();
            this->ts_request.error_code = 0;
        }
    }

    credssp::State credssp_client_authenticate_next(InStream & in_stream, OutTransport transport)
    {
        switch (this->client_auth_data_state)
        {
            case Start:
                return credssp::State::Err;

            case Loop:
            {
                this->ts_request.recv(in_stream);

                // #ifdef WITH_DEBUG_CREDSSP
                // LOG(LOG_ERR, "Receiving Authentication Token (%d)", (int) this->ts_request.negoTokens.cbBuffer);
                // hexdump_c(this->ts_request.negoTokens.pvBuffer, this->ts_request.negoTokens.cbBuffer);
                // #endif
                LOG_IF(this->verbose, LOG_INFO, "rdpCredssp - Client Authentication : Receiving Authentication Token");
                this->client_auth_data_input_buffer.assign(this->ts_request.negoTokens.data(),
                                                           this->ts_request.negoTokens.data()+this->ts_request.negoTokens.size());
                /*
                 * from tspkg.dll: 0x00000132
                 * ISC_REQ_MUTUAL_AUTH
                 * ISC_REQ_CONFIDENTIALITY
                 * ISC_REQ_USE_SESSION_KEY
                 * ISC_REQ_ALLOCATE_MEMORY
                 */
                //unsigned long const fContextReq
                //  = ISC_REQ_MUTUAL_AUTH | ISC_REQ_CONFIDENTIALITY | ISC_REQ_USE_SESSION_KEY;

                LOG_IF(this->verbose, LOG_INFO, "NTLM_SSPI::InitializeSecurityContext");
                auto status = SEC_E_OUT_OF_SEQUENCE;

                if (this->sspi_context_state == NTLM_STATE_INITIAL) {
                    this->sspi_context_state = NTLM_STATE_NEGOTIATE;
                }
                if (this->sspi_context_state == NTLM_STATE_NEGOTIATE) {
                    LOG_IF(this->verbose, LOG_INFO, "NTLMContextClient Write Negotiate");
                    this->NegotiateFlags |= (
                          NTLMSSP_NEGOTIATE_EXTENDED_SESSION_SECURITY
                        | NTLMSSP_NEGOTIATE_KEY_EXCH | NTLMSSP_NEGOTIATE_128 
                        | NTLMSSP_NEGOTIATE_SIGN | NTLMSSP_NEGOTIATE_ALWAYS_SIGN
                        | NTLMSSP_NEGOTIATE_NTLM | NTLMSSP_REQUEST_TARGET 
                        | NTLMSSP_NEGOTIATE_UNICODE)
                    | (this->NTLMv2) * (NTLMSSP_NEGOTIATE_56
                        |  NTLMSSP_NEGOTIATE_VERSION
                        |  NTLMSSP_NEGOTIATE_LM_KEY
                        |  NTLMSSP_NEGOTIATE_OEM)
                    | (this->confidentiality) * NTLMSSP_NEGOTIATE_SEAL
                    | (this->SendVersionInfo) * NTLMSSP_NEGOTIATE_VERSION;

                    if (this->NegotiateFlags & NTLMSSP_NEGOTIATE_VERSION) {
                        this->version.ntlm_get_version_info();
                        this->NEGOTIATE_MESSAGE.version.ntlm_get_version_info();
                    }
                    else {
                        this->version.ignore_version_info();
                        this->NEGOTIATE_MESSAGE.version.ignore_version_info();
                    }
                    this->NEGOTIATE_MESSAGE.negoFlags.flags = this->NegotiateFlags;

                    if (this->NegotiateFlags & NTLMSSP_NEGOTIATE_WORKSTATION_SUPPLIED) {
                        this->NEGOTIATE_MESSAGE.Workstation.buffer.reset();
                        this->NEGOTIATE_MESSAGE.Workstation.buffer.ostream.out_copy_bytes(this->Workstation);
                        this->NEGOTIATE_MESSAGE.Workstation.buffer.mark_end();
                    }

                    if (this->NegotiateFlags & NTLMSSP_NEGOTIATE_DOMAIN_SUPPLIED) {
                        auto & domain = this->AUTHENTICATE_MESSAGE.DomainName.buffer;
                        domain.reset();
                        domain.ostream.out_copy_bytes(this->identity_Domain);
                        domain.mark_end();
                    }

                    this->sspi_context_state = NTLM_STATE_CHALLENGE;

                    StaticOutStream<65535> out_stream;
                    this->NEGOTIATE_MESSAGE.emit(out_stream);
                    this->SavedNegotiateMessage.assign(out_stream.get_bytes().data(), out_stream.get_bytes().data()+out_stream.get_offset());                    this->ts_request.negoTokens.init(this->SavedNegotiateMessage.size());
                    this->ts_request.negoTokens.copy(this->SavedNegotiateMessage);
                    this->sspi_context_state = NTLM_STATE_CHALLENGE;
                    status = SEC_I_CONTINUE_NEEDED;
                }
                else {
                    if (this->sspi_context_state == NTLM_STATE_CHALLENGE) {
                        this->sspi_context_read_challenge(this->client_auth_data_input_buffer, this->CHALLENGE_MESSAGE);
                    }
                    if (this->sspi_context_state == NTLM_STATE_AUTHENTICATE) {
                        status = this->sspi_context_write_authenticate(this->ts_request.negoTokens, this->rand, this->timeobj, this->CHALLENGE_MESSAGE);
                    }
                }

                if ((status != SEC_I_COMPLETE_AND_CONTINUE) &&
                    (status != SEC_I_COMPLETE_NEEDED) &&
                    (status != SEC_E_OK) &&
                    (status != SEC_I_CONTINUE_NEEDED)) {
                    LOG(LOG_ERR, "Initialize Security Context Error !");
                    return credssp::State::Err;
                }

                SEC_STATUS encrypted = SEC_E_INVALID_TOKEN;

                if ((status == SEC_I_COMPLETE_AND_CONTINUE) ||
                    (status == SEC_I_COMPLETE_NEEDED) ||
                    (status == SEC_E_OK)) {
                    // have_pub_key_auth = true;
                    encrypted = this->credssp_encrypt_public_key_echo();
                    if (status == SEC_I_COMPLETE_NEEDED) {
                        status = SEC_E_OK;
                    }
                    else if (status == SEC_I_COMPLETE_AND_CONTINUE) {
                        status = SEC_I_CONTINUE_NEEDED;
                    }
                }

                /* send authentication token to server */
                if ((this->ts_request.negoTokens.size() > 0)||(encrypted == SEC_E_OK)) {
                    // #ifdef WITH_DEBUG_CREDSSP
                    //             LOG(LOG_ERR, "Sending Authentication Token");
                    //             hexdump_c(this->ts_request.negoTokens.pvBuffer, this->ts_request.negoTokens.cbBuffer);
                    // #endif
                    if (this->ts_request.negoTokens.size() > 0){
                        LOG_IF(this->verbose, LOG_INFO, "rdpCredssp - Client Authentication : Sending Authentication Token");
                    }

                    LOG_IF(this->verbose, LOG_INFO, "rdpCredsspClientNTLM::send");
                    StaticOutStream<65536> ts_request_emit;
                    this->ts_request.emit(ts_request_emit);
                    transport.get_transport().send(ts_request_emit.get_bytes());

                    this->ts_request.negoTokens.init(0);
                    this->ts_request.pubKeyAuth.init(0);
                    this->ts_request.authInfo.init(0);
                    this->ts_request.clientNonce.reset();
                    this->ts_request.error_code = 0;
                }

                if (status != SEC_I_CONTINUE_NEEDED) {
                    LOG_IF(this->verbose, LOG_INFO, "rdpCredssp Token loop: CONTINUE_NEEDED");

                    this->client_auth_data_state = Final;
                }
                return credssp::State::Cont;
            }
            case Final:
                if (Res::Err == this->sm_credssp_client_authenticate_stop(in_stream, transport)) {
                    return credssp::State::Err;
                }
                this->client_auth_data_state = Start;
                return credssp::State::Finish;
        }

        return credssp::State::Err;
    }
};
<|MERGE_RESOLUTION|>--- conflicted
+++ resolved
@@ -414,14 +414,9 @@
         this->AUTHENTICATE_MESSAGE.DomainName.buffer.ostream.out_copy_bytes(this->identity_Domain);
         this->AUTHENTICATE_MESSAGE.DomainName.buffer.mark_end();
 
-<<<<<<< HEAD
         this->AUTHENTICATE_MESSAGE.UserName.buffer.reset();
         this->AUTHENTICATE_MESSAGE.UserName.buffer.ostream.out_copy_bytes(this->identity_User);
         this->AUTHENTICATE_MESSAGE.UserName.buffer.mark_end();
-=======
-            data_out.init(data_in.size() + cbMaxSignature);
-            auto message_out = data_out.av().from_at(cbMaxSignature);
->>>>>>> 404c63f7
 
         this->sspi_context_state = NTLM_STATE_FINAL;
                                              
@@ -476,14 +471,8 @@
             return {SEC_E_INVALID_TOKEN, data_out};
         }
 
-<<<<<<< HEAD
         // data_in [signature][data_buffer]
-=======
-            auto data_buffer = data_in.from_at(cbMaxSignature);
-            data_out.init(data_buffer.size());
->>>>>>> 404c63f7
-
-        auto data_buffer = data_in.array_from_offset(cbMaxSignature);
+        auto data_buffer = data_in.from_at(cbMaxSignature);
         data_out.resize(data_buffer.size(), 0);
 
         /* Decrypt message using with RC4, result overwrites original buffer */
@@ -646,7 +635,7 @@
 
         // data_in [signature][data_buffer]
 
-        auto data_buffer = data_in.array_from_offset(cbMaxSignature);
+        auto data_buffer = data_in.from_at(cbMaxSignature);
         data_out.resize(data_buffer.size(), 0);
 
         /* Decrypt message using with RC4, result overwrites original buffer */
