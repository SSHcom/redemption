/*
    This program is free software; you can redistribute it and/or modify it
     under the terms of the GNU General Public License as published by the
     Free Software Foundation; either version 2 of the License, or (at your
     option) any later version.

    This program is distributed in the hope that it will be useful, but
     WITHOUT ANY WARRANTY; without even the implied warranty of
     MERCHANTABILITY or FITNESS FOR A PARTICULAR PURPOSE. See the GNU General
     Public License for more details.

    You should have received a copy of the GNU General Public License along
     with this program; if not, write to the Free Software Foundation, Inc.,
     675 Mass Ave, Cambridge, MA 02139, USA.

    Product name: redemption, a FLOSS RDP proxy
    Copyright (C) Wallix 2013
    Author(s): Christophe Grosjean, Raphael Zhou, Meng Tan
*/


#pragma once

<<<<<<< HEAD
=======
#include "core/error.hpp"
#include "utils/utf.hpp"
#include "utils/sugar/buf_maker.hpp"
#include "utils/sugar/cast.hpp"

#include <cstring>

enum class PasswordCallback
{
    Error, Ok, Wait
};

namespace credssp {
    enum class State { Err, Cont, Finish, };
}


// TODO: CGR. This array here should be replaced by a plain std::vector<uint8_t>
class Array
{
    enum {
        AUTOSIZE = 65536
    };

    BufMaker<AUTOSIZE> buf_maker;
    array_view_u8 avbuf;

public:
    explicit Array(size_t size = AUTOSIZE)
      : avbuf(this->buf_maker.dyn_array(size))
    {}

public:
    Array(Array const &) = delete;
    Array& operator=(Array const &) = delete;

    size_t size() const {
        return this->avbuf.size();
    }

    uint8_t * get_data() {
        return this->avbuf.data();
    }

    uint8_t const * get_data() const {
        return this->avbuf.data();
    }

    array_view_const_u8 av() const {
        return this->avbuf;
    }

    array_view_u8 av() {
        return this->avbuf;
    }

    void copy(Array const& other) {
        this->init(other.size());
        memcpy(this->get_data(), other.get_data(), this->size());
    }

    // a default buffer of 65536 bytes is allocated automatically, we will only allocate dynamic memory if we need more.
    void init(size_t v) {
        this->avbuf = this->buf_maker.dyn_array(v);
    }

    void copy(bytes_view source) {
        if (source.size() > this->size()){
            this->avbuf = this->buf_maker.dyn_array(source.size());
        }
        if (!(source.data() == nullptr) && !(source.size() == 0)) {
            memcpy(this->avbuf.data(), source.data(), source.size());
        }
    }

    void copy(bytes_view source, uint32_t offset) {
        assert(this->size() >= source.size() + offset);
        if (!source.empty()) {
            memcpy(this->avbuf.data() + offset, source.data(), source.size());
        }
    }
};


enum SecIdFlag {
    SEC_WINNT_AUTH_IDENTITY_ANSI = 0x1,
    SEC_WINNT_AUTH_IDENTITY_UNICODE = 0x2
};

struct SEC_WINNT_AUTH_IDENTITY
{
    // kerberos only
    //@{
    char princname[256];
    char princpass[256];
    //@}
    // ntlm only
    //@{
    private:
    Array User;
    Array Domain;
    public:
    Array Password;
    //@}

    public:
    SEC_WINNT_AUTH_IDENTITY()
        : User(0)
        , Domain(0)
        , Password(0)
    {
        this->princname[0] = 0;
        this->princpass[0] = 0;
    }

    void user_init_copy(bytes_view av)
    {
        this->User.init(av.size());
        this->User.copy(av);
    }

    void domain_init_copy(bytes_view av)
    {
        this->Domain.init(av.size());
        this->Domain.copy(av);
    }

    bool is_empty_user_domain(){
        return (this->User.size() == 0) && (this->Domain.size() == 0);
    }

    bytes_view get_password_utf16_av() const
    {
        bytes_view av{this->Password.get_data(), this->Password.size()};
        return av;
    }

    bytes_view get_user_utf16_av() const
    {
        bytes_view av{this->User.get_data(), this->User.size()};
        return av;
    }

    bytes_view get_domain_utf16_av() const
    {
        bytes_view av{this->Domain.get_data(), this->Domain.size()};
        return av;
    }

    void copy_to_utf8_domain(writable_byte_ptr buffer, size_t buffer_len)
    {
        UTF16toUTF8(this->Domain.get_data(), this->Domain.size(), buffer, buffer_len);
    }

    void copy_to_utf8_user(writable_byte_ptr buffer, size_t buffer_len) {
        UTF16toUTF8(this->User.get_data(), this->User.size(), buffer, buffer_len);
    }


    void SetUserFromUtf8(const uint8_t * user)
    {
        this->copyFromUtf8(this->User, user);
    }

    void SetDomainFromUtf8(const uint8_t * domain)
    {
        this->copyFromUtf8(this->Domain, domain);
    }

    void SetPasswordFromUtf8(const uint8_t * password)
    {
        this->copyFromUtf8(this->Password, password);
    }

    void SetKrbAuthIdentity(const uint8_t * user, const uint8_t * pass)
    {
        auto copy = [](char (&arr)[256], uint8_t const* data){
            if (data) {
                const char * p = char_ptr_cast(data);
                const size_t length = p ? strnlen(p, 255) : 0;
                memcpy(arr, data, length);
                arr[length] = 0;
            }
        };

        copy(this->princname, user);
        copy(this->princpass, pass);
    }

    void clear()
    {
        this->User.init(0);
        this->Domain.init(0);
        this->Password.init(0);
    }

    void CopyAuthIdentity(bytes_view user_utf16_av, bytes_view domain_utf16_av, bytes_view password_utf16_av)
    {
        this->User.copy(user_utf16_av);
        this->Domain.copy(domain_utf16_av);
        this->Password.copy(password_utf16_av);
    }

private:
    static void copyFromUtf8(Array& arr, uint8_t const* data)
    {
        if (data) {
            size_t user_len = UTF8Len(data);
            arr.init(user_len * 2);
            UTF8toUTF16({data, strlen(char_ptr_cast(data))}, arr.get_data(), user_len * 2);
        }
        else {
            arr.init(0);
        }
    }
};


enum SEC_STATUS {
    SEC_E_OK = 0x00000000,
    SEC_E_INSUFFICIENT_MEMORY = 0x80090300,
    SEC_E_INVALID_HANDLE = 0x80090301,
    SEC_E_UNSUPPORTED_FUNCTION = 0x80090302,
    SEC_E_TARGET_UNKNOWN = 0x80090303,
    SEC_E_INTERNAL_ERROR = 0x80090304,
    SEC_E_SECPKG_NOT_FOUND = 0x80090305,
    SEC_E_NOT_OWNER = 0x80090306,
    SEC_E_CANNOT_INSTALL = 0x80090307,
    SEC_E_INVALID_TOKEN = 0x80090308,
    SEC_E_CANNOT_PACK = 0x80090309,
    SEC_E_QOP_NOT_SUPPORTED = 0x8009030A,
    SEC_E_NO_IMPERSONATION = 0x8009030B,
    SEC_E_LOGON_DENIED = 0x8009030C,
    SEC_E_UNKNOWN_CREDENTIALS = 0x8009030D,
    SEC_E_NO_CREDENTIALS = 0x8009030E,
    SEC_E_MESSAGE_ALTERED = 0x8009030F,
    SEC_E_OUT_OF_SEQUENCE = 0x80090310,
    SEC_E_NO_AUTHENTICATING_AUTHORITY = 0x80090311,
    SEC_E_BAD_PKGID = 0x80090316,
    SEC_E_CONTEXT_EXPIRED = 0x80090317,
    SEC_E_INCOMPLETE_MESSAGE = 0x80090318,
    SEC_E_INCOMPLETE_CREDENTIALS = 0x80090320,
    SEC_E_BUFFER_TOO_SMALL = 0x80090321,
    SEC_E_WRONG_PRINCIPAL = 0x80090322,
    SEC_E_TIME_SKEW = 0x80090324,
    SEC_E_UNTRUSTED_ROOT = 0x80090325,
    SEC_E_ILLEGAL_MESSAGE = 0x80090326,
    SEC_E_CERT_UNKNOWN = 0x80090327,
    SEC_E_CERT_EXPIRED = 0x80090328,
    SEC_E_ENCRYPT_FAILURE = 0x80090329,
    SEC_E_DECRYPT_FAILURE = 0x80090330,
    SEC_E_ALGORITHM_MISMATCH = 0x80090331,
    SEC_E_SECURITY_QOS_FAILED = 0x80090332,
    SEC_E_UNFINISHED_CONTEXT_DELETED = 0x80090333,
    SEC_E_NO_TGT_REPLY = 0x80090334,
    SEC_E_NO_IP_ADDRESSES = 0x80090335,
    SEC_E_WRONG_CREDENTIAL_HANDLE = 0x80090336,
    SEC_E_CRYPTO_SYSTEM_INVALID = 0x80090337,
    SEC_E_MAX_REFERRALS_EXCEEDED = 0x80090338,
    SEC_E_MUST_BE_KDC = 0x80090339,
    SEC_E_STRONG_CRYPTO_NOT_SUPPORTED = 0x8009033A,
    SEC_E_TOO_MANY_PRINCIPALS = 0x8009033B,
    SEC_E_NO_PA_DATA = 0x8009033C,
    SEC_E_PKINIT_NAME_MISMATCH = 0x8009033D,
    SEC_E_SMARTCARD_LOGON_REQUIRED = 0x8009033E,
    SEC_E_SHUTDOWN_IN_PROGRESS = 0x8009033F,
    SEC_E_KDC_INVALID_REQUEST = 0x80090340,
    SEC_E_KDC_UNABLE_TO_REFER = 0x80090341,
    SEC_E_KDC_UNKNOWN_ETYPE = 0x80090342,
    SEC_E_UNSUPPORTED_PREAUTH = 0x80090343,
    SEC_E_DELEGATION_REQUIRED = 0x80090345,
    SEC_E_BAD_BINDINGS = 0x80090346,
    SEC_E_MULTIPLE_ACCOUNTS = 0x80090347,
    SEC_E_NO_KERB_KEY = 0x80090348,
    SEC_E_CERT_WRONG_USAGE = 0x80090349,
    SEC_E_DOWNGRADE_DETECTED = 0x80090350,
    SEC_E_SMARTCARD_CERT_REVOKED = 0x80090351,
    SEC_E_ISSUING_CA_UNTRUSTED = 0x80090352,
    SEC_E_REVOCATION_OFFLINE_C = 0x80090353,
    SEC_E_PKINIT_CLIENT_FAILURE = 0x80090354,
    SEC_E_SMARTCARD_CERT_EXPIRED = 0x80090355,
    SEC_E_NO_S4U_PROT_SUPPORT = 0x80090356,
    SEC_E_CROSSREALM_DELEGATION_FAILURE = 0x80090357,
    SEC_E_REVOCATION_OFFLINE_KDC = 0x80090358,
    SEC_E_ISSUING_CA_UNTRUSTED_KDC = 0x80090359,
    SEC_E_KDC_CERT_EXPIRED = 0x8009035A,
    SEC_E_KDC_CERT_REVOKED = 0x8009035B,
    SEC_E_INVALID_PARAMETER = 0x8009035D,
    SEC_E_DELEGATION_POLICY = 0x8009035E,
    SEC_E_POLICY_NLTM_ONLY = 0x8009035F,
    SEC_E_NO_CONTEXT = 0x80090361,
    SEC_E_PKU2U_CERT_FAILURE = 0x80090362,
    SEC_E_MUTUAL_AUTH_FAILED = 0x80090363,

    SEC_I_CONTINUE_NEEDED = 0x00090312,
    SEC_I_COMPLETE_NEEDED = 0x00090313,
    SEC_I_COMPLETE_AND_CONTINUE = 0x00090314,
    SEC_I_LOCAL_LOGON = 0x00090315,
    SEC_I_CONTEXT_EXPIRED = 0x00090317,
    SEC_I_INCOMPLETE_CREDENTIALS = 0x00090320,
    SEC_I_RENEGOTIATE = 0x00090321,
    SEC_I_NO_LSA_CONTEXT = 0x00090323,
    SEC_I_SIGNATURE_NEEDED = 0x0009035C,
    SEC_I_NO_RENEGOTIATION = 0x00090360
};

/* InitializeSecurityContext Flags */
enum ISC_REQ {
    ISC_REQ_DELEGATE = 0x00000001,
    ISC_REQ_MUTUAL_AUTH = 0x00000002,
    ISC_REQ_REPLAY_DETECT = 0x00000004,
    ISC_REQ_SEQUENCE_DETECT = 0x00000008,
    ISC_REQ_CONFIDENTIALITY = 0x00000010,
    ISC_REQ_USE_SESSION_KEY = 0x00000020,
    ISC_REQ_PROMPT_FOR_CREDS = 0x00000040,
    ISC_REQ_USE_SUPPLIED_CREDS = 0x00000080,
    ISC_REQ_ALLOCATE_MEMORY = 0x00000100,
    ISC_REQ_USE_DCE_STYLE = 0x00000200,
    ISC_REQ_DATAGRAM = 0x00000400,
    ISC_REQ_CONNECTION = 0x00000800,
    ISC_REQ_CALL_LEVEL = 0x00001000,
    ISC_REQ_FRAGMENT_SUPPLIED = 0x00002000,
    ISC_REQ_EXTENDED_ERROR = 0x00004000,
    ISC_REQ_STREAM = 0x00008000,
    ISC_REQ_INTEGRITY = 0x00010000,
    ISC_REQ_IDENTIFY = 0x00020000,
    ISC_REQ_NULL_SESSION = 0x00040000,
    ISC_REQ_MANUAL_CRED_VALIDATION = 0x00080000,
    ISC_REQ_RESERVED1 = 0x00100000,
    ISC_REQ_FRAGMENT_TO_FIT = 0x00200000,
    ISC_REQ_FORWARD_CREDENTIALS = 0x00400000,
    ISC_REQ_NO_INTEGRITY = 0x00800000,
    ISC_REQ_USE_HTTP_STYLE = 0x01000000
};

/* AcceptSecurityContext Flags */
enum ASC_REQ {
    ASC_REQ_DELEGATE = 0x00000001,
    ASC_REQ_MUTUAL_AUTH = 0x00000002,
    ASC_REQ_REPLAY_DETECT = 0x00000004,
    ASC_REQ_SEQUENCE_DETECT = 0x00000008,
    ASC_REQ_CONFIDENTIALITY = 0x00000010,
    ASC_REQ_USE_SESSION_KEY = 0x00000020,
    ASC_REQ_ALLOCATE_MEMORY = 0x00000100,
    ASC_REQ_USE_DCE_STYLE = 0x00000200,
    ASC_REQ_DATAGRAM = 0x00000400,
    ASC_REQ_CONNECTION = 0x00000800,
    ASC_REQ_CALL_LEVEL = 0x00001000,
    ASC_REQ_EXTENDED_ERROR = 0x00008000,
    ASC_REQ_STREAM = 0x00010000,
    ASC_REQ_INTEGRITY = 0x00020000,
    ASC_REQ_LICENSING = 0x00040000,
    ASC_REQ_IDENTIFY = 0x00080000,
    ASC_REQ_ALLOW_NULL_SESSION = 0x00100000,
    ASC_REQ_ALLOW_NON_USER_LOGONS = 0x00200000,
    ASC_REQ_ALLOW_CONTEXT_REPLAY = 0x00400000,
    ASC_REQ_FRAGMENT_TO_FIT = 0x00800000,
    ASC_REQ_FRAGMENT_SUPPLIED = 0x00002000,
    ASC_REQ_NO_TOKEN = 0x01000000,
    ASC_REQ_PROXY_BINDINGS = 0x04000000,
    ASC_REQ_ALLOW_MISSING_BINDINGS = 0x10000000
};

enum ASC_RET {
    ASC_RET_DELEGATE = 0x00000001,
    ASC_RET_MUTUAL_AUTH = 0x00000002,
    ASC_RET_REPLAY_DETECT = 0x00000004,
    ASC_RET_SEQUENCE_DETECT = 0x00000008,
    ASC_RET_CONFIDENTIALITY = 0x00000010,
    ASC_RET_USE_SESSION_KEY = 0x00000020,
    ASC_RET_ALLOCATED_MEMORY = 0x00000100,
    ASC_RET_USED_DCE_STYLE = 0x00000200,
    ASC_RET_DATAGRAM = 0x00000400,
    ASC_RET_CONNECTION = 0x00000800,
    ASC_RET_CALL_LEVEL = 0x00002000,
    ASC_RET_THIRD_LEG_FAILED = 0x00004000,
    ASC_RET_EXTENDED_ERROR = 0x00008000,
    ASC_RET_STREAM = 0x00010000,
    ASC_RET_INTEGRITY = 0x00020000,
    ASC_RET_LICENSING = 0x00040000,
    ASC_RET_IDENTIFY = 0x00080000,
    ASC_RET_NULL_SESSION = 0x00100000,
    ASC_RET_ALLOW_NON_USER_LOGONS = 0x00200000,
    ASC_RET_FRAGMENT_ONLY = 0x00800000,
    ASC_RET_NO_TOKEN = 0x01000000,
    ASC_RET_NO_PROXY_BINDINGS = 0x04000000,
    ASC_RET_MISSING_BINDINGS = 0x10000000
};

enum CredentialUse {
    SECPKG_CRED_INBOUND = 0x00000001,
    SECPKG_CRED_OUTBOUND = 0x00000002,
    SECPKG_CRED_BOTH = 0x00000003,
    SECPKG_CRED_AUTOLOGON_RESTRICTED = 0x00000010,
    SECPKG_CRED_PROCESS_POLICY_ONLY = 0x00000020
};
>>>>>>> 76bd4c82


// using SEC_GET_KEY_FN = void (*)(void* Arg, void* Principal, uint32_t KeyVer, void** Key, SEC_STATUS* pStatus);
// using HANDLE = void*;
// using PHANDLE = void*;
// using LPHANDLE = void*;
<|MERGE_RESOLUTION|>--- conflicted
+++ resolved
@@ -20,409 +20,3 @@
 
 
 #pragma once
-
-<<<<<<< HEAD
-=======
-#include "core/error.hpp"
-#include "utils/utf.hpp"
-#include "utils/sugar/buf_maker.hpp"
-#include "utils/sugar/cast.hpp"
-
-#include <cstring>
-
-enum class PasswordCallback
-{
-    Error, Ok, Wait
-};
-
-namespace credssp {
-    enum class State { Err, Cont, Finish, };
-}
-
-
-// TODO: CGR. This array here should be replaced by a plain std::vector<uint8_t>
-class Array
-{
-    enum {
-        AUTOSIZE = 65536
-    };
-
-    BufMaker<AUTOSIZE> buf_maker;
-    array_view_u8 avbuf;
-
-public:
-    explicit Array(size_t size = AUTOSIZE)
-      : avbuf(this->buf_maker.dyn_array(size))
-    {}
-
-public:
-    Array(Array const &) = delete;
-    Array& operator=(Array const &) = delete;
-
-    size_t size() const {
-        return this->avbuf.size();
-    }
-
-    uint8_t * get_data() {
-        return this->avbuf.data();
-    }
-
-    uint8_t const * get_data() const {
-        return this->avbuf.data();
-    }
-
-    array_view_const_u8 av() const {
-        return this->avbuf;
-    }
-
-    array_view_u8 av() {
-        return this->avbuf;
-    }
-
-    void copy(Array const& other) {
-        this->init(other.size());
-        memcpy(this->get_data(), other.get_data(), this->size());
-    }
-
-    // a default buffer of 65536 bytes is allocated automatically, we will only allocate dynamic memory if we need more.
-    void init(size_t v) {
-        this->avbuf = this->buf_maker.dyn_array(v);
-    }
-
-    void copy(bytes_view source) {
-        if (source.size() > this->size()){
-            this->avbuf = this->buf_maker.dyn_array(source.size());
-        }
-        if (!(source.data() == nullptr) && !(source.size() == 0)) {
-            memcpy(this->avbuf.data(), source.data(), source.size());
-        }
-    }
-
-    void copy(bytes_view source, uint32_t offset) {
-        assert(this->size() >= source.size() + offset);
-        if (!source.empty()) {
-            memcpy(this->avbuf.data() + offset, source.data(), source.size());
-        }
-    }
-};
-
-
-enum SecIdFlag {
-    SEC_WINNT_AUTH_IDENTITY_ANSI = 0x1,
-    SEC_WINNT_AUTH_IDENTITY_UNICODE = 0x2
-};
-
-struct SEC_WINNT_AUTH_IDENTITY
-{
-    // kerberos only
-    //@{
-    char princname[256];
-    char princpass[256];
-    //@}
-    // ntlm only
-    //@{
-    private:
-    Array User;
-    Array Domain;
-    public:
-    Array Password;
-    //@}
-
-    public:
-    SEC_WINNT_AUTH_IDENTITY()
-        : User(0)
-        , Domain(0)
-        , Password(0)
-    {
-        this->princname[0] = 0;
-        this->princpass[0] = 0;
-    }
-
-    void user_init_copy(bytes_view av)
-    {
-        this->User.init(av.size());
-        this->User.copy(av);
-    }
-
-    void domain_init_copy(bytes_view av)
-    {
-        this->Domain.init(av.size());
-        this->Domain.copy(av);
-    }
-
-    bool is_empty_user_domain(){
-        return (this->User.size() == 0) && (this->Domain.size() == 0);
-    }
-
-    bytes_view get_password_utf16_av() const
-    {
-        bytes_view av{this->Password.get_data(), this->Password.size()};
-        return av;
-    }
-
-    bytes_view get_user_utf16_av() const
-    {
-        bytes_view av{this->User.get_data(), this->User.size()};
-        return av;
-    }
-
-    bytes_view get_domain_utf16_av() const
-    {
-        bytes_view av{this->Domain.get_data(), this->Domain.size()};
-        return av;
-    }
-
-    void copy_to_utf8_domain(writable_byte_ptr buffer, size_t buffer_len)
-    {
-        UTF16toUTF8(this->Domain.get_data(), this->Domain.size(), buffer, buffer_len);
-    }
-
-    void copy_to_utf8_user(writable_byte_ptr buffer, size_t buffer_len) {
-        UTF16toUTF8(this->User.get_data(), this->User.size(), buffer, buffer_len);
-    }
-
-
-    void SetUserFromUtf8(const uint8_t * user)
-    {
-        this->copyFromUtf8(this->User, user);
-    }
-
-    void SetDomainFromUtf8(const uint8_t * domain)
-    {
-        this->copyFromUtf8(this->Domain, domain);
-    }
-
-    void SetPasswordFromUtf8(const uint8_t * password)
-    {
-        this->copyFromUtf8(this->Password, password);
-    }
-
-    void SetKrbAuthIdentity(const uint8_t * user, const uint8_t * pass)
-    {
-        auto copy = [](char (&arr)[256], uint8_t const* data){
-            if (data) {
-                const char * p = char_ptr_cast(data);
-                const size_t length = p ? strnlen(p, 255) : 0;
-                memcpy(arr, data, length);
-                arr[length] = 0;
-            }
-        };
-
-        copy(this->princname, user);
-        copy(this->princpass, pass);
-    }
-
-    void clear()
-    {
-        this->User.init(0);
-        this->Domain.init(0);
-        this->Password.init(0);
-    }
-
-    void CopyAuthIdentity(bytes_view user_utf16_av, bytes_view domain_utf16_av, bytes_view password_utf16_av)
-    {
-        this->User.copy(user_utf16_av);
-        this->Domain.copy(domain_utf16_av);
-        this->Password.copy(password_utf16_av);
-    }
-
-private:
-    static void copyFromUtf8(Array& arr, uint8_t const* data)
-    {
-        if (data) {
-            size_t user_len = UTF8Len(data);
-            arr.init(user_len * 2);
-            UTF8toUTF16({data, strlen(char_ptr_cast(data))}, arr.get_data(), user_len * 2);
-        }
-        else {
-            arr.init(0);
-        }
-    }
-};
-
-
-enum SEC_STATUS {
-    SEC_E_OK = 0x00000000,
-    SEC_E_INSUFFICIENT_MEMORY = 0x80090300,
-    SEC_E_INVALID_HANDLE = 0x80090301,
-    SEC_E_UNSUPPORTED_FUNCTION = 0x80090302,
-    SEC_E_TARGET_UNKNOWN = 0x80090303,
-    SEC_E_INTERNAL_ERROR = 0x80090304,
-    SEC_E_SECPKG_NOT_FOUND = 0x80090305,
-    SEC_E_NOT_OWNER = 0x80090306,
-    SEC_E_CANNOT_INSTALL = 0x80090307,
-    SEC_E_INVALID_TOKEN = 0x80090308,
-    SEC_E_CANNOT_PACK = 0x80090309,
-    SEC_E_QOP_NOT_SUPPORTED = 0x8009030A,
-    SEC_E_NO_IMPERSONATION = 0x8009030B,
-    SEC_E_LOGON_DENIED = 0x8009030C,
-    SEC_E_UNKNOWN_CREDENTIALS = 0x8009030D,
-    SEC_E_NO_CREDENTIALS = 0x8009030E,
-    SEC_E_MESSAGE_ALTERED = 0x8009030F,
-    SEC_E_OUT_OF_SEQUENCE = 0x80090310,
-    SEC_E_NO_AUTHENTICATING_AUTHORITY = 0x80090311,
-    SEC_E_BAD_PKGID = 0x80090316,
-    SEC_E_CONTEXT_EXPIRED = 0x80090317,
-    SEC_E_INCOMPLETE_MESSAGE = 0x80090318,
-    SEC_E_INCOMPLETE_CREDENTIALS = 0x80090320,
-    SEC_E_BUFFER_TOO_SMALL = 0x80090321,
-    SEC_E_WRONG_PRINCIPAL = 0x80090322,
-    SEC_E_TIME_SKEW = 0x80090324,
-    SEC_E_UNTRUSTED_ROOT = 0x80090325,
-    SEC_E_ILLEGAL_MESSAGE = 0x80090326,
-    SEC_E_CERT_UNKNOWN = 0x80090327,
-    SEC_E_CERT_EXPIRED = 0x80090328,
-    SEC_E_ENCRYPT_FAILURE = 0x80090329,
-    SEC_E_DECRYPT_FAILURE = 0x80090330,
-    SEC_E_ALGORITHM_MISMATCH = 0x80090331,
-    SEC_E_SECURITY_QOS_FAILED = 0x80090332,
-    SEC_E_UNFINISHED_CONTEXT_DELETED = 0x80090333,
-    SEC_E_NO_TGT_REPLY = 0x80090334,
-    SEC_E_NO_IP_ADDRESSES = 0x80090335,
-    SEC_E_WRONG_CREDENTIAL_HANDLE = 0x80090336,
-    SEC_E_CRYPTO_SYSTEM_INVALID = 0x80090337,
-    SEC_E_MAX_REFERRALS_EXCEEDED = 0x80090338,
-    SEC_E_MUST_BE_KDC = 0x80090339,
-    SEC_E_STRONG_CRYPTO_NOT_SUPPORTED = 0x8009033A,
-    SEC_E_TOO_MANY_PRINCIPALS = 0x8009033B,
-    SEC_E_NO_PA_DATA = 0x8009033C,
-    SEC_E_PKINIT_NAME_MISMATCH = 0x8009033D,
-    SEC_E_SMARTCARD_LOGON_REQUIRED = 0x8009033E,
-    SEC_E_SHUTDOWN_IN_PROGRESS = 0x8009033F,
-    SEC_E_KDC_INVALID_REQUEST = 0x80090340,
-    SEC_E_KDC_UNABLE_TO_REFER = 0x80090341,
-    SEC_E_KDC_UNKNOWN_ETYPE = 0x80090342,
-    SEC_E_UNSUPPORTED_PREAUTH = 0x80090343,
-    SEC_E_DELEGATION_REQUIRED = 0x80090345,
-    SEC_E_BAD_BINDINGS = 0x80090346,
-    SEC_E_MULTIPLE_ACCOUNTS = 0x80090347,
-    SEC_E_NO_KERB_KEY = 0x80090348,
-    SEC_E_CERT_WRONG_USAGE = 0x80090349,
-    SEC_E_DOWNGRADE_DETECTED = 0x80090350,
-    SEC_E_SMARTCARD_CERT_REVOKED = 0x80090351,
-    SEC_E_ISSUING_CA_UNTRUSTED = 0x80090352,
-    SEC_E_REVOCATION_OFFLINE_C = 0x80090353,
-    SEC_E_PKINIT_CLIENT_FAILURE = 0x80090354,
-    SEC_E_SMARTCARD_CERT_EXPIRED = 0x80090355,
-    SEC_E_NO_S4U_PROT_SUPPORT = 0x80090356,
-    SEC_E_CROSSREALM_DELEGATION_FAILURE = 0x80090357,
-    SEC_E_REVOCATION_OFFLINE_KDC = 0x80090358,
-    SEC_E_ISSUING_CA_UNTRUSTED_KDC = 0x80090359,
-    SEC_E_KDC_CERT_EXPIRED = 0x8009035A,
-    SEC_E_KDC_CERT_REVOKED = 0x8009035B,
-    SEC_E_INVALID_PARAMETER = 0x8009035D,
-    SEC_E_DELEGATION_POLICY = 0x8009035E,
-    SEC_E_POLICY_NLTM_ONLY = 0x8009035F,
-    SEC_E_NO_CONTEXT = 0x80090361,
-    SEC_E_PKU2U_CERT_FAILURE = 0x80090362,
-    SEC_E_MUTUAL_AUTH_FAILED = 0x80090363,
-
-    SEC_I_CONTINUE_NEEDED = 0x00090312,
-    SEC_I_COMPLETE_NEEDED = 0x00090313,
-    SEC_I_COMPLETE_AND_CONTINUE = 0x00090314,
-    SEC_I_LOCAL_LOGON = 0x00090315,
-    SEC_I_CONTEXT_EXPIRED = 0x00090317,
-    SEC_I_INCOMPLETE_CREDENTIALS = 0x00090320,
-    SEC_I_RENEGOTIATE = 0x00090321,
-    SEC_I_NO_LSA_CONTEXT = 0x00090323,
-    SEC_I_SIGNATURE_NEEDED = 0x0009035C,
-    SEC_I_NO_RENEGOTIATION = 0x00090360
-};
-
-/* InitializeSecurityContext Flags */
-enum ISC_REQ {
-    ISC_REQ_DELEGATE = 0x00000001,
-    ISC_REQ_MUTUAL_AUTH = 0x00000002,
-    ISC_REQ_REPLAY_DETECT = 0x00000004,
-    ISC_REQ_SEQUENCE_DETECT = 0x00000008,
-    ISC_REQ_CONFIDENTIALITY = 0x00000010,
-    ISC_REQ_USE_SESSION_KEY = 0x00000020,
-    ISC_REQ_PROMPT_FOR_CREDS = 0x00000040,
-    ISC_REQ_USE_SUPPLIED_CREDS = 0x00000080,
-    ISC_REQ_ALLOCATE_MEMORY = 0x00000100,
-    ISC_REQ_USE_DCE_STYLE = 0x00000200,
-    ISC_REQ_DATAGRAM = 0x00000400,
-    ISC_REQ_CONNECTION = 0x00000800,
-    ISC_REQ_CALL_LEVEL = 0x00001000,
-    ISC_REQ_FRAGMENT_SUPPLIED = 0x00002000,
-    ISC_REQ_EXTENDED_ERROR = 0x00004000,
-    ISC_REQ_STREAM = 0x00008000,
-    ISC_REQ_INTEGRITY = 0x00010000,
-    ISC_REQ_IDENTIFY = 0x00020000,
-    ISC_REQ_NULL_SESSION = 0x00040000,
-    ISC_REQ_MANUAL_CRED_VALIDATION = 0x00080000,
-    ISC_REQ_RESERVED1 = 0x00100000,
-    ISC_REQ_FRAGMENT_TO_FIT = 0x00200000,
-    ISC_REQ_FORWARD_CREDENTIALS = 0x00400000,
-    ISC_REQ_NO_INTEGRITY = 0x00800000,
-    ISC_REQ_USE_HTTP_STYLE = 0x01000000
-};
-
-/* AcceptSecurityContext Flags */
-enum ASC_REQ {
-    ASC_REQ_DELEGATE = 0x00000001,
-    ASC_REQ_MUTUAL_AUTH = 0x00000002,
-    ASC_REQ_REPLAY_DETECT = 0x00000004,
-    ASC_REQ_SEQUENCE_DETECT = 0x00000008,
-    ASC_REQ_CONFIDENTIALITY = 0x00000010,
-    ASC_REQ_USE_SESSION_KEY = 0x00000020,
-    ASC_REQ_ALLOCATE_MEMORY = 0x00000100,
-    ASC_REQ_USE_DCE_STYLE = 0x00000200,
-    ASC_REQ_DATAGRAM = 0x00000400,
-    ASC_REQ_CONNECTION = 0x00000800,
-    ASC_REQ_CALL_LEVEL = 0x00001000,
-    ASC_REQ_EXTENDED_ERROR = 0x00008000,
-    ASC_REQ_STREAM = 0x00010000,
-    ASC_REQ_INTEGRITY = 0x00020000,
-    ASC_REQ_LICENSING = 0x00040000,
-    ASC_REQ_IDENTIFY = 0x00080000,
-    ASC_REQ_ALLOW_NULL_SESSION = 0x00100000,
-    ASC_REQ_ALLOW_NON_USER_LOGONS = 0x00200000,
-    ASC_REQ_ALLOW_CONTEXT_REPLAY = 0x00400000,
-    ASC_REQ_FRAGMENT_TO_FIT = 0x00800000,
-    ASC_REQ_FRAGMENT_SUPPLIED = 0x00002000,
-    ASC_REQ_NO_TOKEN = 0x01000000,
-    ASC_REQ_PROXY_BINDINGS = 0x04000000,
-    ASC_REQ_ALLOW_MISSING_BINDINGS = 0x10000000
-};
-
-enum ASC_RET {
-    ASC_RET_DELEGATE = 0x00000001,
-    ASC_RET_MUTUAL_AUTH = 0x00000002,
-    ASC_RET_REPLAY_DETECT = 0x00000004,
-    ASC_RET_SEQUENCE_DETECT = 0x00000008,
-    ASC_RET_CONFIDENTIALITY = 0x00000010,
-    ASC_RET_USE_SESSION_KEY = 0x00000020,
-    ASC_RET_ALLOCATED_MEMORY = 0x00000100,
-    ASC_RET_USED_DCE_STYLE = 0x00000200,
-    ASC_RET_DATAGRAM = 0x00000400,
-    ASC_RET_CONNECTION = 0x00000800,
-    ASC_RET_CALL_LEVEL = 0x00002000,
-    ASC_RET_THIRD_LEG_FAILED = 0x00004000,
-    ASC_RET_EXTENDED_ERROR = 0x00008000,
-    ASC_RET_STREAM = 0x00010000,
-    ASC_RET_INTEGRITY = 0x00020000,
-    ASC_RET_LICENSING = 0x00040000,
-    ASC_RET_IDENTIFY = 0x00080000,
-    ASC_RET_NULL_SESSION = 0x00100000,
-    ASC_RET_ALLOW_NON_USER_LOGONS = 0x00200000,
-    ASC_RET_FRAGMENT_ONLY = 0x00800000,
-    ASC_RET_NO_TOKEN = 0x01000000,
-    ASC_RET_NO_PROXY_BINDINGS = 0x04000000,
-    ASC_RET_MISSING_BINDINGS = 0x10000000
-};
-
-enum CredentialUse {
-    SECPKG_CRED_INBOUND = 0x00000001,
-    SECPKG_CRED_OUTBOUND = 0x00000002,
-    SECPKG_CRED_BOTH = 0x00000003,
-    SECPKG_CRED_AUTOLOGON_RESTRICTED = 0x00000010,
-    SECPKG_CRED_PROCESS_POLICY_ONLY = 0x00000020
-};
->>>>>>> 76bd4c82
-
-
-// using SEC_GET_KEY_FN = void (*)(void* Arg, void* Principal, uint32_t KeyVer, void** Key, SEC_STATUS* pStatus);
-// using HANDLE = void*;
-// using PHANDLE = void*;
-// using LPHANDLE = void*;
