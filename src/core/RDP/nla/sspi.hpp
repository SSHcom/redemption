/*
    This program is free software; you can redistribute it and/or modify it
     under the terms of the GNU General Public License as published by the
     Free Software Foundation; either version 2 of the License, or (at your
     option) any later version.

    This program is distributed in the hope that it will be useful, but
     WITHOUT ANY WARRANTY; without even the implied warranty of
     MERCHANTABILITY or FITNESS FOR A PARTICULAR PURPOSE. See the GNU General
     Public License for more details.

    You should have received a copy of the GNU General Public License along
     with this program; if not, write to the Free Software Foundation, Inc.,
     675 Mass Ave, Cambridge, MA 02139, USA.

    Product name: redemption, a FLOSS RDP proxy
    Copyright (C) Wallix 2013
    Author(s): Christophe Grosjean, Raphael Zhou, Meng Tan
*/


#pragma once

#include "core/error.hpp"
#include "utils/utf.hpp"
#include "utils/sugar/buf_maker.hpp"
#include "utils/sugar/cast.hpp"

#include <cstring>

enum class PasswordCallback
{
    Error, Ok, Wait
};

namespace credssp {
    enum class State { Err, Cont, Finish, };
}


// TODO: CGR. This array here should be replaced by a plain std::vector<uint8_t>
class Array
{
    enum {
        AUTOSIZE = 65536
    };

    BufMaker<AUTOSIZE> buf_maker;
    array_view_u8 avbuf;

public:
    explicit Array(size_t size = AUTOSIZE)
      : avbuf(this->buf_maker.dyn_array(size))
    {}

public:
    Array(Array const &) = delete;
    Array& operator=(Array const &) = delete;

    size_t size() const {
        return this->avbuf.size();
    }

    uint8_t * get_data() {
        return this->avbuf.data();
    }

    uint8_t * data() {
        return this->avbuf.data();
    }

    uint8_t const * get_data() const {
        return this->avbuf.data();
    }

    array_view_const_u8 av() const {
        return this->avbuf;
    }

    array_view_u8 av() {
        return this->avbuf;
    }

    void copy(Array const& other) {
        this->init(other.size());
        memcpy(this->get_data(), other.get_data(), this->size());
    }

    // a default buffer of 65536 bytes is allocated automatically, we will only allocate dynamic memory if we need more.
    void init(size_t v) {
        this->avbuf = this->buf_maker.dyn_array(v);
    }

    void copy(const_bytes_view source) {
<<<<<<< HEAD
        LOG(LOG_INFO, "copy to buffer to {%p %lu} avbufsize = %lu", source.data(), source.size(), this->avbuf.size());
=======
>>>>>>> e1f5b491
        if (source.size() > this->size()){
            this->avbuf = this->buf_maker.dyn_array(source.size());
        }
        if (!(source.data() == nullptr) && !(source.size() == 0)) {
            memcpy(this->avbuf.data(), source.data(), source.size());
        }
    }

    void copy(const_bytes_view source, uint32_t offset) {
<<<<<<< HEAD
        LOG(LOG_INFO, "copy to buffer to {%p %lu} offset=%u avbufsize = %lu (2)", source.data(), source.size(), offset, this->avbuf.size());
=======
>>>>>>> e1f5b491
        assert(this->size() >= source.size() + offset);
        if (!source.empty()) {
            memcpy(this->avbuf.data() + offset, source.data(), source.size());
        }
    }
};


enum SecIdFlag {
    SEC_WINNT_AUTH_IDENTITY_ANSI = 0x1,
    SEC_WINNT_AUTH_IDENTITY_UNICODE = 0x2
};

struct SEC_WINNT_AUTH_IDENTITY
{
    // kerberos only
    //@{
    char princname[256];
    char princpass[256];
    //@}
    // ntlm only
    //@{
    private:
    Array User;
    Array Domain;
    public:
    Array Password;
    //@}

    public:
    SEC_WINNT_AUTH_IDENTITY()
        : User(0)
        , Domain(0)
        , Password(0)
    {
        this->princname[0] = 0;
        this->princpass[0] = 0;
    }

    void user_init_copy(cbytes_view av)
    {
        this->User.init(av.size());
        this->User.copy(av);
    }

    void domain_init_copy(cbytes_view av)
    {
        this->Domain.init(av.size());
        this->Domain.copy(av);
    }

    bool is_empty_user_domain(){
        return (this->User.size() == 0) && (this->Domain.size() == 0);
    }

    cbytes_view get_password_utf16_av() const
    {
        cbytes_view av{this->Password.get_data(), this->Password.size()};
        return av;
    }

    cbytes_view get_user_utf16_av() const
    {
        cbytes_view av{this->User.get_data(), this->User.size()};
        return av;
    }

    cbytes_view get_domain_utf16_av() const
    {
        cbytes_view av{this->Domain.get_data(), this->Domain.size()};
        return av;
    }

    void copy_to_utf8_domain(byte_ptr buffer, size_t buffer_len)
    {
        UTF16toUTF8(this->Domain.get_data(), this->Domain.size(), buffer, buffer_len);
    }

    void copy_to_utf8_user(byte_ptr buffer, size_t buffer_len) {
        UTF16toUTF8(this->User.get_data(), this->User.size(), buffer, buffer_len);
    }


    void SetUserFromUtf8(const uint8_t * user)
    {
        this->copyFromUtf8(this->User, user);
    }

    void SetDomainFromUtf8(const uint8_t * domain)
    {
        this->copyFromUtf8(this->Domain, domain);
    }

    void SetPasswordFromUtf8(const uint8_t * password)
    {
        this->copyFromUtf8(this->Password, password);
    }

    void SetKrbAuthIdentity(const uint8_t * user, const uint8_t * pass)
    {
        auto copy = [](char (&arr)[256], uint8_t const* data){
            if (data) {
                const char * p = char_ptr_cast(data);
                const size_t length = p ? strnlen(p, 255) : 0;
                memcpy(arr, data, length);
                arr[length] = 0;
            }
        };

        copy(this->princname, user);
        copy(this->princpass, pass);
    }

    void clear()
    {
        this->User.init(0);
        this->Domain.init(0);
        this->Password.init(0);
    }

    void CopyAuthIdentity(cbytes_view user_utf16_av, cbytes_view domain_utf16_av, cbytes_view password_utf16_av)
    {
        this->User.copy(user_utf16_av);
        this->Domain.copy(domain_utf16_av);
        this->Password.copy(password_utf16_av);
    }

private:
    static void copyFromUtf8(Array& arr, uint8_t const* data)
    {
        if (data) {
            size_t user_len = UTF8Len(data);
            arr.init(user_len * 2);
            UTF8toUTF16({data, strlen(char_ptr_cast(data))}, arr.get_data(), user_len * 2);
        }
        else {
            arr.init(0);
        }
    }
};


enum SEC_STATUS {
    SEC_E_OK = 0x00000000,
    SEC_E_INSUFFICIENT_MEMORY = 0x80090300,
    SEC_E_INVALID_HANDLE = 0x80090301,
    SEC_E_UNSUPPORTED_FUNCTION = 0x80090302,
    SEC_E_TARGET_UNKNOWN = 0x80090303,
    SEC_E_INTERNAL_ERROR = 0x80090304,
    SEC_E_SECPKG_NOT_FOUND = 0x80090305,
    SEC_E_NOT_OWNER = 0x80090306,
    SEC_E_CANNOT_INSTALL = 0x80090307,
    SEC_E_INVALID_TOKEN = 0x80090308,
    SEC_E_CANNOT_PACK = 0x80090309,
    SEC_E_QOP_NOT_SUPPORTED = 0x8009030A,
    SEC_E_NO_IMPERSONATION = 0x8009030B,
    SEC_E_LOGON_DENIED = 0x8009030C,
    SEC_E_UNKNOWN_CREDENTIALS = 0x8009030D,
    SEC_E_NO_CREDENTIALS = 0x8009030E,
    SEC_E_MESSAGE_ALTERED = 0x8009030F,
    SEC_E_OUT_OF_SEQUENCE = 0x80090310,
    SEC_E_NO_AUTHENTICATING_AUTHORITY = 0x80090311,
    SEC_E_BAD_PKGID = 0x80090316,
    SEC_E_CONTEXT_EXPIRED = 0x80090317,
    SEC_E_INCOMPLETE_MESSAGE = 0x80090318,
    SEC_E_INCOMPLETE_CREDENTIALS = 0x80090320,
    SEC_E_BUFFER_TOO_SMALL = 0x80090321,
    SEC_E_WRONG_PRINCIPAL = 0x80090322,
    SEC_E_TIME_SKEW = 0x80090324,
    SEC_E_UNTRUSTED_ROOT = 0x80090325,
    SEC_E_ILLEGAL_MESSAGE = 0x80090326,
    SEC_E_CERT_UNKNOWN = 0x80090327,
    SEC_E_CERT_EXPIRED = 0x80090328,
    SEC_E_ENCRYPT_FAILURE = 0x80090329,
    SEC_E_DECRYPT_FAILURE = 0x80090330,
    SEC_E_ALGORITHM_MISMATCH = 0x80090331,
    SEC_E_SECURITY_QOS_FAILED = 0x80090332,
    SEC_E_UNFINISHED_CONTEXT_DELETED = 0x80090333,
    SEC_E_NO_TGT_REPLY = 0x80090334,
    SEC_E_NO_IP_ADDRESSES = 0x80090335,
    SEC_E_WRONG_CREDENTIAL_HANDLE = 0x80090336,
    SEC_E_CRYPTO_SYSTEM_INVALID = 0x80090337,
    SEC_E_MAX_REFERRALS_EXCEEDED = 0x80090338,
    SEC_E_MUST_BE_KDC = 0x80090339,
    SEC_E_STRONG_CRYPTO_NOT_SUPPORTED = 0x8009033A,
    SEC_E_TOO_MANY_PRINCIPALS = 0x8009033B,
    SEC_E_NO_PA_DATA = 0x8009033C,
    SEC_E_PKINIT_NAME_MISMATCH = 0x8009033D,
    SEC_E_SMARTCARD_LOGON_REQUIRED = 0x8009033E,
    SEC_E_SHUTDOWN_IN_PROGRESS = 0x8009033F,
    SEC_E_KDC_INVALID_REQUEST = 0x80090340,
    SEC_E_KDC_UNABLE_TO_REFER = 0x80090341,
    SEC_E_KDC_UNKNOWN_ETYPE = 0x80090342,
    SEC_E_UNSUPPORTED_PREAUTH = 0x80090343,
    SEC_E_DELEGATION_REQUIRED = 0x80090345,
    SEC_E_BAD_BINDINGS = 0x80090346,
    SEC_E_MULTIPLE_ACCOUNTS = 0x80090347,
    SEC_E_NO_KERB_KEY = 0x80090348,
    SEC_E_CERT_WRONG_USAGE = 0x80090349,
    SEC_E_DOWNGRADE_DETECTED = 0x80090350,
    SEC_E_SMARTCARD_CERT_REVOKED = 0x80090351,
    SEC_E_ISSUING_CA_UNTRUSTED = 0x80090352,
    SEC_E_REVOCATION_OFFLINE_C = 0x80090353,
    SEC_E_PKINIT_CLIENT_FAILURE = 0x80090354,
    SEC_E_SMARTCARD_CERT_EXPIRED = 0x80090355,
    SEC_E_NO_S4U_PROT_SUPPORT = 0x80090356,
    SEC_E_CROSSREALM_DELEGATION_FAILURE = 0x80090357,
    SEC_E_REVOCATION_OFFLINE_KDC = 0x80090358,
    SEC_E_ISSUING_CA_UNTRUSTED_KDC = 0x80090359,
    SEC_E_KDC_CERT_EXPIRED = 0x8009035A,
    SEC_E_KDC_CERT_REVOKED = 0x8009035B,
    SEC_E_INVALID_PARAMETER = 0x8009035D,
    SEC_E_DELEGATION_POLICY = 0x8009035E,
    SEC_E_POLICY_NLTM_ONLY = 0x8009035F,
    SEC_E_NO_CONTEXT = 0x80090361,
    SEC_E_PKU2U_CERT_FAILURE = 0x80090362,
    SEC_E_MUTUAL_AUTH_FAILED = 0x80090363,

    SEC_I_CONTINUE_NEEDED = 0x00090312,
    SEC_I_COMPLETE_NEEDED = 0x00090313,
    SEC_I_COMPLETE_AND_CONTINUE = 0x00090314,
    SEC_I_LOCAL_LOGON = 0x00090315,
    SEC_I_CONTEXT_EXPIRED = 0x00090317,
    SEC_I_INCOMPLETE_CREDENTIALS = 0x00090320,
    SEC_I_RENEGOTIATE = 0x00090321,
    SEC_I_NO_LSA_CONTEXT = 0x00090323,
    SEC_I_SIGNATURE_NEEDED = 0x0009035C,
    SEC_I_NO_RENEGOTIATION = 0x00090360
};

/* InitializeSecurityContext Flags */
enum ISC_REQ {
    ISC_REQ_DELEGATE = 0x00000001,
    ISC_REQ_MUTUAL_AUTH = 0x00000002,
    ISC_REQ_REPLAY_DETECT = 0x00000004,
    ISC_REQ_SEQUENCE_DETECT = 0x00000008,
    ISC_REQ_CONFIDENTIALITY = 0x00000010,
    ISC_REQ_USE_SESSION_KEY = 0x00000020,
    ISC_REQ_PROMPT_FOR_CREDS = 0x00000040,
    ISC_REQ_USE_SUPPLIED_CREDS = 0x00000080,
    ISC_REQ_ALLOCATE_MEMORY = 0x00000100,
    ISC_REQ_USE_DCE_STYLE = 0x00000200,
    ISC_REQ_DATAGRAM = 0x00000400,
    ISC_REQ_CONNECTION = 0x00000800,
    ISC_REQ_CALL_LEVEL = 0x00001000,
    ISC_REQ_FRAGMENT_SUPPLIED = 0x00002000,
    ISC_REQ_EXTENDED_ERROR = 0x00004000,
    ISC_REQ_STREAM = 0x00008000,
    ISC_REQ_INTEGRITY = 0x00010000,
    ISC_REQ_IDENTIFY = 0x00020000,
    ISC_REQ_NULL_SESSION = 0x00040000,
    ISC_REQ_MANUAL_CRED_VALIDATION = 0x00080000,
    ISC_REQ_RESERVED1 = 0x00100000,
    ISC_REQ_FRAGMENT_TO_FIT = 0x00200000,
    ISC_REQ_FORWARD_CREDENTIALS = 0x00400000,
    ISC_REQ_NO_INTEGRITY = 0x00800000,
    ISC_REQ_USE_HTTP_STYLE = 0x01000000
};

/* AcceptSecurityContext Flags */
enum ASC_REQ {
    ASC_REQ_DELEGATE = 0x00000001,
    ASC_REQ_MUTUAL_AUTH = 0x00000002,
    ASC_REQ_REPLAY_DETECT = 0x00000004,
    ASC_REQ_SEQUENCE_DETECT = 0x00000008,
    ASC_REQ_CONFIDENTIALITY = 0x00000010,
    ASC_REQ_USE_SESSION_KEY = 0x00000020,
    ASC_REQ_ALLOCATE_MEMORY = 0x00000100,
    ASC_REQ_USE_DCE_STYLE = 0x00000200,
    ASC_REQ_DATAGRAM = 0x00000400,
    ASC_REQ_CONNECTION = 0x00000800,
    ASC_REQ_CALL_LEVEL = 0x00001000,
    ASC_REQ_EXTENDED_ERROR = 0x00008000,
    ASC_REQ_STREAM = 0x00010000,
    ASC_REQ_INTEGRITY = 0x00020000,
    ASC_REQ_LICENSING = 0x00040000,
    ASC_REQ_IDENTIFY = 0x00080000,
    ASC_REQ_ALLOW_NULL_SESSION = 0x00100000,
    ASC_REQ_ALLOW_NON_USER_LOGONS = 0x00200000,
    ASC_REQ_ALLOW_CONTEXT_REPLAY = 0x00400000,
    ASC_REQ_FRAGMENT_TO_FIT = 0x00800000,
    ASC_REQ_FRAGMENT_SUPPLIED = 0x00002000,
    ASC_REQ_NO_TOKEN = 0x01000000,
    ASC_REQ_PROXY_BINDINGS = 0x04000000,
    ASC_REQ_ALLOW_MISSING_BINDINGS = 0x10000000
};

enum ASC_RET {
    ASC_RET_DELEGATE = 0x00000001,
    ASC_RET_MUTUAL_AUTH = 0x00000002,
    ASC_RET_REPLAY_DETECT = 0x00000004,
    ASC_RET_SEQUENCE_DETECT = 0x00000008,
    ASC_RET_CONFIDENTIALITY = 0x00000010,
    ASC_RET_USE_SESSION_KEY = 0x00000020,
    ASC_RET_ALLOCATED_MEMORY = 0x00000100,
    ASC_RET_USED_DCE_STYLE = 0x00000200,
    ASC_RET_DATAGRAM = 0x00000400,
    ASC_RET_CONNECTION = 0x00000800,
    ASC_RET_CALL_LEVEL = 0x00002000,
    ASC_RET_THIRD_LEG_FAILED = 0x00004000,
    ASC_RET_EXTENDED_ERROR = 0x00008000,
    ASC_RET_STREAM = 0x00010000,
    ASC_RET_INTEGRITY = 0x00020000,
    ASC_RET_LICENSING = 0x00040000,
    ASC_RET_IDENTIFY = 0x00080000,
    ASC_RET_NULL_SESSION = 0x00100000,
    ASC_RET_ALLOW_NON_USER_LOGONS = 0x00200000,
    ASC_RET_FRAGMENT_ONLY = 0x00800000,
    ASC_RET_NO_TOKEN = 0x01000000,
    ASC_RET_NO_PROXY_BINDINGS = 0x04000000,
    ASC_RET_MISSING_BINDINGS = 0x10000000
};

enum CredentialUse {
    SECPKG_CRED_INBOUND = 0x00000001,
    SECPKG_CRED_OUTBOUND = 0x00000002,
    SECPKG_CRED_BOTH = 0x00000003,
    SECPKG_CRED_AUTOLOGON_RESTRICTED = 0x00000010,
    SECPKG_CRED_PROCESS_POLICY_ONLY = 0x00000020
};


// using SEC_GET_KEY_FN = void (*)(void* Arg, void* Principal, uint32_t KeyVer, void** Key, SEC_STATUS* pStatus);
// using HANDLE = void*;
// using PHANDLE = void*;
// using LPHANDLE = void*;

struct SecurityFunctionTable
{
    virtual ~SecurityFunctionTable() = default;

    // GSS_Acquire_cred
    // ACQUIRE_CREDENTIALS_HANDLE_FN AcquireCredentialsHandle;
    virtual SEC_STATUS AcquireCredentialsHandle(const char * pszPrincipal,
                                                Array * pvLogonID,
                                                SEC_WINNT_AUTH_IDENTITY const* pAuthData) = 0;

    // GSS_Init_sec_context
    // INITIALIZE_SECURITY_CONTEXT_FN InitializeSecurityContext;
    virtual SEC_STATUS InitializeSecurityContext(array_view_const_char pszTargetName,
                                                 array_view_const_u8 input_buffer,
                                                 Array& output_buffer) = 0;

    // GSS_Accept_sec_context
    // ACCEPT_SECURITY_CONTEXT AcceptSecurityContext;
    virtual SEC_STATUS AcceptSecurityContext(array_view_const_u8 input_buffer,
                                             Array& output_buffer) = 0;

    // GSS_Wrap
    // ENCRYPT_MESSAGE EncryptMessage;
    virtual SEC_STATUS EncryptMessage(array_view_const_u8 data_in,
                                      Array& data_out,
                                      unsigned long messageSeqNo) = 0;

    // GSS_Unwrap
    // DECRYPT_MESSAGE DecryptMessage;
    virtual SEC_STATUS DecryptMessage(array_view_const_u8 data_in,
                                      Array& data_out,
                                      unsigned long messageSeqNo) = 0;
};

struct UnimplementedSecurityFunctionTable : SecurityFunctionTable
{
    SEC_STATUS AcquireCredentialsHandle(
        const char * /*pszPrincipal*/,
        Array * /*pvLogonID*/,
        SEC_WINNT_AUTH_IDENTITY const* /*pAuthData*/
    ) override
    {
        return SEC_E_UNSUPPORTED_FUNCTION;
    }

    SEC_STATUS InitializeSecurityContext(
        array_view_const_char /*pszTargetName*/,
        array_view_const_u8 /*input_buffer*/,
        Array& /*output_buffer*/
    ) override
    {
        return SEC_E_UNSUPPORTED_FUNCTION;
    }

    SEC_STATUS AcceptSecurityContext(
        array_view_const_u8 /*input_buffer*/,
        Array& /*output_buffer*/
    ) override
    {
        return SEC_E_UNSUPPORTED_FUNCTION;
    }

    SEC_STATUS EncryptMessage(
        array_view_const_u8 /*data_in*/, Array& /*data_out*/,
        unsigned long /*messageSeqNo*/
    ) override
    {
        return SEC_E_UNSUPPORTED_FUNCTION;
    }

    SEC_STATUS DecryptMessage(
        array_view_const_u8 /*data_in*/, Array& /*data_out*/,
        unsigned long /*messageSeqNo*/
    ) override
    {
        return SEC_E_UNSUPPORTED_FUNCTION;
    }
};

enum SecInterface {
    NTLM_Interface,
    Kerberos_Interface,
    //SChannel_Interface
};<|MERGE_RESOLUTION|>--- conflicted
+++ resolved
@@ -92,10 +92,6 @@
     }
 
     void copy(const_bytes_view source) {
-<<<<<<< HEAD
-        LOG(LOG_INFO, "copy to buffer to {%p %lu} avbufsize = %lu", source.data(), source.size(), this->avbuf.size());
-=======
->>>>>>> e1f5b491
         if (source.size() > this->size()){
             this->avbuf = this->buf_maker.dyn_array(source.size());
         }
@@ -105,10 +101,6 @@
     }
 
     void copy(const_bytes_view source, uint32_t offset) {
-<<<<<<< HEAD
-        LOG(LOG_INFO, "copy to buffer to {%p %lu} offset=%u avbufsize = %lu (2)", source.data(), source.size(), offset, this->avbuf.size());
-=======
->>>>>>> e1f5b491
         assert(this->size() >= source.size() + offset);
         if (!source.empty()) {
             memcpy(this->avbuf.data() + offset, source.data(), source.size());
