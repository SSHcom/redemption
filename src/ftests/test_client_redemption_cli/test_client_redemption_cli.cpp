--- conflicted
+++ resolved
@@ -1227,25 +1227,16 @@
 
         if (mod != nullptr && front.is_pipe_ok) {
 
-        if (mod->logged_on == mod_api::CLIENT_LOGGED) {
-            mod->logged_on = mod_api::CLIENT_UNLOGGED;
-
-<<<<<<< HEAD
+            if (mod->logged_on == mod_api::CLIENT_LOGGED) {
+                mod->logged_on = mod_api::CLIENT_UNLOGGED;
+
                 std::cout << " RDP Session Log On." <<  std::endl;
                 if (quick_connection_test) {
                     front.disconnect(mod, st_mod);
                     exit(0);
                 }
                 break;
-            default: break;
-=======
-            std::cout << " RDP Session Log On." <<  std::endl;
-            if (quick_connection_test) {
-                disconnect(mod, st_mod, front.connection_time);
-                exit(0);
             }
->>>>>>> 08670817
-        }
 
         if (time_set_connection_test) {
 
