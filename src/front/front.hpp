--- conflicted
+++ resolved
@@ -1050,14 +1050,8 @@
         if (this->nomouse) {
             this->capture->set_pointer_display();
         }
-<<<<<<< HEAD
-        if (this->capture->get_graphic_api()) {
-            this->set_gd(this->capture->get_graphic_api());
-=======
-        this->capture->get_capture_event().set_trigger_time(wait_obj::NOW);
         if (this->capture->has_graphic_api()) {
             this->set_gd(this->capture);
->>>>>>> 5eb509ce
             this->capture->add_graphic(this->orders.graphics_update_pdu());
         }
 
