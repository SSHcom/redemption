--- conflicted
+++ resolved
@@ -710,16 +710,6 @@
             });
         }
 
-<<<<<<< HEAD
-        auto tvtmp = this->session_reactor.get_current_time() + this->ini.get<cfg::globals::handshake_timeout>();
-
-        LOG(LOG_INFO, "set front connection timeout at %u s %u us", unsigned(tvtmp.tv_sec), unsigned(tvtmp.tv_usec));
-
-
-        init_TLS();
-
-=======
->>>>>>> 5797394a
         // --------------------------------------------------------
 
         for (bool& x : this->palette_memblt_sent) {
@@ -2813,25 +2803,14 @@
         break;
 
         case ACTIVATE_AND_PROCESS_DATA:
-<<<<<<< HEAD
-//            LOG_IF(true||bool(this->verbose & Verbose::basic_trace4), LOG_INFO,
-//                "Front::incoming: ACTIVATE_AND_PROCESS_DATA");
+            LOG_IF(true||bool(this->verbose & Verbose::basic_trace4), LOG_INFO,
+                "Front::incoming: ACTIVATE_AND_PROCESS_DATA");
             this->activate_and_process_data(tpdu, current_pdu_type, cb, sesman);
         break;
         case FRONT_UP_AND_RUNNING:
-//            LOG_IF(true||bool(this->verbose & Verbose::basic_trace4), LOG_INFO,
-//                "Front::incoming: FRONT_UP_AND_RUNNING");
+            LOG_IF(true||bool(this->verbose & Verbose::basic_trace4), LOG_INFO,
+                "Front::incoming: FRONT_UP_AND_RUNNING");
             this->up_and_running(tpdu, current_pdu_type, cb, sesman);
-=======
-            LOG_IF(bool(this->verbose & Verbose::basic_trace4), LOG_INFO,
-                "Front::incoming: ACTIVATE_AND_PROCESS_DATA");
-            this->activate_and_process_data(tpdu, current_pdu_type, cb);
-        break;
-        case UP_AND_RUNNING:
-            LOG_IF(bool(this->verbose & Verbose::basic_trace4), LOG_INFO,
-                "Front::incoming: UP_AND_RUNNING");
-            this->up_and_running(tpdu, current_pdu_type, cb);
->>>>>>> 5797394a
         break;
         }
     }
