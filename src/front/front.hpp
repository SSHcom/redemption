/*
    This program is free software; you can redistribute it and/or modify it
     under the terms of the GNU General Public License as published by the
     Free Software Foundation; either version 2 of the License, or (at your
     option) any later version.

    This program is distributed in the hope that it will be useful, but
     WITHOUT ANY WARRANTY; without even the implied warranty of
     MERCHANTABILITY or FITNESS FOR A PARTICULAR PURPOSE. See the GNU General
     Public License for more details.

    You should have received a copy of the GNU General Public License along
     with this program; if not, write to the Free Software Foundation, Inc.,
     675 Mass Ave, Cambridge, MA 02139, USA.

    Product name: redemption, a FLOSS RDP proxy
    Copyright (C) Wallix 2013
    Author(s): Christophe Grosjean, Javier Caverni, Xavier Dunat,
               Dominique Lafages, Raphael Zhou, Meng Tan
    Based on xrdp Copyright (C) Jay Sorg 2004-2010

    Front object (server), used to communicate with RDP client
*/

#pragma once

#include "utils/log.hpp"

#include <stdlib.h>
#include <stdint.h>
#include <string.h>
#include <memory>

#include "openssl_tls.hpp"
#include "utils/stream.hpp"
#include "transport/transport.hpp"
#include "core/RDP/x224.hpp"
#include "core/RDP/nego.hpp"
#include "core/RDP/mcs.hpp"
#include "core/RDP/lic.hpp"
#include "core/channel_list.hpp"
#include "core/RDP/gcc.hpp"
#include "core/RDP/sec.hpp"
#include "utils/colors.hpp"
#include "core/RDP/fastpath.hpp"
#include "core/RDP/slowpath.hpp"

#include "utils/crypto/ssl_lib.hpp"
#include "utils/bitfu.hpp"
#include "utils/rect.hpp"
#include "utils/region.hpp"
#include "capture/capture.hpp"
#include "core/font.hpp"
#include "utils/bitmap.hpp"
#include "core/RDP/caches/bmpcache.hpp"
#include "core/RDP/caches/bmpcachepersister.hpp"
#include "core/RDP/caches/glyphcache.hpp"
#include "core/RDP/caches/pointercache.hpp"
#include "core/RDP/caches/brushcache.hpp"
#include "core/channel_names.hpp"
#include "core/client_info.hpp"
#include "configs/config.hpp"
#include "core/error.hpp"
#include "core/callback.hpp"
#include "utils/colors.hpp"
#include "utils/bitfu.hpp"
#include "utils/confdescriptor.hpp"
#include "transport/in_file_transport.hpp"
#include "transport/out_file_transport.hpp"
#include "utils/pattutils.hpp"

#include "core/RDP/GraphicUpdatePDU.hpp"
#include "core/RDP/PersistentKeyListPDU.hpp"
#include "core/RDP/remote_programs.hpp"
#include "core/RDP/SaveSessionInfoPDU.hpp"
#include "core/RDP/SuppressOutputPDU.hpp"

#include "core/RDP/capabilities/cap_bmpcache.hpp"
#include "core/RDP/capabilities/offscreencache.hpp"
#include "core/RDP/capabilities/bmpcache2.hpp"
#include "core/RDP/capabilities/bitmapcachehostsupport.hpp"
#include "core/RDP/capabilities/colcache.hpp"
#include "core/RDP/capabilities/pointer.hpp"
#include "core/RDP/capabilities/cap_share.hpp"
#include "core/RDP/capabilities/cap_brushcache.hpp"
#include "core/RDP/capabilities/input.hpp"
#include "core/RDP/capabilities/multifragmentupdate.hpp"
#include "core/RDP/capabilities/compdesk.hpp"
#include "core/RDP/capabilities/cap_font.hpp"
#include "core/RDP/capabilities/cap_glyphcache.hpp"
#include "core/RDP/capabilities/rail.hpp"
#include "core/RDP/capabilities/window.hpp"
#include "core/RDP/capabilities/largepointer.hpp"

#include "core/RDP/SaveSessionInfoPDU.hpp"

#include "core/front_api.hpp"
#include "utils/genrandom.hpp"

#include "acl/auth_api.hpp"

#include "keyboard/keymap2.hpp"

#include "core/RDP/mppc_40.hpp"
#include "core/RDP/mppc_50.hpp"
#include "core/RDP/mppc_60.hpp"
#include "core/RDP/mppc_61.hpp"

#include "core/RDP/MonitorLayoutPDU.hpp"
#include "utils/timeout.hpp"
#include "utils/sugar/cast.hpp"
#include "utils/sugar/underlying_cast.hpp"
#include "utils/sugar/non_null_ptr.hpp"

#include "gdi/clip_from_cmd.hpp"
#include "gdi/graphic_cmd_color.hpp"

#include "capture/png_params.hpp"
#include "capture/flv_params.hpp"
#include "capture/wrm_params.hpp"
#include "capture/ocr_params.hpp"
#include "capture/flv_params_from_ini.hpp"
#include "capture/wrm_capture.hpp" // TODO GraphicToFile::Verbose


class Front : public FrontAPI
{
    using FrontAPI::draw;

    // for printf with %p
    using voidp = void const *;

public:
    bool has_user_activity = true;

    enum CaptureState {
          CAPTURE_STATE_UNKNOWN
        , CAPTURE_STATE_STARTED
        , CAPTURE_STATE_PAUSED
        , CAPTURE_STATE_STOPED
    } capture_state;
    Capture * capture;

    REDEMPTION_VERBOSE_FLAGS(private, verbose)
    {
        none,
        basic_trace     = 1 << 0,
        basic_trace2    = 1 << 1,
        basic_trace3    = 1 << 2,
        basic_trace4    = 1 << 3,
        basic_trace5    = 1 << 5,
        graphic         = 1 << 6,
        channel         = 1 << 7,
        global_channel  = 1 << 13,
        sec_decrypted   = 1 << 14,

        // RDPSerializer
        bmp_cache        = 1 << 8,
        internal_buffer  = 1 << 9,

        // BmpCachePersister
        cache_from_disk  = 1 << 10,
        bmp_info         = 1 << 11,
    };

private:
    struct Graphics
    {
        BmpCache bmp_cache;
        BmpCachePersister * bmp_cache_persister;
        BrushCache brush_cache;
        PointerCache pointer_cache;
        GlyphCache glyph_cache;

        struct PrivateGraphicsUpdatePDU final : GraphicsUpdatePDU {
            PrivateGraphicsUpdatePDU(
                OrderCaps & client_order_caps
              , Transport & trans
              , uint16_t & userid
              , int & shareid
              , int & encryptionLevel
              , CryptContext & encrypt
              , const uint8_t bpp
              , BmpCache & bmp_cache
              , GlyphCache & gly_cache
              , PointerCache & pointer_cache
              , const int bitmap_cache_version
              , const int use_bitmap_comp
              , const int op2
              , size_t max_bitmap_size
              , bool fastpath_support
              , rdp_mppc_enc * mppc_enc
              , bool compression
              , bool send_new_pointer
              , GraphicsUpdatePDU::Verbose verbose
            )
            : GraphicsUpdatePDU(
                trans
              , userid
              , shareid
              , encryptionLevel
              , encrypt
              , bpp
              , bmp_cache
              , gly_cache
              , pointer_cache
              , bitmap_cache_version
              , use_bitmap_comp
              , op2
              , max_bitmap_size
              , fastpath_support
              , mppc_enc
              , compression
              , send_new_pointer
              , verbose
            )
            , client_order_caps(client_order_caps)
            {}

            using GraphicsUpdatePDU::draw;

            void draw(const RDP::FrameMarker & order) override {
                if (this->client_order_caps.orderSupportExFlags & ORDERFLAGS_EX_ALTSEC_FRAME_MARKER_SUPPORT) {
                    GraphicsUpdatePDU::draw(order);
                }
            }

            void draw(const RDPBitmapData & bitmap_data, const Bitmap & bmp) override {
                StaticOutStream<65535> bmp_stream;
                Bitmap new_bmp(this->capture_bpp, bmp);

                new_bmp.compress(this->capture_bpp, bmp_stream);

                RDPBitmapData target_bitmap_data = bitmap_data;

                target_bitmap_data.bits_per_pixel = new_bmp.bpp();
                target_bitmap_data.flags          = BITMAP_COMPRESSION | NO_BITMAP_COMPRESSION_HDR;
                target_bitmap_data.bitmap_length  = bmp_stream.get_offset();

                GraphicsUpdatePDU::draw(target_bitmap_data, new_bmp);
            }

            void set_palette(const BGRPalette&) override {
            }

            OrderCaps & client_order_caps;
        } graphics_update_pdu;

        Graphics(
            OrderCaps & client_order_caps
          , ClientInfo const & client_info
          , Transport & trans
          , uint16_t & userid
          , int & shareid
          , int & encryptionLevel
          , CryptContext & encrypt
          , const Inifile & ini
          , size_t max_bitmap_size
          , bool fastpath_support
          , rdp_mppc_enc * mppc_enc
          , Verbose verbose
        )
        : bmp_cache(
            BmpCache::Front
          , client_info.bpp
          , client_info.number_of_cache
          , ((client_info.cache_flags & ALLOW_CACHE_WAITING_LIST_FLAG) && ini.get<cfg::client::cache_waiting_list>()),
            BmpCache::CacheOption(
                client_info.cache1_entries
              , client_info.cache1_size
              , client_info.cache1_persistent),
            BmpCache::CacheOption(
                client_info.cache2_entries
              , client_info.cache2_size
              , client_info.cache2_persistent),
            BmpCache::CacheOption(
                client_info.cache3_entries
              , client_info.cache3_size
              , client_info.cache3_persistent),
            BmpCache::CacheOption(
                client_info.cache4_entries
              , client_info.cache4_size
              , client_info.cache4_persistent),
            BmpCache::CacheOption(
                client_info.cache5_entries
              , client_info.cache5_size
              , client_info.cache5_persistent),
            to_verbose_flags(ini.get<cfg::debug::cache>())
          )
        , bmp_cache_persister([&ini, verbose, this]() {
            BmpCachePersister * bmp_cache_persister = nullptr;

            if (ini.get<cfg::client::persistent_disk_bitmap_cache>() &&
                ini.get<cfg::client::persist_bitmap_cache_on_disk>() &&
                bmp_cache.has_cache_persistent()) {
                // Generates the name of file.
                char cache_filename[2048];
                ::snprintf(cache_filename, sizeof(cache_filename) - 1, "%s/PDBC-%s-%d",
                    PERSISTENT_PATH "/client", ini.get<cfg::globals::host>().c_str(), this->bmp_cache.bpp);
                cache_filename[sizeof(cache_filename) - 1] = '\0';

                int fd = ::open(cache_filename, O_RDONLY);
                if (fd != -1) {
                    try {
                        InFileTransport ift(fd);

                        BmpCachePersister::Verbose cache_verbose
                            = ( bool(verbose & Verbose::cache_from_disk)
                                ? BmpCachePersister::Verbose::from_disk
                                : BmpCachePersister::Verbose::none
                            )|( bool(verbose & Verbose::bmp_info)
                                ? BmpCachePersister::Verbose::bmp_info
                                : BmpCachePersister::Verbose::none
                            );
                        bmp_cache_persister = new BmpCachePersister(
                            this->bmp_cache, ift, cache_filename, cache_verbose
                        );
                    }
                    catch (const Error & e) {
                        ::close(fd);
                        if (e.id != ERR_PDBC_LOAD) {
                            throw;
                        }
                    }
                }
            }

            return bmp_cache_persister;
        }())
        , pointer_cache(client_info.pointer_cache_entries)
        , glyph_cache(client_info.number_of_entries_in_glyph_cache)
        , graphics_update_pdu(
            client_order_caps
          , trans
          , userid
          , shareid
          , encryptionLevel
          , encrypt
          , client_info.bpp
          , this->bmp_cache
          , this->glyph_cache
          , this->pointer_cache
          , client_info.bitmap_cache_version
          , ini.get<cfg::client::bitmap_compression>()
          , client_info.use_compact_packets
          , max_bitmap_size
          , fastpath_support
          , mppc_enc
          , bool(ini.get<cfg::client::rdp_compression>()) ? client_info.rdp_compression : 0
          , bool(ini.get<cfg::client::enable_new_pointer_update>()) ? client_info.supported_new_pointer_update : 0
          , ( (ini.get<cfg::debug::primary_orders>()
                ? RDPSerializer::Verbose::primary_orders   : RDPSerializer::Verbose::none)
            | (ini.get<cfg::debug::secondary_orders>()
                ? RDPSerializer::Verbose::secondary_orders : RDPSerializer::Verbose::none)
            | (ini.get<cfg::debug::bitmap_update>()
                ? RDPSerializer::Verbose::bitmap_update    : RDPSerializer::Verbose::none)
            | (bool(verbose & Verbose::bmp_cache)
                ? RDPSerializer::Verbose::bmp_cache        : RDPSerializer::Verbose::none)
            | (bool(verbose & Verbose::internal_buffer)
                ? RDPSerializer::Verbose::internal_buffer  : RDPSerializer::Verbose::none)
            | (bool(verbose & Verbose::basic_trace4)
                ? RDPSerializer::Verbose::pointer          : RDPSerializer::Verbose::none)
            )
        )
        {}
    };

    struct GraphicsPointer
    {
        Graphics * p = nullptr;
        bool is_initialized = false;
        gdi::GraphicApi * gd = nullptr;
        std::unique_ptr<gdi::GraphicApi> gd_converted;

        ~GraphicsPointer() {
            if (this->is_initialized) {
                this->p->~Graphics();
            }
            ::operator delete(this->p);
        }

        void initialize(
            OrderCaps & client_order_caps
          , ClientInfo const & client_info
          , Transport & trans
          , uint16_t & userid
          , int & shareid
          , int & encryptionLevel
          , CryptContext & encrypt
          , const Inifile & ini
          , size_t max_bitmap_size
          , bool fastpath_support
          , rdp_mppc_enc * mppc_enc
          , Verbose verbose
        ) {
            this->gd_converted.reset();
            this->gd = nullptr;

            if (this->p) {
                this->is_initialized = false;
                this->p->~Graphics();
            }
            else {
                this->p = static_cast<decltype(this->p)>(::operator new(sizeof(decltype(*this->p))));
            }

            new (this->p) Graphics(
                client_order_caps, client_info, trans, userid, shareid, encryptionLevel, encrypt,
                ini, max_bitmap_size, fastpath_support, mppc_enc, verbose
            );
            this->is_initialized = true;
        }

        void clear_bmp_cache_persister() {
            delete this->p->bmp_cache_persister;
            this->p->bmp_cache_persister = nullptr;
        }

        bool has_bmp_cache_persister() const {
            return this->p && this->p->bmp_cache_persister;
        }

        BmpCachePersister * bmp_cache_persister() const
        { return this->p->bmp_cache_persister; }

        uint8_t bpp() const { return this->p->bmp_cache.bpp; }

        int add_brush(uint8_t* brush_item_data, int& cache_idx)
        { return this->p->brush_cache.add_brush(brush_item_data, cache_idx); }

        brush_item const & brush_at(int cache_idx) const
        { return this->p->brush_cache.brush_items[cache_idx]; }

        Graphics::PrivateGraphicsUpdatePDU & graphics_update_pdu()
        { return this->p->graphics_update_pdu; }

        gdi::GraphicApi & get_graphics_api() {
            if (this->gd) {
                return *this->gd;
            }
            return this->graphics_update_pdu();
        }

        template<class Enc>
        struct GraphicConverter : gdi::GraphicApi
        {
            void draw(RDP::FrameMarker    const & cmd) override { this->draw_impl( cmd); }
            void draw(RDPDestBlt          const & cmd, Rect clip) override { this->draw_impl(cmd, clip); }
            void draw(RDPMultiDstBlt      const & cmd, Rect clip) override { this->draw_impl(cmd, clip); }
            void draw(RDPPatBlt           const & cmd, Rect clip, gdi::ColorCtx color_ctx) override { this->draw_impl(cmd, clip, color_ctx); }
            void draw(RDP::RDPMultiPatBlt const & cmd, Rect clip, gdi::ColorCtx color_ctx) override { this->draw_impl(cmd, clip, color_ctx); }
            void draw(RDPOpaqueRect       const & cmd, Rect clip, gdi::ColorCtx color_ctx) override { this->draw_impl(cmd, clip, color_ctx); }
            void draw(RDPMultiOpaqueRect  const & cmd, Rect clip, gdi::ColorCtx color_ctx) override { this->draw_impl(cmd, clip, color_ctx); }
            void draw(RDPScrBlt           const & cmd, Rect clip) override { this->draw_impl(cmd, clip); }
            void draw(RDP::RDPMultiScrBlt const & cmd, Rect clip) override { this->draw_impl(cmd, clip); }
            void draw(RDPLineTo           const & cmd, Rect clip, gdi::ColorCtx color_ctx) override { this->draw_impl(cmd, clip, color_ctx); }
            void draw(RDPPolygonSC        const & cmd, Rect clip, gdi::ColorCtx color_ctx) override { this->draw_impl(cmd, clip, color_ctx); }
            void draw(RDPPolygonCB        const & cmd, Rect clip, gdi::ColorCtx color_ctx) override { this->draw_impl(cmd, clip, color_ctx); }
            void draw(RDPPolyline         const & cmd, Rect clip, gdi::ColorCtx color_ctx) override { this->draw_impl(cmd, clip, color_ctx); }
            void draw(RDPEllipseSC        const & cmd, Rect clip, gdi::ColorCtx color_ctx) override { this->draw_impl(cmd, clip, color_ctx); }
            void draw(RDPEllipseCB        const & cmd, Rect clip, gdi::ColorCtx color_ctx) override { this->draw_impl(cmd, clip, color_ctx); }
            void draw(RDPBitmapData       const & cmd, Bitmap const & bmp) override { this->draw_impl(cmd, bmp); }
            void draw(RDPMemBlt           const & cmd, Rect clip, Bitmap const & bmp) override { this->draw_impl(cmd, clip, bmp);}
            void draw(RDPMem3Blt          const & cmd, Rect clip, gdi::ColorCtx color_ctx, Bitmap const & bmp) override { this->draw_impl(cmd, clip, color_ctx, bmp); }
            void draw(RDPGlyphIndex       const & cmd, Rect clip, gdi::ColorCtx color_ctx, GlyphCache const & gly_cache) override { this->draw_impl(cmd, clip, color_ctx, gly_cache); }

            void draw(const RDP::RAIL::NewOrExistingWindow            & cmd) override { this->draw_impl(cmd); }
            void draw(const RDP::RAIL::WindowIcon                     & cmd) override { this->draw_impl(cmd); }
            void draw(const RDP::RAIL::CachedIcon                     & cmd) override { this->draw_impl(cmd); }
            void draw(const RDP::RAIL::DeletedWindow                  & cmd) override { this->draw_impl(cmd); }
            void draw(const RDP::RAIL::NewOrExistingNotificationIcons & cmd) override { this->draw_impl(cmd); }
            void draw(const RDP::RAIL::DeletedNotificationIcons       & cmd) override { this->draw_impl(cmd); }
            void draw(const RDP::RAIL::ActivelyMonitoredDesktop       & cmd) override { this->draw_impl(cmd); }
            void draw(const RDP::RAIL::NonMonitoredDesktop            & cmd) override { this->draw_impl(cmd); }

            void draw(RDPColCache   const & cmd) override { this->draw_impl(cmd); }
            void draw(RDPBrushCache const & cmd) override { this->draw_impl(cmd); }

            void set_pointer(Pointer    const & pointer) override { this->graphics.set_pointer(pointer); }
            void set_palette(BGRPalette const & palette) override { this->graphics.set_palette(palette); }

            void sync() override { this->graphics.sync(); }

            void set_row(std::size_t rownum, const uint8_t * data) override { this->graphics.set_row(rownum, data); }

            void begin_update() override { this->graphics.begin_update(); }
            void end_update() override { this->graphics.end_update(); }

        private:
            template<class... Ts>
            void draw_impl(Ts const & ... args)
            {
                this->graphics.draw(args...);
            }

            template<class Cmd, class... Ts>
            void draw_impl(Cmd const & cmd, Rect clip, gdi::ColorCtx color_ctx, Ts const & ... args)
            {
                constexpr auto depth = gdi::Depth::from_bpp(Enc::bpp);
                std::cerr << int(color_ctx.depth().to_bpp()) << " -> " << int(Enc::bpp) << "\n";
                Cmd const & new_cmd = (depth == color_ctx.depth())
                    ? cmd
                    : [&cmd, &color_ctx]() {
                        auto color_convertor = [&color_ctx](RDPColor c) {
                            Enc enc;
                            switch (color_ctx.depth()) {
                                case gdi::Depth::depth8() : return enc(decode_color8()(c, *color_ctx.palette()));
                                case gdi::Depth::depth15(): return enc(decode_color15()(c));
                                case gdi::Depth::depth16(): return enc(decode_color16()(c));
                                case gdi::Depth::depth24(): return enc(decode_color24()(c));
                                case gdi::Depth::unspecified(): default: assert(!"unknown depth");
                            }
                            return RDPColor{};
                        };
                        Cmd new_cmd = cmd;
                        gdi::GraphicCmdColor::encode_cmd_color(color_convertor, new_cmd);
                        return new_cmd;
                    }();
                this->graphics.draw(new_cmd, clip, gdi::ColorCtx{depth, color_ctx.palette()}, args...);
            }

            Graphics::PrivateGraphicsUpdatePDU & graphics;

        public:
            GraphicConverter(Graphics::PrivateGraphicsUpdatePDU & graphics)
            : graphics(graphics)
            {}
        };

        template<class Enc>
        void build_graphics(Enc const & /*enc*/)
        {
            using Drawable = GraphicConverter<Enc>;
            this->gd_converted = std::make_unique<Drawable>(this->graphics_update_pdu());
            this->gd = this->gd_converted.get();
        }

        gdi::GraphicApi & initialize_drawable(uint8_t client_bpp)
        {
            assert(this->is_initialized);

            this->gd_converted.reset();

            switch (client_bpp) {
                case 8 : this->build_graphics(encode_color8 {}); break;
                case 15: this->build_graphics(encode_color15{}); break;
                case 16: this->build_graphics(encode_color16{}); break;
                case 24:
                case 32: this->build_graphics(encode_color24{}); break;
            }

            assert(this->gd);

            return *this->gd;
        }
    } orders;

    struct write_x224_dt_tpdu_fn
    {
        void operator()(StreamSize<256>, OutStream & x224_header, std::size_t sz) const {
            X224::DT_TPDU_Send(x224_header, sz);
        }
    };

    /// \param fn  Fn(MCS::ChannelJoinRequest_Recv &)
    template<class Fn>
    void channel_join_request_transmission(Fn fn) {
        constexpr size_t array_size = 256;
        uint8_t array[array_size];
        uint8_t * end = array;
        X224::RecvFactory fx224(this->trans, &end, array_size);
        REDASSERT(fx224.type == X224::DT_TPDU);
        InStream x224_data(array, end - array);
        X224::DT_TPDU_Recv x224(x224_data);
        MCS::ChannelJoinRequest_Recv mcs(x224.payload, MCS::PER_ENCODING);

        fn(mcs);

        write_packets(
            this->trans,
            [&mcs](StreamSize<256>, OutStream & mcs_cjcf_data) {
                MCS::ChannelJoinConfirm_Send(
                    mcs_cjcf_data, MCS::RT_SUCCESSFUL,
                    mcs.initiator, mcs.channelId,
                    true, mcs.channelId,
                    MCS::PER_ENCODING
                );
            },
            write_x224_dt_tpdu_fn{}
        );
    }

    non_null_ptr<gdi::GraphicApi> gd = &gdi::null_gd();
    non_null_ptr<gdi::GraphicApi> graphics_update = &gdi::null_gd();

    void set_gd(gdi::GraphicApi * new_gd) {
        this->gd = new_gd;
        this->graphics_update = new_gd;
    }

    void set_gd(gdi::GraphicApi & new_gd) {
        this->set_gd(&new_gd);
    }

public:
    Keymap2 keymap;

protected:
    CHANNELS::ChannelDefArray channel_list;

public:
    int up_and_running;

private:
    int share_id;
    int encryptionLevel; /* 1, 2, 3 = low, medium, high */

public:
    ClientInfo client_info;

private:
    Transport & trans;

    uint16_t userid;
    uint8_t pub_mod[512];
    uint8_t pri_exp[512];
    uint8_t server_random[32];
    CryptContext encrypt, decrypt;

    int order_level;

private:
    Inifile & ini;
    CryptoContext & cctx;

    bool palette_memblt_sent[6];

    BGRPalette mod_palette_rgb {BGRPalette::classic_332_rgb()};

public:
    uint8_t mod_bpp;

private:
    uint8_t capture_bpp;

    enum {
        CONNECTION_INITIATION,
        WAITING_FOR_LOGON_INFO,
        WAITING_FOR_ANSWER_TO_LICENCE,
        ACTIVATE_AND_PROCESS_DATA
    } state;

    Random & gen;
    Fstat fstat;

    bool fastpath_support;                    // choice of programmer
    bool client_fastpath_input_event_support; // = choice of programmer
    bool server_fastpath_update_support;      // choice of programmer + capability of client
    bool tls_client_active;
    bool mem3blt_support;
    int clientRequestedProtocols;

    std::string server_capabilities_filename;

    Transport * persistent_key_list_transport;

    rdp_mppc_enc * mppc_enc;

    auth_api & authentifier;
    bool       auth_info_sent;

    uint16_t rail_channel_id = 0;

    size_t max_bitmap_size = 1024 * 64;

    bool focus_on_password_textbox = false;
    bool consent_ui_is_visible     = false;

    bool session_probe_started_ = false;

    Timeout timeout;

    bool is_client_disconnected = false;

    bool client_support_monitor_layout_pdu = false;

    bool session_resized = false;

public:
    void draw(RDP::FrameMarker    const & cmd) override { this->draw_impl( cmd); }
    void draw(RDPDestBlt          const & cmd, Rect clip) override { this->draw_impl(cmd, clip); }
    void draw(RDPMultiDstBlt      const & cmd, Rect clip) override { this->draw_impl(cmd, clip); }
    void draw(RDPPatBlt           const & cmd, Rect clip, gdi::ColorCtx color_ctx) override { this->draw_impl(cmd, clip, color_ctx); }
    void draw(RDP::RDPMultiPatBlt const & cmd, Rect clip, gdi::ColorCtx color_ctx) override { this->draw_impl(cmd, clip, color_ctx); }
    void draw(RDPOpaqueRect       const & cmd, Rect clip, gdi::ColorCtx color_ctx) override { this->draw_impl(cmd, clip, color_ctx); }
    void draw(RDPMultiOpaqueRect  const & cmd, Rect clip, gdi::ColorCtx color_ctx) override { this->draw_impl(cmd, clip, color_ctx); }
    void draw(RDPScrBlt           const & cmd, Rect clip) override { this->draw_impl(cmd, clip); }
    void draw(RDP::RDPMultiScrBlt const & cmd, Rect clip) override { this->draw_impl(cmd, clip); }
    void draw(RDPLineTo           const & cmd, Rect clip, gdi::ColorCtx color_ctx) override { this->draw_impl(cmd, clip, color_ctx); }
    void draw(RDPPolygonSC        const & cmd, Rect clip, gdi::ColorCtx color_ctx) override { this->draw_impl(cmd, clip, color_ctx); }
    void draw(RDPPolygonCB        const & cmd, Rect clip, gdi::ColorCtx color_ctx) override { this->draw_impl(cmd, clip, color_ctx); }
    void draw(RDPPolyline         const & cmd, Rect clip, gdi::ColorCtx color_ctx) override { this->draw_impl(cmd, clip, color_ctx); }
    void draw(RDPEllipseSC        const & cmd, Rect clip, gdi::ColorCtx color_ctx) override { this->draw_impl(cmd, clip, color_ctx); }
    void draw(RDPEllipseCB        const & cmd, Rect clip, gdi::ColorCtx color_ctx) override { this->draw_impl(cmd, clip, color_ctx); }
    void draw(RDPBitmapData       const & cmd, Bitmap const & bmp) override { this->draw_impl(cmd, bmp); }
    void draw(RDPMemBlt           const & cmd, Rect clip, Bitmap const & bmp) override { this->draw_impl(cmd, clip, bmp);}
    void draw(RDPMem3Blt          const & cmd, Rect clip, gdi::ColorCtx color_ctx, Bitmap const & bmp) override { this->draw_impl(cmd, clip, color_ctx, bmp); }
    void draw(RDPGlyphIndex       const & cmd, Rect clip, gdi::ColorCtx color_ctx, GlyphCache const & gly_cache) override { this->draw_impl(cmd, clip, color_ctx, gly_cache); }

    void draw(const RDP::RAIL::NewOrExistingWindow            & cmd) override { this->draw_impl(cmd); }
    void draw(const RDP::RAIL::WindowIcon                     & cmd) override { this->draw_impl(cmd); }
    void draw(const RDP::RAIL::CachedIcon                     & cmd) override { this->draw_impl(cmd); }
    void draw(const RDP::RAIL::DeletedWindow                  & cmd) override { this->draw_impl(cmd); }
    void draw(const RDP::RAIL::NewOrExistingNotificationIcons & cmd) override { this->draw_impl(cmd); }
    void draw(const RDP::RAIL::DeletedNotificationIcons       & cmd) override { this->draw_impl(cmd); }
    void draw(const RDP::RAIL::ActivelyMonitoredDesktop       & cmd) override { this->draw_impl(cmd); }
    void draw(const RDP::RAIL::NonMonitoredDesktop            & cmd) override { this->draw_impl(cmd); }

    void draw(RDPColCache   const & cmd) override { this->draw_impl(cmd); }
    void draw(RDPBrushCache const & cmd) override { this->draw_impl(cmd); }

    BGRPalette const & get_palette() const { return this->mod_palette_rgb; }

    // TODO: this is temporary, to remove after refactoring capture code
    char basename[1024];

public:
    Front(  Transport & trans
          , Random & gen
          , Inifile & ini
          , CryptoContext & cctx
          , auth_api & authentifier
          , bool fp_support // If true, fast-path must be supported
          , bool mem3blt_support
          , time_t now
          , const char * server_capabilities_filename = ""
          , Transport * persistent_key_list_transport = nullptr
          )
    : FrontAPI(ini.get<cfg::globals::notimestamp>(), ini.get<cfg::globals::nomouse>())
    , capture_state(CAPTURE_STATE_UNKNOWN)
    , capture(nullptr)
    , verbose(static_cast<Verbose>(ini.get<cfg::debug::front>()))
    , up_and_running(0)
    , share_id(65538)
    , encryptionLevel(underlying_cast(ini.get<cfg::globals::encryptionLevel>()) + 1)
    , trans(trans)
    , userid(0)
    , order_level(0)
    , ini(ini)
    , cctx(cctx)
    , mod_bpp(0)
    , capture_bpp(0)
    , state(CONNECTION_INITIATION)
    , gen(gen)
    , fastpath_support(fp_support)
    , client_fastpath_input_event_support(fp_support)
    , server_fastpath_update_support(false)
    , tls_client_active(true)
    , mem3blt_support(mem3blt_support)
    , clientRequestedProtocols(X224::PROTOCOL_RDP)
    , server_capabilities_filename(server_capabilities_filename)
    , persistent_key_list_transport(persistent_key_list_transport)
    , mppc_enc(nullptr)
    , authentifier(authentifier)
    , auth_info_sent(false)
    , timeout(now, this->ini.get<cfg::globals::handshake_timeout>().count())
    {
        // init TLS
        // --------------------------------------------------------


        // -------- Start of system wide SSL_Ctx option ------------------------------

        // ERR_load_crypto_strings() registers the error strings for all libcrypto
        // functions. SSL_load_error_strings() does the same, but also registers the
        // libssl error strings.

        // One of these functions should be called before generating textual error
        // messages. However, this is not required when memory usage is an issue.

        // ERR_free_strings() frees all previously loaded error strings.

        SSL_load_error_strings();

        // SSL_library_init() registers the available SSL/TLS ciphers and digests.
        // OpenSSL_add_ssl_algorithms() and SSLeay_add_ssl_algorithms() are synonyms
        // for SSL_library_init().

        // - SSL_library_init() must be called before any other action takes place.
        // - SSL_library_init() is not reentrant.
        // - SSL_library_init() always returns "1", so it is safe to discard the return
        // value.

        // Note: OpenSSL 0.9.8o and 1.0.0a and later added SHA2 algorithms to
        // SSL_library_init(). Applications which need to use SHA2 in earlier versions
        // of OpenSSL should call OpenSSL_add_all_algorithms() as well.

        SSL_library_init();

        // --------------------------------------------------------

        for (size_t i = 0; i < 6 ; i++) {
            this->palette_memblt_sent[i] = false;
        }

        // from server_sec
        // CGR: see if init has influence for the 3 following fields
        memset(this->server_random, 0, 32);

        // shared
        memset(this->decrypt.key, 0, 16);
        memset(this->encrypt.key, 0, 16);
        memset(this->decrypt.update_key, 0, 16);
        memset(this->encrypt.update_key, 0, 16);

        switch (this->encryptionLevel) {
        case 1:
        case 2:
            this->decrypt.encryptionMethod = 1; /* 40 bits */
            this->encrypt.encryptionMethod = 1; /* 40 bits */
        break;
        default:
        case 3:
            this->decrypt.encryptionMethod = 2; /* 128 bits */
            this->encrypt.encryptionMethod = 2; /* 128 bits */
        break;
        }

        this->event.set(500000);
        this->event.object_and_time = true;
    }

    ~Front() override {
        ERR_free_strings();
        delete this->mppc_enc;

        if (this->orders.has_bmp_cache_persister()) {
            this->save_persistent_disk_bitmap_cache();
        }

        delete this->capture;
    }

    wait_obj& get_event() override {
        if (this->session_resized) {
            this->event.set(0);
            this->event.object_and_time = true;
        }

        return this->event;
    }

    uint64_t get_total_received() const
    {
        return this->trans.get_total_received();
    }

    uint64_t get_total_sent() const
    {
        return this->trans.get_total_sent();
    }

    ResizeResult server_resize(int width, int height, int bpp) override
    {
        ResizeResult res = ResizeResult::no_need;

        this->mod_bpp = bpp;

        if (bpp == 8) {
            this->palette_sent = false;
            for (bool & b : this->palette_memblt_sent) {
                b = false;
            }
        }

        if (this->client_info.width != width
         || this->client_info.height != height) {
            if (!this->client_info.remote_program) {
                /* older client can't resize */
                if (client_info.build <= 419) {
                    LOG(LOG_WARNING, "Resizing is not available on older RDP clients");
                    // resizing needed but not available
                    res = ResizeResult::fail;
                }
                else {
                    LOG(LOG_INFO, "Resizing client to : %d x %d x %d", width, height, this->client_info.bpp);

                    this->client_info.width = width;
                    this->client_info.height = height;

                    if (this->capture)
                    {
                        CaptureState original_capture_state = this->capture_state;

                        this->must_be_stop_capture();
                        this->can_be_start_capture();

                        this->capture_state = original_capture_state;
                    }

                    // TODO Why are we not calling this->flush() instead ? Looks dubious.
                    // send buffered orders
                    this->orders.graphics_update_pdu().sync();

                    // clear all pending orders, caches data, and so on and
                    // start a send_deactive, send_deman_active process with
                    // the new resolution setting
                    /* shut down the rdp client */
                    this->up_and_running = 0;
                    this->send_deactive();
                    /* this should do the actual resizing */
                    this->send_demand_active();
                    this->send_monitor_layout();

                    LOG(LOG_INFO, "Front::server_resize::ACTIVATED (resize)");
                    state = ACTIVATE_AND_PROCESS_DATA;
                    res = ResizeResult::done;
                }
            }
            else {
                this->session_resized = true;
            }
        }

        // resizing not necessary
        return res;
    }

    void set_pointer(const Pointer & cursor) override {
        this->graphics_update->set_pointer(cursor);
    }

    void update_pointer_position(uint16_t xPos, uint16_t yPos) override
    {
        this->orders.graphics_update_pdu().update_pointer_position(xPos, yPos);
        //if (  this->capture
        //   && (this->capture_state == CAPTURE_STATE_STARTED)) {
        //    this->capture->update_pointer_position(xPos, yPos);
        //}
    }

    // ===========================================================================
    bool can_be_start_capture() override
    {
        LOG(LOG_INFO, "Starting Capture");
        // Recording is enabled.
        // TODO simplify use of movie flag. Should probably be tested outside before calling start_capture. Do we still really need that flag. Maybe sesman can just provide flags of recording types

        if (!ini.get<cfg::globals::is_rec>() &&
            bool(ini.get<cfg::video::disable_keyboard_log>() & KeyboardLogFlags::syslog) &&
//            ini.get<cfg::context::pattern_kill>().empty() &&
//            ini.get<cfg::context::pattern_notify>().empty()
            !::contains_kbd_or_ocr_pattern(ini.get<cfg::context::pattern_kill>().c_str()) &&
            !::contains_kbd_or_ocr_pattern(ini.get<cfg::context::pattern_notify>().c_str())
        ) {
            LOG(LOG_INFO, "No Capture 1");
            return false;
        }

        if (this->capture) {
            LOG(LOG_INFO, "Front::start_capture: session capture is already started");

            LOG(LOG_INFO, "No Capture 2");
            return false;
        }

        if (!ini.get<cfg::globals::is_rec>()) {
            ini.set<cfg::video::capture_flags>(
                (::contains_ocr_pattern(ini.get<cfg::context::pattern_kill>().c_str()) ||
                 ::contains_ocr_pattern(ini.get<cfg::context::pattern_notify>().c_str())) ?
                CaptureFlags::ocr : CaptureFlags::none);
            ini.set<cfg::video::png_limit>(0);
        }

        LOG(LOG_INFO, "---<>  Front::start_capture  <>---");
        struct timeval now = tvtime();

        if (bool(this->verbose & Verbose::basic_trace)) {
            LOG(LOG_INFO, "movie_path    = %s\n", ini.get<cfg::globals::movie_path>());
            LOG(LOG_INFO, "auth_user     = %s\n", ini.get<cfg::globals::auth_user>());
            LOG(LOG_INFO, "host          = %s\n", ini.get<cfg::globals::host>());
            LOG(LOG_INFO, "target_device = %s\n", ini.get<cfg::globals::target_device>());
            LOG(LOG_INFO, "target_user   = %s\n", ini.get<cfg::globals::target_user>());
        }

        this->capture_bpp = ((ini.get<cfg::video::wrm_color_depth_selection_strategy>() == ColorDepthSelectionStrategy::depth16) ? 16 : 24);
        // TODO remove this after unifying capture interface
        bool full_video = false;
        FlvParams flv_params = flv_params_from_ini(this->client_info.width, this->client_info.height, ini);

        GraphicToFile::Verbose wrm_verbose = to_verbose_flags(ini.get<cfg::debug::capture>())
            | (ini.get<cfg::debug::primary_orders>() ?GraphicToFile::Verbose::primary_orders:GraphicToFile::Verbose::none)
            | (ini.get<cfg::debug::secondary_orders>() ?GraphicToFile::Verbose::secondary_orders:GraphicToFile::Verbose::none)
            | (ini.get<cfg::debug::bitmap_update>() ?GraphicToFile::Verbose::bitmap_update:GraphicToFile::Verbose::none);

        WrmCompressionAlgorithm wrm_compression_algorithm = ini.get<cfg::video::wrm_compression_algorithm>();
        std::chrono::duration<unsigned int, std::ratio<1l, 100l> > wrm_frame_interval = ini.get<cfg::video::frame_interval>();
        std::chrono::seconds wrm_break_interval = ini.get<cfg::video::break_interval>();
        TraceType wrm_trace_type = ini.get<cfg::globals::trace_type>();

        const char * record_tmp_path = ini.get<cfg::video::record_tmp_path>().c_str();
        const char * record_path = ini.get<cfg::video::record_path>().c_str();
        const CaptureFlags capture_flags = ini.get<cfg::video::capture_flags>();

        bool capture_wrm = bool(capture_flags & CaptureFlags::wrm);
        bool capture_pattern_checker = (::contains_ocr_pattern(ini.get<cfg::context::pattern_kill>().c_str())
                || ::contains_ocr_pattern(ini.get<cfg::context::pattern_notify>().c_str()));

        bool capture_ocr = bool(capture_flags & CaptureFlags::ocr) || capture_pattern_checker;
        bool capture_flv = bool(capture_flags & CaptureFlags::flv);
        bool capture_flv_full = full_video;
        bool capture_meta = capture_ocr;
        bool capture_kbd = !bool(ini.get<cfg::video::disable_keyboard_log>() & KeyboardLogFlags::syslog)
          || ini.get<cfg::session_log::enable_session_log>()
          || ::contains_kbd_pattern(ini.get<cfg::context::pattern_kill>().c_str())
          || ::contains_kbd_pattern(ini.get<cfg::context::pattern_notify>().c_str())
        ;

        OcrParams ocr_params = {
                ini.get<cfg::ocr::version>(),
                ocr::locale::LocaleId(
                    static_cast<ocr::locale::LocaleId::type_id>(ini.get<cfg::ocr::locale>())),
                ini.get<cfg::ocr::on_title_bar_only>(),
                ini.get<cfg::ocr::max_unrecog_char_rate>(),
                ini.get<cfg::ocr::interval>()
        };

        const int groupid = ini.get<cfg::video::capture_groupid>(); // www-data
        const char * hash_path = ini.get<cfg::video::hash_path>().c_str();
        const char * movie_path = ini.get<cfg::globals::movie_path>().c_str();

        cctx.set_master_key(ini.get<cfg::crypto::key0>());
        cctx.set_hmac_key(ini.get<cfg::crypto::key1>());

        if (recursive_create_directory(record_path, S_IRWXU | S_IRGRP | S_IXGRP, groupid) != 0) {
            LOG(LOG_ERR, "Failed to create directory: \"%s\"", record_path);
        }

        if (recursive_create_directory(hash_path, S_IRWXU | S_IRGRP | S_IXGRP, groupid) != 0) {
            LOG(LOG_ERR, "Failed to create directory: \"%s\"", hash_path);
        }

        char path[1024];
//        char basename[1024];
        char extension[128];

        strcpy(path, WRM_PATH "/");     // default value, actual one should come from movie_path
        strcpy(this->basename, movie_path);
        strcpy(extension, "");          // extension is currently ignored

        if (!canonical_path(movie_path, path, sizeof(path), this->basename, sizeof(this->basename), extension, sizeof(extension))
        ) {
            LOG(LOG_ERR, "Buffer Overflowed: Path too long");
            throw Error(ERR_RECORDER_FAILED_TO_FOUND_PATH);
        }

        PngParams png_params = {
                0, 0,
                ini.get<cfg::video::png_interval>(),
                100u,
                ini.get<cfg::video::png_limit>(),
                true,
                &this->authentifier,
                record_tmp_path,
                this->basename,
                groupid
        };
        bool capture_png = bool(capture_flags & CaptureFlags::png) && (png_params.png_limit > 0);

        if (ini.get<cfg::debug::capture>()) {
            LOG(LOG_INFO, "Enable capture:  %s%s  kbd=%d %s%s%s  ocr=%d %s",
                capture_wrm ?"wrm ":"",
                capture_png ?"png ":"",
                capture_kbd ? 1 : 0,
                capture_flv ?"flv ":"",
                capture_flv_full ?"flv_full ":"",
                capture_pattern_checker ?"pattern ":"",
                capture_ocr ? (ocr_params.ocr_version == OcrVersion::v2 ? 2 : 1) : 0,
                capture_meta?"meta ":""
            );
        }

        MetaParams meta_params;
        KbdLogParams kbdlog_params;
        PatternCheckerParams patter_checker_params;
        SequencedVideoParams sequenced_video_params;
        FullVideoParams full_video_params;

        WrmParams wrm_params(
            this->capture_bpp,
            wrm_trace_type,
            this->cctx,
            this->gen,
            this->fstat,
            record_path,
            hash_path,
            basename,
            groupid,
            wrm_frame_interval,
            wrm_break_interval,
            wrm_compression_algorithm,
            int(wrm_verbose)
        );

        const char * pattern_kill = ini.get<cfg::context::pattern_kill>().c_str();
        const char * pattern_notify = ini.get<cfg::context::pattern_notify>().c_str();
        int debug_capture = ini.get<cfg::debug::capture>();
        bool flv_capture_chunk = ini.get<cfg::globals::capture_chunk>();
        bool meta_enable_session_log = ini.get<cfg::session_log::enable_session_log>();
        const std::chrono::duration<long int> flv_break_interval = ini.get<cfg::video::flv_break_interval>();
        bool syslog_keyboard_log = bool(ini.get<cfg::video::disable_keyboard_log>() & KeyboardLogFlags::syslog);
        bool rt_display = ini.get<cfg::video::rt_display>();
        bool disable_keyboard_log = bool(ini.get<cfg::video::disable_keyboard_log>() & KeyboardLogFlags::wrm);
        bool session_log_enabled = ini.get<cfg::session_log::enable_session_log>();
        bool keyboard_fully_masked = ini.get<cfg::session_log::keyboard_input_masking_level>()
             != ::KeyboardInputMaskingLevel::fully_masked;
        bool meta_keyboard_log = bool(ini.get<cfg::video::disable_keyboard_log>() & KeyboardLogFlags::meta);

        this->capture = new Capture(
                                      capture_wrm, wrm_params
                                    , capture_png, png_params
                                    , capture_pattern_checker, patter_checker_params
                                    , capture_ocr, ocr_params
                                    , capture_flv, sequenced_video_params
                                    , capture_flv_full, full_video_params
                                    , capture_meta, meta_params
                                    , capture_kbd, kbdlog_params
                                    , this->basename
                                    , now
                                    , this->client_info.width, this->client_info.height
                                    , this->mod_bpp, this->capture_bpp
                                    , record_tmp_path
                                    , record_path
                                    , groupid
                                    , flv_params
                                    , false, &this->authentifier
                                    , nullptr
                                    , pattern_kill
                                    , pattern_notify
                                    , debug_capture
                                    , flv_capture_chunk
                                    , meta_enable_session_log
                                    , flv_break_interval
                                    , syslog_keyboard_log
                                    , rt_display
                                    , disable_keyboard_log
                                    , session_log_enabled
                                    , keyboard_fully_masked
                                    , meta_keyboard_log
                                    );
        if (this->nomouse) {
            this->capture->set_pointer_display();
        }
        this->capture->get_capture_event().set();
        this->capture_state = CAPTURE_STATE_STARTED;
        if (this->capture->get_graphic_api()) {
            this->set_gd(this->capture->get_graphic_api());
            this->capture->add_graphic(this->orders.get_graphics_api());
        }

        this->update_keyboard_input_mask_state();

        if (capture_wrm) {
            this->ini.set_acl<cfg::context::recording_started>(true);
        }

//        this->authentifier.capture_started = true;

        return true;
    }

    bool must_be_stop_capture() override
    {
        if (this->capture) {
            LOG(LOG_INFO, "---<>   Front::stop_capture  <>---");
//            this->authentifier->capture_started = false;
            delete this->capture;
            this->capture = nullptr;

            this->capture_state = CAPTURE_STATE_STOPED;

            this->set_gd(this->orders.get_graphics_api());
            return true;
        }
        return false;
    }

    void update_config(bool enable_rt_display) {
        if (  this->capture
           && (this->capture_state == CAPTURE_STATE_STARTED)) {
            this->capture->update_config(enable_rt_display);
        }
    }

    void periodic_snapshot()
    {
        //LOG(LOG_INFO, "periodic snapshot");
        if (  this->capture
           && (this->capture_state == CAPTURE_STATE_STARTED)) {
            struct timeval now = tvtime();
            this->capture->periodic_snapshot(
                now, this->mouse_x, this->mouse_y
              , false  // ignore frame in time interval
            );
        }
    }
    // ===========================================================================

    static int get_appropriate_compression_type(int client_supported_type, int front_supported_type)
    {
        if (((client_supported_type < PACKET_COMPR_TYPE_8K) || (client_supported_type > PACKET_COMPR_TYPE_RDP61)) ||
            ((front_supported_type  < PACKET_COMPR_TYPE_8K) || (front_supported_type  > PACKET_COMPR_TYPE_RDP61)))
            return -1;

        static int compress_type_selector[4][4] = {
            { PACKET_COMPR_TYPE_8K, PACKET_COMPR_TYPE_8K,  PACKET_COMPR_TYPE_8K,   PACKET_COMPR_TYPE_8K    },
            { PACKET_COMPR_TYPE_8K, PACKET_COMPR_TYPE_64K, PACKET_COMPR_TYPE_64K,  PACKET_COMPR_TYPE_64K   },
            { PACKET_COMPR_TYPE_8K, PACKET_COMPR_TYPE_64K, PACKET_COMPR_TYPE_RDP6, PACKET_COMPR_TYPE_RDP6  },
            { PACKET_COMPR_TYPE_8K, PACKET_COMPR_TYPE_64K, PACKET_COMPR_TYPE_RDP6, PACKET_COMPR_TYPE_RDP61 }
        };

        return compress_type_selector[client_supported_type][front_supported_type];
    }

    void save_persistent_disk_bitmap_cache() const {
        if (!this->ini.get<cfg::client::persistent_disk_bitmap_cache>() || !this->ini.get<cfg::client::persist_bitmap_cache_on_disk>())
            return;

        const char * persistent_path = PERSISTENT_PATH "/client";

        // Ensures that the directory exists.
        if (::recursive_create_directory(persistent_path, S_IRWXU | S_IRWXG, -1) != 0) {
            LOG( LOG_ERR
               , "front::save_persistent_disk_bitmap_cache: failed to create directory \"%s\"."
               , persistent_path);
            throw Error(ERR_BITMAP_CACHE_PERSISTENT, 0);
        }

        // Generates the name of file.
        char filename[2048];
        ::snprintf(filename, sizeof(filename) - 1, "%s/PDBC-%s-%d",
            persistent_path, this->ini.get<cfg::globals::host>().c_str(), this->orders.bpp());
        filename[sizeof(filename) - 1] = '\0';

        char filename_temporary[2048];
        ::snprintf(filename_temporary, sizeof(filename_temporary) - 1, "%s/PDBC-%s-%d-XXXXXX.tmp",
            persistent_path, this->ini.get<cfg::globals::host>().c_str(), this->orders.bpp());
        filename_temporary[sizeof(filename_temporary) - 1] = '\0';

        int fd = ::mkostemps(filename_temporary, 4, O_CREAT | O_WRONLY);
        if (fd == -1) {
            LOG( LOG_ERR
               , "front::save_persistent_disk_bitmap_cache: "
                 "failed to open (temporary) file for writing. filename=\"%s\""
               , filename_temporary);
            throw Error(ERR_PDBC_SAVE);
        }

        try {
            OutFileTransport oft(fd);

            BmpCachePersister::save_all_to_disk(
                this->orders.p->bmp_cache, oft,
                convert_verbose_flags(this->verbose)
            );

            ::close(fd);

            if (::rename(filename_temporary, filename) == -1) {
                LOG( LOG_WARNING
                   , "front::save_persistent_disk_bitmap_cache: failed to rename the (temporary) file. "
                     "old_filename=\"%s\" new_filename=\"%s\""
                   , filename_temporary, filename);
                ::unlink(filename_temporary);
            }
        }
        catch (...) {
            ::close(fd);
            ::unlink(filename_temporary);
        }
    }

private:
    void reset() {
        if (bool(this->verbose & Verbose::basic_trace)) {
            LOG(LOG_INFO, "Front::reset::use_bitmap_comp=%u", this->ini.get<cfg::client::bitmap_compression>() ? 1 : 0);
            LOG(LOG_INFO, "Front::reset::use_compact_packets=%u", this->client_info.use_compact_packets);
            LOG(LOG_INFO, "Front::reset::bitmap_cache_version=%u", this->client_info.bitmap_cache_version);
        }

        if (this->mppc_enc) {
            delete this->mppc_enc;
            this->mppc_enc = nullptr;
        }

        this->max_bitmap_size = 1024 * 64;

        switch (Front::get_appropriate_compression_type(this->client_info.rdp_compression_type, static_cast<int>(this->ini.get<cfg::client::rdp_compression>()) - 1))
        {
        case PACKET_COMPR_TYPE_RDP61:
            if (bool(this->verbose & Verbose::basic_trace)) {
                LOG(LOG_INFO, "Front: Use RDP 6.1 Bulk compression");
            }
            //this->mppc_enc_match_finder = new rdp_mppc_61_enc_sequential_search_match_finder();
            this->mppc_enc = new rdp_mppc_61_enc_hash_based(this->ini.get<cfg::debug::compression>());
            break;
        case PACKET_COMPR_TYPE_RDP6:
            if (bool(this->verbose & Verbose::basic_trace)) {
                LOG(LOG_INFO, "Front: Use RDP 6.0 Bulk compression");
            }
            this->mppc_enc = new rdp_mppc_60_enc(this->ini.get<cfg::debug::compression>());
            break;
        case PACKET_COMPR_TYPE_64K:
            if (bool(this->verbose & Verbose::basic_trace)) {
                LOG(LOG_INFO, "Front: Use RDP 5.0 Bulk compression");
            }
            this->mppc_enc = new rdp_mppc_50_enc(this->ini.get<cfg::debug::compression>());
            break;
        case PACKET_COMPR_TYPE_8K:
            if (bool(this->verbose & Verbose::basic_trace)) {
                LOG(LOG_INFO, "Front: Use RDP 4.0 Bulk compression");
            }
            this->mppc_enc = new rdp_mppc_40_enc(this->ini.get<cfg::debug::compression>());
            this->max_bitmap_size = 1024 * 8;
            break;
        }

        if (this->orders.has_bmp_cache_persister()) {
            this->save_persistent_disk_bitmap_cache();
        }

        this->orders.initialize(
            this->client_info.order_caps
          , this->client_info
          , this->trans
          , this->userid
          , this->share_id
          , this->encryptionLevel
          , this->encrypt
          , this->ini
          , this->max_bitmap_size
          , this->server_fastpath_update_support
          , this->mppc_enc
          , this->verbose
        );
        this->set_gd(this->orders.graphics_update_pdu());
    }

public:
    void begin_update() override {
        if (bool(this->verbose & Verbose::graphic)) {
            LOG(LOG_INFO, "Front::begin_update level=%d", this->order_level);
        }
        this->order_level++;
    }

    void end_update() override {
        if (bool(this->verbose & Verbose::graphic)) {
            LOG(LOG_INFO, "Front::end_update level=%d", this->order_level);
        }
        this->order_level--;
        if (!this->up_and_running) {
            LOG(LOG_ERR, "Front is not up and running.");
            throw Error(ERR_RDP_EXPECTING_CONFIRMACTIVEPDU);
        }
        if (this->order_level == 0) {
            this->sync();
        }
    }

    void disconnect()
    {
        if (bool(this->verbose & Verbose::basic_trace)) {
            LOG(LOG_INFO, "Front::disconnect");
        }

        if (!this->is_client_disconnected) {
            write_packets(
                this->trans,
                [](StreamSize<256>, OutStream & mcs_data) {
                    MCS::DisconnectProviderUltimatum_Send(mcs_data, 3, MCS::PER_ENCODING);
                },
                write_x224_dt_tpdu_fn{}
            );
        }
    }

    const CHANNELS::ChannelDefArray & get_channel_list(void) const override {
        return this->channel_list;
    }

    void send_to_channel( const CHANNELS::ChannelDef & channel
                                , uint8_t const * chunk
                                , size_t length
                                , size_t chunk_size
                                , int flags) override {
        if (bool(this->verbose & Verbose::channel)) {
            LOG( LOG_INFO
               , "Front::send_to_channel(channel='%s'(%d), data=%p, length=%zu, chunk_size=%zu, flags=%x)"
               , channel.name, channel.chanid, voidp(chunk), length, chunk_size, flags);
        }

        if ((channel.flags & GCC::UserData::CSNet::CHANNEL_OPTION_SHOW_PROTOCOL) &&
            (channel.chanid != this->rail_channel_id)) {
            flags |= CHANNELS::CHANNEL_FLAG_SHOW_PROTOCOL;
        }

        CHANNELS::VirtualChannelPDU virtual_channel_pdu(bool(this->verbose & Verbose::channel));

        virtual_channel_pdu.send_to_client( this->trans, this->encrypt
                                          , this->encryptionLevel, userid, channel.chanid
                                          , length, flags, chunk, chunk_size);
    }

    void incoming(Callback & cb, time_t now)
    {
        switch(this->timeout.check(now)) {
        case Timeout::TIMEOUT_REACHED:
            LOG(LOG_ERR, "RDP handshake timeout reached!");
            throw Error(ERR_RDP_HANDSHAKE_TIMEOUT);
            break;
        case Timeout::TIMEOUT_NOT_REACHED:
            this->event.set(500000);
            break;
        default:
        case Timeout::TIMEOUT_INACTIVE:
            this->event.reset();
            this->event.object_and_time = false;
            break;
        }

        if (this->session_resized) {
            cb.refresh(Rect(0, 0, this->client_info.width, this->client_info.height));

            this->session_resized = false;
        }

        if (this->event.waked_up_by_time) return;

        unsigned expected;

        if (bool(this->verbose & Verbose::basic_trace3)) {
            LOG(LOG_INFO, "Front::incoming");
        }

        switch (this->state) {
        case CONNECTION_INITIATION:
        {
            // Connection Initiation
            // ---------------------

            // The client initiates the connection by sending the server an X.224 Connection
            //  Request PDU (class 0). The server responds with an X.224 Connection Confirm
            // PDU (class 0). From this point, all subsequent data sent between client and
            // server is wrapped in an X.224 Data Protocol Data Unit (PDU).

            // Client                                                     Server
            //    |------------X224 Connection Request PDU----------------> |
            //    | <----------X224 Connection Confirm PDU----------------- |

            if (bool(this->verbose & Verbose::basic_trace)) {
                LOG(LOG_INFO, "Front::incoming:CONNECTION_INITIATION");
                LOG(LOG_INFO, "Front::incoming::receiving x224 request PDU");
            }

            {
                constexpr size_t array_size = AUTOSIZE;
                uint8_t array[array_size];
                uint8_t * end = array;
                X224::RecvFactory fx224(this->trans, &end, array_size);
                InStream stream(array, end - array);

                X224::CR_TPDU_Recv x224(stream, this->ini.get<cfg::client::bogus_neg_request>());
                if (x224._header_size != stream.get_capacity()) {
                    LOG(LOG_ERR, "Front::incoming::connection request : all data should have been consumed,"
                                 " %zu bytes remains", stream.get_capacity() - x224._header_size);
                }
                this->clientRequestedProtocols = x224.rdp_neg_requestedProtocols;

                if (!this->ini.get<cfg::client::tls_support>() && !this->ini.get<cfg::client::tls_fallback_legacy>()) {
                    LOG(LOG_WARNING, "tls_support and tls_fallback_legacy should not be disabled at same time. tls_support is assumed to be enabled.");
                }

                if (// Proxy doesnt supports TLS or RDP client doesn't support TLS
                    (!this->ini.get<cfg::client::tls_support>() || 0 == (this->clientRequestedProtocols & X224::PROTOCOL_TLS))
                    // Fallback to legacy security protocol (RDP) is allowed.
                    && this->ini.get<cfg::client::tls_fallback_legacy>()) {
                    LOG(LOG_INFO, "Fallback to legacy security protocol");
                    this->tls_client_active = false;
                }
                else if ((0 == (this->clientRequestedProtocols & X224::PROTOCOL_TLS)) &&
                         !this->ini.get<cfg::client::tls_fallback_legacy>()) {
                    LOG(LOG_WARNING, "TLS security protocol is not supported by client. Allow falling back to legacy security protocol is probably necessary");
                }
            }

            if (bool(this->verbose & Verbose::basic_trace)) {
                LOG(LOG_INFO, "Front::incoming::sending x224 connection confirm PDU");
            }
            {
                uint8_t rdp_neg_type = 0;
                uint8_t rdp_neg_flags = /*0*/RdpNego::EXTENDED_CLIENT_DATA_SUPPORTED;
                uint32_t rdp_neg_code = 0;
                if (this->tls_client_active) {
                    LOG(LOG_INFO, "-----------------> Front::TLS Support Enabled");
                    if (this->clientRequestedProtocols & X224::PROTOCOL_TLS) {
                        rdp_neg_type = X224::RDP_NEG_RSP;
                        rdp_neg_code = X224::PROTOCOL_TLS;
                        this->encryptionLevel = 0;
                    }
                    else {
                        rdp_neg_type = X224::RDP_NEG_FAILURE;
                        rdp_neg_code = X224::SSL_REQUIRED_BY_SERVER;
                    }
                }
                else {
                    LOG(LOG_INFO, "-----------------> Front::TLS Support not Enabled");
                }

                StaticOutStream<256> stream;
                X224::CC_TPDU_Send x224(stream, rdp_neg_type, rdp_neg_flags, rdp_neg_code);
                this->trans.send(stream.get_data(), stream.get_offset());

                if (this->tls_client_active) {
                    this->trans.enable_server_tls(this->ini.get<cfg::globals::certificate_password>(),
                        this->ini.get<cfg::client::ssl_cipher_list>().c_str());

            // 2.2.10.2 Early User Authorization Result PDU
            // ============================================

            // The Early User Authorization Result PDU is sent from server to client and is used
            // to convey authorization information to the client. This PDU is only sent by the server
            // if the client advertised support for it by specifying the PROTOCOL_HYBRID_EX (0x00000008)
            // flag in the requestedProtocols field of the RDP Negotiation Request (section 2.2.1.1.1)
            // structure and it MUST be sent immediately after the CredSSP handshake (section 5.4.5.2) has completed.

            // authorizationResult (4 bytes): A 32-bit unsigned integer. Specifies the authorization result.

            // +---------------------------------+--------------------------------------------------------+
            // | AUTHZ_SUCCESS 0x00000000        | The user has permission to access the server.          |
            // +---------------------------------+--------------------------------------------------------+
            // | AUTHZ _ACCESS_DENIED 0x0000052E | The user does not have permission to access the server.|
            // +---------------------------------+--------------------------------------------------------+

                }
            }
            // Basic Settings Exchange
            // -----------------------

            // Basic Settings Exchange: Basic settings are exchanged between the client and
            // server by using the MCS Connect Initial and MCS Connect Response PDUs. The
            // Connect Initial PDU contains a GCC Conference Create Request, while the
            // Connect Response PDU contains a GCC Conference Create Response.

            // These two Generic Conference Control (GCC) packets contain concatenated
            // blocks of settings data (such as core data, security data and network data)
            // which are read by client and server

            // Client                                                     Server
            //    |--------------MCS Connect Initial PDU with-------------> |
            //                   GCC Conference Create Request
            //    | <------------MCS Connect Response PDU with------------- |
            //                   GCC conference Create Response

            if (bool(this->verbose & Verbose::basic_trace)) {
                LOG(LOG_INFO, "Front::incoming::Basic Settings Exchange");
            }


            constexpr size_t array_size = AUTOSIZE;
            uint8_t array[array_size];
            uint8_t * end = array;
            X224::RecvFactory fx224(this->trans, &end, array_size);
            InStream x224_data(array, end - array);

            X224::DT_TPDU_Recv x224(x224_data);
            MCS::CONNECT_INITIAL_PDU_Recv mcs_ci(x224.payload, MCS::BER_ENCODING);

            // GCC User Data
            // -------------
            GCC::Create_Request_Recv gcc_cr(mcs_ci.payload);
            // TODO ensure gcc_data substream is fully consumed

            while (gcc_cr.payload.in_check_rem(4)) {
                GCC::UserData::RecvFactory f(gcc_cr.payload);
                switch (f.tag) {
                    case CS_CORE:
                    {
                        GCC::UserData::CSCore cs_core;
                        cs_core.recv(f.payload);
                        if (bool(this->verbose & Verbose::basic_trace)) {
                            cs_core.log("Received from Client");
                        }

                        this->client_info.width     = cs_core.desktopWidth;
                        this->client_info.height    = cs_core.desktopHeight;
                        this->client_info.keylayout = cs_core.keyboardLayout;
                        this->client_info.build     = cs_core.clientBuild;
                        for (size_t i = 0; i < 16 ; i++) {
                            this->client_info.hostname[i] = cs_core.clientName[i];
                        }
                        //LOG(LOG_INFO, "hostname=\"%s\"", this->client_info.hostname);
                        this->client_info.bpp = 8;
                        switch (cs_core.postBeta2ColorDepth) {
                        case 0xca01:
                            /*
                            this->client_info.bpp =
                                (cs_core.highColorDepth <= 24)?cs_core.highColorDepth:24;
                            */
                            this->client_info.bpp = (
                                      (cs_core.earlyCapabilityFlags & GCC::UserData::RNS_UD_CS_WANT_32BPP_SESSION)
                                    ? 32
                                    : cs_core.highColorDepth
                                );
                        break;
                        case 0xca02:
                            this->client_info.bpp = 15;
                        break;
                        case 0xca03:
                            this->client_info.bpp = 16;
                        break;
                        case 0xca04:
                            this->client_info.bpp = 24;
                        break;
                        default:
                        break;
                        }
                        if (bool(this->ini.get<cfg::client::max_color_depth>())) {
                            this->client_info.bpp = std::min(
                                this->client_info.bpp, static_cast<int>(this->ini.get<cfg::client::max_color_depth>()));
                        }
                        this->client_support_monitor_layout_pdu =
                            (cs_core.earlyCapabilityFlags &
                             GCC::UserData::RNS_UD_CS_SUPPORT_MONITOR_LAYOUT_PDU);
                    }
                    break;
                    case CS_SECURITY:
                    {
                        GCC::UserData::CSSecurity cs_sec;
                        cs_sec.recv(f.payload);
                        if (bool(this->verbose & Verbose::basic_trace)) {
                            cs_sec.log("Received from Client");
                        }
                    }
                    break;
                    case CS_NET:
                    {
                        GCC::UserData::CSNet cs_net;
                        cs_net.recv(f.payload);
                        for (uint32_t index = 0; index < cs_net.channelCount; index++) {
                            const auto & channel_def = cs_net.channelDefArray[index];
                            CHANNELS::ChannelDef channel_item;
                            memcpy(channel_item.name, channel_def.name, 8);
                            channel_item.flags = channel_def.options;
                            channel_item.chanid = GCC::MCS_GLOBAL_CHANNEL + (index + 1);
                            this->channel_list.push_back(channel_item);

                            if (!this->rail_channel_id &&
                                !strcmp(channel_item.name, channel_names::rail)) {
                                this->rail_channel_id = channel_item.chanid;
                            }
                        }
                        if (bool(this->verbose & Verbose::basic_trace)) {
                            cs_net.log("Received from Client");
                        }
                    }
                    break;
                    case CS_CLUSTER:
                    {
                        GCC::UserData::CSCluster cs_cluster;
                        cs_cluster.recv(f.payload);
                        this->client_info.console_session =
                            (0 != (cs_cluster.flags & GCC::UserData::CSCluster::REDIRECTED_SESSIONID_FIELD_VALID));
                        if (bool(this->verbose & Verbose::basic_trace)) {
                            cs_cluster.log("Receiving from Client");
                        }
                    }
                    break;
                    case CS_MONITOR:
                    {
                        GCC::UserData::CSMonitor & cs_monitor =
                            this->client_info.cs_monitor;
                        cs_monitor.recv(f.payload);
                        if (bool(this->verbose & Verbose::basic_trace)) {
                            cs_monitor.log("Receiving from Client");
                        }

                        Rect client_monitors_rect = this->client_info.cs_monitor.get_rect();
                        if (bool(this->verbose & Verbose::basic_trace)) {
                            LOG(LOG_INFO, "MonitorsRect=(%d, %d, %d, %d)",
                                client_monitors_rect.x, client_monitors_rect.y,
                                client_monitors_rect.cx, client_monitors_rect.cy);
                        }

                        if (this->ini.get<cfg::globals::allow_using_multiple_monitors>()) {
                            this->client_info.width     = client_monitors_rect.cx + 1;
                            this->client_info.height    = client_monitors_rect.cy + 1;
                        }
                    }
                    break;
                    case CS_MCS_MSGCHANNEL:
                    {
                        GCC::UserData::CSMCSMsgChannel cs_mcs_msgchannel;
                        cs_mcs_msgchannel.recv(f.payload);
                        if (bool(this->verbose & Verbose::basic_trace)) {
                            cs_mcs_msgchannel.log("Receiving from Client");
                        }
                    }
                    break;
                    case CS_MULTITRANSPORT:
                    {
                        GCC::UserData::CSMultiTransport cs_multitransport;
                        cs_multitransport.recv(f.payload);
                        if (bool(this->verbose & Verbose::basic_trace)) {
                            cs_multitransport.log("Receiving from Client");
                        }
                    }
                    break;
                    default:
                        LOG(LOG_WARNING, "Unexpected data block tag %x\n", f.tag);
                    break;
                }
            }
            if (gcc_cr.payload.in_check_rem(1)) {
                LOG(LOG_ERR, "recv connect request parsing gcc data : short header");
                throw Error(ERR_MCS_DATA_SHORT_HEADER);
            }

            write_packets(
                this->trans,
                [this](StreamSize<65536-1024>, OutStream & stream) {
                    {
                        GCC::UserData::SCCore sc_core;
                        sc_core.version = 0x00080004;
                        if (this->tls_client_active) {
                            sc_core.length = 12;
                            sc_core.clientRequestedProtocols = this->clientRequestedProtocols;
                        }
                        if (bool(this->verbose & Verbose::basic_trace)) {
                            sc_core.log("Sending to client");
                        }
                        sc_core.emit(stream);
                    }
                    // ------------------------------------------------------------------
                    {
                        GCC::UserData::SCNet sc_net;
                        sc_net.MCSChannelId = GCC::MCS_GLOBAL_CHANNEL;
                        sc_net.channelCount = this->channel_list.size();
                        for (size_t index = 0; index < this->channel_list.size(); ++index) {
                            sc_net.channelDefArray[index].id = this->channel_list[index].chanid;
                        }
                        if (bool(this->verbose & Verbose::basic_trace)) {
                            sc_net.log("Sending to client");
                        }
                        sc_net.emit(stream);
                    }
                    // ------------------------------------------------------------------
                    if (this->tls_client_active) {
                        GCC::UserData::SCSecurity sc_sec1;
                        sc_sec1.encryptionMethod = 0;
                        sc_sec1.encryptionLevel = 0;
                        sc_sec1.length = 12;
                        sc_sec1.serverRandomLen = 0;
                        sc_sec1.serverCertLen = 0;
                        if (bool(this->verbose & Verbose::basic_trace)) {
                            sc_sec1.log("Sending to client");
                        }
                        sc_sec1.emit(stream);
                    }
                    else {
                        GCC::UserData::SCSecurity sc_sec1;
                        /*
                        For now rsa_keys are not in a configuration file any more, but as we were not changing keys
                        the values have been embedded in code and the key generator file removed from source code.

                        It will be put back at some later time using a clean parser/writer module and sll calls
                        coherent with the remaining of ReDemPtion code. For reference to historical key generator
                        code look for utils/keygen.cpp in old repository code.

                        references for RSA Keys: http://www.securiteam.com/windowsntfocus/5EP010KG0G.html
                        */
                        uint8_t rsa_keys_pub_mod[64] = {
                            0x67, 0xab, 0x0e, 0x6a, 0x9f, 0xd6, 0x2b, 0xa3,
                            0x32, 0x2f, 0x41, 0xd1, 0xce, 0xee, 0x61, 0xc3,
                            0x76, 0x0b, 0x26, 0x11, 0x70, 0x48, 0x8a, 0x8d,
                            0x23, 0x81, 0x95, 0xa0, 0x39, 0xf7, 0x5b, 0xaa,
                            0x3e, 0xf1, 0xed, 0xb8, 0xc4, 0xee, 0xce, 0x5f,
                            0x6a, 0xf5, 0x43, 0xce, 0x5f, 0x60, 0xca, 0x6c,
                            0x06, 0x75, 0xae, 0xc0, 0xd6, 0xa4, 0x0c, 0x92,
                            0xa4, 0xc6, 0x75, 0xea, 0x64, 0xb2, 0x50, 0x5b
                        };
                        memcpy(this->pub_mod, rsa_keys_pub_mod, 64);

                        uint8_t rsa_keys_pri_exp[64] = {
                            0x41, 0x93, 0x05, 0xB1, 0xF4, 0x38, 0xFC, 0x47,
                            0x88, 0xC4, 0x7F, 0x83, 0x8C, 0xEC, 0x90, 0xDA,
                            0x0C, 0x8A, 0xB5, 0xAE, 0x61, 0x32, 0x72, 0xF5,
                            0x2B, 0xD1, 0x7B, 0x5F, 0x44, 0xC0, 0x7C, 0xBD,
                            0x8A, 0x35, 0xFA, 0xAE, 0x30, 0xF6, 0xC4, 0x6B,
                            0x55, 0xA7, 0x65, 0xEF, 0xF4, 0xB2, 0xAB, 0x18,
                            0x4E, 0xAA, 0xE6, 0xDC, 0x71, 0x17, 0x3B, 0x4C,
                            0xC2, 0x15, 0x4C, 0xF7, 0x81, 0xBB, 0xF0, 0x03
                        };
                        memcpy(sc_sec1.pri_exp, rsa_keys_pri_exp, 64);
                        memcpy(this->pri_exp, sc_sec1.pri_exp, 64);

                        uint8_t rsa_keys_pub_sig[64] = {
                            0x6a, 0x41, 0xb1, 0x43, 0xcf, 0x47, 0x6f, 0xf1,
                            0xe6, 0xcc, 0xa1, 0x72, 0x97, 0xd9, 0xe1, 0x85,
                            0x15, 0xb3, 0xc2, 0x39, 0xa0, 0xa6, 0x26, 0x1a,
                            0xb6, 0x49, 0x01, 0xfa, 0xa6, 0xda, 0x60, 0xd7,
                            0x45, 0xf7, 0x2c, 0xee, 0xe4, 0x8e, 0x64, 0x2e,
                            0x37, 0x49, 0xf0, 0x4c, 0x94, 0x6f, 0x08, 0xf5,
                            0x63, 0x4c, 0x56, 0x29, 0x55, 0x5a, 0x63, 0x41,
                            0x2c, 0x20, 0x65, 0x95, 0x99, 0xb1, 0x15, 0x7c
                        };

                        uint8_t rsa_keys_pub_exp[4] = { 0x01, 0x00, 0x01, 0x00 };

                        sc_sec1.encryptionMethod = this->encrypt.encryptionMethod;
                        sc_sec1.encryptionLevel = this->encryptionLevel;
                        sc_sec1.serverRandomLen = 32;
                        this->gen.random(this->server_random, 32);
                        memcpy(sc_sec1.serverRandom, this->server_random, 32);
                        sc_sec1.dwVersion = GCC::UserData::SCSecurity::CERT_CHAIN_VERSION_1;
                        sc_sec1.temporary = false;
                        memcpy(sc_sec1.proprietaryCertificate.RSAPK.pubExp, rsa_keys_pub_exp, SEC_EXPONENT_SIZE);
                        memcpy(sc_sec1.proprietaryCertificate.RSAPK.modulus, this->pub_mod, 64);
                        memcpy(sc_sec1.proprietaryCertificate.RSAPK.modulus + 64,
                            "\x00\x00\x00\x00\x00\x00\x00\x00", SEC_PADDING_SIZE);
                        memcpy(sc_sec1.proprietaryCertificate.wSignatureBlob, rsa_keys_pub_sig, 64);
                        memcpy(sc_sec1.proprietaryCertificate.wSignatureBlob + 64,
                            "\x00\x00\x00\x00\x00\x00\x00\x00", SEC_PADDING_SIZE);

                        if (bool(this->verbose & Verbose::basic_trace)) {
                            sc_sec1.log("Sending to client");
                        }
                        sc_sec1.emit(stream);
                    }
                },
                [](StreamSize<256>, OutStream & gcc_header, std::size_t packed_size) {
                    GCC::Create_Response_Send(gcc_header, packed_size);
                },
                [](StreamSize<256>, OutStream & mcs_header, std::size_t packed_size) {
                    MCS::CONNECT_RESPONSE_Send mcs_cr(mcs_header, packed_size, MCS::BER_ENCODING);
                },
                write_x224_dt_tpdu_fn{}
            );

            // Channel Connection
            // ------------------

            // Channel Connection: The client sends an MCS Erect Domain Request PDU,
            // followed by an MCS Attach User Request PDU to attach the primary user
            // identity to the MCS domain.

            // The server responds with an MCS Attach User Response PDU containing the user
            // channel ID.

            // The client then proceeds to join the :
            // - user channel,
            // - the input/output (I/O) channel
            // - and all of the static virtual channels

            // (the I/O and static virtual channel IDs are obtained from the data embedded
            //  in the GCC packets) by using multiple MCS Channel Join Request PDUs.

            // The server confirms each channel with an MCS Channel Join Confirm PDU.
            // (The client only sends a Channel Join Request after it has received the
            // Channel Join Confirm for the previously sent request.)

            // From this point, all subsequent data sent from the client to the server is
            // wrapped in an MCS Send Data Request PDU, while data sent from the server to
            //  the client is wrapped in an MCS Send Data Indication PDU. This is in
            // addition to the data being wrapped by an X.224 Data PDU.

            // Client                                                     Server
            //    |-------MCS Erect Domain Request PDU--------------------> |
            //    |-------MCS Attach User Request PDU---------------------> |

            //    | <-----MCS Attach User Confirm PDU---------------------- |

            //    |-------MCS Channel Join Request PDU--------------------> |
            //    | <-----MCS Channel Join Confirm PDU--------------------- |

            if (bool(this->verbose & Verbose::channel)) {
                LOG(LOG_INFO, "Front::incoming::Channel Connection");
            }

            if (bool(this->verbose)) {
                LOG(LOG_INFO, "Front::incoming::Recv MCS::ErectDomainRequest");
            }
            {
                constexpr size_t array_size = 256;
                uint8_t array[array_size];
                uint8_t * end = array;
                X224::RecvFactory fx224(this->trans, &end, array_size);
                REDASSERT(fx224.type == X224::DT_TPDU);
                InStream x224_data(array, end - array);

                X224::DT_TPDU_Recv x224(x224_data);
                MCS::ErectDomainRequest_Recv mcs(x224.payload, MCS::PER_ENCODING);
            }
            if (bool(this->verbose)) {
                LOG(LOG_INFO, "Front::incoming::Recv MCS::AttachUserRequest");
            }
            {
                constexpr size_t array_size = 256;
                uint8_t array[array_size];
                uint8_t * end = array;
                X224::RecvFactory fx224(this->trans, &end, array_size);
                REDASSERT(fx224.type == X224::DT_TPDU);
                InStream x224_data(array, end - array);
                X224::DT_TPDU_Recv x224(x224_data);
                MCS::AttachUserRequest_Recv mcs(x224.payload, MCS::PER_ENCODING);
            }

            if (this->ini.get<cfg::client::bogus_user_id>()) {
                // To avoid bug in freerdp 0.7.x and Remmina 0.8.x that causes client disconnection
                //  when unexpected channel id is received.
                this->userid = 32;
            }

            if (bool(this->verbose)) {
                LOG(LOG_INFO, "Front::incoming::Send MCS::AttachUserConfirm userid=%u", this->userid);
            }

            write_packets(
                this->trans,
                [this](StreamSize<256>, OutStream & mcs_data) {
                    MCS::AttachUserConfirm_Send(mcs_data, MCS::RT_SUCCESSFUL, true, this->userid, MCS::PER_ENCODING);
                },
                write_x224_dt_tpdu_fn{}
            );

            this->channel_join_request_transmission([this](MCS::ChannelJoinRequest_Recv & mcs) {
                this->userid = mcs.initiator;
            });
            this->channel_join_request_transmission([this](MCS::ChannelJoinRequest_Recv & mcs) {
                if (mcs.initiator != this->userid) {
                    LOG(LOG_ERR, "MCS error bad userid, expecting %u got %u", this->userid, mcs.initiator);
                    throw Error(ERR_MCS_BAD_USERID);
                }
            });

            for (size_t i = 0 ; i < this->channel_list.size(); ++i) {
                this->channel_join_request_transmission([this,i](MCS::ChannelJoinRequest_Recv & mcs) {
                    if (bool(this->verbose & Verbose::channel)) {
                        LOG(LOG_INFO, "cjrq[%zu] = %" PRIu16 " -> cjcf", i, mcs.channelId);
                    }

                    if (mcs.initiator != this->userid) {
                        LOG(LOG_ERR, "MCS error bad userid, expecting %" PRIu16 " got %" PRIu16,
                            this->userid, mcs.initiator);
                        throw Error(ERR_MCS_BAD_USERID);
                    }

                    this->channel_list.set_chanid(i, mcs.channelId);
                });
            }

            if (bool(this->verbose & Verbose::basic_trace)) {
                LOG(LOG_INFO, "Front::incoming::RDP Security Commencement");
            }

            // RDP Security Commencement
            // -------------------------

            // RDP Security Commencement: If standard RDP security methods are being
            // employed and encryption is in force (this is determined by examining the data
            // embedded in the GCC Conference Create Response packet) then the client sends
            // a Security Exchange PDU containing an encrypted 32-byte random number to the
            // server. This random number is encrypted with the public key of the server
            // (the server's public key, as well as a 32-byte server-generated random
            // number, are both obtained from the data embedded in the GCC Conference Create
            //  Response packet).

            // The client and server then utilize the two 32-byte random numbers to generate
            // session keys which are used to encrypt and validate the integrity of
            // subsequent RDP traffic.

            // From this point, all subsequent RDP traffic can be encrypted and a security
            // header is included with the data if encryption is in force (the Client Info
            // and licensing PDUs are an exception in that they always have a security
            // header). The Security Header follows the X.224 and MCS Headers and indicates
            // whether the attached data is encrypted.

            // Even if encryption is in force server-to-client traffic may not always be
            // encrypted, while client-to-server traffic will always be encrypted by
            // Microsoft RDP implementations (encryption of licensing PDUs is optional,
            // however).

            // Client                                                     Server
            //    |------Security Exchange PDU ---------------------------> |
            if (this->tls_client_active) {
                LOG(LOG_INFO, "TLS mode: exchange packet disabled");
            }
            else
            {
                LOG(LOG_INFO, "Legacy RDP mode: expecting exchange packet");
                constexpr size_t array_size = 256;
                uint8_t array[array_size];
                uint8_t * end = array;
                X224::RecvFactory fx224(this->trans, &end, array_size);
                InStream pdu(array, end - array);
                X224::DT_TPDU_Recv x224(pdu);

                int mcs_type = MCS::peekPerEncodedMCSType(x224.payload);
                if (mcs_type == MCS::MCSPDU_DisconnectProviderUltimatum) {
                    LOG(LOG_INFO, "Front::incoming::DisconnectProviderUltimatum received");
                    MCS::DisconnectProviderUltimatum_Recv mcs(x224.payload, MCS::PER_ENCODING);
                    const char * reason = MCS::get_reason(mcs.reason);
                    LOG(LOG_INFO, "Front DisconnectProviderUltimatum: reason=%s [%d]", reason, mcs.reason);
                    this->is_client_disconnected = true;
                    throw Error(ERR_MCS_APPID_IS_MCS_DPUM);
                }

                MCS::SendDataRequest_Recv mcs(x224.payload, MCS::PER_ENCODING);
                SEC::SecExchangePacket_Recv sec(mcs.payload);

                uint8_t client_random[64] = {};
                {
                ssllib ssl;
                ssl.ssl_xxxxxx(client_random, 64, sec.payload.get_data(), 64, this->pub_mod, 64, this->pri_exp);
                }
                // beware order of parameters for key generation (decrypt/encrypt)
                // is inversed between server and client
                SEC::KeyBlock key_block(client_random, this->server_random);
                memcpy(this->encrypt.sign_key, key_block.blob0, 16);
                if (this->encrypt.encryptionMethod == 1) {
                    ssllib ssl;
                    ssl.sec_make_40bit(this->encrypt.sign_key);
                }
                this->encrypt.generate_key(key_block.key1, this->encrypt.encryptionMethod);
                this->decrypt.generate_key(key_block.key2, this->encrypt.encryptionMethod);
            }
            this->state = WAITING_FOR_LOGON_INFO;
        }
        break;

        case WAITING_FOR_LOGON_INFO:
        // Secure Settings Exchange
        // ------------------------

        // Secure Settings Exchange: Secure client data (such as the username,
        // password and auto-reconnect cookie) is sent to the server using the Client
        // Info PDU.

        // Client                                                     Server
        //    |------ Client Info PDU      ---------------------------> |
        {
            LOG(LOG_INFO, "Front::incoming::Secure Settings Exchange");

            constexpr size_t array_size = AUTOSIZE;
            uint8_t array[array_size];
            uint8_t * end = array;
            X224::RecvFactory fx224(this->trans, &end, array_size);
            InStream stream(array, end - array);
            X224::DT_TPDU_Recv x224(stream);

            int mcs_type = MCS::peekPerEncodedMCSType(x224.payload);
            if (mcs_type == MCS::MCSPDU_DisconnectProviderUltimatum) {
                LOG(LOG_INFO, "Front::incoming::DisconnectProviderUltimatum received");
                MCS::DisconnectProviderUltimatum_Recv mcs(x224.payload, MCS::PER_ENCODING);
                const char * reason = MCS::get_reason(mcs.reason);
                LOG(LOG_INFO, "Front DisconnectProviderUltimatum: reason=%s [%d]", reason, mcs.reason);
                this->is_client_disconnected = true;
                throw Error(ERR_MCS_APPID_IS_MCS_DPUM);
            }

            MCS::SendDataRequest_Recv mcs(x224.payload, MCS::PER_ENCODING);
            SEC::SecSpecialPacket_Recv sec(mcs.payload, this->decrypt, this->encryptionLevel);
            if (bool(this->verbose & Verbose::sec_decrypted)) {
                LOG(LOG_INFO, "sec decrypted payload:");
                hexdump_d(sec.payload.get_data(), sec.payload.get_capacity());
            }

            if (!(sec.flags & SEC::SEC_INFO_PKT)) {
                throw Error(ERR_SEC_EXPECTED_LOGON_INFO);
            }

            /* this is the first test that the decrypt is working */
            this->client_info.process_logon_info( sec.payload
                                                , ini.get<cfg::client::ignore_logon_password>()
                                                , ini.get<cfg::client::performance_flags_default>()
                                                , ini.get<cfg::client::performance_flags_force_present>()
                                                , ini.get<cfg::client::performance_flags_force_not_present>()
                                                , ini.get<cfg::debug::password>()
                                                , bool(this->verbose & Verbose::sec_decrypted)
                                                );

            if (sec.payload.in_remain()) {
                LOG(LOG_ERR, "Front::incoming::process_logon all data should have been consumed %zu bytes trailing",
                    sec.payload.in_remain());
            }

            this->keymap.init_layout(this->client_info.keylayout);
            LOG(LOG_INFO, "Front Keyboard Layout = 0x%x", this->client_info.keylayout);
            this->ini.set_acl<cfg::client::keyboard_layout>(this->client_info.keylayout);
            if (this->client_info.is_mce) {
                if (bool(this->verbose & Verbose::basic_trace2)) {
                    LOG(LOG_INFO, "Front::incoming::licencing client_info.is_mce");
                    LOG(LOG_INFO, "Front::incoming::licencing send_media_lic_response");
                }

                this->send_data_indication(
                    GCC::MCS_GLOBAL_CHANNEL,
                    [this](StreamSize<24>, OutStream & sec_header) {
                        /* mce */
                        /* some compilers need unsigned char to avoid warnings */
                        uint8_t lic3[] = {
                            0xff, 0x03, 0x10, 0x00,
                            0x07, 0x00, 0x00, 0x00,
                            0x02, 0x00, 0x00, 0x00,
                            0xf3, 0x99, 0x00, 0x00
                        };
                        static_assert(sizeof(lic3) == 16, "");

                        SEC::Sec_Send sec(
                            sec_header, lic3, sizeof(lic3),
                            SEC::SEC_LICENSE_PKT | 0x00100200, this->encrypt, 0
                        );
                        (void)sec;

                        sec_header.out_copy_bytes(lic3, sizeof(lic3));

                        if (bool(this->verbose & Verbose::global_channel)) {
                            LOG(LOG_INFO, "Sec clear payload to send:");
                            hexdump_d(lic3, sizeof(lic3));
                        }
                    }
                );

                // proceed with capabilities exchange

                // Capabilities Exchange
                // ---------------------

                // Capabilities Negotiation: The server sends the set of capabilities it
                // supports to the client in a Demand Active PDU. The client responds with its
                // capabilities by sending a Confirm Active PDU.

                // Client                                                     Server
                //    | <------- Demand Active PDU ---------------------------- |
                //    |--------- Confirm Active PDU --------------------------> |

                if (bool(this->verbose & Verbose::basic_trace)) {
                    LOG(LOG_INFO, "Front::incoming::send_demand_active");
                }
                this->send_demand_active();
                this->send_monitor_layout();

                LOG(LOG_INFO, "Front::incoming::ACTIVATED (mce)");
                this->state = ACTIVATE_AND_PROCESS_DATA;
            }
            else {
                if (bool(this->verbose & Verbose::channel)) {
                    LOG(LOG_INFO, "Front::incoming::licencing not client_info.is_mce");
                    LOG(LOG_INFO, "Front::incoming::licencing send_lic_initial");
                }

                this->send_data_indication(
                    GCC::MCS_GLOBAL_CHANNEL,
                    [this](StreamSize<314+8+4>, OutStream & sec_header) {
                        /* some compilers need unsigned char to avoid warnings */
                        static const uint8_t lic1[] = {
                            // SEC_RANDOM ?
                            0x7b, 0x3c, 0x31, 0xa6, 0xae, 0xe8, 0x74, 0xf6,
                            0xb4, 0xa5, 0x03, 0x90, 0xe7, 0xc2, 0xc7, 0x39,
                            0xba, 0x53, 0x1c, 0x30, 0x54, 0x6e, 0x90, 0x05,
                            0xd0, 0x05, 0xce, 0x44, 0x18, 0x91, 0x83, 0x81,
                            //
                            0x00, 0x00, 0x04, 0x00, 0x2c, 0x00, 0x00, 0x00,
                            0x4d, 0x00, 0x69, 0x00, 0x63, 0x00, 0x72, 0x00,
                            0x6f, 0x00, 0x73, 0x00, 0x6f, 0x00, 0x66, 0x00,
                            0x74, 0x00, 0x20, 0x00, 0x43, 0x00, 0x6f, 0x00,
                            0x72, 0x00, 0x70, 0x00, 0x6f, 0x00, 0x72, 0x00,
                            0x61, 0x00, 0x74, 0x00, 0x69, 0x00, 0x6f, 0x00,
                            0x6e, 0x00, 0x00, 0x00, 0x08, 0x00, 0x00, 0x00,
                            0x32, 0x00, 0x33, 0x00, 0x36, 0x00, 0x00, 0x00,
                            0x0d, 0x00, 0x04, 0x00, 0x01, 0x00, 0x00, 0x00,
                            0x03, 0x00, 0xb8, 0x00, 0x01, 0x00, 0x00, 0x00,
                            0x01, 0x00, 0x00, 0x00, 0x01, 0x00, 0x00, 0x00,
                            0x06, 0x00, 0x5c, 0x00, 0x52, 0x53, 0x41, 0x31,
                            0x48, 0x00, 0x00, 0x00, 0x00, 0x02, 0x00, 0x00,
                            0x3f, 0x00, 0x00, 0x00, 0x01, 0x00, 0x01, 0x00,
                            0x01, 0xc7, 0xc9, 0xf7, 0x8e, 0x5a, 0x38, 0xe4,
                            0x29, 0xc3, 0x00, 0x95, 0x2d, 0xdd, 0x4c, 0x3e,
                            0x50, 0x45, 0x0b, 0x0d, 0x9e, 0x2a, 0x5d, 0x18,
                            0x63, 0x64, 0xc4, 0x2c, 0xf7, 0x8f, 0x29, 0xd5,
                            0x3f, 0xc5, 0x35, 0x22, 0x34, 0xff, 0xad, 0x3a,
                            0xe6, 0xe3, 0x95, 0x06, 0xae, 0x55, 0x82, 0xe3,
                            0xc8, 0xc7, 0xb4, 0xa8, 0x47, 0xc8, 0x50, 0x71,
                            0x74, 0x29, 0x53, 0x89, 0x6d, 0x9c, 0xed, 0x70,
                            0x00, 0x00, 0x00, 0x00, 0x00, 0x00, 0x00, 0x00,
                            0x08, 0x00, 0x48, 0x00, 0xa8, 0xf4, 0x31, 0xb9,
                            0xab, 0x4b, 0xe6, 0xb4, 0xf4, 0x39, 0x89, 0xd6,
                            0xb1, 0xda, 0xf6, 0x1e, 0xec, 0xb1, 0xf0, 0x54,
                            0x3b, 0x5e, 0x3e, 0x6a, 0x71, 0xb4, 0xf7, 0x75,
                            0xc8, 0x16, 0x2f, 0x24, 0x00, 0xde, 0xe9, 0x82,
                            0x99, 0x5f, 0x33, 0x0b, 0xa9, 0xa6, 0x94, 0xaf,
                            0xcb, 0x11, 0xc3, 0xf2, 0xdb, 0x09, 0x42, 0x68,
                            0x29, 0x56, 0x58, 0x01, 0x56, 0xdb, 0x59, 0x03,
                            0x69, 0xdb, 0x7d, 0x37, 0x00, 0x00, 0x00, 0x00,
                            0x00, 0x00, 0x00, 0x00, 0x01, 0x00, 0x00, 0x00,
                            0x0e, 0x00, 0x0e, 0x00, 0x6d, 0x69, 0x63, 0x72,
                            0x6f, 0x73, 0x6f, 0x66, 0x74, 0x2e, 0x63, 0x6f,
                            0x6d, 0x00
                        };
                        static_assert(sizeof(lic1) == 314, "");

                        OutReservedStreamHelper hstream(sec_header.get_data(), 8, sec_header.get_capacity());
                        OutStream & stream = hstream.get_data_stream();

                        stream.out_uint8(LIC::LICENSE_REQUEST);
                        stream.out_uint8(2); // preamble flags : PREAMBLE_VERSION_2_0 (RDP 4.0)
                        stream.out_uint16_le(318); // wMsgSize = 318 including preamble

                        stream.out_copy_bytes(lic1, sizeof(lic1));

                        if (bool(this->verbose & Verbose::global_channel)) {
                            LOG(LOG_INFO, "Sec clear payload to send:");
                            hexdump_d(stream.get_data(), stream.get_offset());
                        }

                        StaticOutStream<8> tmp_sec_header;
                        SEC::Sec_Send sec(
                            tmp_sec_header, stream.get_data(), stream.get_offset(),
                            SEC::SEC_LICENSE_PKT, this->encrypt, 0
                        );
                        (void)sec;

                        auto packet = hstream.copy_to_head(tmp_sec_header);
                        sec_header = OutStream(packet.data(), packet.size(), packet.size());
                    }
                );

                if (bool(this->verbose & Verbose::basic_trace2)) {
                    LOG(LOG_INFO, "Front::incoming::waiting for answer to lic_initial");
                }
                this->state = WAITING_FOR_ANSWER_TO_LICENCE;
            }
        }
        break;

        case WAITING_FOR_ANSWER_TO_LICENCE:
        {
            if (bool(this->verbose & Verbose::basic_trace2)) {
                LOG(LOG_INFO, "Front::incoming::WAITING_FOR_ANSWER_TO_LICENCE");
            }
            constexpr size_t array_size = AUTOSIZE;
            uint8_t array[array_size];
            uint8_t * end = array;
            X224::RecvFactory fx224(this->trans, &end, array_size);
            InStream stream(array, end - array);
            X224::DT_TPDU_Recv x224(stream);

            int mcs_type = MCS::peekPerEncodedMCSType(x224.payload);

            if (mcs_type == MCS::MCSPDU_DisconnectProviderUltimatum) {
                MCS::DisconnectProviderUltimatum_Recv mcs(x224.payload, MCS::PER_ENCODING);
                const char * reason = MCS::get_reason(mcs.reason);
                LOG(LOG_INFO, "Front DisconnectProviderUltimatum: reason=%s [%d]", reason, mcs.reason);
                this->is_client_disconnected = true;
                throw Error(ERR_MCS_APPID_IS_MCS_DPUM);
            }

            MCS::SendDataRequest_Recv mcs(x224.payload, MCS::PER_ENCODING);
            SEC::SecSpecialPacket_Recv sec(mcs.payload, this->decrypt, this->encryptionLevel);
            if (bool(this->verbose & Verbose::global_channel)) {
                LOG(LOG_INFO, "sec decrypted payload:");
                hexdump_d(sec.payload.get_data(), sec.payload.get_capacity());
            }

            // Licensing
            // ---------

            // Licensing: The goal of the licensing exchange is to transfer a
            // license from the server to the client.

            // The client should store this license and on subsequent
            // connections send the license to the server for validation.
            // However, in some situations the client may not be issued a
            // license to store. In effect, the packets exchanged during this
            // phase of the protocol depend on the licensing mechanisms
            // employed by the server. Within the context of this document
            // we will assume that the client will not be issued a license to
            // store. For details regarding more advanced licensing scenarios
            // that take place during the Licensing Phase, see [MS-RDPELE].

            // Client                                                     Server
            //    | <------ Licence Error PDU Valid Client ---------------- |

            if (sec.flags & SEC::SEC_LICENSE_PKT) {
                LIC::RecvFactory flic(sec.payload);
                switch (flic.tag) {
                case LIC::ERROR_ALERT:
                {
                    if (bool(this->verbose & Verbose::basic_trace2)) {
                        LOG(LOG_INFO, "Front::ERROR_ALERT");
                    }
                    // TODO We should check what is actually returned by this message, as it may be an error
                    LIC::ErrorAlert_Recv lic(sec.payload);
                    LOG(LOG_ERR, "Front::License Alert: error=%u transition=%u",
                        lic.validClientMessage.dwErrorCode, lic.validClientMessage.dwStateTransition);

                }
                break;
                case LIC::NEW_LICENSE_REQUEST:
                {
                    if (bool(this->verbose & Verbose::basic_trace2)) {
                        LOG(LOG_INFO, "Front::NEW_LICENSE_REQUEST");
                    }
                    LIC::NewLicenseRequest_Recv lic(sec.payload);
                    // TODO Instead of returning a license we return a message saying that no license is OK
                    this->send_valid_client_license_data();
                }
                break;
                case LIC::PLATFORM_CHALLENGE_RESPONSE:
                    // TODO As we never send a platform challenge, it is unlikely we ever receive a PLATFORM_CHALLENGE_RESPONSE
                    if (bool(this->verbose & Verbose::basic_trace2)) {
                        LOG(LOG_INFO, "Front::PLATFORM_CHALLENGE_RESPONSE");
                    }
                    break;
                case LIC::LICENSE_INFO:
                    // TODO As we never send a server license request, it is unlikely we ever receive a LICENSE_INFO
                    if (bool(this->verbose & Verbose::basic_trace2)) {
                        LOG(LOG_INFO, "Front::LICENSE_INFO");
                    }
                    // TODO Instead of returning a license we return a message saying that no license is OK
                    this->send_valid_client_license_data();
                    break;
                default:
                    if (bool(this->verbose & Verbose::basic_trace2)) {
                        LOG(LOG_INFO, "Front::LICENCE_TAG %u unknown or unsupported by server", flic.tag);
                    }
                    break;
                }
                // licence received, proceed with capabilities exchange

                // Capabilities Exchange
                // ---------------------

                // Capabilities Negotiation: The server sends the set of capabilities it
                // supports to the client in a Demand Active PDU. The client responds with its
                // capabilities by sending a Confirm Active PDU.

                // Client                                                     Server
                //    | <------- Demand Active PDU ---------------------------- |
                //    |--------- Confirm Active PDU --------------------------> |

                if (bool(this->verbose & Verbose::basic_trace)) {
                    LOG(LOG_INFO, "Front::incoming::send_demand_active");
                }
                this->send_demand_active();
                this->send_monitor_layout();

                LOG(LOG_INFO, "Front::incoming::ACTIVATED (new license request)");
                this->state = ACTIVATE_AND_PROCESS_DATA;
            }
            else {
                if (bool(this->verbose & Verbose::basic_trace2)) {
                    LOG(LOG_INFO, "non licence packet: still waiting for licence");
                }
                ShareControl_Recv sctrl(sec.payload);

                switch (sctrl.pduType) {
                case PDUTYPE_DEMANDACTIVEPDU: /* 1 */
                    if (bool(this->verbose & Verbose::basic_trace2)) {
                        LOG(LOG_INFO, "unexpected DEMANDACTIVE PDU while in licence negociation");
                    }
                    break;
                case PDUTYPE_CONFIRMACTIVEPDU:
                    if (bool(this->verbose & Verbose::basic_trace2)) {
                        LOG(LOG_INFO, "Unexpected CONFIRMACTIVE PDU");
                    }
                    {
                        expected = 6; /* shareId(4) + originatorId(2) */
                        if (!sctrl.payload.in_check_rem(expected)) {
                            LOG(LOG_ERR, "Truncated CONFIRMACTIVE PDU, need=%u remains=%zu",
                                expected, sctrl.payload.in_remain());
                            throw Error(ERR_MCS_PDU_TRUNCATED);
                        }
                        uint32_t share_id = sctrl.payload.in_uint32_le();
                        uint16_t originatorId = sctrl.payload.in_uint16_le();
                        this->process_confirm_active(sctrl.payload);
                        (void)share_id;
                        (void)originatorId;
                    }
                    if (!sctrl.payload.check_end()) {
                        LOG(LOG_ERR, "Trailing data after CONFIRMACTIVE PDU remains=%zu",
                            sctrl.payload.in_remain());
                        throw Error(ERR_MCS_PDU_TRAILINGDATA);
                    }
                    break;
                case PDUTYPE_DATAPDU: /* 7 */
                    if (bool(this->verbose & Verbose::basic_trace2)) {
                        LOG(LOG_INFO, "unexpected DATA PDU while in licence negociation");
                    }
                    // at this point licence negociation is still ongoing
                    // most data packets should not be received
                    // actually even input is dubious,
                    // but rdesktop actually sends input data
                    // also processing this is a problem because input data packets are broken
//                    this->process_data(sctrl.payload, cb);

                    // TODO check all payload data is consumed
                    break;
                case PDUTYPE_DEACTIVATEALLPDU:
                    if (bool(this->verbose & Verbose::basic_trace2)) {
                        LOG(LOG_INFO, "unexpected DEACTIVATEALL PDU while in licence negociation");
                    }
                    // TODO check all payload data is consumed
                    break;
                case PDUTYPE_SERVER_REDIR_PKT:
                    if (bool(this->verbose & Verbose::basic_trace2)) {
                        LOG(LOG_INFO, "unsupported SERVER_REDIR_PKT while in licence negociation");
                    }
                    // TODO check all payload data is consumed
                    break;
                default:
                    LOG(LOG_WARNING, "unknown PDU type received while in licence negociation (%d)\n", sctrl.pduType);
                    break;
                }
                // TODO Check why this is necessary when using loop connection ?
            }
            sec.payload.in_skip_bytes(sec.payload.in_remain());
        }
        break;

        case ACTIVATE_AND_PROCESS_DATA:
        if (bool(this->verbose & Verbose::basic_trace4)) {
            LOG(LOG_INFO, "Front::incoming::ACTIVATE_AND_PROCESS_DATA");
        }
        // Connection Finalization
        // -----------------------

        // Connection Finalization: The client and server send PDUs to finalize the
        // connection details. The client-to-server and server-to-client PDUs exchanged
        // during this phase may be sent concurrently as long as the sequencing in
        // either direction is maintained (there are no cross-dependencies between any
        // of the client-to-server and server-to-client PDUs). After the client receives
        // the Font Map PDU it can start sending mouse and keyboard input to the server,
        // and upon receipt of the Font List PDU the server can start sending graphics
        // output to the client.

        // Client                                                     Server
        //    |----------Synchronize PDU------------------------------> |
        //    |----------Control PDU Cooperate------------------------> |
        //    |----------Control PDU Request Control------------------> |
        //    |----------Persistent Key List PDU(s)-------------------> |
        //    |----------Font List PDU--------------------------------> |

        //    | <--------Synchronize PDU------------------------------- |
        //    | <--------Control PDU Cooperate------------------------- |
        //    | <--------Control PDU Granted Control------------------- |
        //    | <--------Font Map PDU---------------------------------- |

        // All PDU's in the client-to-server direction must be sent in the specified
        // order and all PDU's in the server to client direction must be sent in the
        // specified order. However, there is no requirement that client to server PDU's
        // be sent before server-to-client PDU's. PDU's may be sent concurrently as long
        // as the sequencing in either direction is maintained.


        // Besides input and graphics data, other data that can be exchanged between
        // client and server after the connection has been finalized include "
        // connection management information and virtual channel messages (exchanged
        // between client-side plug-ins and server-side applications).
        {
            constexpr std::size_t array_size = 65536;
            uint8_t array[array_size];
            uint8_t * end = array;
            X224::RecvFactory fx224(this->trans, &end, array_size, true);
            InStream stream(array, end - array);

            if (fx224.fast_path) {
                FastPath::ClientInputEventPDU_Recv cfpie(stream, this->decrypt, array);

                for (uint8_t i = 0; i < cfpie.numEvents; i++) {
                    if (!cfpie.payload.in_check_rem(1)) {
                        LOG(LOG_ERR, "Truncated Fast-Path input event PDU, need=1 remains=%zu",
                            cfpie.payload.in_remain());
                        throw Error(ERR_RDP_DATA_TRUNCATED);
                    }

                    uint8_t byte = cfpie.payload.in_uint8();
                    uint8_t eventCode  = (byte & 0xE0) >> 5;

                    switch (eventCode) {
                        case FastPath::FASTPATH_INPUT_EVENT_SCANCODE:
                        {
                            FastPath::KeyboardEvent_Recv ke(cfpie.payload, byte);

                            if (bool(this->verbose & Verbose::basic_trace3)) {
                                LOG(LOG_INFO,
                                    "Front::Received fast-path PUD, scancode keyboardFlags=0x%X, keyCode=0x%X",
                                    ke.spKeyboardFlags, ke.keyCode);
                            }

                            this->input_event_scancode(ke, cb, 0);
                        }
                        break;

                        case FastPath::FASTPATH_INPUT_EVENT_MOUSE:
                        {
                            FastPath::MouseEvent_Recv me(cfpie.payload, byte);

                            if (bool(this->verbose & Verbose::basic_trace3)) {
                                LOG(LOG_INFO,
                                    "Front::Received fast-path PUD, mouse pointerFlags=0x%X, xPos=0x%X, yPos=0x%X",
                                    me.pointerFlags, me.xPos, me.yPos);
                            }

                            this->mouse_x = me.xPos;
                            this->mouse_y = me.yPos;
                            if (this->up_and_running) {
                                cb.rdp_input_mouse(me.pointerFlags, me.xPos, me.yPos, &this->keymap);
                                this->has_user_activity = true;
                            }

                            if ((me.pointerFlags & (SlowPath::PTRFLAGS_BUTTON1 |
                                                    SlowPath::PTRFLAGS_BUTTON2 |
                                                    SlowPath::PTRFLAGS_BUTTON3)) &&
                                !(me.pointerFlags & SlowPath::PTRFLAGS_DOWN)) {
                                if (  this->capture
                                   && (this->capture_state == CAPTURE_STATE_STARTED)) {
                                    this->capture->possible_active_window_change();
                                }
                            }
                        }
                        break;

                        //case FastPath::FASTPATH_INPUT_EVENT_MOUSEX:
                        //break;

                        case FastPath::FASTPATH_INPUT_EVENT_SYNC:
                        {
                            FastPath::SynchronizeEvent_Recv se(cfpie.payload, byte);

                            if (bool(this->verbose & Verbose::basic_trace3)) {
                                LOG(LOG_INFO, "Front::Received fast-path PUD, sync eventFlags=0x%X",
                                    se.eventFlags);
                            }

                            this->keymap.synchronize(se.eventFlags & 0xFFFF);
                            if (this->up_and_running) {
                                cb.rdp_input_synchronize(0, 0, se.eventFlags & 0xFFFF, 0);
                                this->has_user_activity = true;
                            }
                        }
                        break;

                        //case FastPath::FASTPATH_INPUT_EVENT_UNICODE:
                        //break;

                        default:
                            LOG(LOG_INFO,
                                "Front::Received unexpected fast-path PUD, eventCode = %u",
                                eventCode);
                            throw Error(ERR_RDP_FASTPATH);
                    }
                    if (bool(this->verbose & Verbose::basic_trace3)) {
                        LOG(LOG_INFO, "Front::Received fast-path PUD done");
                    }
                }

                if (cfpie.payload.in_remain() != 0) {
                    LOG(LOG_WARNING, "Front::Received fast-path PUD, remains=%zu",
                        cfpie.payload.in_remain());
                }
                break;
            }
            else {
//                X224::RecvFactory fx224(this->trans, stream);
                // TODO We shall put a specific case when we get Disconnect Request
                if (fx224.type == X224::DR_TPDU) {
                    // TODO What is the clean way to actually disconnect ?
                    X224::DR_TPDU_Recv x224(stream);
                    LOG(LOG_INFO, "Front::Received Disconnect Request from RDP client");
                    this->is_client_disconnected = true;
                    throw Error(ERR_X224_RECV_ID_IS_RD_TPDU);   // Disconnect Request - Transport Protocol Data Unit
                }
                else if (fx224.type != X224::DT_TPDU) {
                    LOG(LOG_ERR, "Front::Unexpected non data PDU (got %u)", fx224.type);
                    throw Error(ERR_X224_EXPECTED_DATA_PDU);
                }

                X224::DT_TPDU_Recv x224(stream);

                int mcs_type = MCS::peekPerEncodedMCSType(x224.payload);
                if (mcs_type == MCS::MCSPDU_DisconnectProviderUltimatum) {
                    LOG(LOG_INFO, "Front::incoming::DisconnectProviderUltimatum received");
                    MCS::DisconnectProviderUltimatum_Recv mcs(x224.payload, MCS::PER_ENCODING);
                    const char * reason = MCS::get_reason(mcs.reason);
                    LOG(LOG_INFO, "Front DisconnectProviderUltimatum: reason=%s [%d]", reason, mcs.reason);
                    this->is_client_disconnected = true;
                    throw Error(ERR_MCS_APPID_IS_MCS_DPUM);
                }

                MCS::SendDataRequest_Recv mcs(x224.payload, MCS::PER_ENCODING);
                SEC::Sec_Recv sec(mcs.payload, this->decrypt, this->encryptionLevel);
                if (bool(this->verbose & Verbose::sec_decrypted)) {
                    LOG(LOG_INFO, "sec decrypted payload:");
                    hexdump_d(sec.payload.get_data(), sec.payload.get_capacity());
                }

                if (bool(this->verbose & Verbose::basic_trace4)) {
                    LOG(LOG_INFO, "Front::incoming::sec_flags=%x", sec.flags);
                }

                if (mcs.channelId != GCC::MCS_GLOBAL_CHANNEL) {
                    if (bool(this->verbose & Verbose::channel)) {
                        LOG(LOG_INFO, "Front::incoming::channel_data channelId=%u", mcs.channelId);
                    }

                    size_t num_channel_src = this->channel_list.size();
                    for (size_t index = 0; index < this->channel_list.size(); index++) {
                        if (this->channel_list[index].chanid == mcs.channelId) {
                            num_channel_src = index;
                            break;
                        }
                    }

                    if (num_channel_src >= this->channel_list.size()) {
                        LOG(LOG_ERR, "Front::incoming::Unknown Channel");
                        throw Error(ERR_CHANNEL_UNKNOWN_CHANNEL);
                    }

                    const CHANNELS::ChannelDef & channel = this->channel_list[num_channel_src];
                    if (bool(this->verbose & Verbose::channel)) {
                        channel.log(mcs.channelId);
                    }

                    expected = 8; /* length(4) + flags(4) */
                    if (!sec.payload.in_check_rem(expected)) {
                        LOG(LOG_ERR, "Front::incoming::data truncated, need=%u remains=%zu",
                            expected, sec.payload.in_remain());
                        throw Error(ERR_MCS);
                    }

                    uint32_t length = sec.payload.in_uint32_le();
                    uint32_t flags  = sec.payload.in_uint32_le();
                    size_t chunk_size = sec.payload.in_remain();

                    if (this->up_and_running) {
                        if (bool(this->verbose & Verbose::channel)) {
                            LOG(LOG_INFO, "Front::send_to_mod_channel channel_name=\"%s\"", channel.name);
                        }

                        InStream chunk(sec.payload.get_current(), chunk_size);

                        cb.send_to_mod_channel(channel.name, chunk, length, flags);
                    }
                    else {
                        if (bool(this->verbose & Verbose::channel)) {
                            LOG(LOG_INFO, "Front::not up_and_running send_to_mod_channel dropped");
                        }
                    }
                    sec.payload.in_skip_bytes(chunk_size);
                }
                else {
                    while (sec.payload.get_current() < sec.payload.get_data_end()) {
                        ShareControl_Recv sctrl(sec.payload);

                        switch (sctrl.pduType) {
                        case PDUTYPE_DEMANDACTIVEPDU:
                            if (bool(this->verbose & Verbose::basic_trace)) {
                                LOG(LOG_INFO, "Front received DEMANDACTIVEPDU (unsupported)");
                            }
                            break;
                        case PDUTYPE_CONFIRMACTIVEPDU:
                            if (bool(this->verbose & Verbose::basic_trace)) {
                                LOG(LOG_INFO, "Front received CONFIRMACTIVEPDU");
                            }
                            {
                                expected = 6;   /* shareId(4) + originatorId(2) */
                                if (!sctrl.payload.in_check_rem(expected)) {
                                    LOG(LOG_ERR,
                                        "Truncated Confirm active PDU data, need=%u remains=%zu",
                                        expected, sctrl.payload.in_remain());
                                    throw Error(ERR_RDP_DATA_TRUNCATED);
                                }

                                uint32_t share_id = sctrl.payload.in_uint32_le();
                                uint16_t originatorId = sctrl.payload.in_uint16_le();
                                this->process_confirm_active(sctrl.payload);
                                (void)share_id;
                                (void)originatorId;
                            }
                            // reset caches, etc.
                            this->reset();
                            // resizing done
                            {
                                RDPColCache cmd(0, BGRPalette::classic_332());
                                this->orders.graphics_update_pdu().draw(cmd);
                            }
                            if (bool(this->verbose & Verbose::basic_trace)) {
                                LOG(LOG_INFO, "Front received CONFIRMACTIVEPDU done");
                            }

                            break;
                        case PDUTYPE_DATAPDU: /* 7 */
                            if (bool(this->verbose & Verbose::basic_trace4)) {
                                LOG(LOG_INFO, "Front received DATAPDU");
                            }
                            // this is rdp_process_data that will set up_and_running to 1
                            // when fonts have been received
                            // we will not exit this loop until we are in this state.
                            //LOG(LOG_INFO, "sctrl.payload.len= %u sctrl.len = %u", sctrl.payload.size(), sctrl.len);
                            this->process_data(sctrl.payload, cb);
                            if (bool(this->verbose & Verbose::basic_trace4)) {
                                LOG(LOG_INFO, "Front received DATAPDU done");
                            }

                            if (!sctrl.payload.check_end())
                            {
                                LOG(LOG_ERR,
                                    "Trailing data after DATAPDU: remains=%zu",
                                    sctrl.payload.in_remain());
                                throw Error(ERR_MCS_PDU_TRAILINGDATA);
                            }
                            break;
                        case PDUTYPE_DEACTIVATEALLPDU:
                            if (bool(this->verbose & Verbose::basic_trace)) {
                                LOG(LOG_INFO, "Front received DEACTIVATEALLPDU (unsupported)");
                            }
                            break;
                        case PDUTYPE_SERVER_REDIR_PKT:
                            if (bool(this->verbose & Verbose::basic_trace)) {
                                LOG(LOG_INFO, "Front received SERVER_REDIR_PKT (unsupported)");
                            }
                            break;
                        default:
                            LOG(LOG_WARNING, "Front received unknown PDU type in session_data (%d)\n", sctrl.pduType);
                            break;
                        }

                        // TODO check all sctrl.payload data is consumed
                        sec.payload.in_skip_bytes(sctrl.payload.get_current() - sec.payload.get_current());
                    }
                }

                if (!sec.payload.check_end())
                {
                    LOG(LOG_ERR,
                        "Trailing data after SEC: remains=%zu",
                        sec.payload.in_remain());
                    throw Error(ERR_SEC_TRAILINGDATA);
                }
            }
        }
        break;
        }
    }

    void send_valid_client_license_data() {
        this->send_data_indication(
            GCC::MCS_GLOBAL_CHANNEL,
            [this](StreamSize<24>, OutStream & sec_header) {
                // Valid Client License Data (LICENSE_VALID_CLIENT_DATA)

                /* some compilers need unsigned char to avoid warnings */
                uint8_t lic2[16] = {
                    0xff,                   // bMsgType : ERROR_ALERT
                    0x02,                   // NOT EXTENDED_ERROR_MSG_SUPPORTED, PREAMBLE_VERSION_2_0
                    0x10, 0x00,             // wMsgSize: 16 bytes including preamble
                    0x07, 0x00, 0x00, 0x00, // dwErrorCode : STATUS_VALID_CLIENT
                    0x02, 0x00, 0x00, 0x00, // dwStateTransition ST_NO_TRANSITION
                    0x28, 0x14,             // wBlobType : ignored because wBlobLen is 0
                    0x00, 0x00              // wBlobLen  : 0
                };
                SEC::Sec_Send sec(
                    sec_header, lic2, sizeof(lic2),
                    SEC::SEC_LICENSE_PKT | 0x00100000, this->encrypt, 0
                );
                (void)sec;

                if (bool(this->verbose & Verbose::global_channel)) {
                    LOG(LOG_INFO, "Sec clear payload to send:");
                    hexdump_d(lic2, sizeof(lic2));
                }

                sec_header.out_copy_bytes(lic2, sizeof(lic2));
            }
        );
    }

    template<class DataWriter>
    void send_data_indication(uint16_t channelId, DataWriter data_writer)
    {
        write_packets(
            this->trans,
            data_writer,
            [channelId, this](StreamSize<256>, OutStream & mcs_header, std::size_t packet_sz) {
                MCS::SendDataIndication_Send mcs(
                    static_cast<OutPerStream&>(mcs_header),
                    this->userid, channelId,
                    1, 3, packet_sz,
                    MCS::PER_ENCODING
                );
                (void)mcs;
            },
            write_x224_dt_tpdu_fn{}
        );
    }

    void send_data_indication_ex(uint16_t channelId, uint8_t const * data, std::size_t data_size) override {
        this->send_data_indication_ex_impl(
            channelId,
            [&](StreamSize<65536>, OutStream & stream) {
                stream.out_copy_bytes(data, data_size);
            }
        );
    }

public:
    template<class... Writer>
    void send_data_indication_ex_impl(uint16_t channelId, Writer... writer) {
        ::send_data_indication_ex(
            this->trans, channelId, this->encryptionLevel, this->encrypt, this->userid,
            writer...
        );
    }

private:

    void send_fastpath_data(InStream & data) override {
        write_packets(
            this->trans,
            [&data, this](StreamSize<65536>, OutStream & stream) {
                stream.out_copy_bytes(data.get_data(), data.get_capacity());

                if (bool(this->verbose & Verbose::basic_trace3)) {
                    LOG(LOG_INFO, "Front::send_data: fast-path");
                }
            },
            [this](StreamSize<256>, OutStream & fastpath_header, uint8_t * pkt_data, std::size_t pkt_sz) {
                FastPath::ServerUpdatePDU_Send SvrUpdPDU(
                    fastpath_header, pkt_data, pkt_sz,
                    ((this->encryptionLevel > 1) ?
                    FastPath::FASTPATH_OUTPUT_ENCRYPTED : 0),
                    this->encrypt
                );
            }
        );
    }

    void session_probe_started(bool started) override {
        this->session_probe_started_ = started;

        this->update_keyboard_input_mask_state();

        if (!started) {
            this->session_update("Probe.Status=Unknown");
        }
    }

    void set_keylayout(int LCID) override {
        this->keymap.init_layout(LCID);
    }

    int get_keylayout() const override {
        return this->keymap.layout_id();
    }

    void set_focus_on_password_textbox(bool set) override {
        this->focus_on_password_textbox = set;

        this->update_keyboard_input_mask_state();
    }

    void set_consent_ui_visible(bool set) override {
        this->consent_ui_is_visible = set;

        this->update_keyboard_input_mask_state();
    }

    void session_update(array_view_const_char message) override {
        if (  this->capture
           && (this->capture_state == CAPTURE_STATE_STARTED)) {
            struct timeval now = tvtime();

            this->capture->session_update(now, message);
        }
    }

    /*****************************************************************************/
    void send_data_update_sync()
    {
        if (bool(this->verbose & Verbose::basic_trace)) {
            LOG(LOG_INFO, "Front::send_data_update_sync");
        }

        StaticOutReservedStreamHelper<1024, 65536-1024> stream;

        ::send_server_update( this->trans
                            , this->server_fastpath_update_support
                            , (bool(this->ini.get<cfg::client::rdp_compression>()) ? this->client_info.rdp_compression : 0)
                            , this->mppc_enc
                            , this->share_id
                            , this->encryptionLevel
                            , this->encrypt
                            , this->userid
                            , SERVER_UPDATE_GRAPHICS_SYNCHRONIZE
                            , 0
                            , stream
                            , underlying_cast(this->verbose)
                            );
    }

    /*****************************************************************************/
    void send_demand_active()
    {
        if (bool(this->verbose & Verbose::basic_trace)) {
            LOG(LOG_INFO, "Front::send_demand_active");
        }

        this->send_data_indication_ex_impl(
            GCC::MCS_GLOBAL_CHANNEL,
            [this](StreamSize<65536>, OutStream & stream) {
                size_t caps_count = 0;

                // Payload
                stream.out_uint32_le(this->share_id);
                stream.out_uint16_le(4); /* 4 chars for RDP\0 */

                /* 2 bytes size after num caps, set later */
                uint32_t caps_size_offset = stream.get_offset();
                stream.out_clear_bytes(2);

                stream.out_copy_bytes("RDP", 4);

                /* 4 byte num caps, set later */
                uint32_t caps_count_offset = stream.get_offset();
                stream.out_clear_bytes(4);

                GeneralCaps general_caps;

                if (this->fastpath_support) {
                    general_caps.extraflags |= FASTPATH_OUTPUT_SUPPORTED;
                }
                if (!this->server_capabilities_filename.empty()) {
                    GeneralCapsLoader generalcaps_loader(general_caps);

                    ConfigurationLoader cfg_loader(generalcaps_loader, this->server_capabilities_filename.c_str());
                }
                if (bool(this->verbose)) {
                    general_caps.log("Sending to client");
                }
                general_caps.emit(stream);
                caps_count++;

                BitmapCaps bitmap_caps;
                bitmap_caps.preferredBitsPerPixel = this->client_info.bpp;
                bitmap_caps.desktopWidth = this->client_info.width;
                bitmap_caps.desktopHeight = this->client_info.height;
                bitmap_caps.drawingFlags = DRAW_ALLOW_SKIP_ALPHA;
                if (!this->server_capabilities_filename.empty()) {
                    BitmapCapsLoader bitmapcaps_loader(bitmap_caps);

                    ConfigurationLoader cfg_loader(bitmapcaps_loader, this->server_capabilities_filename.c_str());
                }
                if (bool(this->verbose)) {
                    bitmap_caps.log("Sending to client");
                }
                bitmap_caps.emit(stream);
                caps_count++;

                FontCaps font_caps;
                if (bool(this->verbose)) {
                    font_caps.log("Sending to client");
                }
                font_caps.emit(stream);
                caps_count++;

                OrderCaps order_caps;
                order_caps.pad4octetsA = 0x40420f00;
                order_caps.numberFonts = 0x2f;
                order_caps.orderFlags = 0x22;
                order_caps.orderSupport[TS_NEG_DSTBLT_INDEX]             = 1;
                order_caps.orderSupport[TS_NEG_PATBLT_INDEX]             = 1;
                order_caps.orderSupport[TS_NEG_SCRBLT_INDEX]             = 1;
                order_caps.orderSupport[TS_NEG_MEMBLT_INDEX]             = 1;
                order_caps.orderSupport[TS_NEG_MEM3BLT_INDEX]            = (this->mem3blt_support ? 1 : 0);
                order_caps.orderSupport[TS_NEG_LINETO_INDEX]             = 1;
                order_caps.orderSupport[TS_NEG_MULTI_DRAWNINEGRID_INDEX] = 1;
                order_caps.orderSupport[TS_NEG_POLYLINE_INDEX]           = 1;
                order_caps.orderSupport[TS_NEG_ELLIPSE_SC_INDEX]         = 1;
                order_caps.orderSupport[TS_NEG_INDEX_INDEX]              = 1;
                order_caps.orderSupport[UnusedIndex3] = 1;
                order_caps.textFlags = 0x06a1;
                order_caps.pad4octetsB = 0x0f4240;
                order_caps.desktopSaveSize = 0x0f4240;
                order_caps.pad2octetsC = 1;
                if (!this->server_capabilities_filename.empty()) {
                    OrderCapsLoader ordercaps_loader(order_caps);

                    ConfigurationLoader cfg_loader(ordercaps_loader, this->server_capabilities_filename.c_str());
                }
                if (bool(this->verbose)) {
                    order_caps.log("Sending to client");
                }
                order_caps.emit(stream);
                caps_count++;

                if (this->ini.get<cfg::client::persistent_disk_bitmap_cache>()) {
                    BitmapCacheHostSupportCaps bitmap_cache_host_support_caps;
                    if (bool(this->verbose)) {
                        bitmap_cache_host_support_caps.log("Sending to client");
                    }
                    bitmap_cache_host_support_caps.emit(stream);
                    caps_count++;
                }

                ColorCacheCaps colorcache_caps;
                if (bool(this->verbose)) {
                    colorcache_caps.log("Sending to client");
                }
                colorcache_caps.emit(stream);
                caps_count++;

                PointerCaps pointer_caps;
                pointer_caps.colorPointerCacheSize = 0x19;
                pointer_caps.pointerCacheSize = 0x19;
                if (bool(this->verbose)) {
                    pointer_caps.log("Sending to client");
                }
                pointer_caps.emit(stream);
                caps_count++;

                ShareCaps share_caps;
                share_caps.nodeId = this->userid + GCC::MCS_USERCHANNEL_BASE;
                share_caps.pad2octets = 0xb5e2; /* 0x73e1 */
                if (bool(this->verbose)) {
                    share_caps.log("Sending to client");
                }
                share_caps.emit(stream);
                caps_count++;

                InputCaps input_caps;

                // Slow/Fast-path
                input_caps.inputFlags          =
                    INPUT_FLAG_SCANCODES
                    | (  this->client_fastpath_input_event_support
                    ? (INPUT_FLAG_FASTPATH_INPUT | INPUT_FLAG_FASTPATH_INPUT2) : 0);
                input_caps.keyboardLayout      = 0;
                input_caps.keyboardType        = 0;
                input_caps.keyboardSubType     = 0;
                input_caps.keyboardFunctionKey = 0;
                if (bool(this->verbose)) {
                    input_caps.log("Sending to client");
                }
                input_caps.emit(stream);
                caps_count++;

                if (this->client_info.remote_program) {
                    RailCaps rail_caps;
                    rail_caps.RailSupportLevel = TS_RAIL_LEVEL_SUPPORTED | TS_RAIL_LEVEL_DOCKED_LANGBAR_SUPPORTED;
                    if (bool(this->verbose)) {
                        rail_caps.log("Sending to client");
                    }
                    rail_caps.emit(stream);
                    caps_count++;

                    WindowListCaps window_list_caps;
                    window_list_caps.WndSupportLevel = TS_WINDOW_LEVEL_SUPPORTED_EX;
                    window_list_caps.NumIconCaches = 3;
                    window_list_caps.NumIconCacheEntries = 12;
                    if (bool(this->verbose)) {
                        window_list_caps.log("Sending to client");
                    }
                    window_list_caps.emit(stream);
                    caps_count++;
                }

                if (this->ini.get<cfg::globals::large_pointer_support>()) {
                    LargePointerCaps large_pointer_caps;

                    large_pointer_caps.largePointerSupportFlags = LARGE_POINTER_FLAG_96x96;
                    if (bool(this->verbose)) {
                        large_pointer_caps.log("Sending to client");
                    }
                    large_pointer_caps.emit(stream);
                    caps_count++;

                    MultiFragmentUpdateCaps multifrag_caps;
                    multifrag_caps.MaxRequestSize = 38055;
                    if (bool(this->verbose)) {
                        multifrag_caps.log("Sending to client");
                    }
                    multifrag_caps.emit(stream);
                    caps_count++;
                }

                size_t caps_size = stream.get_offset() - caps_count_offset;
                stream.set_out_uint16_le(caps_size, caps_size_offset);
                stream.set_out_uint32_le(caps_count, caps_count_offset);

                stream.out_clear_bytes(4); /* sessionId(4). This field is ignored by the client. */
            },
            [this](StreamSize<256>, OutStream & sctrl_header, std::size_t packet_size) {
                ShareControl_Send(sctrl_header, PDUTYPE_DEMANDACTIVEPDU, this->userid + GCC::MCS_USERCHANNEL_BASE, packet_size);

            },
            [this](StreamSize<0>, OutStream &, uint8_t  const * packet_data, std::size_t packet_size) {
                if (bool(this->verbose & Verbose::global_channel)) {
                    LOG(LOG_INFO, "Sec clear payload to send:");
                    hexdump_d(packet_data, packet_size);
                }
            }
        );

        if (bool(this->verbose & Verbose::basic_trace)) {
            LOG(LOG_INFO, "Front::send_demand_active done");
        }
    }   // send_demand_active

    void process_confirm_active(InStream & stream)
    {
        if (bool(this->verbose & Verbose::basic_trace)) {
            LOG(LOG_INFO, "process_confirm_active");
        }
        // TODO We should separate the parts relevant to caps processing and the part relevant to actual confirm active
        // TODO Server Caps management should go to RDP layer and be unified between client (mod/rdp.hpp and server code front.hpp)

        unsigned expected = 4; /* lengthSourceDescriptor(2) + lengthCombinedCapabilities(2) */
        if (!stream.in_check_rem(expected)) {
            LOG(LOG_ERR, "Truncated CONFIRMACTIVE PDU, need=%u remains=%zu",
                expected, stream.in_remain());
            throw Error(ERR_MCS_PDU_TRUNCATED);
        }

        uint16_t lengthSourceDescriptor = stream.in_uint16_le(); /* sizeof RDP_SOURCE */
        uint16_t lengthCombinedCapabilities = stream.in_uint16_le();

        if (!stream.in_check_rem(lengthSourceDescriptor)) {
            LOG(LOG_ERR, "Truncated CONFIRMACTIVE PDU lengthSourceDescriptor, need=%u remains=%zu",
                lengthSourceDescriptor, stream.in_remain());
            throw Error(ERR_MCS_PDU_TRUNCATED);
        }

        stream.in_skip_bytes(lengthSourceDescriptor);

        if (bool(this->verbose & Verbose::basic_trace)) {
            LOG(LOG_INFO, "lengthSourceDescriptor = %u", lengthSourceDescriptor);
            LOG(LOG_INFO, "lengthCombinedCapabilities = %u", lengthCombinedCapabilities);
        }

        uint8_t const * start = stream.get_current();
        uint8_t const * theoricCapabilitiesEnd = start + lengthCombinedCapabilities;
        uint8_t const * actualCapabilitiesEnd = stream.get_data_end();

        expected = 4; /* numberCapabilities(2) + pad(2) */
        if (!stream.in_check_rem(expected)) {
            LOG(LOG_ERR, "Truncated CONFIRMACTIVE PDU numberCapabilities, need=%u remains=%zu",
                expected, stream.in_remain());
            throw Error(ERR_MCS_PDU_TRUNCATED);
        }

        int numberCapabilities = stream.in_uint16_le();
        stream.in_skip_bytes(2); /* pad */

        for (int n = 0; n < numberCapabilities; n++) {
            if (bool(this->verbose & Verbose::basic_trace5)) {
                LOG(LOG_INFO, "Front::capability %u / %u", n, numberCapabilities );
            }
            if (stream.get_current() + 4 > theoricCapabilitiesEnd) {
                LOG(LOG_ERR, "Incomplete capabilities received (bad length):"
                    " expected length=%" PRIu16 " need=%" PRIdPTR " available=%zu",
                    lengthCombinedCapabilities,
                    stream.get_current()-start,
                    stream.in_remain());
            }
            if (stream.get_current() + 4 > actualCapabilitiesEnd) {
                LOG(LOG_ERR, "Incomplete capabilities received (need more data):"
                    " expected length=%" PRIu16 " need=%" PRIdPTR " available=%zu",
                    lengthCombinedCapabilities,
                    stream.get_current()-start,
                    stream.in_remain());
                return;
            }

            uint16_t capset_type = stream.in_uint16_le();
            uint16_t capset_length = stream.in_uint16_le();
            uint8_t const * next = (stream.get_current() + capset_length) - 4;

            switch (capset_type) {
            case CAPSTYPE_GENERAL: {
                    this->client_info.general_caps.recv(stream, capset_length);
                    if (bool(this->verbose)) {
                        this->client_info.general_caps.log("Receiving from client");
                    }
                    this->client_info.use_compact_packets =
                        (this->client_info.general_caps.extraflags & NO_BITMAP_COMPRESSION_HDR) ?
                        1 : 0;

                    this->server_fastpath_update_support =
                        (   this->fastpath_support
                         && ((this->client_info.general_caps.extraflags & FASTPATH_OUTPUT_SUPPORTED) != 0)
                        );
                }
                break;
            case CAPSTYPE_BITMAP: {
                    this->client_info.bitmap_caps.recv(stream, capset_length);
                    if (bool(this->verbose)) {
                        this->client_info.bitmap_caps.log("Receiving from client");
                    }
/*
                    this->client_info.bpp    =
                          (this->client_info.bitmap_caps.preferredBitsPerPixel >= 24)
                        ? 24 : this->client_info.bitmap_caps.preferredBitsPerPixel;
*/
                    // Fixed bug in rdesktop
                    // Desktop size in Client Core Data != Desktop size in Bitmap Capability Set
                    if (!this->client_info.width || !this->client_info.height)
                    {
                        this->client_info.width  = this->client_info.bitmap_caps.desktopWidth;
                        this->client_info.height = this->client_info.bitmap_caps.desktopHeight;
                    }
                }
                break;
            case CAPSTYPE_ORDER: { /* 3 */
                    this->client_info.order_caps.recv(stream, capset_length);
                    if (bool(this->verbose)) {
                        this->client_info.order_caps.log("Receiving from client");
                    }
                }
                break;
            case CAPSTYPE_BITMAPCACHE: {
                    this->client_info.bmp_cache_caps.recv(stream, capset_length);
                    if (bool(this->verbose)) {
                        this->client_info.bmp_cache_caps.log("Receiving from client");
                    }
                    this->client_info.number_of_cache      = 3;
                    this->client_info.cache1_entries       = this->client_info.bmp_cache_caps.cache0Entries;
                    this->client_info.cache1_persistent    = false;
                    this->client_info.cache1_size          = this->client_info.bmp_cache_caps.cache0MaximumCellSize;
                    this->client_info.cache2_entries       = this->client_info.bmp_cache_caps.cache1Entries;
                    this->client_info.cache2_persistent    = false;
                    this->client_info.cache2_size          = this->client_info.bmp_cache_caps.cache1MaximumCellSize;
                    this->client_info.cache3_entries       = this->client_info.bmp_cache_caps.cache2Entries;
                    this->client_info.cache3_persistent    = false;
                    this->client_info.cache3_size          = this->client_info.bmp_cache_caps.cache2MaximumCellSize;
                    this->client_info.cache4_entries       = 0;
                    this->client_info.cache5_entries       = 0;
                    this->client_info.cache_flags          = 0;
                    this->client_info.bitmap_cache_version = 0;
                }
                break;
            case CAPSTYPE_CONTROL: /* 5 */
                if (bool(this->verbose)) {
                    LOG(LOG_INFO, "Receiving from client CAPSTYPE_CONTROL");
                }
                break;
            case CAPSTYPE_ACTIVATION: /* 7 */
                if (bool(this->verbose)) {
                    LOG(LOG_INFO, "Receiving from client CAPSTYPE_ACTIVATION");
                }
                break;
            case CAPSTYPE_POINTER: {  /* 8 */
                    PointerCaps pointer_caps;
                    pointer_caps.recv(stream, capset_length);
                    if (bool(this->verbose)) {
                        pointer_caps.log("Receiving from client");
                    }

                    this->client_info.pointer_cache_entries =
                        std::min<int>(pointer_caps.colorPointerCacheSize, MAX_POINTER_COUNT);
                    this->client_info.supported_new_pointer_update =
                        (pointer_caps.pointerCacheSize != 0);
                }
                break;
            case CAPSTYPE_SHARE: /* 9 */
                if (bool(this->verbose)) {
                    LOG(LOG_INFO, "Receiving from client CAPSTYPE_SHARE");
                }
                break;
            case CAPSTYPE_COLORCACHE: /* 10 */
                if (bool(this->verbose)) {
                    LOG(LOG_INFO, "Receiving from client CAPSTYPE_COLORCACHE");
                }
                break;
            case CAPSTYPE_SOUND:
                if (bool(this->verbose)) {
                    LOG(LOG_INFO, "Receiving from client CAPSTYPE_SOUND");
                }
                break;
            case CAPSTYPE_INPUT: /* 13 */
                if (bool(this->verbose)) {
                    LOG(LOG_INFO, "Receiving from client CAPSTYPE_INPUT");
                }
                break;
            case CAPSTYPE_FONT: /* 14 */
                break;
            case CAPSTYPE_BRUSH: { /* 15 */
                    if (bool(this->verbose)) {
                        LOG(LOG_INFO, "Receiving from client CAPSTYPE_BRUSH");
                    }
                    BrushCacheCaps brushcache_caps;
                    brushcache_caps.recv(stream, capset_length);
                    if (bool(this->verbose)) {
                        brushcache_caps.log("Receiving from client");
                    }
                    this->client_info.brush_cache_code = brushcache_caps.brushSupportLevel;
                }
                break;
            case CAPSTYPE_GLYPHCACHE: { /* 16 */
                    if (bool(this->verbose)) {
                        LOG(LOG_INFO, "Receiving from client CAPSTYPE_GLYPHCACHE");
                    }
                    this->client_info.glyph_cache_caps.recv(stream, capset_length);
                    if (bool(this->verbose)) {
                        this->client_info.glyph_cache_caps.log("Receiving from client");
                    }
                    for (uint8_t i = 0; i < NUMBER_OF_GLYPH_CACHES; ++i) {
                        this->client_info.number_of_entries_in_glyph_cache[i] =
                            this->client_info.glyph_cache_caps.GlyphCache[i].CacheEntries;
                    }
                }
                break;
            case CAPSTYPE_OFFSCREENCACHE: /* 17 */
                if (bool(this->verbose)) {
                    LOG(LOG_INFO, "Receiving from client CAPSTYPE_OFFSCREENCACHE");
                }
                this->client_info.off_screen_cache_caps.recv(stream, capset_length);
                if (bool(this->verbose)) {
                    this->client_info.off_screen_cache_caps.log("Receiving from client");
                }
                break;
            case CAPSTYPE_BITMAPCACHE_HOSTSUPPORT: /* 18 */
                if (bool(this->verbose)) {
                    LOG(LOG_INFO, "Receiving from client CAPSTYPE_BITMAPCACHE_HOSTSUPPORT");
                }
                break;
            case CAPSTYPE_BITMAPCACHE_REV2: {
                    this->client_info.use_bmp_cache_2 = true;

                    this->client_info.bmp_cache_2_caps.recv(stream, capset_length);
                    if (bool(this->verbose)) {
                        this->client_info.bmp_cache_2_caps.log("Receiving from client");
                    }

                    // TODO We only use the first 3 caches (those existing in Rev1), we should have 2 more caches for rev2
                    this->client_info.number_of_cache = this->client_info.bmp_cache_2_caps.numCellCaches;
                    int Bpp = nbbytes(this->client_info.bpp);
                    if (this->client_info.bmp_cache_2_caps.numCellCaches > 0) {
                        this->client_info.cache1_entries    = (this->client_info.bmp_cache_2_caps.bitmapCache0CellInfo & 0x7fffffff);
                        this->client_info.cache1_persistent = (this->client_info.bmp_cache_2_caps.bitmapCache0CellInfo & 0x80000000);
                        this->client_info.cache1_size       = 256 * Bpp;
                    }
                    else {
                        this->client_info.cache1_entries = 0;
                    }
                    if (this->client_info.bmp_cache_2_caps.numCellCaches > 1) {
                        this->client_info.cache2_entries    = (this->client_info.bmp_cache_2_caps.bitmapCache1CellInfo & 0x7fffffff);
                        this->client_info.cache2_persistent = (this->client_info.bmp_cache_2_caps.bitmapCache1CellInfo & 0x80000000);
                        this->client_info.cache2_size       = 1024 * Bpp;
                    }
                    else {
                        this->client_info.cache2_entries = 0;
                    }
                    if (this->client_info.bmp_cache_2_caps.numCellCaches > 2) {
                        this->client_info.cache3_entries    = (this->client_info.bmp_cache_2_caps.bitmapCache2CellInfo & 0x7fffffff);
                        this->client_info.cache3_persistent = (this->client_info.bmp_cache_2_caps.bitmapCache2CellInfo & 0x80000000);
                        this->client_info.cache3_size       = 4096 * Bpp;
                    }
                    else {
                        this->client_info.cache3_entries = 0;
                    }
                    if (this->client_info.bmp_cache_2_caps.numCellCaches > 3) {
                        this->client_info.cache4_entries    = (this->client_info.bmp_cache_2_caps.bitmapCache3CellInfo & 0x7fffffff);
                        this->client_info.cache4_persistent = (this->client_info.bmp_cache_2_caps.bitmapCache3CellInfo & 0x80000000);
                        this->client_info.cache4_size       = 6144 * Bpp;
                    }
                    else {
                        this->client_info.cache4_entries = 0;
                    }
                    if (this->client_info.bmp_cache_2_caps.numCellCaches > 4) {
                        this->client_info.cache5_entries    = (this->client_info.bmp_cache_2_caps.bitmapCache4CellInfo & 0x7fffffff);
                        this->client_info.cache5_persistent = (this->client_info.bmp_cache_2_caps.bitmapCache4CellInfo & 0x80000000);
                        this->client_info.cache5_size       = 8192 * Bpp;
                    }
                    else {
                        this->client_info.cache5_entries = 0;
                    }
                    this->client_info.cache_flags          = this->client_info.bmp_cache_2_caps.cacheFlags;
                    this->client_info.bitmap_cache_version = 2;
                }
                break;
            case CAPSTYPE_VIRTUALCHANNEL: /* 20 */
                if (bool(this->verbose)) {
                    LOG(LOG_INFO, "Receiving from client CAPSTYPE_VIRTUALCHANNEL");
                }
                break;
            case CAPSTYPE_DRAWNINEGRIDCACHE: /* 21 */
                if (bool(this->verbose)) {
                    LOG(LOG_INFO, "Receiving from client CAPSTYPE_DRAWNINEGRIDCACHE");
                }
                break;
            case CAPSTYPE_DRAWGDIPLUS: /* 22 */
                if (bool(this->verbose)) {
                    LOG(LOG_INFO, "Receiving from client CAPSTYPE_DRAWGDIPLUS");
                }
                break;
            case CAPSTYPE_RAIL: /* 23 */
                this->client_info.rail_caps.recv(stream, capset_length);
                if (bool(this->verbose)) {
                    this->client_info.rail_caps.log("Receiving from client");
                }
                break;
            case CAPSTYPE_WINDOW: /* 24 */
                this->client_info.window_list_caps.recv(stream, capset_length);
                if (bool(this->verbose)) {
                    this->client_info.window_list_caps.log("Receiving from client");
                }
                break;
            case CAPSETTYPE_COMPDESK: { /* 25 */
                    CompDeskCaps cap;
                    cap.recv(stream, capset_length);
                    if (bool(this->verbose)) {
                        cap.log("Receiving from client");
                    }
                }
                break;
            case CAPSETTYPE_MULTIFRAGMENTUPDATE: /* 26 */
                this->client_info.multi_fragment_update_caps.recv(stream, capset_length);
                if (bool(this->verbose)) {
                    this->client_info.multi_fragment_update_caps.log("Receiving from client");
                }
//                this->use_multi_frag = true;
                break;
            case CAPSETTYPE_LARGE_POINTER: /* 27 */
                this->client_info.large_pointer_caps.recv(stream, capset_length);
                if (bool(this->verbose)) {
                    this->client_info.large_pointer_caps.log("Receiving from client");
                }
                break;
            case CAPSETTYPE_SURFACE_COMMANDS: /* 28 */
                if (bool(this->verbose)) {
                    LOG(LOG_INFO, "Receiving from client CAPSETTYPE_SURFACE_COMMANDS");
                }
                break;
            case CAPSETTYPE_BITMAP_CODECS: /* 29 */
                if (bool(this->verbose)) {
                    LOG(LOG_INFO, "Receiving from client CAPSETTYPE_BITMAP_CODECS");
                }
                break;
            case CAPSETTYPE_FRAME_ACKNOWLEDGE: /* 30 */
                if (bool(this->verbose)) {
                    LOG(LOG_INFO, "Receiving from client CAPSETTYPE_FRAME_ACKNOWLEDGE");
                }
                break;
            default:
                if (bool(this->verbose)) {
                    LOG(LOG_INFO, "Receiving from client unknown caps %u", capset_type);
                }
                break;
            }
            if (stream.get_current() > next) {
                LOG(LOG_ERR, "read out of bound detected");
                throw Error(ERR_MCS);
            }
            stream.in_skip_bytes(next - stream.get_current());
        }
        // After Capabilities read optional SessionId
        if (stream.in_remain() >= 4) {
            // From the documentation SessionId is ignored by client.
            stream.in_skip_bytes(4); /* Session Id */
        }
        if (bool(this->verbose & Verbose::basic_trace)) {
            LOG(LOG_INFO, "process_confirm_active done p=%p end=%p",
                voidp(stream.get_current()), voidp(stream.get_data_end()));
        }
    }

// 2.2.1.19 Server Synchronize PDU
// ===============================

// The Server Synchronize PDU is an RDP Connection Sequence PDU sent from server
// to client during the Connection Finalization phase (see section 1.3.1.1). It
// is sent after receiving the Confirm Active PDU (section 2.2.1.13.2).

// tpktHeader (4 bytes): A TPKT Header, as specified in [T123] section 8.

// x224Data (3 bytes): An X.224 Class 0 Data TPDU, as specified in [X224] section 13.7.

// mcsSDin (variable): Variable-length PER-encoded MCS Domain PDU which
//   encapsulates an MCS Send Data Indication structure, as specified in [T125]
//   (the ASN.1 structure definitions are given in section 7, parts 7 and 10 of
//   [T125]). The userData field of the MCS Send Data Indication contains a
//   Security Header and the Synchronize PDU Data (section 2.2.1.14.1).

// securityHeader (variable): Optional security header. If the Encryption Level
//   (sections 5.3.2 and 2.2.1.4.3) selected by the server is greater than
//   ENCRYPTION_LEVEL_NONE (0) and the Encryption Method (sections 5.3.2 and
//   2.2.1.4.3) selected by the server is greater than ENCRYPTION_METHOD_NONE
//   (0) then this field will contain one of the following headers:

//   - Basic Security Header (section 2.2.8.1.1.2.1) if the Encryption Level
//     selected by the server (see sections 5.3.2 and 2.2.1.4.3) is
//     ENCRYPTION_LEVEL_LOW (1).

//  - Non-FIPS Security Header (section 2.2.8.1.1.2.2) if the Encryption Level
//    selected by the server (see sections 5.3.2 and 2.2.1.4.3) is
//    ENCRYPTION_LEVEL_CLIENT_COMPATIBLE (2), or ENCRYPTION_LEVEL_HIGH (3).

//  - FIPS Security Header (section 2.2.8.1.1.2.3) if the Encryption Level
//    selected by the server (see sections 5.3.2 and 2.2.1.4.3) is
//    ENCRYPTION_LEVEL_FIPS (4).

// If the Encryption Level (sections 5.3.2 and 2.2.1.4.3) selected by the server
// is ENCRYPTION_LEVEL_NONE (0) and the Encryption Method (sections 5.3.2 and
// 2.2.1.4.3) selected by the server is ENCRYPTION_METHOD_NONE (0), then this
// header is not include " in the PDU.

// synchronizePduData (22 bytes): The contents of the Synchronize PDU as
// described in section 2.2.1.14.1.

// 2.2.1.14.1 Synchronize PDU Data (TS_SYNCHRONIZE_PDU)
// ====================================================
// The TS_SYNCHRONIZE_PDU structure is a standard T.128 Synchronize PDU (see
// [T128] section 8.6.1).

// shareDataHeader (18 bytes): Share Control Header (section 2.2.8.1.1.1.1)
//   containing information about the packet. The type subfield of the pduType
//   field of the Share Control Header MUST be set to PDUTYPE_DATAPDU (7). The
//   pduType2 field of the Share Data Header MUST be set to PDUTYPE2_SYNCHRONIZE
//   (31).

// messageType (2 bytes): A 16-bit, unsigned integer. The message type. This
//   field MUST be set to SYNCMSGTYPE_SYNC (1).

// targetUser (2 bytes): A 16-bit, unsigned integer. The MCS channel ID of the
//   target user.

    void send_synchronize()
    {
        if (bool(this->verbose & Verbose::basic_trace)) {
            LOG(LOG_INFO, "send_synchronize");
        }

        StaticOutReservedStreamHelper<1024, 65536-1024> stream;
        // Payload
        stream.get_data_stream().out_uint16_le(1);    // messageType = SYNCMSGTYPE_SYNC(1)
        stream.get_data_stream().out_uint16_le(1002); // targetUser (MCS channel ID of the target user.)

        const uint32_t log_condition = (128 | 1);
        ::send_share_data_ex( this->trans
                            , PDUTYPE2_SYNCHRONIZE
                            , false
                            , this->mppc_enc
                            , this->share_id
                            , this->encryptionLevel
                            , this->encrypt
                            , this->userid
                            , stream
                            , log_condition
                            , underlying_cast(this->verbose)
                            );

        if (bool(this->verbose & Verbose::basic_trace)) {
            LOG(LOG_INFO, "send_synchronize done");
        }
    }

// 2.2.1.15.1 Control PDU Data (TS_CONTROL_PDU)
// ============================================

// The TS_CONTROL_PDU structure is a standard T.128 Synchronize PDU (see [T128]
// section 8.12).

// shareDataHeader (18 bytes): Share Data Header (section 2.2.8.1.1.1.2)
//   containing information about the packet. The type subfield of the pduType
//   field of the Share Control Header (section 2.2.8.1.1.1.1) MUST be set to
//   PDUTYPE_DATAPDU (7). The pduType2 field of the Share Data Header MUST be set
//   to PDUTYPE2_CONTROL (20).

// action (2 bytes): A 16-bit, unsigned integer. The action code.
// 0x0001 CTRLACTION_REQUEST_CONTROL Request control
// 0x0002 CTRLACTION_GRANTED_CONTROL Granted control
// 0x0003 CTRLACTION_DETACH Detach
// 0x0004 CTRLACTION_COOPERATE Cooperate

// grantId (2 bytes): A 16-bit, unsigned integer. The grant identifier.

// controlId (4 bytes): A 32-bit, unsigned integer. The control identifier.

    void send_control(int action)
    {
        if (bool(this->verbose & Verbose::basic_trace)) {
            LOG(LOG_INFO, "send_control action=%u", action);
        }

        StaticOutReservedStreamHelper<1024, 65536-1024> stream;

        // Payload
        stream.get_data_stream().out_uint16_le(action);
        stream.get_data_stream().out_uint16_le(0); // userid
        stream.get_data_stream().out_uint32_le(1002); // control id

        const uint32_t log_condition = (128 | 1);
        ::send_share_data_ex( this->trans
                            , PDUTYPE2_CONTROL
                            , false
                            , this->mppc_enc
                            , this->share_id
                            , this->encryptionLevel
                            , this->encrypt
                            , this->userid
                            , stream
                            , log_condition
                            , underlying_cast(this->verbose)
                            );

        if (bool(this->verbose & Verbose::basic_trace)) {
            LOG(LOG_INFO, "send_control done. action=%u", action);
        }
    }

    /*****************************************************************************/
    void send_fontmap()
    {
        if (bool(this->verbose & Verbose::basic_trace)) {
            LOG(LOG_INFO, "send_fontmap");
        }

        static uint8_t g_fontmap[172] = { 0xff, 0x02, 0xb6, 0x00, 0x28, 0x00, 0x00, 0x00,
                                          0x27, 0x00, 0x27, 0x00, 0x03, 0x00, 0x04, 0x00,
                                          0x00, 0x00, 0x26, 0x00, 0x01, 0x00, 0x1e, 0x00,
                                          0x02, 0x00, 0x1f, 0x00, 0x03, 0x00, 0x1d, 0x00,
                                          0x04, 0x00, 0x27, 0x00, 0x05, 0x00, 0x0b, 0x00,
                                          0x06, 0x00, 0x28, 0x00, 0x08, 0x00, 0x21, 0x00,
                                          0x09, 0x00, 0x20, 0x00, 0x0a, 0x00, 0x22, 0x00,
                                          0x0b, 0x00, 0x25, 0x00, 0x0c, 0x00, 0x24, 0x00,
                                          0x0d, 0x00, 0x23, 0x00, 0x0e, 0x00, 0x19, 0x00,
                                          0x0f, 0x00, 0x16, 0x00, 0x10, 0x00, 0x15, 0x00,
                                          0x11, 0x00, 0x1c, 0x00, 0x12, 0x00, 0x1b, 0x00,
                                          0x13, 0x00, 0x1a, 0x00, 0x14, 0x00, 0x17, 0x00,
                                          0x15, 0x00, 0x18, 0x00, 0x16, 0x00, 0x0e, 0x00,
                                          0x18, 0x00, 0x0c, 0x00, 0x19, 0x00, 0x0d, 0x00,
                                          0x1a, 0x00, 0x12, 0x00, 0x1b, 0x00, 0x14, 0x00,
                                          0x1f, 0x00, 0x13, 0x00, 0x20, 0x00, 0x00, 0x00,
                                          0x21, 0x00, 0x0a, 0x00, 0x22, 0x00, 0x06, 0x00,
                                          0x23, 0x00, 0x07, 0x00, 0x24, 0x00, 0x08, 0x00,
                                          0x25, 0x00, 0x09, 0x00, 0x26, 0x00, 0x04, 0x00,
                                          0x27, 0x00, 0x03, 0x00, 0x28, 0x00, 0x02, 0x00,
                                          0x29, 0x00, 0x01, 0x00, 0x2a, 0x00, 0x05, 0x00,
                                          0x2b, 0x00, 0x2a, 0x00
                                        };

        StaticOutReservedStreamHelper<1024, 65536-1024> stream;

        // Payload
        stream.get_data_stream().out_copy_bytes(g_fontmap, 172);

        const uint32_t log_condition = (128 | 1);
        ::send_share_data_ex( this->trans
                            , PDUTYPE2_FONTMAP
                            , false
                            , this->mppc_enc
                            , this->share_id
                            , this->encryptionLevel
                            , this->encrypt
                            , this->userid
                            , stream
                            , log_condition
                            , underlying_cast(this->verbose)
                            );

        if (bool(this->verbose & Verbose::basic_trace)) {
            LOG(LOG_INFO, "send_fontmap done");
        }
    }

    void send_savesessioninfo() override {
        if (bool(this->verbose & Verbose::basic_trace)) {
            LOG(LOG_INFO, "send_savesessioninfo");
        }

        StaticOutReservedStreamHelper<1024, 65536-1024> stream;

        // Payload
        stream.get_data_stream().out_uint32_le(RDP::INFOTYPE_LOGON);

        RDP::LogonInfoVersion1_Send sender(stream.get_data_stream(),
                                      byte_ptr_cast(""),
                                      byte_ptr_cast(ini.get<cfg::globals::auth_user>().c_str()),
                                      getpid());

        const uint32_t log_condition = (128 | 1);
        ::send_share_data_ex( this->trans
                            , PDUTYPE2_SAVE_SESSION_INFO
                            , false
                            , this->mppc_enc
                            , this->share_id
                            , this->encryptionLevel
                            , this->encrypt
                            , this->userid
                            , stream
                            , log_condition
                            , underlying_cast(this->verbose)
                            );

        if (bool(this->verbose & Verbose::basic_trace)) {
            LOG(LOG_INFO, "send_savesessioninfo done");
        }
    }   // void send_savesessioninfo()

    void send_auto_reconnect_packet(RDP::ServerAutoReconnectPacket const & auto_reconnect) override {
        if (bool(this->verbose & Verbose::basic_trace)) {
            LOG(LOG_INFO, "send_auto_reconnect_packet");
        }

        StaticOutReservedStreamHelper<1024, 65536-1024> stream;

        // Payload
        stream.get_data_stream().out_uint32_le(RDP::INFOTYPE_LOGON_EXTENDED_INFO);

        RDP::LogonInfoExtended_Send sender(stream.get_data_stream(), RDP::LOGON_EX_AUTORECONNECTCOOKIE);

        stream.get_data_stream().out_uint32_le(RDP::ServerAutoReconnectPacket::size());

        auto_reconnect.emit(stream.get_data_stream());

        stream.get_data_stream().out_clear_bytes(570);  // Pad(570)

        const uint32_t log_condition = (128 | 1);
        ::send_share_data_ex( this->trans
                            , PDUTYPE2_SAVE_SESSION_INFO
                            , false
                            , this->mppc_enc
                            , this->share_id
                            , this->encryptionLevel
                            , this->encrypt
                            , this->userid
                            , stream
                            , log_condition
                            , underlying_cast(this->verbose)
                            );

        if (bool(this->verbose & Verbose::basic_trace)) {
            LOG(LOG_INFO, "send_auto_reconnect_packet done");
        }
    }

    void send_monitor_layout() {
        if (!this->ini.get<cfg::globals::allow_using_multiple_monitors>() ||
            !this->client_info.cs_monitor.monitorCount ||
            !this->client_support_monitor_layout_pdu) {
            return;
        }

        if (bool(this->verbose & Verbose::basic_trace)) {
            LOG(LOG_INFO, "send_monitor_layout");
        }

        MonitorLayoutPDU monitor_layout_pdu;

        monitor_layout_pdu.set(this->client_info.cs_monitor);
        monitor_layout_pdu.log("Send to client");

        StaticOutReservedStreamHelper<1024, 65536-1024> stream;

        // Payload
        monitor_layout_pdu.emit(stream.get_data_stream());

        const uint32_t log_condition = (128 | 1);
        ::send_share_data_ex( this->trans
                            , PDUTYPE2_MONITOR_LAYOUT_PDU
                            , false
                            , this->mppc_enc
                            , this->share_id
                            , this->encryptionLevel
                            , this->encrypt
                            , this->userid
                            , stream
                            , log_condition
                            , underlying_cast(this->verbose)
                            );

        if (bool(this->verbose & Verbose::basic_trace)) {
            LOG(LOG_INFO, "send_monitor_layout done");
        }
    }

    /* PDUTYPE_DATAPDU */
    void process_data(InStream & stream, Callback & cb)
    {
        unsigned expected;
        if (bool(this->verbose & Verbose::basic_trace4)) {
            LOG(LOG_INFO, "Front::process_data(...)");
        }
        ShareData_Recv sdata_in(stream, nullptr);
        if (bool(this->verbose & Verbose::basic_trace4)) {
            LOG(LOG_INFO, "sdata_in.pdutype2=%" PRIu8
                          " sdata_in.len=%" PRIu16
                          " sdata_in.compressedLen=%" PRIu16
                          " remains=%zu"
                          " payload_len=%zu",
                sdata_in.pdutype2,
                sdata_in.len,
                sdata_in.compressedLen,
                stream.in_remain(),
                sdata_in.payload.get_capacity()
            );
        }

        switch (sdata_in.pdutype2) {
        case PDUTYPE2_UPDATE:  // Update PDU (section 2.2.9.1.1.3)
            if (bool(this->verbose & Verbose::basic_trace4)) {
                LOG(LOG_INFO, "PDUTYPE2_UPDATE");
            }
            // TODO this quickfix prevents a tech crash, but consuming the data should be a better behaviour
            sdata_in.payload.in_skip_bytes(sdata_in.payload.in_remain());
        break;
        case PDUTYPE2_CONTROL: // 20(0x14) Control PDU (section 2.2.1.15.1)
            if (bool(this->verbose & Verbose::basic_trace4)) {
                LOG(LOG_INFO, "PDUTYPE2_CONTROL");
            }
            {
                expected = 8;   /* action(2) + grantId(2) + controlId(4) */
                if (!sdata_in.payload.in_check_rem(expected)) {
                    LOG(LOG_ERR, "Truncated Control PDU data, need=%u remains=%zu",
                        expected, sdata_in.payload.in_remain());
                    throw Error(ERR_RDP_DATA_TRUNCATED);
                }

                int action = sdata_in.payload.in_uint16_le();
                sdata_in.payload.in_skip_bytes(2); /* user id */
                sdata_in.payload.in_skip_bytes(4); /* control id */
                switch (action) {
                    case RDP_CTL_REQUEST_CONTROL:
                        this->send_control(RDP_CTL_GRANT_CONTROL);
                    break;
                    case RDP_CTL_COOPERATE:
                        this->send_control(RDP_CTL_COOPERATE);
                    break;
                    default:
                        LOG(LOG_WARNING, "process DATA_PDU_CONTROL unknown action (%d)\n", action);
                }
            }
            break;
        case PDUTYPE2_POINTER: // Pointer Update PDU (section 2.2.9.1.1.4)
            if (bool(this->verbose & Verbose::basic_trace3)) {
                LOG(LOG_INFO, "PDUTYPE2_POINTER");
            }
            // TODO this quickfix prevents a tech crash, but consuming the data should be a better behaviour
            sdata_in.payload.in_skip_bytes(sdata_in.payload.in_remain());
        break;
        case PDUTYPE2_INPUT:   // 28(0x1c) Input PDU (section 2.2.8.1.1.3)
            {
                SlowPath::ClientInputEventPDU_Recv cie(sdata_in.payload);

                if (bool(this->verbose & Verbose::basic_trace3)) {
                    LOG(LOG_INFO, "PDUTYPE2_INPUT num_events=%u", cie.numEvents);
                }

                for (int index = 0; index < cie.numEvents; index++) {
                    SlowPath::InputEvent_Recv ie(cie.payload);

                    // TODO we should always call send_input with original data  if the other side is rdp it will merely transmit it to the other end without change. If the other side is some internal module it will be it's own responsibility to decode it
                    // TODO with the scheme above  any kind of keymap management is only necessary for internal modules or if we convert mapping. But only the back-end module really knows what the target mapping should be.
                    switch (ie.messageType) {
                        case SlowPath::INPUT_EVENT_SYNC:
                        {
                            SlowPath::SynchronizeEvent_Recv se(ie.payload);

                            if (bool(this->verbose & Verbose::basic_trace3)) {
                                LOG(LOG_INFO, "SlowPath INPUT_EVENT_SYNC eventTime=%u toggleFlags=0x%04X",
                                    ie.eventTime, se.toggleFlags);
                            }
                            // happens when client gets focus and sends key modifier info
                            this->keymap.synchronize(se.toggleFlags & 0xFFFF);
                            if (this->up_and_running) {
                                cb.rdp_input_synchronize(ie.eventTime, 0, se.toggleFlags & 0xFFFF, (se.toggleFlags & 0xFFFF0000) >> 16);
                                this->has_user_activity = true;
                            }
                        }
                        break;

                        case SlowPath::INPUT_EVENT_MOUSE:
                        {
                            SlowPath::MouseEvent_Recv me(ie.payload);

                            if (bool(this->verbose & Verbose::basic_trace3)) {
                                LOG(LOG_INFO, "Slow-path INPUT_EVENT_MOUSE eventTime=%u pointerFlags=0x%04X, xPos=%u, yPos=%u)",
                                    ie.eventTime, me.pointerFlags, me.xPos, me.yPos);
                            }
                            this->mouse_x = me.xPos;
                            this->mouse_y = me.yPos;
                            if (this->up_and_running) {
                                cb.rdp_input_mouse(me.pointerFlags, me.xPos, me.yPos, &this->keymap);
                                this->has_user_activity = true;
                            }

                            if ((me.pointerFlags & (SlowPath::PTRFLAGS_BUTTON1 |
                                                    SlowPath::PTRFLAGS_BUTTON2 |
                                                    SlowPath::PTRFLAGS_BUTTON3)) &&
                                !(me.pointerFlags & SlowPath::PTRFLAGS_DOWN)) {
                                if (  this->capture
                                   && (this->capture_state == CAPTURE_STATE_STARTED)) {
                                    this->capture->possible_active_window_change();
                                }
                            }
                        }
                        break;

                        case SlowPath::INPUT_EVENT_SCANCODE:
                        {
                            SlowPath::KeyboardEvent_Recv ke(ie.payload);

                            if (bool(this->verbose & Verbose::basic_trace3)) {
                                LOG(LOG_INFO, "Slow-path INPUT_EVENT_SYNC eventTime=%u keyboardFlags=0x%04X keyCode=0x%04X",
                                    ie.eventTime, ke.keyboardFlags, ke.keyCode);
                            }

                            this->input_event_scancode(ke, cb, ie.eventTime);
                        }
                        break;

                        default:
                            LOG(LOG_WARNING, "unsupported PDUTYPE2_INPUT message type %u", ie.messageType);
                        break;
                    }
                }
                if (bool(this->verbose & Verbose::basic_trace3)) {
                    LOG(LOG_INFO, "PDUTYPE2_INPUT done");
                }
            }
        break;
        case PDUTYPE2_SYNCHRONIZE:  // Synchronize PDU (section 2.2.1.14.1)
            if (bool(this->verbose & Verbose::basic_trace4)) {
                LOG(LOG_INFO, "PDUTYPE2_SYNCHRONIZE");
            }
            {
                expected = 4;   /* messageType(2) + targetUser(4) */
                if (!sdata_in.payload.in_check_rem(expected)) {
                    LOG(LOG_ERR, "Truncated Synchronize PDU data, need=%u remains=%zu",
                        expected, sdata_in.payload.in_remain());
                    throw Error(ERR_RDP_DATA_TRUNCATED);
                }

                uint16_t messageType = sdata_in.payload.in_uint16_le();
                uint16_t controlId = sdata_in.payload.in_uint16_le();
                if (bool(this->verbose & Verbose::basic_trace4)) {
                    LOG(LOG_INFO, "PDUTYPE2_SYNCHRONIZE"
                                  " messageType=%u controlId=%u",
                                  static_cast<unsigned>(messageType),
                                  static_cast<unsigned>(controlId));
                }
                this->send_synchronize();
            }
        break;
        case PDUTYPE2_REFRESH_RECT: // Refresh Rect PDU (section 2.2.11.2.1)
            if (bool(this->verbose & Verbose::basic_trace4)) {
                LOG(LOG_INFO, "PDUTYPE2_REFRESH_RECT");
            }
            // numberOfAreas (1 byte): An 8-bit, unsigned integer. The number of Inclusive Rectangle
            // (section 2.2.11.1) structures in the areasToRefresh field.

            // pad3Octects (3 bytes): A 3-element array of 8-bit, unsigned integer values. Padding.
            // Values in this field MUST be ignored.

            // areasToRefresh (variable): An array of TS_RECTANGLE16 structures (variable number of
            // bytes). Array of screen area Inclusive Rectangles to redraw. The number of rectangles
            // is given by the numberOfAreas field.

            // 2.2.11.1 Inclusive Rectangle (TS_RECTANGLE16)
            // =============================================
            // The TS_RECTANGLE16 structure describes a rectangle expressed in inclusive coordinates
            // (the right and bottom coordinates are include " in the rectangle bounds).
            // left (2 bytes): A 16-bit, unsigned integer. The leftmost bound of the rectangle.
            // top (2 bytes): A 16-bit, unsigned integer. The upper bound of the rectangle.
            // right (2 bytes): A 16-bit, unsigned integer. The rightmost bound of the rectangle.
            // bottom (2 bytes): A 16-bit, unsigned integer. The lower bound of the rectangle.

            {
                expected = 4;   /* numberOfAreas(1) + pad3Octects(3) */
                if (!sdata_in.payload.in_check_rem(expected)) {
                    LOG(LOG_ERR, "Truncated Refresh rect PDU data, need=%u remains=%zu",
                        expected, sdata_in.payload.in_remain());
                    throw Error(ERR_RDP_DATA_TRUNCATED);
                }

                size_t numberOfAreas = sdata_in.payload.in_uint8();
                sdata_in.payload.in_skip_bytes(3);

                expected = numberOfAreas * 8;   /* numberOfAreas * (left(2) + top(2) + right(2) + bottom(2)) */
                if (!sdata_in.payload.in_check_rem(expected)) {
                    LOG(LOG_ERR, "Truncated Refresh rect PDU data, need=%u remains=%zu",
                        expected, sdata_in.payload.in_remain());
                    throw Error(ERR_RDP_DATA_TRUNCATED);
                }

                auto rects_raw = std::make_unique<Rect[]>(numberOfAreas);
                array_view<Rect> rects(rects_raw.get(), numberOfAreas);
                for (Rect & rect : rects) {
                    int left = sdata_in.payload.in_uint16_le();
                    int top = sdata_in.payload.in_uint16_le();
                    int right = sdata_in.payload.in_uint16_le();
                    int bottom = sdata_in.payload.in_uint16_le();
                    rect = Rect(left, top, (right - left) + 1, (bottom - top) + 1);
                    if (bool(this->verbose & Verbose::basic_trace4)) {
                        LOG(LOG_INFO, "PDUTYPE2_REFRESH_RECT"
                            " left=%u top=%u right=%u bottom=%u cx=%u cy=%u",
                            left, top, right, bottom, rect.cx, rect.cy);
                    }
                    // // TODO we should consider adding to API some function to refresh several rects at once
                    // if (this->up_and_running) {
                    //     cb.rdp_input_invalidate(rect);
                    // }
                }
                cb.rdp_input_invalidate2(rects);
            }
        break;
        case PDUTYPE2_PLAY_SOUND:   // Play Sound PDU (section 2.2.9.1.1.5.1):w
            if (bool(this->verbose & Verbose::basic_trace4)) {
                LOG(LOG_INFO, "PDUTYPE2_PLAY_SOUND");
            }
            // TODO this quickfix prevents a tech crash, but consuming the data should be a better behaviour
            sdata_in.payload.in_skip_bytes(sdata_in.payload.in_remain());
        break;
        case PDUTYPE2_SUPPRESS_OUTPUT:  // Suppress Output PDU (section 2.2.11.3.1)
            if (bool(this->verbose & Verbose::basic_trace4)) {
                LOG(LOG_INFO, "PDUTYPE2_SUPPRESS_OUTPUT");
            }
            // PDUTYPE2_SUPPRESS_OUTPUT comes when minimizing a full screen
            // mstsc.exe 2600. I think this is saying the client no longer wants
            // screen updates and it will issue a PDUTYPE2_REFRESH_RECT above
            // to catch up so minimized apps don't take bandwidth
            {
                RDP::SuppressOutputPDUData sopdud;

                sopdud.receive(sdata_in.payload);
                //sopdud.log(LOG_INFO);

                if (this->ini.get<cfg::client::enable_suppress_output>()) {
                    if (RDP::ALLOW_DISPLAY_UPDATES == sopdud.get_allowDisplayUpdates()) {
                        cb.rdp_allow_display_updates(sopdud.get_left(), sopdud.get_top(),
                            sopdud.get_right(), sopdud.get_bottom());
                    }
                    else {
                        cb.rdp_suppress_display_updates();
                    }
                }
            }
            break;

        break;
        case PDUTYPE2_SHUTDOWN_REQUEST: // Shutdown Request PDU (section 2.2.2.2.1)
            if (bool(this->verbose & Verbose::basic_trace4)) {
                LOG(LOG_INFO, "PDUTYPE2_SHUTDOWN_REQUEST");
            }
            {
                // when this message comes, send a PDUTYPE2_SHUTDOWN_DENIED back
                // so the client is sure the connection is alive and it can ask
                // if user really wants to disconnect

                StaticOutReservedStreamHelper<1024, 65536-1024> stream;

                const uint32_t log_condition = (128 | 8);
                ::send_share_data_ex( this->trans
                                    , PDUTYPE2_SHUTDOWN_DENIED
                                    , (bool(this->ini.get<cfg::client::rdp_compression>()) ? this->client_info.rdp_compression : 0)
                                    , this->mppc_enc
                                    , this->share_id
                                    , this->encryptionLevel
                                    , this->encrypt
                                    , this->userid
                                    , stream
                                    , log_condition
                                    , underlying_cast(this->verbose)
                                    );
            }
        break;
        case PDUTYPE2_SHUTDOWN_DENIED:  // Shutdown Request Denied PDU (section 2.2.2.3.1)
            if (bool(this->verbose & Verbose::basic_trace4)) {
                LOG(LOG_INFO, "PDUTYPE2_SHUTDOWN_DENIED");
            }
            // TODO this quickfix prevents a tech crash, but consuming the data should be a better behaviour
            sdata_in.payload.in_skip_bytes(sdata_in.payload.in_remain());
        break;
        case PDUTYPE2_SAVE_SESSION_INFO: // Save Session Info PDU (section 2.2.10.1.1)
            if (bool(this->verbose & Verbose::basic_trace4)) {
                LOG(LOG_INFO, "PDUTYPE2_SAVE_SESSION_INFO");
            }
            // TODO this quickfix prevents a tech crash, but consuming the data should be a better behaviour
            sdata_in.payload.in_skip_bytes(sdata_in.payload.in_remain());
        break;
        case PDUTYPE2_FONTLIST: // 39(0x27) Font List PDU (section 2.2.1.18.1)
        {
            if (bool(this->verbose & Verbose::basic_trace4)) {
                LOG(LOG_INFO, "PDUTYPE2_FONTLIST");
            }
        // 2.2.1.18.1 Font List PDU Data (TS_FONT_LIST_PDU)
        // ================================================
        // The TS_FONT_LIST_PDU structure contains the contents of the Font
        // List PDU, which is a Share Data Header (section 2.2.8.1.1.1.2) and
        // four fields.

        // shareDataHeader (18 bytes): Share Data Header (section 2.2.8.1.1.1.2)
        // containing information about the packet. The type subfield of the
        // pduType field of the Share Control Header (section 2.2.8.1.1.1.1)
        // MUST be set to PDUTYPE_DATAPDU (7). The pduType2 field of the Share
        // Data Header MUST be set to PDUTYPE2_FONTLIST (39).

        // numberFonts (2 bytes): A 16-bit, unsigned integer. The number of
        // fonts. This field SHOULD be set to 0.

        // totalNumFonts (2 bytes): A 16-bit, unsigned integer. The total number
        // of fonts. This field SHOULD be set to 0.

        // listFlags (2 bytes): A 16-bit, unsigned integer. The sequence flags.
        // This field SHOULD be set to 0x0003, which is the logical OR'ed value
        // of FONTLIST_FIRST (0x0001) and FONTLIST_LAST (0x0002).

        // entrySize (2 bytes): A 16-bit, unsigned integer. The entry size. This
        // field SHOULD be set to 0x0032 (50 bytes).

            expected = 8;   /* numberFonts(2) + totalNumFonts(2) + listFlags(2) + entrySize(2) */
            if (!sdata_in.payload.in_check_rem(expected)) {
                LOG(LOG_ERR, "Truncated Font list PDU data, need=%u remains=%zu",
                    expected, sdata_in.payload.in_remain());
                throw Error(ERR_RDP_DATA_TRUNCATED);
            }

            sdata_in.payload.in_uint16_le(); /* numberFont -> 0*/
            sdata_in.payload.in_uint16_le(); /* totalNumFonts -> 0 */
            int seq = sdata_in.payload.in_uint16_le();
            sdata_in.payload.in_uint16_le(); /* entrySize -> 50 */

            /* 419 client sends Seq 1, then 2 */
            /* 2600 clients sends only Seq 3 */
            /* after second font message, we are up and running */
            if (seq == 2 || seq == 3)
            {
                this->send_fontmap();
                this->send_data_update_sync();

                if (this->client_info.bpp == 8) {
                    RDPColCache cmd(0, BGRPalette::classic_332());
                    this->orders.graphics_update_pdu().draw(cmd);
                }

                if (bool(this->verbose & (Verbose::basic_trace4 | Verbose::basic_trace))) {
                    LOG(LOG_INFO, "--------------> UP AND RUNNING <----------------");
                }

                this->set_gd(this->orders.initialize_drawable(this->client_info.bpp));

                this->up_and_running = 1;
                this->timeout.cancel_timeout();
                cb.rdp_input_up_and_running();
                // TODO we should use accessors to set that, also not sure it's the right place to set it
                this->ini.set_acl<cfg::context::opt_width>(this->client_info.width);
                this->ini.set_acl<cfg::context::opt_height>(this->client_info.height);
                this->ini.set_acl<cfg::context::opt_bpp>(this->client_info.bpp);

                if (!this->auth_info_sent) {
                    char         username_a_domain[512];
                    const char * username;
                    if (this->client_info.domain[0] &&
                        !strchr(this->client_info.username, '@') &&
                        !strchr(this->client_info.username, '\\')) {
                        snprintf(username_a_domain, sizeof(username_a_domain), "%s@%s", this->client_info.username, this->client_info.domain);
                        username = username_a_domain;
                    }
                    else {
                        username = this->client_info.username;
                    }
                    this->ini.ask<cfg::context::selector>();
                    LOG(LOG_INFO, "asking for selector");
                    this->ini.set_acl<cfg::globals::auth_user>(username);
                    this->ini.ask<cfg::globals::target_user>();
                    this->ini.ask<cfg::globals::target_device>();
                    this->ini.ask<cfg::context::target_protocol>();
                    if (this->client_info.password[0]) {
                        this->ini.set_acl<cfg::context::password>(this->client_info.password);
                    }

                    this->auth_info_sent = true;
                }

                if (8 != this->mod_bpp) {
                    this->send_palette();
                }

                // if (this->client_info.remote_program && this->rail_channel_id) {
                //     CHANNELS::ChannelDef const* rail_channel = this->channel_list.get_by_id(this->rail_channel_id);

                //     StaticOutStream<64> rail_handshake_pdu_stream;

                //     RAILPDUHeader_Send raid_pdu_header_send(rail_handshake_pdu_stream);

                //     raid_pdu_header_send.emit_begin(TS_RAIL_ORDER_HANDSHAKE);

                //     HandshakePDU_Send(rail_handshake_pdu_stream, 0x1771);

                //     raid_pdu_header_send.emit_end();

                //     this->send_to_channel(
                //         *rail_channel,
                //         rail_handshake_pdu_stream.get_data(),
                //         rail_handshake_pdu_stream.get_offset(),
                //         rail_handshake_pdu_stream.get_offset(),
                //         CHANNELS::CHANNEL_FLAG_FIRST | CHANNELS::CHANNEL_FLAG_LAST);
                // }
            }
        }
        break;
        case PDUTYPE2_FONTMAP:  // Font Map PDU (section 2.2.1.22.1)
            if (bool(this->verbose & Verbose::basic_trace4)) {
                LOG(LOG_INFO, "PDUTYPE2_FONTMAP");
            }
            // TODO this quickfix prevents a tech crash, but consuming the data should be a better behaviour
            sdata_in.payload.in_skip_bytes(sdata_in.payload.in_remain());
        break;
        case PDUTYPE2_SET_KEYBOARD_INDICATORS: // Set Keyboard Indicators PDU (section 2.2.8.2.1.1)
            if (bool(this->verbose & Verbose::basic_trace4)) {
                LOG(LOG_INFO, "PDUTYPE2_SET_KEYBOARD_INDICATORS");
            }
            // TODO this quickfix prevents a tech crash, but consuming the data should be a better behaviour
            sdata_in.payload.in_skip_bytes(sdata_in.payload.in_remain());
        break;
        case PDUTYPE2_BITMAPCACHE_PERSISTENT_LIST: // Persistent Key List PDU (section 2.2.1.17.1)
            if (bool(this->verbose & Verbose::basic_trace4)) {
                LOG(LOG_INFO, "PDUTYPE2_BITMAPCACHE_PERSISTENT_LIST");
            }

            if (this->ini.get<cfg::client::persistent_disk_bitmap_cache>() &&
                this->orders.bmp_cache_persister()) {
                RDP::PersistentKeyListPDUData pklpdud;

                pklpdud.receive(sdata_in.payload);
                if (bool(this->verbose & Verbose::basic_trace4)) {
                    pklpdud.log(LOG_INFO, "Receiving from client");
                }

                // TODO mutable and static is a bad idea
                static uint16_t cache_entry_index[BmpCache::MAXIMUM_NUMBER_OF_CACHES] = { 0, 0, 0, 0, 0 };

                RDP::BitmapCachePersistentListEntry * entries = pklpdud.entries;

                for (unsigned i = 0; i < BmpCache::MAXIMUM_NUMBER_OF_CACHES; ++i) {
                    if (pklpdud.numEntriesCache[i]) {
                        this->orders.bmp_cache_persister()->process_key_list(
                            i, entries, pklpdud.numEntriesCache[i] , cache_entry_index[i]
                        );
                        entries              += pklpdud.numEntriesCache[i];
                        cache_entry_index[i] += pklpdud.numEntriesCache[i];
                    }
                }

                if (this->persistent_key_list_transport) {
                    StaticOutStream<65535> persistent_key_list_stream;

                    uint16_t pdu_size_offset = persistent_key_list_stream.get_offset();
                    persistent_key_list_stream.out_clear_bytes(2);  // Size of Persistent Key List PDU.

                    pklpdud.emit(persistent_key_list_stream);

                    persistent_key_list_stream.set_out_uint16_le(
                          persistent_key_list_stream.get_offset() - 2 /* Size of Persistent Key List PDU(2) */
                        , pdu_size_offset);

                    this->persistent_key_list_transport->send(
                        persistent_key_list_stream.get_data(),
                        persistent_key_list_stream.get_offset()
                    );
                }

                if (pklpdud.bBitMask & RDP::PERSIST_LAST_PDU) {
                    this->orders.clear_bmp_cache_persister();
                }
            }

            // TODO this quickfix prevents a tech crash, but consuming the data should be a better behaviour
            sdata_in.payload.in_skip_bytes(sdata_in.payload.in_remain());
        break;
        case PDUTYPE2_BITMAPCACHE_ERROR_PDU: // Bitmap Cache Error PDU (see [MS-RDPEGDI] section 2.2.2.3.1)
            if (bool(this->verbose & Verbose::basic_trace4)) {
                LOG(LOG_INFO, "PDUTYPE2_BITMAPCACHE_ERROR_PDU");
            }
            // TODO this quickfix prevents a tech crash, but consuming the data should be a better behaviour
            sdata_in.payload.in_skip_bytes(sdata_in.payload.in_remain());
        break;
        case PDUTYPE2_SET_KEYBOARD_IME_STATUS: // Set Keyboard IME Status PDU (section 2.2.8.2.2.1)
            if (bool(this->verbose & Verbose::basic_trace4)) {
                LOG(LOG_INFO, "PDUTYPE2_SET_KEYBOARD_IME_STATUS");
            }
            // TODO this quickfix prevents a tech crash, but consuming the data should be a better behaviour
            sdata_in.payload.in_skip_bytes(sdata_in.payload.in_remain());
        break;
        case PDUTYPE2_OFFSCRCACHE_ERROR_PDU: // Offscreen Bitmap Cache Error PDU (see [MS-RDPEGDI] section 2.2.2.3.2)
            if (bool(this->verbose & Verbose::basic_trace4)) {
                LOG(LOG_INFO, "PDUTYPE2_OFFSCRCACHE_ERROR_PDU");
            }
            // TODO this quickfix prevents a tech crash, but consuming the data should be a better behaviour
            sdata_in.payload.in_skip_bytes(sdata_in.payload.in_remain());
        break;
        case PDUTYPE2_SET_ERROR_INFO_PDU: // Set Error Info PDU (section 2.2.5.1.1)
            if (bool(this->verbose & Verbose::basic_trace4)) {
                LOG(LOG_INFO, "PDUTYPE2_SET_ERROR_INFO_PDU");
            }
            // TODO this quickfix prevents a tech crash, but consuming the data should be a better behaviour
            sdata_in.payload.in_skip_bytes(sdata_in.payload.in_remain());
        break;
        case PDUTYPE2_DRAWNINEGRID_ERROR_PDU: // DrawNineGrid Cache Error PDU (see [MS-RDPEGDI] section 2.2.2.3.3)
            if (bool(this->verbose & Verbose::basic_trace4)) {
                LOG(LOG_INFO, "PDUTYPE2_DRAWNINEGRID_ERROR_PDU");
            }
            // TODO this quickfix prevents a tech crash, but consuming the data should be a better behaviour
            sdata_in.payload.in_skip_bytes(sdata_in.payload.in_remain());
        break;
        case PDUTYPE2_DRAWGDIPLUS_ERROR_PDU: // GDI+ Error PDU (see [MS-RDPEGDI] section 2.2.2.3.4)
            if (bool(this->verbose & Verbose::basic_trace4)) {
                LOG(LOG_INFO, "PDUTYPE2_DRAWGDIPLUS_ERROR_PDU");
            }
            // TODO this quickfix prevents a tech crash, but consuming the data should be a better behaviour
            sdata_in.payload.in_skip_bytes(sdata_in.payload.in_remain());
        break;
        case PDUTYPE2_ARC_STATUS_PDU: // Auto-Reconnect Status PDU (section 2.2.4.1.1)
            if (bool(this->verbose & Verbose::basic_trace4)) {
                LOG(LOG_INFO, "PDUTYPE2_ARC_STATUS_PDU");
            }
            // TODO this quickfix prevents a tech crash, but consuming the data should be a better behaviour
            sdata_in.payload.in_skip_bytes(sdata_in.payload.in_remain());
        break;

        default:
            LOG(LOG_WARNING, "unsupported PDUTYPE in process_data %d\n", sdata_in.pdutype2);
            break;
        }

        stream.in_skip_bytes(sdata_in.payload.get_current() - stream.get_current());

        if (bool(this->verbose & Verbose::basic_trace4)) {
            LOG(LOG_INFO, "process_data done");
        }
    }

    void send_deactive()
    {
        if (bool(this->verbose & Verbose::basic_trace)) {
            LOG(LOG_INFO, "send_deactive");
        }

        this->send_data_indication_ex_impl(
            GCC::MCS_GLOBAL_CHANNEL,
            [&](StreamSize<256>, OutStream & stream) {
                ShareControl_Send(stream, PDUTYPE_DEACTIVATEALLPDU, this->userid + GCC::MCS_USERCHANNEL_BASE, 0);
                if (bool(this->verbose & Verbose::global_channel)) {
                    LOG(LOG_INFO, "Sec clear payload to send:");
                    hexdump_d(stream.get_data(), stream.get_offset());
                }
            }
        );

        if (bool(this->verbose & Verbose::basic_trace)) {
            LOG(LOG_INFO, "send_deactive done");
        }
    }

    void set_keyboard_indicators(uint16_t LedFlags) override
    {
        this->keymap.toggle_caps_lock(LedFlags & SlowPath::TS_SYNC_CAPS_LOCK);
        this->keymap.toggle_scroll_lock(LedFlags & SlowPath::TS_SYNC_SCROLL_LOCK);
        this->keymap.toggle_num_lock(LedFlags & SlowPath::TS_SYNC_NUM_LOCK);
    }

protected:
    template<class Cmd, class... Args>
    void draw_impl(Cmd const & cmd, Rect clip, Args && ... args) {
        if (!clip.intersect(clip_from_cmd(cmd)).isempty()) {
            this->graphics_update->draw(cmd, clip, args...);
        }
    }

    void draw_impl(RDPMemBlt const& cmd, Rect clip, Bitmap const & bitmap) {
        this->priv_draw_memblt(cmd, clip, bitmap);
    }

    void draw_impl(RDPMem3Blt const & cmd, Rect clip, gdi::ColorCtx color_ctx, Bitmap const & bitmap) {
        this->priv_draw_memblt(cmd, clip, bitmap, color_ctx);
    }

    void draw_impl(RDPPatBlt const & cmd, Rect clip, gdi::ColorCtx color_ctx) {
        this->priv_draw_and_update_cache_brush(cmd, clip, color_ctx);
    }

    void draw_impl(RDP::RDPMultiPatBlt const & cmd, Rect clip, gdi::ColorCtx color_ctx) {
        this->priv_draw_and_update_cache_brush(cmd, clip, color_ctx);
    }

public:
    BGRColor_ u32rgb_to_color(gdi::ColorCtx color_ctx, RDPColor color) const {
        using gdi::Depth;

        switch (color_ctx.depth()){
<<<<<<< HEAD
            // TODO color_ctx.palette()
            case Depth::depth8():  return decode_color8()(color, *color_ctx.palette()); break;
            case Depth::depth15(): return decode_color15()(color); break;
            case Depth::depth16(): return decode_color16()(color); break;
            case Depth::depth24(): return decode_color24()(color); break;
=======
            case Depth::depth8():  color = decode_color8_opaquerect()(color, *color_ctx.palette()); break;
            case Depth::depth15(): color = decode_color15_opaquerect()(color); break;
            case Depth::depth16(): color = decode_color16_opaquerect()(color); break;
            case Depth::depth24(): break;
>>>>>>> 23959a2f
            case Depth::unspecified(): default: REDASSERT(false);
        }

        return BGRColor_{};
    }

    struct GlyphTo24Bitmap
    {
        // TODO BGRArray<256>
        uint8_t raw_data[256*3];

        GlyphTo24Bitmap( FontChar const & fc
                     , const BGRColor_ color_fore
                     , const BGRColor_ color_back) {

            for (int i = 0; i < 256*3; i += 3) {
                this->raw_data[i  ] = color_fore.blue();
                this->raw_data[i+1] = color_fore.green();
                this->raw_data[i+2] = color_fore.red();
            }

            int height_bitmap = fc.height;
            //if (fc.width == 8) {
                //height_bitmap *=  2;
            //}

            const uint8_t * fc_data = fc.data.get();

            for (int y = 0 ; y < height_bitmap; y++) {
                uint8_t   fc_bit_mask        = 128;
                for (int x = 0 ; x < fc.width; x++) {
                    if (!fc_bit_mask) {
                        fc_data++;
                        fc_bit_mask = 128;
                    }

                    const uint16_t xpix = x * 3;
                    const uint16_t ypix = y * fc.width * 3;

                    if (fc_bit_mask & *fc_data) {
                        this->raw_data[xpix + ypix    ] = color_back.red();
                        this->raw_data[xpix + ypix + 1] = color_back.green();
                        this->raw_data[xpix + ypix + 2] = color_back.blue();
                    }
                    fc_bit_mask >>= 1;
                }
                fc_data++;
            }
        }
    };


protected:
    void draw_impl(RDPGlyphIndex const & cmd, Rect clip, gdi::ColorCtx color_ctx, GlyphCache const & gly_cache) {

        if (this->client_info.glyph_cache_caps.GlyphSupportLevel == GlyphCacheCaps::GLYPH_SUPPORT_NONE) {
            bool has_delta_bytes = (!cmd.ui_charinc && !(cmd.fl_accel & 0x20));
            const BGRColor_ color_fore = this->u32rgb_to_color(color_ctx, cmd.fore_color.as_bgr());
            const BGRColor_ color_back = this->u32rgb_to_color(color_ctx, cmd.back_color.as_bgr());

            uint16_t draw_pos_ref = 0;
            InStream variable_bytes(cmd.data, cmd.data_len);

            while (variable_bytes.in_remain()) {
                uint8_t data = variable_bytes.in_uint8();
                if (data <= 0xFD) {
                    FontChar const & fc = gly_cache.glyphs[cmd.cache_id][data].font_item;
                    if (!fc) {
                        REDASSERT(fc);
                    }

                    if (has_delta_bytes) {
                        data = variable_bytes.in_uint8();
                        if (data == 0x80) {
                            draw_pos_ref += variable_bytes.in_uint16_le();
                        }
                        else {
                            draw_pos_ref += data;
                        }
                    }

                    if (fc) {
                        const int16_t x = cmd.bk.x + draw_pos_ref;
                        const int16_t y = cmd.bk.y;

                        const Rect rect = clip.intersect(Rect(x, y, fc.width, fc.height));
                        if (rect.cx != 0 && rect.cy != 0) {

                            GlyphTo24Bitmap glyphBitmap(fc, color_fore, color_back);

                            RDPBitmapData rDPBitmapData;
                            rDPBitmapData.dest_left = rect.x;
                            rDPBitmapData.dest_top = rect.y;
                            rDPBitmapData.dest_right = rect.cx + rect.x - 1;
                            rDPBitmapData.dest_bottom = rect.cy + rect.y - 1;
                            rDPBitmapData.width = rect.cx;
                            rDPBitmapData.height = rect.cy;
                            rDPBitmapData.bits_per_pixel = 24;
                            rDPBitmapData.flags = 0x0401;
                            rDPBitmapData.bitmap_length = rect.cx * rect.cy * 3;

                             // Compressed Data Header (TS_CD_HEADER)
//                             rDPBitmapData.cb_comp_main_body_size;
//                             rDPBitmapData.cb_scan_width;
//                             rDPBitmapData.cb_uncompressed_size;

                            //RDPMemBlt cmd(cmd.cache_id, rect, 0xCC, rect.x, rect.y, 0);
                            const Rect tile(rect.x - x, rect.y - y, rect.cx, rect.cy);
                            Bitmap bmp(glyphBitmap.raw_data, fc.width, 16, 24, tile);
                            draw_impl(rDPBitmapData, bmp);
                        }
                    }
                }
                else if (data == 0xFE) {
                     LOG(LOG_WARNING, "Glyph fragment not implemented yet");
                }
                else if (data == 0xFF)  {
                    LOG(LOG_WARNING, "Glyph fragment not implemented yet");
                }
            }

        } else {
            this->priv_draw_and_update_cache_brush(cmd, clip, color_ctx, gly_cache);
        }
    }

    void draw_impl(RDPBitmapData const & bitmap_data, Bitmap const & bmp) {
        //LOG(LOG_INFO, "Front::draw(BitmapUpdate)");

        if (   !this->ini.get<cfg::globals::enable_bitmap_update>()
            // This is to protect rdesktop different color depth works with mstsc and xfreerdp.
            || (bitmap_data.bits_per_pixel != this->client_info.bpp)
            || (bitmap_data.bitmap_size() > this->max_bitmap_size)
           ) {
            Rect boundary(bitmap_data.dest_left,
                          bitmap_data.dest_top,
                          bitmap_data.dest_right - bitmap_data.dest_left + 1,
                          bitmap_data.dest_bottom - bitmap_data.dest_top + 1
                         );

            this->draw(RDPMemBlt(0, boundary, 0xCC, 0, 0, 0), boundary, bmp);
        }
        else {
            this->graphics_update->draw(bitmap_data, bmp);
        }
    }

    template<class Cmd>
    void draw_impl(Cmd const & cmd) {
        this->graphics_update->draw(cmd);
    }

    void draw_impl(RDP::FrameMarker const & order) {
        this->gd->draw(order);
    }

    void draw_impl(RDPColCache const & cmd) {
        this->orders.graphics_update_pdu().draw(cmd);
    }

    void draw_impl(RDPBrushCache const &) {
        // TODO unimplemented
    }

private:
    template<class Cmd, class... Args>
    void priv_draw_and_update_cache_brush(Cmd const & cmd, Rect clip, Args const & ... args) {
        if (!clip.intersect(clip_from_cmd(cmd)).isempty()) {
            if (this->updatable_cache_brush(cmd.brush)) {
                Cmd new_cmd = cmd;
                // this change the brush and send it to to remote cache
                this->update_cache_brush(new_cmd.brush);
                this->graphics_update->draw(new_cmd, clip, args...);
            }
            else {
              this->graphics_update->draw(cmd, clip, args...);
            }
        }
    }

    void draw_tile(Rect dst_tile, Rect src_tile, const RDPMemBlt & cmd, const Bitmap & bitmap, Rect clip)
    {
        if (bool(this->verbose & Verbose::graphic)) {
            LOG(LOG_INFO, "front::draw:draw_tile((%u, %u, %u, %u) (%u, %u, %u, %u))",
                 dst_tile.x, dst_tile.y, dst_tile.cx, dst_tile.cy,
                 src_tile.x, src_tile.y, src_tile.cx, src_tile.cy);
        }

        const Bitmap tiled_bmp(bitmap, src_tile);
        const RDPMemBlt cmd2(0, dst_tile, cmd.rop, 0, 0, 0);

        this->graphics_update->draw(cmd2, clip, tiled_bmp);
    }

    void draw_tile(Rect dst_tile, Rect src_tile, const RDPMem3Blt & cmd, const Bitmap & bitmap, Rect clip, gdi::ColorCtx color_ctx)
    {
        if (bool(this->verbose & Verbose::graphic)) {
            LOG(LOG_INFO, "front::draw:draw_tile3((%u, %u, %u, %u) (%u, %u, %u, %u)",
                 dst_tile.x, dst_tile.y, dst_tile.cx, dst_tile.cy,
                 src_tile.x, src_tile.y, src_tile.cx, src_tile.cy);
        }

        const Bitmap tiled_bmp(bitmap, src_tile);
        RDPMem3Blt cmd2(0, dst_tile, cmd.rop, 0, 0, cmd.back_color, cmd.fore_color, cmd.brush, 0);

        if (this->client_info.bpp != this->mod_bpp) {
            const BGRColor_ back_color24 = color_decode_opaquerect(cmd.back_color, this->mod_bpp, this->mod_palette_rgb);
            const BGRColor_ fore_color24 = color_decode_opaquerect(cmd.fore_color, this->mod_bpp, this->mod_palette_rgb);

            cmd2.back_color = color_encode(back_color24, this->client_info.bpp);
            cmd2.fore_color = color_encode(fore_color24, this->client_info.bpp);
        }

        // this may change the brush add send it to to remote cache
        //this->cache_brush(cmd2.brush);

        this->graphics_update->draw(cmd2, clip, color_ctx, tiled_bmp);
    }

    template<class MemBlt, class... ColorCtx>
    void priv_draw_memblt(const MemBlt & cmd, Rect clip, const Bitmap & bitmap, ColorCtx... color_ctx)
    {
        if (bitmap.cx() < cmd.srcx || bitmap.cy() < cmd.srcy) {
            return;
        }

        const uint8_t palette_id = 0;
        if (this->client_info.bpp == 8) {
            if (!this->palette_memblt_sent[palette_id]) {
                RDPColCache cmd(palette_id, bitmap.palette());
                this->orders.graphics_update_pdu().draw(cmd);
                this->palette_memblt_sent[palette_id] = true;
            }
        }

        const uint16_t dst_x = cmd.rect.x;
        const uint16_t dst_y = cmd.rect.y;
        // clip dst as it can be larger than source bitmap
        const uint16_t dst_cx = std::min<uint16_t>(bitmap.cx() - cmd.srcx, cmd.rect.cx);
        const uint16_t dst_cy = std::min<uint16_t>(bitmap.cy() - cmd.srcy, cmd.rect.cy);

        // check if target bitmap can be fully stored inside one front cache entry
        // if so no need to tile it.
        uint32_t front_bitmap_size = ::nbbytes(this->client_info.bpp) * align4(dst_cx) * dst_cy;
        // even if cache seems to be large enough, cache entries cant be used
        // for values whose width is larger or equal to 256 after alignment
        // hence, we check for this case. There does not seem to exist any
        // similar restriction on cy actual reason of this is unclear
        // (I don't even know if it's related to redemption code or client code).
//        LOG(LOG_INFO, "cache1=%u cache2=%u cache3=%u bmp_size==%u",
//            this->client_info.cache1_size,
//            this->client_info.cache2_size,
//            this->client_info.cache3_size,
//            front_bitmap_size);
        if (front_bitmap_size <= this->client_info.cache3_size
            && align4(dst_cx) < 128 && dst_cy < 128) {
            // clip dst as it can be larger than source bitmap
            const Rect dst_tile(dst_x, dst_y, dst_cx, dst_cy);
            const Rect src_tile(cmd.srcx, cmd.srcy, dst_cx, dst_cy);
            this->draw_tile(dst_tile, src_tile, cmd, bitmap, clip, color_ctx...);
        }
        else {
            // if not we have to split it
            const uint16_t TILE_CX = ((::nbbytes(this->client_info.bpp) * 64 * 64 < RDPSerializer::MAX_ORDERS_SIZE) ? 64 : 32);
            const uint16_t TILE_CY = TILE_CX;

            for (int y = 0; y < dst_cy ; y += TILE_CY) {
                int cy = std::min(TILE_CY, uint16_t(dst_cy - y));

                for (int x = 0; x < dst_cx ; x += TILE_CX) {
                    int cx = std::min(TILE_CX, uint16_t(dst_cx - x));

                    const Rect dst_tile(dst_x + x, dst_y + y, cx, cy);
                    const Rect src_tile(cmd.srcx + x, cmd.srcy + y, cx, cy);
                    this->draw_tile(dst_tile, src_tile, cmd, bitmap, clip, color_ctx...);
                }
            }
        }
    }

    bool updatable_cache_brush(RDPBrush const & brush) const {
        return brush.style == 3 && this->client_info.brush_cache_code == 1;
    }

    void cache_brush(RDPBrush & brush)
    {
        if (this->updatable_cache_brush(brush)) {
            this->update_cache_brush(brush);
        }
    }

    void update_cache_brush(RDPBrush & brush)
    {
        uint8_t pattern[8];
        pattern[0] = brush.hatch;
        memcpy(pattern+1, brush.extra, 7);
        int cache_idx = 0;
        if (BRUSH_TO_SEND == this->orders.add_brush(pattern, cache_idx)) {
            RDPBrushCache cmd(cache_idx, 1, 8, 8, 0x81,
                sizeof(this->orders.brush_at(cache_idx).pattern),
                this->orders.brush_at(cache_idx).pattern);
            this->orders.graphics_update_pdu().draw(cmd);
        }
        brush.hatch = cache_idx;
        brush.style = 0x81;
    }

    // Global palette cf [MS-RDPCGR] 2.2.9.1.1.3.1.1.1 Palette Update Data
    // -------------------------------------------------------------------

    // updateType (2 bytes): A 16-bit, unsigned integer. The graphics update type.
    // This field MUST be set to UPDATETYPE_PALETTE (0x0002).

    // pad2Octets (2 bytes): A 16-bit, unsigned integer. Padding.
    // Values in this field are ignored.

    // numberColors (4 bytes): A 32-bit, unsigned integer.
    // The number of RGB triplets in the paletteData field.
    // This field MUST be set to NUM_8BPP_PAL_ENTRIES (256).

    void GeneratePaletteUpdateData(OutStream & stream) {
        // Payload
        stream.out_uint16_le(RDP_UPDATE_PALETTE);
        stream.out_uint16_le(0);

        stream.out_uint32_le(256); /* # of colors */
        for (auto color : this->mod_palette_rgb) {
            // Palette entries is in BGR triplet format.
            uint8_t r = color >> 16;
            uint8_t g = color >> 8;
            uint8_t b = color;
            stream.out_uint8(r);
            stream.out_uint8(g);
            stream.out_uint8(b);
        }
    }

    bool palette_sent = false;

    void send_palette() {
        if (8 != this->client_info.bpp || this->palette_sent) {
            return ;
        }

        if (bool(this->verbose & Verbose::basic_trace3)) {
            LOG(LOG_INFO, "Front::send_palette");
        }

        StaticOutReservedStreamHelper<1024, 65536-1024> stream;
        GeneratePaletteUpdateData(stream.get_data_stream());

        ::send_server_update(
            this->trans
          , this->server_fastpath_update_support
          , (bool(this->ini.get<cfg::client::rdp_compression>()) ? this->client_info.rdp_compression : 0)
          , this->mppc_enc
          , this->share_id
          , this->encryptionLevel
          , this->encrypt
          , this->userid
          , SERVER_UPDATE_GRAPHICS_PALETTE
          , 0
          , stream
          , underlying_cast(this->verbose)
        );

        this->sync();

        this->palette_sent = true;
    }

public:
    void sync() override {
        if (bool(this->verbose & Verbose::graphic)) {
            LOG(LOG_INFO, "Front::flush");
        }
        this->gd->sync();
    }

    void set_palette(const BGRPalette & palette) override {
        this->mod_palette_rgb = palette;

        this->gd->set_palette(palette);

        this->palette_sent = false;
        this->send_palette();
    }

private:
    template<class KeyboardEvent_Recv>
    void input_event_scancode(KeyboardEvent_Recv & ke, Callback & cb, long event_time) {
        bool    tsk_switch_shortcuts;

        struct KeyboardFlags {
            static uint16_t get(SlowPath::KeyboardEvent_Recv const & ke) {
                return ke.keyboardFlags;
            }
            static uint16_t get(FastPath::KeyboardEvent_Recv const & ke) {
                return ke.spKeyboardFlags;
            }
        };

        Keymap2::DecodedKeys decoded_keys = this->keymap.event(
            KeyboardFlags::get(ke), ke.keyCode, tsk_switch_shortcuts);
        //LOG(LOG_INFO, "Decoded keyboard input data:");
        //hexdump_d(decoded_data.get_data(), decoded_data.size());

        bool const send_to_mod = this->capture && this->capture_state == CAPTURE_STATE_STARTED
        ? (  0 == decoded_keys.count
         || (1 == decoded_keys.count
            && this->capture->kbd_input(tvtime(), decoded_keys.uchars[0]))
         || (2 == decoded_keys.count
            && this->capture->kbd_input(tvtime(), decoded_keys.uchars[0])
            && this->capture->kbd_input(tvtime(), decoded_keys.uchars[1]))
        ) : true;

        if (this->up_and_running) {
            if (tsk_switch_shortcuts && this->ini.get<cfg::client::disable_tsk_switch_shortcuts>()) {
                LOG(LOG_INFO, "Ctrl+Alt+Del and Ctrl+Shift+Esc keyboard sequences ignored.");
            }
            else {
                if (send_to_mod) {
                    cb.rdp_input_scancode(ke.keyCode, 0, KeyboardFlags::get(ke), event_time, &this->keymap);
                }
                this->has_user_activity = true;
            }
        }

        if (this->keymap.is_application_switching_shortcut_pressed) {
            if (  this->capture
               && (this->capture_state == CAPTURE_STATE_STARTED)) {
                this->capture->possible_active_window_change();
            }
        }
    }

    void update_keyboard_input_mask_state() {
        const ::KeyboardInputMaskingLevel keyboard_input_masking_level =
            this->ini.get<cfg::session_log::keyboard_input_masking_level>();

        if (keyboard_input_masking_level == ::KeyboardInputMaskingLevel::unmasked) return;

        const bool mask_unidentified_data =
            ((keyboard_input_masking_level ==
                  ::KeyboardInputMaskingLevel::password_and_unidentified) ?
             (!this->session_probe_started_) : false);

        if (this->capture) {
            this->capture->enable_kbd_input_mask(
                    this->focus_on_password_textbox ||
                    this->consent_ui_is_visible || mask_unidentified_data
                );
        }
    }
};
<|MERGE_RESOLUTION|>--- conflicted
+++ resolved
@@ -4399,18 +4399,11 @@
         using gdi::Depth;
 
         switch (color_ctx.depth()){
-<<<<<<< HEAD
             // TODO color_ctx.palette()
             case Depth::depth8():  return decode_color8()(color, *color_ctx.palette()); break;
             case Depth::depth15(): return decode_color15()(color); break;
             case Depth::depth16(): return decode_color16()(color); break;
             case Depth::depth24(): return decode_color24()(color); break;
-=======
-            case Depth::depth8():  color = decode_color8_opaquerect()(color, *color_ctx.palette()); break;
-            case Depth::depth15(): color = decode_color15_opaquerect()(color); break;
-            case Depth::depth16(): color = decode_color16_opaquerect()(color); break;
-            case Depth::depth24(): break;
->>>>>>> 23959a2f
             case Depth::unspecified(): default: REDASSERT(false);
         }
 
