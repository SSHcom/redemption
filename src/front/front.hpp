--- conflicted
+++ resolved
@@ -1055,7 +1055,6 @@
             this->capture->add_graphic(this->orders.graphics_update_pdu());
         }
 
-<<<<<<< HEAD
         this->capture_timer = this->session_reactor.create_timer(std::ref(*this))
         .set_delay(std::chrono::milliseconds(0))
         .on_action([](auto ctx, Front& self){
@@ -1067,11 +1066,10 @@
             return ctx.ready_to(
                 std::chrono::duration_cast<std::chrono::milliseconds>(capture_ms.ms()));
         });
-=======
+
         if (this->client_info.remote_program && !this->rail_window_rect.isempty()) {
             this->capture->visibility_rects_event(this->rail_window_rect);
         }
->>>>>>> 3e4bb474
 
         this->update_keyboard_input_mask_state();
 
