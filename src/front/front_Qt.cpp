/*
   This program is free software; you can redistribute it and/or modify
   it under the terms of the GNU General Public License as published by
   the Free Software Foundation; either version 2 of the License, or
   (at your option) any later version.

   This program is distributed in the hope that it will be useful,
   but WITHOUT ANY WARRANTY; without even the implied warranty of
   MERCHANTABILITY or FITNESS FOR A PARTICULAR PURPOSE. See the
   GNU General Public License for more details.

   You should have received a copy of the GNU General Public License
   along with this program; if not, write to the Free Software
   Foundation, Inc., 675 Mass Ave, Cambridge, MA 02139, USA.

   Product name: redemption, a FLOSS RDP proxy
   Copyright (C) Wallix 2010-2013
   Author(s): Clément Moroldo
*/


//#include <algorithm>
#include <string>
#include <unistd.h>
/*
#include <signal.h>
#include <sys/un.h>
#include <arpa/inet.h>
#include <errno.h>
#include <sys/types.h>
#include <sys/socket.h>

#include "listen.hpp"
#include "parse_ip_conntrack.hpp"
*/
#include "../src/front/front_widget_Qt.hpp"
#include "core/channel_list.hpp"
#include "core/channel_names.hpp"

#ifdef QT5
#include </usr/include/x86_64-linux-gnu/qt5/QtGui/QRgb>
#include </usr/include/x86_64-linux-gnu/qt5/QtGui/QRegion>
#include </usr/include/x86_64-linux-gnu/qt5/QtGui/QBitmap>
#endif
#ifdef QT4
#include <QtGui/QRgb>
#include <QtGui/QRegion>
#include <QtGui/QBitmap>
#endif

#define USER_CONF_PATH "userConfig.config"


Front_Qt::Front_Qt(char* argv[] = {}, int argc = 0, uint32_t verbose = 0)
    : Front_Qt_API(false, false, verbose)
    , mod_bpp(24)
    , mod_palette(BGRPalette::classic_332())
    , _form(nullptr)
    , _screen(nullptr)
    , _connector(nullptr)
    , _timer(0)
    , _connected(false)
    , _clipboard_channel(&(this->_to_client_sender), &(this->_to_server_sender) ,*this , [](){
        ClipboardVirtualChannel::Params params;

        params.authentifier = nullptr;
        params.exchanged_data_limit = ~decltype(params.exchanged_data_limit){};
        params.verbose = 0xfffffff;

        params.clipboard_down_authorized = true;
        params.clipboard_up_authorized = true;
        params.clipboard_file_authorized = true;

        params.dont_log_data_into_syslog = true;
        params.dont_log_data_into_wrm = true;

        params.acl = nullptr;

        return params;
    }())
    , _keymap()
    , _ctrl_alt_delete(false)
    , _bufferRDPClipboardChannel(nullptr)
    , _bufferRDPClipboardChannelSize(0)
{
    if(this->setClientInfo()) {
        this->writeClientInfo();
    }

    const char * localIPtmp = "unknow_local_IP";
    /*union
    {
        struct sockaddr s;
        struct sockaddr_storage ss;
        struct sockaddr_in s4;
        struct sockaddr_in6 s6;
    } localAddress;
    socklen_t addressLength = sizeof(localAddress);
    int sck = 0;
    if (-1 == getsockname(sck, &localAddress.s, &addressLength)){
        std::cout << "Error, local adress not found." << std::endl;
        _exit(1);
    }
    strcpy(localIPtmp, inet_ntoa(localAddress.s4.sin_addr));*/
    this->_localIP       = localIPtmp;
    this->_nbTry         = 3;
    this->_retryDelay    = 1000;

    uint8_t commandIsValid(0);

    for (int i = 0; i <  argc - 1; i++) {

        std::string word(argv[i]);
        std::string arg(argv[i+1]);

        if (       word == "-n") {
            this->_userName = arg;
            commandIsValid += NAME_GOTTEN;
        } else if (word == "-pwd") {
            this->_pwd = arg;
            commandIsValid += PWD_GOTTEN;
        } else if (word == "-ip") {
            this->_targetIP = arg;
            commandIsValid += IP_GOTTEN;
        } else if (word == "-p") {
            std::string portStr(arg);
            this->_port = std::stoi(portStr);
            commandIsValid += PORT_GOTTEN;
        }
    }
    CHANNELS::ChannelDef * channel = new CHANNELS::ChannelDef(channel_names::cliprdr,
                                                              CHANNEL_OPTION_INITIALIZED |
                                                              CHANNEL_OPTION_COMPRESS |
                                                              CHANNEL_OPTION_SHOW_PROTOCOL,
                                                              1601);
    this->_to_client_sender._channel = *channel;
    this->_cl.push_back(*channel);

    if (this->mod_bpp == this->_info.bpp) {
        this->mod_palette = BGRPalette::classic_332();
    }
    this->_qtRDPKeymap.setKeyboardLayout(this->_info.keylayout);
    this->_keymap.init_layout(this->_info.keylayout);


    // Winodws and socket contrainer
    this->_form      = new Form_Qt(this);
    this->_connector = new Connector_Qt(this, this->_form);

    if (commandIsValid == Front_Qt::COMMAND_VALID) {

        this->connect();

    } else {
        std::cout << "missing argument(s) (" << (int)commandIsValid << "): ";
        if (!(commandIsValid & Front_Qt::NAME_GOTTEN)) {
            std::cout << "-n [user_name] ";
        }
        if (!(commandIsValid & Front_Qt::PWD_GOTTEN)) {
            std::cout << "-pwd [password] ";
        }
        if (!(commandIsValid & Front_Qt::IP_GOTTEN)) {
            std::cout << "-ip [ip_serveur] ";
        }
        if (!(commandIsValid & Front_Qt::PORT_GOTTEN)) {
            std::cout << "-p [port] ";
        }
        std::cout << std::endl;

        this->disconnect("");
    }
}


bool Front_Qt::setClientInfo() {
    std::ifstream ifichier(USER_CONF_PATH, std::ios::in);
    if(ifichier) {

        std::string ligne;
        std::string delimiter = " ";

        while(getline(ifichier, ligne)) {

            int pos(ligne.find(delimiter));
            std::string tag  = ligne.substr(0, pos);
            std::string info = ligne.substr(pos + delimiter.length(), ligne.length());

            if (strcmp(tag.c_str(), "keylayout") == 0) {
                this->_info.keylayout = std::stoi(info);
            } else
            if (strcmp(tag.c_str(), "console_session") == 0) {
                this->_info.console_session = std::stoi(info);
            } else
            if (strcmp(tag.c_str(), "brush_cache_code") == 0) {
                this->_info.brush_cache_code = std::stoi(info);
            } else
            if (strcmp(tag.c_str(), "bpp") == 0) {
                this->_info.bpp = std::stoi(info);
            } else
            if (strcmp(tag.c_str(), "width") == 0) {
                this->_info.width = std::stoi(info);
            } else
            if (strcmp(tag.c_str(), "height") == 0) {
                this->_info.height = std::stoi(info);
            } else
            if (strcmp(tag.c_str(), "rdp5_performanceflags") == 0) {
                this->_info.rdp5_performanceflags = std::stoi(info);
            }
            if (strcmp(tag.c_str(), "fps") == 0) {
                this->_fps = std::stoi(info);
            }
        }
        ifichier.close();

        return false;

    } else {
        this->_info.keylayout = 0x040C;// 0x40C FR, 0x409 USA
        this->_info.console_session = 0;
        this->_info.brush_cache_code = 0;
        this->_info.bpp = 24;
        this->_imageFormatRGB  = this->bpp_to_QFormat(this->_info.bpp, false);
        this->_imageFormatARGB = this->bpp_to_QFormat(this->_info.bpp, true);
        this->_info.width = 800;
        this->_info.height = 600;
        this->_info.rdp5_performanceflags = PERF_DISABLE_WALLPAPER;
        this->_fps = 30;

        return true;
    }
}


void Front_Qt::writeClientInfo() {
    std::ofstream ofichier(USER_CONF_PATH, std::ios::out | std::ios::trunc);
    if(ofichier) {

        ofichier << "User Info" << std::endl << std::endl;

        ofichier << "keylayout "             << this->_info.keylayout             << std::endl;
        ofichier << "console_session "       << this->_info.console_session       << std::endl;
        ofichier << "brush_cache_code "      << this->_info.brush_cache_code      << std::endl;
        ofichier << "bpp "                   << this->_info.bpp                   << std::endl;
        ofichier << "width "                 << this->_info.width                 << std::endl;
        ofichier << "height "                << this->_info.height                << std::endl;
        ofichier << "rdp5_performanceflags " << this->_info.rdp5_performanceflags << std::endl;
        ofichier << "fps "                   << this->_fps                        << std::endl;

        ofichier.close();
    }
}


Front_Qt::~Front_Qt() {}



////////////////////////////////////////////////////////////////////////////////////////////////////////////////////////////////////////

//------------------------
//      CONTROLLERS
//------------------------

void Front_Qt::disconnexionReleased(){
    this->dropScreen();
    this->disconnect("");
}

void Front_Qt::dropScreen() {
    if (this->_screen != nullptr) {
        this->_screen->errorConnexion();
        this->_screen->close();
        this->_screen = nullptr;
    }
}

void Front_Qt::closeFromScreen() {
    if (this->_form != nullptr && this->_connected) {
        this->_form->close();
    }
}

void Front_Qt::connect() {
    if (this->_connector->connect()) {
        this->_connected = true;
        this->_form->hide();
        this->_screen = new Screen_Qt(this);
        this->_screen->show();
        this->_connector->listen();
        //this->_clipboard_channel.process_server_clipboard_capabilities_pdu();
    }

    this->_form->setCursor(Qt::ArrowCursor);;
}

void Front_Qt::disconnect(std::string error) {

    if (this->_connector != nullptr) {
        this->_connector->drop_connexion();
    }

    this->_form->set_IPField(this->_targetIP);
    this->_form->set_portField(this->_port);
    this->_form->set_PWDField(this->_pwd);
    this->_form->set_userNameField(this->_userName);
    this->_form->set_ErrorMsg(error);
    this->_form->show();

    this->_connected = false;
}

void Front_Qt::connexionReleased(){
    this->_form->setCursor(Qt::WaitCursor);
    this->_userName =  this->_form->get_userNameField();
    this->_targetIP =  this->_form->get_IPField();
    this->_pwd      =  this->_form->get_PWDField();
    this->_port     =  this->_form->get_portField();

    if (strcmp(this->_targetIP.c_str(), "") != 0){
        this->connect();
    }
}

void Front_Qt::mousePressEvent(QMouseEvent *e) {
    if (this->_callback != nullptr) {
        int flag(0);
        switch (e->button()) {
            case 1: flag = MOUSE_FLAG_BUTTON1; break;
            case 2: flag = MOUSE_FLAG_BUTTON2; break;
            case 4: flag = MOUSE_FLAG_BUTTON4; break;
            default: break;
        }
        //std::cout << "mousePressed" << std::endl;
        this->_callback->rdp_input_mouse(flag | MOUSE_FLAG_DOWN, e->x(), e->y(), &(this->_keymap));
    }
}

void Front_Qt::mouseReleaseEvent(QMouseEvent *e) {
    if (this->_callback != nullptr) {
        int flag(0);
        switch (e->button()) {
            case 1: flag = MOUSE_FLAG_BUTTON1; break;
            case 2: flag = MOUSE_FLAG_BUTTON2; break;
            case 4: flag = MOUSE_FLAG_BUTTON4; break;
            default: break;
        }
        //std::cout << "mouseRelease" << std::endl;
        this->_callback->rdp_input_mouse(flag, e->x(), e->y(), &(this->_keymap));
    }
}

void Front_Qt::keyPressEvent(QKeyEvent *e) {
    this->_qtRDPKeymap.keyEvent(0       ,      e);
    if (this->_qtRDPKeymap.scanCode != 0) {
        this->send_rdp_scanCode(this->_qtRDPKeymap.scanCode, this->_qtRDPKeymap.flag);
    }
}

void Front_Qt::keyReleaseEvent(QKeyEvent *e) {
    this->_qtRDPKeymap.keyEvent(0x8000, e);
    if (this->_qtRDPKeymap.scanCode != 0) {
        this->send_rdp_scanCode(this->_qtRDPKeymap.scanCode, this->_qtRDPKeymap.flag);
    }
}

void Front_Qt::wheelEvent(QWheelEvent *e) {
    //std::cout << "wheel " << " delta=" << e->delta() << std::endl;
    int flag(MOUSE_FLAG_HWHEEL);
    if (e->delta() < 0) {
        flag = flag | MOUSE_FLAG_WHEEL_NEGATIVE;
    }
    if (this->_callback != nullptr) {
        //this->_callback->rdp_input_mouse(flag, e->x(), e->y(), &(this->_keymap));
    }
}

bool Front_Qt::eventFilter(QObject *obj, QEvent *e)  {
    if (e->type() == QEvent::MouseMove)
    {
        QMouseEvent *mouseEvent = static_cast<QMouseEvent*>(e);
        //std::cout << "MouseMove " <<  mouseEvent->x() << " " <<  mouseEvent->y()<< std::endl;
        if (this->_callback != nullptr) {
            this->_callback->rdp_input_mouse(MOUSE_FLAG_MOVE, mouseEvent->x(), mouseEvent->y(), &(this->_keymap));
        }
    }
    return false;
}

void Front_Qt::connexionPressed() {}

void Front_Qt::RefreshPressed() {
    this->refresh(0, 0, this->_info.width, this->_info.height);
}

void Front_Qt::RefreshReleased() {}

void Front_Qt::CtrlAltDelPressed() {
    int flag = Keymap2::KBDFLAGS_EXTENDED;

    this->send_rdp_scanCode(0x38, flag);  // ALT
    this->send_rdp_scanCode(0x1D, flag);  // CTRL
    this->send_rdp_scanCode(0x53, flag);  // DELETE
}

void Front_Qt::CtrlAltDelReleased() {
    int flag = Keymap2::KBDFLAGS_EXTENDED | KBD_FLAG_UP;

    this->send_rdp_scanCode(0x38, flag);  // ALT
    this->send_rdp_scanCode(0x1D, flag);  // CTRL
    this->send_rdp_scanCode(0x53, flag);  // DELETE
}

void Front_Qt::disconnexionPressed() {}

void Front_Qt::refresh(int x, int y, int w, int h) {
    Rect rect(x, y, w, h);
    this->_callback->rdp_input_invalidate(rect);
}

void Front_Qt::send_rdp_scanCode(int keyCode, int flag) {
    this->_keymap.event(flag, keyCode, this->_decoded_data, this->_ctrl_alt_delete);
    if (this->_callback != nullptr) {
        this->_callback->rdp_input_scancode(keyCode, 0, flag, this->_timer, &(this->_keymap));
    }
}



////////////////////////////////////////////////////////////////////////////////////////////////////////////////////////////////////////

//---------------------------------------
//   GRAPHIC FUNCTIONS (factorization)
//---------------------------------------

void Front_Qt::draw_MemBlt(const Rect & drect, const Bitmap & bitmap, bool invert, int srcx, int srcy) {
    const int16_t mincx = bitmap.cx();
    const int16_t mincy = bitmap.cy();

    if (mincx <= 0 || mincy <= 0) {
        return;
    }

    const unsigned char * row = bitmap.data();

    QImage::Format format(this->bpp_to_QFormat(bitmap.bpp(), false)); //bpp

    QImage qbitmap(row, mincx, mincy, format);

    qbitmap = qbitmap.mirrored(false, true);

    qbitmap = qbitmap.copy(srcx, srcy, drect.cx, drect.cy);

    if (bitmap.bpp() > this->_info.bpp) {
        qbitmap = qbitmap.convertToFormat(this->_imageFormatRGB);
    }

    if (invert) {
        qbitmap.invertPixels();
    }

    if (bitmap.bpp() == 24) {
        qbitmap = qbitmap.rgbSwapped();
    }

    const QRect trect(drect.x, drect.y, drect.cx, drect.cy);
    this->_screen->paintCache().drawImage(trect, qbitmap);

    //this->_screen->_scene.addPixmap(rect.x, rect.y, rect.cx, rect.cy, this->u32_to_qcolor(new_cmd24.color));
}


void Front_Qt::draw_bmp(const Rect & drect, const Bitmap & bitmap, bool invert) {
    const int16_t mincx = std::min<int16_t>(bitmap.cx(), std::min<int16_t>(this->_info.width - drect.x, drect.cx));
    const int16_t mincy = 1;

    if (mincx <= 0) {
        return;
    }

    int rowYCoord(drect.y + drect.cy-1);
    int rowsize(bitmap.line_size()); //Bpp

    const unsigned char * row = bitmap.data();

    QImage::Format format(this->bpp_to_QFormat(bitmap.bpp(), false)); //bpp

    for (size_t k = 0 ; k < drect.cy; k++) {

        QImage qbitmap(row, mincx, mincy, format);

        if (bitmap.bpp() > this->_info.bpp) {
            qbitmap = qbitmap.convertToFormat(this->_imageFormatRGB);
        }

        if (invert) {
            qbitmap.invertPixels();
        }

        if (bitmap.bpp() == 24) {
            qbitmap = qbitmap.rgbSwapped();
        }

        QRect trect(drect.x, rowYCoord, mincx, mincy);
        this->_screen->paintCache().drawImage(trect, qbitmap);

        row += rowsize;
        rowYCoord--;
    }
}


void Front_Qt::draw_RDPScrBlt(int srcx, int srcy, const Rect & drect, bool invert) {
    QImage qbitmap(this->_screen->getCache()->toImage().copy(srcx, srcy, drect.cx, drect.cy));
    if (invert) {
        qbitmap.invertPixels();
    }
    const QRect trect(drect.x, drect.y, drect.cx, drect.cy);
    this->_screen->paintCache().drawImage(trect, qbitmap);
}


QColor Front_Qt::u32_to_qcolor(uint32_t color){
    uint8_t b(color >> 16);
    uint8_t g(color >> 8);
    uint8_t r(color);
    return {r, g, b};
}


QImage::Format Front_Qt::bpp_to_QFormat(int bpp, bool alpha) {
    QImage::Format format(QImage::Format_RGB16);

    if (alpha) {

        switch (bpp) {
            case 15: format = QImage::Format_ARGB4444_Premultiplied; break;
            case 16: format = QImage::Format_ARGB4444_Premultiplied; break;
            case 24: format = QImage::Format_ARGB8565_Premultiplied; break;
            case 32: format = QImage::Format_ARGB32_Premultiplied;   break;
            default : break;
        }
    } else {

        switch (bpp) {
            case 15: format = QImage::Format_RGB555; break;
            case 16: format = QImage::Format_RGB16;  break;
            case 24: format = QImage::Format_RGB888; break;
            case 32: format = QImage::Format_RGB32;  break;
            default : break;
        }
    }

    return format;
}



////////////////////////////////////////////////////////////////////////////////////////////////////////////////////////////////////////

//-----------------------------
//       DRAW FUNCTIONS
//-----------------------------

void Front_Qt::draw(const RDPPatBlt & cmd, const Rect & clip) {
    if (this->verbose > 10) {
        LOG(LOG_INFO, "--------- FRONT ------------------------");
        cmd.log(LOG_INFO, clip);
        LOG(LOG_INFO, "========================================\n");
    }
    //std::cout << "RDPPatBlt " << std::hex << (int) cmd.rop << std::endl;
    RDPPatBlt new_cmd24 = cmd;
    new_cmd24.back_color = color_decode_opaquerect(cmd.back_color, this->mod_bpp, this->mod_palette);
    new_cmd24.fore_color = color_decode_opaquerect(cmd.fore_color, this->mod_bpp, this->mod_palette);
    const Rect rect = clip.intersect(this->_info.width, this->_info.height).intersect(cmd.rect);

    if (cmd.brush.style == 0x03 && (cmd.rop == 0xF0 || cmd.rop == 0x5A)) { // external
        enum { BackColor, ForeColor };
        QColor backColor = this->u32_to_qcolor(new_cmd24.back_color);
        QColor foreColor = this->u32_to_qcolor(new_cmd24.fore_color);

        switch (cmd.rop) {

            // +------+-------------------------------+
            // | 0x5A | ROP: 0x005A0049 (PATINVERT)   |
            // |      | RPN: DPx                      |
            // +------+-------------------------------+
            case 0x5A:
                {
                    QBrush brush(backColor, Qt::Dense4Pattern);
                    this->_screen->paintCache().setBrush(brush);
                    this->_screen->paintCache().setCompositionMode(QPainter::RasterOp_SourceXorDestination);
                    this->_screen->paintCache().drawRect(rect.x, rect.y, rect.cx, rect.cy);
                    this->_screen->paintCache().setBrush(Qt::SolidPattern);
                    this->_screen->paintCache().setCompositionMode(QPainter::CompositionMode_SourceOver);
                }
                break;

            // +------+-------------------------------+
            // | 0xF0 | ROP: 0x00F00021 (PATCOPY)     |
            // |      | RPN: P                        |
            // +------+-------------------------------+
            case 0xF0:
                {   this->_screen->paintCache().setPen(Qt::NoPen);
                    this->_screen->paintCache().fillRect(rect.x, rect.y, rect.cx, rect.cy, backColor);
                    QBrush brush(foreColor, Qt::Dense4Pattern);
                    this->_screen->paintCache().setBrush(brush);
                    this->_screen->paintCache().drawRect(rect.x, rect.y, rect.cx, rect.cy);
                    this->_screen->paintCache().setBrush(Qt::SolidPattern);
                }
                break;
            default:
                std::cout << "RDPPatBlt brush_style = 03 " << (int) cmd.rop << std::endl;
                break;
        }

    } else {
         switch (cmd.rop) {

                // +------+-------------------------------+
                // | 0x00 | ROP: 0x00000042 (BLACKNESS)   |
                // |      | RPN: 0                        |
                // +------+-------------------------------+
            case 0x00: // blackness
                this->_screen->paintCache().drawRect(rect.x, rect.y, rect.cx, rect.cy);
                break;
                // +------+-------------------------------+
                // | 0x05 | ROP: 0x000500A9               |
                // |      | RPN: DPon                     |
                // +------+-------------------------------+

                // +------+-------------------------------+
                // | 0x0F | ROP: 0x000F0001               |
                // |      | RPN: Pn                       |
                // +------+-------------------------------+

                // +------+-------------------------------+
                // | 0x50 | ROP: 0x00500325               |
                // |      | RPN: PDna                     |
                // +------+-------------------------------+

                // +------+-------------------------------+
                // | 0x55 | ROP: 0x00550009 (DSTINVERT)   |
                // |      | RPN: Dn                       |
                // +------+-------------------------------+
            case 0x55: // inversion
                //this->invert_color(rect);
                break;
                // +------+-------------------------------+
                // | 0x5A | ROP: 0x005A0049 (PATINVERT)   |
                // |      | RPN: DPx                      |
                // +------+-------------------------------+
            case 0x5A:
                this->_screen->paintCache().setCompositionMode(QPainter::RasterOp_SourceXorDestination);
                this->_screen->paintCache().drawRect(rect.x, rect.y, rect.cx, rect.cy);
                this->_screen->paintCache().setCompositionMode(QPainter::CompositionMode_SourceOver);
                break;
                // +------+-------------------------------+
                // | 0x5F | ROP: 0x005F00E9               |
                // |      | RPN: DPan                     |
                // +------+-------------------------------+

                // +------+-------------------------------+
                // | 0xA0 | ROP: 0x00A000C9               |
                // |      | RPN: DPa                      |
                // +------+-------------------------------+

                // +------+-------------------------------+
                // | 0xA5 | ROP: 0x00A50065               |
                // |      | RPN: PDxn                     |
                // +------+-------------------------------+

                // +------+-------------------------------+
                // | 0xAA | ROP: 0x00AA0029               |
                // |      | RPN: D                        |
                // +------+-------------------------------+
            case 0xAA: // change nothing
                break;
                // +------+-------------------------------+
                // | 0xAF | ROP: 0x00AF0229               |
                // |      | RPN: DPno                     |
                // +------+-------------------------------+

                // +------+-------------------------------+
                // | 0xF0 | ROP: 0x00F00021 (PATCOPY)     |
                // |      | RPN: P                        |
                // +------+-------------------------------+

                // +------+-------------------------------+
                // | 0xF5 | ROP: 0x00F50225               |
                // |      | RPN: PDno                     |
                // +------+-------------------------------+

                // +------+-------------------------------+
                // | 0xFA | ROP: 0x00FA0089               |
                // |      | RPN: DPo                      |
                // +------+-------------------------------+

                // +------+-------------------------------+
                // | 0xFF | ROP: 0x00FF0062 (WHITENESS)   |
                // |      | RPN: 1                        |
                // +------+-------------------------------+
            case 0xFF: // whiteness
                this->_screen->paintCache().drawRect(rect.x, rect.y, rect.cx, rect.cy);
                break;
            default:
                std::cout << "RDPPatBlt " << (int) cmd.rop << std::endl;
                break;
        }
    }

}


void Front_Qt::draw(const RDPOpaqueRect & cmd, const Rect & clip) {
    if (this->verbose > 10) {
        LOG(LOG_INFO, "--------- FRONT ------------------------");
        cmd.log(LOG_INFO, clip);
        LOG(LOG_INFO, "========================================\n");
    }
    //std::cout << "RDPOpaqueRect" << std::endl;
    RDPOpaqueRect new_cmd24 = cmd;
    new_cmd24.color = color_decode_opaquerect(cmd.color, this->mod_bpp, this->mod_palette);
    Rect rect(new_cmd24.rect.intersect(clip));
    this->_screen->paintCache().fillRect(rect.x, rect.y, rect.cx, rect.cy, this->u32_to_qcolor(new_cmd24.color));
    //this->_screen->_scene.addRect(rect.x, rect.y, rect.cx, rect.cy, this->u32_to_qcolor(new_cmd24.color));
}


void Front_Qt::draw(const RDPBitmapData & bitmap_data, const uint8_t * data,
    size_t size, const Bitmap & bmp) {
    if (this->verbose > 10) {
        LOG(LOG_INFO, "--------- FRONT ------------------------");
        bitmap_data.log(LOG_INFO, "FakeFront");
        LOG(LOG_INFO, "========================================\n");
    }
    //std::cout << "RDPBitmapData" << std::endl;
    if (!bmp.is_valid()){
        return;
    }

    Rect rectBmp( bitmap_data.dest_left, bitmap_data.dest_top,
                            (bitmap_data.dest_right - bitmap_data.dest_left + 1),
                            (bitmap_data.dest_bottom - bitmap_data.dest_top + 1));
    const Rect clipRect(0, 0, this->_info.width, this->_info.height);
    const Rect rect = rectBmp.intersect(clipRect);

    this->draw_bmp(rect, bmp, false);
}


void Front_Qt::draw(const RDPLineTo & cmd, const Rect & clip) {
    if (this->verbose > 10) {
        LOG(LOG_INFO, "--------- FRONT ------------------------");
        cmd.log(LOG_INFO, clip);
        LOG(LOG_INFO, "========================================\n");
    }
    //std::cout << "RDPLineTo" << std::endl;
    RDPLineTo new_cmd24 = cmd;
    new_cmd24.back_color = color_decode_opaquerect(cmd.back_color, this->mod_bpp, this->mod_palette);
    new_cmd24.pen.color  = color_decode_opaquerect(cmd.pen.color,  this->mod_bpp, this->mod_palette);

    // TO DO clipping
    this->_screen->setPenColor(this->u32_to_qcolor(new_cmd24.back_color));
    this->_screen->paintCache().drawLine(new_cmd24.startx, new_cmd24.starty, new_cmd24.endx, new_cmd24.endy);
}


void Front_Qt::draw(const RDPScrBlt & cmd, const Rect & clip) {
    if (this->verbose > 10) {
        LOG(LOG_INFO, "--------- FRONT ------------------------");
        cmd.log(LOG_INFO, clip);
        LOG(LOG_INFO, "========================================\n");
    }

    //std::cout << "RDPScrBlt" << std::endl;

    const Rect drect = clip.intersect(this->_info.width, this->_info.height).intersect(cmd.rect);
    if (drect.isempty()) {
        return;
    }

    int srcx(drect.x + cmd.srcx - cmd.rect.x);
    int srcy(drect.y + cmd.srcy - cmd.rect.y);

    switch (cmd.rop) {
            // +------+-------------------------------+
            // | 0x00 | ROP: 0x00000042 (BLACKNESS)   |
            // |      | RPN: 0                        |
            // +------+-------------------------------+
        case 0x00: this->_screen->paintCache().fillRect(drect.x, drect.y, drect.cx, drect.cy, Qt::black);
            break;
            // +------+-------------------------------+
            // | 0x11 | ROP: 0x001100A6 (NOTSRCERASE) |
            // |      | RPN: DSon                     |
            // +------+-------------------------------+

            // +------+-------------------------------+
            // | 0x22 | ROP: 0x00220326               |
            // |      | RPN: DSna                     |
            // +------+-------------------------------+

            // +------+-------------------------------+
            // | 0x33 | ROP: 0x00330008 (NOTSRCCOPY)  |
            // |      | RPN: Sn                       |
            // +------+-------------------------------+

            // +------+-------------------------------+
            // | 0x44 | ROP: 0x00440328 (SRCERASE)    |
            // |      | RPN: SDna                     |
            // +------+-------------------------------+

            // +------+-------------------------------+
            // | 0x55 | ROP: 0x00550009 (DSTINVERT)   |
            // |      | RPN: Dn                       |
            // +------+-------------------------------+
        case 0x55: this->draw_RDPScrBlt(srcx, srcy, drect, true);
            break;
            // +------+-------------------------------+
            // | 0x66 | ROP: 0x00660046 (SRCINVERT)   |
            // |      | RPN: DSx                      |
            // +------+-------------------------------+

            // +------+-------------------------------+
            // | 0x77 | ROP: 0x007700E6               |
            // |      | RPN: DSan                     |
            // +------+-------------------------------+

            // +------+-------------------------------+
            // | 0x88 | ROP: 0x008800C6 (SRCAND)      |
            // |      | RPN: DSa                      |
            // +------+-------------------------------+

            // +------+-------------------------------+
            // | 0x99 | ROP: 0x00990066               |
            // |      | RPN: DSxn                     |
            // +------+-------------------------------+
;
            // +------+-------------------------------+
            // | 0xAA | ROP: 0x00AA0029               |
            // |      | RPN: D                        |
            // +------+-------------------------------+
        case 0xAA: // nothing to change
            break;
            // +------+-------------------------------+
            // | 0xBB | ROP: 0x00BB0226 (MERGEPAINT)  |
            // |      | RPN: DSno                     |
            // +------+-------------------------------+

            // +------+-------------------------------+
            // | 0xCC | ROP: 0x00CC0020 (SRCCOPY)     |
            // |      | RPN: S                        |
            // +------+-------------------------------+*/
        case 0xCC: this->draw_RDPScrBlt(srcx, srcy, drect, false);
            break;
            // +------+-------------------------------+
            // | 0xDD | ROP: 0x00DD0228               |
            // |      | RPN: SDno                     |
            // +------+-------------------------------+

            // +------+-------------------------------+
            // | 0xEE | ROP: 0x00EE0086 (SRCPAINT)    |
            // |      | RPN: DSo                      |
            // +------+-------------------------------+

            // +------+-------------------------------+
            // | 0xFF | ROP: 0x00FF0062 (WHITENESS)   |
            // |      | RPN: 1                        |
            // +------+-------------------------------+
        case 0xFF:
            this->_screen->paintCache().fillRect(drect.x, drect.y, drect.cx, drect.cy, Qt::white);
            break;
        default: std::cout << "RDPScrBlt (" << std::hex << (int)cmd.rop << ")" << std::endl;
            break;
    }
}


void Front_Qt::draw(const RDPMemBlt & cmd, const Rect & clip, const Bitmap & bitmap) {
    if (this->verbose > 10) {
        LOG(LOG_INFO, "--------- FRONT ------------------------");
        cmd.log(LOG_INFO, clip);
        LOG(LOG_INFO, "========================================\n");
    }
    //std::cout << "RDPMemBlt (" << std::hex << (int)cmd.rop << ")" << std::endl;
    Rect rectBmp(cmd.rect);
    const Rect& drect = clip.intersect(rectBmp);
    if (drect.isempty()){
        return ;
    }

    switch (cmd.rop) {

        case 0x00:
            this->_screen->paintCache().fillRect(drect.x, drect.y, drect.cx, drect.cy, Qt::black);
            break;
        case 0x22:  // TODO
        std::cout << "RDPMemBlt TODO (" << std::hex << (int)cmd.rop << ")" << std::endl;
            break;
        case 0x55: this->draw_MemBlt(drect, bitmap, true, cmd.srcx + (drect.x - cmd.rect.x), cmd.srcy + (drect.y - cmd.rect.y));
            break;
        case 0x66:  // TODO
            this->_screen->paintCache().fillRect(drect.x, drect.y, drect.cx, drect.cy, Qt::green);
            std::cout << "x=" << drect.x << " y=" << drect.y << " cx=" << drect.cx << " cy=" << drect.cy << std::endl;
        std::cout << "RDPMemBlt TODO (" << std::hex << (int)cmd.rop << ")" << std::endl;
            break;
        case 0x99:  // nothing to change
            break;
        case 0xCC:
            this->draw_MemBlt(drect, bitmap, false, cmd.srcx + (drect.x - cmd.rect.x), cmd.srcy + (drect.y - cmd.rect.y));
            break;
        case 0xEE:
            this->draw_MemBlt(drect, bitmap, false, cmd.srcx + (drect.x - cmd.rect.x), cmd.srcy + (drect.y - cmd.rect.y));
            break;
        case 0xFF:
            this->_screen->paintCache().fillRect(drect.x, drect.y, drect.cx, drect.cy, Qt::white);
            break;
        default: std::cout << "RDPMemBlt (" << std::hex << (int)cmd.rop << ")" << std::endl;
            break;
    }
}


void Front_Qt::draw(const RDPMem3Blt & cmd, const Rect & clip, const Bitmap & bitmap) {
    if (this->verbose > 10) {
        LOG(LOG_INFO, "--------- FRONT ------------------------");
        cmd.log(LOG_INFO, clip);
        LOG(LOG_INFO, "========================================\n");
    }
    //std::cout << "RDPMem3Blt" << std::endl;
    Rect rectBmp(cmd.rect);
    const Rect& drect = clip.intersect(rectBmp);
    if (drect.isempty()){
        return ;
    }
    switch (cmd.rop) {
        case 0xB8:
            {
                QColor fore(this->u32_to_qcolor(cmd.fore_color));

                const int16_t mincx = std::min<int16_t>(bitmap.cx(), std::min<int16_t>(this->_info.width - drect.x, drect.cx));
                const int16_t mincy = 1;

                if (mincx <= 0) {
                    return;
                }

                int rowYCoord(drect.y + drect.cy);
                int rowsize(bitmap.line_size()); //Bpp

                const unsigned char * row = bitmap.data();

                QColor white(Qt::white);
                QColor trans(0, 0, 0, 0);

                QImage::Format format(this->bpp_to_QFormat(bitmap.bpp(), true)); //bpp

                for (size_t k = 0 ; k < drect.cy; k++) {

                    QImage img(row, mincx, mincy, format);

                    if (bitmap.bpp() > this->_info.bpp) {
                        img = img.convertToFormat(this->_imageFormatARGB);
                    }

                    for(int x= 0; x<img.width(); x++) {
                        for(int y = 0; y<img.height(); y++) {

                            if(img.pixel(x, y) == white.rgb()) {
                                img.setPixel(x, y, trans.rgba()) ;
                            } else {
                                img.setPixel(x, y, fore.rgb()) ;
                            }
                        }
                    }

                    QRect trect(drect.x, rowYCoord, mincx, mincy);
                    this->_screen->paintCache().drawImage(trect, img);

                    row += rowsize;
                    rowYCoord--;
                }
            }
            break;

        default: std::cout << "RDPMem3Blt (" << std::hex << (int)cmd.rop << ")" << std::endl;
            break;
    }
}

void Front_Qt::draw(const RDPDestBlt & cmd, const Rect & clip) {
    if (this->verbose > 10) {
        LOG(LOG_INFO, "--------- FRONT ------------------------");
        cmd.log(LOG_INFO, clip);
        LOG(LOG_INFO, "========================================\n");
    }

    const Rect drect = clip.intersect(this->_info.width, this->_info.height).intersect(cmd.rect);

    switch (cmd.rop) {
        case 0x00: // blackness
            this->_screen->paintCache().fillRect(drect.x, drect.y, drect.cx, drect.cy, Qt::black);
            break;
        case 0x55: // inversion
            this->draw_RDPScrBlt(drect.x, drect.y, drect, true);
            break;
        case 0xAA: // change nothing
            break;
        case 0xFF: // whiteness
            this->_screen->paintCache().fillRect(drect.x, drect.y, drect.cx, drect.cy, Qt::white);
            break;
        default: std::cout << "RDPDestBlt (" << std::hex << (int)cmd.rop << ")" << std::endl;
            break;
    }
}

void Front_Qt::draw(const RDPMultiDstBlt & cmd, const Rect & clip) {
    if (this->verbose > 10) {
        LOG(LOG_INFO, "--------- FRONT ------------------------");
        cmd.log(LOG_INFO, clip);
        LOG(LOG_INFO, "========================================\n");
    }

    std::cout << "RDPMultiDstBlt" << std::endl;
}

void Front_Qt::draw(const RDPMultiOpaqueRect & cmd, const Rect & clip) {
    if (this->verbose > 10) {
        LOG(LOG_INFO, "--------- FRONT ------------------------");
        cmd.log(LOG_INFO, clip);
        LOG(LOG_INFO, "========================================\n");
    }

    std::cout << "RDPMultiOpaqueRect" << std::endl;
}

void Front_Qt::draw(const RDP::RDPMultiPatBlt & cmd, const Rect & clip) {
    if (this->verbose > 10) {
        LOG(LOG_INFO, "--------- FRONT ------------------------");
        cmd.log(LOG_INFO, clip);
        LOG(LOG_INFO, "========================================\n");
    }

    std::cout << "RDPMultiPatBlt" << std::endl;
}

void Front_Qt::draw(const RDP::RDPMultiScrBlt & cmd, const Rect & clip) {
    if (this->verbose > 10) {
        LOG(LOG_INFO, "--------- FRONT ------------------------");
        cmd.log(LOG_INFO, clip);
        LOG(LOG_INFO, "========================================\n");
    }

    std::cout << "RDPMultiScrBlt" << std::endl;
}

void Front_Qt::draw(const RDPGlyphIndex & cmd, const Rect & clip, const GlyphCache * gly_cache) {
    if (this->verbose > 10) {
        LOG(LOG_INFO, "--------- FRONT ------------------------");
        cmd.log(LOG_INFO, clip);
        LOG(LOG_INFO, "========================================\n");
    }

    std::cout << "RDPGlyphIndex" << std::endl;

    /* RDPGlyphIndex new_cmd24 = cmd;
    new_cmd24.back_color = color_decode_opaquerect(cmd.back_color, this->mod_bpp, this->mod_palette);
    new_cmd24.fore_color = color_decode_opaquerect(cmd.fore_color, this->mod_bpp, this->mod_palette);*/
    //this->gd.draw(new_cmd24, clip, gly_cache);
}

void Front_Qt::draw(const RDPPolygonSC & cmd, const Rect & clip) {
    if (this->verbose > 10) {
        LOG(LOG_INFO, "--------- FRONT ------------------------");
        cmd.log(LOG_INFO, clip);
        LOG(LOG_INFO, "========================================\n");
    }

    std::cout << "RDPPolygonSC" << std::endl;

    /*RDPPolygonSC new_cmd24 = cmd;
    new_cmd24.BrushColor  = color_decode_opaquerect(cmd.BrushColor,  this->mod_bpp, this->mod_palette);*/
    //this->gd.draw(new_cmd24, clip);
}

void Front_Qt::draw(const RDPPolygonCB & cmd, const Rect & clip) {
    if (this->verbose > 10) {
        LOG(LOG_INFO, "--------- FRONT ------------------------");
        cmd.log(LOG_INFO, clip);
        LOG(LOG_INFO, "========================================\n");
    }

    std::cout << "RDPPolygonCB" << std::endl;

    /*RDPPolygonCB new_cmd24 = cmd;
    new_cmd24.foreColor  = color_decode_opaquerect(cmd.foreColor,  this->mod_bpp, this->mod_palette);
    new_cmd24.backColor  = color_decode_opaquerect(cmd.backColor,  this->mod_bpp, this->mod_palette);*/
    //this->gd.draw(new_cmd24, clip);
}

void Front_Qt::draw(const RDPPolyline & cmd, const Rect & clip) {
    if (this->verbose > 10) {
        LOG(LOG_INFO, "--------- FRONT ------------------------");
        cmd.log(LOG_INFO, clip);
        LOG(LOG_INFO, "========================================\n");
    }

    std::cout << "RDPPolyline" << std::endl;

    /*RDPPolyline new_cmd24 = cmd;
    new_cmd24.PenColor  = color_decode_opaquerect(cmd.PenColor,  this->mod_bpp, this->mod_palette);*/
    //this->gd.draw(new_cmd24, clip);
}

void Front_Qt::draw(const RDPEllipseSC & cmd, const Rect & clip) {
    if (this->verbose > 10) {
        LOG(LOG_INFO, "--------- FRONT ------------------------");
        cmd.log(LOG_INFO, clip);
        LOG(LOG_INFO, "========================================\n");
    }

    std::cout << "RDPEllipseSC" << std::endl;

    /*RDPEllipseSC new_cmd24 = cmd;
    new_cmd24.color = color_decode_opaquerect(cmd.color, this->mod_bpp, this->mod_palette);*/
    //this->gd.draw(new_cmd24, clip);
}

void Front_Qt::draw(const RDPEllipseCB & cmd, const Rect & clip) {
    if (this->verbose > 10) {
        LOG(LOG_INFO, "--------- FRONT ------------------------");
        cmd.log(LOG_INFO, clip);
        LOG(LOG_INFO, "========================================\n");
    }

    std::cout << "RDPEllipseCB" << std::endl;
/*
    RDPEllipseCB new_cmd24 = cmd;
    new_cmd24.fore_color = color_decode_opaquerect(cmd.fore_color, this->mod_bpp, this->mod_palette);
    new_cmd24.back_color = color_decode_opaquerect(cmd.back_color, this->mod_bpp, this->mod_palette);*/
    //this->gd.draw(new_cmd24, clip);
}

void Front_Qt::draw(const RDP::FrameMarker & order) {
    if (this->verbose > 10) {
        LOG(LOG_INFO, "--------- FRONT ------------------------");
        order.log(LOG_INFO);
        LOG(LOG_INFO, "========================================\n");
    }

    std::cout << "FrameMarker" << std::endl;
    //this->gd.draw(order);
}

void Front_Qt::draw(const RDP::RAIL::NewOrExistingWindow & order) {
    if (this->verbose > 10) {
        LOG(LOG_INFO, "--------- FRONT ------------------------");
        order.log(LOG_INFO);
        LOG(LOG_INFO, "========================================\n");
    }

    std::cout << "NewOrExistingWindow" << std::endl;
    //this->gd.draw(order);
}

void Front_Qt::draw(const RDP::RAIL::WindowIcon & order) {
    if (this->verbose > 10) {
        LOG(LOG_INFO, "--------- FRONT ------------------------");
        order.log(LOG_INFO);
        LOG(LOG_INFO, "========================================\n");
    }

    std::cout << "WindowIcon" << std::endl;
    //this->gd.draw(order);
}

void Front_Qt::draw(const RDP::RAIL::CachedIcon & order) {
    if (this->verbose > 10) {
        LOG(LOG_INFO, "--------- FRONT ------------------------");
        order.log(LOG_INFO);
        LOG(LOG_INFO, "========================================\n");
    }

        std::cout << "CachedIcon" << std::endl;

    //this->gd.draw(order);
}

void Front_Qt::draw(const RDP::RAIL::DeletedWindow & order) {
    if (this->verbose > 10) {
        LOG(LOG_INFO, "--------- FRONT ------------------------");
        order.log(LOG_INFO);
        LOG(LOG_INFO, "========================================\n");
    }

    std::cout << "DeletedWindow" << std::endl;

    //this->gd.draw(order);
}

void Front_Qt::draw(const RDPColCache   & cmd) {}

void Front_Qt::draw(const RDPBrushCache & cmd) {}



////////////////////////////////////////////////////////////////////////////////////////////////////////////////////////////////////////

//------------------------------
// Serveur non drawing exchange
//------------------------------

int Front_Qt::server_resize(int width, int height, int bpp) {
    if (this->verbose > 10) {
        LOG(LOG_INFO, "--------- FRONT ------------------------");
        LOG(LOG_INFO, "server_resize(width=%d, height=%d, bpp=%d", width, height, bpp);
        LOG(LOG_INFO, "========================================\n");
    }
    //std::cout << "resize serveur" << std::endl;
    this->mod_bpp = bpp;
    //this->_info.bpp = bpp;
    this->_info.width = width;
    this->_info.height = height;

    //this->_screen->setUpdate();

    return 1;
}

void Front_Qt::server_set_pointer(const Pointer & cursor) {
    if (this->verbose > 10) {
        LOG(LOG_INFO, "--------- FRONT ------------------------");
        LOG(LOG_INFO, "server_set_pointer");
        LOG(LOG_INFO, "========================================\n");
    }

    //std::cout <<  cursor.pointer_type << std::endl;

}

void Front_Qt::flush() {
    if (this->verbose > 10) {
        LOG(LOG_INFO, "--------- FRONT ------------------------");
        LOG(LOG_INFO, "flush()");
        LOG(LOG_INFO, "========================================\n");
    }
}

const CHANNELS::ChannelDefArray & Front_Qt::get_channel_list(void) const { return this->_cl; }

void Front_Qt::send_to_channel( const CHANNELS::ChannelDef & channel, uint8_t const * data, size_t length, size_t chunk_size, int flags) {
    if (this->verbose > 10) {
        LOG(LOG_INFO, "--------- FRONT ------------------------");
        LOG(LOG_INFO, "send_to_channel");
        LOG(LOG_INFO, "========================================\n");
    }

    const CHANNELS::ChannelDef * mod_channel = this->_cl.get_by_name(channel.name);
    if (!mod_channel) {
        return;
    }

    if (!strcmp(channel.name, channel_names::cliprdr)) {
        std::unique_ptr<AsynchronousTask> out_asynchronous_task;

        InStream chunk(data, chunk_size);
<<<<<<< HEAD
        InStream chunk_series(chunk);
        
=======

>>>>>>> 0880bab5
        uint16_t server_message_type = chunk.in_uint16_le();

            /*if (!chunk.in_check_rem(2  msgType(2) )) {
                LOG(LOG_ERR,
                    "ClipboardVirtualChannel::process_client_message: "
                        "Truncated msgType, need=2 remains=%zu",
                    chunk.in_remain());
                throw Error(ERR_RDP_DATA_TRUNCATED);
            }*/

<<<<<<< HEAD
        switch (server_message_type) {
            case RDPECLIP::CB_CLIP_CAPS:
                if (this->verbose & MODRDP_LOGLEVEL_CLIPRDR) {
                    LOG(LOG_INFO,
                        "ClipboardVirtualChannel::process_client_message: "
                            "Clipboard Capabilities PDU");
                }
                std::cout << "server >> Clipboard Capabilities PDU" << std::endl;
                
            break;
            case RDPECLIP::CB_MONITOR_READY:
                if (this->verbose & MODRDP_LOGLEVEL_CLIPRDR) {
                    LOG(LOG_INFO,
                        "ClipboardVirtualChannel::process_server_message: "
                            "Monitor Ready PDU");
                }
                std::cout << "server >> Monitor Ready PDU" << std::endl;
                
                this->process_server_monitor_ready_pdu();
                
                {
                    uint32_t formatIDs[]                  = {RDPECLIP::CF_UNICODETEXT
                                                            , RDPECLIP::CF_TEXT
                                                            , RDPECLIP::CF_BITMAP
                                                            , 49364
                    };
                                            
                    std::string formatListDataShortName[] = {""
                                                            , ""
                                                            , ""
                                                            , RDPECLIP::get_format_short_name(RDPECLIP::SF_TEXT_HTML)
                    };
                    
                    this->send_FormatListPDU(formatIDs, formatListDataShortName, 3);
                }
                
            break;
            case RDPECLIP::CB_FORMAT_LIST_RESPONSE:
                if (this->verbose & MODRDP_LOGLEVEL_CLIPRDR) {
                    LOG(LOG_INFO,
                        "ClipboardVirtualChannel::process_server_message: "
                            "Format List Response PDU");
                }
                std::cout << "server >> Format List Response PDU" << std::endl;

            break;
            case RDPECLIP::CB_FORMAT_LIST:
                if (this->verbose & MODRDP_LOGLEVEL_CLIPRDR) {
                    LOG(LOG_INFO,
                        "ClipboardVirtualChannel::process_server_message: "
                            "Format List PDU");
                }
                std::cout << "server >> Format List PDU";
                
                {
                    chunk.in_skip_bytes(6);
                    this->_requestedFormatId = chunk.in_uint32_le();  
                    std::cout << " (Format PDU type = " << (int) this->_requestedFormatId ;
                    
                    uint8_t utf8_string[32];
                    int k(0);
                    for (int i = 0; i < 32; i++) {
                        u_int8_t bit(chunk.in_uint8());
                        if (bit != 0) {
                            utf8_string[k] = bit;
                            k++;
                        }
                    }
                    this->_requestedFormatShortName = std::string(reinterpret_cast<const char*>(utf8_string), k);
                    std::cout << " name = " << this->_requestedFormatShortName << ")" << std::endl;
                    
                    this->send_FormatListResponsePDU();
                    if (this->_requestedFormatId != 0) {
                        this->send_FormatDataRequestPDU();
                    }
                }
                
            break;
            case RDPECLIP::CB_FORMAT_DATA_RESPONSE:
                if (this->verbose & MODRDP_LOGLEVEL_CLIPRDR) {
                    LOG(LOG_INFO,
                        "ClipboardVirtualChannel::process_server_message: "
                            "Format Data Response PDU");
                }
                
                this->process_server_clipboard_data(flags, chunk);
                std::cout << (int)length << " " << (int) chunk_size << std::endl;
=======
            switch (server_message_type) {
                case RDPECLIP::CB_CLIP_CAPS:
                    if (this->verbose & MODRDP_LOGLEVEL_CLIPRDR) {
                        LOG(LOG_INFO,
                            "ClipboardVirtualChannel::process_client_message: "
                                "Clipboard Capabilities PDU");
                    }
                    std::cout << "server >> Clipboard Capabilities PDU" << std::endl;

                break;
                case RDPECLIP::CB_MONITOR_READY:
                    if (this->verbose & MODRDP_LOGLEVEL_CLIPRDR) {
                        LOG(LOG_INFO,
                            "ClipboardVirtualChannel::process_server_message: "
                                "Monitor Ready PDU");
                    }
                    std::cout << "server >> Monitor Ready PDU" << std::endl;

                    this->process_server_monitor_ready_pdu();

                    {
                        uint32_t formatIDs[]                  = {RDPECLIP::CF_UNICODETEXT
                                                               , RDPECLIP::CF_TEXT
                                                               , RDPECLIP::CF_BITMAP
                                                               , 49364
                        };

                        std::string formatListDataShortName[] = {""
                                                               , ""
                                                               , ""
                                                               , RDPECLIP::get_format_short_name(RDPECLIP::SF_TEXT_HTML)
                        };

                        this->send_FormatListPDU(formatIDs, formatListDataShortName, 3);
                    }

                break;
                case RDPECLIP::CB_FORMAT_LIST_RESPONSE:
                    if (this->verbose & MODRDP_LOGLEVEL_CLIPRDR) {
                        LOG(LOG_INFO,
                            "ClipboardVirtualChannel::process_server_message: "
                                "Format List Response PDU");
                    }
                    std::cout << "server >> Format List Response PDU" << std::endl;

                break;
                case RDPECLIP::CB_FORMAT_LIST:
                    if (this->verbose & MODRDP_LOGLEVEL_CLIPRDR) {
                        LOG(LOG_INFO,
                            "ClipboardVirtualChannel::process_server_message: "
                                "Format List PDU");
                    }
                    std::cout << "server >> Format List PDU";

                    {
                        chunk.in_skip_bytes(6);
                        this->_requestedFormatId = chunk.in_uint32_le();
                        std::cout << " (Format PDU type = " << (int) this->_requestedFormatId ;

                        uint8_t utf8_string[32];
                        int k(0);
                        for (int i = 0; i < 32; i++) {
                            u_int8_t bit(chunk.in_uint8());
                            if (bit != 0) {
                                utf8_string[k] = bit;
                                k++;
                            }
                        }
                        this->_requestedFormatShortName = std::string(reinterpret_cast<const char*>(utf8_string), k);
                        std::cout << " name = " << this->_requestedFormatShortName << ")" << std::endl;

                        this->send_FormatListResponsePDU();
                        if (this->_requestedFormatId != 0) {
                            this->send_FormatDataRequestPDU();
                        }
                    }

                break;
                case RDPECLIP::CB_FORMAT_DATA_RESPONSE:
                    if (this->verbose & MODRDP_LOGLEVEL_CLIPRDR) {
                        LOG(LOG_INFO,
                            "ClipboardVirtualChannel::process_server_message: "
                                "Format Data Response PDU");
                    }
                    std::cout << "server >> Format Data Response PDU First";

                    switch (this->_requestedFormatId) {
                        case RDPECLIP::CF_UNICODETEXT: this->send_to_local_clipboard(chunk, false);
                        break;

                        case RDPECLIP::CF_TEXT: this->send_to_local_clipboard(chunk, false);
                        break;

                        case RDPECLIP::CF_BITMAP: std::cout << " CF_BITMAP";
                        break;

                        case RDPECLIP::CF_METAFILEPICT: std::cout << " CF_METAFILEPICT";
                        break;

                        default:
                            if (strcmp(this->_requestedFormatShortName.c_str(), RDPECLIP::get_format_short_name(RDPECLIP::SF_TEXT_HTML)) == 0) {
                                this->send_to_local_clipboard(chunk, true);
                            } else {
                                std::cout << "Format Data not recognized (" << (int) this->_requestedFormatId << ")" << std::endl;
                            }

                        break;
                    }

                    std::cout << std::endl;

                    if (!(flags & CHANNELS::CHANNEL_FLAG_LAST)) {
                        std::cout << " Then" << std::endl;
                        //this->send_FormatDataRequestPDU();
                    }

                break;

                case RDPECLIP::CB_FORMAT_DATA_REQUEST:
                    if (this->verbose & MODRDP_LOGLEVEL_CLIPRDR) {
                        LOG(LOG_INFO,
                            "ClipboardVirtualChannel::process_server_message: "
                                "Format Data Request PDU");
                    }
                    std::cout << "server >> Format Data Request PDU" << std::endl;

                    this->send_FormatDataResponsePDU();

                break;

                default: std::cout << "server >> something " << (int)server_message_type << std::endl;
                break;
            }

        } else {

            // Not CHANNEL_FLAG_FIRST
>>>>>>> 0880bab5

            break;

            case RDPECLIP::CB_FORMAT_DATA_REQUEST:
                if (this->verbose & MODRDP_LOGLEVEL_CLIPRDR) {
                    LOG(LOG_INFO,
                        "ClipboardVirtualChannel::process_server_message: "
                            "Format Data Request PDU");
                }
<<<<<<< HEAD
                std::cout << "server >> Format Data Request PDU" << std::endl;
                
                if (this->_connector->_length > PASTE_ON_SERVER_MAX_SIZE) {

                    int cmpt_PDU   (this->_connector->_length / PASTE_ON_SERVER_MAX_SIZE);
                    int remains_PDU(this->_connector->_length % PASTE_ON_SERVER_MAX_SIZE);
                    uint32_t total_length(this->_connector->_length + 8);
                    int data_sent(0);
                    
                    data_sent += this->send_FormatDataResponsePDU(0, PASTE_ON_SERVER_MAX_SIZE, total_length, CHANNELS::CHANNEL_FLAG_FIRST);
                    std::cout << "client >> Format Data Response PDU  " << data_sent << " / " << total_length << std::endl;
                    
                    for (int i = 1; i < cmpt_PDU; i++) {
                        data_sent += this->send_FormatDataResponsePDU(PASTE_ON_SERVER_MAX_SIZE*i, PASTE_ON_SERVER_MAX_SIZE, total_length, 0);
                        std::cout << "client >> Format Data Response PDU  " << data_sent << " / " << total_length << std::endl;
                    }
                    
                    data_sent += this->send_FormatDataResponsePDU(PASTE_ON_SERVER_MAX_SIZE*cmpt_PDU, remains_PDU, total_length, CHANNELS::CHANNEL_FLAG_LAST); 
                    std::cout << "client >> Format Data Response PDU  " << data_sent << " / " << total_length << std::endl;
                    
                } else {
                    
                    this->send_FormatDataResponsePDU();
=======
                std::cout << "server >> Format Data Response PDU Last ";

                switch (this->_requestedFormatId) {
                    case RDPECLIP::CF_UNICODETEXT: std::cout << "CF_UNICODETEXT" << std::endl;
                    break;

                    case RDPECLIP::CF_TEXT: std::cout << "CF_TEXT" << std::endl;
                    break;

                    case RDPECLIP::CF_BITMAP: std::cout << "CF_BITMAP" << std::endl;
                    break;

                    case RDPECLIP::CF_METAFILEPICT: std::cout << "CF_METAFILEPICT" << std::endl;
                    break;

                    default:
                        if (strcmp(this->_requestedFormatShortName.c_str(), RDPECLIP::get_format_short_name(RDPECLIP::SF_TEXT_HTML)) == 0) {
                            std::cout << "SF_TEXT_HTML" << std::endl;
                        } else {
                            std::cout << "Format Data not recognized (" << (int) this->_requestedFormatId << ")" << std::endl;
                        }

                    break;
>>>>>>> 0880bab5
                }
                
                delete (this->_connector->_chunk);

            break;
            
            default:
                this->process_server_clipboard_data(flags, chunk_series);
                std::cout << (int)length << " " << (int) chunk_size << std::endl;
            break;
        }
    }
}

void Front_Qt::process_server_clipboard_data(int flags, InStream & chunk) {
    std::cout << "server >> Format Data Response PDU";
    bool isTextHtml(false);
    
    if (flags & CHANNELS::CHANNEL_FLAG_FIRST) {
        this->_bufferRDPClipboardChannelSize = 0;
        if (this->_bufferRDPClipboardChannel != nullptr) {
            delete (this->_bufferRDPClipboardChannel);
            this->_bufferRDPClipboardChannel = nullptr;
        }
        chunk.in_skip_bytes(6);
        std::cout << " First";
    }
    
    switch (this->_requestedFormatId) {
        case RDPECLIP::CF_UNICODETEXT: this->send_to_clipboard_buffer(chunk);
        break;
        
        case RDPECLIP::CF_TEXT:        this->send_to_clipboard_buffer(chunk);
        break;
        
        case RDPECLIP::CF_BITMAP: std::cout << " CF_BITMAP";
        break;
        
        case RDPECLIP::CF_METAFILEPICT: std::cout << " CF_METAFILEPICT";
        break;
        
        default: 
            if (strcmp(this->_requestedFormatShortName.c_str(), RDPECLIP::get_format_short_name(RDPECLIP::SF_TEXT_HTML)) == 0) {
                isTextHtml = true;
                this->send_to_clipboard_buffer(chunk);
            } else {
                std::cout << " Format Data not recognized (" << (int) this->_requestedFormatId << ")" << std::endl;
            }
            
        break;
    }
    
    if (flags & CHANNELS::CHANNEL_FLAG_LAST) {
        this->send_buffer_to_clipboard(isTextHtml);
        std::cout << " Last";
    } else if (!(flags & CHANNELS::CHANNEL_FLAG_FIRST)) {
        std::cout << " Middle";
    }
                    
    std::cout << std::endl;
}

void Front_Qt::send_to_clipboard_buffer(InStream & chunk) {
    const size_t length_of_data_to_dump(chunk.in_remain());
    const size_t sum_buffer_and_data(this->_bufferRDPClipboardChannelSize + length_of_data_to_dump);

    uint8_t * utf8_tmp = new uint8_t[sum_buffer_and_data];
    const uint8_t * utf8_data = chunk.get_current();

    for (int i = 0; i < this->_bufferRDPClipboardChannelSize; i++) {
        utf8_tmp[i] = this->_bufferRDPClipboardChannel[i];
    }
    
    for (int i = 0; i < length_of_data_to_dump; i++) {
        utf8_tmp[i + this->_bufferRDPClipboardChannelSize] = utf8_data[i];
    }
    
    if (this->_bufferRDPClipboardChannel != nullptr) {
        delete (this->_bufferRDPClipboardChannel);
        this->_bufferRDPClipboardChannel = nullptr;
    }
    this->_bufferRDPClipboardChannel     = utf8_tmp;
    this->_bufferRDPClipboardChannelSize = sum_buffer_and_data;
}

void Front_Qt::send_buffer_to_clipboard(bool isTextHtml) {
    uint8_t * utf8_string = new uint8_t[this->_bufferRDPClipboardChannelSize/2];
    
    size_t length_of_utf8_string = ::UTF16toUTF8(
        this->_bufferRDPClipboardChannel, this->_bufferRDPClipboardChannelSize,
        utf8_string, this->_bufferRDPClipboardChannelSize/2);

    std::string str(reinterpret_cast<const char*>(utf8_string), length_of_utf8_string);
<<<<<<< HEAD
=======

>>>>>>> 0880bab5
    if (isTextHtml) {
       str = this->HTMLtoASCII(str);
    }

    this->_connector->_local_clipboard_stream = false;
    this->_connector->setClipboard(str);
    this->_connector->_local_clipboard_stream = true;
    
    this->_bufferRDPClipboardChannelSize = 0;
    if (this->_bufferRDPClipboardChannel != nullptr) {
        delete (this->_bufferRDPClipboardChannel);
        this->_bufferRDPClipboardChannel = nullptr;
    }
    delete (utf8_string);
}

std::string Front_Qt::HTMLtoASCII(const std::string & html) {
    std::string openDelimiter(">");
    std::string endDelimiter("<");
<<<<<<< HEAD
    
    std::string tmp(html + "<");
=======

>>>>>>> 0880bab5
    std::string str;

    int pos0(0);
    int posEnd(0);
    while (pos0 != -1 && posEnd != -1) {
        pos0 = tmp.find(openDelimiter);
        if (pos0 != -1) {
            tmp = tmp.substr(pos0 + 1, tmp.length());
        }

<<<<<<< HEAD
        posEnd = tmp.find(endDelimiter);
        str = std::string(str + tmp.substr(0, posEnd));
        if (posEnd != -1) {
           tmp = tmp.substr(posEnd + 1, tmp.length());
=======
    while (pos0 < html.length()-1) {

        pos0 = html.find(openDelimiter);
        html = html.substr(pos0 + 1, html.length());

        posEnd = html.find(endDelimiter);
        str = std::string(str + html.substr(0, posEnd));
        if (posEnd < html.length()-1) {
           html = html.substr(posEnd + 1, html.length());
>>>>>>> 0880bab5
        }
    }

    return str;
}

const uint32_t Front_Qt::send_FormatDataResponsePDU(int shift, size_t data_length, uint32_t total_data_length, uint32_t flag) {
    
    StaticOutStream<CLIENT_DATA_RESPONSE_SIZE> out_stream;

    if (shift == 0) {
        RDPECLIP::FormatDataResponsePDU pdu(true);
        pdu.emit(out_stream, this->_connector->_chunk, data_length);
    } else {
        out_stream.out_copy_bytes(this->_connector->_chunk + shift, data_length);
    }
    
    const uint32_t total_length      = total_data_length;
    const uint32_t flags             = flag;
    const uint8_t* chunk_data        = out_stream.get_data();
    const uint32_t chunk_data_length = out_stream.get_offset();

    this->_clipboard_channel.send_message_to_server(
        total_length,
        flags,
        chunk_data,
        chunk_data_length);

    return chunk_data_length;
}

void Front_Qt::send_FormatDataResponsePDU() {
    
    RDPECLIP::FormatDataResponsePDU pdu(true);
    StaticOutStream<CLIENT_DATA_RESPONSE_SIZE> out_stream;

    pdu.emit(out_stream, this->_connector->_chunk, this->_connector->_length);

    const uint32_t total_length      = out_stream.get_offset();
    const uint32_t flags             = CHANNELS::CHANNEL_FLAG_FIRST | CHANNELS::CHANNEL_FLAG_LAST;
    const uint8_t* chunk_data        = out_stream.get_data();
    const uint32_t chunk_data_length = out_stream.get_offset();

    this->_clipboard_channel.send_message_to_server(
        total_length,
        flags,
        chunk_data,
        chunk_data_length);

    std::cout << "client >> Format Data Response PDU  " << chunk_data_length << " / " << total_length << std::endl;
}

void Front_Qt::send_FormatListResponsePDU() {
    RDPECLIP::FormatListResponsePDU pdu(true);
    StaticOutStream<256> out_stream;

    pdu.emit(out_stream);

    const uint32_t total_length      = out_stream.get_offset();
    const uint32_t flags             = CHANNELS::CHANNEL_FLAG_FIRST | CHANNELS::CHANNEL_FLAG_LAST;
    const uint8_t* chunk_data        = out_stream.get_data();
    const uint32_t chunk_data_length = total_length;

    this->_clipboard_channel.send_message_to_server(
        total_length,
        flags,
        chunk_data,
        chunk_data_length);
    std::cout << "client >> Format List Response PDU" << std::endl;
}

void Front_Qt::send_FormatDataRequestPDU() {
    RDPECLIP::FormatDataRequestPDU pdu(this->_requestedFormatId);
    StaticOutStream<256> out_stream;

    pdu.emit(out_stream);

    const uint32_t total_length      = out_stream.get_offset();
    const uint32_t flags             = CHANNELS::CHANNEL_FLAG_FIRST | CHANNELS::CHANNEL_FLAG_LAST;
    const uint8_t* chunk_data        = out_stream.get_data();
    const uint32_t chunk_data_length = total_length;

    this->_clipboard_channel.send_message_to_server(
        total_length,
        flags,
        chunk_data,
        chunk_data_length);
    std::cout << "client >> Format Data Request PDU" << std::endl;
}

void Front_Qt::process_server_monitor_ready_pdu(){
    RDPECLIP::ClipboardCapabilitiesPDU clipboard_caps_pdu(1, RDPECLIP::GeneralCapabilitySet::size());
    RDPECLIP::GeneralCapabilitySet general_cap_set(RDPECLIP::CB_CAPS_VERSION_1, RDPECLIP::CB_STREAM_FILECLIP_ENABLED); // , 0 //RDPECLIP::CB_USE_LONG_FORMAT_NAMES);

    StaticOutStream<1024> out_stream;

    clipboard_caps_pdu.emit(out_stream);
    general_cap_set.emit(out_stream);

    const uint32_t total_length      = out_stream.get_offset();
    const uint32_t flags             = CHANNELS::CHANNEL_FLAG_FIRST | CHANNELS::CHANNEL_FLAG_LAST;
    const uint8_t* chunk_data        = out_stream.get_data();
    const uint32_t chunk_data_length = total_length;

    this->_clipboard_channel.send_message_to_server(
        total_length,
        flags,
        chunk_data,
        chunk_data_length);

     std::cout << "client >> Clipboard Capabilities PDU" << std::endl;
}

void Front_Qt::send_FormatListPDU(uint32_t const * formatIDs, std::string const * formatListDataShortName, std::size_t formatIDs_size) {
    RDPECLIP::FormatListPDU format_list_pdu;
    StaticOutStream<1024> out_stream;

    format_list_pdu.emit(out_stream, formatIDs, formatListDataShortName, formatIDs_size);

    const uint32_t total_length      = out_stream.get_offset();
    const uint32_t flags             = CHANNELS::CHANNEL_FLAG_FIRST | CHANNELS::CHANNEL_FLAG_LAST;
    const uint8_t* chunk_data        = out_stream.get_data();
    const uint32_t chunk_data_length = total_length;

    this->_clipboard_channel.send_message_to_server(
        total_length,
        flags,
        chunk_data,
        chunk_data_length);

    std::cout << "client >> Format List PDU" << std::endl;
}

void Front_Qt::send_global_palette() {
    if (this->verbose > 10) {
        LOG(LOG_INFO, "--------- FRONT ------------------------");
        LOG(LOG_INFO, "send_global_palette()");
        LOG(LOG_INFO, "========================================\n");
    }
}

void Front_Qt::begin_update() {
    //if (this->verbose > 10) {
    //    LOG(LOG_INFO, "--------- FRONT ------------------------");
    //    LOG(LOG_INFO, "begin_update");
    //    LOG(LOG_INFO, "========================================\n");
    //}
}

void Front_Qt::end_update() {
    //if (this->verbose > 10) {
    //    LOG(LOG_INFO, "--------- FRONT ------------------------");
    //    LOG(LOG_INFO, "end_update");
    //    LOG(LOG_INFO, "========================================\n");
    //}
}

void Front_Qt::set_mod_palette(const BGRPalette & palette) {
    if (this->verbose > 10) {
        LOG(LOG_INFO, "--------- FRONT ------------------------");
        LOG(LOG_INFO, "set_mod_palette");
        LOG(LOG_INFO, "========================================\n");
    }
}



////////////////////////////////////////////////////////////////////////////////////////////////////////////////////////////////////////

//--------------------------------
//    SOCKET EVENTS FUNCTIONS
//--------------------------------

void Front_Qt::call_Draw() {
    if (this->_callback != nullptr) {
        try {
            this->_callback->draw_event(time(nullptr));
        } catch (const Error & e) {
            this->dropScreen();
            const std::string errorMsg("Error: connexion to [" + this->_targetIP +  "] is closed.");
            std::cout << errorMsg << std::endl;
            std::string labelErrorMsg("<font color='Red'>"+errorMsg+"</font>");

            this->disconnect(labelErrorMsg);
        }
    }
}



///////////////////////////////
// APPLICATION
int main(int argc, char** argv){

    //" -name QA\\administrateur -pwd 'S3cur3!1nux' -ip 10.10.46.88 -p 3389";

    QApplication app(argc, argv);

    int verbose = 511;

    Front_Qt front(argv, argc, verbose);


    app.exec();

}
<|MERGE_RESOLUTION|>--- conflicted
+++ resolved
@@ -1263,12 +1263,9 @@
         std::unique_ptr<AsynchronousTask> out_asynchronous_task;
 
         InStream chunk(data, chunk_size);
-<<<<<<< HEAD
+
         InStream chunk_series(chunk);
-        
-=======
-
->>>>>>> 0880bab5
+
         uint16_t server_message_type = chunk.in_uint16_le();
 
             /*if (!chunk.in_check_rem(2  msgType(2) )) {
@@ -1279,7 +1276,6 @@
                 throw Error(ERR_RDP_DATA_TRUNCATED);
             }*/
 
-<<<<<<< HEAD
         switch (server_message_type) {
             case RDPECLIP::CB_CLIP_CAPS:
                 if (this->verbose & MODRDP_LOGLEVEL_CLIPRDR) {
@@ -1367,145 +1363,6 @@
                 
                 this->process_server_clipboard_data(flags, chunk);
                 std::cout << (int)length << " " << (int) chunk_size << std::endl;
-=======
-            switch (server_message_type) {
-                case RDPECLIP::CB_CLIP_CAPS:
-                    if (this->verbose & MODRDP_LOGLEVEL_CLIPRDR) {
-                        LOG(LOG_INFO,
-                            "ClipboardVirtualChannel::process_client_message: "
-                                "Clipboard Capabilities PDU");
-                    }
-                    std::cout << "server >> Clipboard Capabilities PDU" << std::endl;
-
-                break;
-                case RDPECLIP::CB_MONITOR_READY:
-                    if (this->verbose & MODRDP_LOGLEVEL_CLIPRDR) {
-                        LOG(LOG_INFO,
-                            "ClipboardVirtualChannel::process_server_message: "
-                                "Monitor Ready PDU");
-                    }
-                    std::cout << "server >> Monitor Ready PDU" << std::endl;
-
-                    this->process_server_monitor_ready_pdu();
-
-                    {
-                        uint32_t formatIDs[]                  = {RDPECLIP::CF_UNICODETEXT
-                                                               , RDPECLIP::CF_TEXT
-                                                               , RDPECLIP::CF_BITMAP
-                                                               , 49364
-                        };
-
-                        std::string formatListDataShortName[] = {""
-                                                               , ""
-                                                               , ""
-                                                               , RDPECLIP::get_format_short_name(RDPECLIP::SF_TEXT_HTML)
-                        };
-
-                        this->send_FormatListPDU(formatIDs, formatListDataShortName, 3);
-                    }
-
-                break;
-                case RDPECLIP::CB_FORMAT_LIST_RESPONSE:
-                    if (this->verbose & MODRDP_LOGLEVEL_CLIPRDR) {
-                        LOG(LOG_INFO,
-                            "ClipboardVirtualChannel::process_server_message: "
-                                "Format List Response PDU");
-                    }
-                    std::cout << "server >> Format List Response PDU" << std::endl;
-
-                break;
-                case RDPECLIP::CB_FORMAT_LIST:
-                    if (this->verbose & MODRDP_LOGLEVEL_CLIPRDR) {
-                        LOG(LOG_INFO,
-                            "ClipboardVirtualChannel::process_server_message: "
-                                "Format List PDU");
-                    }
-                    std::cout << "server >> Format List PDU";
-
-                    {
-                        chunk.in_skip_bytes(6);
-                        this->_requestedFormatId = chunk.in_uint32_le();
-                        std::cout << " (Format PDU type = " << (int) this->_requestedFormatId ;
-
-                        uint8_t utf8_string[32];
-                        int k(0);
-                        for (int i = 0; i < 32; i++) {
-                            u_int8_t bit(chunk.in_uint8());
-                            if (bit != 0) {
-                                utf8_string[k] = bit;
-                                k++;
-                            }
-                        }
-                        this->_requestedFormatShortName = std::string(reinterpret_cast<const char*>(utf8_string), k);
-                        std::cout << " name = " << this->_requestedFormatShortName << ")" << std::endl;
-
-                        this->send_FormatListResponsePDU();
-                        if (this->_requestedFormatId != 0) {
-                            this->send_FormatDataRequestPDU();
-                        }
-                    }
-
-                break;
-                case RDPECLIP::CB_FORMAT_DATA_RESPONSE:
-                    if (this->verbose & MODRDP_LOGLEVEL_CLIPRDR) {
-                        LOG(LOG_INFO,
-                            "ClipboardVirtualChannel::process_server_message: "
-                                "Format Data Response PDU");
-                    }
-                    std::cout << "server >> Format Data Response PDU First";
-
-                    switch (this->_requestedFormatId) {
-                        case RDPECLIP::CF_UNICODETEXT: this->send_to_local_clipboard(chunk, false);
-                        break;
-
-                        case RDPECLIP::CF_TEXT: this->send_to_local_clipboard(chunk, false);
-                        break;
-
-                        case RDPECLIP::CF_BITMAP: std::cout << " CF_BITMAP";
-                        break;
-
-                        case RDPECLIP::CF_METAFILEPICT: std::cout << " CF_METAFILEPICT";
-                        break;
-
-                        default:
-                            if (strcmp(this->_requestedFormatShortName.c_str(), RDPECLIP::get_format_short_name(RDPECLIP::SF_TEXT_HTML)) == 0) {
-                                this->send_to_local_clipboard(chunk, true);
-                            } else {
-                                std::cout << "Format Data not recognized (" << (int) this->_requestedFormatId << ")" << std::endl;
-                            }
-
-                        break;
-                    }
-
-                    std::cout << std::endl;
-
-                    if (!(flags & CHANNELS::CHANNEL_FLAG_LAST)) {
-                        std::cout << " Then" << std::endl;
-                        //this->send_FormatDataRequestPDU();
-                    }
-
-                break;
-
-                case RDPECLIP::CB_FORMAT_DATA_REQUEST:
-                    if (this->verbose & MODRDP_LOGLEVEL_CLIPRDR) {
-                        LOG(LOG_INFO,
-                            "ClipboardVirtualChannel::process_server_message: "
-                                "Format Data Request PDU");
-                    }
-                    std::cout << "server >> Format Data Request PDU" << std::endl;
-
-                    this->send_FormatDataResponsePDU();
-
-                break;
-
-                default: std::cout << "server >> something " << (int)server_message_type << std::endl;
-                break;
-            }
-
-        } else {
-
-            // Not CHANNEL_FLAG_FIRST
->>>>>>> 0880bab5
 
             break;
 
@@ -1515,7 +1372,7 @@
                         "ClipboardVirtualChannel::process_server_message: "
                             "Format Data Request PDU");
                 }
-<<<<<<< HEAD
+                
                 std::cout << "server >> Format Data Request PDU" << std::endl;
                 
                 if (this->_connector->_length > PASTE_ON_SERVER_MAX_SIZE) {
@@ -1539,31 +1396,6 @@
                 } else {
                     
                     this->send_FormatDataResponsePDU();
-=======
-                std::cout << "server >> Format Data Response PDU Last ";
-
-                switch (this->_requestedFormatId) {
-                    case RDPECLIP::CF_UNICODETEXT: std::cout << "CF_UNICODETEXT" << std::endl;
-                    break;
-
-                    case RDPECLIP::CF_TEXT: std::cout << "CF_TEXT" << std::endl;
-                    break;
-
-                    case RDPECLIP::CF_BITMAP: std::cout << "CF_BITMAP" << std::endl;
-                    break;
-
-                    case RDPECLIP::CF_METAFILEPICT: std::cout << "CF_METAFILEPICT" << std::endl;
-                    break;
-
-                    default:
-                        if (strcmp(this->_requestedFormatShortName.c_str(), RDPECLIP::get_format_short_name(RDPECLIP::SF_TEXT_HTML)) == 0) {
-                            std::cout << "SF_TEXT_HTML" << std::endl;
-                        } else {
-                            std::cout << "Format Data not recognized (" << (int) this->_requestedFormatId << ")" << std::endl;
-                        }
-
-                    break;
->>>>>>> 0880bab5
                 }
                 
                 delete (this->_connector->_chunk);
@@ -1657,10 +1489,7 @@
         utf8_string, this->_bufferRDPClipboardChannelSize/2);
 
     std::string str(reinterpret_cast<const char*>(utf8_string), length_of_utf8_string);
-<<<<<<< HEAD
-=======
-
->>>>>>> 0880bab5
+
     if (isTextHtml) {
        str = this->HTMLtoASCII(str);
     }
@@ -1680,12 +1509,9 @@
 std::string Front_Qt::HTMLtoASCII(const std::string & html) {
     std::string openDelimiter(">");
     std::string endDelimiter("<");
-<<<<<<< HEAD
+
+    std::string tmp(html + "<");
     
-    std::string tmp(html + "<");
-=======
-
->>>>>>> 0880bab5
     std::string str;
 
     int pos0(0);
@@ -1696,22 +1522,10 @@
             tmp = tmp.substr(pos0 + 1, tmp.length());
         }
 
-<<<<<<< HEAD
         posEnd = tmp.find(endDelimiter);
         str = std::string(str + tmp.substr(0, posEnd));
         if (posEnd != -1) {
            tmp = tmp.substr(posEnd + 1, tmp.length());
-=======
-    while (pos0 < html.length()-1) {
-
-        pos0 = html.find(openDelimiter);
-        html = html.substr(pos0 + 1, html.length());
-
-        posEnd = html.find(endDelimiter);
-        str = std::string(str + html.substr(0, posEnd));
-        if (posEnd < html.length()-1) {
-           html = html.substr(posEnd + 1, html.length());
->>>>>>> 0880bab5
         }
     }
 
