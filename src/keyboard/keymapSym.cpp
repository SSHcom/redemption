--- conflicted
+++ resolved
@@ -1154,13 +1154,6 @@
             (this->key_flags & FLG_ALTGR)?"ALTGR ":"");
      }
 
-<<<<<<< HEAD
-=======
-    if (this->verbose){
-        LOG(LOG_INFO, "KeymapSym::event(keyboardFlags=%04x, keyCode=%04x flags=%04x)", keyboardFlags, keyCode, unsigned(this->key_flags));
-    }
->>>>>>> 7a1392e5
-
     // The scancode and its extended nature are merged in a new variable (whose most significant bit indicates the extended nature)
 
 //    uint16_t keyboardFlags_pos = keyboardFlags;
