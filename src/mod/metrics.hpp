--- conflicted
+++ resolved
@@ -74,14 +74,10 @@
     };
     Header header;
     const std::string session_id;
-<<<<<<< HEAD
     // TODO: if directory creation fails metrics will be disabled
     // it means either move the directory check and creation to lambda
     // or changing active to non const (I did that)
     bool active_ = false;
-=======
->>>>>>> 7379b59d
-
     const timeval connection_time;
 
     const std::chrono::seconds log_delay;
@@ -141,23 +137,6 @@
     , next_log_time{now+this->log_delay}
     {
         if (activate) {
-<<<<<<< HEAD
-            LOG(LOG_INFO, "Metrics recording is enabled (%s) log_delay=%ld sec rotation=%ld hours",
-                this->path.c_str(), this->log_delay.count(), this->file_interval.count());
-
-            if (0 != access(this->path.c_str(), F_OK)) {
-                LOG(LOG_INFO, "Creation of %s directory to store metrics", path.c_str());
-                int status = recursive_create_directory(this->path.c_str(), ACCESSPERMS, -1);
-//                LOG(LOG_INFO, "create status = %d", status);
-            }
-
-            if (0 != access(this->path.c_str(), F_OK)) {
-                LOG(LOG_INFO, "Creation of %s directory to store metrics failed, disabling metrics", this->path.c_str());
-                this->active_ = false;
-            }
-
-=======
->>>>>>> 7379b59d
             this->header.len = size_t(snprintf(this->header.buffer, sizeof(this->header.buffer),
                 "%.*s user=%.*s account=%.*s target_service_device=%.*s client_info=%.*s\n",
                 int(this->session_id.size()-1u), this->session_id.data()+1,
@@ -183,10 +162,6 @@
          this->disconnect();
     }
 
-    bool is_active() {
-        return this->active;
-    }
-
     void log(timeval const& now)
     {
 //        LOG(LOG_INFO, " this->next_log_time=%ld:%ld > now=%ld:%ld",
@@ -241,7 +216,8 @@
         this->fd = unique_fd(this->complete_metrics_file_path, O_WRONLY | O_APPEND | O_CREAT, S_IRWXU | S_IRWXG | S_IRWXO);
         if (!this->fd.is_open()) {
             int const errnum = errno;
-            LOG(LOG_ERR, "Log Metrics error(%d): can't open \"%s\": %s", errnum, this->complete_metrics_file_path, strerror(errnum));
+            LOG(LOG_ERR, "Log Metrics error(%d): can't open \"%s\": %s", errnum,
+                this->complete_metrics_file_path, strerror(errnum));
         }
 
         this->write_event_to_logindex(this->connection_time, " connection "_av);
