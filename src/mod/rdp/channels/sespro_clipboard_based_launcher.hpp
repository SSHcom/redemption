/*
    This program is free software; you can redistribute it and/or modify it
     under the terms of the GNU General Public License as published by the
     Free Software Foundation; either version 2 of the License, or (at your
     option) any later version.

    This program is distributed in the hope that it will be useful, but
     WITHOUT ANY WARRANTY; without even the implied warranty of
     MERCHANTABILITY or FITNESS FOR A PARTICULAR PURPOSE. See the GNU General
     Public License for more details.

    You should have received a copy of the GNU General Public License along
     with this program; if not, write to the Free Software Foundation, Inc.,
     675 Mass Ave, Cambridge, MA 02139, USA.

    Product name: redemption, a FLOSS RDP proxy
    Copyright (C) Wallix 2016
    Author(s): Christophe Grosjean, Raphael Zhou
*/


#pragma once

#include "mod/mod_api.hpp"
#include "mod/rdp/channels/cliprdr_channel.hpp"
#include "mod/rdp/channels/sespro_channel.hpp"
#include "mod/rdp/channels/sespro_launcher.hpp"
#include "mod/rdp/rdp_log.hpp"
#include "core/channel_names.hpp"
#include "core/session_reactor.hpp"

class SessionProbeClipboardBasedLauncher final : public SessionProbeLauncher {
    enum class State {
<<<<<<< HEAD
        START,
        DELAY,
        RUN,
=======
        START,                          // 0
        RUN_WIN_D_WIN_DOWN,
        RUN_WIN_D_D_DOWN,
        RUN_WIN_D_D_UP,
        RUN_WIN_D_WIN_UP,
        RUN_WIN_R_WIN_DOWN,             // 5
        RUN_WIN_R_R_DOWN,
        RUN_WIN_R_R_UP,
        RUN_WIN_R_WIN_UP,
        CLIPBOARD,
        CLIPBOARD_CTRL_A_CTRL_DOWN,     // 10
        CLIPBOARD_CTRL_A_A_DOWN,
        CLIPBOARD_CTRL_A_A_UP,
        CLIPBOARD_CTRL_A_CTRL_UP,
        CLIPBOARD_CTRL_V_CTRL_DOWN,
        CLIPBOARD_CTRL_V_V_DOWN,        // 15
        CLIPBOARD_CTRL_V_V_UP,
        CLIPBOARD_CTRL_V_CTRL_UP,
        ENTER,
        ENTER_DOWN,
        ENTER_UP,                       // 20
>>>>>>> d0fd3db9
        WAIT,
        STOP
    } state = State::START;

    mod_api& mod;

    const std::string alternate_shell;

    bool drive_ready = false;
    bool drive_redirection_initialized = false;
    bool image_readed = false;
    bool clipboard_initialized = false;
    bool clipboard_monitor_ready = false;

    bool format_data_requested = false;

    SessionReactor::BasicTimerPtr event;

    SessionProbeVirtualChannel* sesprob_channel = nullptr;
    ClipboardVirtualChannel*    cliprdr_channel = nullptr;

    const std::chrono::milliseconds clipboard_initialization_delay;
    const std::chrono::milliseconds start_delay;
    const std::chrono::milliseconds long_delay;
    const std::chrono::milliseconds short_delay;

    float   delay_coefficient = 1.0f;

    unsigned int copy_paste_loop_counter = 0;

    time_t  delay_end_time = 0;
    bool    delay_executed = false;
    bool    delay_format_list_received = false;
    bool    delay_wainting_clipboard_response = false;

    SessionReactor& session_reactor;

    const RDPVerbose verbose;

public:
    SessionProbeClipboardBasedLauncher(
        SessionReactor& session_reactor,
        mod_api& mod,
        const char* alternate_shell,
        std::chrono::milliseconds clipboard_initialization_delay_ms,
        std::chrono::milliseconds start_delay_ms,
        std::chrono::milliseconds long_delay_ms,
        std::chrono::milliseconds short_delay_ms, RDPVerbose verbose)
    : mod(mod)
    , alternate_shell(alternate_shell)
    , clipboard_initialization_delay(
        std::max(clipboard_initialization_delay_ms, std::chrono::milliseconds(2000)))
    , start_delay(start_delay_ms)
    , long_delay(std::max(long_delay_ms, std::chrono::milliseconds(500)))
    , short_delay(std::max(short_delay_ms, std::chrono::milliseconds(50)))
    , session_reactor(session_reactor)
    , verbose(verbose)
    {
        if (bool(this->verbose & RDPVerbose::sesprobe_launcher)) {
            LOG(LOG_INFO,
                "SessionProbeClipboardBasedLauncher: "
                    "clipboard_initialization_delay_ms=%" PRId64 " "
                    "start_delay_ms=%" PRId64 " "
                    "long_delay_ms=%" PRId64 " "
                    "short_delay_ms=%" PRId64,
                clipboard_initialization_delay_ms.count(), start_delay_ms.count(),
                long_delay_ms.count(), short_delay_ms.count());
        }
    }

    bool on_clipboard_initialize() override {
        if (bool(this->verbose & RDPVerbose::sesprobe_launcher)) {
            LOG(LOG_INFO,
                "SessionProbeClipboardBasedLauncher :=> on_clipboard_initialize");
        }

        if (this->state != State::START) {
            return false;
        }

        this->clipboard_initialized = true;

        if (this->sesprob_channel) {
            this->sesprob_channel->give_additional_launch_time();
        }

        this->do_state_start();

        return false;
    }

    bool on_clipboard_monitor_ready() override {
        this->clipboard_monitor_ready = true;

        if (this->state == State::START) {
            this->event = this->session_reactor.create_timer(std::ref(*this))
            .set_delay(this->clipboard_initialization_delay)
            .on_action(jln::one_shot<&SessionProbeClipboardBasedLauncher::on_event>());
        }

        if (this->sesprob_channel) {
            this->sesprob_channel->give_additional_launch_time();
        }

        return false;
    }

    bool on_drive_access() override {
        if (bool(this->verbose & RDPVerbose::sesprobe_launcher)) {
            LOG(LOG_INFO,
                "SessionProbeClipboardBasedLauncher :=> on_drive_access");
        }

        if (this->state != State::START) {
            return false;
        }

        if (this->sesprob_channel) {
            this->sesprob_channel->give_additional_launch_time();
        }

        this->drive_ready = true;

        this->do_state_start();

        return false;
    }

    bool on_device_announce_responded() override {
        if (bool(this->verbose & RDPVerbose::sesprobe_launcher)) {
            LOG(LOG_INFO,
                "SessionProbeClipboardBasedLauncher :=> on_device_announce_responded");
        }

        if (this->state != State::START) {
            return false;
        }

        if (this->sesprob_channel) {
            this->sesprob_channel->give_additional_launch_time();
        }

        this->drive_ready = true;

        this->do_state_start();

        return false;
    }

    bool on_drive_redirection_initialize() override {
        if (bool(this->verbose & RDPVerbose::sesprobe_launcher)) {
            LOG(LOG_INFO,
                "SessionProbeClipboardBasedLauncher :=> on_drive_redirection_initialize");
        }

        this->drive_redirection_initialized = true;

        return false;
    }

    bool on_event()
    {
        if (bool(this->verbose & RDPVerbose::sesprobe_launcher)) {
            LOG(LOG_INFO, "SessionProbeClipboardBasedLauncher :=> on_event - %d",
                static_cast<int>(this->state));
        }

        switch (this->state) {
            case State::START:
                if (!this->clipboard_initialized) {
                    if (bool(this->verbose & RDPVerbose::sesprobe_launcher)) {
                        LOG(LOG_INFO,
                            "SessionProbeClipboardBasedLauncher :=> launcher managed cliprdr initialization");
                    }

                    if (this->cliprdr_channel) {
                        this->cliprdr_channel->disable_to_client_sender();
                    }

                    // Client Clipboard Capabilities PDU.
                    {
                        RDPECLIP::ClipboardCapabilitiesPDU clipboard_caps_pdu(1,
                            RDPECLIP::GeneralCapabilitySet::size());
                        RDPECLIP::GeneralCapabilitySet general_cap_set(
                            RDPECLIP::CB_CAPS_VERSION_1,
                            RDPECLIP::CB_USE_LONG_FORMAT_NAMES);
                        StaticOutStream<1024> out_s;

                        clipboard_caps_pdu.emit(out_s);
                        general_cap_set.emit(out_s);

                        const size_t totalLength = out_s.get_offset();

                        InStream in_s(out_s.get_data(), totalLength);

                        this->mod.send_to_mod_channel(channel_names::cliprdr,
                                                      in_s,
                                                      totalLength,
                                                        CHANNELS::CHANNEL_FLAG_FIRST
                                                      | CHANNELS::CHANNEL_FLAG_LAST
                                                      | CHANNELS::CHANNEL_FLAG_SHOW_PROTOCOL);
                    }

                    // Format List PDU.
                    {
                        const bool use_long_format_names =
                            (this->cliprdr_channel ?
                             this->cliprdr_channel->use_long_format_names() :
                             false);

                        RDPECLIP::FormatListPDU format_list_pdu;
                        StaticOutStream<256>    out_s;

                        const bool unicodetext = false;

                        format_list_pdu.emit_2(out_s, unicodetext,
                            use_long_format_names);

                        const size_t totalLength = out_s.get_offset();

                        InStream in_s(out_s.get_data(), totalLength);

                        this->mod.send_to_mod_channel(channel_names::cliprdr,
                                                      in_s,
                                                      totalLength,
                                                        CHANNELS::CHANNEL_FLAG_FIRST
                                                      | CHANNELS::CHANNEL_FLAG_LAST
                                                      | CHANNELS::CHANNEL_FLAG_SHOW_PROTOCOL);
                    }
                }
            break;

            case State::WAIT:
            case State::STOP:
            default:
                LOG(LOG_WARNING, "SessionProbeClipboardBasedLauncher::on_event: State=%d", this->state);
                assert(false);
            break;
        }   // switch (this->state)

        return (this->state >= State::WAIT);
    }   // bool on_event() override

    bool on_image_read(uint64_t offset, uint32_t length) override {
        (void)offset;
        (void)length;

        if (bool(this->verbose & RDPVerbose::sesprobe_launcher)) {
            LOG(LOG_INFO,
                "SessionProbeClipboardBasedLauncher :=> on_image_read");
        }

        this->image_readed = true;

        if (this->state == State::STOP) {
            return false;
        }

        if (this->sesprob_channel) {
            this->sesprob_channel->give_additional_launch_time();
        }

        return true;
    }

    bool on_server_format_data_request() override {
        if (bool(this->verbose & RDPVerbose::sesprobe_launcher)) {
            LOG(LOG_INFO,
                "SessionProbeClipboardBasedLauncher :=> on_server_format_data_request");
        }

        StaticOutStream<1024> out_s;

        const bool response_ok = true;
        const RDPECLIP::FormatDataResponsePDU format_data_response_pdu(
            response_ok);

        size_t alternate_shell_length = this->alternate_shell.length() + 1;
        format_data_response_pdu.emit_ex(out_s, alternate_shell_length);
        out_s.out_copy_bytes(this->alternate_shell.c_str(),
            alternate_shell_length);

        const size_t totalLength = out_s.get_offset();

        InStream in_s(out_s.get_data(), totalLength);

        this->mod.send_to_mod_channel(channel_names::cliprdr,
                                      in_s,
                                      totalLength,
                                        CHANNELS::CHANNEL_FLAG_FIRST
                                      | CHANNELS::CHANNEL_FLAG_LAST
                                      | CHANNELS::CHANNEL_FLAG_SHOW_PROTOCOL);

        this->format_data_requested = true;

        if (this->sesprob_channel) {
            this->sesprob_channel->give_additional_launch_time();
        }

        return false;
    }

    bool on_server_format_list() override
    {
        if (bool(this->verbose & RDPVerbose::sesprobe_launcher)) {
            LOG(LOG_INFO,
                "SessionProbeClipboardBasedLauncher :=> on_server_format_list");
        }

        this->delay_format_list_received = true;

        return false;
    }

    void make_delay_sequencer()
    {
        using jln::value;
        using namespace jln::literals;

        auto send_scancode = [](auto param1, auto device_flags, auto check_format_list_received, auto wait_for_short_delay){
            return [](auto ctx, SessionProbeClipboardBasedLauncher& self){
                if (bool(self.verbose & RDPVerbose::sesprobe_launcher)) {
                    LOG(LOG_INFO, "SessionProbeClipboardBasedLauncher :=> on_event - %s",
                        ctx.sequence_name());
                }

                if (decltype(check_format_list_received)::value && self.delay_format_list_received) {
                    return ctx.exec_sequence_at("Send format list"_c);
                }

                self.mod.send_input(
                    0/*time*/,
                    RDP_INPUT_SCANCODE,
                    decltype(device_flags)::value,
                    decltype(param1)::value,
                    0/*param2*/
                );

                return ctx.set_delay(decltype(wait_for_short_delay)::value ? self.short_delay : self.long_delay)
                .sequence_next();
            };
        };

        this->event = this->session_reactor.create_timer(std::ref(*this))
        .set_delay(this->short_delay)
        .on_action(jln::funcsequencer(
            "Windows (down)"_f  (send_scancode(value<91>, value<SlowPath::KBDFLAGS_EXTENDED>, value<true>,  value<true> )),
            "r (down)"_f        (send_scancode(value<19>, value<0>,                           value<false>, value<true> )),
            "r (up)"_f          (send_scancode(value<19>, value<SlowPath::KBDFLAGS_RELEASE>,  value<false>, value<true> )),
            "Windows (up)"_f    (send_scancode(value<91>, value<SlowPath::KBDFLAGS_EXTENDED |
                                                                SlowPath::KBDFLAGS_RELEASE>,  value<false>, value<false>)),
            "Ctrl (down)"_f     (send_scancode(value<29>, value<0>,                           value<true>,  value<true> )),
            "c (down)"_f        (send_scancode(value<46>, value<0>,                           value<false>, value<true> )),
            "c (up)"_f          (send_scancode(value<46>, value<SlowPath::KBDFLAGS_RELEASE>,  value<false>, value<true> )),
            "Ctrl (up)"_f       (send_scancode(value<29>, value<SlowPath::KBDFLAGS_RELEASE>,  value<false>, value<false>)),

            "Wait"_f            ([](auto ctx, SessionProbeClipboardBasedLauncher& self) {
                if (time(nullptr) < self.delay_end_time) {
                    self.delay_coefficient += 0.5f;

                    return ctx.exec_sequence_at("Windows (down)"_c);
                }
                else {
                    return ctx.exec_sequence_at("Send format list"_c);
                }
            }),

            "Send format list"_f
                                ([](auto ctx, SessionProbeClipboardBasedLauncher& self) {
                self.delay_wainting_clipboard_response = true;

                {
                    const bool use_long_format_names =
                        (self.cliprdr_channel ?
                         self.cliprdr_channel->use_long_format_names() :
                         false);

                    RDPECLIP::FormatListPDU format_list_pdu;
                    StaticOutStream<256>    out_s;

                    const bool unicodetext = false;

                    format_list_pdu.emit_2(out_s, unicodetext, use_long_format_names);

                    const size_t totalLength = out_s.get_offset();

                    InStream in_s(out_s.get_data(), totalLength);

                    self.mod.send_to_mod_channel(channel_names::cliprdr,
                                                 in_s,
                                                 totalLength,
                                                   CHANNELS::CHANNEL_FLAG_FIRST
                                                 | CHANNELS::CHANNEL_FLAG_LAST
                                                 | CHANNELS::CHANNEL_FLAG_SHOW_PROTOCOL);
                }

                return ctx.set_delay(self.long_delay).sequence_next();
            }),
            "Wait format list responsd"_f
                                ([](auto ctx, SessionProbeClipboardBasedLauncher& self) {
                return ctx.set_delay(self.long_delay).ready();
            })

        ));
    }

    void make_run_sequencer()
    {
        using jln::value;
        using namespace jln::literals;

        auto send_scancode = [](auto param1, auto device_flags, auto check_image_readed, auto wait_for_short_delay){
            return [](auto ctx, SessionProbeClipboardBasedLauncher& self){
                if (bool(self.verbose & RDPVerbose::sesprobe_launcher)) {
                    LOG(LOG_INFO, "SessionProbeClipboardBasedLauncher :=> on_event - %s",
                        ctx.sequence_name());
                }

                if (decltype(check_image_readed)::value && self.image_readed) {
                    return ctx.terminate();
                }

                self.mod.send_input(
                    0/*time*/,
                    RDP_INPUT_SCANCODE,
                    decltype(device_flags)::value,
                    decltype(param1)::value,
                    0/*param2*/
                );

                if constexpr (ctx.is_final_sequence()) {
                    self.state = State::WAIT;
                    return ctx.set_delay(self.short_delay).template sequence_at<0>();
                }
                else {
                    return ctx.set_delay(decltype(wait_for_short_delay)::value ? self.short_delay : self.long_delay)
                    .sequence_next();
                }
            };
        };

        this->event = this->session_reactor.create_timer(std::ref(*this))
        .set_delay(this->short_delay)
        .on_action(jln::funcsequencer(
            "Windows (down)"_f  (send_scancode(value<91>, value<SlowPath::KBDFLAGS_EXTENDED>, value<true>,  value<true> )),
            "r (down)"_f        (send_scancode(value<19>, value<0>,                           value<false>, value<true> )),
            "r (up)"_f          (send_scancode(value<19>, value<SlowPath::KBDFLAGS_RELEASE>,  value<false>, value<true> )),
            "Windows (up)"_f    (send_scancode(value<91>, value<SlowPath::KBDFLAGS_EXTENDED |
                                                                SlowPath::KBDFLAGS_RELEASE>,  value<false>, value<false>)),
            "Ctrl (down)"_f     (send_scancode(value<29>, value<0>,                           value<true>,  value<true> )),
            "v (down)"_f        (send_scancode(value<47>, value<0>,                           value<false>, value<true> )),
            "v (up)"_f          (send_scancode(value<47>, value<SlowPath::KBDFLAGS_RELEASE>,  value<false>, value<true> )),
            "Ctrl (up)"_f       (send_scancode(value<29>, value<SlowPath::KBDFLAGS_RELEASE>,  value<false>, value<false>)),

            "Enter (down)"_f    ([](auto ctx, SessionProbeClipboardBasedLauncher& self) {
                ++self.copy_paste_loop_counter;
                if (!self.format_data_requested) {
                    return ctx.set_delay(self.short_delay).template get_sequence_at<0>()(ctx, self);
                }
                return jln::make_lambda<decltype(send_scancode)>()(value<28>, value<0>, value<true>, value<true>)(ctx, self);
            }),
            "Enter (up)"_f      (send_scancode(value<28>, value<SlowPath::KBDFLAGS_RELEASE>,  value<false>, value<true>))
        ));
    }

    bool on_server_format_list_response() override
    {
        if (bool(this->verbose & RDPVerbose::sesprobe_launcher)) {
            LOG(LOG_INFO,
                "SessionProbeClipboardBasedLauncher :=> on_server_format_list_response");
        }

        if (this->start_delay.count()) {
            if (!this->delay_executed) {
                if (this->state != State::START) {
                    return (this->state < State::WAIT);
                }

                this->state = State::DELAY;

                make_delay_sequencer();

                time_t const now = time(nullptr);
                this->delay_end_time = (now + (this->start_delay.count() + 999) / 1000);

                this->delay_executed = true;
            }
            else if (this->delay_wainting_clipboard_response) {
                this->delay_wainting_clipboard_response = false;

                this->state = State::RUN;

                make_run_sequencer();

                this->delay_coefficient = 1.0f;

                return false;
            }

            return true;
        }
        else {
            if (this->state != State::START) {
                return (this->state < State::WAIT);
            }

            this->state = State::RUN;

            make_run_sequencer();

            return false;
        }
    }

    // Returns false to prevent message to be sent to server.
    bool process_client_cliprdr_message(InStream & chunk, uint32_t length, uint32_t flags) override {
        (void)length;

        if (this->state == State::STOP) {
            return true;
        }

        bool ret = true;

        const size_t saved_chunk_offset = chunk.get_offset();

        if ((flags & (CHANNELS::CHANNEL_FLAG_FIRST | CHANNELS::CHANNEL_FLAG_LAST)) &&
            (chunk.in_remain() >= 8 /* msgType(2) + msgFlags(2) + dataLen(4) */)) {
            const uint16_t msgType = chunk.in_uint16_le();
            chunk.in_skip_bytes(6); // msgFlags(2) + dataLen(4)
            if (msgType == RDPECLIP::CB_FORMAT_LIST) {
                const bool use_long_format_names =
                    (this->cliprdr_channel ?
                     this->cliprdr_channel->use_long_format_names() :
                     false);

                RDPECLIP::FormatListPDU format_list_pdu;
                StaticOutStream<256>    out_s;

                const bool unicodetext = false;

                format_list_pdu.emit_2(out_s, unicodetext, use_long_format_names);

                const size_t totalLength = out_s.get_offset();

                this->cliprdr_channel->process_client_message(
                        totalLength,
                          CHANNELS::CHANNEL_FLAG_FIRST
                        | CHANNELS::CHANNEL_FLAG_LAST
                        | CHANNELS::CHANNEL_FLAG_SHOW_PROTOCOL,
                        out_s.get_data(),
                        totalLength);

                ret = false;
            }
        }

        chunk.rewind(saved_chunk_offset);

        return ret;
    }

    void set_clipboard_virtual_channel(
            BaseVirtualChannel* channel) override {
        this->cliprdr_channel = reinterpret_cast<ClipboardVirtualChannel*>(channel);
    }

    void set_remote_programs_virtual_channel(BaseVirtualChannel*) override {}

    void set_session_probe_virtual_channel(
            BaseVirtualChannel* channel) override {
        this->sesprob_channel = reinterpret_cast<SessionProbeVirtualChannel*>(channel);
    }

    void stop(bool bLaunchSuccessful, error_type& id_ref) override {
        id_ref = NO_ERROR;

        if (bool(this->verbose & RDPVerbose::sesprobe_launcher)) {
            LOG(LOG_INFO,
                "SessionProbeClipboardBasedLauncher :=> stop");
        }

        this->state = State::STOP;
        this->event.reset();

        if (!bLaunchSuccessful) {
            if (!this->drive_redirection_initialized) {
                LOG(LOG_ERR,
                    "SessionProbeClipboardBasedLauncher :=> "
                        "File System Virtual Channel is unavailable. "
                        "Please allow the drive redirection in the Remote Desktop Services settings of the target.");
                id_ref = ERR_SESSION_PROBE_CBBL_FSVC_UNAVAILABLE;
            }
            else if (!this->clipboard_initialized) {
                LOG(LOG_ERR,
                    "SessionProbeClipboardBasedLauncher :=> "
                        "Clipboard Virtual Channel is unavailable. "
                        "Please allow the clipboard redirection in the Remote Desktop Services settings of the target.");
                id_ref = ERR_SESSION_PROBE_CBBL_CBVC_UNAVAILABLE;
            }
            else if (!this->drive_ready) {
                LOG(LOG_ERR,
                    "SessionProbeClipboardBasedLauncher :=> "
                        "Drive of Session Probe is not ready yet. "
                        "Is the target running under Windows Server 2008 R2 or more recent version?");
                id_ref = ERR_SESSION_PROBE_CBBL_DRIVE_NOT_READY_YET;
            }
            else if (!this->image_readed) {
                LOG(LOG_ERR,
                    "SessionProbeClipboardBasedLauncher :=> "
                        "Session Probe is not launched. "
                        "Maybe something blocks it on the target. "
                        "Please also check the temporary directory to ensure there is enough free space.");
                id_ref = ERR_SESSION_PROBE_CBBL_MAYBE_SOMETHING_BLOCKS;
            }
            else if (!this->copy_paste_loop_counter) {
                LOG(LOG_ERR,
                    "SessionProbeClipboardBasedLauncher :=> "
                        "Session Probe launch cycle has been interrupted. "
                        "The launch timeout duration may be too short.");
                id_ref = ERR_SESSION_PROBE_CBBL_LAUNCH_CYCLE_INTERRUPTED;
            }
            else {
                LOG(LOG_ERR,
                    "SessionProbeClipboardBasedLauncher :=> "
                        "Session Probe launch has failed for unknown reason. "
                        "clipboard_monitor_ready=%s format_data_requested=%s",
                    (this->clipboard_monitor_ready ? "yes" : "no"),
                    (this->format_data_requested ? "yes" : "no"));
                id_ref = ERR_SESSION_PROBE_CBBL_UNKNOWN_REASON_REFER_TO_SYSLOG;
            }
        }

        if (this->clipboard_initialized) {
            this->cliprdr_channel->empty_client_clipboard();
        }
    }

private:
    void do_state_start() {
        assert(State::START == this->state);

        if (!this->drive_ready || !this->clipboard_initialized) {
            return;
        }

        const bool use_long_format_names =
            (this->cliprdr_channel ?
             this->cliprdr_channel->use_long_format_names() :
             false);

        RDPECLIP::FormatListPDU format_list_pdu;
        StaticOutStream<256>    out_s;

        const bool unicodetext = false;

        format_list_pdu.emit_2(out_s, unicodetext, use_long_format_names);

        const size_t totalLength = out_s.get_offset();

        InStream in_s(out_s.get_data(), totalLength);

        this->mod.send_to_mod_channel(channel_names::cliprdr,
                                      in_s,
                                      totalLength,
                                        CHANNELS::CHANNEL_FLAG_FIRST
                                      | CHANNELS::CHANNEL_FLAG_LAST
                                      | CHANNELS::CHANNEL_FLAG_SHOW_PROTOCOL);
    }

    void rdp_send_scancode(long param1, long param2, long device_flags, long time, Keymap2 *) {
        this->mod.send_input(time, RDP_INPUT_SCANCODE, device_flags, param1, param2);
    }

public:
    bool is_keyboard_sequences_started() const override {
        return (State::START != this->state);
    }

    bool is_stopped() const override {
        return (this->state == State::STOP);
    }
};  // class SessionProbeClipboardBasedLauncher<|MERGE_RESOLUTION|>--- conflicted
+++ resolved
@@ -31,33 +31,9 @@
 
 class SessionProbeClipboardBasedLauncher final : public SessionProbeLauncher {
     enum class State {
-<<<<<<< HEAD
         START,
         DELAY,
         RUN,
-=======
-        START,                          // 0
-        RUN_WIN_D_WIN_DOWN,
-        RUN_WIN_D_D_DOWN,
-        RUN_WIN_D_D_UP,
-        RUN_WIN_D_WIN_UP,
-        RUN_WIN_R_WIN_DOWN,             // 5
-        RUN_WIN_R_R_DOWN,
-        RUN_WIN_R_R_UP,
-        RUN_WIN_R_WIN_UP,
-        CLIPBOARD,
-        CLIPBOARD_CTRL_A_CTRL_DOWN,     // 10
-        CLIPBOARD_CTRL_A_A_DOWN,
-        CLIPBOARD_CTRL_A_A_UP,
-        CLIPBOARD_CTRL_A_CTRL_UP,
-        CLIPBOARD_CTRL_V_CTRL_DOWN,
-        CLIPBOARD_CTRL_V_V_DOWN,        // 15
-        CLIPBOARD_CTRL_V_V_UP,
-        CLIPBOARD_CTRL_V_CTRL_UP,
-        ENTER,
-        ENTER_DOWN,
-        ENTER_UP,                       // 20
->>>>>>> d0fd3db9
         WAIT,
         STOP
     } state = State::START;
