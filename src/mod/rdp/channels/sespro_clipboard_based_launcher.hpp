/*
    This program is free software; you can redistribute it and/or modify it
     under the terms of the GNU General Public License as published by the
     Free Software Foundation; either version 2 of the License, or (at your
     option) any later version.

    This program is distributed in the hope that it will be useful, but
     WITHOUT ANY WARRANTY; without even the implied warranty of
     MERCHANTABILITY or FITNESS FOR A PARTICULAR PURPOSE. See the GNU General
     Public License for more details.

    You should have received a copy of the GNU General Public License along
     with this program; if not, write to the Free Software Foundation, Inc.,
     675 Mass Ave, Cambridge, MA 02139, USA.

    Product name: redemption, a FLOSS RDP proxy
    Copyright (C) Wallix 2016
    Author(s): Christophe Grosjean, Raphael Zhou
*/


#pragma once

#include "mod/mod_api.hpp"
#include "mod/rdp/channels/cliprdr_channel.hpp"
#include "mod/rdp/channels/sespro_channel.hpp"
#include "mod/rdp/channels/sespro_launcher.hpp"
#include "mod/rdp/channels/sespro_clipboard_based_launcher.hpp"
#include "mod/rdp/rdp_verbose.hpp"
#include "core/channel_names.hpp"
#include "utils/timebase.hpp"
#include "core/RDP/clipboard.hpp"
#include "core/RDP/clipboard/format_list_serialize.hpp"
#include "acl/auth_api.hpp"

class SessionProbeClipboardBasedLauncher final : public SessionProbeLauncher {
public:
    using Params = SessionProbeClipboardBasedLauncherParams;

    private:
    enum class State {
        START,
        DELAY,
        RUN,
        WAIT,
        STOP
    } state = State::START;

    Params params;

    private:
    mod_api& mod;

    const std::string alternate_shell;

    bool drive_ready = false;
    bool drive_redirection_initialized = false;
    bool image_readed = false;
    bool clipboard_initialized = false;
    bool clipboard_initialized_by_proxy = false;
    bool clipboard_monitor_ready = false;

    bool format_data_requested = false;

    int event_id = 0;

    SessionProbeVirtualChannel* sesprob_channel = nullptr;
    ClipboardVirtualChannel*    cliprdr_channel = nullptr;

    float   delay_coefficient = 1.0f;

    unsigned int copy_paste_loop_counter = 0;

    time_t  delay_end_time = 0;
    bool    delay_executed = false;
    bool    delay_format_list_received = false;
    bool    delay_wainting_clipboard_response = false;

    TimeBase& time_base;
    EventContainer& events;
<<<<<<< HEAD
    AuthApi& sesman;
=======
>>>>>>> 1ed21e32

    const RDPVerbose verbose;

    static long long ms2ll(std::chrono::milliseconds const& ms)
    {
        return ms.count();
    }

    std::unique_ptr<uint8_t[]> current_client_format_list_pdu;
    size_t                     current_client_format_list_pdu_length = 0;
    uint32_t                   current_client_format_list_pdu_flags  = 0;

public:
    SessionProbeClipboardBasedLauncher(
        TimeBase& time_base,
        EventContainer& events,
<<<<<<< HEAD
        AuthApi & sesman,
=======
>>>>>>> 1ed21e32
        mod_api& mod,
        const char* alternate_shell,
        Params params,
        RDPVerbose verbose)
    : params(params)
    , mod(mod)
    , alternate_shell(alternate_shell)
    , time_base(time_base)
    , events(events)
    , verbose(verbose|RDPVerbose::sesprobe_launcher)
    {
        this->params.clipboard_initialization_delay_ms = std::max(this->params.clipboard_initialization_delay_ms, std::chrono::milliseconds(2000));
        this->params.long_delay_ms                     = std::max(this->params.long_delay_ms, std::chrono::milliseconds(500));
        this->params.short_delay_ms                    = std::max(this->params.short_delay_ms, std::chrono::milliseconds(50));

        LOG_IF(bool(this->verbose & RDPVerbose::sesprobe_launcher), LOG_INFO,
            "SessionProbeClipboardBasedLauncher: "
                "clipboard_initialization_delay_ms=%lld "
                "start_delay_ms=%lld "
                "long_delay_ms=%lld "
                "short_delay_ms=%lld",
            ms2ll(this->params.clipboard_initialization_delay_ms), ms2ll(this->params.start_delay_ms),
            ms2ll(this->params.long_delay_ms), ms2ll(this->params.short_delay_ms));
    }

    ~SessionProbeClipboardBasedLauncher()
    {
        this->events.end_of_lifespan(this);
    }

    bool on_clipboard_initialize() override {
        LOG_IF(bool(this->verbose & RDPVerbose::sesprobe_launcher), LOG_INFO,
            "SessionProbeClipboardBasedLauncher :=> on_clipboard_initialize");

        if (this->state != State::START) {
            return false;
        }

        this->clipboard_initialized = true;

        if (this->sesprob_channel) {
            this->sesprob_channel->give_additional_launch_time();
        }

        this->do_state_start();

        return false;
    }

    bool on_clipboard_monitor_ready() override {
        this->clipboard_monitor_ready = true;

        if (this->state == State::START) {
            Event event("SessionProbeClipboardBasedLauncher::on_clipboard_monitor_ready", this);
            this->event_id = this->events.erase_event(this->event_id);
            this->event_id = event.id;
            event.alarm.set_timeout(this->time_base.get_current_time()+this->params.clipboard_initialization_delay_ms);
            event.actions.on_timeout = [this](Event&event)
            {
                this->on_event();
                event.garbage=true;
            };
            this->events.add(std::move(event));
        }

        if (this->sesprob_channel) {
            this->sesprob_channel->give_additional_launch_time();
        }

        return false;
    }

    bool on_drive_access() override {
        LOG_IF(bool(this->verbose & RDPVerbose::sesprobe_launcher), LOG_INFO,
            "SessionProbeClipboardBasedLauncher :=> on_drive_access");

        if (this->state != State::START) {
            return false;
        }

        if (this->sesprob_channel) {
            this->sesprob_channel->give_additional_launch_time();
        }

        this->drive_ready = true;

        this->do_state_start();

        return false;
    }

    bool on_device_announce_responded(bool bSucceeded) override {
        LOG_IF(bool(this->verbose & RDPVerbose::sesprobe_launcher), LOG_INFO,
            "SessionProbeClipboardBasedLauncher :=> on_device_announce_responded, Succeeded=%s", (bSucceeded ? "Yes" : "No"));

        if (this->state == State::START) {
            this->drive_ready = bSucceeded;

            if (bSucceeded) {
                if (this->sesprob_channel) {
                    this->sesprob_channel->give_additional_launch_time();
                }

                this->do_state_start();
            }
            else {
                this->drive_redirection_initialized = false;

                if (this->sesprob_channel) {
                    this->sesprob_channel->abort_launch();
                }
            }
        }

        return false;
    }

    bool on_drive_redirection_initialize() override {
        LOG_IF(bool(this->verbose & RDPVerbose::sesprobe_launcher), LOG_INFO,
            "SessionProbeClipboardBasedLauncher :=> on_drive_redirection_initialize");

        this->drive_redirection_initialized = true;

        return false;
    }

    bool on_event()
    {
        LOG_IF(bool(this->verbose & RDPVerbose::sesprobe_launcher), LOG_INFO,
            "SessionProbeClipboardBasedLauncher :=> on_event - %d", int(this->state));

        switch (this->state) {
            case State::START:
                if (!this->clipboard_initialized) {
                    LOG_IF(bool(this->verbose & RDPVerbose::sesprobe_launcher), LOG_INFO,
                        "SessionProbeClipboardBasedLauncher :=> launcher managed cliprdr initialization");

                    if (this->cliprdr_channel) {
                        this->cliprdr_channel->disable_to_client_sender();
                    }

                    this->clipboard_initialized_by_proxy = true;

                    // Client Clipboard Capabilities PDU.
                    {
                        RDPECLIP::GeneralCapabilitySet general_cap_set(
                            RDPECLIP::CB_CAPS_VERSION_1,
                            RDPECLIP::CB_USE_LONG_FORMAT_NAMES);

                        RDPECLIP::ClipboardCapabilitiesPDU clipboard_caps_pdu(1);

                        RDPECLIP::CliprdrHeader clipboard_header(RDPECLIP::CB_CLIP_CAPS, RDPECLIP::CB_RESPONSE__NONE_,
                            clipboard_caps_pdu.size() + general_cap_set.size());

                        StaticOutStream<1024> out_s;

                        clipboard_header.emit(out_s);
                        clipboard_caps_pdu.emit(out_s);
                        general_cap_set.emit(out_s);

                        InStream in_s(out_s.get_produced_bytes());
                        const size_t totalLength = out_s.get_offset();
                        this->mod.send_to_mod_channel(channel_names::cliprdr,
                                                      in_s,
                                                      totalLength,
                                                        CHANNELS::CHANNEL_FLAG_FIRST
                                                      | CHANNELS::CHANNEL_FLAG_LAST
                                                      | CHANNELS::CHANNEL_FLAG_SHOW_PROTOCOL);
                    }

                    // Format List PDU.
                    {
                        StaticOutStream<256> out_s;
                        Cliprdr::format_list_serialize_with_header(
                            out_s,
                            Cliprdr::IsLongFormat(this->cliprdr_channel
                                ? this->cliprdr_channel->use_long_format_names()
                                : false),
                            std::array{Cliprdr::FormatNameRef{RDPECLIP::CF_TEXT, {}}});

                        InStream in_s(out_s.get_produced_bytes());
                        const size_t totalLength = out_s.get_offset();
                        this->mod.send_to_mod_channel(channel_names::cliprdr,
                                                      in_s,
                                                      totalLength,
                                                        CHANNELS::CHANNEL_FLAG_FIRST
                                                      | CHANNELS::CHANNEL_FLAG_LAST
                                                      | CHANNELS::CHANNEL_FLAG_SHOW_PROTOCOL);
                    }
                }
            break;

            case State::WAIT:
            case State::STOP:
            default:
                LOG(LOG_WARNING, "SessionProbeClipboardBasedLauncher::on_event: State=%d", this->state);
                assert(false);
            break;
        }   // switch (this->state)

        return (this->state >= State::WAIT);
    }   // bool on_event() override

    bool on_image_read(uint64_t offset, uint32_t length) override {
        (void)offset;
        (void)length;

        LOG_IF(bool(this->verbose & RDPVerbose::sesprobe_launcher), LOG_INFO,
            "SessionProbeClipboardBasedLauncher :=> on_image_read");

        this->image_readed = true;

        if (this->state == State::STOP) {
            return false;
        }

        if (this->sesprob_channel) {
            this->sesprob_channel->give_additional_launch_time();
        }

        return true;
    }

    bool on_server_format_data_request() override {
        LOG_IF(bool(this->verbose & RDPVerbose::sesprobe_launcher), LOG_INFO,
            "SessionProbeClipboardBasedLauncher :=> on_server_format_data_request");

        StaticOutStream<1024> out_s;
        size_t alternate_shell_length = this->alternate_shell.length() + 1;
        RDPECLIP::CliprdrHeader header(RDPECLIP::CB_FORMAT_DATA_RESPONSE, RDPECLIP::CB_RESPONSE_OK, alternate_shell_length);
        const RDPECLIP::FormatDataResponsePDU format_data_response_pdu;
        header.emit(out_s);
        format_data_response_pdu.emit(out_s, byte_ptr_cast(this->alternate_shell.c_str()), alternate_shell_length);

        InStream in_s(out_s.get_produced_bytes());
        const size_t totalLength = out_s.get_offset();
        this->mod.send_to_mod_channel(channel_names::cliprdr,
                                      in_s,
                                      totalLength,
                                        CHANNELS::CHANNEL_FLAG_FIRST
                                      | CHANNELS::CHANNEL_FLAG_LAST
                                      | CHANNELS::CHANNEL_FLAG_SHOW_PROTOCOL);

        this->format_data_requested = true;

        if (this->sesprob_channel) {
            this->sesprob_channel->give_additional_launch_time();
        }

        return false;
    }

    bool on_server_format_list() override
    {
        LOG_IF(bool(this->verbose & RDPVerbose::sesprobe_launcher), LOG_INFO,
            "SessionProbeClipboardBasedLauncher :=> on_server_format_list");

        this->delay_format_list_received = true;

        return false;
    }

    static inline std::chrono::milliseconds to_microseconds(std::chrono::milliseconds const& delay, float coefficient) {
        return std::chrono::milliseconds(static_cast<uint64_t>(delay.count() * coefficient));
    }

    timeval get_short_delay_timeout()
    {
        std::chrono::milliseconds delay_ms = this->params.short_delay_ms;
        return this->time_base.get_current_time()+this->to_microseconds(delay_ms, this->delay_coefficient);
    }

    timeval get_long_delay_timeout()
    {
        std::chrono::milliseconds delay_ms = this->params.long_delay_ms;
        return this->time_base.get_current_time()+this->to_microseconds(delay_ms, this->delay_coefficient);
    }

    void make_delay_sequencer()
    {

        LOG(LOG_INFO, "SessionProbeClipboardBasedLauncher make_delay_sequencer()");

        Sequencer chain = {false, 0, bool(this->verbose & RDPVerbose::sesprobe_launcher), {
        { "Windows (down)",
            [this](Event&event,Sequencer&sequencer)
            {
                if (this->delay_format_list_received) {
                    event.alarm.set_timeout(event.alarm.now);
                    return sequencer.next_state("Send format list");
                }
                this->mod.send_input(0/*time*/, RDP_INPUT_SCANCODE,
                        SlowPath::KBDFLAGS_EXTENDED, 91, 0/*param2*/);
                event.alarm.set_timeout(this->get_short_delay_timeout());
            }
        },
        { "r (down)",
            [this](Event&event,Sequencer&/*sequencer*/)
            {
                this->mod.send_input(0/*time*/, RDP_INPUT_SCANCODE, 0, 19, 0/*param2*/);
                event.alarm.set_timeout(this->get_short_delay_timeout());
            }
        },
        { "r (up)",
            [this](Event&event,Sequencer&/*sequencer*/)
            {
                this->mod.send_input(0/*time*/, RDP_INPUT_SCANCODE,
                    SlowPath::KBDFLAGS_RELEASE, 19, 0/*param2*/);
                event.alarm.set_timeout(this->get_short_delay_timeout());
            }
        },
        { "Windows (up)",
            [this](Event&event,Sequencer&/*sequencer*/)
            {
                this->mod.send_input(0/*time*/, RDP_INPUT_SCANCODE,
                    SlowPath::KBDFLAGS_EXTENDED | SlowPath::KBDFLAGS_RELEASE, 91, 0/*param2*/);
                event.alarm.set_timeout(this->get_long_delay_timeout());
            }
        },
        { "Ctrl (down)",
            [this](Event&event,Sequencer&sequencer)
            {
                if (this->delay_format_list_received) {
                    event.alarm.set_timeout(event.alarm.now);
                    return sequencer.next_state("Send format list");
                }
                this->mod.send_input(0/*time*/, RDP_INPUT_SCANCODE, 0, 29, 0/*param2*/);
                event.alarm.set_timeout(this->get_short_delay_timeout());
            }
        },
        { "c (down)",
            [this](Event&event,Sequencer&/*sequencer*/)
            {
                this->mod.send_input(0/*time*/, RDP_INPUT_SCANCODE, 0, 46, 0/*param2*/);
                event.alarm.set_timeout(this->get_short_delay_timeout());
            }
        },
        { "c (up)",
            [this](Event&event,Sequencer&/*sequencer*/)
            {
                this->mod.send_input(0/*time*/, RDP_INPUT_SCANCODE,
                    SlowPath::KBDFLAGS_RELEASE, 46, 0/*param2*/);
                event.alarm.set_timeout(this->get_short_delay_timeout());
            }
        },
        { "Ctrl (up)",
            [this](Event&event,Sequencer&/*sequencer*/)
            {
                this->mod.send_input(0/*time*/, RDP_INPUT_SCANCODE,
                    SlowPath::KBDFLAGS_RELEASE, 29, 0/*param2*/);
                event.alarm.set_timeout(this->get_long_delay_timeout());
            }
        },
        { "Wait",
            [this](Event&event,Sequencer&sequencer)
            {
                if (time(nullptr) < this->delay_end_time){
                    this->delay_coefficient += 0.5f;
                    event.alarm.set_timeout(event.alarm.now);
                    return sequencer.next_state("Windows (down)");
                }
                event.alarm.set_timeout(event.alarm.now);
                return sequencer.next_state("Send format list");
            }
        },
        { "Send format list",
            [this](Event&event,Sequencer&/*sequencer*/)
            {
                this->delay_wainting_clipboard_response = true;
                {
                    StaticOutStream<256> out_s;
                    Cliprdr::format_list_serialize_with_header(
                        out_s,
                        Cliprdr::IsLongFormat(this->cliprdr_channel
                            ? this->cliprdr_channel->use_long_format_names()
                            : false),
                        std::array{Cliprdr::FormatNameRef{RDPECLIP::CF_TEXT, {}}});

                    InStream in_s(out_s.get_produced_bytes());
                    const size_t totalLength = out_s.get_offset();
                    this->mod.send_to_mod_channel(
                                        channel_names::cliprdr,
                                         in_s,
                                         totalLength,
                                           CHANNELS::CHANNEL_FLAG_FIRST
                                         | CHANNELS::CHANNEL_FLAG_LAST
                                         | CHANNELS::CHANNEL_FLAG_SHOW_PROTOCOL);
                }
                event.alarm.set_timeout(this->get_long_delay_timeout());
            }
        },
        { "Wait format list response",
            [this](Event&event,Sequencer&/*sequencer*/)
            {
                event.alarm.set_timeout(this->get_long_delay_timeout());
                event.garbage = true;
            }
        }
        }};

        Event event("SessionProbeClipboardBasedLauncher Event", this);
        this->event_id = this->events.erase_event(this->event_id);
        this->event_id = event.id;
        event.alarm.set_timeout(this->time_base.get_current_time()+this->params.short_delay_ms);
        chain.verbose = true; // bool(this->verbose & RDPVerbose::sesprobe_launcher);
        event.actions.on_timeout = std::move(chain);
        this->events.add(std::move(event));
    }

    void make_run_sequencer()
    {
        LOG(LOG_INFO, "SessionProbeClipboardBasedLauncher make_run_sequencer()");

        Sequencer chain = {false, 0, bool(this->verbose & RDPVerbose::sesprobe_launcher),
        {{ "Windows (down)",
            [this](Event&event,Sequencer&/*sequencer*/)
            {
                if (this->image_readed) {
                    event.garbage = true;
                    return;
                }
                this->mod.send_input(0/*time*/, RDP_INPUT_SCANCODE,
                    SlowPath::KBDFLAGS_EXTENDED, 91, 0/*param2*/);

                event.alarm.set_timeout(this->get_short_delay_timeout());
            }
        },
        { "r (down)",
            [this](Event&event,Sequencer&/*sequencer*/)
            {
                this->mod.send_input(0/*time*/, RDP_INPUT_SCANCODE,
                    0, 19, 0/*param2*/);
                event.alarm.set_timeout(this->get_short_delay_timeout());
            }
        },
        { "r (up)",
            [this](Event&event,Sequencer&/*sequencer*/)
            {
                this->mod.send_input(0/*time*/, RDP_INPUT_SCANCODE,
                    SlowPath::KBDFLAGS_RELEASE, 19, 0/*param2*/);
                event.alarm.set_timeout(this->get_short_delay_timeout());
            }
        },
        { "Windows (up)",
            [this](Event&event,Sequencer&/*sequencer*/)
            {
                this->mod.send_input(0/*time*/, RDP_INPUT_SCANCODE,
                    SlowPath::KBDFLAGS_EXTENDED |SlowPath::KBDFLAGS_RELEASE, 91, 0/*param2*/);
                event.alarm.set_timeout(this->get_long_delay_timeout());
            }
        },
        { "Ctrl (down)",
            [this](Event&event,Sequencer&/*sequencer*/)
            {
                if (this->image_readed) {
                    event.garbage = true;
                    return;
                }
                this->mod.send_input(0/*time*/, RDP_INPUT_SCANCODE, 0, 29, 0/*param2*/);
                event.alarm.set_timeout(this->get_short_delay_timeout());
            }
        },
        { "v (down)",
            [this](Event&event,Sequencer&/*sequencer*/)
            {
                this->mod.send_input(0/*time*/, RDP_INPUT_SCANCODE, 0, 47, 0/*param2*/);
                event.alarm.set_timeout(this->get_short_delay_timeout());
            }
        },
        { "v (up)",
            [this](Event&event,Sequencer&/*sequencer*/)
            {
                this->mod.send_input(0/*time*/, RDP_INPUT_SCANCODE,
                    SlowPath::KBDFLAGS_RELEASE, 47, 0/*param2*/);
                event.alarm.set_timeout(this->get_short_delay_timeout());
            }
        },
        { "Ctrl (up)",
            [this](Event&event,Sequencer&/*sequencer*/)
            {
               this->mod.send_input(0/*time*/, RDP_INPUT_SCANCODE,
                    SlowPath::KBDFLAGS_RELEASE, 29, 0/*param2*/);
               event.alarm.set_timeout(this->get_long_delay_timeout());
            }
        },
        { "Enter (down)",
            [this](Event&event,Sequencer&sequencer)
            {
                ++this->copy_paste_loop_counter;
                if (!this->format_data_requested) {
                    LOG(LOG_INFO, ":=> on_event: Back to begining of the sequence");
                    // Back to the beginning of the sequence
                    sequencer.next_state("Windows (down)");
                    event.alarm.set_timeout(event.alarm.now);
                    return;
                }
                if (this->image_readed) {
                    event.garbage = true;
                    return;
                }
                this->mod.send_input(0/*time*/, RDP_INPUT_SCANCODE, 0, 28, 0/*param2*/);
                event.alarm.set_timeout(this->get_short_delay_timeout());
            }
        },
        { "Enter (up)",
            [this](Event&event,Sequencer&/*sequencer*/)
            {
                this->mod.send_input(0/*time*/, RDP_INPUT_SCANCODE, SlowPath::KBDFLAGS_RELEASE, 28, 0/*param2*/);
                LOG(LOG_INFO, "========= state changed to State::WAIT (%d) ====", this->state);
                this->state = State::WAIT;
                event.alarm.set_timeout(this->get_short_delay_timeout());
                event.garbage = true;
            }
        }}};

        Event event("SessionProbeClipboardBasedLauncher Event", this);
        this->event_id = this->events.erase_event(this->event_id);
        this->event_id = event.id;
        event.alarm.set_timeout(this->time_base.get_current_time()+this->params.short_delay_ms);
        chain.verbose = true; //bool(this->verbose & RDPVerbose::sesprobe_launcher);
        event.actions.on_timeout = std::move(chain);
        this->events.add(std::move(event));
    }

    bool on_server_format_list_response() override
    {
        LOG_IF(bool(this->verbose & RDPVerbose::sesprobe_launcher), LOG_INFO,
            "SessionProbeClipboardBasedLauncher :=> on_server_format_list_response");

        if (this->params.start_delay_ms.count()) {
            if (!this->delay_executed) {
                if (this->state != State::START) {
                    return (this->state < State::WAIT);
                }

                LOG(LOG_INFO, "========= state changed to State::DELAY (%d) ====", this->state);
                this->state = State::DELAY;

                make_delay_sequencer();

                time_t const now = time(nullptr);
                this->delay_end_time = (now + (this->params.start_delay_ms.count() + 999) / 1000);

                this->delay_executed = true;
            }
            else if (this->delay_wainting_clipboard_response) {
                this->delay_wainting_clipboard_response = false;

                LOG(LOG_INFO, "========= state changed to State::RUN (%d) ====", this->state);
                this->state = State::RUN;

                make_run_sequencer();

                this->delay_coefficient = 1.0f;

                return false;
            }

            return true;
        }

        if (this->state != State::START) {
            return (this->state < State::WAIT);
        }

        LOG(LOG_INFO, "========= state changed to State::RUN B (%d) ====", this->state);
        this->state = State::RUN;

        make_run_sequencer();

        return false;
    }

    // Returns false to prevent message to be sent to server.
    bool process_client_cliprdr_message(InStream & chunk, uint32_t length, uint32_t flags) override {
        (void)length;

        if (this->state == State::STOP) {
            return true;
        }

        bool ret = true;

        const size_t saved_chunk_offset = chunk.get_offset();

        if ((flags & (CHANNELS::CHANNEL_FLAG_FIRST | CHANNELS::CHANNEL_FLAG_LAST)) &&
            (chunk.in_remain() >= 8 /* msgType(2) + msgFlags(2) + dataLen(4) */)) {
            const uint8_t* current_chunk_pos  = chunk.get_current();
            const size_t   current_chunk_size = chunk.in_remain();

            assert(current_chunk_size == length);

            const uint16_t msgType = chunk.in_uint16_le();
            if (msgType == RDPECLIP::CB_FORMAT_LIST) {
                this->current_client_format_list_pdu_length = current_chunk_size;
                this->current_client_format_list_pdu        =
                    std::make_unique<uint8_t[]>(current_chunk_size);
                ::memcpy(this->current_client_format_list_pdu.get(),
                    current_chunk_pos, current_chunk_size);
                this->current_client_format_list_pdu_flags  = flags;

                StaticOutStream<256> out_s;
                Cliprdr::format_list_serialize_with_header(
                    out_s,
                    Cliprdr::IsLongFormat(this->cliprdr_channel
                                       && this->cliprdr_channel->use_long_format_names()),
                    std::array{Cliprdr::FormatNameRef{RDPECLIP::CF_TEXT, {}}});

                const size_t totalLength = out_s.get_offset();

                this->cliprdr_channel->process_client_message(
                        totalLength,
                          CHANNELS::CHANNEL_FLAG_FIRST
                        | CHANNELS::CHANNEL_FLAG_LAST
                        | CHANNELS::CHANNEL_FLAG_SHOW_PROTOCOL,
                        out_s.get_produced_bytes());

                ret = false;
            }
        }

        chunk.rewind(saved_chunk_offset);

        return ret;
    }

    void set_clipboard_virtual_channel(ClipboardVirtualChannel* channel) override {
        this->cliprdr_channel = channel;
    }

    void set_remote_programs_virtual_channel(BaseVirtualChannel* /*channel*/) override {}

    void set_session_probe_virtual_channel(
            BaseVirtualChannel* channel) override {
        this->sesprob_channel = reinterpret_cast<SessionProbeVirtualChannel*>(channel);
    }

    void stop(bool bLaunchSuccessful, error_type& id_ref) override {
        id_ref = NO_ERROR;

        LOG_IF(bool(this->verbose & RDPVerbose::sesprobe_launcher), LOG_INFO,
            "SessionProbeClipboardBasedLauncher :=> stop");

        LOG(LOG_INFO, "========= state changed to State::STOP (%d) ====", this->state);

        this->state = State::STOP;
        this->event_id = this->events.erase_event(this->event_id);

        if (!bLaunchSuccessful) {
            if (!this->drive_redirection_initialized) {
                LOG(LOG_ERR,
                    "SessionProbeClipboardBasedLauncher :=> "
                        "File System Virtual Channel is unavailable. "
                        "Please allow the drive redirection in the Remote Desktop Services settings of the target.");
                id_ref = ERR_SESSION_PROBE_CBBL_FSVC_UNAVAILABLE;
            }
            else if (!this->clipboard_initialized) {
                LOG(LOG_ERR,
                    "SessionProbeClipboardBasedLauncher :=> "
                        "Clipboard Virtual Channel is unavailable. "
                        "Please allow the clipboard redirection in the Remote Desktop Services settings of the target.");
                id_ref = ERR_SESSION_PROBE_CBBL_CBVC_UNAVAILABLE;
            }
            else if (!this->drive_ready) {
                LOG(LOG_ERR,
                    "SessionProbeClipboardBasedLauncher :=> "
                        "Drive of Session Probe is not ready yet. "
                        "Is the target running under Windows Server 2008 R2 or more recent version?");
                id_ref = ERR_SESSION_PROBE_CBBL_DRIVE_NOT_READY_YET;
            }
            else if (!this->image_readed) {
                LOG(LOG_ERR,
                    "SessionProbeClipboardBasedLauncher :=> "
                        "Session Probe is not launched. "
                        "Maybe something blocks it on the target. "
                        "Please also check the temporary directory to ensure there is enough free space.");
                id_ref = ERR_SESSION_PROBE_CBBL_MAYBE_SOMETHING_BLOCKS;
            }
            else if (!this->copy_paste_loop_counter) {
                LOG(LOG_ERR,
                    "SessionProbeClipboardBasedLauncher :=> "
                        "Session Probe launch cycle has been interrupted. "
                        "The launch timeout duration may be too short.");
                id_ref = ERR_SESSION_PROBE_CBBL_LAUNCH_CYCLE_INTERRUPTED;
            }
            else {
                LOG(LOG_ERR,
                    "SessionProbeClipboardBasedLauncher :=> "
                        "Session Probe launch has failed for unknown reason. "
                        "clipboard_monitor_ready=%s format_data_requested=%s",
                    (this->clipboard_monitor_ready ? "yes" : "no"),
                    (this->format_data_requested ? "yes" : "no"));
                id_ref = ERR_SESSION_PROBE_CBBL_UNKNOWN_REASON_REFER_TO_SYSLOG;
            }
        }

        if (this->clipboard_initialized) {
            if (!this->clipboard_initialized_by_proxy && bool(this->current_client_format_list_pdu)) {
                // Sends client Format List PDU to server
                this->cliprdr_channel->process_client_message(
                        this->current_client_format_list_pdu_length,
                        this->current_client_format_list_pdu_flags,
                        {this->current_client_format_list_pdu.get(),
                        this->current_client_format_list_pdu_length});
            }
            else {
                this->cliprdr_channel->empty_client_clipboard();
            }
        }
    }

private:
    void do_state_start() {
        assert(State::START == this->state);

        if (!this->drive_ready || !this->clipboard_initialized) {
            return;
        }

        StaticOutStream<256> out_s;
        Cliprdr::format_list_serialize_with_header(
            out_s,
            Cliprdr::IsLongFormat(this->cliprdr_channel
                ? this->cliprdr_channel->use_long_format_names()
                : false),
            std::array{Cliprdr::FormatNameRef{RDPECLIP::CF_TEXT, {}}});

        InStream in_s(out_s.get_produced_bytes());
        const size_t totalLength = out_s.get_offset();
        this->mod.send_to_mod_channel(channel_names::cliprdr,
                                      in_s,
                                      totalLength,
                                        CHANNELS::CHANNEL_FLAG_FIRST
                                      | CHANNELS::CHANNEL_FLAG_LAST
                                      | CHANNELS::CHANNEL_FLAG_SHOW_PROTOCOL);
    }

    void rdp_send_scancode(long param1, long param2, long device_flags, long time, Keymap2 * /*unused*/) {
        this->mod.send_input(time, RDP_INPUT_SCANCODE, device_flags, param1, param2);
    }

public:
    [[nodiscard]] bool is_keyboard_sequences_started() const override {
        return (State::START != this->state);
    }

    [[nodiscard]] bool is_stopped() const override {
        return (this->state == State::STOP);
    }
};  // class SessionProbeClipboardBasedLauncher<|MERGE_RESOLUTION|>--- conflicted
+++ resolved
@@ -78,10 +78,6 @@
 
     TimeBase& time_base;
     EventContainer& events;
-<<<<<<< HEAD
-    AuthApi& sesman;
-=======
->>>>>>> 1ed21e32
 
     const RDPVerbose verbose;
 
@@ -98,10 +94,6 @@
     SessionProbeClipboardBasedLauncher(
         TimeBase& time_base,
         EventContainer& events,
-<<<<<<< HEAD
-        AuthApi & sesman,
-=======
->>>>>>> 1ed21e32
         mod_api& mod,
         const char* alternate_shell,
         Params params,
