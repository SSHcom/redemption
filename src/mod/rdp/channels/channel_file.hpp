/*
    This program is free software; you can redistribute it and/or modify it
     under the terms of the GNU General Public License as published by the
     Free Software Foundation; either version 2 of the License, or (at your
     option) any later version.

    This program is distributed in the hope that it will be useful, but
     WITHOUT ANY WARRANTY; without even the implied warranty of
     MERCHANTABILITY or FITNESS FOR A PARTICULAR PURPOSE. See the GNU General
     Public License for more details.

    You should have received a copy of the GNU General Public License along
     with this program; if not, write to the Free Software Foundation, Inc.,
     675 Mass Ave, Cambridge, MA 02139, USA.

    Product name: redemption, a FLOSS RDP proxy
    Copyright (C) Wallix 2015
    Author(s): Clément Moroldo
*/

#pragma once

#include "utils/sugar/unique_fd.hpp"
#include "utils/difftimeval.hpp"
#include "utils/texttime.hpp"
#include <fstream>
#include <unistd.h>


class ChannelFile {

private:
<<<<<<< HEAD
    std::string dir_path;
    std::string filename;
    std::string file_path;
    unique_fd fd;
    size_t total_file_size;
    size_t current_file_size ;

    bool valid;

    uint32_t streamID;

    uint8_t direction;
=======
    const std::string dir_path;
    unique_fd fd {invalid_fd()};
    size_t total_file_size {0};
    size_t current_file_size {0};
>>>>>>> f71ea0fd

public:

    enum : uint8_t {
        NONE,
        FILE_FROM_SERVER,
        FILE_FROM_CLIENT
    };

//     ChannelFile()
//     : fd(invalid_fd())
//     , total_file_size(0)
//     , current_file_size(0)
//     , valid(false)
//     {}

    ChannelFile(const std::string & dir_path)
    : dir_path(dir_path)
<<<<<<< HEAD
    , fd(invalid_fd())
    , total_file_size(0)
    , current_file_size(0)
    , valid(false)
    , streamID(0)
    , direction(NONE)
=======
>>>>>>> f71ea0fd
    {}

//     void operator=(const ChannelFile & channel_file) {
//         this->dir_path = channel_file.dir_path;
//         this->total_file_size = channel_file.total_file_size;
//         this->current_file_size = 0;
//         this->valid = false;
//
//         std::string file_path = this->dir_path + this->filename;
//         std::ifstream file(file_path.c_str());
//         if (!file.good()) {
//             this->fd = unique_fd(file_path.c_str(), O_WRONLY | O_APPEND | O_CREAT, S_IRWXU | S_IRWXG | S_IRWXO);
//             if (!this->fd.is_open()) {
//                 LOG(LOG_WARNING,"File error, can't open %s", file_path);
//             }
//         } else {
//             LOG(LOG_WARNING,"Error,file %s already exist", file_path);
//         }
//     }
//
//     ChannelFile(const std::string & dir_path, const std::string & filename)
//     : dir_path(dir_path)
//     , filename(filename)
//     , fd(invalid_fd())
//     , total_file_size(0)
//     , current_file_size(0)
//     , valid(false)
//     {
//         std::string file_path = this->dir_path + filename;
//         std::ifstream file(file_path.c_str());
//         if (!file.good()) {
//             this->fd = unique_fd(file_path.c_str(), O_WRONLY | O_APPEND | O_CREAT, S_IRWXU | S_IRWXG | S_IRWXO);
//             if (!this->fd.is_open()) {
//                 LOG(LOG_WARNING,"File error, can't open %s", file_path);
//             }
//         } else {
//             LOG(LOG_WARNING,"Error,file %s already exist", file_path);
//         }
//     }

    void set_total_file_size(const size_t total_file_size) {
        this->total_file_size = total_file_size;
    }

    void new_file(const std::string & filename, const size_t total_file_size, const uint32_t streamID, const uint8_t direction, const timeval tv) {
        this->direction = direction;
        this->streamID = streamID;
        this->total_file_size = total_file_size;
        this->filename = filename;
        this->current_file_size = 0;
        this->fd.close();

        this->file_path = this->dir_path + get_full_text_sec_and_usec(tv) + "_" + this->filename;
        std::ifstream file(this->file_path.c_str());
        if (!file.good()) {
            this->fd = unique_fd(this->file_path.c_str(), O_WRONLY | O_APPEND | O_CREAT, S_IRWXU | S_IRWXG | S_IRWXO);
            if (!this->fd.is_open()) {
                LOG(LOG_WARNING,"File error, can't open %s", file_path);
            }
        } else {
            LOG(LOG_WARNING,"Error,file %s already exist", file_path);
        }
    }

    void set_data(const uint8_t * data, const size_t data_size) {
        if (this->fd.is_open()) {
            size_t new_size = this->current_file_size + data_size;
            size_t over_data_len = 0;
            if (new_size > this->total_file_size) {
                over_data_len = new_size - this->total_file_size;
            }
            int written_data_size = ::write(this->fd.fd(), data, (data_size - over_data_len));

            if (written_data_size == -1 && (int(data_size) == written_data_size)) {
                LOG(LOG_WARNING,"File error, can't write into \"%s\" (received data size = %zu, written data size = %d)", this->dir_path, data_size, written_data_size);
            } else {
                this->current_file_size += (data_size - over_data_len);
                if ( this->current_file_size == this->total_file_size) {
                    this->fd.close();
                }
            }
        }
    }

    void read_data(uint8_t * buffer, const size_t data_len) {
        std::ifstream file(this->file_path.c_str());
        if (file.good()) {
            this->fd = unique_fd(this->file_path.c_str(), O_RDONLY | O_APPEND | O_CREAT, S_IRWXU | S_IRWXG | S_IRWXO);
            ::read(fd.fd(), buffer, data_len);

            this->fd.close();
            if (!this->fd.is_open()) {
                LOG(LOG_WARNING,"File error, can't open %s", this->file_path);
            }
        } else {
            LOG(LOG_WARNING,"Error,file %s doen't exist", this->file_path);
        }
    }

    uint8_t get_direction() {
        return this->direction;
    }

    size_t get_file_size() {
        return this->total_file_size;
    }

    uint32_t get_streamID() {
        return this->streamID;
    }

    bool is_complete() {
        return this->total_file_size == this->current_file_size;
    }

    bool is_valide() {
        this->valid = true;
        return this->is_complete() && this->valid;
    }

    ~ChannelFile() {
        this->fd.close();
    }

};<|MERGE_RESOLUTION|>--- conflicted
+++ resolved
@@ -30,7 +30,7 @@
 class ChannelFile {
 
 private:
-<<<<<<< HEAD
+
     std::string dir_path;
     std::string filename;
     std::string file_path;
@@ -43,12 +43,6 @@
     uint32_t streamID;
 
     uint8_t direction;
-=======
-    const std::string dir_path;
-    unique_fd fd {invalid_fd()};
-    size_t total_file_size {0};
-    size_t current_file_size {0};
->>>>>>> f71ea0fd
 
 public:
 
@@ -67,15 +61,13 @@
 
     ChannelFile(const std::string & dir_path)
     : dir_path(dir_path)
-<<<<<<< HEAD
+
     , fd(invalid_fd())
     , total_file_size(0)
     , current_file_size(0)
     , valid(false)
     , streamID(0)
     , direction(NONE)
-=======
->>>>>>> f71ea0fd
     {}
 
 //     void operator=(const ChannelFile & channel_file) {
