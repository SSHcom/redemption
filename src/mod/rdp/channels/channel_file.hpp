/*
    This program is free software; you can redistribute it and/or modify it
     under the terms of the GNU General Public License as published by the
     Free Software Foundation; either version 2 of the License, or (at your
     option) any later version.

    This program is distributed in the hope that it will be useful, but
     WITHOUT ANY WARRANTY; without even the implied warranty of
     MERCHANTABILITY or FITNESS FOR A PARTICULAR PURPOSE. See the GNU General
     Public License for more details.

    You should have received a copy of the GNU General Public License along
     with this program; if not, write to the Free Software Foundation, Inc.,
     675 Mass Ave, Cambridge, MA 02139, USA.

    Product name: redemption, a FLOSS RDP proxy
    Copyright (C) Wallix 2019
    Author(s): Clément Moroldo
*/

#pragma once

#include <fstream>
#include <unistd.h>

#include "utils/sugar/cast.hpp"
#include "utils/sugar/unique_fd.hpp"
#include "utils/difftimeval.hpp"
#include "utils/texttime.hpp"

#include "mod/icap_files_service.hpp"


class ChannelFile {

private:
    std::string dir_path;
    std::string filename;
    std::string file_path;
    unique_fd fd = invalid_fd();
    size_t total_file_size = 0;
    size_t current_file_size = 0;

    uint32_t streamID = 0;

    bool valid = false;

    uint8_t direction = NONE;

    bool is_interupting_channel;
    bool is_saving_files;

    ICAPService * icap_service;

public:

    enum : uint8_t {
        NONE,
        FILE_FROM_SERVER,
        FILE_FROM_CLIENT
    };

    ChannelFile(std::string dir_path
    , bool is_interupting_channel
    , bool is_saving_files
    , ICAPService * icap_service) noexcept
        : streamID(0)
        , is_interupting_channel(is_interupting_channel)
        , is_saving_files(is_saving_files)
        , icap_service(icap_service)
    {
<<<<<<< HEAD
        if (!dir_path.empty()) {
            this->fd = unique_fd(std::move(dir_path), O_WRONLY | O_CREAT, S_IRWXU | S_IRWXG | S_IRWXO);
=======
        if (this->is_saving_files) {
            if (!dir_path.empty()) {
                this->fd = unique_fd(std::move(dir_path), O_WRONLY | O_CREAT, S_IRWXU | S_IRWXG | S_IRWXO);
            }
>>>>>>> 255fac9b
        }
    }

//     void operator=(const ChannelFile & channel_file) {
//         this->dir_path = channel_file.dir_path;
//         this->total_file_size = channel_file.total_file_size;
//         this->current_file_size = 0;
//         this->valid = false;
//
//         std::string file_path = this->dir_path + this->filename;
//         std::ifstream file(file_path.c_str());
//         if (!file.good()) {
//             this->fd = unique_fd(file_path.c_str(), O_WRONLY | O_APPEND | O_CREAT, S_IRWXU | S_IRWXG | S_IRWXO);
//             if (!this->fd.is_open()) {
//                 LOG(LOG_WARNING,"File error, can't open %s", file_path);
//             }
//         } else {
//             LOG(LOG_WARNING,"Error,file %s already exist", file_path);
//         }
//     }
//
//     ChannelFile(const std::string & dir_path, const std::string & filename)
//     : dir_path(dir_path)
//     , filename(filename)
//     , fd(invalid_fd())
//     , total_file_size(0)
//     , current_file_size(0)
//     , valid(false)
//     {
//         std::string file_path = this->dir_path + filename;
//         std::ifstream file(file_path.c_str());
//         if (!file.good()) {
//             this->fd = unique_fd(file_path.c_str(), O_WRONLY | O_APPEND | O_CREAT, S_IRWXU | S_IRWXG | S_IRWXO);
//             if (!this->fd.is_open()) {
//                 LOG(LOG_WARNING,"File error, can't open %s", file_path);
//             }
//         } else {
//             LOG(LOG_WARNING,"Error,file %s already exist", file_path);
//         }
//     }

    void set_total_file_size(const size_t total_file_size) {
        this->total_file_size = total_file_size;
    }

    void new_file(const std::string & filename, const size_t total_file_size, const uint8_t direction, const timeval tv) {
        this->direction = direction;
        this->total_file_size = total_file_size;
        this->filename = filename;
        this->current_file_size = 0;
        this->fd.close();

        if (this->is_saving_files) {
            this->file_path = this->dir_path + get_full_text_sec_and_usec(tv) + "_" + this->filename;
            std::ifstream file(this->file_path.c_str());
            if (!file.good()) {
                this->fd = unique_fd(this->file_path.c_str(), O_WRONLY | O_APPEND | O_CREAT, S_IRWXU | S_IRWXG | S_IRWXO);
                if (!this->fd.is_open()) {
                    LOG(LOG_WARNING,"File error, can't open %s", file_path);
                }
            } else {
                LOG(LOG_WARNING,"Error,file %s already exist", file_path);
            }
        }

        this->streamID = icap_open_file(this->icap_service, filename.c_str());
    }

    void set_data(const uint8_t * data, const size_t data_size) {
        if (this->is_saving_files) {
            if (this->fd.is_open()) {
                size_t new_size = this->current_file_size + data_size;
                size_t over_data_len = 0;
                if (new_size > this->total_file_size) {
                    over_data_len = new_size - this->total_file_size;
                }
                int written_data_size = ::write(this->fd.fd(), data, (data_size - over_data_len));

                if (written_data_size == -1 && (int(data_size) == written_data_size)) {
                    LOG(LOG_WARNING,"File error, can't write into \"%s\" (received data size = %zu, written data size = %d)", this->dir_path, data_size, written_data_size);
                } else {
                    this->current_file_size += (data_size - over_data_len);
                    if ( this->current_file_size == this->total_file_size) {
                        this->fd.close();
                    }
                }
            }
        }

        icap_send_data(this->icap_service, this->streamID, char_ptr_cast(data), data_size);

<<<<<<< HEAD
        if ( this->current_file_size == this->total_file_size) {
            icap_end_of_file(this->icap_service, this->streamID);
        }
=======
//         if ( this->current_file_size >= this->total_file_size) {
//             icap_end_of_file(this->icap_service, this->streamID);
//         }
    }

    void set_end_of_file() {
        icap_end_of_file(this->icap_service, this->streamID);
>>>>>>> 255fac9b
    }

    void read_data(uint8_t * buffer, const size_t data_len) {
        this->fd = unique_fd(this->file_path.c_str(), O_RDONLY, S_IRWXU | S_IRWXG | S_IRWXO);
//         std::ifstream file(this->file_path.c_str());
        if (this->fd.is_open()) {

            size_t read_size = ::read(fd.fd(), buffer, data_len);

            if (read_size != data_len) {
                LOG(LOG_WARNING,"Read error, can't read data (%zu/%zu) in %s ", read_size, data_len, this->file_path);
            }
            this->fd.close();
        } else {
            LOG(LOG_WARNING,"File error, can't open %s", this->file_path);
        }
    }

<<<<<<< HEAD
=======
    std::string get_result_content() {
        return this->icap_service->content;
    }

>>>>>>> 255fac9b
    void receive_result() {
        icap_receive_result(this->icap_service);
        LOG(LOG_INFO, "%s", this->icap_service->content);
    }

    uint8_t get_direction() {
        return this->direction;
    }

    size_t get_file_size() {
        return this->total_file_size;
    }

    uint32_t get_streamID() {
        return this->streamID;
    }

    bool is_complete() {
        return this->total_file_size == this->current_file_size;
    }

    bool is_valid() {
        this->valid = true;
        return this->is_complete() && this->valid;
    }

    ~ChannelFile() {
        this->fd.close();
    }

    bool is_interupting() {
        return this->is_interupting_channel;
    }

};<|MERGE_RESOLUTION|>--- conflicted
+++ resolved
@@ -69,15 +69,10 @@
         , is_saving_files(is_saving_files)
         , icap_service(icap_service)
     {
-<<<<<<< HEAD
-        if (!dir_path.empty()) {
-            this->fd = unique_fd(std::move(dir_path), O_WRONLY | O_CREAT, S_IRWXU | S_IRWXG | S_IRWXO);
-=======
         if (this->is_saving_files) {
             if (!dir_path.empty()) {
                 this->fd = unique_fd(std::move(dir_path), O_WRONLY | O_CREAT, S_IRWXU | S_IRWXG | S_IRWXO);
             }
->>>>>>> 255fac9b
         }
     }
 
@@ -169,11 +164,6 @@
 
         icap_send_data(this->icap_service, this->streamID, char_ptr_cast(data), data_size);
 
-<<<<<<< HEAD
-        if ( this->current_file_size == this->total_file_size) {
-            icap_end_of_file(this->icap_service, this->streamID);
-        }
-=======
 //         if ( this->current_file_size >= this->total_file_size) {
 //             icap_end_of_file(this->icap_service, this->streamID);
 //         }
@@ -181,7 +171,6 @@
 
     void set_end_of_file() {
         icap_end_of_file(this->icap_service, this->streamID);
->>>>>>> 255fac9b
     }
 
     void read_data(uint8_t * buffer, const size_t data_len) {
@@ -200,13 +189,10 @@
         }
     }
 
-<<<<<<< HEAD
-=======
     std::string get_result_content() {
         return this->icap_service->content;
     }
 
->>>>>>> 255fac9b
     void receive_result() {
         icap_receive_result(this->icap_service);
         LOG(LOG_INFO, "%s", this->icap_service->content);
