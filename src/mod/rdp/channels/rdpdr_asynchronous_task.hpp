/*
    This program is free software; you can redistribute it and/or modify it
     under the terms of the GNU General Public License as published by the
     Free Software Foundation; either version 2 of the License, or (at your
     option) any later version.

    This program is distributed in the hope that it will be useful, but
     WITHOUT ANY WARRANTY; without even the implied warranty of
     MERCHANTABILITY or FITNESS FOR A PARTICULAR PURPOSE. See the GNU General
     Public License for more details.

    You should have received a copy of the GNU General Public License along
     with this program; if not, write to the Free Software Foundation, Inc.,
     675 Mass Ave, Cambridge, MA 02139, USA.

    Product name: redemption, a FLOSS RDP proxy
    Copyright (C) Wallix 2015
    Author(s): Christophe Grosjean, Raphael Zhou
*/


#pragma once

#include "transport/in_file_transport.hpp"
#include "utils/asynchronous_task_manager.hpp"
#include "core/channel_list.hpp"
#include "utils/virtual_channel_data_sender.hpp"
#include "core/RDP/channels/rdpdr.hpp"
#include "core/wait_obj.hpp"
#include "mod/rdp/rdp_log.hpp"

class RdpdrDriveReadTask : public AsynchronousTask {
    InFileSeekableTransport * transport;

    const int file_descriptor;

    const uint32_t DeviceId;
    const uint32_t CompletionId;

    const uint32_t total_number_of_bytes_to_read;
          uint32_t remaining_number_of_bytes_to_read = 0;

    uint32_t length = 0;

    off64_t Offset;

    VirtualChannelDataSender & to_server_sender;

    const implicit_bool_flags<RDPVerbose> verbose;

public:
    RdpdrDriveReadTask(InFileSeekableTransport * transport,
                       int file_descriptor,
                       uint32_t DeviceId,
                       uint32_t CompletionId,
                       uint32_t number_of_bytes_to_read,
                       off64_t Offset,
                       VirtualChannelDataSender & to_server_sender,
                       RDPVerbose verbose)
    : AsynchronousTask()
    , transport(transport)
    , file_descriptor(file_descriptor)
    , DeviceId(DeviceId)
    , CompletionId(CompletionId)
    , total_number_of_bytes_to_read(number_of_bytes_to_read)
    , remaining_number_of_bytes_to_read(number_of_bytes_to_read)
    , Offset(Offset)
    , to_server_sender(to_server_sender.SynchronousSender())
    , verbose(verbose) {}

    void configure_wait_object(wait_obj & wait_object) const override {
        REDASSERT(!wait_object.waked_up_by_time);

        wait_object.object_and_time = true;

        wait_object.set(1000000);
    }

    int get_file_descriptor() const override { return this->file_descriptor; }

    bool run(const wait_obj & wait_object) override {
        if (wait_object.waked_up_by_time) {
            LOG(LOG_WARNING, "RdpdrDriveReadTask::run: File (%d) is not ready!",
                this->file_descriptor);
            return true;
        }

        StaticOutStream<CHANNELS::CHANNEL_CHUNK_LENGTH> out_stream;

        uint32_t out_flags = 0;

        if (this->remaining_number_of_bytes_to_read == this->total_number_of_bytes_to_read) {
            const rdpdr::SharedHeader sh_s(rdpdr::Component::RDPDR_CTYP_CORE,
                                           rdpdr::PacketId::PAKID_CORE_DEVICE_IOCOMPLETION);
            sh_s.emit(out_stream);

            const rdpdr::DeviceIOResponse device_io_response(
                    DeviceId,
                    CompletionId,
                    erref::NTSTATUS::STATUS_SUCCESS
                );
            if (this->verbose & RDPVerbose::asynchronous_task) {
                LOG(LOG_INFO, "RdpdrDriveReadTask::run");
                device_io_response.log(LOG_INFO);
            }
            device_io_response.emit(out_stream);

            out_stream.out_uint32_le(this->total_number_of_bytes_to_read);  // length(4)

            if (this->verbose & RDPVerbose::asynchronous_task) {
                LOG(LOG_INFO, "RdpdrDriveReadTask::run: Length=%u",
                    this->remaining_number_of_bytes_to_read);
            }

            out_flags |= CHANNELS::CHANNEL_FLAG_FIRST;

            REDASSERT(!this->length);

            this->length = out_stream.get_offset() + this->total_number_of_bytes_to_read;
        }

        const uint8_t * const saved_out_stream_p = out_stream.get_current();

        const uint32_t number_of_bytes_to_read =
            std::min<uint32_t>(out_stream.tailroom(), this->remaining_number_of_bytes_to_read);

        if (this->verbose & RDPVerbose::asynchronous_task) {
            LOG(LOG_INFO, "RdpdrDriveReadTask::run: NumberOfBytesToRead=%u",
                number_of_bytes_to_read);
        }

        this->transport->seek(this->Offset, SEEK_SET);

        auto end = out_stream.get_current();
        try {
<<<<<<< HEAD
            this->transport->recv(&end, number_of_bytes_to_read); // partial read
=======
            this->transport->recv_new(end, number_of_bytes_to_read);
            end += number_of_bytes_to_read;
>>>>>>> 7ddbcd1e
        }
        catch (const Error & e) {
            if (e.id != ERR_TRANSPORT_NO_MORE_DATA) {
                LOG(LOG_INFO, "RdpdrDriveReadTask::run: Exception=%d",
                    e.id);
                throw;
            }
            else {
                LOG(LOG_WARNING, "RdpdrDriveReadTask::run: ERR_TRANSPORT_NO_MORE_DATA(%d)",
                    e.id);
            }
        }
        out_stream.out_skip_bytes(number_of_bytes_to_read);

        const uint32_t number_of_bytes_read = out_stream.get_current() - saved_out_stream_p;

        if (this->verbose & RDPVerbose::asynchronous_task) {
            LOG(LOG_INFO, "RdpdrDriveReadTask::run: NumberOfBytesRead=%u",
                number_of_bytes_read);
        }

        this->Offset += number_of_bytes_read;

        this->remaining_number_of_bytes_to_read -= number_of_bytes_read;
        if (!this->remaining_number_of_bytes_to_read) {
            out_flags |= CHANNELS::CHANNEL_FLAG_LAST;
        }

        REDASSERT(this->length);

        this->to_server_sender(this->length, out_flags, out_stream.get_data(), out_stream.get_offset());

        return (this->remaining_number_of_bytes_to_read != 0);
    }
};  // RdpdrDriveReadTask

class RdpdrSendDriveIOResponseTask : public AsynchronousTask {
    const uint32_t flags;
    std::unique_ptr<uint8_t[]> data;
    const size_t data_length;

    size_t remaining_number_of_bytes_to_send;

    VirtualChannelDataSender & to_server_sender;

public:
    RdpdrSendDriveIOResponseTask(uint32_t flags,
                                 const uint8_t * data,
                                 size_t data_length,
                                 VirtualChannelDataSender & to_server_sender,
                                 RDPVerbose verbose)
    : flags(flags)
    , data(std::make_unique<uint8_t[]>(data_length))
    , data_length(data_length)
    , remaining_number_of_bytes_to_send(data_length)
    , to_server_sender(to_server_sender.SynchronousSender()) {
        (void)verbose;
        ::memcpy(this->data.get(), data, data_length);
    }

    void configure_wait_object(wait_obj & wait_object) const override {
        REDASSERT(!wait_object.waked_up_by_time);

        wait_object.object_and_time = true;

        wait_object.set(1000);  // 1 ms
    }

    bool run(const wait_obj &) override {
        if (this->data_length <= CHANNELS::CHANNEL_CHUNK_LENGTH) {
            this->to_server_sender(this->data_length, this->flags, this->data.get(), this->data_length);

            this->remaining_number_of_bytes_to_send = 0;

            return false;
        }

        REDASSERT(this->remaining_number_of_bytes_to_send);

        uint32_t out_flags = this->flags;

        if (this->remaining_number_of_bytes_to_send != this->data_length) {
            out_flags &= ~CHANNELS::CHANNEL_FLAG_FIRST;
        }

        uint32_t number_of_bytes_sent = this->data_length - this->remaining_number_of_bytes_to_send;
        uint32_t number_of_bytes_to_send =
            std::min<uint32_t>(this->remaining_number_of_bytes_to_send, CHANNELS::CHANNEL_CHUNK_LENGTH);

        if (number_of_bytes_to_send != this->remaining_number_of_bytes_to_send) {
            out_flags &= ~CHANNELS::CHANNEL_FLAG_LAST;
        }

        this->to_server_sender(this->data_length, out_flags,
            this->data.get() + number_of_bytes_sent,
            number_of_bytes_to_send);

        this->remaining_number_of_bytes_to_send -= number_of_bytes_to_send;

        return (this->remaining_number_of_bytes_to_send != 0);
    }
};

class RdpdrSendClientMessageTask : public AsynchronousTask {
    const size_t total_length;
    const uint32_t flags;
    std::unique_ptr<uint8_t[]> chunked_data;
    const size_t chunked_data_length;

    VirtualChannelDataSender & to_server_sender;

public:
    RdpdrSendClientMessageTask(size_t total_length,
                               uint32_t flags,
                               const uint8_t * chunked_data,
                               size_t chunked_data_length,
                               VirtualChannelDataSender & to_server_sender,
                               RDPVerbose verbose)
    : total_length(total_length)
    , flags(flags)
    , chunked_data(std::make_unique<uint8_t[]>(chunked_data_length))
    , chunked_data_length(chunked_data_length)
    , to_server_sender(to_server_sender.SynchronousSender()) {
        (void)verbose;
        ::memcpy(this->chunked_data.get(), chunked_data, chunked_data_length);
    }

    void configure_wait_object(wait_obj & wait_object) const override {
        REDASSERT(!wait_object.waked_up_by_time);

        wait_object.object_and_time = true;

        wait_object.set(1000);  // 1 ms
    }

    bool run(const wait_obj &) override {
        REDASSERT(this->chunked_data_length <=
            CHANNELS::CHANNEL_CHUNK_LENGTH);

        this->to_server_sender(this->total_length, this->flags,
            this->chunked_data.get(), this->chunked_data_length);

        return false;
    }
};
<|MERGE_RESOLUTION|>--- conflicted
+++ resolved
@@ -133,12 +133,9 @@
 
         auto end = out_stream.get_current();
         try {
-<<<<<<< HEAD
-            this->transport->recv(&end, number_of_bytes_to_read); // partial read
-=======
+            #pragma warning PARTIAL READ !!!!!!!!!!!!!!!!
             this->transport->recv_new(end, number_of_bytes_to_read);
             end += number_of_bytes_to_read;
->>>>>>> 7ddbcd1e
         }
         catch (const Error & e) {
             if (e.id != ERR_TRANSPORT_NO_MORE_DATA) {
