/*
    This program is free software; you can redistribute it and/or modify it
     under the terms of the GNU General Public License as published by the
     Free Software Foundation; either version 2 of the License, or (at your
     option) any later version.

    This program is distributed in the hope that it will be useful, but
     WITHOUT ANY WARRANTY; without even the implied warranty of
     MERCHANTABILITY or FITNESS FOR A PARTICULAR PURPOSE. See the GNU General
     Public License for more details.

    You should have received a copy of the GNU General Public License along
     with this program; if not, write to the Free Software Foundation, Inc.,
     675 Mass Ave, Cambridge, MA 02139, USA.

    Product name: redemption, a FLOSS RDP proxy
    Copyright (C) Wallix 2015
    Author(s): Christophe Grosjean, Raphael Zhou
*/


#pragma once

#include "core/error.hpp"
#include "core/front_api.hpp"
#include "mod/mod_api.hpp"
#include "mod/rdp/rdp_api.hpp"
#include "mod/rdp/channels/rdpdr_channel.hpp"
#include "utils/genrandom.hpp"
#include "utils/stream.hpp"
#include "utils/sugar/algostring.hpp"
#include "utils/sugar/make_unique.hpp"
<<<<<<< HEAD
#include "core/error.hpp"
#include "core/session_reactor.hpp"
#include "mod/mod_api.hpp"
=======
#include "utils/sugar/splitter.hpp"
#include "utils/translation.hpp"
>>>>>>> 5eb509ce

#include <chrono>
#include <memory>
#include <sstream>
#include <string>
#include <vector>

#include <cinttypes> // PRId64, ...
#include <cstring>

enum {
    INVALID_RECONNECTION_COOKIE = 0xFFFFFFFF
};

enum {
    OPTION_DELAY_DISABLED_LAUNCH_MASK = 0x00000001
};

class ExtraSystemProcesses
{
    std::vector<std::string> processes;

public:
    ExtraSystemProcesses(const char * comme_separated_processes) {
        if (comme_separated_processes) {
            const char * process = comme_separated_processes;

            while (*process) {
                if ((*process == ',') || (*process == '\t') || (*process == ' ')) {
                    process++;
                    continue;
                }

                char const * process_begin = process;

                const char * process_separator = strchr(process, ',');

                std::string name_string(process_begin, (process_separator ? process_separator - process_begin : ::strlen(process_begin)));

                this->processes.push_back(std::move(name_string));

                if (!process_separator) {
                    break;
                }

                process = process_separator + 1;
            }
        }
    }

    bool get(
        size_t index,
        std::string & out__name
    ) {
        if (this->processes.size() <= index) {
            out__name.clear();

            return false;
        }

        out__name = this->processes[index];

        return true;
    }
};


class OutboundConnectionMonitorRules
{
    struct outbound_connection_monitor_rule
    {
        unsigned type;
        std::string address;
        std::string port_range;
        std::string description;
    };

    std::vector<outbound_connection_monitor_rule> rules;

public:
    OutboundConnectionMonitorRules(
        const char * comme_separated_monitoring_rules
    ) {
        if (comme_separated_monitoring_rules) {
            const char * rule = comme_separated_monitoring_rules;

            char const RULE_PREFIX_ALLOW[]  = "$allow:";
            char const RULE_PREFIX_NOTIFY[] = "$notify:";
            char const RULE_PREFIX_DENY[]   = "$deny:";

            while (*rule) {
                if ((*rule == ',') || (*rule == '\t') || (*rule == ' ')) {
                    rule++;
                    continue;
                }

                char const * rule_begin = rule;

                unsigned uType = 1; // Deny
                if (strcasestr(rule, RULE_PREFIX_ALLOW) == rule)
                {
                    uType  = 2;                             // Allow
                    rule  += sizeof(RULE_PREFIX_ALLOW) - 1;
                }
                else if (strcasestr(rule, RULE_PREFIX_NOTIFY) == rule)
                {
                    uType  = 0;                             // Notify
                    rule  += sizeof(RULE_PREFIX_NOTIFY) - 1;
                }
                else if (strcasestr(rule, RULE_PREFIX_DENY) == rule)
                {
                    uType  = 1;                             // Deny
                    rule  += sizeof(RULE_PREFIX_DENY) - 1;
                }

                const char * rule_separator = strchr(rule, ',');

                std::string description_string(rule_begin, (rule_separator ? rule_separator - rule_begin : ::strlen(rule_begin)));

                std::string rule_string(rule, (rule_separator ? rule_separator - rule : ::strlen(rule)));

                const char * rule_c_str = rule_string.c_str();

                const char * info_separator = strchr(rule_c_str, ':');

                if (info_separator)
                {
                    std::string host_address_or_subnet(rule_c_str, info_separator - rule_c_str);

                    this->rules.push_back({
                        uType, std::move(host_address_or_subnet), std::string(info_separator + 1),
                        std::move(description_string)
                    });
                }

                if (!rule_separator) {
                    break;
                }

                rule = rule_separator + 1;
            }
        }
    }

    bool get(
        size_t index,
        unsigned int & out__type,
        std::string & out__host_address_or_subnet,
        std::string & out__port_range,
        std::string & out__description
    ) {
        if (this->rules.size() <= index) {
            out__type = 0;
            out__host_address_or_subnet.clear();
            out__port_range.clear();
            out__description.clear();

            return false;
        }

        out__type                   = this->rules[index].type;
        out__host_address_or_subnet = this->rules[index].address;
        out__port_range             = this->rules[index].port_range;
        out__description            = this->rules[index].description;

        return true;
    }
};


class ProcessMonitorRules
{
    struct process_monitor_rule
    {
        unsigned    type;
        std::string pattern;
        std::string description;
    };

    std::vector<process_monitor_rule> rules;

public:
    ProcessMonitorRules(const char * comme_separated_rules) {
        if (comme_separated_rules) {
            const char * rule = comme_separated_rules;

            char const RULE_PREFIX_NOTIFY[] = "$notify:";
            char const RULE_PREFIX_DENY[]   = "$deny:";

            while (*rule) {
                if ((*rule == ',') || (*rule == '\t') || (*rule == ' ')) {
                    rule++;
                    continue;
                }

                char const * rule_begin = rule;

                unsigned uType = 1; // Deny
                if (strcasestr(rule, RULE_PREFIX_NOTIFY) == rule)
                {
                    uType  = 0;                             // Notify
                    rule  += sizeof(RULE_PREFIX_NOTIFY) - 1;
                }
                else if (strcasestr(rule, RULE_PREFIX_DENY) == rule)
                {
                    uType  = 1;                             // Deny
                    rule  += sizeof(RULE_PREFIX_DENY) - 1;
                }

                const char * rule_separator = strchr(rule, ',');

                std::string description_string(rule_begin, (rule_separator ? rule_separator - rule_begin : ::strlen(rule_begin)));

                std::string pattern(rule, (rule_separator ? rule_separator - rule : ::strlen(rule)));

                this->rules.push_back({
                    uType, std::move(pattern), std::move(description_string)
                });

                if (!rule_separator) {
                    break;
                }

                rule = rule_separator + 1;
            }
        }
    }

    bool get(
        size_t index,
        unsigned int & out__type,
        std::string & out__pattern,
        std::string & out__description
    ) {
        if (this->rules.size() <= index) {
            out__type = 0;
            out__pattern.clear();
            out__description.clear();

            return false;
        }

        out__type                   = this->rules[index].type;
        out__pattern                = this->rules[index].pattern;
        out__description            = this->rules[index].description;

        return true;
    }
};


class SessionProbeVirtualChannel final : public BaseVirtualChannel
{
private:
    bool session_probe_ending_in_progress  = false;
    bool session_probe_keep_alive_received = true;
    bool session_probe_ready               = false;

    bool session_probe_launch_timeout_timer_started = false;

    const std::chrono::milliseconds session_probe_effective_launch_timeout;

    const std::chrono::milliseconds param_session_probe_keepalive_timeout;

    const SessionProbeOnKeepaliveTimeout param_session_probe_on_keepalive_timeout;

    const SessionProbeOnLaunchFailure param_session_probe_on_launch_failure;

    const bool     param_session_probe_end_disconnected_session;

    std::string    param_target_informations;

    const uint16_t param_front_width;
    const uint16_t param_front_height;

    const std::chrono::milliseconds param_session_probe_disconnected_application_limit;
    const std::chrono::milliseconds param_session_probe_disconnected_session_limit;
    const std::chrono::milliseconds param_session_probe_idle_session_limit;

    const bool param_session_probe_enable_log;
    const bool param_session_probe_enable_log_rotation;

    std::string param_real_alternate_shell;
    std::string param_real_working_dir;

    Translation::language_t param_lang;

    const bool param_bogus_refresh_rect_ex;

    const bool param_show_maximized;

    const bool param_allow_multiple_handshake;

    const bool param_enable_crash_dump;

    const uint32_t param_handle_usage_limit;
    const uint32_t param_memory_usage_limit;

    FrontAPI& front;

    mod_api& mod;
    rdp_api& rdp;

    FileSystemVirtualChannel& file_system_virtual_channel;

    ExtraSystemProcesses           extra_system_processes;
    OutboundConnectionMonitorRules outbound_connection_monitor_rules;
    ProcessMonitorRules            process_monitor_rules;

    bool disconnection_reconnection_required = false; // Cause => Authenticated user changed.

    SessionProbeLauncher* session_probe_stop_launch_sequence_notifier = nullptr;

    std::string server_message;

    uint16_t other_version = 0x0100;

    bool start_application_query_processed = false;
    bool start_application_started         = false;

    Random & gen;

    uint32_t reconnection_cookie = INVALID_RECONNECTION_COOKIE;

<<<<<<< HEAD
    SessionReactor& session_reactor;
    SessionReactor::BasicTimerPtr session_probe_timer;
    SessionReactor::GraphicEventPtr freeze_mod_screen;
=======
    uint32_t options = 0;
>>>>>>> 5eb509ce

public:
    struct Params : public BaseVirtualChannel::Params {
        std::chrono::milliseconds session_probe_launch_timeout;
        std::chrono::milliseconds session_probe_launch_fallback_timeout;
        std::chrono::milliseconds session_probe_keepalive_timeout;

        SessionProbeOnKeepaliveTimeout session_probe_on_keepalive_timeout;

        SessionProbeOnLaunchFailure session_probe_on_launch_failure;

        bool session_probe_end_disconnected_session;

        const char* target_informations;

        uint16_t front_width;
        uint16_t front_height;

        std::chrono::milliseconds session_probe_disconnected_application_limit;
        std::chrono::milliseconds session_probe_disconnected_session_limit;
        std::chrono::milliseconds session_probe_idle_session_limit;

        bool session_probe_enable_log;
        bool session_probe_enable_log_rotation;

        const char* real_alternate_shell;
        const char* real_working_dir;

        const char* session_probe_extra_system_processes;

        const char* session_probe_outbound_connection_monitoring_rules;

        const char* session_probe_process_monitoring_rules;

        bool session_probe_allow_multiple_handshake;

        bool session_probe_enable_crash_dump;

        uint32_t session_probe_handle_usage_limit;
        uint32_t session_probe_memory_usage_limit;

        Translation::language_t lang;

        bool bogus_refresh_rect_ex;

        bool show_maximized;

        Params(ReportMessageApi & report_message) : BaseVirtualChannel::Params(report_message) {}
    };

    SessionProbeVirtualChannel(
        SessionReactor& session_reactor,
        VirtualChannelDataSender* to_server_sender_,
        FrontAPI& front,
        mod_api& mod,
        rdp_api& rdp,
        FileSystemVirtualChannel& file_system_virtual_channel,
        Random & gen,
        const Params& params)
    : BaseVirtualChannel(nullptr,
                         to_server_sender_,
                         params)
    , session_probe_effective_launch_timeout(
            (params.session_probe_on_launch_failure ==
             SessionProbeOnLaunchFailure::disconnect_user) ?
            params.session_probe_launch_timeout :
            params.session_probe_launch_fallback_timeout
        )
    , param_session_probe_keepalive_timeout(
          params.session_probe_keepalive_timeout)
    , param_session_probe_on_keepalive_timeout(
          params.session_probe_on_keepalive_timeout)
    , param_session_probe_on_launch_failure(
          params.session_probe_on_launch_failure)
    , param_session_probe_end_disconnected_session(
          params.session_probe_end_disconnected_session)
    , param_target_informations(params.target_informations)
    , param_front_width(params.front_width)
    , param_front_height(params.front_height)
    , param_session_probe_disconnected_application_limit(
        params.session_probe_disconnected_application_limit)
    , param_session_probe_disconnected_session_limit(
        params.session_probe_disconnected_session_limit)
    , param_session_probe_idle_session_limit(
        params.session_probe_idle_session_limit)
    , param_session_probe_enable_log(params.session_probe_enable_log)
    , param_session_probe_enable_log_rotation(params.session_probe_enable_log_rotation)
    , param_real_alternate_shell(params.real_alternate_shell)
    , param_real_working_dir(params.real_working_dir)
    , param_lang(params.lang)
    , param_bogus_refresh_rect_ex(params.bogus_refresh_rect_ex)
    , param_show_maximized(params.show_maximized)
    , param_allow_multiple_handshake(params.session_probe_allow_multiple_handshake)
    , param_enable_crash_dump(params.session_probe_enable_crash_dump)
    , param_handle_usage_limit(params.session_probe_handle_usage_limit)
    , param_memory_usage_limit(params.session_probe_memory_usage_limit)
    , front(front)
    , mod(mod)
    , rdp(rdp)
    , file_system_virtual_channel(file_system_virtual_channel)
    , extra_system_processes(params.session_probe_extra_system_processes)
    , outbound_connection_monitor_rules(
          params.session_probe_outbound_connection_monitoring_rules)
    , process_monitor_rules(
          params.session_probe_process_monitoring_rules)
    , gen(gen)
    , session_reactor(session_reactor)
    {
        if (bool(this->verbose & RDPVerbose::sesprobe)) {
            LOG(LOG_INFO,
                "SessionProbeVirtualChannel::SessionProbeVirtualChannel: "
                    "timeout=%" PRId64 " fallback_timeout=%" PRId64
                    " effective_timeout=%" PRId64 " on_launch_failure=%d",
                params.session_probe_launch_timeout.count(),
                params.session_probe_launch_fallback_timeout.count(),
                this->session_probe_effective_launch_timeout.count(),
                static_cast<int>(this->param_session_probe_on_launch_failure));
        }
    }

    bool has_been_launched() const {
        return this->session_probe_ready;
    }

    void start_launch_timeout_timer()
    {
        if ((this->session_probe_effective_launch_timeout.count() > 0) &&
            !this->session_probe_ready) {
            if (bool(this->verbose & RDPVerbose::sesprobe)) {
                LOG(LOG_INFO, "SessionProbeVirtualChannel::start_launch_timeout_timer");
            }

            if (!this->session_probe_launch_timeout_timer_started) {
                this->session_probe_timer = this->session_reactor.create_timer(std::ref(*this))
                .set_delay(this->session_probe_effective_launch_timeout)
                .on_action([](auto ctx, SessionProbeVirtualChannel& self){
                    self.process_event_launch();
                    return ctx.ready_to(self.session_probe_effective_launch_timeout);
                });
                this->session_probe_launch_timeout_timer_started = true;
            }
        }
    }

protected:
    const char* get_reporting_reason_exchanged_data_limit_reached() const
        override
    {
        return "";
    }

public:
    void give_additional_launch_time() {
        if (!this->session_probe_ready && this->session_probe_timer) {
            this->session_probe_timer->set_delay(this->session_probe_effective_launch_timeout);

            if (bool(this->verbose & RDPVerbose::sesprobe)) {
                LOG(LOG_INFO,
                    "SessionProbeVirtualChannel::give_additional_launch_time");
            }
        }
    }

    bool is_disconnection_reconnection_required() {
        return this->disconnection_reconnection_required;
    }

    void request_keep_alive() {
        this->session_probe_keep_alive_received = false;

        {
            StaticOutStream<1024> out_s;

            const size_t message_length_offset = out_s.get_offset();
            out_s.out_skip_bytes(sizeof(uint16_t));

            {
                const char string[] = "Request=Keep-Alive";
                out_s.out_copy_bytes(string, sizeof(string) - 1u);
            }

            out_s.out_clear_bytes(1);   // Null-terminator.

            out_s.set_out_uint16_le(
                out_s.get_offset() - message_length_offset -
                    sizeof(uint16_t),
                message_length_offset);

            this->send_message_to_server(out_s.get_offset(),
                CHANNELS::CHANNEL_FLAG_FIRST | CHANNELS::CHANNEL_FLAG_LAST,
                out_s.get_data(), out_s.get_offset());
        }

        if (bool(this->verbose & RDPVerbose::sesprobe_repetitive)) {
            LOG(LOG_INFO,
                "SessionProbeVirtualChannel::request_keep_alive: "
                    "Session Probe keep alive requested");
        }

        this->session_probe_timer->set_delay(this->param_session_probe_keepalive_timeout);
    }

    bool client_input_disabled_because_session_probe_keepalive_is_missing = false;

    void process_event_launch()
    {
        LOG(((this->param_session_probe_on_launch_failure ==
                SessionProbeOnLaunchFailure::disconnect_user) ?
                LOG_ERR : LOG_WARNING),
            "SessionProbeVirtualChannel::process_event: "
                "Session Probe is not ready yet!");

        error_type err_id = ERR_SESSION_PROBE_LAUNCH;

        if (this->session_probe_stop_launch_sequence_notifier) {
            this->session_probe_stop_launch_sequence_notifier->stop(false, err_id);
            this->session_probe_stop_launch_sequence_notifier = nullptr;
        }

        const bool disable_input_event     = false;
        const bool disable_graphics_update = false;
        const bool need_full_screen_update =
            this->mod.disable_input_event_and_graphics_update(
                disable_input_event, disable_graphics_update);

        if (this->param_session_probe_on_launch_failure
         != SessionProbeOnLaunchFailure::ignore_and_continue) {
            throw Error(err_id);
        }

        if (need_full_screen_update) {
            if (bool(this->verbose & RDPVerbose::sesprobe)) {
                LOG(LOG_INFO,
                    "SessionProbeVirtualChannel::process_event: "
                        "Force full screen update. Rect=(0, 0, %u, %u)",
                    this->param_front_width, this->param_front_height);
            }
            this->mod.rdp_input_invalidate(Rect(0, 0,
                this->param_front_width, this->param_front_height));
        }
    }

    void process_event_ready()
    {
        if (!this->session_probe_keep_alive_received) {
            if (!this->client_input_disabled_because_session_probe_keepalive_is_missing) {
                const bool disable_input_event     = false;
                const bool disable_graphics_update = false;
                this->mod.disable_input_event_and_graphics_update(
                    disable_input_event, disable_graphics_update);

                LOG(LOG_ERR,
                    "SessionProbeVirtualChannel::process_event: "
                        "No keep alive received from Session Probe!");
            }

            if (!this->disconnection_reconnection_required) {
                if (this->session_probe_ending_in_progress) {
                    this->rdp.sespro_ending_in_progress();
                    return ;
                }

                if (SessionProbeOnKeepaliveTimeout::disconnect_user ==
                    this->param_session_probe_on_keepalive_timeout) {
                    this->report_message.report("SESSION_PROBE_KEEPALIVE_MISSED", "");
                }
                else if (SessionProbeOnKeepaliveTimeout::freeze_connection_and_wait ==
                            this->param_session_probe_on_keepalive_timeout) {

                    if (!this->client_input_disabled_because_session_probe_keepalive_is_missing) {
                        const bool disable_input_event     = true;
                        const bool disable_graphics_update = true;
                            this->mod.disable_input_event_and_graphics_update(
                                disable_input_event, disable_graphics_update);

                        this->client_input_disabled_because_session_probe_keepalive_is_missing = true;

                        this->freeze_mod_screen = this->session_reactor
                        .create_graphic_event(mod.get_dim())
                        .on_action(jln::one_shot([](gdi::GraphicApi& drawable, Dimension const& dim){
                            gdi_freeze_screen(drawable, dim);
                        }));
                    }
                    this->request_keep_alive();
                    this->mod.display_osd_message("No keep alive received from Session Probe!");
                }
                else {
                    this->front.session_probe_started(false);
                }
            }
        }
        else {
            this->request_keep_alive();
        }
    }

    static bool parse_server_message(const char * svr_msg, std::string & order_ref, std::vector<std::string> & parameters_ref) {
        order_ref.clear();
        parameters_ref.clear();

        const char * separator = strchr(svr_msg, '=');

        if (separator) {
            order_ref.assign(svr_msg, separator - svr_msg);

            const char * params = (separator + 1);

            /** TODO
             * for (r : get_split(separator, this->server_message.c_str() + this->server_message.size(), '\ x01')) {
             *     parameters.push_back({r.begin(), r.end()});
             * }
             */
            while ((separator = ::strchr(params, '\x01')) != nullptr) {
                parameters_ref.emplace_back(params, separator - params);

                params = (separator + 1);
            }
            parameters_ref.emplace_back(params);
        }
        else {
            order_ref.assign(svr_msg);
        }

        return order_ref.length();
    }

    template <class T>
    void send_client_message(T t) {
        StaticOutStream<8192> out_s;

        const size_t message_length_offset = out_s.get_offset();
        out_s.out_skip_bytes(sizeof(uint16_t));

        t(out_s);

        out_s.out_clear_bytes(1);   // Null-terminator.

        out_s.set_out_uint16_le(
            out_s.get_offset() - message_length_offset -
                sizeof(uint16_t),
            message_length_offset);

        this->send_message_to_server(out_s.get_offset(),
            CHANNELS::CHANNEL_FLAG_FIRST | CHANNELS::CHANNEL_FLAG_LAST,
            out_s.get_data(), out_s.get_offset());
    }

    void process_server_message(uint32_t total_length,
        uint32_t flags, const uint8_t* chunk_data,
        uint32_t chunk_data_length,
        std::unique_ptr<AsynchronousTask>& out_asynchronous_task) override
    {
        (void)out_asynchronous_task;

        if (bool(this->verbose & RDPVerbose::sesprobe)) {
            LOG(LOG_INFO,
                "SessionProbeVirtualChannel::process_server_message: "
                    "total_length=%u flags=0x%08X chunk_data_length=%u",
                total_length, flags, chunk_data_length);
        }

        if (bool(this->verbose & RDPVerbose::sesprobe_dump)) {
            const bool send              = false;
            const bool from_or_to_client = false;
            ::msgdump_c(send, from_or_to_client, total_length, flags,
                chunk_data, chunk_data_length);
        }

        InStream chunk(chunk_data, chunk_data_length);

        uint16_t message_length = chunk.in_uint16_le();
        this->server_message.reserve(message_length);

        if (flags & CHANNELS::CHANNEL_FLAG_FIRST) {
            this->server_message.clear();
        }

        this->server_message.append(char_ptr_cast(chunk.get_current()),
            chunk.in_remain());

        if (!(flags & CHANNELS::CHANNEL_FLAG_LAST)) {
            return;
        }

        while (this->server_message.back() == '\0') {
            this->server_message.pop_back();
        }
        if (bool(this->verbose & RDPVerbose::sesprobe)) {
            LOG(LOG_INFO,
                "SessionProbeVirtualChannel::process_server_message: \"%s\"",
                this->server_message.c_str());
        }

        // TODO string_view
        std::string              order_;
        // TODO vector<string_view>
        std::vector<std::string> parameters_;
        const bool parse_server_message_result =
            parse_server_message(this->server_message.c_str(), order_, parameters_);
        if (!parse_server_message_result) {
            LOG(LOG_WARNING,
                "SessionProbeVirtualChannel::process_server_message: "
                    "Failed to parse server message. Message=\"%s\"", this->server_message.c_str());
            return;
        }

        if (!::strcasecmp(order_.c_str(), "Options") && parameters_.size()) {
            this->options = ::strtoul(parameters_[0].c_str(), nullptr, 10);

            if (bool(this->verbose & RDPVerbose::sesprobe)) {
                LOG(LOG_INFO, "SessionProbeVirtualChannel::process_server_message: Options=0x%X",
                    this->options);
            }
        }
        else if (!::strcasecmp(order_.c_str(), "Request") && parameters_.size()) {
            if (!::strcasecmp(parameters_[0].c_str(), "Hello")) {
                LOG(LOG_INFO,
                    "SessionProbeVirtualChannel::process_server_message: "
                        "Session Probe is ready.");

                uint32_t remote_reconnection_cookie = INVALID_RECONNECTION_COOKIE;
                if (parameters_.size() > 1) {
                    remote_reconnection_cookie =
                        ::strtoul(parameters_[1].c_str(), nullptr, 10);
                }
<<<<<<< HEAD

                this->session_probe_timer.reset();
                if (this->param_session_probe_keepalive_timeout.count()) {
                    this->session_probe_timer = this->session_reactor.create_timer(std::ref(*this))
                    .set_delay(this->param_session_probe_keepalive_timeout)
                    .on_action([](auto ctx, SessionProbeVirtualChannel& self){
                        self.process_event_ready();
                        return ctx.ready_to(self.param_session_probe_keepalive_timeout);
                    });
                }
                this->session_probe_ready = true;
            }

            this->front.session_probe_started(true);

            const bool disable_input_event     = false;
            const bool disable_graphics_update = false;
            if (this->mod.disable_input_event_and_graphics_update(
                    disable_input_event, disable_graphics_update)) {
=======
>>>>>>> 5eb509ce
                if (bool(this->verbose & RDPVerbose::sesprobe)) {
                    LOG(LOG_INFO,
                        "SessionProbeVirtualChannel::process_server_message: "
                            "LocalCookie=0x%X RemoteCookie=0x%X",
                        this->reconnection_cookie, remote_reconnection_cookie);
                }

                if (bool(this->verbose & RDPVerbose::sesprobe)) {
                    LOG(LOG_INFO, "SessionProbeVirtualChannel::process_server_message: Options=0x%X",
                        this->options);
                }

                bool const delay_disabled_launch_mask = (options & OPTION_DELAY_DISABLED_LAUNCH_MASK);

<<<<<<< HEAD
            if (this->param_session_probe_keepalive_timeout.count() > 0) {
                {
                    StaticOutStream<1024> out_s;
=======

                error_type err_id = NO_ERROR;
>>>>>>> 5eb509ce

                if (this->session_probe_ready) {
                    LOG(LOG_INFO,
                        "SessionProbeVirtualChannel::process_server_message: "
                            "Session Probe reconnection detect.");

                    if (!this->param_allow_multiple_handshake &&
                        (this->reconnection_cookie != remote_reconnection_cookie)) {
                        this->report_message.report("SESSION_PROBE_RECONNECTION", "");
                    }
                }
                else {
                    if (this->session_probe_stop_launch_sequence_notifier) {
                        this->session_probe_stop_launch_sequence_notifier->stop(true, err_id);
                        this->session_probe_stop_launch_sequence_notifier = nullptr;
                    }

                    this->session_probe_ready = true;
                }

<<<<<<< HEAD
                this->session_probe_timer->set_delay(this->param_session_probe_keepalive_timeout);
            }
            else {
                this->session_probe_timer.reset();
            }
=======
                this->front.session_probe_started(true);
>>>>>>> 5eb509ce

                if (!delay_disabled_launch_mask) {
                    const bool disable_input_event     = false;
                    const bool disable_graphics_update = false;
                    if (this->mod.disable_input_event_and_graphics_update(
                            disable_input_event, disable_graphics_update)) {
                        if (bool(this->verbose & RDPVerbose::sesprobe)) {
                            LOG(LOG_INFO,
                                "SessionProbeVirtualChannel::process_server_message: "
                                    "Force full screen update. Rect=(0, 0, %u, %u)",
                                this->param_front_width, this->param_front_height);
                        }
                        if (this->param_bogus_refresh_rect_ex) {
                            this->mod.rdp_suppress_display_updates();
                            this->mod.rdp_allow_display_updates(0, 0,
                                this->param_front_width, this->param_front_height);
                        }
                        this->mod.rdp_input_invalidate(Rect(0, 0,
                            this->param_front_width, this->param_front_height));
                    }
                }

                this->file_system_virtual_channel.disable_session_probe_drive();

                this->session_probe_event.reset_trigger_time();

                if (this->param_session_probe_keepalive_timeout.count() > 0) {
                    send_client_message([](OutStream & out_s) {
                            const char cstr[] = "Request=Keep-Alive";
                            out_s.out_copy_bytes(cstr, sizeof(cstr) - 1u);
                        });

                    if (bool(this->verbose & RDPVerbose::sesprobe_repetitive)) {
                        LOG(LOG_INFO,
                            "SessionProbeVirtualChannel::process_event: "
                                "Session Probe keep alive requested");
                    }

                    this->session_probe_event.set_trigger_time(
                        std::chrono::duration_cast<std::chrono::microseconds>(
                            this->param_session_probe_keepalive_timeout).count());
                }

                send_client_message([](OutStream & out_s) {
                        const char cstr[] = "Version=" "1" "\x01" "3";
                        out_s.out_copy_bytes(cstr, sizeof(cstr) - 1u);
                    });

                send_client_message([](OutStream & out_s) {
                        {
                            const char cstr[] = "ExtraInfo=";
                            out_s.out_copy_bytes(cstr, sizeof(cstr) - 1u);
                        }

                        {
                            char cstr[128];
                            std::snprintf(cstr, sizeof(cstr), "%d", ::getpid());
                            out_s.out_copy_bytes(cstr, strlen(cstr));
                        }
                    });

                send_client_message([this](OutStream & out_s) {
                        {
                            const char cstr[] = "AutomaticallyEndDisconnectedSession=";
                            out_s.out_copy_bytes(cstr, sizeof(cstr) - 1u);
                        }

                        if (this->param_session_probe_end_disconnected_session) {
                            const char cstr[] = "Yes";
                            out_s.out_copy_bytes(cstr, sizeof(cstr) - 1u);
                        }
                        else {
                            const char cstr[] = "No";
                            out_s.out_copy_bytes(cstr, sizeof(cstr) - 1u);
                        }
                    });

                {
                    unsigned int const disconnect_session_limit =
                        (this->param_real_alternate_shell.empty() ?
                         // Normal RDP session
                         this->param_session_probe_disconnected_session_limit.count() :
                         // Application session
                         this->param_session_probe_disconnected_application_limit.count());

                    if (disconnect_session_limit) {
                        send_client_message([disconnect_session_limit](OutStream & out_s) {
                                {
                                    const char cstr[] = "DisconnectedSessionLimit=";
                                    out_s.out_copy_bytes(cstr, sizeof(cstr) - 1u);
                                }

                                {
                                    char cstr[128];
                                    std::snprintf(cstr, sizeof(cstr), "%u",
                                        disconnect_session_limit);
                                    out_s.out_copy_bytes(cstr, strlen(cstr));
                                }
                            });
                    }
                }

                if (this->param_session_probe_idle_session_limit.count()) {
                    send_client_message([this](OutStream & out_s) {
                            {
                                const char cstr[] = "IdleSessionLimit=";
                                out_s.out_copy_bytes(cstr, sizeof(cstr) - 1u);
                            }

                            {
                                char cstr[128];
                                std::snprintf(cstr, sizeof(cstr), "%" PRId64,
                                    this->param_session_probe_idle_session_limit.count());
                                out_s.out_copy_bytes(cstr, strlen(cstr));
                            }
                        });
                }

                {
                    this->reconnection_cookie = this->gen.rand32();
                    if (INVALID_RECONNECTION_COOKIE == this->reconnection_cookie)
                        this->reconnection_cookie &= ~(0x80000000);

                    send_client_message([this](OutStream & out_s) {
                            {
                                const char cstr[] = "ReconnectionCookie=";
                                out_s.out_copy_bytes(cstr, sizeof(cstr) - 1u);
                            }

                            {
                                char cstr[128];
                                std::snprintf(cstr, sizeof(cstr), "%u",
                                    this->reconnection_cookie);
                                out_s.out_copy_bytes(cstr, strlen(cstr));
                            }
                        });
                }

                send_client_message([this](OutStream & out_s) {
                        {
                            const char cstr[] = "EnableCrashDump=";
                            out_s.out_copy_bytes(cstr, sizeof(cstr) - 1u);
                        }

                        if (this->param_enable_crash_dump) {
                            const char cstr[] = "Yes";
                            out_s.out_copy_bytes(cstr, sizeof(cstr) - 1u);
                        }
                        else {
                            const char cstr[] = "No";
                            out_s.out_copy_bytes(cstr, sizeof(cstr) - 1u);
                        }
                    });

                send_client_message([this](OutStream & out_s) {
                        {
                            const char cstr[] = "Bushido=";
                            out_s.out_copy_bytes(cstr, sizeof(cstr) - 1u);
                        }

                        {
                            char cstr[128];
                            std::snprintf(cstr, sizeof(cstr), "%u" "\x01" "%u",
                                this->param_handle_usage_limit,
                                this->param_memory_usage_limit);
                            out_s.out_copy_bytes(cstr, strlen(cstr));
                        }
                    });
            }
            else if (!::strcasecmp(parameters_[0].c_str(), "DisableLaunchMask")) {
                const bool disable_input_event     = false;
                const bool disable_graphics_update = false;
                if (this->mod.disable_input_event_and_graphics_update(
                        disable_input_event, disable_graphics_update)) {
                    if (bool(this->verbose & RDPVerbose::sesprobe)) {
                        LOG(LOG_INFO,
                            "SessionProbeVirtualChannel::process_server_message: "
                                "Force full screen update. Rect=(0, 0, %u, %u)",
                            this->param_front_width, this->param_front_height);
                    }
                    if (this->param_bogus_refresh_rect_ex) {
                        this->mod.rdp_suppress_display_updates();
                        this->mod.rdp_allow_display_updates(0, 0,
                            this->param_front_width, this->param_front_height);
                    }
                    this->mod.rdp_input_invalidate(Rect(0, 0,
                        this->param_front_width, this->param_front_height));
                }
            }
            else if (!::strcasecmp(parameters_[0].c_str(), "Get target informations")) {
                send_client_message([this](OutStream & out_s) {
                        {
                            const char cstr[] = "TargetInformations=";
                            out_s.out_copy_bytes(cstr, sizeof(cstr) - 1u);
                        }

                        out_s.out_copy_bytes(this->param_target_informations.data(),
                            this->param_target_informations.size());
                    });
            }
            else if (!::strcasecmp(parameters_[0].c_str(), "Get startup application")) {
                if (this->param_real_alternate_shell.compare(
                         "[None]") ||
                    this->start_application_started) {
                    send_client_message([this](OutStream & out_s) {
                            {
                                const char cstr[] = "StartupApplication=";
                                out_s.out_copy_bytes(cstr, sizeof(cstr) - 1u);
                            }

                            if (this->param_real_alternate_shell.empty()) {
                                const char cstr[] = "[Windows Explorer]";
                                out_s.out_copy_bytes(cstr, sizeof(cstr) - 1u);
                            }
                            else if (!this->param_real_alternate_shell.compare("[None]")) {
                                const char cstr[] = "[None]";
                                out_s.out_copy_bytes(cstr, sizeof(cstr) - 1u);
                            }
                            else {
                                if (!this->param_real_working_dir.empty()) {
                                    out_s.out_copy_bytes(
                                        this->param_real_working_dir.data(),
                                        this->param_real_working_dir.size());
                                }
                                out_s.out_uint8('\x01');

                                out_s.out_copy_bytes(
                                    this->param_real_alternate_shell.data(),
                                    this->param_real_alternate_shell.size());

                                if (0x0102 <= this->other_version) {
                                    if (!this->param_show_maximized) {
                                        out_s.out_uint8('\x01');

                                        const char cstr[] = "Normal";
                                        out_s.out_copy_bytes(cstr, sizeof(cstr) - 1u);
                                    }
                                }
                            }
                        });
                }

                this->start_application_query_processed = true;
            }
            else if (!::strcasecmp(parameters_[0].c_str(), "Disconnection-Reconnection")) {
                if (bool(this->verbose & RDPVerbose::sesprobe)) {
                    LOG(LOG_INFO,
                        "SessionProbeVirtualChannel::process_server_message: "
                            "Disconnection-Reconnection required.");
                }

                this->disconnection_reconnection_required = true;

                send_client_message([this](OutStream & out_s) {
                        const char cstr[] = "Confirm=Disconnection-Reconnection";
                        out_s.out_copy_bytes(cstr, sizeof(cstr) - 1u);
                    });
            }
            else if (!::strcasecmp(parameters_[0].c_str(), "Get extra system process") &&
                     (2 <= parameters_.size())) {
                const unsigned int proc_index =
                    ::strtoul(parameters_[1].c_str(), nullptr, 10);

                // ExtraSystemProcess=ProcIndex\x01ErrorCode[\x01ProcName]
                // ErrorCode : 0 on success. -1 if an error occurred.

                send_client_message([this, proc_index](OutStream & out_s) {
                        {
                            const char cstr[] = "ExtraSystemProcess=";
                            out_s.out_copy_bytes(cstr, sizeof(cstr) - 1u);
                        }

                        std::string name;

                        const bool result =
                            this->extra_system_processes.get(proc_index, name);

                        {
                            const int error_code = (result ? 0 : -1);
                            char cstr[128];
                            std::snprintf(cstr, sizeof(cstr), "%u" "\x01" "%d",
                                proc_index, error_code);
                            out_s.out_copy_bytes(cstr, strlen(cstr));
                        }

                        if (result) {
                            char cstr[1024];
                            std::snprintf(cstr, sizeof(cstr), "\x01" "%s",
                                name.c_str());
                            out_s.out_copy_bytes(cstr, strlen(cstr));
                        }
                    });
            }
            else if (!::strcasecmp(parameters_[0].c_str(), "Get outbound connection monitoring rule") &&
                     (2 <= parameters_.size())) {
                const unsigned int rule_index =
                    ::strtoul(parameters_[1].c_str(), nullptr, 10);

                // OutboundConnectionMonitoringRule=RuleIndex\x01ErrorCode[\x01RuleType\x01HostAddrOrSubnet\x01Port]
                // RuleType  : 0 - notify, 1 - deny, 2 - allow.
                // ErrorCode : 0 on success. -1 if an error occurred.

                send_client_message([this, rule_index](OutStream & out_s) {
                        {
                            const char cstr[] = "OutboundConnectionMonitoringRule=";
                            out_s.out_copy_bytes(cstr, sizeof(cstr) - 1u);
                        }

                        unsigned int type = 0;
                        std::string  host_address_or_subnet;
                        std::string  port_range;
                        std::string  description;

                        const bool result =
                            this->outbound_connection_monitor_rules.get(
                                rule_index, type, host_address_or_subnet, port_range,
                                description);

                        {
                            const int error_code = (result ? 0 : -1);
                            char cstr[128];
                            std::snprintf(cstr, sizeof(cstr), "%u" "\x01" "%d",
                                rule_index, error_code);
                            out_s.out_copy_bytes(cstr, strlen(cstr));
                        }

                        if (result) {
                            char cstr[1024];
                            std::snprintf(cstr, sizeof(cstr), "\x01" "%u" "\x01" "%s" "\x01" "%s",
                                type, host_address_or_subnet.c_str(), port_range.c_str());
                            out_s.out_copy_bytes(cstr, strlen(cstr));
                        }
                    });
            }
            else if (!::strcasecmp(parameters_[0].c_str(), "Get process monitoring rule") &&
                     (2 <= parameters_.size())) {
                const unsigned int rule_index =
                    ::strtoul(parameters_[1].c_str(), nullptr, 10);

                // ProcessMonitoringRule=RuleIndex\x01ErrorCode[\x01RuleType\x01Pattern]
                // RuleType  : 0 - notify, 1 - deny.
                // ErrorCode : 0 on success. -1 if an error occurred.

                send_client_message([this, rule_index](OutStream & out_s) {
                        {
                            const char cstr[] = "ProcessMonitoringRule=";
                            out_s.out_copy_bytes(cstr, sizeof(cstr) - 1u);
                        }

                        unsigned int type = 0;
                        std::string  pattern;
                        std::string  description;

                        const bool result =
                            this->process_monitor_rules.get(
                                rule_index, type, pattern, description);

                        {
                            const int error_code = (result ? 0 : -1);
                            char cstr[128];
                            std::snprintf(cstr, sizeof(cstr), "%u" "\x01" "%d",
                                rule_index, error_code);
                            out_s.out_copy_bytes(cstr, strlen(cstr));
                        }

                        if (result) {
                            char cstr[1024];
                            std::snprintf(cstr, sizeof(cstr), "\x01" "%u" "\x01" "%s",
                                type, pattern.c_str());
                            out_s.out_copy_bytes(cstr, strlen(cstr));
                        }
                    });
            }
            else {
                LOG(LOG_INFO,
                    "SessionProbeVirtualChannel::process_server_message: "
                        "Unexpected request. Message=\"%s\"",
                    this->server_message.c_str());
            }
        }
        else if (!::strcasecmp(order_.c_str(), "ExecuteResult") && (4 <= parameters_.size())) {
            this->rdp.sespro_rail_exec_result(
                    ::atoi(parameters_[3].c_str()),
                    parameters_[0].c_str(),
                    ::atoi(parameters_[1].c_str()),
                    ::atoi(parameters_[2].c_str())
                );
        }
        else if (!::strcasecmp(order_.c_str(), "ExtraInfo") && parameters_.size()) {
            LOG(LOG_INFO,
                "SessionProbeVirtualChannel::process_server_message: "
                    "SessionProbePID=%s",
                parameters_[0].c_str());
        }
        else if (!::strcasecmp(order_.c_str(), "Version") && (2 <= parameters_.size())) {
            const uint8_t major = uint8_t(::strtoul(parameters_[0].c_str(), nullptr, 10));
            const uint8_t minor = uint8_t(::strtoul(parameters_[1].c_str(), nullptr, 10));

            this->other_version = ((major << 8) | minor);

            if (bool(this->verbose & RDPVerbose::sesprobe)) {
                LOG(LOG_INFO,
                    "SessionProbeVirtualChannel::process_server_message: "
                        "OtherVersion=%u.%u",
                    unsigned(major), unsigned(minor));
            }

            if (this->param_session_probe_enable_log) {
                send_client_message([this](OutStream & out_s) {
                        {
                            const char cstr[] = "EnableLog=Yes";
                            out_s.out_copy_bytes(cstr, sizeof(cstr) - 1u);
                        }

                        if (this->param_session_probe_enable_log_rotation) {
                            if (0x0103 <= this->other_version) {
                                out_s.out_uint8('\x01');

                                const char cstr[] = "Yes";
                                out_s.out_copy_bytes(cstr, sizeof(cstr) - 1u);
                            }
                            else {
                                LOG(LOG_INFO,
                                    "SessionProbeVirtualChannel::process_event: "
                                        "Log file rotation is not supported by Session Probe! OtherVersion=0x%X",
                                    this->other_version);
                            }
                        }
                    });
            }
        }
        else if (!::strcasecmp(order_.c_str(), "Log") && parameters_.size()) {
            LOG(LOG_INFO, "SessionProbe: %s", parameters_[0].c_str());
        }
        else if (!::strcasecmp(order_.c_str(), "KeepAlive") && parameters_.size() &&
                 !::strcasecmp(parameters_[0].c_str(), "OK")) {
            if (bool(this->verbose & RDPVerbose::sesprobe_repetitive)) {
                LOG(LOG_INFO,
                    "SessionProbeVirtualChannel::process_server_message: "
                        "Recevied Keep-Alive from Session Probe.");
            }
            this->session_probe_keep_alive_received = true;

            if (this->client_input_disabled_because_session_probe_keepalive_is_missing) {
                const bool disable_input_event     = false;
                const bool disable_graphics_update = false;
                 this->mod.disable_input_event_and_graphics_update(
                     disable_input_event, disable_graphics_update);

                std::string string_message;
                this->mod.display_osd_message(string_message);

                this->mod.rdp_input_invalidate(Rect(0, 0,
                    this->param_front_width, this->param_front_height));

                this->request_keep_alive();

                this->client_input_disabled_because_session_probe_keepalive_is_missing = false;
            }
        }
        else if (!::strcasecmp(order_.c_str(), "SESSION_ENDING_IN_PROGRESS")) {
            auto info = key_qvalue_pairs({
                {"type", "SESSION_ENDING_IN_PROGRESS"},
            });

            this->report_message.log5(info);

            if (bool(this->verbose & RDPVerbose::sesprobe)) {
                LOG(LOG_INFO, "%s", info);
            }

            this->session_probe_ending_in_progress = true;
        }
        else {
            this->front.session_update({this->server_message.c_str(), this->server_message.size()});

            bool message_format_invalid = false;

            if (parameters_.size()) {
                if (!::strcasecmp(order_.c_str(), "PASSWORD_TEXT_BOX_GET_FOCUS")) {
                    auto info = key_qvalue_pairs({
                        {"type",   "PASSWORD_TEXT_BOX_GET_FOCUS"},
                        {"status", parameters_[0]},
                    });

                    this->report_message.log5(info);

                    if (bool(this->verbose & RDPVerbose::sesprobe)) {
                        LOG(LOG_INFO, "%s", info);
                    }

                    if (parameters_.size() == 1) {
                        this->front.set_focus_on_password_textbox(
                            !::strcasecmp(parameters_[0].c_str(), "yes"));
                    }
                    else {
                        message_format_invalid = true;
                    }
                }
                else if (!::strcasecmp(order_.c_str(), "UAC_PROMPT_BECOME_VISIBLE")) {
                    if (parameters_.size() == 1) {
                        auto info = key_qvalue_pairs({
                            {"type",   "UAC_PROMPT_BECOME_VISIBLE"},
                            {"status", parameters_[0]},
                        });

                        this->report_message.log5(info);

                        if (bool(this->verbose & RDPVerbose::sesprobe)) {
                            LOG(LOG_INFO, "%s", info);
                        }

                        this->front.set_consent_ui_visible(!::strcasecmp(parameters_[0].c_str(), "yes"));
                    }
                    else {
                        message_format_invalid = true;
                    }
                }
                else if (!::strcasecmp(order_.c_str(), "INPUT_LANGUAGE")) {
                    if (parameters_.size() == 2) {
                        auto info = key_qvalue_pairs({
                            {"type",         "INPUT_LANGUAGE"},
                            {"identifier",   parameters_[0]},
                            {"display_name", parameters_[1]},
                        });

                        this->report_message.log5(info);

                        if (bool(this->verbose & RDPVerbose::sesprobe)) {
                            LOG(LOG_INFO, "%s", info);
                        }

                        this->front.set_keylayout(
                            ::strtol(parameters_[0].c_str(), nullptr, 16));
                    }
                    else {
                        message_format_invalid = true;
                    }
                }
                else if (!::strcasecmp(order_.c_str(), "NEW_PROCESS") ||
                         !::strcasecmp(order_.c_str(), "COMPLETED_PROCESS")) {
                    if (parameters_.size() == 1) {
                        auto info = key_qvalue_pairs({
                            {"type",         order_.c_str()},
                            {"command_line", parameters_[0]},
                        });

                        this->report_message.log5(info);

                        if (bool(this->verbose & RDPVerbose::sesprobe)) {
                            LOG(LOG_INFO, "%s", info);
                        }
                    }
                    else {
                        message_format_invalid = true;
                    }
                }
                else if (!::strcasecmp(order_.c_str(), "STARTUP_APPLICATION_FAIL_TO_RUN")) {
                    if (parameters_.size() == 2) {
                        auto info = key_qvalue_pairs({
                            {"type",             "STARTUP_APPLICATION_FAIL_TO_RUN"},
                            {"application_name", parameters_[0]},
                            {"raw_result",       parameters_[1]},
                        });

                        this->report_message.log5(info);

                        if (bool(this->verbose & RDPVerbose::sesprobe)) {
                            LOG(LOG_INFO, "%s", info);
                        }

                        LOG(LOG_ERR,
                            "Session Probe failed to run startup application: %s", info);

                        this->report_message.report(
                            "SESSION_PROBE_RUN_STARTUP_APPLICATION_FAILED", "");
                    }
                    else {
                        message_format_invalid = true;
                    }
                }
                else if (!::strcasecmp(order_.c_str(), "STARTUP_APPLICATION_FAIL_TO_RUN_2")) {
                    if (parameters_.size() == 3) {
                        auto info = key_qvalue_pairs({
                            {"type",               "STARTUP_APPLICATION_FAIL_TO_RUN"},
                            {"application_name",   parameters_[0]},
                            {"raw_result",         parameters_[1]},
                            {"raw_result_message", parameters_[2]},
                        });

                        this->report_message.log5(info);

                        if (bool(this->verbose & RDPVerbose::sesprobe)) {
                            LOG(LOG_INFO, "%s", info);
                        }

                        LOG(LOG_ERR,
                            "Session Probe failed to run startup application: %s", info);

                        this->report_message.report(
                            "SESSION_PROBE_RUN_STARTUP_APPLICATION_FAILED", "");
                    }
                    else {
                        message_format_invalid = true;
                    }
                }
                else if (!::strcasecmp(order_.c_str(), "OUTBOUND_CONNECTION_BLOCKED")) {
                    if (parameters_.size() == 2) {
                        auto info = key_qvalue_pairs({
                            {"type",             "OUTBOUND_CONNECTION_BLOCKED"},
                            {"rule",             parameters_[0]},
                            {"application_name", parameters_[1]},
                        });

                        this->report_message.log5(info);

                        if (bool(this->verbose & RDPVerbose::sesprobe)) {
                            LOG(LOG_INFO, "%s", info);
                        }
                    }
                    else {
                        message_format_invalid = true;
                    }
                }
                else if (!::strcasecmp(order_.c_str(), "OUTBOUND_CONNECTION_DETECTED")) {
                    if (parameters_.size() == 2) {
                        auto info = key_qvalue_pairs({
                            {"type",             "OUTBOUND_CONNECTION_DETECTED"},
                            {"rule",             parameters_[0]},
                            {"application_name", parameters_[1]}
                            });

                        this->report_message.log5(info);

                        if (bool(this->verbose & RDPVerbose::sesprobe)) {
                            LOG(LOG_INFO, "%s", info);
                        }

                        char message[4096];

                        REDEMPTION_DIAGNOSTIC_PUSH
                        REDEMPTION_DIAGNOSTIC_GCC_IGNORE("-Wformat-nonliteral")
                        std::snprintf(message, sizeof(message),
                            TR(trkeys::process_interrupted_security_policies,
                                this->param_lang),
                            parameters_[1].c_str());
                        REDEMPTION_DIAGNOSTIC_POP

                        std::string string_message = message;
                        this->mod.display_osd_message(string_message);
                    }
                    else {
                        message_format_invalid = true;
                    }
                }
                else if (!::strcasecmp(order_.c_str(), "OUTBOUND_CONNECTION_BLOCKED_2") ||
                         !::strcasecmp(order_.c_str(), "OUTBOUND_CONNECTION_DETECTED_2")) {
                    bool deny = (!::strcasecmp(order_.c_str(), "OUTBOUND_CONNECTION_BLOCKED_2"));

                    if ((!deny && (parameters_.size() == 5)) ||
                        (deny && (parameters_.size() == 6))) {
                        unsigned int type = 0;
                        std::string  host_address_or_subnet;
                        std::string  port_range;
                        std::string  description;

                        const bool result =
                            this->outbound_connection_monitor_rules.get(
                                ::strtoul(parameters_[0].c_str(), nullptr, 10),
                                type, host_address_or_subnet, port_range,
                                description);

                        if (result) {
                            auto info = key_qvalue_pairs({
                                {"type",         order_.c_str()},
                                {"rule",         description},
                                {"app_name",     parameters_[1]},
                                {"app_cmd_line", parameters_[2]},
                                {"dst_addr",     parameters_[3]},
                                {"dst_port",     parameters_[4]},
                                });

                            this->report_message.log5(info);

                            {
                                char message[4096];

                                // rule, app_name, app_cmd_line, dst_addr, dst_port
                                snprintf(message, sizeof(message), "%s|%s|%s|%s|%s",
                                    description.c_str(), parameters_[1].c_str(), parameters_[2].c_str(),
                                    parameters_[3].c_str(), parameters_[4].c_str());

                                this->report_message.report(
                                    (deny ? "FINDCONNECTION_DENY" : "FINDCONNECTION_NOTIFY"),
                                    message);
                            }

                            if (bool(this->verbose & RDPVerbose::sesprobe)) {
                                LOG(LOG_INFO, "%s", info);
                            }

                            if (deny) {
                                if (::strtoul(parameters_[5].c_str(), nullptr, 10)) {
                                    LOG(LOG_ERR,
                                        "Session Probe failed to block outbound connection!");
                                    this->report_message.report(
                                        "SESSION_PROBE_OUTBOUND_CONNECTION_BLOCKING_FAILED", "");
                                }
                                else {
                                    char message[4096];

                                    REDEMPTION_DIAGNOSTIC_PUSH
                                    REDEMPTION_DIAGNOSTIC_GCC_IGNORE("-Wformat-nonliteral")
                                    std::snprintf(message, sizeof(message),
                                        TR(trkeys::process_interrupted_security_policies,
                                           this->param_lang),
                                        parameters_[1].c_str());
                                    REDEMPTION_DIAGNOSTIC_POP

                                    std::string string_message = message;
                                    this->mod.display_osd_message(string_message);
                                }
                            }
                        }
                    }
                    else {
                        message_format_invalid = true;
                    }
                }
                else if (!::strcasecmp(order_.c_str(), "PROCESS_BLOCKED") ||
                         !::strcasecmp(order_.c_str(), "PROCESS_DETECTED")) {
                    bool deny = (!::strcasecmp(order_.c_str(), "PROCESS_BLOCKED"));

                    if ((!deny && (parameters_.size() == 3)) ||
                        (deny && (parameters_.size() == 4))) {
                        unsigned int type = 0;
                        std::string  pattern;
                        std::string  description;
                        const bool result =
                            this->process_monitor_rules.get(
                                ::strtoul(parameters_[0].c_str(), nullptr, 10),
                                type, pattern, description);

                        if (result) {
                            auto info = key_qvalue_pairs({
                                {"type",         order_.c_str()},
                                {"rule",         description},
                                {"app_name",     parameters_[1]},
                                {"app_cmd_line", parameters_[2]},
                                });

                            this->report_message.log5(info);

                            {
                                char message[4096];

                                // rule, app_name, app_cmd_line, dst_addr, dst_port
                                snprintf(message, sizeof(message), "%s|%s|%s",
                                    description.c_str(), parameters_[1].c_str(), parameters_[2].c_str());

                                this->report_message.report(
                                    (deny ? "FINDPROCESS_DENY" : "FINDPROCESS_NOTIFY"),
                                    message);
                            }

                            if (bool(this->verbose & RDPVerbose::sesprobe)) {
                                LOG(LOG_INFO, "%s", info);
                            }

                            if (deny) {
                                if (::strtoul(parameters_[3].c_str(), nullptr, 10)) {
                                    LOG(LOG_ERR,
                                        "Session Probe failed to block process!");
                                    this->report_message.report(
                                        "SESSION_PROBE_PROCESS_BLOCKING_FAILED", "");
                                }
                                else {
                                    char message[4096];

                                    REDEMPTION_DIAGNOSTIC_PUSH
                                    REDEMPTION_DIAGNOSTIC_GCC_IGNORE("-Wformat-nonliteral")
                                    std::snprintf(message, sizeof(message),
                                                TR(trkeys::process_interrupted_security_policies,
                                                this->param_lang),
                                                parameters_[1].c_str());
                                    REDEMPTION_DIAGNOSTIC_POP

                                    this->mod.display_osd_message(message);
                                }
                            }
                        }
                    }
                    else {
                        message_format_invalid = true;
                    }
                }
                else if (!::strcasecmp(order_.c_str(), "FOREGROUND_WINDOW_CHANGED")) {
                    if ((parameters_.size() == 2) || (parameters_.size() == 3)) {
                        auto info = key_qvalue_pairs({
                            {"type",   "TITLE_BAR"},
                            {"source", "Probe"},
                            {"window", parameters_[0]},
                            });

                        this->report_message.log5(info);

                        if (bool(this->verbose & RDPVerbose::sesprobe)) {
                            LOG(LOG_INFO, "%s", info);
                        }
                    }
                    else {
                        message_format_invalid = true;
                    }
                }
                else if (!::strcasecmp(order_.c_str(), "BUTTON_CLICKED")) {
                    if (parameters_.size() == 2) {
                        auto info = key_qvalue_pairs({
                            {"type",   "BUTTON_CLICKED"},
                            {"window", parameters_[0]},
                            {"button", parameters_[1]},
                        });

                        this->report_message.log5(info);

                        if (bool(this->verbose & RDPVerbose::sesprobe)) {
                            LOG(LOG_INFO, "%s", info);
                        }
                    }
                    else {
                        message_format_invalid = true;
                    }
                }
                else if (!::strcasecmp(order_.c_str(), "EDIT_CHANGED")) {
                    if (parameters_.size() == 2) {
                        auto info = key_qvalue_pairs({
                            {"type",   "EDIT_CHANGED"},
                            {"window", parameters_[0]},
                            {"edit",   parameters_[1]},
                        });

                        this->report_message.log5(info);

                        if (bool(this->verbose & RDPVerbose::sesprobe)) {
                            LOG(LOG_INFO, "%s", info);
                        }
                    }
                    else {
                        message_format_invalid = true;
                    }
                }
                else {
                    LOG(LOG_WARNING,
                        "SessionProbeVirtualChannel::process_server_message: "
                            "Unexpected order. Message=\"%s\"",
                        this->server_message.c_str());
                }
            }
            else {
                message_format_invalid = true;
            }

            if (message_format_invalid) {
                LOG(LOG_WARNING,
                    "SessionProbeVirtualChannel::process_server_message: "
                        "Invalid message format. Message=\"%s\"",
                    this->server_message.c_str());
            }
        }
    }   // process_server_message

    void set_session_probe_launcher(SessionProbeLauncher* launcher) {
        this->session_probe_stop_launch_sequence_notifier = launcher;
    }

    void start_end_session_check() {
        if (this->param_real_alternate_shell.compare("[None]")) {
            return;
        }

        this->start_application_started = true;

        if (!this->start_application_query_processed) {
            return;
        }

        StaticOutStream<8192> out_s;

        const size_t message_length_offset = out_s.get_offset();
        out_s.out_skip_bytes(sizeof(uint16_t));

        {
            const char cstr[] = "StartupApplication=";
            out_s.out_copy_bytes(cstr, sizeof(cstr) - 1u);
        }

        {
            const char cstr[] = "[None]";
            out_s.out_copy_bytes(cstr, sizeof(cstr) - 1u);
        }

        out_s.out_clear_bytes(1);   // Null-terminator.

        out_s.set_out_uint16_le(
            out_s.get_offset() - message_length_offset -
                sizeof(uint16_t),
            message_length_offset);

        this->send_message_to_server(out_s.get_offset(),
            CHANNELS::CHANNEL_FLAG_FIRST | CHANNELS::CHANNEL_FLAG_LAST,
            out_s.get_data(), out_s.get_offset());
    }

    void rail_exec(const char* application_name, const char* command_line,
        const char* current_directory, bool show_maximized, uint16_t flags) {
        StaticOutStream<8192> out_s;

        const size_t message_length_offset = out_s.get_offset();
        out_s.out_skip_bytes(sizeof(uint16_t));

        {
            const char cstr[] = "Execute=";
            out_s.out_copy_bytes(cstr, sizeof(cstr) - 1u);
        }

        if (application_name && *application_name) {
            out_s.out_copy_bytes(application_name, ::strlen(application_name));
        }

        out_s.out_uint8('\x01');
        if (command_line && *command_line) {
            out_s.out_copy_bytes(command_line, ::strlen(command_line));
        }

        out_s.out_uint8('\x01');
        if (current_directory && *current_directory) {
            out_s.out_copy_bytes(current_directory, ::strlen(current_directory));
        }

        out_s.out_uint8('\x01');
        if (show_maximized) {
            const char cstr[] = "Minimized";
            out_s.out_copy_bytes(cstr, sizeof(cstr) - 1u);
        }
        else {
            const char cstr[] = "Normal";
            out_s.out_copy_bytes(cstr, sizeof(cstr) - 1u);
        }

        out_s.out_uint8('\x01');
        {
            std::ostringstream oss;
            oss << flags;

            std::string s = oss.str();

            out_s.out_copy_bytes(s.c_str(), s.length());
        }

        out_s.out_clear_bytes(1);   // Null-terminator.

        out_s.set_out_uint16_le(
            out_s.get_offset() - message_length_offset -
                sizeof(uint16_t),
            message_length_offset);

        this->send_message_to_server(out_s.get_offset(),
            CHANNELS::CHANNEL_FLAG_FIRST | CHANNELS::CHANNEL_FLAG_LAST,
            out_s.get_data(), out_s.get_offset());
    }
};  // class SessionProbeVirtualChannel<|MERGE_RESOLUTION|>--- conflicted
+++ resolved
@@ -30,14 +30,9 @@
 #include "utils/stream.hpp"
 #include "utils/sugar/algostring.hpp"
 #include "utils/sugar/make_unique.hpp"
-<<<<<<< HEAD
 #include "core/error.hpp"
 #include "core/session_reactor.hpp"
 #include "mod/mod_api.hpp"
-=======
-#include "utils/sugar/splitter.hpp"
-#include "utils/translation.hpp"
->>>>>>> 5eb509ce
 
 #include <chrono>
 #include <memory>
@@ -362,13 +357,11 @@
 
     uint32_t reconnection_cookie = INVALID_RECONNECTION_COOKIE;
 
-<<<<<<< HEAD
     SessionReactor& session_reactor;
     SessionReactor::BasicTimerPtr session_probe_timer;
     SessionReactor::GraphicEventPtr freeze_mod_screen;
-=======
+
     uint32_t options = 0;
->>>>>>> 5eb509ce
 
 public:
     struct Params : public BaseVirtualChannel::Params {
@@ -794,28 +787,6 @@
                     remote_reconnection_cookie =
                         ::strtoul(parameters_[1].c_str(), nullptr, 10);
                 }
-<<<<<<< HEAD
-
-                this->session_probe_timer.reset();
-                if (this->param_session_probe_keepalive_timeout.count()) {
-                    this->session_probe_timer = this->session_reactor.create_timer(std::ref(*this))
-                    .set_delay(this->param_session_probe_keepalive_timeout)
-                    .on_action([](auto ctx, SessionProbeVirtualChannel& self){
-                        self.process_event_ready();
-                        return ctx.ready_to(self.param_session_probe_keepalive_timeout);
-                    });
-                }
-                this->session_probe_ready = true;
-            }
-
-            this->front.session_probe_started(true);
-
-            const bool disable_input_event     = false;
-            const bool disable_graphics_update = false;
-            if (this->mod.disable_input_event_and_graphics_update(
-                    disable_input_event, disable_graphics_update)) {
-=======
->>>>>>> 5eb509ce
                 if (bool(this->verbose & RDPVerbose::sesprobe)) {
                     LOG(LOG_INFO,
                         "SessionProbeVirtualChannel::process_server_message: "
@@ -830,14 +801,8 @@
 
                 bool const delay_disabled_launch_mask = (options & OPTION_DELAY_DISABLED_LAUNCH_MASK);
 
-<<<<<<< HEAD
-            if (this->param_session_probe_keepalive_timeout.count() > 0) {
-                {
-                    StaticOutStream<1024> out_s;
-=======
 
                 error_type err_id = NO_ERROR;
->>>>>>> 5eb509ce
 
                 if (this->session_probe_ready) {
                     LOG(LOG_INFO,
@@ -858,15 +823,7 @@
                     this->session_probe_ready = true;
                 }
 
-<<<<<<< HEAD
-                this->session_probe_timer->set_delay(this->param_session_probe_keepalive_timeout);
-            }
-            else {
-                this->session_probe_timer.reset();
-            }
-=======
                 this->front.session_probe_started(true);
->>>>>>> 5eb509ce
 
                 if (!delay_disabled_launch_mask) {
                     const bool disable_input_event     = false;
@@ -891,7 +848,7 @@
 
                 this->file_system_virtual_channel.disable_session_probe_drive();
 
-                this->session_probe_event.reset_trigger_time();
+                this->session_probe_timer.reset();
 
                 if (this->param_session_probe_keepalive_timeout.count() > 0) {
                     send_client_message([](OutStream & out_s) {
@@ -905,9 +862,12 @@
                                 "Session Probe keep alive requested");
                     }
 
-                    this->session_probe_event.set_trigger_time(
-                        std::chrono::duration_cast<std::chrono::microseconds>(
-                            this->param_session_probe_keepalive_timeout).count());
+                    this->session_probe_timer = this->session_reactor.create_timer(std::ref(*this))
+                    .set_delay(this->param_session_probe_keepalive_timeout)
+                    .on_action([](auto ctx, SessionProbeVirtualChannel& self){
+                        self.process_event_ready();
+                        return ctx.ready_to(self.param_session_probe_keepalive_timeout);
+                    });
                 }
 
                 send_client_message([](OutStream & out_s) {
@@ -1034,7 +994,7 @@
                                 this->param_memory_usage_limit);
                             out_s.out_copy_bytes(cstr, strlen(cstr));
                         }
-                    });
+                });
             }
             else if (!::strcasecmp(parameters_[0].c_str(), "DisableLaunchMask")) {
                 const bool disable_input_event     = false;
@@ -1120,7 +1080,7 @@
 
                 this->disconnection_reconnection_required = true;
 
-                send_client_message([this](OutStream & out_s) {
+                send_client_message([](OutStream & out_s) {
                         const char cstr[] = "Confirm=Disconnection-Reconnection";
                         out_s.out_copy_bytes(cstr, sizeof(cstr) - 1u);
                     });
