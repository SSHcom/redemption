--- conflicted
+++ resolved
@@ -776,16 +776,12 @@
                 ::strchr(subitems, '\x01');
 
             if (subitem_separator && (subitem_separator != subitems)) {
-<<<<<<< HEAD
+                const uint8_t major = uint8_t(::strtoul(subitems, nullptr, 10));
+                const uint8_t minor = uint8_t(::strtoul(subitem_separator + 1, nullptr, 10));
+
+                this->other_version = ((major << 8) | minor);
+
                 if (this->verbose & RDPVerboseFlags::sesprobe) {
-=======
-                uint8_t major = uint8_t(::strtoul(subitems, nullptr, 10));
-                uint8_t minor = uint8_t(::strtoul(subitem_separator + 1, nullptr, 10));
-
-                this->other_version = ((major << 8) | minor);
-
-                if (this->verbose & MODRDP_LOGLEVEL_SESPROBE) {
->>>>>>> 1b2e8c29
                     LOG(LOG_INFO,
                         "SessionProbeVirtualChannel::process_server_message: "
                             "OtherVersion=%u.%u",
