--- conflicted
+++ resolved
@@ -882,11 +882,10 @@
         cont.pop_back();
     }
 
-<<<<<<< HEAD
     SessionReactor& session_reactor;
 
     SessionReactor::BasicTimerPtr initialization_timeout_event;
-=======
+
     struct NullVirtualChannelDataSender : VirtualChannelDataSender
     {
         void operator()(
@@ -895,7 +894,6 @@
         {}
     };
     NullVirtualChannelDataSender null_virtual_channel_data_sender;
->>>>>>> 056f47a5
 
 public:
     struct Params : public BaseVirtualChannel::Params
