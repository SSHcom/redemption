--- conflicted
+++ resolved
@@ -61,14 +61,8 @@
 
     bool channel_filter_on;
     uint32_t last_file_to_scan_id;
-<<<<<<< HEAD
-=======
 
     SessionReactor& session_reactor;
-
-    ChannelFile channel_file;
->>>>>>> 255fac9b
-
 
     ChannelFile channel_file;
 
@@ -287,14 +281,10 @@
                 if (this->channel_filter_on && (this->clip_data.server_data.last_dwFlags == RDPECLIP::FILECONTENTS_RANGE)) {
 
                     this->channel_file.set_data(chunk.get_current(), chunk.in_remain());
-<<<<<<< HEAD
-                    send_message_to_server = this->channel_file.is_interupting();
-=======
                     if (flags & CHANNELS::CHANNEL_FLAG_LAST) {
                         this->channel_file.set_end_of_file();
                     }
                     send_message_to_server = !this->channel_file.is_interupting();
->>>>>>> 255fac9b
                 }
                 if (receive.must_log_file_info_type) {
                     const bool from_remote_session = false;
@@ -514,16 +504,12 @@
                 if (this->channel_filter_on && (this->clip_data.client_data.last_dwFlags == RDPECLIP::FILECONTENTS_RANGE)) {
 
                     this->channel_file.set_data(chunk.get_current(), chunk.in_remain());
-<<<<<<< HEAD
-                    send_message_to_client = this->channel_file.is_interupting();
-=======
 
                     if (flags & CHANNELS::CHANNEL_FLAG_LAST) {
                         this->channel_file.set_end_of_file();
                     }
 
                     send_message_to_client = !this->channel_file.is_interupting();
->>>>>>> 255fac9b
                 }
 
                 if (receive.must_log_file_info_type) {
@@ -684,8 +670,6 @@
 
     void DLP_antivirus_check_channels_files() {
         this->channel_file.receive_result();
-<<<<<<< HEAD
-=======
 
 //         ArcsightLogInfo arc_info;
 //         arc_info.name = type;
@@ -696,7 +680,6 @@
 //         arc_info.direction_flag = from_remote_session ? ArcsightLogInfo::SERVER_SRC : ArcsightLogInfo::SERVER_DST;
 //
 //         this->report_message.log6(info, arc_info, tvtime());
->>>>>>> 255fac9b
     }
 //
 //         if (this->channel_file.is_valid()) {
