--- conflicted
+++ resolved
@@ -66,8 +66,7 @@
 
     void process_server_message(uint32_t total_length,
         uint32_t flags, bytes_view chunk_data,
-        // process_server_message
-        std::unique_ptr<AsynchronousTask> & out_asynchronous_task) override;
+        std::unique_ptr<AsynchronousTask> & out_asynchronous_task, SesmanInterface & sesman) override;
 
     void set_session_probe_launcher(SessionProbeLauncher* launcher) {
         this->clipboard_monitor_ready_notifier = launcher;
@@ -113,62 +112,7 @@
         {
             void update(bytes_view data);
 
-<<<<<<< HEAD
-    ClipboardVirtualChannel(
-        VirtualChannelDataSender* to_client_sender_,
-        VirtualChannelDataSender* to_server_sender_,
-        SessionReactor& session_reactor,
-        const BaseVirtualChannel::Params & base_params,
-        const ClipboardVirtualChannelParams & params,
-        FileValidatorService * file_validator_service,
-        FileStorage file_storage)
-    : BaseVirtualChannel(to_client_sender_,
-                         to_server_sender_,
-                         base_params)
-    , params([&]{
-        auto p = params;
-        if (!file_validator_service) {
-            p.validator_params.up_target_name.clear();
-            p.validator_params.down_target_name.clear();
-        }
-        return p;
-    }())
-    , proxy_managed(to_client_sender_ == nullptr)
-    , session_reactor(session_reactor)
-    , file_validator(file_validator_service)
-    , fdx_capture(file_storage.fdx_capture)
-    , always_file_storage(file_storage.always_file_storage)
-    {
-        LOG_IF(bool(this->verbose & RDPVerbose::cliprdr), LOG_INFO,
-            "ClipboardVirtualChannel::(constructor)");
-    }
-
-    ~ClipboardVirtualChannel()
-    {
-        LOG_IF(bool(this->verbose & RDPVerbose::cliprdr), LOG_INFO,
-            "ClipboardVirtualChannel::(destructor)");
-        try {
-            for (ClipboardSideData* side_data : {
-                &this->clip_data.client_data,
-                &this->clip_data.server_data
-            }) {
-                for (auto& file : side_data->get_file_contents_list()) {
-                    auto& file_data = file.file_data;
-                    if (file_data.tfl_file) {
-                        if (file_data.tfl_file->trans.is_open()) {
-                            this->_close_tfl(file_data);
-                        }
-                    }
-                }
-            }
-        }
-        catch (Error const& err) {
-            LOG(LOG_ERR, "ClipboardVirtualChannel: error on close tfls: %s", err.errmsg());
-        }
-    }
-=======
             void final();
->>>>>>> a511b95c
 
             void broken();
 
@@ -188,18 +132,8 @@
             Status status = Status();
         };
 
-<<<<<<< HEAD
-public:
-    void process_client_message(uint32_t total_length,
-        uint32_t flags, bytes_view chunk_data) override
-    {
-        LOG_IF(bool(this->verbose & RDPVerbose::cliprdr), LOG_INFO,
-            "ClipboardVirtualChannel::process_client_message");
-        this->log_process_message(total_length, flags, chunk_data, Direction::FileFromClient);
-=======
         using StreamId = ClipboardVirtualChannel::StreamId;
         using FileGroupId = ClipboardVirtualChannel::FileGroupId;
->>>>>>> a511b95c
 
         struct FileContentsSize
         {
@@ -209,40 +143,6 @@
 
         struct FileContentsRequestedRange
         {
-<<<<<<< HEAD
-            case RDPECLIP::CB_FORMAT_LIST:
-                LOG_IF(bool(this->verbose & RDPVerbose::cliprdr), LOG_INFO,
-                    "ClipboardVirtualChannel::process_client_message:RDPECLIP::CB_FORMAT_LIST");
-                send_message_to_server = this->process_format_list_pdu(
-                    flags, chunk, header,
-                    this->to_client_sender_ptr(),
-                    this->clip_data.client_data,
-                    this->params.clipboard_down_authorized || this->params.clipboard_up_authorized || this->format_list_response_notifier);
-            break;
-
-            case RDPECLIP::CB_FORMAT_DATA_REQUEST: {
-                LOG_IF(bool(this->verbose & RDPVerbose::cliprdr), LOG_INFO,
-                    "ClipboardVirtualChannel::process_client_message:RDPECLIP::CB_FORMAT_DATA_REQUEST");
-                FormatDataRequestReceive receiver(this->clip_data, this->verbose, chunk);
-                if (!this->params.clipboard_down_authorized) {
-                    LOG_IF(bool(this->verbose & RDPVerbose::cliprdr), LOG_INFO,
-                        "ClipboardVirtualChannel::CB_FORMAT_DATA_REQUEST "
-                            "Server to client Clipboard operation is not allowed.");
-                    FormatDataRequestSendBack sender(this->to_client_sender_ptr());
-                }
-                send_message_to_server = this->params.clipboard_down_authorized;
-            }
-            break;
-
-            case RDPECLIP::CB_FORMAT_DATA_RESPONSE: {
-                LOG_IF(bool(this->verbose & RDPVerbose::cliprdr), LOG_INFO,
-                    "ClipboardVirtualChannel::process_client_message:RDPECLIP::CB_FORMAT_DATA_RESPONSE");
-                const bool is_from_remote_session = false;
-                send_message_to_server = this->process_format_data_response_pdu(
-                    flags, chunk, header, is_from_remote_session);
-            }
-            break;
-=======
             StreamId stream_id;
             FileGroupId lindex;
             uint64_t file_size_requested;
@@ -282,7 +182,6 @@
             FileValidatorId file_validator_id;
             bool is_unicode;
         };
->>>>>>> a511b95c
 
         union FileContentsData
         {
@@ -304,65 +203,6 @@
             #ifndef NDEBUG
             ~NoLockData()
             {
-<<<<<<< HEAD
-                LOG_IF(bool(this->verbose & RDPVerbose::cliprdr), LOG_INFO,
-                    "ClipboardVirtualChannel::process_client_message:RDPECLIP::CB_CLIP_CAPS");
-                ClipboardCapabilitiesReceive(this->clip_data.client_data, chunk, this->verbose);
-                send_message_to_server = true;
-            }
-            break;
-
-            case RDPECLIP::CB_FILECONTENTS_REQUEST:
-                LOG_IF(bool(this->verbose & RDPVerbose::cliprdr), LOG_INFO,
-                    "ClipboardVirtualChannel::process_client_message:RDPECLIP::CB_FILECONTENTS_REQUEST");
-                send_message_to_server = this->process_filecontents_request_pdu(
-                    flags, chunk, this->to_client_sender_ptr(),
-                    this->clip_data.client_data, Direction::FileFromServer);
-            break;
-
-            case RDPECLIP::CB_FILECONTENTS_RESPONSE: {
-                LOG_IF(bool(this->verbose & RDPVerbose::cliprdr), LOG_INFO,
-                    "ClipboardVirtualChannel::process_client_message:RDPECLIP::CB_FILECONTENTS_RESPONSE");
-                const bool is_from_remote_session = false;
-                send_message_to_server = this->process_filecontents_response_pdu(
-                    flags, chunk, header, this->clip_data.server_data, is_from_remote_session);
-            }
-            break;
-
-            case RDPECLIP::CB_LOCK_CLIPDATA:
-                LOG_IF(bool(this->verbose & RDPVerbose::cliprdr), LOG_INFO,
-                    "ClipboardVirtualChannel::process_client_message:RDPECLIP::CB_LOCK_CLIPDATA");
-                this->process_lock_pdu(chunk, this->clip_data.client_data);
-            break;
-
-            case RDPECLIP::CB_UNLOCK_CLIPDATA:
-                LOG_IF(bool(this->verbose & RDPVerbose::cliprdr), LOG_INFO,
-                    "ClipboardVirtualChannel::process_client_message:RDPECLIP::CB_UNLOCK_CLIPDATA");
-                this->process_unlock_pdu(chunk, this->clip_data.client_data);
-            break;
-        }   // switch (this->client_message_type)
-
-        if (send_message_to_server) {
-            LOG_IF(bool(this->verbose & RDPVerbose::cliprdr), LOG_INFO,
-                "ClipboardVirtualChannel::process_client_message:send_message_to_server");
-            this->send_message_to_server(total_length, flags, chunk_data);
-        }
-    }   // process_client_message
-
-    bool process_server_format_data_request_pdu(uint32_t total_length,
-        uint32_t flags, InStream& chunk, const RDPECLIP::CliprdrHeader & /*in_header*/)
-    {
-        LOG_IF(bool(this->verbose & RDPVerbose::cliprdr), LOG_INFO,
-                "ClipboardVirtualChannel::process_server_format_data_request_pdu");
-        (void)total_length;
-        (void)flags;
-        FormatDataRequestReceive receiver(this->clip_data, this->verbose, chunk);
-
-        if (this->format_data_request_notifier &&
-            (this->clip_data.requestedFormatId == RDPECLIP::CF_TEXT)) {
-            if (!this->format_data_request_notifier->on_server_format_data_request()) {
-                this->format_data_request_notifier = nullptr;
-=======
                 assert(this->transfer_state == TransferState::Empty);
             }
             #endif
@@ -378,7 +218,6 @@
             operator TransferState() const
             {
                 return this->transfer_state;
->>>>>>> a511b95c
             }
 
             void set_waiting_continuation_range();
@@ -394,21 +233,10 @@
             template<class F>
             void new_size(F f);
 
-<<<<<<< HEAD
-    void process_server_message(uint32_t total_length,
-        uint32_t flags, bytes_view chunk_data,
-        std::unique_ptr<AsynchronousTask> & out_asynchronous_task,
-        SesmanInterface & sesman) override
-    {
-        LOG_IF(bool(this->verbose & RDPVerbose::cliprdr), LOG_INFO,
-                "ClipboardVirtualChannel::process_server_message");
-        (void)out_asynchronous_task;
-=======
             template<class F>
             void new_text(F f);
 
             void delete_range();
->>>>>>> a511b95c
 
             void delete_requested_range();
 
@@ -419,57 +247,16 @@
 
         struct LockedData
         {
-<<<<<<< HEAD
-            case RDPECLIP::CB_MONITOR_READY: {
-                LOG_IF(bool(this->verbose & RDPVerbose::cliprdr), LOG_INFO,
-                    "ClipboardVirtualChannel::process_server_message:RDPECLIP::CB_MONITOR_READY");
-
-                if (this->proxy_managed) {
-                    this->clip_data.server_data.use_long_format_names = true;
-                    ServerMonitorReadySendBack sender(this->verbose, this->use_long_format_names(), this->to_server_sender_ptr());
-                }
-=======
             struct LockedSize
             {
                 LockId lock_id;
                 FileContentsSize file_contents_size;
             };
->>>>>>> a511b95c
 
             struct LockedRange
             {
                 enum State : bool { WaitingResponse, WaitingRequest, };
 
-<<<<<<< HEAD
-                send_message_to_client = !this->proxy_managed;
-            }
-            break;
-
-            case RDPECLIP::CB_FORMAT_LIST:
-                LOG_IF(bool(this->verbose & RDPVerbose::cliprdr), LOG_INFO,
-                    "ClipboardVirtualChannel::process_server_message:RDPECLIP::CB_FORMAT_LIST");
-
-                send_message_to_client = this->process_format_list_pdu(
-                    flags, chunk, header,
-                    this->to_server_sender_ptr(),
-                    this->clip_data.server_data,
-                    this->params.clipboard_down_authorized || this->params.clipboard_up_authorized);
-
-                if (this->format_list_notifier) {
-                    if (!this->format_list_notifier->on_server_format_list()) {
-                        this->format_list_notifier = nullptr;
-                    }
-                }
-            break;
-
-            case RDPECLIP::CB_FORMAT_LIST_RESPONSE:
-                LOG_IF(bool(this->verbose & RDPVerbose::cliprdr), LOG_INFO,
-                    "ClipboardVirtualChannel::process_server_message:RDPECLIP::CB_FORMAT_LIST_RESPONSE");
-                if (this->clipboard_initialize_notifier) {
-                    if (!this->clipboard_initialize_notifier->on_clipboard_initialize()) {
-                        this->clipboard_initialize_notifier = nullptr;
-                    }
-=======
                 LockId lock_id;
                 State state;
                 FileContentsRange file_contents_range;
@@ -484,7 +271,6 @@
                 {
                     return file_contents_requested_range.stream_id == id
                     && not file_contents_requested_range.file_name.empty();
->>>>>>> a511b95c
                 }
 
                 void disable()
@@ -493,62 +279,6 @@
                 }
             };
 
-<<<<<<< HEAD
-            case RDPECLIP::CB_FORMAT_DATA_REQUEST:
-                LOG_IF(bool(this->verbose & RDPVerbose::cliprdr), LOG_INFO,
-                    "ClipboardVirtualChannel::process_server_message:RDPECLIP::CB_FORMAT_DATA_REQUEST");
-                send_message_to_client = this->process_server_format_data_request_pdu(
-                    total_length, flags, chunk, header);
-            break;
-
-            case RDPECLIP::CB_FORMAT_DATA_RESPONSE: {
-                LOG_IF(bool(this->verbose & RDPVerbose::cliprdr), LOG_INFO,
-                    "ClipboardVirtualChannel::process_server_message:RDPECLIP::CB_FORMAT_DATA_RESPONSE");
-                const bool is_from_remote_session = true;
-                send_message_to_client = this->process_format_data_response_pdu(
-                    flags, chunk, header, is_from_remote_session);
-            }
-            break;
-
-            case RDPECLIP::CB_CLIP_CAPS:
-            {
-                LOG_IF(bool(this->verbose & RDPVerbose::cliprdr), LOG_INFO,
-                    "ClipboardVirtualChannel::process_server_message:RDPECLIP::CB_CLIP_CAPS");
-                ClipboardCapabilitiesReceive(this->clip_data.server_data, chunk, this->verbose);
-                send_message_to_client = !this->proxy_managed;
-            }
-            break;
-
-            case RDPECLIP::CB_FILECONTENTS_REQUEST:
-                LOG_IF(bool(this->verbose & RDPVerbose::cliprdr), LOG_INFO,
-                    "ClipboardVirtualChannel::process_server_message:RDPECLIP::CB_FILECONTENTS_REQUEST");
-                send_message_to_client = this->process_filecontents_request_pdu(
-                    flags, chunk, this->to_server_sender_ptr(),
-                    this->clip_data.server_data, Direction::FileFromClient);
-            break;
-
-            case RDPECLIP::CB_FILECONTENTS_RESPONSE: {
-                LOG_IF(bool(this->verbose & RDPVerbose::cliprdr), LOG_INFO,
-                    "ClipboardVirtualChannel::process_server_message:RDPECLIP::CB_FILECONTENTS_RESPONSE");
-                const bool from_remote_session = true;
-                send_message_to_client = this->process_filecontents_response_pdu(
-                    flags, chunk, header, this->clip_data.client_data, from_remote_session);
-            }
-            break;
-
-            case RDPECLIP::CB_LOCK_CLIPDATA:
-                LOG_IF(bool(this->verbose & RDPVerbose::cliprdr), LOG_INFO,
-                    "ClipboardVirtualChannel::process_server_message:RDPECLIP::CB_LOCK_CLIPDATA");
-                this->process_lock_pdu(chunk, this->clip_data.server_data);
-            break;
-
-            case RDPECLIP::CB_UNLOCK_CLIPDATA:
-                LOG_IF(bool(this->verbose & RDPVerbose::cliprdr), LOG_INFO,
-                    "ClipboardVirtualChannel::process_server_message:RDPECLIP::CB_UNLOCK_CLIPDATA");
-                this->process_unlock_pdu(chunk, this->clip_data.server_data);
-            break;
-        }   // switch (this->server_message_type)
-=======
             struct LockedFileList
             {
                 LockId lock_id;
@@ -563,46 +293,12 @@
             std::vector<LockedFileList> lock_list;
 
             void clear();
->>>>>>> a511b95c
 
             LockedFileList* search_lock_by_id(LockId lock_id);
 
-<<<<<<< HEAD
-    void set_session_probe_launcher(SessionProbeLauncher* launcher) {
-        LOG_IF(bool(this->verbose & RDPVerbose::cliprdr), LOG_INFO,
-                "ClipboardVirtualChannel::set_session_probe_launcher");
-        this->clipboard_monitor_ready_notifier = launcher;
-        this->clipboard_initialize_notifier    = launcher;
-        this->format_list_notifier             = launcher;
-        this->format_list_response_notifier    = launcher;
-        this->format_data_request_notifier     = launcher;
-    }
-
-    void DLP_antivirus_check_channels_files()
-    {
-        LOG_IF(bool(this->verbose & RDPVerbose::cliprdr), LOG_INFO,
-                "ClipboardVirtualChannel::DLP_antivirus_check_channels_files");
-        if (!this->file_validator) {
-            return ;
-        }
-
-        auto receive_data = [this]{
-            for (;;) {
-                switch (this->file_validator->receive_response()) {
-                    case FileValidatorService::ResponseType::WaitingData:
-                        return false;
-                    case FileValidatorService::ResponseType::HasContent:
-                        return true;
-                    case FileValidatorService::ResponseType::Error:
-                        ;
-                }
-            }
-        };
-=======
             LockedRange* search_range_by_id(StreamId stream_id);
 
             LockedRange* search_range_by_validator_id(FileValidatorId id);
->>>>>>> a511b95c
 
             void remove_locked_file_contents_range(LockedRange* p);
 
@@ -624,66 +320,6 @@
             [[nodiscard]]
             bool is_enabled() const;
 
-<<<<<<< HEAD
-private:
-    void log_process_message(
-        uint32_t total_length, uint32_t flags, bytes_view chunk_data, Direction direction)
-    {
-        LOG_IF(bool(this->verbose & RDPVerbose::cliprdr), LOG_INFO,
-            "ClipboardVirtualChannel::log_process_message process_%s_message: "
-                "total_length=%u flags=0x%08X chunk_data_length=%zu",
-            (direction == Direction::FileFromClient)
-                ? "client" : "server",
-            total_length, flags, chunk_data.size());
-
-        if (bool(this->verbose & RDPVerbose::cliprdr_dump)) {
-            const bool send              = false;
-            const bool from_or_to_client = (direction == Direction::FileFromClient);
-            ::msgdump_c(send, from_or_to_client, total_length, flags, chunk_data);
-        }
-    }
-
-    uint16_t process_header_message(
-        ClipboardSideData& side_data,
-        uint32_t flags, InStream& chunk, RDPECLIP::CliprdrHeader& header, Direction direction)
-    {
-        LOG_IF(bool(this->verbose & RDPVerbose::cliprdr), LOG_INFO,
-                "ClipboardVirtualChannel::process_header_message");
-
-        char const* funcname = (direction == Direction::FileFromClient)
-            ? "ClipboardVirtualChannel::process_client_message"
-            : "ClipboardVirtualChannel::process_server_message";
-
-        if (flags & CHANNELS::CHANNEL_FLAG_FIRST) {
-            /* msgType(2) + msgFlags(2) + dataLen(4) */
-            ::check_throw(chunk, 8, funcname, ERR_RDP_DATA_TRUNCATED);
-            header.recv(chunk);
-            side_data.current_message_type = header.msgType();
-        }
-
-        if (bool(this->verbose & RDPVerbose::cliprdr)) {
-            const auto first_last = CHANNELS::CHANNEL_FLAG_FIRST | CHANNELS::CHANNEL_FLAG_LAST;
-            LOG(LOG_INFO, "%s: %s (%u)%s)",
-                funcname,
-                RDPECLIP::get_msgType_name(side_data.current_message_type),
-                side_data.current_message_type,
-                ((flags & first_last) == first_last) ? " FIRST|LAST"
-                : (flags & CHANNELS::CHANNEL_FLAG_FIRST) ? "FIRST"
-                : (flags & CHANNELS::CHANNEL_FLAG_LAST) ? "LAST"
-                : "");
-        }
-
-        return side_data.current_message_type;
-    }
-
-    void process_lock_pdu(InStream& chunk, ClipboardSideData& side_data)
-    {
-        LOG_IF(bool(this->verbose & RDPVerbose::cliprdr), LOG_INFO,
-                "ClipboardVirtualChannel::process_lock_pdu");
-        RDPECLIP::LockClipboardDataPDU pdu;
-        pdu.recv(chunk);
-        side_data.push_lock_id(pdu.clipDataId);
-=======
             [[nodiscard]]
             bool has_lock() const;
 
@@ -691,71 +327,16 @@
             bool has_unused_lock() const;
 
             void set_used();
->>>>>>> a511b95c
 
             void set_lock_id(LockId id);
 
-<<<<<<< HEAD
-    void process_unlock_pdu(InStream& chunk, ClipboardSideData& side_data)
-    {
-        LOG_IF(bool(this->verbose & RDPVerbose::cliprdr), LOG_INFO,
-                "ClipboardVirtualChannel::process_unlock_pdu");
-        RDPECLIP::UnlockClipboardDataPDU pdu;
-        pdu.recv(chunk);
-        side_data.remove_lock_id(pdu.clipDataId);
-=======
             void unset_lock_id();
->>>>>>> a511b95c
 
             [[nodiscard]]
             LockId lock_id() const;
 
-<<<<<<< HEAD
-    bool process_filecontents_response_pdu(
-        uint32_t flags, InStream& chunk,
-        RDPECLIP::CliprdrHeader const& in_header, ClipboardSideData& side_data,
-        const bool from_remote_session)
-    {
-        LOG_IF(bool(this->verbose & RDPVerbose::cliprdr), LOG_INFO,
-                "ClipboardVirtualChannel::process_filecontents_response_pdu");
-
-        auto& from_server = from_remote_session
-            ? this->clip_data.server_data : this->clip_data.client_data;
-
-        if (flags & CHANNELS::CHANNEL_FLAG_FIRST) {
-            check_throw(chunk, 4, "process_filecontents_response_pdu", ERR_RDP_DATA_TRUNCATED);
-            from_server.file_contents_stream_id = safe_int(chunk.in_uint32_le());
-            LOG_IF(bool(this->verbose & RDPVerbose::cliprdr), LOG_INFO,
-                "File Contents Response: streamId=%u", from_server.file_contents_stream_id);
-        }
-
-        auto* file = side_data.find_file_by_stream_id(from_server.file_contents_stream_id);
-
-        if (!file) {
-            LOG(LOG_ERR, "ClipboardVirtualChannel::process_filecontents_response_pdu:"
-                " Unknown stream id %u", from_server.file_contents_stream_id);
-            throw Error(ERR_RDP_PROTOCOL);
-        }
-
-        if (in_header.msgFlags() == RDPECLIP::CB_RESPONSE_FAIL) {
-            LOG_IF(bool(this->verbose & RDPVerbose::cliprdr), LOG_INFO,
-                    "ClipboardVirtualChannel::process_filecontents_response_pdu:RDPECLIP::CB_RESPONSE_FAIL");
-            if (file->is_file_range()) {
-                auto& file_data = file->file_data;
-
-                if (bool(file_data.file_validator_id)) {
-                    this->file_validator->send_eof(file_data.file_validator_id);
-                    file->set_wait_validator();
-                }
-            }
-        }
-        else if (file->is_file_range()) {
-            auto& file_data = file->file_data;
-            auto data_fragment = file->receive_data(chunk.remaining_bytes());
-=======
         private:
             enum State : uint8_t;
->>>>>>> a511b95c
 
             State _state = State();
             LockId _lock_id;
@@ -772,82 +353,7 @@
 
         uint32_t clip_text_locale_identifier = 0;
 
-<<<<<<< HEAD
-    bool process_filecontents_request_pdu(
-        uint32_t flags, InStream& chunk, VirtualChannelDataSender* sender,
-        ClipboardSideData& side_data, Direction direction)
-    {
-        LOG_IF(bool(this->verbose & RDPVerbose::cliprdr), LOG_INFO,
-                    "ClipboardVirtualChannel::process_filecontents_request_pdu");
-        RDPECLIP::FileContentsRequestPDU file_contents_request_pdu;
-        file_contents_request_pdu.receive(chunk);
-
-        if (bool(verbose & RDPVerbose::cliprdr)) {
-            file_contents_request_pdu.log(LOG_INFO);
-        }
-
-        if ((flags & (CHANNELS::CHANNEL_FLAG_FIRST | CHANNELS::CHANNEL_FLAG_LAST))
-          != (CHANNELS::CHANNEL_FLAG_FIRST | CHANNELS::CHANNEL_FLAG_LAST)) {
-            LOG(LOG_ERR, "ClipboardVirtualChannel::process_filecontents_request_pdu: Unsupported partial packet");
-            throw Error(ERR_RDP_PROTOCOL);
-        }
-
-        if (!this->params.clipboard_file_authorized) {
-            FilecontentsRequestSendBack(
-                file_contents_request_pdu.dwFlags(),
-                file_contents_request_pdu.streamId(),
-                sender);
-            return false;
-        }
-
-        std::string const& target_name = (direction == Direction::FileFromServer)
-            ? this->params.validator_params.down_target_name
-            : this->params.validator_params.up_target_name;
-
-        auto stream_id = StreamId(file_contents_request_pdu.streamId());
-        auto lindex = FileGroupId(file_contents_request_pdu.lindex());
-        if (file_contents_request_pdu.dwFlags() == RDPECLIP::FILECONTENTS_RANGE) {
-            auto offset = file_contents_request_pdu.position();
-            if (offset) {
-                auto* file = side_data.find_continuation_stream_id(stream_id);
-                if (file) {
-                    if (!file_contents_request_pdu.has_optional_clipDataId()) {
-                        LOG(LOG_ERR, "ClipboardVirtualChannel::process_filecontents_request_pdu:"
-                            " Require clipDataId");
-                        throw Error(ERR_RDP_UNSUPPORTED);
-                    }
-                    if (file_contents_request_pdu.clipDataId() != file->file_data.clip_data_id) {
-                        LOG(LOG_ERR, "ClipboardVirtualChannel::process_filecontents_request_pdu:"
-                            " Invalid clipDataId (%u != %u)", file_contents_request_pdu.clipDataId(),
-                            file->file_data.clip_data_id);
-                        throw Error(ERR_RDP_UNSUPPORTED);
-                    }
-                    if (file->is_file_size()) {
-                        LOG(LOG_ERR, "ClipboardVirtualChannel::process_filecontents_request_pdu:"
-                            " is a FILECONTENTS_SIZE, expected FILECONTENTS_RANGE");
-                        throw Error(ERR_RDP_UNSUPPORTED);
-                    }
-                    if (file->file_data.file_offset != offset) {
-                        LOG(LOG_ERR, "ClipboardVirtualChannel::process_filecontents_request_pdu:"
-                            " Unsupported random access for a FILECONTENTS_RANGE");
-                        throw Error(ERR_RDP_UNSUPPORTED);
-                    }
-                }
-                else {
-                    file = side_data.find_file_by_offset(lindex, offset);
-                    if (!file) {
-                        LOG(LOG_ERR, "ClipboardVirtualChannel::process_filecontents_request_pdu:"
-                            " Unsupported random access for a FILECONTENTS_RANGE");
-                        throw Error(ERR_RDP_UNSUPPORTED);
-                    }
-                    if (file_contents_request_pdu.has_optional_clipDataId()) {
-                        file->file_data.clip_data_id = file_contents_request_pdu.clipDataId();
-                    }
-                    file->stream_id = stream_id;
-                }
-=======
         OptionalLockId optional_lock_id;
->>>>>>> a511b95c
 
         Cliprdr::FormatNameInventory current_format_list;
 
@@ -855,220 +361,14 @@
 
         std::vector<CliprdFileInfo> files;
 
-<<<<<<< HEAD
-    bool process_format_data_response_pdu(uint32_t flags, InStream& chunk, const RDPECLIP::CliprdrHeader & in_header, bool is_from_remote_session)
-    {
-        LOG_IF(bool(this->verbose & RDPVerbose::cliprdr), LOG_INFO,
-                    "ClipboardVirtualChannel::process_format_data_response_pdu");
-        auto& side_data = is_from_remote_session
-            ? this->clip_data.server_data
-            : this->clip_data.client_data;
-        auto requested_format_id = this->clip_data.requestedFormatId;
-        auto file_list_format_id = side_data.file_list_format_id;
-
-        if (file_list_format_id && requested_format_id == file_list_format_id) {
-            FormatDataResponseReceiveFileList receiver(
-                this->file_descr_list,
-                chunk,
-                in_header,
-                this->params.dont_log_data_into_syslog,
-                side_data.file_list_format_id,
-                flags,
-                side_data.file_descriptor_stream,
-                this->verbose,
-                is_from_remote_session ? "client" : "server"
-            );
-
-            this->log_siem_info(flags, in_header, this->clip_data.requestedFormatId, std::string{}, is_from_remote_session);
-        }
-        else {
-            auto original_chunk = chunk.clone();
-            FormatDataResponseReceive receiver(requested_format_id, chunk, flags);
-
-            this->log_siem_info(flags, in_header, this->clip_data.requestedFormatId, receiver.data_to_dump, is_from_remote_session);
-
-            std::string const& target_name = is_from_remote_session
-                ? this->params.validator_params.down_target_name
-                : this->params.validator_params.up_target_name;
-
-            if (!target_name.empty()) {
-                switch (requested_format_id) {
-                    case RDPECLIP::CF_TEXT:
-                    case RDPECLIP::CF_UNICODETEXT: {
-                        if (flags & CHANNELS::CHANNEL_FLAG_FIRST) {
-                            if (bool(side_data.clip_text_id)) {
-                                this->file_validator->send_eof(side_data.clip_text_id);
-                                side_data.push_clip_text_to_list();
-                            }
-                            side_data.clip_text_id = this->file_validator->open_text(
-                                RDPECLIP::CF_TEXT == requested_format_id
-                                    ? 0u : side_data.clip_text_locale_identifier,
-                                target_name);
-                        }
-                        uint8_t utf8_buf[32*1024];
-                        auto utf8_av = UTF16toUTF8_buf(
-                            original_chunk.remaining_bytes(),
-                            make_array_view(utf8_buf));
-                        if (flags & CHANNELS::CHANNEL_FLAG_LAST) {
-                            if (not utf8_av.empty() && utf8_av.back() == '\0') {
-                                utf8_av = utf8_av.drop_back(1);
-                            }
-                        }
-                        this->file_validator->send_data(side_data.clip_text_id, utf8_av);
-                        if (flags & CHANNELS::CHANNEL_FLAG_LAST) {
-                            this->file_validator->send_eof(side_data.clip_text_id);
-                            side_data.push_clip_text_to_list();
-                        }
-                        break;
-                    }
-                    case RDPECLIP::CF_LOCALE:
-                        side_data.clip_text_locale_identifier = original_chunk.in_uint32_le();
-                        break;
-                }
-            }
-        }
-=======
         NoLockData nolock_data;
         LockedData locked_data;
->>>>>>> a511b95c
 
         StaticOutStream<RDPECLIP::FileDescriptor::size()> file_descriptor_stream;
 
         void clear();
     };
 
-<<<<<<< HEAD
-    bool process_format_list_pdu(
-        uint32_t flags, InStream& chunk, const RDPECLIP::CliprdrHeader & in_header,
-        VirtualChannelDataSender* sender, ClipboardSideData& side_data, bool clip_enabled)
-    {
-        LOG_IF(bool(this->verbose & RDPVerbose::cliprdr), LOG_INFO,
-                    "ClipboardVirtualChannel::process_format_list_pdu");
-        if (!(flags & CHANNELS::CHANNEL_FLAG_LAST)) {
-            LOG(LOG_ERR, "Format List PDU is not yet supported!");
-            FormatListSendBack pdu(sender);
-            return false;
-        }
-
-        this->file_descr_list.clear();
-
-        if (!clip_enabled) {
-            LOG(LOG_WARNING, "Clipboard is fully disabled.");
-            FormatListSendBack pdu(sender);
-            return false;
-        }
-
-        this->format_name_inventory.clear();
-
-        FormatListReceive receiver(
-            this->use_long_format_names(),
-            in_header,
-            chunk,
-            this->format_name_inventory,
-            this->verbose);
-
-        side_data.file_list_format_id = receiver.file_list_format_id;
-        return true;
-    }
-
-    void log_file_info(ClipboardSideData::FileContent::FileData& file_data, bool from_remote_session)
-    {
-        LOG_IF(bool(this->verbose & RDPVerbose::cliprdr), LOG_INFO,
-                    "ClipboardVirtualChannel::log_file_info");
-        const char* type = (
-                  from_remote_session
-                ? "CB_COPYING_PASTING_FILE_FROM_REMOTE_SESSION"
-                : "CB_COPYING_PASTING_FILE_TO_REMOTE_SESSION"
-            );
-
-        if (!file_data.sig.has_digest()) {
-            file_data.sig.broken();
-        }
-
-        static_assert(SslSha256::DIGEST_LENGTH == decltype(file_data.sig)::digest_len);
-        auto& digest = file_data.sig.digest();
-        char digest_s[128];
-        size_t digest_s_len = snprintf(digest_s, sizeof(digest_s),
-            "%02x%02x%02x%02x%02x%02x%02x%02x%02x%02x%02x%02x%02x%02x%02x%02x"
-            "%02x%02x%02x%02x%02x%02x%02x%02x%02x%02x%02x%02x%02x%02x%02x%02x",
-            digest[ 0], digest[ 1], digest[ 2], digest[ 3], digest[ 4], digest[ 5], digest[ 6], digest[ 7],
-            digest[ 8], digest[ 9], digest[10], digest[11], digest[12], digest[13], digest[14], digest[15],
-            digest[16], digest[17], digest[18], digest[19], digest[20], digest[21], digest[22], digest[23],
-            digest[24], digest[25], digest[26], digest[27], digest[28], digest[29], digest[30], digest[31]);
-
-        char file_size[128];
-        size_t file_size_len = std::snprintf(file_size, std::size(file_size), "%lu", file_data.file_size);
-
-        this->report_message.log6(from_remote_session
-            ? LogId::CB_COPYING_PASTING_FILE_FROM_REMOTE_SESSION
-            : LogId::CB_COPYING_PASTING_FILE_TO_REMOTE_SESSION,
-            this->session_reactor.get_current_time(), {
-            KVLog("file_name"_av, file_data.file_name),
-            KVLog("size"_av, {file_size, file_size_len}),
-            KVLog("sha256"_av, {digest_s, digest_s_len}),
-        });
-
-        LOG_IF(!this->params.dont_log_data_into_syslog, LOG_INFO,
-            "type=%s file_name=%s size=%s sha256=%s",
-            type, file_data.file_name, file_size, digest_s);
-    }
-
-    void log_siem_info(uint32_t flags, const RDPECLIP::CliprdrHeader & in_header, const uint32_t requestedFormatId, const std::string & data_to_dump, const bool is_from_remote_session) {
-        LOG_IF(bool(this->verbose & RDPVerbose::cliprdr), LOG_INFO,
-                    "ClipboardVirtualChannel::log_siem_info");
-        if (flags & CHANNELS::CHANNEL_FLAG_FIRST) {
-
-            if (in_header.msgFlags() & RDPECLIP::CB_RESPONSE_OK) {
-
-                const auto type = (is_from_remote_session)
-                    ? (data_to_dump.empty()
-                        ? "CB_COPYING_PASTING_DATA_FROM_REMOTE_SESSION"_av
-                        : "CB_COPYING_PASTING_DATA_FROM_REMOTE_SESSION_EX"_av)
-                    : (data_to_dump.empty()
-                        ? "CB_COPYING_PASTING_DATA_TO_REMOTE_SESSION"_av
-                        : "CB_COPYING_PASTING_DATA_TO_REMOTE_SESSION_EX"_av);
-
-                auto* format_name = this->format_name_inventory.find(requestedFormatId);
-                auto utf8_format = (format_name && !format_name->utf8_name().empty())
-                    ? format_name->utf8_name()
-                    : RDPECLIP::get_FormatId_name_av(requestedFormatId);
-
-                bool const log_current_activity = (
-                    !this->params.log_only_relevant_clipboard_activities
-                 || !format_name
-                 || (!ranges_equal(utf8_format,
-                        Cliprdr::formats::file_group_descriptor_w.ascii_name)
-                  && !ranges_equal(utf8_format,
-                        Cliprdr::formats::preferred_drop_effect.ascii_name)
-                ));
-
-                auto format = str_concat(utf8_format.as_chars(),
-                    '(', std::to_string(requestedFormatId), ')');
-
-                auto const size_str = std::to_string(in_header.dataLen());
-
-                if (log_current_activity) {
-                    if (data_to_dump.empty()) {
-                        this->report_message.log6(is_from_remote_session
-                            ? LogId::CB_COPYING_PASTING_DATA_FROM_REMOTE_SESSION
-                            : LogId::CB_COPYING_PASTING_DATA_TO_REMOTE_SESSION,
-                            this->session_reactor.get_current_time(), {
-                            KVLog("format"_av, format),
-                            KVLog("size"_av, size_str),
-                        });
-                    }
-                    else {
-                        this->report_message.log6(is_from_remote_session
-                            ? LogId::CB_COPYING_PASTING_DATA_FROM_REMOTE_SESSION_EX
-                            : LogId::CB_COPYING_PASTING_DATA_TO_REMOTE_SESSION_EX,
-                            this->session_reactor.get_current_time(), {
-                            KVLog("format"_av, format),
-                            KVLog("size"_av, size_str),
-                            KVLog("partial_data"_av, data_to_dump),
-                        });
-                    }
-                }
-=======
     using ClientCtx = ClipCtx;
     using ServerCtx = ClipCtx;
 
@@ -1077,27 +377,10 @@
 
     ClientCtx client_ctx;
     ServerCtx server_ctx;
->>>>>>> a511b95c
 
     std::vector<FileValidatorDataList> file_validator_list;
     std::vector<TextValidatorDataList> text_validator_list;
 
-<<<<<<< HEAD
-private:
-    void _close_tfl(ClipboardSideData::FileContent::FileData& file_data)
-    {
-        LOG_IF(bool(this->verbose & RDPVerbose::cliprdr), LOG_INFO,
-                    "ClipboardVirtualChannel::_close_tfl");
-        auto status = Mwrm3::TransferedStatus::Completed;
-        if (!file_data.sig.has_digest()) {
-            file_data.sig.broken();
-            status = Mwrm3::TransferedStatus::Broken;
-        }
-        this->fdx_capture->close_tfl(*file_data.tfl_file, file_data.file_name,
-            status, Mwrm3::Sha256Signature{file_data.sig.digest_as_av()});
-    }
-};  // class ClipboardVirtualChannel
-=======
     FileValidatorDataList* search_file_validator_by_id(FileValidatorId id);
 
     void remove_file_validator(FileValidatorDataList* p);
@@ -1109,4 +392,3 @@
     class D;
     friend class D;
 }; // class ClipboardVirtualChannel
->>>>>>> a511b95c
