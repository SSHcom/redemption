/*
    This program is free software; you can redistribute it and/or modify it
     under the terms of the GNU General Public License as published by the
     Free Software Foundation; either version 2 of the License, or (at your
     option) any later version.

    This program is distributed in the hope that it will be useful, but
     WITHOUT ANY WARRANTY; without even the implied warranty of
     MERCHANTABILITY or FITNESS FOR A PARTICULAR PURPOSE. See the GNU General
     Public License for more details.

    You should have received a copy of the GNU General Public License along
     with this program; if not, write to the Free Software Foundation, Inc.,
     675 Mass Ave, Cambridge, MA 02139, USA.

    Product name: redemption, a FLOSS RDP proxy
    Copyright (C) Wallix 2015
    Author(s): Christophe Grosjean, Raphael Zhou
*/


#pragma once

#include "core/channel_list.hpp"
#include "core/app_path.hpp"
#include "core/FSCC/FileInformation.hpp"
#include "core/RDP/channels/rdpdr.hpp"
#include "core/SMB2/MessageSyntax.hpp"
#include "mod/rdp/channels/rdpdr_asynchronous_task.hpp"
#include "mod/rdp/channels/sespro_launcher.hpp"
#include "mod/rdp/channels/virtual_channel_data_sender.hpp"
#include "mod/rdp/rdp_log.hpp"
#include "transport/in_file_transport.hpp"
#include "utils/fileutils.hpp"
#include "utils/sugar/make_unique.hpp"
#include "utils/winpr/pattern.hpp"

#include <sys/types.h>
#include <dirent.h>
#include <sys/statvfs.h>

#include <vector>
#include <string>
#include <algorithm>

template<typename T> T Flag(bool condition, T value)
{
    return (condition) ? value : T(0);
}

#define EPOCH_DIFF 11644473600LL

#define FILE_TIME_SYSTEM_TO_RDP(_t) \
    ((static_cast<uint64_t>(_t) + EPOCH_DIFF) * 10000000LL)
#define FILE_TIME_RDP_TO_SYSTEM(_t) \
    (((_t) == 0LL || (_t) == static_cast<uint64_t>(-1LL)) \
    ? 0 : static_cast<time_t>((_t) / 10000000LL - EPOCH_DIFF))

class ManagedFileSystemObject {
protected:
    std::string full_path;

    int fd = -1;

    bool delete_pending = false;

public:
    virtual ~ManagedFileSystemObject() = default;

    static inline const char * get_open_flag_name(int flag) {
        switch (flag) {
            case O_RDONLY: return "O_RDONLY";
            case O_WRONLY: return "O_WRONLY";
            case O_RDWR:   return "O_RDWR";
        }

        return "<unknown>";
    }

    inline int FileDescriptor() const {
        assert(this->fd > -1);

        return this->fd;
    }

    virtual bool IsDirectory() const = 0;

    virtual bool IsSessionProbeImage() const { return false; }

    virtual void ProcessServerCreateDriveRequest(
        rdpdr::DeviceIORequest const & device_io_request,
        rdpdr::DeviceCreateRequest const & device_create_request,
        int drive_access_mode, const char * path, InStream & in_stream,
        bool & out_drive_created,
        VirtualChannelDataSender & to_server_sender,
        std::unique_ptr<AsynchronousTask> & out_asynchronous_task,
        bool is_session_probe_image,
        RDPVerbose verbose) = 0;

    virtual void ProcessServerCloseDriveRequest(
        rdpdr::DeviceIORequest const & device_io_request,
        const char * path, InStream & in_stream,
        VirtualChannelDataSender & to_server_sender,
        std::unique_ptr<AsynchronousTask> & out_asynchronous_task,
        RDPVerbose verbose) = 0;

    virtual void ProcessServerDriveReadRequest(
        rdpdr::DeviceIORequest const & device_io_request,
        rdpdr::DeviceReadRequest const & device_read_request,
        const char * path, InStream & in_stream,
        VirtualChannelDataSender & to_server_sender,
        std::unique_ptr<AsynchronousTask> & out_asynchronous_task,
        RDPVerbose verbose) = 0;

    virtual void ProcessServerDriveControlRequest(
            rdpdr::DeviceIORequest const & device_io_request,
            rdpdr::DeviceControlRequest const & device_control_request,
            const char * path, InStream & in_stream,
            VirtualChannelDataSender & to_server_sender,
            std::unique_ptr<AsynchronousTask> & out_asynchronous_task,
            RDPVerbose verbose
      ) {
        (void)path;
        (void)device_control_request;
        (void)in_stream;
        assert(this->fd > -1);

        StaticOutStream<65536> out_stream;

        this->MakeClientDriveIoResponse(
            out_stream,
            device_io_request,
            "ManagedFileSystemObject::ProcessServerDriveControlRequest",
            erref::NTSTATUS::STATUS_SUCCESS,
            verbose);

        if (bool(verbose & RDPVerbose::fsdrvmgr)) {
            LOG(LOG_INFO,
                "ManagedFileSystemObject::ProcessServerDriveControlRequest: OutputBufferLength=0");
        }
        out_stream.out_uint32_le(0);    // OutputBufferLength(4)

        uint32_t out_flags = CHANNELS::CHANNEL_FLAG_FIRST | CHANNELS::CHANNEL_FLAG_LAST;

        out_asynchronous_task = std::make_unique<RdpdrSendDriveIOResponseTask>(
            out_flags, out_stream.get_data(), out_stream.get_offset(), to_server_sender,
            verbose);
    }

    virtual void ProcessServerDriveQueryVolumeInformationRequest(
            rdpdr::DeviceIORequest const & device_io_request,
            rdpdr::ServerDriveQueryVolumeInformationRequest const &
                server_drive_query_volume_information_request,
            const char * path, InStream & in_stream,
            VirtualChannelDataSender & to_server_sender,
            std::unique_ptr<AsynchronousTask> & out_asynchronous_task,
            RDPVerbose verbose
      ) {
        (void)in_stream;
        assert(this->fd > -1);

        StaticOutStream<65536> out_stream;

        switch (server_drive_query_volume_information_request.FsInformationClass()) {
            case rdpdr::FileFsVolumeInformation:
            {
                struct statvfs svfsb;
                ::statvfs(path, &svfsb);
                struct stat64 sb;
                ::stat64(path, &sb);

                this->MakeClientDriveIoResponse(
                    out_stream,
                    device_io_request,
                    "ManagedFileSystemObject::ProcessServerDriveQueryVolumeInformationRequest",
                    erref::NTSTATUS::STATUS_SUCCESS,
                    verbose);

                const fscc::FileFsVolumeInformation file_fs_volume_information(
                        FILE_TIME_SYSTEM_TO_RDP(sb.st_ctime),   // VolumeCreationTime(8)
                        svfsb.f_fsid,                           // VolumeSerialNumber(4)
                        1,                                      // SupportsObjects(1) - FALSE
                        "REDEMPTION"
                    );

                out_stream.out_uint32_le(file_fs_volume_information.size());    // Length(4)

                if (bool(verbose & RDPVerbose::fsdrvmgr)) {
                    LOG(LOG_INFO,
                        "ManagedFileSystemObject::ProcessServerDriveQueryVolumeInformationRequest");
                    file_fs_volume_information.log(LOG_INFO);
                }
                file_fs_volume_information.emit(out_stream);
            }
            break;

            case rdpdr::FileFsSizeInformation:
            {
                struct statvfs svfsb;
                ::statvfs(path, &svfsb);

                this->MakeClientDriveIoResponse(
                    out_stream,
                    device_io_request,
                    "ManagedFileSystemObject::ProcessServerDriveQueryVolumeInformationRequest",
                    erref::NTSTATUS::STATUS_SUCCESS,
                    verbose);

                const fscc::FileFsSizeInformation file_fs_size_information(
                        svfsb.f_blocks, // TotalAllocationUnits(8)
                        svfsb.f_bavail, // AvailableAllocationUnits(8)
                        1,              // SectorsPerAllocationUnit(4)
                        svfsb.f_bsize   // BytesPerSector(4)
                    );

                out_stream.out_uint32_le(file_fs_size_information.size()); // Length(4)

                if (bool(verbose & RDPVerbose::fsdrvmgr)) {
                    LOG(LOG_INFO,
                        "ManagedFileSystemObject::ProcessServerDriveQueryVolumeInformationRequest");
                    file_fs_size_information.log(LOG_INFO);
                }
                file_fs_size_information.emit(out_stream);
            }
            break;

            case rdpdr::FileFsAttributeInformation:
            {
                struct statvfs svfsb;
                ::statvfs(path, &svfsb);
                struct stat64 sb;
                ::stat64(path, &sb);

                this->MakeClientDriveIoResponse(
                    out_stream,
                    device_io_request,
                    "ManagedFileSystemObject::ProcessServerDriveQueryVolumeInformationRequest",
                    erref::NTSTATUS::STATUS_SUCCESS,
                    verbose);

                const fscc::FileFsAttributeInformation file_fs_attribute_information(
                        fscc::FILE_CASE_SENSITIVE_SEARCH |      // FileSystemAttributes(4)
                            fscc::FILE_CASE_PRESERVED_NAMES |
                            //fscc::FILE_READ_ONLY_VOLUME |
                            fscc::FILE_UNICODE_ON_DISK,
                        svfsb.f_namemax,                        // MaximumComponentNameLength(4)
                        "FAT32"                                 // FileSystemName(variable)
                    );

                out_stream.out_uint32_le(file_fs_attribute_information.size()); // Length(4)

                if (bool(verbose & RDPVerbose::fsdrvmgr)) {
                    LOG(LOG_INFO,
                        "ManagedFileSystemObject::ProcessServerDriveQueryVolumeInformationRequest");
                    file_fs_attribute_information.log(LOG_INFO);
                }
                file_fs_attribute_information.emit(out_stream);
            }
            break;

            case rdpdr::FileFsFullSizeInformation:
            {
                struct statvfs svfsb;
                ::statvfs(path, &svfsb);

                this->MakeClientDriveIoResponse(
                    out_stream,
                    device_io_request,
                    "ManagedFileSystemObject::ProcessServerDriveQueryVolumeInformationRequest",
                    erref::NTSTATUS::STATUS_SUCCESS,
                    verbose);

                const fscc::FileFsFullSizeInformation file_fs_full_size_information(
                        svfsb.f_blocks, // TotalAllocationUnits(8)
                        svfsb.f_bavail, // CallerAvailableAllocationUnits(8)
                        svfsb.f_bfree,  // ActualAvailableAllocationUnits(8)
                        1,              // SectorsPerAllocationUnit(4)
                        svfsb.f_bsize   // BytesPerSector(4)
                    );

                out_stream.out_uint32_le(file_fs_full_size_information.size()); // Length(4)

                if (bool(verbose & RDPVerbose::fsdrvmgr)) {
                    LOG(LOG_INFO,
                        "ManagedFileSystemObject::ProcessServerDriveQueryVolumeInformationRequest");
                    file_fs_full_size_information.log(LOG_INFO);
                }
                file_fs_full_size_information.emit(out_stream);
            }
            break;

            case rdpdr::FileFsDeviceInformation:
            {
                LOG(LOG_INFO,
                    "+ + + + + + + + + + ManagedFileSystemObject::ProcessServerDriveQueryVolumeInformationRequest() - FileFsDeviceInformation - Using VirtualChannelDataSender + + + + + + + + + +");

                this->MakeClientDriveIoResponse(
                    out_stream,
                    device_io_request,
                    "ManagedFileSystemObject::ProcessServerDriveQueryVolumeInformationRequest",
                    erref::NTSTATUS::STATUS_SUCCESS,
                    verbose);

                const fscc::FileFsDeviceInformation file_fs_device_information(
                        fscc::FILE_DEVICE_DISK, 0
                    );

                out_stream.out_uint32_le(file_fs_device_information.size());    // Length(4)

                if (bool(verbose & RDPVerbose::fsdrvmgr)) {
                    LOG(LOG_INFO,
                        "ManagedFileSystemObject::ProcessServerDriveQueryVolumeInformationRequest");
                    file_fs_device_information.log(LOG_INFO);
                }
                file_fs_device_information.emit(out_stream);
            }
            break;

            default:
                LOG(LOG_ERR,
                    "ManagedFileSystemObject::ProcessServerDriveQueryVolumeInformationRequest: "
                        "Unknown FsInformationClass(0x%X)",
                    server_drive_query_volume_information_request.FsInformationClass());

                this->MakeClientDriveIoResponse(
                    out_stream,
                    device_io_request,
                    "ManagedFileSystemObject::ProcessServerDriveQueryVolumeInformationRequest",
                    erref::NTSTATUS::STATUS_UNSUCCESSFUL,
                    verbose);
            break;
        }

        uint32_t out_flags = CHANNELS::CHANNEL_FLAG_FIRST | CHANNELS::CHANNEL_FLAG_LAST;

        out_asynchronous_task = std::make_unique<RdpdrSendDriveIOResponseTask>(
            out_flags, out_stream.get_data(), out_stream.get_offset(), to_server_sender,
            verbose);
    }

    virtual void ProcessServerDriveQueryInformationRequest(
            rdpdr::DeviceIORequest const & device_io_request,
            rdpdr::ServerDriveQueryInformationRequest const & server_drive_query_information_request,
            const char * path, InStream & in_stream,
            VirtualChannelDataSender & to_server_sender,
            std::unique_ptr<AsynchronousTask> & out_asynchronous_task,
            RDPVerbose verbose
      ) {
        (void)path;
        (void)in_stream;
        assert(this->fd > -1);

        StaticOutStream<65536> out_stream;

        struct stat64 sb;
        ::fstat64(this->fd, &sb);

        switch (server_drive_query_information_request.FsInformationClass()) {
            case rdpdr::FileBasicInformation:
            {
                this->MakeClientDriveIoResponse(
                    out_stream,
                    device_io_request,
                    "ManagedFileSystemObject::ProcessServerDriveQueryInformationRequest",
                    erref::NTSTATUS::STATUS_SUCCESS,
                    verbose);

                out_stream.out_uint32_le(fscc::FileBasicInformation::size());   // Length(4)

                fscc::FileBasicInformation file_basic_information(
                        FILE_TIME_SYSTEM_TO_RDP(sb.st_mtime),                           // CreationTime(8)
                        FILE_TIME_SYSTEM_TO_RDP(sb.st_atime),                           // LastAccessTime(8)
                        FILE_TIME_SYSTEM_TO_RDP(sb.st_mtime),                           // LastWriteTime(8)
                        FILE_TIME_SYSTEM_TO_RDP(sb.st_ctime),                           // ChangeTime(8)
                        // FileAttributes(4)
                        Flag(this->IsDirectory(), fscc::FILE_ATTRIBUTE_DIRECTORY)
                        | Flag(!(sb.st_mode & S_IWUSR),fscc::FILE_ATTRIBUTE_READONLY)
                    );

                if (bool(verbose & RDPVerbose::fsdrvmgr)) {
                    LOG(LOG_INFO,
                        "ManagedFileSystemObject::ProcessServerDriveQueryInformationRequest");
                    file_basic_information.log(LOG_INFO);
                }
                file_basic_information.emit(out_stream);
            }
            break;

            case rdpdr::FileStandardInformation:
            {
                this->MakeClientDriveIoResponse(
                    out_stream,
                    device_io_request,
                    "ManagedFileSystemObject::ProcessServerDriveQueryInformationRequest",
                    erref::NTSTATUS::STATUS_SUCCESS,
                    verbose);

                out_stream.out_uint32_le(fscc::FileStandardInformation::size());    // Length(4)

                const size_t block_size = 512;

                fscc::FileStandardInformation file_standard_information(
                        sb.st_blocks * block_size,  // AllocationSize
                        sb.st_size,                 // EndOfFile
                        sb.st_nlink,                // NumberOfLinks
                        0,                          // DeletePending
                        0                           // Directory
                    );

                if (bool(verbose & RDPVerbose::fsdrvmgr)) {
                    LOG(LOG_INFO,
                        "ManagedFileSystemObject::ProcessServerDriveQueryInformationRequest");
                    file_standard_information.log(LOG_INFO);
                }
                file_standard_information.emit(out_stream);
            }
            break;

            case rdpdr::FileAttributeTagInformation:
            {
                this->MakeClientDriveIoResponse(
                    out_stream,
                    device_io_request,
                    "ManagedFileSystemObject::ProcessServerDriveQueryInformationRequest",
                    erref::NTSTATUS::STATUS_SUCCESS,
                    verbose);

                out_stream.out_uint32_le(fscc::FileAttributeTagInformation::size());    // Length(4)

                fscc::FileAttributeTagInformation file_attribute_tag_information(
                        // FileAttributes
                         fscc::FILE_ATTRIBUTE_DIRECTORY
                        | Flag(!(sb.st_mode & S_IWUSR), fscc::FILE_ATTRIBUTE_READONLY),
                    0                                                                   // ReparseTag
                    );

                if (bool(verbose & RDPVerbose::fsdrvmgr)) {
                    LOG(LOG_INFO,
                        "ManagedFileSystemObject::ProcessServerDriveQueryInformationRequest");
                    file_attribute_tag_information.log(LOG_INFO);
                }
                file_attribute_tag_information.emit(out_stream);
            }
            break;

            default:
                LOG(LOG_ERR,
                    "ManagedFileSystemObject::ProcessServerDriveQueryInformationRequest: "
                        "Unknown FsInformationClass=%s(0x%X)",
                    server_drive_query_information_request.get_FsInformationClass_name(
                        server_drive_query_information_request.FsInformationClass()),
                    server_drive_query_information_request.FsInformationClass());
                throw Error(ERR_RDP_PROTOCOL);
            //break;
        }

        uint32_t out_flags = CHANNELS::CHANNEL_FLAG_FIRST | CHANNELS::CHANNEL_FLAG_LAST;

        out_asynchronous_task = std::make_unique<RdpdrSendDriveIOResponseTask>(
            out_flags, out_stream.get_data(), out_stream.get_offset(), to_server_sender,
            verbose);
    }

    virtual void ProcessServerDriveSetInformationRequest(
            rdpdr::DeviceIORequest const & device_io_request,
            rdpdr::ServerDriveSetInformationRequest const & server_drive_set_information_request,
            const char * path, int drive_access_mode, InStream & in_stream,
            VirtualChannelDataSender & to_server_sender,
            std::unique_ptr<AsynchronousTask> & out_asynchronous_task,
            RDPVerbose verbose) {
        assert(this->fd > -1);

        if ((drive_access_mode != O_RDWR) && (drive_access_mode != O_WRONLY)) {
            this->SendClientDriveIoResponse(
                device_io_request,
                "ManagedFileSystemObject::ProcessServerDriveSetInformationRequest",
                erref::NTSTATUS::STATUS_INVALID_PARAMETER,
                to_server_sender,
                out_asynchronous_task,
                verbose);

            return;
        }

        switch (server_drive_set_information_request.FsInformationClass())
        {
            case rdpdr::FileBasicInformation:
            {
                fscc::FileBasicInformation file_basic_information;

                file_basic_information.receive(in_stream);

                if (bool(verbose & RDPVerbose::fsdrvmgr)) {
                    LOG(LOG_INFO, "ManagedFileSystemObject::ProcessServerDriveSetInformationRequest");
                    file_basic_information.log(LOG_INFO);
                }

                struct stat64 sb;
                ::fstat64(this->fd, &sb);

                struct timeval times[2] = { { sb.st_atime, 0 }, { sb.st_mtime, 0 } };

                auto file_time_rdp_to_system_timeval = [](uint64_t rdp_time, timeval & out_system_tiem) {
                    if ((rdp_time != 0LL) && (rdp_time != static_cast<uint64_t>(-1LL))) {
                        out_system_tiem.tv_sec  = static_cast<time_t>(rdp_time / 10000000LL - EPOCH_DIFF);
                        out_system_tiem.tv_usec = rdp_time % 10000000LL;
                    }
                };

                file_time_rdp_to_system_timeval(file_basic_information.LastAccessTime(), times[0]);
                file_time_rdp_to_system_timeval(file_basic_information.LastWriteTime(),  times[1]);

                ::futimes(this->fd, times);

                const mode_t mode =
                    ((file_basic_information.FileAttributes() & fscc::FILE_ATTRIBUTE_READONLY) ?
                     (sb.st_mode & (~S_IWUSR)) :
                     (sb.st_mode | S_IWUSR)
                    );
                ::chmod(this->full_path.c_str(), mode);

                this->SendClientDriveSetInformationResponse(
                    device_io_request,
                    "ManagedFileSystemObject::ProcessServerDriveSetInformationRequest",
                    erref::NTSTATUS::STATUS_SUCCESS,
                    server_drive_set_information_request.Length(),
                    to_server_sender,
                    out_asynchronous_task,
                    verbose);
            }
            break;

            case rdpdr::FileEndOfFileInformation:
            {
                int64_t EndOfFile = in_stream.in_sint64_le();

                if (bool(verbose & RDPVerbose::fsdrvmgr)) {
                    LOG(LOG_INFO,
                        "ManagedFileSystemObject::ProcessServerDriveSetInformationRequest: "
                            "EndOfFile=%" PRId64,
                        EndOfFile);
                }

                int truncate_result = ::ftruncate(this->fd, EndOfFile);
                (void)truncate_result;

                this->SendClientDriveSetInformationResponse(
                    device_io_request,
                    "ManagedFileSystemObject::ProcessServerDriveSetInformationRequest",
                    erref::NTSTATUS::STATUS_SUCCESS,
                    server_drive_set_information_request.Length(),
                    to_server_sender,
                    out_asynchronous_task,
                    verbose);
            }
            break;

            case rdpdr::FileDispositionInformation:
                this->delete_pending = true;

                if (bool(verbose & RDPVerbose::fsdrvmgr)) {
                    LOG(LOG_INFO,
                        "ManagedFileSystemObject::ProcessServerDriveSetInformationRequest: "
                            "DeletePending=yes");
                }

                this->SendClientDriveSetInformationResponse(
                    device_io_request,
                    "ManagedFileSystemObject::ProcessServerDriveSetInformationRequest",
                    erref::NTSTATUS::STATUS_SUCCESS,
                    server_drive_set_information_request.Length(),
                    to_server_sender,
                    out_asynchronous_task,
                    verbose);
            break;

            case rdpdr::FileRenameInformation:
            {
                rdpdr::RDPFileRenameInformation rdp_file_rename_information;

                //auto in_stream_p = in_stream.get_current();

                rdp_file_rename_information.receive(in_stream);

                //LOG(LOG_INFO, "FileRenameInformation: size=%u",
                //    (unsigned int)(in_stream.get_current() - in_stream_p));
                //hexdump(in_stream_p, in_stream.get_current() - in_stream_p);

                if (bool(verbose & RDPVerbose::fsdrvmgr)) {
                    LOG(LOG_INFO, "ManagedFileSystemObject::ProcessServerDriveSetInformationRequest");
                    rdp_file_rename_information.log(LOG_INFO);
                }

                assert(!rdp_file_rename_information.RootDirectory());

                std::string new_full_path(path);
                new_full_path += rdp_file_rename_information.FileName();

                if (!::access(new_full_path.c_str(), F_OK)) {
                    if (!rdp_file_rename_information.replace_if_exists()) {
                        this->SendClientDriveIoResponse(
                            device_io_request,
                            "ManagedFileSystemObject::ProcessServerDriveSetInformationRequest",
                            (this->IsDirectory() ?
                             erref::NTSTATUS::STATUS_OBJECT_NAME_INVALID :
                             erref::NTSTATUS::STATUS_OBJECT_NAME_COLLISION
                            ),
                            to_server_sender,
                            out_asynchronous_task,
                            verbose);

                        return;
                    }
                }

                (void)::rename(this->full_path.c_str(), new_full_path.c_str());

                this->SendClientDriveSetInformationResponse(
                    device_io_request,
                    "ManagedFileSystemObject::ProcessServerDriveSetInformationRequest",
                    erref::NTSTATUS::STATUS_SUCCESS,
                    server_drive_set_information_request.Length(),
                    to_server_sender,
                    out_asynchronous_task,
                    verbose);
            }
            break;

            case rdpdr::FileAllocationInformation:
            {
                int64_t AllocationSize = in_stream.in_sint64_le();

                if (bool(verbose & RDPVerbose::fsdrvmgr)) {
                    LOG(LOG_INFO,
                        "ManagedFileSystemObject::ProcessServerDriveSetInformationRequest: "
                            "AllocationSize=%" PRId64,
                        AllocationSize);
                }

                int truncate_result = ::ftruncate(this->fd, AllocationSize);
                (void)truncate_result;

                this->SendClientDriveSetInformationResponse(
                    device_io_request,
                    "ManagedFileSystemObject::ProcessServerDriveSetInformationRequest",
                    erref::NTSTATUS::STATUS_SUCCESS,
                    server_drive_set_information_request.Length(),
                    to_server_sender,
                    out_asynchronous_task,
                    verbose);
            }
            break;

            default:
                LOG(LOG_ERR,
                    "ManagedFileSystemObject::ProcessServerDriveSetInformationRequest: "
                        "Unknown FsInformationClass - %s(0x%X)",
                    server_drive_set_information_request.get_FsInformationClass_name(
                        server_drive_set_information_request.FsInformationClass()),
                    server_drive_set_information_request.FsInformationClass());
                assert(false);

                SendClientDriveIoUnsuccessfulResponse(device_io_request,
                                                      "ManagedFileSystemObject::ProcessServerDriveSetInformationRequest",
                                                      to_server_sender,
                                                      out_asynchronous_task,
                                                      verbose);

                // Unsupported.
                assert(false);
            break;
        }
    }

    virtual void ProcessServerDriveWriteRequest(
            rdpdr::DeviceIORequest const & device_io_request,
            const char * path, int drive_access_mode, bool first_chunk,
            InStream & in_stream,
            VirtualChannelDataSender & to_server_sender,
            std::unique_ptr<AsynchronousTask> & out_asynchronous_task,
            RDPVerbose verbose
      ) {
        (void)path;
        (void)in_stream;
        (void)drive_access_mode;
        (void)first_chunk;

        SendClientDriveIoUnsuccessfulResponse(
            device_io_request,
            "ManagedFileSystemObject::ProcessServerDriveWriteRequest",
            to_server_sender,
            out_asynchronous_task,
            verbose);

        // Unsupported.
        assert(false);
    }

    virtual void ProcessServerDriveQueryDirectoryRequest(
        rdpdr::DeviceIORequest const & device_io_request,
        rdpdr::ServerDriveQueryDirectoryRequest const & server_drive_query_directory_request,
        const char * path, InStream & in_stream,
        VirtualChannelDataSender & to_server_sender,
        std::unique_ptr<AsynchronousTask> & out_asynchronous_task,
        RDPVerbose verbose) = 0;

protected:
    static void MakeClientDriveIoResponse(
            OutStream & out_stream,
            rdpdr::DeviceIORequest const & device_io_request,
            const char * message,
            erref::NTSTATUS IoStatus,
            RDPVerbose verbose) {
        const rdpdr::SharedHeader shared_header(
                rdpdr::Component::RDPDR_CTYP_CORE,
                rdpdr::PacketId::PAKID_CORE_DEVICE_IOCOMPLETION
            );
        shared_header.emit(out_stream);

        const rdpdr::DeviceIOResponse device_io_response(
                device_io_request.DeviceId(),
                device_io_request.CompletionId(),
                IoStatus
            );
        if (bool(verbose & RDPVerbose::fsdrvmgr)) {
            LOG(LOG_INFO, "%s", message);
            device_io_response.log(LOG_INFO);
        }
        device_io_response.emit(out_stream);
    }

    static inline void SendClientDriveIoResponse(
            rdpdr::DeviceIORequest const & device_io_request,
            const char * message,
            erref::NTSTATUS IoStatus,
            VirtualChannelDataSender & to_server_sender,
            std::unique_ptr<AsynchronousTask> & out_asynchronous_task,
            RDPVerbose verbose) {
        StaticOutStream<65536> out_stream;

        MakeClientDriveIoResponse(out_stream,
            device_io_request, message, IoStatus, verbose);

        uint32_t out_flags =
            CHANNELS::CHANNEL_FLAG_FIRST | CHANNELS::CHANNEL_FLAG_LAST;

        out_asynchronous_task = std::make_unique<RdpdrSendDriveIOResponseTask>(
            out_flags, out_stream.get_data(), out_stream.get_offset(),
            to_server_sender, verbose);
    }

    static void SendClientDriveSetInformationResponse(
            rdpdr::DeviceIORequest const & device_io_request,
            const char * message,
            erref::NTSTATUS IoStatus,
            uint32_t Length,
            VirtualChannelDataSender & to_server_sender,
            std::unique_ptr<AsynchronousTask> & out_asynchronous_task,
            RDPVerbose verbose) {
        StaticOutStream<65536> out_stream;

        MakeClientDriveIoResponse(out_stream,
            device_io_request, message, IoStatus, verbose);

        out_stream.out_uint32_le(Length);   // Length(4)

        // Padding(1), optional

        uint32_t out_flags =
            CHANNELS::CHANNEL_FLAG_FIRST | CHANNELS::CHANNEL_FLAG_LAST;

        out_asynchronous_task = std::make_unique<RdpdrSendDriveIOResponseTask>(
            out_flags, out_stream.get_data(), out_stream.get_offset(),
            to_server_sender, verbose);
    }

public:
    static void SendClientDriveLockControlResponse(
            rdpdr::DeviceIORequest const & device_io_request,
            const char * message,
            erref::NTSTATUS IoStatus,
            VirtualChannelDataSender & to_server_sender,
            std::unique_ptr<AsynchronousTask> & out_asynchronous_task,
            RDPVerbose verbose) {
        StaticOutStream<65536> out_stream;

        MakeClientDriveIoResponse(out_stream,
            device_io_request, message, IoStatus, verbose);

        out_stream.out_clear_bytes(5);  // Padding(5)

        uint32_t out_flags =
            CHANNELS::CHANNEL_FLAG_FIRST | CHANNELS::CHANNEL_FLAG_LAST;

        out_asynchronous_task = std::make_unique<RdpdrSendDriveIOResponseTask>(
            out_flags, out_stream.get_data(), out_stream.get_offset(),
            to_server_sender, verbose);
    }

    static inline void SendClientDriveIoUnsuccessfulResponse(
            rdpdr::DeviceIORequest const & device_io_request,
            const char * message,
            VirtualChannelDataSender & to_server_sender,
            std::unique_ptr<AsynchronousTask> & out_asynchronous_task,
            RDPVerbose verbose) {
        SendClientDriveIoResponse(
            device_io_request,
            message,
            erref::NTSTATUS::STATUS_UNSUCCESSFUL,
            to_server_sender,
            out_asynchronous_task,
            verbose);
    }
};  // ManagedFileSystemObject

class ManagedDirectory final : public ManagedFileSystemObject {
    DIR * dir = nullptr;

    std::string pattern;

public:
    //ManagedDirectory() {
    //    LOG(LOG_INFO, "ManagedDirectory::ManagedDirectory() : <%p>", this);
    //}

    ~ManagedDirectory() override {
        //LOG(LOG_INFO, "ManagedDirectory::~ManagedDirectory(): <%p> fd=%d",
        //    this, (this->dir ? ::dirfd(this->dir) : -1));

        if (this->dir) {
            ::closedir(this->dir);
        }

        if (this->delete_pending) {
            ::recursive_delete_directory(this->full_path.c_str());
        }
    }

    bool IsDirectory() const override { return true; }

    void ProcessServerCreateDriveRequest(
            rdpdr::DeviceIORequest const & device_io_request,
            rdpdr::DeviceCreateRequest const & device_create_request,
            int drive_access_mode, const char * path, InStream & in_stream,
            bool & out_drive_created,
            VirtualChannelDataSender & to_server_sender,
            std::unique_ptr<AsynchronousTask> & out_asynchronous_task,
            bool is_session_probe_image,
            RDPVerbose verbose
      ) override {
        (void)in_stream;
        (void)is_session_probe_image;
        assert(!this->dir);

        out_drive_created = false;

        this->full_path =  path;
        this->full_path += device_create_request.Path();

        if (bool(verbose & RDPVerbose::fsdrvmgr)) {
            LOG(LOG_INFO,
                "ManagedDirectory::ProcessServerCreateDriveRequest: "
                    "<%p> full_path=\"%s\" drive_access_mode=%s(%d)",
                static_cast<void*>(this), this->full_path, get_open_flag_name(drive_access_mode),
                drive_access_mode);
        }

        const uint32_t DesiredAccess     = device_create_request.DesiredAccess();
        const uint32_t CreateDisposition = device_create_request.CreateDisposition();

        const erref::NTSTATUS IoStatus = [&] () {
            if (((drive_access_mode != O_RDWR)
                && (drive_access_mode != O_RDONLY)
                && smb2::read_access_is_required(DesiredAccess, /*strict_check = */false))
            ||  ((drive_access_mode != O_RDWR)
                && (drive_access_mode != O_WRONLY)
                && smb2::write_access_is_required(DesiredAccess, /*strict_check = */false))) {
                return erref::NTSTATUS::STATUS_ACCESS_DENIED;
            }

            if ((::access(full_path.c_str(), F_OK) != 0)
            && (CreateDisposition == smb2::FILE_CREATE)) {
                if ((drive_access_mode != O_RDWR) && (drive_access_mode != O_WRONLY)) {
                    return erref::NTSTATUS::STATUS_ACCESS_DENIED;
                }

                ::mkdir(full_path.c_str(), S_IRUSR | S_IWUSR | S_IXUSR | S_IRGRP | S_IXGRP);
            }

            this->dir = ::opendir(full_path.c_str());
            if (this->dir == nullptr){
                switch (errno) {
                case EACCES:
                    return erref::NTSTATUS::STATUS_ACCESS_DENIED;
                case ENOENT:
                    return erref::NTSTATUS::STATUS_NO_SUCH_FILE;
                default:
                    return erref::NTSTATUS::STATUS_UNSUCCESSFUL;
                break;
                }
            }
            return erref::NTSTATUS::STATUS_SUCCESS;
        } ();

        if (bool(verbose & RDPVerbose::fsdrvmgr)) {
            LOG(LOG_INFO,
                "ManagedDirectory::ProcessServerCreateDriveRequest: <%p> dir=<%p> FileId=%d errno=%d",
                static_cast<void*>(this),
                static_cast<void*>(this->dir),
                (this->dir ? ::dirfd(this->dir) : -1),
                (this->dir ? 0 : errno));
        }

        StaticOutStream<65536> out_stream;

        this->MakeClientDriveIoResponse(
            out_stream,
            device_io_request,
            "ManagedDirectory::ProcessServerCreateDriveRequest",
            IoStatus,
            verbose);

        const rdpdr::DeviceCreateResponse device_create_response(
                static_cast<uint32_t>(this->dir ? ::dirfd(this->dir) : -1),
                0x0
            );
        if (bool(verbose & RDPVerbose::fsdrvmgr)) {
            LOG(LOG_INFO, "ManagedDirectory::ProcessServerCreateDriveRequest");
            device_create_response.log(LOG_INFO);
        }
        device_create_response.emit(out_stream);

        uint32_t out_flags = CHANNELS::CHANNEL_FLAG_FIRST | CHANNELS::CHANNEL_FLAG_LAST;

        out_asynchronous_task = std::make_unique<RdpdrSendDriveIOResponseTask>(
            out_flags, out_stream.get_data(), out_stream.get_offset(), to_server_sender,
            verbose);

        //if (this->dir) {
        //    LOG(LOG_INFO, "ManagedDirectory::ProcessServerCreateDriveRequest(): <%p> fd=%d",
        //        this, ::dirfd(this->dir));
        //}

        if (this->dir != nullptr) {
            this->fd = ::dirfd(this->dir);

            out_drive_created = true;
        }
    }

    void ProcessServerCloseDriveRequest(
            rdpdr::DeviceIORequest const & device_io_request,
            const char * path, InStream & in_stream,
            VirtualChannelDataSender & to_server_sender,
            std::unique_ptr<AsynchronousTask> & out_asynchronous_task,
            RDPVerbose verbose
      ) override {
        (void)path;
        (void)in_stream;

        assert(this->dir);

        //LOG(LOG_INFO, "ManagedDirectory::ProcessServerCloseDriveRequest(): <%p> fd=%d",
        //    this, ::dirfd(this->dir));

        ::closedir(this->dir);

        this->dir = nullptr;
        this->fd  = -1;

        StaticOutStream<65536> out_stream;

        this->MakeClientDriveIoResponse(
            out_stream,
            device_io_request,
            "ManagedDirectory::ProcessServerCloseDriveRequest",
            erref::NTSTATUS::STATUS_SUCCESS,
            verbose);

        // Device Close Response (DR_CLOSE_RSP)
        out_stream.out_clear_bytes(5);  // Padding(5);

        uint32_t out_flags = CHANNELS::CHANNEL_FLAG_FIRST | CHANNELS::CHANNEL_FLAG_LAST;

        out_asynchronous_task = std::make_unique<RdpdrSendDriveIOResponseTask>(
            out_flags, out_stream.get_data(), out_stream.get_offset(), to_server_sender,
            verbose);

        assert(!this->dir);
    }

    void ProcessServerDriveReadRequest(
            rdpdr::DeviceIORequest const & device_io_request,
            rdpdr::DeviceReadRequest const & device_read_request,
            const char * path, InStream & in_stream,
            VirtualChannelDataSender & to_server_sender,
            std::unique_ptr<AsynchronousTask> & out_asynchronous_task,
            RDPVerbose verbose
      ) override {
        (void)device_read_request;
        (void)path;
        (void)in_stream;
        assert(this->dir);

        StaticOutStream<65536> out_stream;

        this->MakeClientDriveIoResponse(
            out_stream,
            device_io_request,
            "ManagedDirectory::ProcessServerDriveReadRequest",
            erref::NTSTATUS::STATUS_SUCCESS,
            verbose);

        out_stream.out_uint32_le(0);    // Length(4)

        uint32_t out_flags = CHANNELS::CHANNEL_FLAG_FIRST | CHANNELS::CHANNEL_FLAG_LAST;

        out_asynchronous_task = std::make_unique<RdpdrSendDriveIOResponseTask>(
            out_flags, out_stream.get_data(), out_stream.get_offset(), to_server_sender,
            verbose);
    }

    void ProcessServerDriveQueryDirectoryRequest(
            rdpdr::DeviceIORequest const & device_io_request,
            rdpdr::ServerDriveQueryDirectoryRequest const & server_drive_query_directory_request,
            const char * path, InStream & in_stream,
            VirtualChannelDataSender & to_server_sender,
            std::unique_ptr<AsynchronousTask> & out_asynchronous_task,
            RDPVerbose verbose
      ) override {
        (void)path;
        (void)in_stream;

        if (server_drive_query_directory_request.InitialQuery()) {
            ::rewinddir(this->dir);

            const char * separator = strrchr(server_drive_query_directory_request.Path(), '/');
            assert(separator);
            this->pattern = (++separator);
        }

        if (bool(verbose & RDPVerbose::fsdrvmgr)) {
            LOG(LOG_INFO,
                "ManagedDirectory::ProcessServerDriveQueryDirectoryRequest: "
                    "full_path=\"%s\" pattern=\"%s\"",
                this->full_path, this->pattern);
        }

        dirent * entry = nullptr;
        while ((entry = ::readdir(this->dir))) {
            // TODO this function is incompatible with utf8
            if (::FilePatternMatchA(entry->d_name, this->pattern.c_str())) {
                break;
            }
        }

        StaticOutStream<65536> out_stream;

        if (!entry) {
            this->MakeClientDriveIoResponse(
                out_stream,
                device_io_request,
                "ManagedDirectory::ProcessServerDriveQueryDirectoryRequest",
                erref::NTSTATUS::STATUS_NO_MORE_FILES,
                verbose);

            out_stream.out_uint32_le(0);    // Length(4)
            out_stream.out_clear_bytes(1);  // Padding(1)
        }
        else {
            std::string file_full_path = this->full_path;
            if ((file_full_path.back() != '/') && (entry->d_name[0] != '/')) {
                file_full_path += '/';
            }
            file_full_path += entry->d_name;
            if (bool(verbose & RDPVerbose::fsdrvmgr)) {
                LOG(LOG_INFO,
                    "ManagedDirectory::ProcessServerDriveQueryDirectoryRequest: "
                        "<%p> full_path=\"%s\"",
                    static_cast<void*>(this), file_full_path);
            }

            struct stat64 sb;

            ::stat64(file_full_path.c_str(), &sb);

            switch (server_drive_query_directory_request.FsInformationClass()) {
                case rdpdr::FileFullDirectoryInformation:
                {
                    this->MakeClientDriveIoResponse(
                        out_stream,
                        device_io_request,
                        "ManagedDirectory::ProcessServerDriveQueryDirectoryRequest",
                        erref::NTSTATUS::STATUS_SUCCESS,
                        verbose);

                    const fscc::FileFullDirectoryInformation file_full_directory_information(
                        FILE_TIME_SYSTEM_TO_RDP(sb.st_mtime),
                        FILE_TIME_SYSTEM_TO_RDP(sb.st_atime),
                        FILE_TIME_SYSTEM_TO_RDP(sb.st_mtime),
                        FILE_TIME_SYSTEM_TO_RDP(sb.st_ctime),
                        sb.st_size, sb.st_blocks * 512 /* Block size */,
                        Flag(S_ISDIR(sb.st_mode),fscc::FILE_ATTRIBUTE_DIRECTORY)
                        | Flag(!(sb.st_mode & S_IWUSR),fscc::FILE_ATTRIBUTE_READONLY),
                        entry->d_name
                        );
                    if (bool(verbose & RDPVerbose::fsdrvmgr)) {
                        LOG(LOG_INFO,
                            "ManagedDirectory::ProcessServerDriveQueryDirectoryRequest");
                        file_full_directory_information.log(LOG_INFO);
                    }

                    out_stream.out_uint32_le(file_full_directory_information.size());   // Length(4)

                    file_full_directory_information.emit(out_stream);
                }
                break;

                case rdpdr::FileBothDirectoryInformation:
                {
                    this->MakeClientDriveIoResponse(
                        out_stream,
                        device_io_request,
                        "ManagedDirectory::ProcessServerDriveQueryDirectoryRequest",
                        erref::NTSTATUS::STATUS_SUCCESS,
                        verbose);

                    const fscc::FileBothDirectoryInformation file_both_directory_information(
                        FILE_TIME_SYSTEM_TO_RDP(sb.st_mtime),
                        FILE_TIME_SYSTEM_TO_RDP(sb.st_atime),
                        FILE_TIME_SYSTEM_TO_RDP(sb.st_mtime),
                        FILE_TIME_SYSTEM_TO_RDP(sb.st_ctime),
                        sb.st_size, sb.st_blocks * 512 /* Block size */,
                        Flag(S_ISDIR(sb.st_mode),fscc::FILE_ATTRIBUTE_DIRECTORY)
                        | Flag(!(sb.st_mode & S_IWUSR), fscc::FILE_ATTRIBUTE_READONLY),
                        entry->d_name
                        );
                    if (bool(verbose & RDPVerbose::fsdrvmgr)) {
                        LOG(LOG_INFO,
                            "ManagedDirectory::ProcessServerDriveQueryDirectoryRequest");
                        file_both_directory_information.log(LOG_INFO);
                    }

                    out_stream.out_uint32_le(file_both_directory_information.size());   // Length(4)

                    file_both_directory_information.emit(out_stream);
                }
                break;

                case rdpdr::FileNamesInformation:
                {
                    this->MakeClientDriveIoResponse(
                        out_stream,
                        device_io_request,
                        "ManagedDirectory::ProcessServerDriveQueryDirectoryRequest",
                        erref::NTSTATUS::STATUS_SUCCESS,
                        verbose);

                    const fscc::FileNamesInformation file_name_information(entry->d_name);
                    if (bool(verbose & RDPVerbose::fsdrvmgr)) {
                        LOG(LOG_INFO,
                            "ManagedDirectory::ProcessServerDriveQueryDirectoryRequest");
                        file_name_information.log(LOG_INFO);
                    }

                    out_stream.out_uint32_le(file_name_information.size()); // Length(4)

//auto out_stream_p = out_stream.get_current();
                    file_name_information.emit(out_stream);
//LOG(LOG_INFO, "FileNamesInformation: size=%u",
//    static_cast<unsigned int>(out_stream.get_current() - out_stream_p));
//hexdump(out_stream_p, out_stream.get_current() - out_stream_p);
                }
                break;

                default:
                {
                    LOG(LOG_ERR,
                        "ManagedDirectory::ProcessServerDriveQueryDirectoryRequest: "
                            "Unknown FsInformationClass(0x%X)",
                        server_drive_query_directory_request.FsInformationClass());
                    assert(false);

                    this->MakeClientDriveIoResponse(
                        out_stream,
                        device_io_request,
                        "ManagedDirectory::ProcessServerDriveQueryDirectoryRequest",
                        erref::NTSTATUS::STATUS_UNSUCCESSFUL,
                        verbose);
                }
                break;
            }
        }

        uint32_t out_flags = CHANNELS::CHANNEL_FLAG_FIRST | CHANNELS::CHANNEL_FLAG_LAST;

        out_asynchronous_task = std::make_unique<RdpdrSendDriveIOResponseTask>(
            out_flags, out_stream.get_data(), out_stream.get_offset(), to_server_sender,
            verbose);
    }
};  // ManagedDirectory

class ManagedFile final : public ManagedFileSystemObject {
    bool is_session_probe_image = false;

public:
    //ManagedFile() {
    //    LOG(LOG_INFO, "ManagedFile::ManagedFile(): <%p>", this);
    //}

    ~ManagedFile() override {
        //LOG(LOG_INFO, "ManagedFile::~ManagedFile(): <%p> fd=%d",
        //    this, this->fd);

        // File descriptor will be closed when in_file_transport is destroyed.

        assert(this->fd <= -1);

        if (this->fd <= -1) {
          ::close(this->fd);
        }

        if (this->delete_pending) {
            ::unlink(this->full_path.c_str());
        }
    }

    bool IsDirectory() const override { return false; }

    bool IsSessionProbeImage() const override { return this->is_session_probe_image; }

    void ProcessServerCreateDriveRequest(
            rdpdr::DeviceIORequest const & device_io_request,
            rdpdr::DeviceCreateRequest const & device_create_request,
            int drive_access_mode, const char * path, InStream & in_stream,
            bool & out_drive_created,
            VirtualChannelDataSender & to_server_sender,
            std::unique_ptr<AsynchronousTask> & out_asynchronous_task,
            bool is_session_probe_image,
            RDPVerbose verbose
      ) override {
        (void)in_stream;
        assert(this->fd == -1);

        out_drive_created = false;

        this->is_session_probe_image = is_session_probe_image;

        this->full_path = path;
        this->full_path += device_create_request.Path();

        if (bool(verbose & RDPVerbose::fsdrvmgr)) {
            LOG(LOG_INFO,
                "ManagedFile::ProcessServerCreateDriveRequest: "
                    "<%p> full_path=\"%s\" drive_access_mode=%s(%d)",
                static_cast<void*>(this), this->full_path,
                get_open_flag_name(drive_access_mode), drive_access_mode);
        }

        const uint32_t DesiredAccess     = device_create_request.DesiredAccess();
        const uint32_t CreateDisposition = device_create_request.CreateDisposition();

        const int last_error = [this] (
            uint32_t DesiredAccess,
            uint32_t CreateDisposition,
            int drive_access_mode,
            RDPVerbose verbose
        ) -> int {
            this->fd = -1;

            if (((drive_access_mode != O_RDWR) && (drive_access_mode != O_RDONLY) &&
                 smb2::read_access_is_required(DesiredAccess, /*strict_check = */false)) ||
                ((drive_access_mode != O_RDWR) && (drive_access_mode != O_WRONLY) &&
                 smb2::write_access_is_required(DesiredAccess, /*strict_check = */false))) {
                return EACCES;
            }

            int open_flags = O_LARGEFILE;

            const bool strict_check = true;

            if (smb2::read_access_is_required(DesiredAccess, strict_check) &&
                smb2::write_access_is_required(DesiredAccess, strict_check)) {
                open_flags |= O_RDWR;
            }
            else if (smb2::write_access_is_required(DesiredAccess, strict_check)) {
                open_flags |= O_WRONLY;
            }
            else/* if (smb2::read_access_is_required(DesiredAccess, strict_check))*/ {
                open_flags |= O_RDONLY;
            }

            if ((DesiredAccess & smb2::FILE_APPEND_DATA) &&
                !(DesiredAccess & smb2::FILE_WRITE_DATA)) {
                open_flags |= O_APPEND;
            }

            if (CreateDisposition == smb2::FILE_SUPERSEDE) {
                open_flags |= (O_TRUNC | O_CREAT);
            }
            else if (CreateDisposition == smb2::FILE_CREATE) {
                open_flags |= (O_CREAT | O_EXCL);
            }
            else if (CreateDisposition == smb2::FILE_OPEN_IF) {
                open_flags |= O_CREAT;
            }
            else if (CreateDisposition == smb2::FILE_OVERWRITE) {
                open_flags |= O_TRUNC;
            }
            else if (CreateDisposition == smb2::FILE_OVERWRITE_IF) {
                open_flags |= (O_TRUNC | O_CREAT);
            }

            if (bool(verbose & RDPVerbose::fsdrvmgr)) {
                LOG(LOG_INFO,
                    "ManagedFile::ProcessServerCreateDriveRequest: <%p> open_flags=0x%X",
                    static_cast<void*>(this), unsigned(open_flags));
            }

            this->fd = ::open(this->full_path.c_str(), open_flags, S_IRUSR | S_IWUSR | S_IRGRP);
            return (fd != -1 ? 0 : errno);
        } (DesiredAccess, CreateDisposition, drive_access_mode, verbose);

        if (bool(verbose & RDPVerbose::fsdrvmgr)) {
            LOG(LOG_INFO,
                "ManagedFile::ProcessServerCreateDriveRequest: <%p> FileId=%d errno=%d",
                static_cast<void*>(this), this->fd, ((this->fd == -1) ? last_error : 0));
        }

        const erref::NTSTATUS IoStatus = [] (int fd, int last_error) -> erref::NTSTATUS {
            if (fd > -1) { return erref::NTSTATUS::STATUS_SUCCESS; }

            switch (last_error) {
                case ENOENT:
                    return erref::NTSTATUS::STATUS_NO_SUCH_FILE;

                case EACCES:
                    return erref::NTSTATUS::STATUS_ACCESS_DENIED;
            }

            return erref::NTSTATUS::STATUS_UNSUCCESSFUL;
        } (this->fd, last_error);

        StaticOutStream<65536> out_stream;

        this->MakeClientDriveIoResponse(
            out_stream,
            device_io_request,
            "ManagedFile::ProcessServerCreateDriveRequest",
            IoStatus,
            verbose);

        const rdpdr::DeviceCreateResponse device_create_response(
                static_cast<uint32_t>(this->fd),
                0x0
            );
        if (bool(verbose & RDPVerbose::fsdrvmgr)) {
            LOG(LOG_INFO, "ManagedFile::ProcessServerCreateDriveRequest");
            device_create_response.log(LOG_INFO);
        }
        device_create_response.emit(out_stream);

        uint32_t out_flags = CHANNELS::CHANNEL_FLAG_FIRST | CHANNELS::CHANNEL_FLAG_LAST;

        out_asynchronous_task = std::make_unique<RdpdrSendDriveIOResponseTask>(
            out_flags, out_stream.get_data(), out_stream.get_offset(), to_server_sender,
            verbose);

        //if (this->fd > -1) {
        //    LOG(LOG_INFO, "ManagedFile::ProcessServerCreateDriveRequest(): <%p> fd=%d",
        //        this, this->fd);
        //}

        out_drive_created = (this->fd != -1);
    }   // ProcessServerCreateDriveRequest

    void ProcessServerCloseDriveRequest(
            rdpdr::DeviceIORequest const & device_io_request, const char * path,
            InStream & in_stream,
            VirtualChannelDataSender & to_server_sender,
            std::unique_ptr<AsynchronousTask> & out_asynchronous_task,
            RDPVerbose verbose
      ) override {
        (void)path;
        (void)in_stream;
        assert(this->fd > -1);

        //LOG(LOG_INFO, "ManagedFile::ProcessServerCloseDriveRequest(): <%p> fd=%d",
        //    this, this->fd);

        ::close(this->fd);

        this->fd = -1;

        StaticOutStream<65536> out_stream;

        this->MakeClientDriveIoResponse(
            out_stream,
            device_io_request,
            "ManagedFile::ProcessServerCloseDriveRequest",
            erref::NTSTATUS::STATUS_SUCCESS,
            verbose);

        // Device Close Response (DR_CLOSE_RSP)
        out_stream.out_clear_bytes(5);  // Padding(5);

        uint32_t out_flags = CHANNELS::CHANNEL_FLAG_FIRST | CHANNELS::CHANNEL_FLAG_LAST;

        out_asynchronous_task = std::make_unique<RdpdrSendDriveIOResponseTask>(
            out_flags, out_stream.get_data(), out_stream.get_offset(), to_server_sender,
            verbose);

        assert(this->fd == -1);
    }

    void ProcessServerDriveReadRequest(
            rdpdr::DeviceIORequest const & device_io_request,
            rdpdr::DeviceReadRequest const & device_read_request,
            const char * path, InStream & in_stream,
            VirtualChannelDataSender & to_server_sender,
            std::unique_ptr<AsynchronousTask> & out_asynchronous_task,
            RDPVerbose verbose
      ) override {
        (void)path;
        (void)in_stream;
        assert(this->fd > -1);

        const uint32_t Length = device_read_request.Length();

        const uint64_t Offset = device_read_request.Offset();

        struct stat64 sb;
        if (::fstat64(this->fd, &sb)) {
            StaticOutStream<512> out_stream;

            ManagedFileSystemObject::MakeClientDriveIoResponse(
                  out_stream
                , device_io_request
                , "ManagedFile::ProcessServerDriveReadRequest"
                , erref::NTSTATUS::STATUS_UNSUCCESSFUL
                , verbose);

            out_stream.out_uint32_le(0);    // Length(4)

            uint32_t out_flags =
                CHANNELS::CHANNEL_FLAG_FIRST | CHANNELS::CHANNEL_FLAG_LAST;

            out_asynchronous_task = std::make_unique<RdpdrSendDriveIOResponseTask>(
                out_flags, out_stream.get_data(), out_stream.get_offset(),
                to_server_sender, verbose);

            return;
        }

        off64_t remaining_number_of_bytes_to_read = std::min<off64_t>(
            sb.st_size - Offset, Length);

        out_asynchronous_task = std::make_unique<RdpdrDriveReadTask>(
            this->fd, device_io_request.DeviceId(),
            device_io_request.CompletionId(),
            static_cast<uint32_t>(remaining_number_of_bytes_to_read),
            Offset, to_server_sender, verbose);
    }

    void ProcessServerDriveControlRequest(
            rdpdr::DeviceIORequest const & device_io_request,
            rdpdr::DeviceControlRequest const & device_control_request,
            const char * path, InStream & in_stream,
            VirtualChannelDataSender & to_server_sender,
            std::unique_ptr<AsynchronousTask> & out_asynchronous_task,
            RDPVerbose verbose
      ) override {
        (void)device_control_request;
        (void)path;
        (void)in_stream;
        assert(this->fd > -1);

        StaticOutStream<65536> out_stream;

        this->MakeClientDriveIoResponse(
            out_stream,
            device_io_request,
            "ManagedFile::ProcessServerDriveControlRequest",
            erref::NTSTATUS::STATUS_SUCCESS,
            verbose);

        if (bool(verbose & RDPVerbose::fsdrvmgr)) {
            LOG(LOG_INFO,
                "ManagedFile::ProcessServerDriveControlRequest: OutputBufferLength=0");
        }
        out_stream.out_uint32_le(0);    // OutputBufferLength(4)

        uint32_t out_flags = CHANNELS::CHANNEL_FLAG_FIRST | CHANNELS::CHANNEL_FLAG_LAST;

        out_asynchronous_task = std::make_unique<RdpdrSendDriveIOResponseTask>(
            out_flags, out_stream.get_data(), out_stream.get_offset(), to_server_sender,
            verbose);
    }

private:
    uint32_t Length = 0;

    uint32_t remaining_number_of_bytes_to_write = 0;
    uint32_t current_offset                     = 0;

public:
    void ProcessServerDriveWriteRequest(
            rdpdr::DeviceIORequest const & device_io_request,
            const char * path, int drive_access_mode,
            bool first_chunk, InStream & in_stream,
            VirtualChannelDataSender & to_server_sender,
            std::unique_ptr<AsynchronousTask> & out_asynchronous_task,
            RDPVerbose verbose
      ) override {
        (void)path;
        (void)drive_access_mode;
        assert(this->fd > -1);

        if (first_chunk) {
            Length = in_stream.in_uint32_le();
            uint64_t const
            Offset = in_stream.in_uint64_le();

            remaining_number_of_bytes_to_write = Length;
            current_offset                     = Offset;

            in_stream.in_skip_bytes(20);  // Padding(20)

            if (bool(verbose & RDPVerbose::fsdrvmgr)) {
                LOG(LOG_INFO,
                    "ManagedFile::ProcessServerDriveWriteRequest(): "
                        "Length=%u Offset=%" PRIu64,
                    Length, Offset);
            }
        }

        assert(remaining_number_of_bytes_to_write >= in_stream.in_remain());

        if (bool(verbose & RDPVerbose::fsdrvmgr)) {
            LOG(LOG_INFO,
                "ManagedFile::ProcessServerDriveWriteRequest(): "
                    "CurrentOffset=%" PRIu32
                    " InRemain=%zu RemainingNumberOfBytesToWrite=%" PRIu32,
                current_offset, in_stream.in_remain(),
                remaining_number_of_bytes_to_write);
        }

        off64_t seek_result = ::lseek64(this->fd, current_offset, SEEK_SET);
        (void)seek_result;
        assert(seek_result == current_offset);
        int write_result = ::write(this->fd, in_stream.get_current(), in_stream.in_remain());
        (void)write_result;

        remaining_number_of_bytes_to_write -= in_stream.in_remain();
        current_offset                     += in_stream.in_remain();


        if (!remaining_number_of_bytes_to_write) {
            StaticOutStream<65536> out_stream;

            this->MakeClientDriveIoResponse(
                out_stream,
                device_io_request,
                "ManagedFile::ProcessServerDriveQueryInformationRequest",
                erref::NTSTATUS::STATUS_SUCCESS,
                verbose);

            out_stream.out_uint32_le(Length);   // Length(4)
            out_stream.out_uint8(0);            // Padding(1), optional

            uint32_t out_flags = CHANNELS::CHANNEL_FLAG_FIRST | CHANNELS::CHANNEL_FLAG_LAST;

            out_asynchronous_task = std::make_unique<RdpdrSendDriveIOResponseTask>(
                out_flags, out_stream.get_data(), out_stream.get_offset(), to_server_sender,
                verbose);
        }
    }

    void ProcessServerDriveQueryDirectoryRequest(
            rdpdr::DeviceIORequest const & device_io_request,
            rdpdr::ServerDriveQueryDirectoryRequest const & server_drive_query_directory_request,
            const char * path, InStream & in_stream,
            VirtualChannelDataSender & to_server_sender,
            std::unique_ptr<AsynchronousTask> & out_asynchronous_task,
            RDPVerbose verbose
      ) override {
        (void)server_drive_query_directory_request;
        (void)path;
        (void)in_stream;

        StaticOutStream<65536> out_stream;

        this->MakeClientDriveIoResponse(
            out_stream,
            device_io_request,
            "ManagedFile::ProcessServerDriveQueryDirectoryRequest",
            erref::NTSTATUS::STATUS_NO_MORE_FILES,
            verbose);

        out_stream.out_uint32_le(0);    // Length(4)
        out_stream.out_uint8(0);        // Padding(1)

        uint32_t out_flags = CHANNELS::CHANNEL_FLAG_FIRST | CHANNELS::CHANNEL_FLAG_LAST;

        out_asynchronous_task = std::make_unique<RdpdrSendDriveIOResponseTask>(
            out_flags, out_stream.get_data(), out_stream.get_offset(), to_server_sender,
            verbose);
    }
};  // ManagedFile

class FileSystemDriveManager {
    const uint32_t FIRST_MANAGED_DRIVE_ID = 32767;

    const uint32_t INVALID_MANAGED_DRIVE_ID = 0xFFFFFFFF;

    uint32_t next_managed_drive_id = FIRST_MANAGED_DRIVE_ID;

    struct managed_drive_type
    {
        uint32_t device_id;
        std::string name;
        std::string path;
        int access_mode;
    };
    using managed_drive_collection_type = std::vector<managed_drive_type>;
    managed_drive_collection_type managed_drives;

    struct managed_file_system_object_type
    {
        uint32_t file_id;
        std::unique_ptr<ManagedFileSystemObject> object;
    };
    using managed_file_system_object_collection_type = std::vector<managed_file_system_object_type>;
    managed_file_system_object_collection_type managed_file_system_objects;

    uint32_t session_probe_drive_id = INVALID_MANAGED_DRIVE_ID;

    SessionProbeLauncher* session_probe_drive_access_notifier = nullptr;
    SessionProbeLauncher* session_probe_image_read_notifier   = nullptr;

public:
    void AnnounceDrive(bool device_capability_version_02_supported,
            VirtualChannelDataSender& to_server_sender, RDPVerbose verbose) {
        (void)device_capability_version_02_supported;
        uint8_t   virtual_channel_data[CHANNELS::CHANNEL_CHUNK_LENGTH];
        OutStream virtual_channel_stream(virtual_channel_data);

        for (managed_drive_type const & managed_drive : this->managed_drives) {

            rdpdr::SharedHeader client_message_header(
                rdpdr::Component::RDPDR_CTYP_CORE,
                rdpdr::PacketId::PAKID_CORE_DEVICELIST_ANNOUNCE);

            client_message_header.emit(virtual_channel_stream);

            virtual_channel_stream.out_uint32_le(
                 1  // DeviceCount(4)
                );

            rdpdr::DeviceAnnounceHeader device_announce_header(
                    rdpdr::RDPDR_DTYP_FILESYSTEM,   // DeviceType
                    managed_drive.device_id,
                    managed_drive.name.c_str(),     // PreferredDosName
                    reinterpret_cast<uint8_t const *>(managed_drive.name.c_str()),
                    managed_drive.name.length() + 1
                );

            if (bool(verbose & RDPVerbose::fsdrvmgr)) {
                LOG(LOG_INFO, "FileSystemDriveManager::AnnounceDrive");
                device_announce_header.log(LOG_INFO);
            }

            device_announce_header.emit(virtual_channel_stream);

            to_server_sender(virtual_channel_stream.get_offset(),
                CHANNELS::CHANNEL_FLAG_FIRST | CHANNELS::CHANNEL_FLAG_LAST,
                virtual_channel_data,
                virtual_channel_stream.get_offset());

            virtual_channel_stream.rewind();
        }
    }

private:
    uint32_t EnableDrive(const char * drive_name, const char * relative_directory_path,
                         bool read_only, RDPVerbose verbose,
                         bool ignore_existence_check__for_test_only) {
        uint32_t drive_id = INVALID_MANAGED_DRIVE_ID;

        std::string absolute_directory_path = app_path(AppPath::DriveRedirection);
        absolute_directory_path += '/';
        absolute_directory_path += relative_directory_path;

        struct stat sb;

        if (((::stat(absolute_directory_path.c_str(), &sb) == 0) &&
             S_ISDIR(sb.st_mode)) ||
            ignore_existence_check__for_test_only) {
            if (bool(verbose & RDPVerbose::fsdrvmgr)) {
                LOG(LOG_INFO,
                    "FileSystemDriveManager::EnableDrive: "
                        "drive_name=\"%s\" directory_path=\"%s\"",
                    drive_name, absolute_directory_path.c_str());
            }

            drive_id = this->next_managed_drive_id++;

            this->managed_drives.push_back({
                drive_id,
                drive_name,
                absolute_directory_path.c_str(),
                (read_only ? O_RDONLY : O_RDWR)
            });
        }
        else {
            LOG(LOG_WARNING,
                "FileSystemDriveManager::EnableDrive: "
                    "Directory path \"%s\" is not accessible!",
                absolute_directory_path.c_str());
        }

        return drive_id;
    }

    uint32_t EnableDriveClient(const char * drive_name, const char * directory_path,
                         RDPVerbose verbose) {
        uint32_t drive_id = INVALID_MANAGED_DRIVE_ID;

        struct stat sb;

<<<<<<< HEAD
            if (bool(verbose & RDPVerbose::fsdrvmgr)) {
                LOG(LOG_INFO, "relative directory path: %s", relative_directory_path);
=======
        if (((::stat(directory_path, &sb) == 0) && S_ISDIR(sb.st_mode))) {
            if (bool(verbose & RDPVerbose::fsdrvmgr)) {
                LOG(LOG_INFO,
                    "FileSystemDriveManager::EnableDrive: "
                        "drive_name=\"%s\" directory_path=\"%s\"",
                    drive_name, directory_path);
>>>>>>> 4960592a
            }

            drive_id = this->next_managed_drive_id++;

            this->managed_drives.push_back({
                drive_id,
                drive_name,
                directory_path,
                O_RDWR
            });
        }
        else {
            LOG(LOG_WARNING,
                "FileSystemDriveManager::EnableDrive: "
                    "Directory path \"%s\" is not accessible!",
                directory_path);
        }

        return drive_id;
    }

public:
    bool EnableDriveClient(const char * relative_directory_path, RDPVerbose verbose) {

        return EnableDriveClient(
            relative_directory_path,
          relative_directory_path,
          verbose);

    }

    bool EnableDrive(const char * relative_directory_path, RDPVerbose verbose,
            bool ignore_existence_check__for_test_only = false) {
        bool read_only = false;
        if (*relative_directory_path == '*') {
            read_only = true;
            relative_directory_path++;
        }

        if (!::strcasecmp(relative_directory_path, "sespro") ||
            !::strcasecmp(relative_directory_path, "wablnch")) {
                LOG(LOG_WARNING,
                    "FileSystemDriveManager::EnableDrive: "
                        "Directory path \"%s\" is reserved!",
                    relative_directory_path);

            return false;
        }

        char drive_name[1024 * 16];
        int result = snprintf(drive_name, sizeof(drive_name), "%s",
            relative_directory_path);
        if ((result < 0) || (result >= static_cast<int>(sizeof(drive_name)))) {
            LOG(LOG_ERR,
                "FileSystemDriveManager::EnableDrive: "
                    "Failed to duplicate relative directory path. result=%d",
                result);

            return false;
        }

        const unsigned relative_directory_path_length = static_cast<unsigned>(result);
        for (unsigned i = 0; i < relative_directory_path_length; i++) {
            if ((drive_name[i] >= 0x61) && (drive_name[i] <= 0x7A)) {
                drive_name[i] -= 0x20;
            }
        }

        return (this->EnableDrive(
                    drive_name,
                    relative_directory_path,
                    read_only,
                    verbose,
                    ignore_existence_check__for_test_only
                ) != INVALID_MANAGED_DRIVE_ID);
    }

    bool EnableSessionProbeDrive(RDPVerbose verbose) {
        if (this->session_probe_drive_id == INVALID_MANAGED_DRIVE_ID) {
            this->session_probe_drive_id = this->EnableDrive(
                    "SESPRO",
                    "sespro",
                    true,       // read-only
                    verbose,
                    false       // ignore existence check
                );
        }

        return (this->session_probe_drive_id != INVALID_MANAGED_DRIVE_ID);
    }

public:
    uint32_t GetSessionProbeDriveId() const { return this->session_probe_drive_id; }

    bool HasManagedDrive() const {
        return (this->managed_drives.size() > 0);
    }

private:
    managed_drive_collection_type::const_iterator
    find_drive_by_id(uint32_t DeviceId) const {
        return std::find_if(
            this->managed_drives.cbegin(),
            this->managed_drives.cend(),
            [DeviceId](managed_drive_type const & managed_drive) {
                return DeviceId == managed_drive.device_id;
            }
        );
    }

public:
    bool IsManagedDrive(uint32_t DeviceId) const {
        return DeviceId >= FIRST_MANAGED_DRIVE_ID
            && this->find_drive_by_id(DeviceId) != this->managed_drives.cend();
    }

private:
    void ProcessServerCreateDriveRequest(
            rdpdr::DeviceIORequest const & device_io_request,
            std::string const & path, int drive_access_mode, InStream & in_stream,
            VirtualChannelDataSender & to_server_sender,
            std::unique_ptr<AsynchronousTask> & out_asynchronous_task,
            RDPVerbose verbose) {
        rdpdr::DeviceCreateRequest device_create_request;

        device_create_request.receive(in_stream);
        if (bool(verbose & RDPVerbose::fsdrvmgr)) {
            device_create_request.log(LOG_INFO);
        }

        std::string full_path    = path;
        auto const  request_path = device_create_request.Path();
        if ((full_path.back() != '/') && (request_path[0] != '/')) {
            full_path += '/';
        }
        full_path += request_path;
        if (bool(verbose & RDPVerbose::fsdrvmgr)) {
            LOG(LOG_INFO,
                "FileSystemDriveManager::ProcessServerCreateDriveRequest: "
                    "full_path=\"%s\" drive_access_mode=%s(%d)",
                full_path,
                ManagedFileSystemObject::get_open_flag_name(drive_access_mode),
                drive_access_mode);
        }

        bool is_directory = false;

        struct stat sb;
        if (::stat(full_path.c_str(), &sb) == 0) {
            is_directory = ((sb.st_mode & S_IFMT) == S_IFDIR);
        }
        else {
            is_directory =
                (device_create_request.CreateOptions() &
                 smb2::FILE_DIRECTORY_FILE);
        }

        bool is_session_probe_image = false;

        std::unique_ptr<ManagedFileSystemObject> managed_file_system_object;
        if (is_directory) {
            managed_file_system_object = std::make_unique<ManagedDirectory>();
        }
        else {
            is_session_probe_image =
                ((device_io_request.DeviceId() == this->session_probe_drive_id) &&
                 !::strcmp(device_create_request.Path(), "/BIN"));

            managed_file_system_object = std::make_unique<ManagedFile>();
        }
        bool drive_created = false;
        managed_file_system_object->ProcessServerCreateDriveRequest(
                device_io_request, device_create_request, drive_access_mode,
                path.c_str(), in_stream, drive_created, to_server_sender,
                out_asynchronous_task, is_session_probe_image, verbose);
        if (drive_created) {
            this->managed_file_system_objects.push_back({
                static_cast<uint32_t>(managed_file_system_object->FileDescriptor()),
                std::move(managed_file_system_object)
            });
        }
    }

public:
    void ProcessDeviceIORequest(
            rdpdr::DeviceIORequest const & device_io_request,
            bool first_chunk,
            InStream & in_stream,
            VirtualChannelDataSender & to_server_sender,
            std::unique_ptr<AsynchronousTask> & out_asynchronous_task,
            RDPVerbose verbose) {
        uint32_t DeviceId = device_io_request.DeviceId();
        if (DeviceId < FIRST_MANAGED_DRIVE_ID) {
            return;
        }
        auto drive_iter = this->find_drive_by_id(DeviceId);
        if (drive_iter == this->managed_drives.end()) {
            LOG(LOG_WARNING,
                "FileSystemDriveManager::ProcessDeviceIORequest: "
                    "Unknown device. DeviceId=%u",
                DeviceId);
            return;
        }

        std::string const & path              = drive_iter->path;
        int const           drive_access_mode = drive_iter->access_mode;

        managed_file_system_object_collection_type::const_iterator file_iter;
        if (device_io_request.MajorFunction() != rdpdr::IRP_MJ_CREATE) {
            file_iter = std::find_if(
                this->managed_file_system_objects.begin(),
                this->managed_file_system_objects.end(),
                [&device_io_request](managed_file_system_object_type const & file) {
                    return device_io_request.FileId() == file.file_id;
                }
            );
            if (file_iter == this->managed_file_system_objects.end()) {
                LOG(LOG_WARNING,
                    "FileSystemDriveManager::ProcessDeviceIORequest: "
                        "Unknown file. FileId=%u",
                    device_io_request.FileId());
                return;
            }
        }

        switch (device_io_request.MajorFunction()) {
            case rdpdr::IRP_MJ_CREATE:
                if (bool(verbose & RDPVerbose::fsdrvmgr)) {
                    LOG(LOG_INFO,
                        "FileSystemDriveManager::ProcessDeviceIORequest: "
                            "Server Create Drive Request");
                }

                if (this->session_probe_drive_access_notifier) {
                    if (DeviceId == this->session_probe_drive_id) {
                        if (!this->session_probe_drive_access_notifier->on_drive_access()) {
                            this->session_probe_drive_access_notifier = nullptr;
                        }
                    }
                }

                this->ProcessServerCreateDriveRequest(device_io_request,
                    path, drive_access_mode, in_stream,
                    to_server_sender, out_asynchronous_task, verbose);
            break;

            case rdpdr::IRP_MJ_CLOSE:
                if (bool(verbose & RDPVerbose::fsdrvmgr)) {
                    LOG(LOG_INFO,
                        "FileSystemDriveManager::ProcessDeviceIORequest: "
                            "Server Close Drive Request");
                }

                file_iter->object->ProcessServerCloseDriveRequest(
                    device_io_request, path.c_str(), in_stream,
                    to_server_sender, out_asynchronous_task, verbose);
                if(file_iter + 1 != this->managed_file_system_objects.end()) {
                    this->managed_file_system_objects[
                        file_iter - this->managed_file_system_objects.begin()
                    ] = std::move(this->managed_file_system_objects.back());
                }
                this->managed_file_system_objects.pop_back();
            break;

            case rdpdr::IRP_MJ_READ:
                if (bool(verbose & RDPVerbose::fsdrvmgr)) {
                    LOG(LOG_INFO,
                        "FileSystemDriveManager::ProcessDeviceIORequest: "
                            "Server Drive Read Request");
                }

                {
                    rdpdr::DeviceReadRequest device_read_request;

                    device_read_request.receive(in_stream);
                    if (bool(verbose & RDPVerbose::fsdrvmgr)) {
                        device_read_request.log(LOG_INFO);
                    }
                    if (this->session_probe_image_read_notifier) {
                        if (file_iter->object->IsSessionProbeImage()) {
                            if (!this->session_probe_image_read_notifier->on_image_read(
                                    device_read_request.Offset(),
                                    device_read_request.Length())) {
                                this->session_probe_image_read_notifier = nullptr;
                            }
                        }
                    }

                    file_iter->object->ProcessServerDriveReadRequest(
                        device_io_request, device_read_request, path.c_str(),
                        in_stream, to_server_sender, out_asynchronous_task,
                        verbose);
                }
            break;

            case rdpdr::IRP_MJ_WRITE:
                if (bool(verbose & RDPVerbose::fsdrvmgr)) {
                    LOG(LOG_INFO,
                        "FileSystemDriveManager::ProcessDeviceIORequest: "
                            "Server Drive Write Request");
                }

                file_iter->object->ProcessServerDriveWriteRequest(
                    device_io_request, path.c_str(), drive_access_mode,
                    first_chunk, in_stream, to_server_sender,
                    out_asynchronous_task, verbose);
            break;

            case rdpdr::IRP_MJ_DEVICE_CONTROL:
                if (bool(verbose & RDPVerbose::fsdrvmgr)) {
                    LOG(LOG_INFO,
                        "FileSystemDriveManager::ProcessDeviceIORequest: "
                            "Server Drive Control Request");
                }

                {
                    rdpdr::DeviceControlRequest device_control_request;

                    device_control_request.receive(in_stream);
                    if (bool(verbose & RDPVerbose::fsdrvmgr)) {
                        device_control_request.log(LOG_INFO);
                    }

                    file_iter->object->ProcessServerDriveControlRequest(
                        device_io_request, device_control_request,
                        path.c_str(), in_stream, to_server_sender,
                        out_asynchronous_task, verbose);
                }
            break;

            case rdpdr::IRP_MJ_QUERY_VOLUME_INFORMATION:
                if (bool(verbose & RDPVerbose::fsdrvmgr)) {
                    LOG(LOG_INFO,
                        "FileSystemDriveManager::ProcessDeviceIORequest: "
                            "Server Drive Query Volume Information Request");
                }

                {
                    rdpdr::ServerDriveQueryVolumeInformationRequest
                        server_drive_query_volume_information_request;

                    server_drive_query_volume_information_request.receive(
                        in_stream);
                    if (bool(verbose & RDPVerbose::fsdrvmgr)) {
                        server_drive_query_volume_information_request.log(
                            LOG_INFO);
                    }

                    file_iter->object->ProcessServerDriveQueryVolumeInformationRequest(
                        device_io_request,
                        server_drive_query_volume_information_request,
                        path.c_str(), in_stream, to_server_sender,
                        out_asynchronous_task, verbose);
                }
            break;

            case rdpdr::IRP_MJ_QUERY_INFORMATION:
                if (bool(verbose & RDPVerbose::fsdrvmgr)) {
                    LOG(LOG_INFO,
                        "FileSystemDriveManager::ProcessDeviceIORequest: "
                            "Server Drive Query Information Request");
                }

                {
                    rdpdr::ServerDriveQueryInformationRequest
                        server_drive_query_information_request;

                    server_drive_query_information_request.receive(in_stream);
                    if (bool(verbose & RDPVerbose::fsdrvmgr)) {
                        server_drive_query_information_request.log(LOG_INFO);
                    }

                    file_iter->object->ProcessServerDriveQueryInformationRequest(
                        device_io_request,
                        server_drive_query_information_request, path.c_str(),
                        in_stream, to_server_sender, out_asynchronous_task,
                        verbose);
                }
            break;

            case rdpdr::IRP_MJ_SET_INFORMATION:
                if (bool(verbose & RDPVerbose::fsdrvmgr)) {
                    LOG(LOG_INFO,
                        "FileSystemDriveManager::ProcessDeviceIORequest: "
                            "Server Drive Set Information Request");
                }

                {
                    rdpdr::ServerDriveSetInformationRequest
                        server_drive_set_information_request;

                    server_drive_set_information_request.receive(in_stream);
                    if (bool(verbose & RDPVerbose::fsdrvmgr)) {
                        server_drive_set_information_request.log(LOG_INFO);
                    }

                    file_iter->object->ProcessServerDriveSetInformationRequest(
                        device_io_request,
                        server_drive_set_information_request, path.c_str(),
                        drive_access_mode, in_stream, to_server_sender,
                        out_asynchronous_task, verbose);
                }
            break;

            case rdpdr::IRP_MJ_DIRECTORY_CONTROL:
                switch (device_io_request.MinorFunction()) {
                    case rdpdr::IRP_MN_QUERY_DIRECTORY:
                        if (bool(verbose & RDPVerbose::fsdrvmgr)) {
                            LOG(LOG_INFO,
                                "FileSystemDriveManager::ProcessDeviceIORequest: "
                                    "Directory control request - "
                                    "Query directory request");
                        }

                        {
                            rdpdr::ServerDriveQueryDirectoryRequest
                                server_drive_query_directory_request;

                            //auto in_stream_p = in_stream.get_current();

                            server_drive_query_directory_request.receive(
                                in_stream);

                            //LOG(LOG_INFO,
                            //    "ServerDriveQueryDirectoryRequest: size=%u",
                            //    (unsigned int)(in_stream.get_current() - in_stream_p));
                            //hexdump(in_stream_p,
                            //    in_stream.get_current() - in_stream_p);

                            if (bool(verbose & RDPVerbose::fsdrvmgr)) {
                                server_drive_query_directory_request.log(
                                    LOG_INFO);
                            }

                            file_iter->object->ProcessServerDriveQueryDirectoryRequest(
                                device_io_request,
                                server_drive_query_directory_request,
                                path.c_str(), in_stream, to_server_sender,
                                out_asynchronous_task, verbose);
                        }
                    break;

                    case rdpdr::IRP_MN_NOTIFY_CHANGE_DIRECTORY:
                        if (bool(verbose & RDPVerbose::fsdrvmgr)) {
                            LOG(LOG_INFO,
                                "FileSystemDriveManager::ProcessDeviceIORequest: "
                                    "Directory control request - "
                                    "Notify change directory request");
                        }

                        // Not yet supported!
                    break;

                    default:
                        LOG(LOG_ERR,
                            "FileSystemDriveManager::ProcessDeviceIORequest: "
                                "Unknown Directory control request - "
                                "MinorFunction=0x%X",
                            device_io_request.MinorFunction());
                        throw Error(ERR_RDP_PROTOCOL);
                    //break;
                }
            break;

            case rdpdr::IRP_MJ_LOCK_CONTROL:
                if (bool(verbose & RDPVerbose::fsdrvmgr)) {
                    LOG(LOG_INFO,
                        "FileSystemDriveManager::ProcessDeviceIORequest: "
                            "Server Drive Lock Control Request");
                }

                ManagedFileSystemObject::SendClientDriveLockControlResponse(
                    device_io_request,
                    "FileSystemDriveManager::ProcessDeviceIORequest",
                    erref::NTSTATUS::STATUS_SUCCESS,
                    to_server_sender,
                    out_asynchronous_task,
                    verbose);

            break;

            default:
                LOG(LOG_ERR,
                    "FileSystemDriveManager::ProcessDeviceIORequest: "
                        "Undecoded Device I/O Request - "
                        "MajorFunction=%s(0x%X)",
                    rdpdr::get_MajorFunction_name(
                        device_io_request.MajorFunction()),
                    device_io_request.MajorFunction());
                assert(false);

                ManagedFileSystemObject::SendClientDriveIoUnsuccessfulResponse(
                    device_io_request,
                    "FileSystemDriveManager::ProcessDeviceIORequest",
                    to_server_sender,
                    out_asynchronous_task,
                    verbose);
            break;
        }
    }

    void RemoveSessionProbeDrive(RDPVerbose verbose) {
        if (this->session_probe_drive_id == INVALID_MANAGED_DRIVE_ID) {
            return;
        }

        const uint32_t old_session_probe_drive_id = this->session_probe_drive_id;

        this->session_probe_drive_id = INVALID_MANAGED_DRIVE_ID;

        auto iter = this->find_drive_by_id(old_session_probe_drive_id);
        if (iter != this->managed_drives.end()) {
            if(iter + 1 != this->managed_drives.end()) {
                this->managed_drives[
                    iter - this->managed_drives.begin()
                ] = std::move(this->managed_drives.back());
            }
            this->managed_drives.pop_back();
            if (bool(verbose & RDPVerbose::fsdrvmgr)) {
                LOG(LOG_INFO,
                    "FileSystemDriveManager::RemoveSessionProbeDrive: Drive removed.");
            }
        }
    }

    void DisableSessionProbeDrive(VirtualChannelDataSender & to_server_sender,
            RDPVerbose verbose) {
        if (this->session_probe_drive_id == INVALID_MANAGED_DRIVE_ID) {
            return;
        }

        const uint32_t old_session_probe_drive_id = this->session_probe_drive_id;

        this->session_probe_drive_id = INVALID_MANAGED_DRIVE_ID;

        StaticOutStream<1024> out_stream;

        const rdpdr::SharedHeader sh_s(rdpdr::Component::RDPDR_CTYP_CORE,
                                       rdpdr::PacketId::PAKID_CORE_DEVICELIST_REMOVE);
        sh_s.emit(out_stream);

        out_stream.out_uint32_le(1);                            // DeviceCount(4)
        out_stream.out_uint32_le(old_session_probe_drive_id);   // DeviceIds(variable)

        to_server_sender(
                out_stream.get_offset(),
                CHANNELS::CHANNEL_FLAG_FIRST | CHANNELS::CHANNEL_FLAG_LAST,
                out_stream.get_data(),
                out_stream.get_offset()
            );

        if (bool(verbose & RDPVerbose::fsdrvmgr)) {
            LOG(LOG_INFO,
                "FileSystemDriveManager::DisableSessionProbeDrive: Remove request sent.");
        }

        auto iter = this->find_drive_by_id(old_session_probe_drive_id);
        if (iter != this->managed_drives.end()) {
            if(iter + 1 != this->managed_drives.end()) {
                this->managed_drives[
                    iter - this->managed_drives.begin()
                ] = std::move(this->managed_drives.back());
            }
            this->managed_drives.pop_back();
            if (bool(verbose & RDPVerbose::fsdrvmgr)) {
                LOG(LOG_INFO,
                    "FileSystemDriveManager::DisableSessionProbeDrive: Drive removed.");
            }
        }
    }

    void set_session_probe_launcher(SessionProbeLauncher* launcher) {
        this->session_probe_drive_access_notifier = launcher;
        this->session_probe_image_read_notifier   = launcher;
    }
};  // FileSystemDriveManager<|MERGE_RESOLUTION|>--- conflicted
+++ resolved
@@ -1728,17 +1728,12 @@
 
         struct stat sb;
 
-<<<<<<< HEAD
-            if (bool(verbose & RDPVerbose::fsdrvmgr)) {
-                LOG(LOG_INFO, "relative directory path: %s", relative_directory_path);
-=======
         if (((::stat(directory_path, &sb) == 0) && S_ISDIR(sb.st_mode))) {
             if (bool(verbose & RDPVerbose::fsdrvmgr)) {
                 LOG(LOG_INFO,
                     "FileSystemDriveManager::EnableDrive: "
                         "drive_name=\"%s\" directory_path=\"%s\"",
                     drive_name, directory_path);
->>>>>>> 4960592a
             }
 
             drive_id = this->next_managed_drive_id++;
