/*
    This program is free software; you can redistribute it and/or modify it
     under the terms of the GNU General Public License as published by the
     Free Software Foundation; either version 2 of the License, or (at your
     option) any later version.

    This program is distributed in the hope that it will be useful, but
     WITHOUT ANY WARRANTY; without even the implied warranty of
     MERCHANTABILITY or FITNESS FOR A PARTICULAR PURPOSE. See the GNU General
     Public License for more details.

    You should have received a copy of the GNU General Public License along
     with this program; if not, write to the Free Software Foundation, Inc.,
     675 Mass Ave, Cambridge, MA 02139, USA.

    Product name: redemption, a FLOSS RDP proxy
    Copyright (C) Wallix 2015
    Author(s): Christophe Grosjean, Raphael Zhou
*/

#pragma once

#include "core/channel_list.hpp"
#include "core/channel_names.hpp"
#include "core/front_api.hpp"
#include "core/RDP/remote_programs.hpp"
#include "gdi/clip_from_cmd.hpp"
#include "gdi/graphic_api.hpp"
#include "gdi/protected_graphics.hpp"
#include "mod/internal/client_execute.hpp"
#include "mod/internal/widget2/flat_button.hpp"
#include "mod/mod_api.hpp"
#include "mod/rdp/channels/rail_window_id_manager.hpp"
#include "mod/rdp/rdp_log.hpp"
#include "mod/rdp/rdp_orders.hpp"
#include "mod/rdp/windowing_api.hpp"
#include "utils/rect.hpp"
#include "utils/theme.hpp"
#include "utils/translation.hpp"

#include <string>

class RemoteProgramsSessionManager
: public gdi::GraphicApi
, public RemoteProgramsWindowIdManager
, public windowing_api
{
    FrontAPI & front;
    mod_api  & mod;

    rdp_orders & orders;

    Translation::language_t lang;

    Font  const & font;
    Theme const & theme;

    const RDPVerbose verbose;

    uint32_t blocked_server_window_id = RemoteProgramsWindowIdManager::INVALID_WINDOW_ID;

    bool graphics_update_disabled = false;

    Rect protected_rect;

    uint32_t dialog_box_window_id = RemoteProgramsWindowIdManager::INVALID_WINDOW_ID;

    gdi::GraphicApi * drawable = nullptr;

    enum class DialogBoxType {
        SPLASH_SCREEN,
        WAITING_SCREEN,

        NONE
    } dialog_box_type = DialogBoxType::NONE;

    Rect disconnect_now_button_rect;
    bool disconnect_now_button_clicked = false;

    auth_api& authentifier;

    bool has_previous_window = false;

    std::string session_probe_window_title;

    uint32_t auxiliary_window_id = RemoteProgramsWindowIdManager::INVALID_WINDOW_ID;

    const non_null_ptr<ClientExecute> client_execute;

    bool currently_without_window = false;

    wait_obj event;

public:
    void draw(RDP::FrameMarker    const & cmd) override { this->draw_impl( cmd); }
    void draw(RDPDestBlt          const & cmd, Rect clip) override { this->draw_impl(cmd, clip); }
    void draw(RDPMultiDstBlt      const & cmd, Rect clip) override { this->draw_impl(cmd, clip); }
    void draw(RDPPatBlt           const & cmd, Rect clip, gdi::ColorCtx color_ctx) override { this->draw_impl(cmd, clip, color_ctx); }
    void draw(RDP::RDPMultiPatBlt const & cmd, Rect clip, gdi::ColorCtx color_ctx) override { this->draw_impl(cmd, clip, color_ctx); }
    void draw(RDPOpaqueRect       const & cmd, Rect clip, gdi::ColorCtx color_ctx) override { this->draw_impl(cmd, clip, color_ctx); }
    void draw(RDPMultiOpaqueRect  const & cmd, Rect clip, gdi::ColorCtx color_ctx) override { this->draw_impl(cmd, clip, color_ctx); }
    void draw(RDPScrBlt           const & cmd, Rect clip) override { this->draw_impl(cmd, clip); }
    void draw(RDP::RDPMultiScrBlt const & cmd, Rect clip) override { this->draw_impl(cmd, clip); }
    void draw(RDPLineTo           const & cmd, Rect clip, gdi::ColorCtx color_ctx) override { this->draw_impl(cmd, clip, color_ctx); }
    void draw(RDPPolygonSC        const & cmd, Rect clip, gdi::ColorCtx color_ctx) override { this->draw_impl(cmd, clip, color_ctx); }
    void draw(RDPPolygonCB        const & cmd, Rect clip, gdi::ColorCtx color_ctx) override { this->draw_impl(cmd, clip, color_ctx); }
    void draw(RDPPolyline         const & cmd, Rect clip, gdi::ColorCtx color_ctx) override { this->draw_impl(cmd, clip, color_ctx); }
    void draw(RDPEllipseSC        const & cmd, Rect clip, gdi::ColorCtx color_ctx) override { this->draw_impl(cmd, clip, color_ctx); }
    void draw(RDPEllipseCB        const & cmd, Rect clip, gdi::ColorCtx color_ctx) override { this->draw_impl(cmd, clip, color_ctx); }
    void draw(RDPBitmapData       const & cmd, Bitmap const & bmp) override { this->draw_impl(cmd, bmp); }
    void draw(RDPMemBlt           const & cmd, Rect clip, Bitmap const & bmp) override { this->draw_impl(cmd, clip, bmp);}
    void draw(RDPMem3Blt          const & cmd, Rect clip, gdi::ColorCtx color_ctx, Bitmap const & bmp) override { this->draw_impl(cmd, clip, color_ctx, bmp); }
    void draw(RDPGlyphIndex       const & cmd, Rect clip, gdi::ColorCtx color_ctx, GlyphCache const & gly_cache) override { this->draw_impl(cmd, clip, color_ctx, gly_cache); }

    void draw(RDPColCache   const & cmd) override { this->draw_impl(cmd); }
    void draw(RDPBrushCache const & cmd) override { this->draw_impl(cmd); }

    RemoteProgramsSessionManager(FrontAPI& front, mod_api& mod, rdp_orders& orders, Translation::language_t lang,
                                 Font const & font, Theme const & theme, auth_api & authentifier,
                                 char const * session_probe_window_title,
                                 non_null_ptr<ClientExecute> client_execute, RDPVerbose verbose)
    : front(front)
    , mod(mod)
    , orders(orders)
    , lang(lang)
    , font(font)
    , theme(theme)
    , verbose(verbose)
    , authentifier(authentifier)
    , session_probe_window_title(session_probe_window_title)
    , client_execute(client_execute)
    {}

    void begin_update() override
    {
        if (this->drawable) {
            this->drawable->begin_update();
        }
    }

    void end_update() override
    {
        if (this->drawable) {
            this->drawable->end_update();
        }
    }

    void disable_graphics_update(bool disable) {
        this->graphics_update_disabled = disable;

        if (bool(this->verbose & RDPVerbose::rail)) {
            LOG(LOG_INFO,
                "RemoteProgramsSessionManager::disable_graphics_update: "
                    "graphics_update_disabled=%s",
                (this->graphics_update_disabled ? "yes" : "no"));
        }

        if (!disable) {
            if (RemoteProgramsWindowIdManager::INVALID_WINDOW_ID != this->dialog_box_window_id) {
                this->dialog_box_destroy();
            }

            if (RemoteProgramsWindowIdManager::INVALID_WINDOW_ID != this->auxiliary_window_id) {
                this->destroy_auxiliary_window();
            }
        }
    }

public:
    bool is_server_only_window(uint32_t window_id) const {
        return (this->blocked_server_window_id == window_id);
    }

    void set_drawable(gdi::GraphicApi * drawable) {
        this->drawable = drawable;
    }

    void input_mouse(int device_flags, int x, int y) {
        if (DialogBoxType::WAITING_SCREEN != this->dialog_box_type) {
            return;
        }

        if (device_flags & SlowPath::PTRFLAGS_BUTTON1) {
            this->disconnect_now_button_clicked = false;

            if (device_flags & SlowPath::PTRFLAGS_DOWN) {
                if (this->disconnect_now_button_rect.contains_pt(x, y)) {
                    this->disconnect_now_button_clicked = true;
                }
            }

            this->waiting_screen_draw(this->disconnect_now_button_clicked ? 1 : 0);

            if (!(device_flags & SlowPath::PTRFLAGS_DOWN) &&
                (this->disconnect_now_button_rect.contains_pt(x, y))) {
                LOG(LOG_INFO, "RemoteApp session initiated disconnect by user");
                this->authentifier.disconnect_target();
                throw Error(ERR_DISCONNECT_BY_USER);
            }
        }
    }

    void input_scancode(long param1, long param2, long device_flags) {
        if (DialogBoxType::WAITING_SCREEN != this->dialog_box_type) {
            return;
        }

        (void)param2;
        if ((28 == param1) && !(device_flags & SlowPath::KBDFLAGS_RELEASE)) {
            LOG(LOG_INFO, "RemoteApp session initiated disconnect by user");
            this->authentifier.disconnect_target();
            throw Error(ERR_DISCONNECT_BY_USER);
        }
    }

private:
    struct InternalProtectedGraphics final : gdi::ProtectedGraphics
    {
        RemoteProgramsSessionManager & manager_;

        InternalProtectedGraphics(RemoteProgramsSessionManager & self)
        : gdi::ProtectedGraphics(*self.drawable, self.protected_rect)
        , manager_(self)
        {}

        void refresh_rects(array_view<Rect const> av) override
        { this->manager_.mod.rdp_input_invalidate2(av); }
    };

    template<class Cmd, class... Args>
    void draw_impl(Cmd const & cmd, Args const &... args) {
        if (this->drawable) {
            InternalProtectedGraphics(*this).draw(cmd, args...);
        }
    }

public:
    void draw(RDP::RAIL::WindowIcon const & order) override {
        if (this->drawable) {
            if (order.header.WindowId() != this->blocked_server_window_id) {
                order.map_window_id(*this);
                this->drawable->draw(order);
            }
            else {
                if (bool(this->verbose & RDPVerbose::rail)) {
                    LOG(LOG_INFO, "RemoteProgramsSessionManager::draw_impl(WindowIcon): Order bloacked.");
                }
            }
        }
    }

    void draw(RDP::RAIL::CachedIcon const & order) override {
        if (this->drawable) {
            if (order.header.WindowId() != this->blocked_server_window_id) {
                order.map_window_id(*this);
                this->drawable->draw(order);
            }
            else {
                if (bool(this->verbose & RDPVerbose::rail)) {
                    LOG(LOG_INFO, "RemoteProgramsSessionManager::draw_impl(CachedIcon): Order bloacked.");
                }
            }
        }
    }

    void draw(RDP::RAIL::DeletedWindow const & order) override {
        const uint32_t window_id         = order.header.WindowId();
        const bool     window_is_blocked = (window_id == this->blocked_server_window_id);

        if (this->drawable) {
            if (!window_is_blocked) {
                order.map_window_id(*this);
                this->drawable->draw(order);
            }
            else {
                if (bool(this->verbose & RDPVerbose::rail)) {
                    LOG(LOG_INFO, "RemoteProgramsSessionManager::draw_impl(DeletedWindow): Order bloacked.");
                }
            }
        }

        if (window_is_blocked) {
            this->unregister_server_window(window_id);

            if (bool(this->verbose & RDPVerbose::rail)) {
                LOG(LOG_INFO, "RemoteProgramsSessionManager::draw_impl(DeletedWindow): Remove window 0x%X from blocked windows list.", window_id);
            }

            this->blocked_server_window_id = RemoteProgramsWindowIdManager::INVALID_WINDOW_ID;
        }
    }

    void draw(RDP::RAIL::NewOrExistingWindow const & order) override {
        const char *   title_info        = order.TitleInfo();
        const uint32_t window_id         = order.header.WindowId();
              bool     window_is_blocked = (window_id == this->blocked_server_window_id);
        const bool     window_is_new     = (RDP::RAIL::WINDOW_ORDER_STATE_NEW & order.header.FieldsPresentFlags());

        if (window_is_new &&
            (DialogBoxType::WAITING_SCREEN == this->dialog_box_type)) {

            this->dialog_box_destroy();

            this->currently_without_window = false;
        }

        //if (bool(this->verbose & RDPVerbose::rail)) {
        //    LOG(LOG_INFO,
        //        "RemoteProgramsSessionManager::draw(NewOrExistingWindow): "
        //            "TitleInfo=\"%s\" WindowIsNew=%s GraphicsUpdateDisabled=%s",
        //        title_info, (window_is_new ? "yes" : "no"),
        //        (this->graphics_update_disabled ? "yes" : "no"));
        //}

        if ((RemoteProgramsWindowIdManager::INVALID_WINDOW_ID == this->blocked_server_window_id) &&
            this->graphics_update_disabled) {
            REDASSERT(!window_is_blocked);

            const char*  blocked_window_title        = this->session_probe_window_title.c_str();
            const size_t blocked_window_title_length = this->session_probe_window_title.length();

            const size_t title_info_length = ::strlen(title_info);

            if ((title_info_length >= blocked_window_title_length) &&
                !::strcmp(title_info + (title_info_length - blocked_window_title_length), blocked_window_title)) {
                if (window_is_new) {
                    {
                        RAILPDUHeader rpduh;

                        ClientSystemCommandPDU cscpdu;
                        cscpdu.WindowId(this->get_client_window_id_ex(window_id));
                        cscpdu.Command(SC_MINIMIZE);

                        StaticOutStream<1024> out_s;

                        rpduh.emit_begin(out_s, TS_RAIL_ORDER_SYSCOMMAND);

                        cscpdu.emit(out_s);

                        rpduh.emit_end();

                        const size_t totalLength = out_s.get_offset();

                        InStream in_s(out_s.get_data(), totalLength);

                        this->mod.send_to_mod_channel(channel_names::rail,
                                                      in_s,
                                                      totalLength,
                                                        CHANNELS::CHANNEL_FLAG_FIRST
                                                      | CHANNELS::CHANNEL_FLAG_LAST);

                        if (bool(this->verbose & RDPVerbose::rail)) {
                            LOG(LOG_INFO, "RemoteProgramsSessionManager::draw(NewOrExistingWindow): Window 0x%X is minimized.", window_id);
                        }
                    }
                }
                else {
                    {
                        RDP::RAIL::DeletedWindow order;

                        order.header.FieldsPresentFlags(
                                  RDP::RAIL::WINDOW_ORDER_STATE_DELETED
                                | RDP::RAIL::WINDOW_ORDER_TYPE_WINDOW
                            );
                        order.header.WindowId(window_id);

                        if (bool(this->verbose & RDPVerbose::rail)) {
                            StaticOutStream<1024> out_s;
                            order.emit(out_s);
                            order.log(LOG_INFO);
                        }

                        this->front.draw(order);

                        if (bool(this->verbose & RDPVerbose::rail)) {
                            LOG(LOG_INFO, "RemoteProgramsSessionManager::draw(NewOrExistingWindow): Window 0x%X is deletec.", window_id);
                        }
                    }
                }

                this->blocked_server_window_id = window_id;

                window_is_blocked = true;

                if (bool(this->verbose & RDPVerbose::rail)) {
                    LOG(LOG_INFO, "RemoteProgramsSessionManager::draw(NewOrExistingWindow): Window 0x%X is blocked.", window_id);
                }

                this->dialog_box_create(DialogBoxType::SPLASH_SCREEN);

                this->splash_screen_draw();
            }
        }

        if (this->drawable) {
            if (!window_is_blocked) {
                order.map_window_id(*this);
                this->drawable->draw(order);
            }
            else {
                if (bool(this->verbose & RDPVerbose::rail)) {
                    LOG(LOG_INFO, "RemoteProgramsSessionManager::draw_impl(NewOrExistingWindow): Order bloacked.");
                }
            }
        }
    }

    void draw(RDP::RAIL::NewOrExistingNotificationIcons const & order) override {
        if (this->drawable) {
            if (order.header.WindowId() != this->blocked_server_window_id) {
                order.map_window_id(*this);
                this->drawable->draw(order);
            }
            else {
                if (bool(this->verbose & RDPVerbose::rail)) {
                    LOG(LOG_INFO, "RemoteProgramsSessionManager::draw_impl(NewOrExistingNotificationIcons): Order bloacked.");
                }
            }
        }
    }

    void draw(RDP::RAIL::DeletedNotificationIcons const & order) override {
        if (this->drawable) {
            if (order.header.WindowId() != this->blocked_server_window_id) {
                order.map_window_id(*this);
                this->drawable->draw(order);
            }
            else {
                if (bool(this->verbose & RDPVerbose::rail)) {
                    LOG(LOG_INFO, "RemoteProgramsSessionManager::draw_impl(DeletedNotificationIcons): Order bloacked.");
                }
            }
        }
    }

    void draw(RDP::RAIL::ActivelyMonitoredDesktop const & order) override {
        bool has_not_window =
            ((RDP::RAIL::WINDOW_ORDER_FIELD_DESKTOP_ZORDER & order.header.FieldsPresentFlags()) &&
             !order.NumWindowIds());
        bool has_window     = false;

        if (this->drawable) {
            if (order.ActiveWindowId() != this->blocked_server_window_id) {
                order.map_window_id(*this);
                this->drawable->draw(order);

                has_window =
                    ((RDP::RAIL::WINDOW_ORDER_FIELD_DESKTOP_ZORDER & order.header.FieldsPresentFlags()) &&
                     order.NumWindowIds());
            }
            else {
                if (bool(this->verbose & RDPVerbose::rail)) {
                    LOG(LOG_INFO, "RemoteProgramsSessionManager::draw_impl(DeletedNotificationIcons): Order bloacked.");
                }
            }
        }

        if (has_not_window && (DialogBoxType::NONE == this->dialog_box_type) &&
            this->has_previous_window) {

            this->currently_without_window = true;

            this->event.set(3000000);
        }

        if (has_window) {
            this->has_previous_window = true;
        }
    }

    void draw(const RDP::RAIL::NonMonitoredDesktop & /*cmd*/) override
    {}

private:
    void dialog_box_create(DialogBoxType type) {
        if (RemoteProgramsWindowIdManager::INVALID_WINDOW_ID != this->dialog_box_window_id) return;

        this->dialog_box_window_id = this->register_client_window();

        Rect mod_window_rect = this->client_execute->get_window_rect();

        Rect dialog_box_rect(
                mod_window_rect.x + (mod_window_rect.cx - 640) / 2,
                mod_window_rect.y + (mod_window_rect.cy - 480) / 2,
                640,
                480
            );

        this->protected_rect = dialog_box_rect;

        {
            RDP::RAIL::NewOrExistingWindow order;

            order.header.FieldsPresentFlags(
                      RDP::RAIL::WINDOW_ORDER_STATE_NEW
                    | RDP::RAIL::WINDOW_ORDER_TYPE_WINDOW
                    | RDP::RAIL::WINDOW_ORDER_FIELD_CLIENTDELTA
                    | RDP::RAIL::WINDOW_ORDER_FIELD_CLIENTAREAOFFSET
                    | RDP::RAIL::WINDOW_ORDER_FIELD_VISOFFSET
                    | RDP::RAIL::WINDOW_ORDER_FIELD_WNDOFFSET
                    | RDP::RAIL::WINDOW_ORDER_FIELD_WNDSIZE
                    | RDP::RAIL::WINDOW_ORDER_FIELD_VISIBILITY
                    | RDP::RAIL::WINDOW_ORDER_FIELD_SHOW
                    | RDP::RAIL::WINDOW_ORDER_FIELD_STYLE
                    | RDP::RAIL::WINDOW_ORDER_FIELD_TITLE
                    | RDP::RAIL::WINDOW_ORDER_FIELD_OWNER
                );
            order.header.WindowId(this->dialog_box_window_id);

            order.OwnerWindowId(0x0);
            order.Style(0x14EE0000);
            order.ExtendedStyle(0x40310);
            order.ShowState(5);
            order.TitleInfo("Dialog box");
            order.ClientOffsetX(this->protected_rect.x + 6);
            order.ClientOffsetY(this->protected_rect.y + 25);
            order.WindowOffsetX(this->protected_rect.x);
            order.WindowOffsetY(this->protected_rect.y);
            order.WindowClientDeltaX(6);
            order.WindowClientDeltaY(25);
            order.WindowWidth(this->protected_rect.cx);
            order.WindowHeight(this->protected_rect.cy);
            order.VisibleOffsetX(this->protected_rect.x);
            order.VisibleOffsetY(this->protected_rect.y);
            order.NumVisibilityRects(1);
            order.VisibilityRects(0, RDP::RAIL::Rectangle(0, 0, this->protected_rect.cx, this->protected_rect.cy));

            if (bool(this->verbose & RDPVerbose::rail)) {
                StaticOutStream<1024> out_s;
                order.emit(out_s);
                order.log(LOG_INFO);
                LOG(LOG_INFO, "RemoteProgramsSessionManager::dialog_box_create: Send NewOrExistingWindow to client: size=%zu", out_s.get_offset() - 1);
            }

            this->drawable->draw(order);
        }

        if (DialogBoxType::WAITING_SCREEN == type) {
            RDP::RAIL::ActivelyMonitoredDesktop order;

            order.header.FieldsPresentFlags(
                    RDP::RAIL::WINDOW_ORDER_TYPE_DESKTOP |
                    RDP::RAIL::WINDOW_ORDER_FIELD_DESKTOP_ZORDER
                );

            order.NumWindowIds(1);
            order.window_ids(0, this->dialog_box_window_id);

            if (bool(this->verbose & RDPVerbose::rail)) {
                StaticOutStream<256> out_s;
                order.emit(out_s);
                order.log(LOG_INFO);
                LOG(LOG_INFO, "RemoteProgramsSessionManager::dialog_box_create: Send ActivelyMonitoredDesktop to client: size=%zu", out_s.get_offset() - 1);
            }

            this->drawable->draw(order);
        }

        this->dialog_box_type = type;

        this->disconnect_now_button_rect = Rect();
    }

    void dialog_box_destroy() {
        REDASSERT(this->dialog_box_window_id);

        {
            RDP::RAIL::DeletedWindow order;

            order.header.FieldsPresentFlags(
                      RDP::RAIL::WINDOW_ORDER_STATE_DELETED
                    | RDP::RAIL::WINDOW_ORDER_TYPE_WINDOW
                );
            order.header.WindowId(this->dialog_box_window_id);

            if (bool(this->verbose & RDPVerbose::rail)) {
                StaticOutStream<1024> out_s;
                order.emit(out_s);
                order.log(LOG_INFO);
                LOG(LOG_INFO, "RemoteProgramsSessionManager::dialog_box_destroy: Send DeletedWindow to client: size=%zu", out_s.get_offset() - 1);
            }

            this->front.draw(order);
        }

        this->mod.rdp_input_invalidate(this->protected_rect);

        this->protected_rect = Rect();

        this->dialog_box_window_id = RemoteProgramsWindowIdManager::INVALID_WINDOW_ID;

        this->dialog_box_type = DialogBoxType::NONE;

        this->disconnect_now_button_rect    = Rect();
        this->disconnect_now_button_clicked = false;
    }

    void splash_screen_draw() {
        if (!this->drawable) return;

        this->drawable->begin_update();

        {
            RDPOpaqueRect order(this->protected_rect, RDPColor{0x000000});

            this->drawable->draw(order, this->protected_rect, gdi::ColorCtx::from_bpp(this->orders.bpp, this->orders.global_palette));
        }

        {
            Rect rect = this->protected_rect.shrink(1);

<<<<<<< HEAD
            RDPOpaqueRect order(rect, RDPColor(this->theme.global.bgcolor));
            order.log(LOG_INFO, rect);
=======
            RDPOpaqueRect order(rect, color_encode(this->theme.global.bgcolor, this->orders.bpp));
            if (bool(this->verbose & RDPVerbose::rail)) {
                order.log(LOG_INFO, rect);
            }
>>>>>>> 6c9c50d5

            this->drawable->draw(order, rect, gdi::ColorCtx::from_bpp(this->orders.bpp, this->orders.global_palette));
        }

        gdi::TextMetrics tm(this->font, TR(trkeys::starting_remoteapp, this->lang));
        gdi::server_draw_text(*this->drawable,
                              this->font,
                              this->protected_rect.x + (this->protected_rect.cx - tm.width) / 2,
                              this->protected_rect.y + (this->protected_rect.cy - tm.height) / 2,
                              TR(trkeys::starting_remoteapp, this->lang),
                              color_encode(this->theme.global.fgcolor, this->orders.bpp),
                              color_encode(this->theme.global.bgcolor, this->orders.bpp),
                              gdi::ColorCtx::from_bpp(this->orders.bpp, this->orders.global_palette),
                              this->protected_rect
                              );

        this->drawable->end_update();
    }

    void waiting_screen_draw(int state) {
        if (!this->drawable) return;

        this->drawable->begin_update();

        {
            RDPOpaqueRect order(this->protected_rect, RDPColor{0x000000});

            this->drawable->draw(order, this->protected_rect, gdi::ColorCtx::from_bpp(this->orders.bpp, this->orders.global_palette));
        }

        {
            Rect rect = this->protected_rect.shrink(1);

<<<<<<< HEAD
            RDPOpaqueRect order(rect, RDPColor(this->theme.global.bgcolor));
            order.log(LOG_INFO, rect);
=======
            RDPOpaqueRect order(rect, color_encode(this->theme.global.bgcolor, this->orders.bpp));
            if (bool(this->verbose & RDPVerbose::rail)) {
                order.log(LOG_INFO, rect);
            }
>>>>>>> 6c9c50d5

            this->drawable->draw(order, rect, gdi::ColorCtx::from_bpp(this->orders.bpp, this->orders.global_palette));
        }

        const gdi::TextMetrics tm_msg(this->font, TR(trkeys::closing_remoteapp, this->lang));

        const int xtext = 6;
        const int ytext = 2;

        const Dimension dim_button = WidgetFlatButton::get_optimal_dim(2, this->font, TR(trkeys::disconnect_now, this->lang), xtext, ytext);

        const uint32_t interspace = 60;

        const uint32_t height = tm_msg.height + interspace + dim_button.h;

        int ypos = this->protected_rect.y + (this->protected_rect.cy - height) / 2;

        gdi::server_draw_text(*this->drawable,
                              this->font,
                              this->protected_rect.x + (this->protected_rect.cx - tm_msg.width) / 2,
                              ypos,
                              TR(trkeys::closing_remoteapp, this->lang),
                              color_encode(this->theme.global.fgcolor, this->orders.bpp),
                              color_encode(this->theme.global.bgcolor, this->orders.bpp),
                              gdi::ColorCtx::from_bpp(this->orders.bpp, this->orders.global_palette),
                              this->protected_rect
                              );

        ypos += (tm_msg.height + interspace);

        this->disconnect_now_button_rect.x  = this->protected_rect.x + (this->protected_rect.cx - dim_button.w) / 2;
        this->disconnect_now_button_rect.y  = ypos;
        this->disconnect_now_button_rect.cx = dim_button.w;
        this->disconnect_now_button_rect.cy = dim_button.h;

        WidgetFlatButton::draw(this->protected_rect,
                               this->disconnect_now_button_rect,
                               *this->drawable,
                               false,   // logo
                               true,    // has_focus
                               TR(trkeys::disconnect_now, this->lang),
                               color_encode(this->theme.global.fgcolor, this->orders.bpp),
                               color_encode(this->theme.global.bgcolor, this->orders.bpp),
                               color_encode(this->theme.global.focus_color, this->orders.bpp),
                               Rect(),
                               state,
                               2,
                               this->font,
                               xtext,
                               ytext
                               );

        this->drawable->end_update();
    }

    ///////////////////
    // windowing_api
    //

public:
    void create_auxiliary_window(Rect const window_rect) override {
        if (RemoteProgramsWindowIdManager::INVALID_WINDOW_ID != this->auxiliary_window_id) return;

        this->auxiliary_window_id = this->register_client_window();

        {
            RDP::RAIL::NewOrExistingWindow order;

            order.header.FieldsPresentFlags(
                      RDP::RAIL::WINDOW_ORDER_STATE_NEW
                    | RDP::RAIL::WINDOW_ORDER_TYPE_WINDOW
                    | RDP::RAIL::WINDOW_ORDER_FIELD_CLIENTDELTA
                    | RDP::RAIL::WINDOW_ORDER_FIELD_CLIENTAREAOFFSET
                    | RDP::RAIL::WINDOW_ORDER_FIELD_VISOFFSET
                    | RDP::RAIL::WINDOW_ORDER_FIELD_WNDOFFSET
                    | RDP::RAIL::WINDOW_ORDER_FIELD_WNDSIZE
                    | RDP::RAIL::WINDOW_ORDER_FIELD_VISIBILITY
                    | RDP::RAIL::WINDOW_ORDER_FIELD_SHOW
                    | RDP::RAIL::WINDOW_ORDER_FIELD_STYLE
                    | RDP::RAIL::WINDOW_ORDER_FIELD_TITLE
                    | RDP::RAIL::WINDOW_ORDER_FIELD_OWNER
                );
            order.header.WindowId(this->auxiliary_window_id);

            order.OwnerWindowId(0x0);
            order.Style(0x14EE0000);
            order.ExtendedStyle(0x40310 | 0x8);
            order.ShowState(5);
            order.TitleInfo("Dialog box");
            order.ClientOffsetX(window_rect.x + 6);
            order.ClientOffsetY(window_rect.y + 25);
            order.WindowOffsetX(window_rect.x);
            order.WindowOffsetY(window_rect.y);
            order.WindowClientDeltaX(6);
            order.WindowClientDeltaY(25);
            order.WindowWidth(window_rect.cx);
            order.WindowHeight(window_rect.cy);
            order.VisibleOffsetX(window_rect.x);
            order.VisibleOffsetY(window_rect.y);
            order.NumVisibilityRects(1);
            order.VisibilityRects(0, RDP::RAIL::Rectangle(0, 0, window_rect.cx, window_rect.cy));

            if (bool(this->verbose & RDPVerbose::rail)) {
                StaticOutStream<1024> out_s;
                order.emit(out_s);
                order.log(LOG_INFO);
                LOG(LOG_INFO, "RemoteProgramsSessionManager::dialog_box_create: Send NewOrExistingWindow to client: size=%zu", out_s.get_offset() - 1);
            }

            this->drawable->draw(order);
        }
    }

    void destroy_auxiliary_window() override {
        if (RemoteProgramsWindowIdManager::INVALID_WINDOW_ID == this->auxiliary_window_id) return;

        {
            RDP::RAIL::DeletedWindow order;

            order.header.FieldsPresentFlags(
                      RDP::RAIL::WINDOW_ORDER_STATE_DELETED
                    | RDP::RAIL::WINDOW_ORDER_TYPE_WINDOW
                );
            order.header.WindowId(this->auxiliary_window_id);

            if (bool(this->verbose & RDPVerbose::rail)) {
                StaticOutStream<1024> out_s;
                order.emit(out_s);
                order.log(LOG_INFO);
                LOG(LOG_INFO, "RemoteProgramsSessionManager::destroy_auxiliary_window: Send DeletedWindow to client: size=%zu", out_s.get_offset() - 1);
            }

            this->front.draw(order);
        }

        this->auxiliary_window_id = RemoteProgramsWindowIdManager::INVALID_WINDOW_ID;
    }

    wait_obj* get_event() {
        if (this->currently_without_window &&
            (DialogBoxType::NONE == this->dialog_box_type) &&
            this->has_previous_window) {
            return &this->event;
        }

        return nullptr;
    }

    void process_event() {
        if (this->currently_without_window) {
            REDASSERT(DialogBoxType::NONE == this->dialog_box_type);

            this->dialog_box_create(DialogBoxType::WAITING_SCREEN);

            this->waiting_screen_draw(0);
        }
    }
};  // class RemoteProgramsSessionManager<|MERGE_RESOLUTION|>--- conflicted
+++ resolved
@@ -609,15 +609,10 @@
         {
             Rect rect = this->protected_rect.shrink(1);
 
-<<<<<<< HEAD
-            RDPOpaqueRect order(rect, RDPColor(this->theme.global.bgcolor));
-            order.log(LOG_INFO, rect);
-=======
             RDPOpaqueRect order(rect, color_encode(this->theme.global.bgcolor, this->orders.bpp));
             if (bool(this->verbose & RDPVerbose::rail)) {
                 order.log(LOG_INFO, rect);
             }
->>>>>>> 6c9c50d5
 
             this->drawable->draw(order, rect, gdi::ColorCtx::from_bpp(this->orders.bpp, this->orders.global_palette));
         }
@@ -651,15 +646,10 @@
         {
             Rect rect = this->protected_rect.shrink(1);
 
-<<<<<<< HEAD
-            RDPOpaqueRect order(rect, RDPColor(this->theme.global.bgcolor));
-            order.log(LOG_INFO, rect);
-=======
             RDPOpaqueRect order(rect, color_encode(this->theme.global.bgcolor, this->orders.bpp));
             if (bool(this->verbose & RDPVerbose::rail)) {
                 order.log(LOG_INFO, rect);
             }
->>>>>>> 6c9c50d5
 
             this->drawable->draw(order, rect, gdi::ColorCtx::from_bpp(this->orders.bpp, this->orders.global_palette));
         }
@@ -704,6 +694,7 @@
                                color_encode(this->theme.global.fgcolor, this->orders.bpp),
                                color_encode(this->theme.global.bgcolor, this->orders.bpp),
                                color_encode(this->theme.global.focus_color, this->orders.bpp),
+                               gdi::ColorCtx::from_bpp(this->orders.bpp, this->orders.global_palette),
                                Rect(),
                                state,
                                2,
