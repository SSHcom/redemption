--- conflicted
+++ resolved
@@ -90,13 +90,8 @@
 public:
     RemoteProgramsSessionManager(FrontAPI& front, mod_api& mod, Translation::language_t lang,
                                  uint16_t front_width, uint16_t front_height,
-<<<<<<< HEAD
                                  Font const & font, Theme const & theme, auth_api* acl,
-                                 RDPVerboseFlags verbose)
-=======
-                                 Font const& font, Theme const& theme, auth_api* acl,
-                                 char const* session_probe_window_title, uint32_t verbose)
->>>>>>> 1b2e8c29
+                                 char const* session_probe_window_title, RDPVerboseFlags verbose)
     : front(front)
     , mod(mod)
     , lang(lang)
