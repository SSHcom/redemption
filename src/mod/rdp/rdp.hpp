--- conflicted
+++ resolved
@@ -1761,37 +1761,20 @@
                                         cs_net.channelCount++;
                                     }
 
-<<<<<<< HEAD
                                     // Inject a new channel for auth_channel virtual channel (wablauncher)
                                     if (this->auth_channel[0]) {
-                                        memcpy(cs_net.channelDefArray[num_channels].name, this->auth_channel, 8);
-                                        cs_net.channelDefArray[num_channels].options =
+                                        memcpy(cs_net.channelDefArray[cs_net.channelCount].name, this->auth_channel, 8);
+                                        cs_net.channelDefArray[cs_net.channelCount].options =
                                             GCC::UserData::CSNet::CHANNEL_OPTION_INITIALIZED;
-                                        cs_net.channelCount++;
                                         CHANNELS::ChannelDef def;
                                         memcpy(def.name, this->auth_channel, 8);
-                                        def.flags = cs_net.channelDefArray[num_channels].options;
+                                        def.flags = cs_net.channelDefArray[cs_net.channelCount].options;
                                         if (this->verbose & 16){
-                                            def.log(num_channels);
+                                            def.log(cs_net.channelCount);
                                         }
                                         this->mod_channel_list.push_back(def);
+                                        cs_net.channelCount++;
                                     }
-=======
-                                // Inject a new channel for auth_channel virtual channel (wablauncher)
-                                if (this->auth_channel[0]) {
-                                    memcpy(cs_net.channelDefArray[cs_net.channelCount].name, this->auth_channel, 8);
-                                    cs_net.channelDefArray[cs_net.channelCount].options =
-                                          GCC::UserData::CSNet::CHANNEL_OPTION_INITIALIZED;
-                                    CHANNELS::ChannelDef def;
-                                    memcpy(def.name, this->auth_channel, 8);
-                                    def.flags = cs_net.channelDefArray[cs_net.channelCount].options;
-                                    if (this->verbose & 16){
-                                        def.log(cs_net.channelCount);
-                                    }
-                                    this->mod_channel_list.push_back(def);
-                                    cs_net.channelCount++;
-                                }
->>>>>>> 34b931c6
 
                                     if (this->enable_wab_agent) {
                                         const char * wab_agent_channel_name = "wabagt\0\0";
