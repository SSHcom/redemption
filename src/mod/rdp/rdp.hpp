/*
  This program is free software; you can redistribute it and/or modify
  it under the terms of the GNU General Public License as published by
  the Free Software Foundation; either version 2 of the License, or
  (at your option) any later version.

  This program is distributed in the hope that it will be useful,
  but WITHOUT ANY WARRANTY; without even the implied warranty of
  MERCHANTABILITY or FITNESS FOR A PARTICULAR PURPOSE. See the
  GNU General Public License for more details.

  You should have received a copy of the GNU General Public License
  along with this program; if not, write to the Free Software
  Foundation, Inc., 675 Mass Ave, Cambridge, MA 02139, USA.

  Product name: redemption, a FLOSS RDP proxy
  Copyright (C) Wallix 2010
  Author(s): Christophe Grosjean, Javier Caverni, Dominique Lafages,
             Raphael Zhou, Meng Tan, Clément Moroldo
  Based on xrdp Copyright (C) Jay Sorg 2004-2010

  rdp module main header file
*/

#pragma once

#include "acl/auth_api.hpp"

#include "capture/transparentrecorder.hpp"

#include "core/FSCC/FileInformation.hpp"

#include "core/RDP/MonitorLayoutPDU.hpp"
#include "core/RDP/PersistentKeyListPDU.hpp"
#include "core/RDP/RefreshRectPDU.hpp"
#include "core/RDP/SaveSessionInfoPDU.hpp"
#include "core/RDP/ServerRedirection.hpp"
#include "core/RDP/SuppressOutputPDU.hpp"
<<<<<<< HEAD
#include "core/RDP/autoreconnect.hpp"
#include "core/RDP/bitmapupdate.hpp"

#include "core/RDP/capabilities/activate.hpp"
#include "core/RDP/capabilities/bitmapcachehostsupport.hpp"
#include "core/RDP/capabilities/bitmapcodecs.hpp"
#include "core/RDP/capabilities/bmpcache2.hpp"
=======
#include "core/RDP/rdp_pointer.hpp"
#include "core/RDP/mppc.hpp"
>>>>>>> 5eb509ce
#include "core/RDP/capabilities/cap_bitmap.hpp"
#include "core/RDP/capabilities/cap_bmpcache.hpp"
#include "core/RDP/capabilities/cap_font.hpp"
#include "core/RDP/capabilities/cap_glyphcache.hpp"
#include "core/RDP/capabilities/cap_share.hpp"
#include "core/RDP/capabilities/cap_sound.hpp"
#include "core/RDP/capabilities/colcache.hpp"
#include "core/RDP/capabilities/compdesk.hpp"
#include "core/RDP/capabilities/control.hpp"
#include "core/RDP/capabilities/drawgdiplus.hpp"
#include "core/RDP/capabilities/drawninegridcache.hpp"
#include "core/RDP/capabilities/frameacknowledge.hpp"
#include "core/RDP/capabilities/input.hpp"
#include "core/RDP/capabilities/largepointer.hpp"
#include "core/RDP/capabilities/multifragmentupdate.hpp"
#include "core/RDP/capabilities/order.hpp"
#include "core/RDP/capabilities/pointer.hpp"
#include "core/RDP/capabilities/rail.hpp"
#include "core/RDP/capabilities/surfacecommands.hpp"
#include "core/RDP/capabilities/window.hpp"

#include "core/RDP/channels/rdpdr.hpp"

#include "core/RDP/clipboard.hpp"
#include "core/RDP/fastpath.hpp"
#include "core/RDP/gcc.hpp"
#include "core/RDP/lic.hpp"
#include "core/RDP/logon.hpp"
#include "core/RDP/mcs.hpp"
#include "core/RDP/mppc.hpp"
#include "core/RDP/nego.hpp"
#include "core/RDP/protocol.hpp"
#include "core/RDP/remote_programs.hpp"
#include "core/RDP/rdp_pointer.hpp"
#include "core/RDP/sec.hpp"
#include "core/RDP/tpdu_buffer.hpp"
#include "core/RDP/x224.hpp"

#include "core/RDPEA/audio_output.hpp"

#include "core/channel_list.hpp"
#include "core/channel_names.hpp"
#include "core/client_info.hpp"
#include "core/front_api.hpp"
#include "core/report_message_api.hpp"
#include "core/server_notifier_api.hpp"
#include "core/session_reactor.hpp"

#include "mod/internal/client_execute.hpp"
#include "mod/mod_api.hpp"

#include "mod/rdp/alternate_shell.hpp"
#include "mod/rdp/channels/cliprdr_channel.hpp"
#include "mod/rdp/channels/drdynvc_channel.hpp"
#include "mod/rdp/channels/rail_channel.hpp"
#include "mod/rdp/channels/rail_session_manager.hpp"
#include "mod/rdp/channels/rdpdr_channel.hpp"
#include "mod/rdp/channels/rdpdr_file_system_drive_manager.hpp"
#include "mod/rdp/channels/sespro_alternate_shell_based_launcher.hpp"
#include "mod/rdp/channels/sespro_channel.hpp"
#include "mod/rdp/channels/sespro_clipboard_based_launcher.hpp"
#include "mod/rdp/rdp_orders.hpp"
#include "mod/rdp/rdp_params.hpp"
#include "mod/rdp/negociation.hpp"

#include "system/ssl_calls.hpp"

#include "utils/authorization_channels.hpp"
#include "utils/colors.hpp"
#include "utils/genrandom.hpp"
#include "utils/stream.hpp"
#include "utils/sugar/algostring.hpp"
#include "utils/sugar/cast.hpp"
#include "utils/sugar/scope_exit.hpp"
#include "utils/sugar/splitter.hpp"

#include <cstdlib>


class mod_rdp : public mod_api, public rdp_api
{
private:
    /// shared with RdpNegociation
    //@{
    CHANNELS::ChannelDefArray mod_channel_list;
    const AuthorizationChannels authorization_channels;
    const CHANNELS::ChannelNameId auth_channel;
    const CHANNELS::ChannelNameId checkout_channel;

    CryptContext decrypt {};
    CryptContext encrypt {};

    const bool enable_auth_channel;
    RedirectionInfo & redir_info;

    const RdpLogonInfo logon_info;

    std::array<uint8_t, 28>& server_auto_reconnect_packet_ref;
    //@}

    RdpNegociationResult negociation_result;

    const bool allow_using_multiple_monitors; // TODO duplicate monitor_count ?
    const uint32_t monitor_count;

    FileSystemDriveManager file_system_drive_manager;
    RdpNegociation rdp_negociation;
    Transport& trans;

    std::unique_ptr<VirtualChannelDataSender>     file_system_to_client_sender;
    std::unique_ptr<VirtualChannelDataSender>     file_system_to_server_sender;

    std::unique_ptr<FileSystemVirtualChannel>     file_system_virtual_channel;

    std::unique_ptr<VirtualChannelDataSender>     clipboard_to_client_sender;
    std::unique_ptr<VirtualChannelDataSender>     clipboard_to_server_sender;

    std::unique_ptr<ClipboardVirtualChannel>      clipboard_virtual_channel;

    std::unique_ptr<VirtualChannelDataSender>     dynamic_channel_to_client_sender;
    std::unique_ptr<VirtualChannelDataSender>     dynamic_channel_to_server_sender;

    std::unique_ptr<DynamicChannelVirtualChannel> dynamic_channel_virtual_channel;

    std::unique_ptr<VirtualChannelDataSender>     session_probe_to_server_sender;

    std::unique_ptr<SessionProbeVirtualChannel>   session_probe_virtual_channel;

    std::unique_ptr<VirtualChannelDataSender>     remote_programs_to_client_sender;
    std::unique_ptr<VirtualChannelDataSender>     remote_programs_to_server_sender;

    std::unique_ptr<RemoteProgramsVirtualChannel> remote_programs_virtual_channel;

    std::unique_ptr<RemoteProgramsSessionManager> remote_programs_session_manager;

    bool remote_apps_not_enabled = false;

protected:
    FrontAPI& front;

    class ToClientSender : public VirtualChannelDataSender
    {
        FrontAPI& front;
        const CHANNELS::ChannelDef& channel;
        const RDPVerbose verbose;

    public:
        ToClientSender(FrontAPI& front,
                       const CHANNELS::ChannelDef& channel,
                       RDPVerbose verbose)
        : front(front)
        , channel(channel)
        , verbose(verbose)
        {}

        void operator()(uint32_t total_length, uint32_t flags,
            const uint8_t* chunk_data, uint32_t chunk_data_length)
                override
        {
            if ((
                bool(this->verbose & RDPVerbose::cliprdr_dump)
                && this->channel.name == channel_names::cliprdr
            ) || (
                bool(this->verbose & RDPVerbose::rdpdr_dump)
                && this->channel.name == channel_names::rdpdr
            )) {
                const bool send              = true;
                const bool from_or_to_client = true;
                ::msgdump_c(send, from_or_to_client, total_length, flags,
                    chunk_data, chunk_data_length);
            }

            this->front.send_to_channel(this->channel,
                chunk_data, total_length, chunk_data_length, flags);
        }
    };

    class ToServerSender : public VirtualChannelDataSender
    {
        OutTransport    transport;
        CryptContext&   encrypt;
        int             encryption_level;
        uint16_t        user_id;
        CHANNELS::ChannelNameId channel_name;
        uint16_t        channel_id;
        bool            show_protocol;

        const RDPVerbose verbose;

    public:
        ToServerSender(OutTransport transport,
                       CryptContext& encrypt,
                       int encryption_level,
                       uint16_t user_id,
                       CHANNELS::ChannelNameId channel_name,
                       uint16_t channel_id,
                       bool show_protocol,
                       RDPVerbose verbose)
        : transport(transport)
        , encrypt(encrypt)
        , encryption_level(encryption_level)
        , user_id(user_id)
        , channel_name(channel_name)
        , channel_id(channel_id)
        , show_protocol(show_protocol)
        , verbose(verbose)
        {}

        void operator()(uint32_t total_length, uint32_t flags,
            const uint8_t* chunk_data, uint32_t chunk_data_length)
                override {
            CHANNELS::VirtualChannelPDU virtual_channel_pdu;

            if (this->show_protocol) {
                flags |= CHANNELS::CHANNEL_FLAG_SHOW_PROTOCOL;
            }

            if ((
                bool(this->verbose & RDPVerbose::cliprdr_dump)
                && this->channel_name == channel_names::cliprdr
            ) || (
                bool(this->verbose & RDPVerbose::rdpdr_dump)
                && this->channel_name == channel_names::rdpdr
            )) {
                const bool send              = true;
                const bool from_or_to_client = false;
                ::msgdump_c(send, from_or_to_client, total_length, flags,
                    chunk_data, chunk_data_length);
            }

            virtual_channel_pdu.send_to_server(this->transport,
                this->encrypt, this->encryption_level, this->user_id,
                this->channel_id, total_length, flags, chunk_data,
                chunk_data_length);
        }
    };

    data_size_type max_clipboard_data = 0;
    data_size_type max_rdpdr_data     = 0;
    data_size_type max_drdynvc_data   = 0;

    rdp_orders orders;

    int share_id;

    char client_name[128] = {};

    const int key_flags;
    int  last_key_flags_sent = 0;
    bool first_scancode = true;

    enum ModState : uint8_t {
          MOD_RDP_NEGO_INITIATE
        , MOD_RDP_NEGO
        , MOD_RDP_BASIC_SETTINGS_EXCHANGE
        , MOD_RDP_CHANNEL_CONNECTION_ATTACH_USER
        , MOD_RDP_CHANNEL_JOIN_CONFIRME
        , MOD_RDP_GET_LICENSE
        , MOD_RDP_CONNECTED
    };

    enum : uint8_t {
        EARLY,
        WAITING_SYNCHRONIZE,
        WAITING_CTL_COOPERATE,
        WAITING_GRANT_CONTROL_COOPERATE,
        WAITING_FONT_MAP,
        UP_AND_RUNNING
    } connection_finalization_state;

    ModState state;
    Pointer cursors[32];

    Random& gen;

    const RDPVerbose verbose;
    const BmpCache::Verbose cache_verbose;

    int auth_channel_flags;
    int auth_channel_chanid;

    int checkout_channel_flags = 0;
    int checkout_channel_chanid = 0;

    AuthApi & authentifier;
    ReportMessageApi & report_message;

    std::string& close_box_extra_message_ref;

    const bool enable_fastpath;                    // choice of programmer
          bool enable_fastpath_client_input_event; // choice of programmer + capability of server
    const bool enable_fastpath_server_update;      // = choice of programmer
    const bool enable_glyph_cache;
    const bool enable_session_probe;
    const bool session_probe_enable_launch_mask;
    const bool enable_mem3blt;
    const bool enable_new_pointer;
    const bool enable_transparent_mode;
    const bool enable_persistent_disk_bitmap_cache;
    const bool enable_cache_waiting_list;
    const bool persist_bitmap_cache_on_disk;
    const bool enable_ninegrid_bitmap;
    const bool disable_clipboard_log_syslog;
    const bool disable_clipboard_log_wrm;
    const bool disable_file_system_log_syslog;
    const bool disable_file_system_log_wrm;

    const std::chrono::milliseconds   session_probe_launch_timeout;
    const std::chrono::milliseconds   session_probe_launch_fallback_timeout;
    const bool                        session_probe_start_launch_timeout_timer_only_after_logon;
    const SessionProbeOnLaunchFailure session_probe_on_launch_failure;
    const std::chrono::milliseconds   session_probe_keepalive_timeout;
    const SessionProbeOnKeepaliveTimeout
                                      session_probe_on_keepalive_timeout;
    const bool                        session_probe_end_disconnected_session;
    const std::chrono::milliseconds   session_probe_disconnected_application_limit;
    const std::chrono::milliseconds   session_probe_disconnected_session_limit;
    const std::chrono::milliseconds   session_probe_idle_session_limit;
    const bool                        session_probe_use_clipboard_based_launcher;
    const bool                        session_probe_enable_log;
    const bool                        session_probe_enable_log_rotation;

    const bool                        use_session_probe_to_launch_remote_program;

    const std::chrono::milliseconds   session_probe_clipboard_based_launcher_clipboard_initialization_delay;
    const std::chrono::milliseconds   session_probe_clipboard_based_launcher_start_delay;
    const std::chrono::milliseconds   session_probe_clipboard_based_launcher_long_delay;
    const std::chrono::milliseconds   session_probe_clipboard_based_launcher_short_delay;

    const bool                        session_probe_allow_multiple_handshake;

    const bool                        session_probe_enable_crash_dump;

    const uint32_t                    session_probe_handle_usage_limit;
    const uint32_t                    session_probe_memory_usage_limit;

    const bool                        bogus_ios_rdpdr_virtual_channel;

    const bool                        enable_rdpdr_data_analysis;

    const bool                        experimental_fix_input_event_sync;

    std::string session_probe_target_informations;

    SessionProbeVirtualChannel * session_probe_virtual_channel_p = nullptr;

    const std::string session_probe_extra_system_processes;
    const std::string session_probe_outbound_connection_monitoring_rules;
    const std::string session_probe_process_monitoring_rules;

    size_t recv_bmp_update;

    rdp_mppc_unified_dec mppc_dec;

    std::string * error_message;

    const bool                 disconnect_on_logon_user_change;
    const std::chrono::seconds open_session_timeout;

    SessionReactor& session_reactor;
    SessionReactor::GraphicFdPtr fd_event;

    std::string output_filename;

    std::string end_session_reason;
    std::string end_session_message;

    bool enable_polygonsc;
    bool enable_polygoncb;
    bool enable_polyline;
    bool enable_ellipsesc;
    bool enable_ellipsecb;
    bool enable_multidstblt;
    bool enable_multiopaquerect;
    bool enable_multipatblt;
    bool enable_multiscrblt;

    const bool remote_program;
    const bool remote_program_enhanced;

    // TODO used std::unique_ptr
    TransparentRecorder * transparent_recorder;
    Transport           * persistent_key_list_transport;

    //uint64_t total_data_received;

    bool deactivation_reactivation_in_progress = false;

    const bool bogus_refresh_rect;

    BogusLinuxCursor bogus_linux_cursor;

    std::string real_alternate_shell;
    std::string real_working_dir;

    struct AsynchronousTaskContainer
    {
        void add(SessionReactor& session_reactor, std::unique_ptr<AsynchronousTask>&& task)
        {
            auto remover = [](AsynchronousTaskContainer* pself, AsynchronousTask& task) noexcept {
                if (pself->tasks.size() == 1) {
                    assert(pself->tasks.front().get() == &task);
                    pself->tasks.clear();
                }
                else {
                    auto it = std::find_if(
                        pself->tasks.begin(),
                        pself->tasks.end(),
                        [&task](auto& uptr){ return uptr.get() == &task; }
                    );
                    assert(it != pself->tasks.end());
                    *it = std::move(pself->tasks.back());
                    pself->tasks.pop_back();
                }
            };
            this->tasks.emplace_back(std::move(task))
            ->configure_event(session_reactor, {this, remover});
        }

    private:
        std::vector<std::unique_ptr<AsynchronousTask>> tasks;
    };
    AsynchronousTaskContainer asynchronous_tasks;

    Translation::language_t lang;

    Font const & font;

    bool already_upped_and_running = false;

    bool input_event_disabled     = false;
    bool graphics_update_disabled = false;

    static constexpr std::array<uint32_t, BmpCache::MAXIMUM_NUMBER_OF_CACHES>
    BmpCacheRev2_Cache_NumEntries()
    { return std::array<uint32_t, BmpCache::MAXIMUM_NUMBER_OF_CACHES>{{ 120, 120, 2553, 0, 0 }}; }

    class ToServerAsynchronousSender : public VirtualChannelDataSender
    {
        std::unique_ptr<VirtualChannelDataSender> to_server_synchronous_sender;

        AsynchronousTaskContainer& asynchronous_tasks;
        SessionReactor& session_reactor;

        RDPVerbose verbose;

    public:
        ToServerAsynchronousSender(
            std::unique_ptr<VirtualChannelDataSender> to_server_synchronous_sender,
            AsynchronousTaskContainer& asynchronous_tasks,
            SessionReactor& session_reactor,
            RDPVerbose verbose)
        : to_server_synchronous_sender(std::move(to_server_synchronous_sender))
        , asynchronous_tasks(asynchronous_tasks)
        , session_reactor(session_reactor)
        , verbose(verbose)
        {}

        VirtualChannelDataSender& SynchronousSender() override {
            return *(to_server_synchronous_sender.get());
        }

        void operator()(
            uint32_t total_length, uint32_t flags,
            const uint8_t* chunk_data, uint32_t chunk_data_length) override
        {
            this->asynchronous_tasks.add(
                this->session_reactor,
                std::make_unique<RdpdrSendClientMessageTask>(
                    total_length, flags, chunk_data, chunk_data_length,
                    *this->to_server_synchronous_sender.get(),
                    this->verbose
                )
            );
        }
    };


    inline ClipboardVirtualChannel& get_clipboard_virtual_channel() {
        if (!this->clipboard_virtual_channel) {
            assert(!this->clipboard_to_client_sender &&
                !this->clipboard_to_server_sender);

            this->clipboard_to_client_sender =
                this->create_to_client_sender(channel_names::cliprdr);
            this->clipboard_to_server_sender =
                this->create_to_server_sender(channel_names::cliprdr);

            this->clipboard_virtual_channel =
                std::make_unique<ClipboardVirtualChannel>(
                    this->clipboard_to_client_sender.get(),
                    this->clipboard_to_server_sender.get(),
                    this->front,
                    this->get_clipboard_virtual_channel_params());
        }

        return *this->clipboard_virtual_channel;
    }

    inline DynamicChannelVirtualChannel& get_dynamic_channel_virtual_channel() {
        if (!this->dynamic_channel_virtual_channel) {
            assert(!this->dynamic_channel_to_client_sender &&
                !this->dynamic_channel_to_server_sender);

            this->dynamic_channel_to_client_sender =
                this->create_to_client_sender(channel_names::drdynvc);
            this->dynamic_channel_to_server_sender =
                this->create_to_server_sender(channel_names::drdynvc);

            this->dynamic_channel_virtual_channel =
                std::make_unique<DynamicChannelVirtualChannel>(
                    this->dynamic_channel_to_client_sender.get(),
                    this->dynamic_channel_to_server_sender.get(),
                    this->get_dynamic_channel_virtual_channel_params());
        }

        return *this->dynamic_channel_virtual_channel;
    }

    inline FileSystemVirtualChannel& get_file_system_virtual_channel() {
        if (!this->file_system_virtual_channel) {
            assert(!this->file_system_to_client_sender &&
                !this->file_system_to_server_sender);

            this->file_system_to_client_sender =
                (((this->client_general_caps.os_major != OSMAJORTYPE_IOS) ||
                  !this->bogus_ios_rdpdr_virtual_channel) ?
                 this->create_to_client_sender(channel_names::rdpdr) :
                 nullptr);
            this->file_system_to_server_sender =
                this->create_to_server_sender(channel_names::rdpdr);

            this->file_system_virtual_channel =
                std::make_unique<FileSystemVirtualChannel>(
                    this->session_reactor,
                    this->file_system_to_client_sender.get(),
                    this->file_system_to_server_sender.get(),
                    this->file_system_drive_manager,
                    this->front,
                    this->get_file_system_virtual_channel_params());
        }

        return *this->file_system_virtual_channel;
    }

    inline SessionProbeVirtualChannel& get_session_probe_virtual_channel() {
        if (!this->session_probe_virtual_channel) {
            assert(!this->session_probe_to_server_sender);

            this->session_probe_to_server_sender =
                this->create_to_server_sender(channel_names::sespro);

            FileSystemVirtualChannel& file_system_virtual_channel =
                get_file_system_virtual_channel();

            this->session_probe_virtual_channel =
                std::make_unique<SessionProbeVirtualChannel>(
                    this->session_reactor,
                    this->session_probe_to_server_sender.get(),
                    this->front,
                    *this,
                    *this,
                    file_system_virtual_channel,
                    this->gen,
                    this->get_session_probe_virtual_channel_params());
        }

        return *this->session_probe_virtual_channel;
    }

    inline RemoteProgramsVirtualChannel& get_remote_programs_virtual_channel() {
        if (!this->remote_programs_virtual_channel) {
            assert(!this->remote_programs_to_client_sender &&
                !this->remote_programs_to_server_sender);

            this->remote_programs_to_client_sender =
                this->create_to_client_sender(channel_names::rail);
            this->remote_programs_to_server_sender =
                this->create_to_server_sender(channel_names::rail);

            this->remote_programs_virtual_channel =
                std::make_unique<RemoteProgramsVirtualChannel>(
                    this->remote_programs_to_client_sender.get(),
                    this->remote_programs_to_server_sender.get(),
                    this->front,
                    this->vars,
                    this->get_remote_programs_virtual_channel_params());
        }

        return *this->remote_programs_virtual_channel;
    }

    std::unique_ptr<SessionProbeLauncher> session_probe_launcher;

    uint16_t    client_execute_flags = 0;
    std::string client_execute_exe_or_file;
    std::string client_execute_working_dir;
    std::string client_execute_arguments;

    bool use_client_provided_remoteapp;

    bool should_ignore_first_client_execute = false;

    uint16_t    real_client_execute_flags = 0;
    std::string real_client_execute_exe_or_file;
    std::string real_client_execute_working_dir;
    std::string real_client_execute_arguments;

    time_t beginning;
    bool   session_disconnection_logged = false;

    rdpdr::RdpDrStatus rdpdrLogStatus;
    RDPECLIP::CliprdrLogState cliprdrLogStatus;

    bool clean_up_32_bpp_cursor;
    bool large_pointer_support;

    StaticOutStream<65536> multifragment_update_data;

    LargePointerCaps        client_large_pointer_caps;
    MultiFragmentUpdateCaps client_multi_fragment_update_caps;

    GeneralCaps const        client_general_caps;
    BitmapCaps const         client_bitmap_caps;
    OrderCaps const          client_order_caps;
    BmpCacheCaps const       client_bmp_cache_caps;
    BmpCache2Caps const      client_bmp_cache_2_caps;
    OffScreenCacheCaps const client_off_screen_cache_caps;
    GlyphCacheCaps const     client_glyph_cache_caps;
    RailCaps const           client_rail_caps;
    WindowListCaps const     client_window_list_caps;

    bool client_use_bmp_cache_2 = false;

    bool is_server_auto_reconnec_packet_received = false;

    bool server_redirection_packet_received = false;

    ModRdpVariables vars;

<<<<<<< HEAD
=======
    InfoPacketFlags info_packet_extra_flags;

    long int total_main_amount_data_rcv_from_client;
    long int total_cliprdr_amount_data_rcv_from_client;
    long int total_rail_amount_data_rcv_from_client;
    long int total_rdpdr_amount_data_rcv_from_client;
    long int total_drdynvc_amount_data_rcv_from_client;

    long int total_main_amount_data_rcv_from_server;
    long int total_cliprdr_amount_data_rcv_from_server;
    long int total_rail_amount_data_rcv_from_server;
    long int total_rdpdr_amount_data_rcv_from_server;
    long int total_drdynvc_amount_data_rcv_from_server;


>>>>>>> 5eb509ce
public:
    using Verbose = RDPVerbose;

    GCC::UserData::SCCore sc_core;
    GCC::UserData::SCSecurity sc_sec1;
    GCC::UserData::CSSecurity cs_security;

    mod_rdp( Transport & trans
           , SessionReactor& session_reactor
           , FrontAPI & front
           , const ClientInfo & info
           , RedirectionInfo & redir_info
           , Random & gen
           , TimeObj & timeobj
           , const ModRDPParams & mod_rdp_params
           , AuthApi & authentifier
           , ReportMessageApi & report_message
           , ModRdpVariables vars
           )
        : authorization_channels(
            mod_rdp_params.allow_channels ? *mod_rdp_params.allow_channels : std::string{},
            mod_rdp_params.deny_channels ? *mod_rdp_params.deny_channels : std::string{}
          )
        , auth_channel([&]{
            switch (mod_rdp_params.auth_channel) {
                case CHANNELS::ChannelNameId():
                case CHANNELS::ChannelNameId("*"):
                    return CHANNELS::ChannelNameId("wablnch");
                default:
                    return mod_rdp_params.auth_channel;
            }
          }())
        , checkout_channel(mod_rdp_params.checkout_channel)
        , enable_auth_channel(mod_rdp_params.alternate_shell[0]
                           && !mod_rdp_params.ignore_auth_channel)
        , redir_info(redir_info)
        , logon_info(info.hostname, mod_rdp_params.hide_client_name, mod_rdp_params.target_user)
        , server_auto_reconnect_packet_ref(mod_rdp_params.server_auto_reconnect_packet_ref)
        , allow_using_multiple_monitors(mod_rdp_params.allow_using_multiple_monitors)
        , monitor_count(info.cs_monitor.monitorCount)
        , rdp_negociation(
            this->authorization_channels, this->mod_channel_list,
            this->auth_channel, this->checkout_channel,
            this->decrypt, this->encrypt, this->logon_info,
            this->enable_auth_channel,
            trans, front, info, redir_info,
            gen, timeobj, mod_rdp_params, report_message, [&]{
                if (mod_rdp_params.enable_session_probe) {
                    this->file_system_drive_manager.EnableSessionProbeDrive(
                        mod_rdp_params.proxy_managed_drive_prefix, mod_rdp_params.verbose);
                }
                return this->file_system_drive_manager.HasManagedDrive();
            }())
        , trans(trans)
        , front(front)
        , orders( mod_rdp_params.target_host, mod_rdp_params.enable_persistent_disk_bitmap_cache
                , mod_rdp_params.persist_bitmap_cache_on_disk, mod_rdp_params.verbose
                , report_error_from_reporter(report_message))
        , share_id(0)
        , key_flags(mod_rdp_params.key_flags)
        , last_key_flags_sent(key_flags)
        , connection_finalization_state(EARLY)
        , state(MOD_RDP_NEGO_INITIATE)
        , gen(gen)
        , verbose(/*RDPVerbose::export_metrics*/mod_rdp_params.verbose)
        , cache_verbose(mod_rdp_params.cache_verbose)
        , auth_channel_flags(0)
        , auth_channel_chanid(0)
        , authentifier(authentifier)
        , report_message(report_message)
        , close_box_extra_message_ref(mod_rdp_params.close_box_extra_message_ref)
<<<<<<< HEAD
=======
        , nego( mod_rdp_params.enable_tls, mod_rdp_params.target_user
              , mod_rdp_params.enable_nla, info.console_session
			  , mod_rdp_params.target_host
              , mod_rdp_params.enable_krb, gen, timeobj
              , this->close_box_extra_message_ref, mod_rdp_params.lang
              , static_cast<RdpNego::Verbose>(mod_rdp_params.verbose))
        , trans(trans)
>>>>>>> 5eb509ce
        , enable_fastpath(mod_rdp_params.enable_fastpath)
        , enable_fastpath_client_input_event(false)
        , enable_fastpath_server_update(mod_rdp_params.enable_fastpath)
        , enable_glyph_cache(mod_rdp_params.enable_glyph_cache)
        , enable_session_probe(mod_rdp_params.enable_session_probe)
        , session_probe_enable_launch_mask(mod_rdp_params.session_probe_enable_launch_mask)
        , enable_mem3blt(mod_rdp_params.enable_mem3blt)
        , enable_new_pointer(mod_rdp_params.enable_new_pointer)
        , enable_transparent_mode(mod_rdp_params.enable_transparent_mode)
        , enable_persistent_disk_bitmap_cache(mod_rdp_params.enable_persistent_disk_bitmap_cache)
        , enable_cache_waiting_list(mod_rdp_params.enable_cache_waiting_list)
        , persist_bitmap_cache_on_disk(mod_rdp_params.persist_bitmap_cache_on_disk)
        , enable_ninegrid_bitmap(mod_rdp_params.enable_ninegrid_bitmap)
        , disable_clipboard_log_syslog(mod_rdp_params.disable_clipboard_log_syslog)
        , disable_clipboard_log_wrm(mod_rdp_params.disable_clipboard_log_wrm)
        , disable_file_system_log_syslog(mod_rdp_params.disable_file_system_log_syslog)
        , disable_file_system_log_wrm(mod_rdp_params.disable_file_system_log_wrm)
        , session_probe_launch_timeout(mod_rdp_params.session_probe_launch_timeout)
        , session_probe_launch_fallback_timeout(mod_rdp_params.session_probe_launch_fallback_timeout)
        , session_probe_start_launch_timeout_timer_only_after_logon(mod_rdp_params.session_probe_start_launch_timeout_timer_only_after_logon)
        , session_probe_on_launch_failure(mod_rdp_params.session_probe_on_launch_failure)
        , session_probe_keepalive_timeout(mod_rdp_params.session_probe_keepalive_timeout)
        , session_probe_on_keepalive_timeout(mod_rdp_params.session_probe_on_keepalive_timeout)
        , session_probe_end_disconnected_session(mod_rdp_params.session_probe_end_disconnected_session)
        , session_probe_disconnected_application_limit(mod_rdp_params.session_probe_disconnected_application_limit)
        , session_probe_disconnected_session_limit(mod_rdp_params.session_probe_disconnected_session_limit)
        , session_probe_idle_session_limit(mod_rdp_params.session_probe_idle_session_limit)
        , session_probe_use_clipboard_based_launcher(mod_rdp_params.session_probe_use_clipboard_based_launcher &&
                                                     (!mod_rdp_params.target_application || !(*mod_rdp_params.target_application)) &&
                                                     (!mod_rdp_params.use_client_provided_alternate_shell ||
                                                      !info.alternate_shell[0] ||
                                                      info.remote_program))
        , session_probe_enable_log(mod_rdp_params.session_probe_enable_log)
        , session_probe_enable_log_rotation(mod_rdp_params.session_probe_enable_log_rotation)
        , use_session_probe_to_launch_remote_program(mod_rdp_params.use_session_probe_to_launch_remote_program)
        , session_probe_clipboard_based_launcher_clipboard_initialization_delay(mod_rdp_params.session_probe_clipboard_based_launcher_clipboard_initialization_delay)
        , session_probe_clipboard_based_launcher_start_delay(mod_rdp_params.session_probe_clipboard_based_launcher_start_delay)
        , session_probe_clipboard_based_launcher_long_delay(mod_rdp_params.session_probe_clipboard_based_launcher_long_delay)
        , session_probe_clipboard_based_launcher_short_delay(mod_rdp_params.session_probe_clipboard_based_launcher_short_delay)
        , session_probe_allow_multiple_handshake(mod_rdp_params.session_probe_allow_multiple_handshake)
        , session_probe_enable_crash_dump(mod_rdp_params.session_probe_enable_crash_dump)
        , session_probe_handle_usage_limit(mod_rdp_params.session_probe_handle_usage_limit)
        , session_probe_memory_usage_limit(mod_rdp_params.session_probe_memory_usage_limit)
        , bogus_ios_rdpdr_virtual_channel(mod_rdp_params.bogus_ios_rdpdr_virtual_channel)
        , enable_rdpdr_data_analysis(mod_rdp_params.enable_rdpdr_data_analysis)
        , experimental_fix_input_event_sync(mod_rdp_params.experimental_fix_input_event_sync)
        , session_probe_extra_system_processes(mod_rdp_params.session_probe_extra_system_processes)
        , session_probe_outbound_connection_monitoring_rules(mod_rdp_params.session_probe_outbound_connection_monitoring_rules)
        , session_probe_process_monitoring_rules(mod_rdp_params.session_probe_process_monitoring_rules)
        , recv_bmp_update(0)
        , error_message(mod_rdp_params.error_message)
        , disconnect_on_logon_user_change(mod_rdp_params.disconnect_on_logon_user_change)
        , open_session_timeout(mod_rdp_params.open_session_timeout)
        , session_reactor(session_reactor)
        , output_filename(mod_rdp_params.output_filename)
        , enable_polygonsc(false)
        , enable_polygoncb(false)
        , enable_polyline(false)
        , enable_ellipsesc(false)
        , enable_ellipsecb(false)
        , enable_multidstblt(false)
        , enable_multiopaquerect(false)
        , enable_multipatblt(false)
        , enable_multiscrblt(false)
        , remote_program(mod_rdp_params.remote_program)
        , remote_program_enhanced(mod_rdp_params.remote_program_enhanced)
        , transparent_recorder(nullptr)
        , persistent_key_list_transport(mod_rdp_params.persistent_key_list_transport)
        //, total_data_received(0)
        , bogus_refresh_rect(mod_rdp_params.bogus_refresh_rect)
        , bogus_linux_cursor(mod_rdp_params.bogus_linux_cursor)
        , lang(mod_rdp_params.lang)
        , font(mod_rdp_params.font)
        , use_client_provided_remoteapp(mod_rdp_params.use_client_provided_remoteapp)
        , should_ignore_first_client_execute(mod_rdp_params.should_ignore_first_client_execute)
        , clean_up_32_bpp_cursor(mod_rdp_params.clean_up_32_bpp_cursor)
        , large_pointer_support(mod_rdp_params.large_pointer_support)
        , client_large_pointer_caps(info.large_pointer_caps)
        , client_multi_fragment_update_caps(info.multi_fragment_update_caps)
        , client_general_caps(info.general_caps)
        , client_bitmap_caps(info.bitmap_caps)
        , client_order_caps(info.order_caps)
        , client_bmp_cache_caps(info.bmp_cache_caps)
        , client_bmp_cache_2_caps(info.bmp_cache_2_caps)
        , client_off_screen_cache_caps(info.off_screen_cache_caps)
        , client_glyph_cache_caps(info.glyph_cache_caps)
        , client_rail_caps(info.rail_caps)
        , client_window_list_caps(info.window_list_caps)
        , client_use_bmp_cache_2(info.use_bmp_cache_2)
        , vars(vars)
<<<<<<< HEAD
=======
        , info_packet_extra_flags(info.has_sound_code ? INFO_REMOTECONSOLEAUDIO : InfoPacketFlags{})
        , total_main_amount_data_rcv_from_client(0)
        , total_cliprdr_amount_data_rcv_from_client(0)
        , total_rail_amount_data_rcv_from_client(0)
        , total_rdpdr_amount_data_rcv_from_client(0)
        , total_drdynvc_amount_data_rcv_from_client(0)
        , total_main_amount_data_rcv_from_server(0)
        , total_cliprdr_amount_data_rcv_from_server(0)
        , total_rail_amount_data_rcv_from_server(0)
        , total_rdpdr_amount_data_rcv_from_server(0)
        , total_drdynvc_amount_data_rcv_from_server(0)
>>>>>>> 5eb509ce
    {
        if (bool(this->verbose & RDPVerbose::basic_trace)) {
            if (!enable_transparent_mode) {
                LOG(LOG_INFO, "Creation of new mod 'RDP'");
            }
            else {
                LOG(LOG_INFO, "Creation of new mod 'RDP Transparent'");

                if (this->output_filename.empty()) {
                    LOG(LOG_INFO, "Use transparent capabilities.");
                }
                else {
                    LOG(LOG_INFO, "Use proxy default capabilities.");
                }
            }

            mod_rdp_params.log();
        }

        this->decrypt.encryptionMethod = 2; /* 128 bits */
        this->encrypt.encryptionMethod = 2; /* 128 bits */

        this->beginning = timeobj.get_time().tv_sec;

        if (this->bogus_linux_cursor == BogusLinuxCursor::smart) {
            this->bogus_linux_cursor =
                ((this->client_general_caps.os_major == OSMAJORTYPE_UNIX) ?
                 BogusLinuxCursor::enable : BogusLinuxCursor::disable);
        }

        if (mod_rdp_params.proxy_managed_drives && (*mod_rdp_params.proxy_managed_drives)) {
            this->configure_proxy_managed_drives(mod_rdp_params.proxy_managed_drives,
                                                 mod_rdp_params.proxy_managed_drive_prefix);
        }

        if (mod_rdp_params.transparent_recorder_transport) {
            this->transparent_recorder = new TransparentRecorder(mod_rdp_params.transparent_recorder_transport);
        }

        this->configure_extra_orders(mod_rdp_params.extra_orders);

        snprintf(this->client_name, sizeof(this->client_name), "%s", info.hostname);

        char session_probe_window_title[32] = { 0 };

        std::string session_probe_arguments = mod_rdp_params.session_probe_arguments;

        if (this->enable_session_probe) {
            // Executable file name of SP.
            char exe_var_str[16] {};
            if (mod_rdp_params.session_probe_customize_executable_name) {
                ::snprintf(exe_var_str, sizeof(exe_var_str), "-%d", ::getpid());
            }

            // Target informations
            this->session_probe_target_informations  = mod_rdp_params.target_application;
            this->session_probe_target_informations += ":";
            this->session_probe_target_informations += mod_rdp_params.primary_user_id;

            if (this->remote_program) {
                uint32_t const r = this->gen.rand32();

                snprintf(session_probe_window_title,
                    sizeof(session_probe_window_title),
                    "%X%X%X%X",
                    ((r & 0xFF000000) >> 24),
                    ((r & 0x00FF0000) >> 16),
                    ((r & 0x0000FF00) >> 8),
                      r & 0x000000FF
                    );

                std::string title_param = "TITLE ";
                title_param += session_probe_window_title;
                title_param += "&";

                session_probe_arguments = get_session_probe_arguments(
                    std::move(session_probe_arguments),
                    get_session_probe_arguments::Exe{exe_var_str},
                    get_session_probe_arguments::Title{title_param.c_str()},
                    get_session_probe_arguments::Cookie{
                        this->session_probe_target_informations.c_str()},
                    get_session_probe_arguments::Cbspl{""}
                );
            }   // if (this->remote_program)
            else {
                if (mod_rdp_params.session_probe_use_clipboard_based_launcher
                 && mod_rdp_params.target_application && *mod_rdp_params.target_application
                ) {
                    assert(!this->session_probe_use_clipboard_based_launcher);

                    LOG(LOG_WARNING,
                        "mod_rdp: "
                            "Clipboard based Session Probe launcher is not compatible with application. "
                            "Falled back to using AlternateShell based launcher.");
                }

                session_probe_arguments = get_session_probe_arguments(
                    std::move(session_probe_arguments),
                    get_session_probe_arguments::Exe{exe_var_str},
                    get_session_probe_arguments::Title{""},
                    get_session_probe_arguments::Cookie{
                        this->session_probe_use_clipboard_based_launcher
                            ? "" : this->session_probe_target_informations.c_str()},
                    get_session_probe_arguments::Cbspl{
                        this->session_probe_use_clipboard_based_launcher ? "CD %TMP%&" : ""}
                );
            }   // if (!this->remote_program)
        }

        char program[512] = {};
        char directory[512] = {};

        auto set_alternate_shell_program_and_directory = [&](
            std::string alternate_shell,
            std::string working_dir
        ){
            if (this->enable_session_probe) {
                this->real_alternate_shell = std::move(alternate_shell);
                this->real_working_dir     = std::move(working_dir);

                alternate_shell = mod_rdp_params.session_probe_exe_or_file;

                if (!::strncmp(alternate_shell.c_str(), "||", 2))
                    alternate_shell.erase(0, 2);

                alternate_shell += " ";
                alternate_shell += session_probe_arguments;

                strncpy(program, alternate_shell.c_str(), sizeof(program) - 1);
                program[sizeof(program) - 1] = 0;
                //LOG(LOG_INFO, "AlternateShell: \"%s\"", this->program);

                const char * session_probe_working_dir = "%TMP%";
                strncpy(directory, session_probe_working_dir, sizeof(directory) - 1);
                directory[sizeof(directory) - 1] = 0;

                this->session_probe_launcher =
                    std::make_unique<SessionProbeAlternateShellBasedLauncher>(
                        this->verbose);
            }
            else {
                strncpy(program, alternate_shell.c_str(), sizeof(program) - 1);
                program[sizeof(program) - 1] = 0;
                strncpy(directory, working_dir.c_str(), sizeof(directory) - 1);
                directory[sizeof(directory) - 1] = 0;
            }
        };

        if (mod_rdp_params.target_application && (*mod_rdp_params.target_application)) {
            std::string shell_arguments = get_alternate_shell_arguments(
                mod_rdp_params.shell_arguments,
                get_alternate_shell_arguments::App{mod_rdp_params.target_application},
                get_alternate_shell_arguments::Account{mod_rdp_params.target_application_account},
                get_alternate_shell_arguments::Password{mod_rdp_params.target_application_password});

            if (this->remote_program) {
                if (this->enable_session_probe) {
                    if (this->use_session_probe_to_launch_remote_program) {
                        std::string alternate_shell(mod_rdp_params.alternate_shell);

                        if (!shell_arguments.empty()) {
                            alternate_shell += " ";
                            alternate_shell += shell_arguments;
                        }

                        this->real_alternate_shell = std::move(alternate_shell);
                        this->real_working_dir     = mod_rdp_params.shell_working_dir;
                    }
                    else {
                        this->real_alternate_shell = "[None]";

                        this->real_client_execute_flags       = 0;
                        this->real_client_execute_exe_or_file = mod_rdp_params.alternate_shell;
                        this->real_client_execute_arguments   = std::move(shell_arguments);
                        this->real_client_execute_working_dir = mod_rdp_params.shell_working_dir;
                    }

                    this->client_execute_exe_or_file = mod_rdp_params.session_probe_exe_or_file;
                    this->client_execute_arguments   = session_probe_arguments;
                    this->client_execute_working_dir = "%TMP%";
                    this->client_execute_flags       = TS_RAIL_EXEC_FLAG_EXPAND_WORKINGDIRECTORY;

                    this->session_probe_launcher =
                        std::make_unique<SessionProbeAlternateShellBasedLauncher>(
                            this->verbose);
                }
                else {
                    this->client_execute_exe_or_file = mod_rdp_params.alternate_shell;
                    this->client_execute_arguments   = std::move(shell_arguments);
                    this->client_execute_working_dir = mod_rdp_params.shell_working_dir;
                    this->client_execute_flags       = TS_RAIL_EXEC_FLAG_EXPAND_WORKINGDIRECTORY;
                }
            }
            else {
                std::string alternate_shell(mod_rdp_params.alternate_shell);

                if (!shell_arguments.empty()) {
                    alternate_shell += " ";
                    alternate_shell += shell_arguments;
                }

                set_alternate_shell_program_and_directory(
                    std::move(alternate_shell), mod_rdp_params.shell_working_dir);
            }
        }
        else {
            if (this->remote_program) {
                if (mod_rdp_params.use_client_provided_remoteapp
                && mod_rdp_params.client_execute_exe_or_file
                && *mod_rdp_params.client_execute_exe_or_file
                ) {
                    if (this->enable_session_probe) {
                        this->real_alternate_shell = "[None]";

                        this->real_client_execute_flags       = mod_rdp_params.client_execute_flags;
                        this->real_client_execute_exe_or_file = mod_rdp_params.client_execute_exe_or_file;
                        this->real_client_execute_arguments   = mod_rdp_params.client_execute_arguments;
                        this->real_client_execute_working_dir = mod_rdp_params.client_execute_working_dir;

                        this->client_execute_exe_or_file = mod_rdp_params.session_probe_exe_or_file;
                        this->client_execute_arguments   = session_probe_arguments;
                        this->client_execute_working_dir = "%TMP%";
                        this->client_execute_flags       = TS_RAIL_EXEC_FLAG_EXPAND_WORKINGDIRECTORY;

                        this->session_probe_launcher =
                            std::make_unique<SessionProbeAlternateShellBasedLauncher>(
                                this->verbose);
                    }
                    else {
                        this->client_execute_flags       = mod_rdp_params.client_execute_flags;
                        this->client_execute_exe_or_file = mod_rdp_params.client_execute_exe_or_file;
                        this->client_execute_arguments   = mod_rdp_params.client_execute_arguments;
                        this->client_execute_working_dir = mod_rdp_params.client_execute_working_dir;
                    }
                }
            }
            else if (mod_rdp_params.use_client_provided_alternate_shell
                    && info.alternate_shell[0] && !info.remote_program
            ) {
                set_alternate_shell_program_and_directory(
                    info.alternate_shell, info.working_dir);
            }
            else if (this->enable_session_probe) {
                std::string alternate_shell(mod_rdp_params.session_probe_exe_or_file);

                if (!::strncmp(alternate_shell.c_str(), "||", 2))
                    alternate_shell.erase(0, 2);

                alternate_shell += " ";
                alternate_shell += session_probe_arguments;

                if (this->session_probe_use_clipboard_based_launcher) {
                    this->session_probe_launcher =
                        std::make_unique<SessionProbeClipboardBasedLauncher>(
                            this->session_reactor,
                            *this, alternate_shell.c_str(),
                            this->session_probe_clipboard_based_launcher_clipboard_initialization_delay,
                            this->session_probe_clipboard_based_launcher_start_delay,
                            this->session_probe_clipboard_based_launcher_long_delay,
                            this->session_probe_clipboard_based_launcher_short_delay,
                            this->verbose);
                }
                else {
                    strncpy(program, alternate_shell.c_str(), sizeof(program) - 1);
                    program[sizeof(program) - 1] = 0;
                    //LOG(LOG_INFO, "AlternateShell: \"%s\"", this->program);

                    const char * session_probe_working_dir = "%TMP%";
                    strncpy(directory, session_probe_working_dir, sizeof(directory) - 1);
                    directory[sizeof(directory) - 1] = 0;

                    this->session_probe_launcher =
                        std::make_unique<SessionProbeAlternateShellBasedLauncher>(
                            this->verbose);
                }
            }
        }

        this->rdp_negociation.set_program(program, directory);

        if (this->remote_program) {
            this->remote_programs_session_manager =
                std::make_unique<RemoteProgramsSessionManager>(
                    this->session_reactor, front, *this, this->lang,
                    this->font, mod_rdp_params.theme, this->authentifier,
                    session_probe_window_title,
                    mod_rdp_params.client_execute,
                    mod_rdp_params.rail_disconnect_message_delay,
                    this->verbose
                );
        }

        LOG(LOG_INFO, "RDP mod built");

        this->negociation_result.front_width = info.width;
        this->negociation_result.front_height = info.height;
        this->init_negociate_event();
    }   // mod_rdp

    void init_negociate_event()
    {
        auto check_error = [](mod_rdp& rdp, auto f){
            try {
                return f();
            }
            catch (Error const& e)
            {
                switch (e.id) {
                    case ERR_TRANSPORT_TLS_CERTIFICATE_CHANGED:
                    case ERR_TRANSPORT_TLS_CERTIFICATE_MISSED:
                    case ERR_TRANSPORT_TLS_CERTIFICATE_CORRUPTED:
                    case ERR_TRANSPORT_TLS_CERTIFICATE_INACCESSIBLE:
                    case ERR_NLA_AUTHENTICATION_FAILED:
                        throw e;
                    default: break;
                }

                const char * statestr = "UNKNOWN_STATE";
                const char * statedescr = "Unknow state.";
                switch (rdp.rdp_negociation.get_state()) {
                    #define CASE(e, trkey)                                 \
                        case RdpNegociation::State::e:                     \
                            statestr = "RDP_" #e;                          \
                            statedescr = TR(trkey, rdp.lang);              \
                            rdp.close_box_extra_message_ref += " ";        \
                            rdp.close_box_extra_message_ref += statedescr; \
                            rdp.close_box_extra_message_ref += " (";       \
                            rdp.close_box_extra_message_ref += statestr;   \
                            rdp.close_box_extra_message_ref += ")";        \
                        break
                    CASE(NEGO_INITIATE, trkeys::err_mod_rdp_nego);
                    CASE(NEGO, trkeys::err_mod_rdp_nego);
                    CASE(BASIC_SETTINGS_EXCHANGE, trkeys::err_mod_rdp_basic_settings_exchange);
                    CASE(CHANNEL_CONNECTION_ATTACH_USER, trkeys::err_mod_rdp_channel_connection_attach_user);
                    CASE(CHANNEL_JOIN_CONFIRME, trkeys::mod_rdp_channel_join_confirme);
                    CASE(GET_LICENSE, trkeys::mod_rdp_get_license);
                    #undef CASE
                }

                LOG(LOG_ERR, "Creation of new mod 'RDP' failed at %s state. %s",
                    statestr, statedescr);
                throw Error(ERR_SESSION_UNKNOWN_BACKEND);
            }
        };
        using check_error_fn = decltype(check_error);

        using namespace jln::literals;
        this->fd_event = this->session_reactor
        .create_graphic_fd_event(this->trans.get_fd(), std::ref(*this))
        .set_timeout(std::chrono::milliseconds(0))
        .on_exit(jln::exit_with_success())
        // TODO RDP_PROTOCOL_ERROR
        .on_action(jln::exit_with_error() /* set by on_timeout action*/)
        .on_timeout([](auto ctx, gdi::GraphicApi& gd, mod_rdp& rdp){
            jln::make_lambda<check_error_fn>()(rdp, [&]{
                gdi_clear_screen(gd, rdp.get_dim());
                LOG(LOG_INFO, "RdpNego::NEGO_STATE_INITIAL");
                rdp.rdp_negociation.start_negociation();
            });
            LOG(LOG_DEBUG, "timeout");

            return ctx.set_or_disable_timeout(rdp.open_session_timeout, jln::one_shot([](gdi::GraphicApi&, mod_rdp& rdp){
                if (rdp.error_message) {
                    *rdp.error_message = "Logon timer expired!";
                }

                rdp.report_message.report("CONNECTION_FAILED", "Logon timer expired.");

                if (rdp.enable_session_probe) {
                    const bool disable_input_event     = false;
                    const bool disable_graphics_update = false;
                    rdp.disable_input_event_and_graphics_update(
                        disable_input_event, disable_graphics_update);
                }

                LOG(LOG_ERR,
                    "Logon timer expired on %s. The session will be disconnected.",
                    rdp.logon_info.hostname());
                throw Error(ERR_RDP_OPEN_SESSION_TIMEOUT);
            }))
            .reset_action([](auto ctx, gdi::GraphicApi&, mod_rdp& rdp){
                return jln::make_lambda<check_error_fn>()(rdp, [&]{
                    LOG(LOG_DEBUG, "action");
                    bool const is_finish = rdp.rdp_negociation.recv_data(rdp.buf);
                    // RdpNego::recv_next_data set a new fd if tls
                    int const fd = rdp.trans.get_fd();
                    if (fd >= 0) {
                        ctx.set_fd(fd);
                    }
                    if (is_finish) {
                        rdp.negociation_result = rdp.rdp_negociation.get_result();
                        return ctx.disable_timeout()
                        .next_action([&rdp](auto ctx, gdi::GraphicApi& gd){
                            rdp.draw_event(ctx.get_current_time().tv_sec, gd);
                            return ctx.need_more_data();
                        });
                    }
                    else {
                        return ctx.need_more_data();
                    }
                });
            });
        });
    }

    ~mod_rdp() override {
        if (this->enable_session_probe) {
            const bool disable_input_event     = false;
            const bool disable_graphics_update = false;
            this->disable_input_event_and_graphics_update(
                disable_input_event, disable_graphics_update);
        }

        delete this->transparent_recorder;

        if (!this->end_session_reason.empty()
        &&  !this->end_session_message.empty()) {
            this->report_message.report(
                this->end_session_reason.c_str(),
                this->end_session_message.c_str());
        }

        if (bool(this->verbose & RDPVerbose::basic_trace)) {
            LOG(LOG_INFO, "~mod_rdp(): Recv bmp cache count  = %zu",
                this->orders.recv_bmp_cache_count);
            LOG(LOG_INFO, "~mod_rdp(): Recv order count      = %zu",
                this->orders.recv_order_count);
            LOG(LOG_INFO, "~mod_rdp(): Recv bmp update count = %zu",
                this->recv_bmp_update);
        }

        this->remote_programs_session_manager.reset();

        if (!this->server_redirection_packet_received) {
            this->redir_info.reset();
        }
    }

protected:
    std::unique_ptr<VirtualChannelDataSender> create_to_client_sender(
        CHANNELS::ChannelNameId channel_name) const
    {
        if (!this->authorization_channels.is_authorized(channel_name))
        {
            return nullptr;
        }

        const CHANNELS::ChannelDefArray& front_channel_list =
            this->front.get_channel_list();

        const CHANNELS::ChannelDef* channel =
            front_channel_list.get_by_name(channel_name);
        if (!channel)
        {
            return nullptr;
        }

        std::unique_ptr<ToClientSender> to_client_sender =
            std::make_unique<ToClientSender>(this->front, *channel,
                this->verbose);

        return std::unique_ptr<VirtualChannelDataSender>(
            std::move(to_client_sender));
    }

    std::unique_ptr<VirtualChannelDataSender> create_to_server_sender(
        CHANNELS::ChannelNameId channel_name)
    {
        const CHANNELS::ChannelDef* channel =
            this->mod_channel_list.get_by_name(channel_name);
        if (!channel)
        {
            return nullptr;
        }

        std::unique_ptr<ToServerSender> to_server_sender =
            std::make_unique<ToServerSender>(
                this->trans,
                this->encrypt,
                this->negociation_result.encryptionLevel,
                this->negociation_result.userid,
                channel_name,
                channel->chanid,
                (channel->flags &
                 GCC::UserData::CSNet::CHANNEL_OPTION_SHOW_PROTOCOL),
                this->verbose);

        if (channel_name != channel_names::rdpdr) {
            return std::unique_ptr<VirtualChannelDataSender>(
                std::move(to_server_sender));
        }

        return std::make_unique<ToServerAsynchronousSender>(
            std::move(to_server_sender),
            this->asynchronous_tasks,
            this->session_reactor,
            this->verbose);
    }

    const ClipboardVirtualChannel::Params
        get_clipboard_virtual_channel_params() const
    {
        ClipboardVirtualChannel::Params clipboard_virtual_channel_params(this->report_message);

        clipboard_virtual_channel_params.exchanged_data_limit            =
            this->max_clipboard_data;
        clipboard_virtual_channel_params.verbose                         =
            this->verbose;
        clipboard_virtual_channel_params.clipboard_down_authorized       =
            this->authorization_channels.cliprdr_down_is_authorized();
        clipboard_virtual_channel_params.clipboard_up_authorized         =
            this->authorization_channels.cliprdr_up_is_authorized();
        clipboard_virtual_channel_params.clipboard_file_authorized       =
            this->authorization_channels.cliprdr_file_is_authorized();
        clipboard_virtual_channel_params.dont_log_data_into_syslog       =
            this->disable_clipboard_log_syslog;
        clipboard_virtual_channel_params.dont_log_data_into_wrm          =
            this->disable_clipboard_log_wrm;

        return clipboard_virtual_channel_params;
    }

    const DynamicChannelVirtualChannel::Params
        get_dynamic_channel_virtual_channel_params() const
    {
        DynamicChannelVirtualChannel::Params dynamic_channel_virtual_channel_params(this->report_message);

        dynamic_channel_virtual_channel_params.exchanged_data_limit =
            this->max_drdynvc_data;
        dynamic_channel_virtual_channel_params.verbose              =
            this->verbose;

        return dynamic_channel_virtual_channel_params;
    }

    const FileSystemVirtualChannel::Params
        get_file_system_virtual_channel_params() const
    {
        FileSystemVirtualChannel::Params file_system_virtual_channel_params(this->report_message);

        file_system_virtual_channel_params.exchanged_data_limit            =
            this->max_rdpdr_data;
        file_system_virtual_channel_params.verbose                         =
            this->verbose;

        file_system_virtual_channel_params.client_name                     =
            this->client_name;
        file_system_virtual_channel_params.file_system_read_authorized     =
            this->authorization_channels.rdpdr_drive_read_is_authorized();
        file_system_virtual_channel_params.file_system_write_authorized    =
            this->authorization_channels.rdpdr_drive_write_is_authorized();
        file_system_virtual_channel_params.parallel_port_authorized        =
            this->authorization_channels.rdpdr_type_is_authorized(
                rdpdr::RDPDR_DTYP_PARALLEL);
        file_system_virtual_channel_params.print_authorized                =
            this->authorization_channels.rdpdr_type_is_authorized(
                rdpdr::RDPDR_DTYP_PRINT);
        file_system_virtual_channel_params.serial_port_authorized          =
            this->authorization_channels.rdpdr_type_is_authorized(
                rdpdr::RDPDR_DTYP_SERIAL);
        file_system_virtual_channel_params.smart_card_authorized           =
            this->authorization_channels.rdpdr_type_is_authorized(
                rdpdr::RDPDR_DTYP_SMARTCARD);
        file_system_virtual_channel_params.random_number                   =
            ::getpid();

        file_system_virtual_channel_params.dont_log_data_into_syslog       =
            this->disable_file_system_log_syslog;
        file_system_virtual_channel_params.dont_log_data_into_wrm          =
            this->disable_file_system_log_wrm;

        return file_system_virtual_channel_params;
    }

    const SessionProbeVirtualChannel::Params
        get_session_probe_virtual_channel_params() const
    {
        SessionProbeVirtualChannel::Params
            session_probe_virtual_channel_params(this->report_message);

        session_probe_virtual_channel_params.exchanged_data_limit                   =
            static_cast<data_size_type>(-1);
        session_probe_virtual_channel_params.verbose                                =
            this->verbose;

        session_probe_virtual_channel_params.session_probe_launch_timeout           =
            this->session_probe_launch_timeout;
        session_probe_virtual_channel_params.session_probe_launch_fallback_timeout  =
            this->session_probe_launch_fallback_timeout;
        session_probe_virtual_channel_params.session_probe_keepalive_timeout        =
            this->session_probe_keepalive_timeout;
        session_probe_virtual_channel_params.session_probe_on_keepalive_timeout     =
            this->session_probe_on_keepalive_timeout;

        session_probe_virtual_channel_params.session_probe_on_launch_failure        =
            this->session_probe_on_launch_failure;

        session_probe_virtual_channel_params.session_probe_end_disconnected_session =
            this->session_probe_end_disconnected_session;

        session_probe_virtual_channel_params.target_informations                    =
            this->session_probe_target_informations.c_str();

        session_probe_virtual_channel_params.front_width                            =
            this->negociation_result.front_width;
        session_probe_virtual_channel_params.front_height                           =
            this->negociation_result.front_height;

        session_probe_virtual_channel_params.session_probe_disconnected_application_limit       =
            this->session_probe_disconnected_application_limit;
        session_probe_virtual_channel_params.session_probe_disconnected_session_limit           =
            this->session_probe_disconnected_session_limit;
        session_probe_virtual_channel_params.session_probe_idle_session_limit       =
            this->session_probe_idle_session_limit;

        session_probe_virtual_channel_params.session_probe_enable_log               =
            this->session_probe_enable_log;
        session_probe_virtual_channel_params.session_probe_enable_log_rotation      =
            this->session_probe_enable_log_rotation;

        session_probe_virtual_channel_params.session_probe_allow_multiple_handshake =
            this->session_probe_allow_multiple_handshake;

        session_probe_virtual_channel_params.session_probe_enable_crash_dump        =
            this->session_probe_enable_crash_dump;

        session_probe_virtual_channel_params.session_probe_handle_usage_limit        =
            this->session_probe_handle_usage_limit;
        session_probe_virtual_channel_params.session_probe_memory_usage_limit        =
            this->session_probe_memory_usage_limit;

        session_probe_virtual_channel_params.real_alternate_shell                   =
            this->real_alternate_shell.c_str();
        session_probe_virtual_channel_params.real_working_dir                       =
            this->real_working_dir.c_str();

        session_probe_virtual_channel_params.session_probe_extra_system_processes   =
            this->session_probe_extra_system_processes.c_str();

        session_probe_virtual_channel_params.session_probe_outbound_connection_monitoring_rules =
            this->session_probe_outbound_connection_monitoring_rules.c_str();

        session_probe_virtual_channel_params.session_probe_process_monitoring_rules =
            this->session_probe_process_monitoring_rules.c_str();

        session_probe_virtual_channel_params.lang                                   =
            this->lang;

        session_probe_virtual_channel_params.bogus_refresh_rect_ex                  =
            (this->bogus_refresh_rect && this->allow_using_multiple_monitors &&
             (this->monitor_count > 1));
        session_probe_virtual_channel_params.show_maximized                         =
            (!this->remote_program);

        return session_probe_virtual_channel_params;
    }

    const RemoteProgramsVirtualChannel::Params
        get_remote_programs_virtual_channel_params() const
    {
        RemoteProgramsVirtualChannel::Params remote_programs_virtual_channel_params(this->report_message);

        remote_programs_virtual_channel_params.exchanged_data_limit               =
            0;
        remote_programs_virtual_channel_params.verbose                            =
            this->verbose;

        remote_programs_virtual_channel_params.client_execute_flags               =
            this->client_execute_flags;
        remote_programs_virtual_channel_params.client_execute_exe_or_file         =
            this->client_execute_exe_or_file.c_str();
        remote_programs_virtual_channel_params.client_execute_working_dir         =
            this->client_execute_working_dir.c_str();
        remote_programs_virtual_channel_params.client_execute_arguments           =
            this->client_execute_arguments.c_str();

        remote_programs_virtual_channel_params.client_execute_flags_2             =
            this->real_client_execute_flags;
        remote_programs_virtual_channel_params.client_execute_exe_or_file_2       =
            this->real_client_execute_exe_or_file.c_str();
        remote_programs_virtual_channel_params.client_execute_working_dir_2       =
            this->real_client_execute_working_dir.c_str();
        remote_programs_virtual_channel_params.client_execute_arguments_2         =
            this->real_client_execute_arguments.c_str();

        remote_programs_virtual_channel_params.rail_session_manager               =
            this->remote_programs_session_manager.get();

        remote_programs_virtual_channel_params.should_ignore_first_client_execute =
            this->should_ignore_first_client_execute;

        remote_programs_virtual_channel_params.use_session_probe_to_launch_remote_program   =
            this->use_session_probe_to_launch_remote_program;

        remote_programs_virtual_channel_params.client_supports_handshakeex_pdu    =
            (this->client_rail_caps.RailSupportLevel & TS_RAIL_LEVEL_HANDSHAKE_EX_SUPPORTED);
        remote_programs_virtual_channel_params.client_supports_enhanced_remoteapp =
            this->remote_program_enhanced;

        return remote_programs_virtual_channel_params;
    }

public:
    static void get_proxy_managed_connection_cookie(const char * target_informations,
            size_t target_informations_length, char (&cookie)[9]) {
        SslSha1 sha1;
        sha1.update(byte_ptr_cast(target_informations), target_informations_length);
        uint8_t sig[SslSha1::DIGEST_LENGTH];
        sha1.final(sig);

        static_assert(((sizeof(cookie) % 2) == 1), "Buffer size must be an odd number");

        char * temp = cookie;
        ::memset(cookie, 0, sizeof(cookie));
        for (unsigned i = 0, c = std::min<unsigned>(sizeof(cookie) / 2, sizeof(sig) / 2);
             i < c; ++i) {
            snprintf(temp, 3, "%02X", sig[i]);
            temp += 2;
        }
    }

    void configure_extra_orders(const char * extra_orders) {
        if (bool(this->verbose & RDPVerbose::basic_trace)) {
            LOG(LOG_INFO, "RDP Extra orders=\"%s\"", extra_orders);
        }

        char * end;
        char const * p = extra_orders;
        for (int order_number = std::strtol(p, &end, 0);
            p != end;
            order_number = std::strtol(p, &end, 0))
        {
            if (bool(this->verbose & RDPVerbose::capabilities)) {
                LOG(LOG_INFO, "RDP Extra orders number=%d", order_number);
            }
            switch (order_number) {
            case RDP::MULTIDSTBLT:
                if (bool(this->verbose & RDPVerbose::capabilities)) {
                    LOG(LOG_INFO, "RDP Extra orders=MultiDstBlt");
                }
                this->enable_multidstblt = true;
                break;
            case RDP::MULTIOPAQUERECT:
                if (bool(this->verbose & RDPVerbose::capabilities)) {
                    LOG(LOG_INFO, "RDP Extra orders=MultiOpaqueRect");
                }
                this->enable_multiopaquerect = true;
                break;
            case RDP::MULTIPATBLT:
                if (bool(this->verbose & RDPVerbose::capabilities)) {
                    LOG(LOG_INFO, "RDP Extra orders=MultiPatBlt");
                }
                this->enable_multipatblt = true;
                break;
            case RDP::MULTISCRBLT:
                if (bool(this->verbose & RDPVerbose::capabilities)) {
                    LOG(LOG_INFO, "RDP Extra orders=MultiScrBlt");
                }
                this->enable_multiscrblt = true;
                break;
            case RDP::POLYGONSC:
                if (bool(this->verbose & RDPVerbose::capabilities)) {
                    LOG(LOG_INFO, "RDP Extra orders=PolygonSC");
                }
                this->enable_polygonsc = true;
                break;
            case RDP::POLYGONCB:
                if (bool(this->verbose & RDPVerbose::capabilities)) {
                    LOG(LOG_INFO, "RDP Extra orders=PolygonCB");
                }
                this->enable_polygoncb = true;
                break;
            case RDP::POLYLINE:
                if (bool(this->verbose & RDPVerbose::capabilities)) {
                    LOG(LOG_INFO, "RDP Extra orders=Polyline");
                }
                this->enable_polyline = true;
                break;
            case RDP::ELLIPSESC:
                if (bool(this->verbose & RDPVerbose::capabilities)) {
                    LOG(LOG_INFO, "RDP Extra orders=EllipseSC");
                }
                this->enable_ellipsesc = true;
                break;
            case RDP::ELLIPSECB:
                if (bool(this->verbose & RDPVerbose::capabilities)) {
                    LOG(LOG_INFO, "RDP Extra orders=EllipseCB");
                }
                this->enable_ellipsecb = true;
                break;
            default:
                if (bool(this->verbose & RDPVerbose::capabilities)) {
                    LOG(LOG_INFO, "RDP Unknown Extra orders");
                }
                break;
            }

            p = end;
            while (*p && (*p == ' ' || *p == '\t' || *p == ',')) {
                ++p;
            }
        }
    }   // configure_extra_orders

    void configure_proxy_managed_drives(const char * proxy_managed_drives, const char * proxy_managed_drive_prefix) {
        if (bool(this->verbose & RDPVerbose::connection)) {
            LOG(LOG_INFO, "Proxy managed drives=\"%s\"", proxy_managed_drives);
        }

        for (auto & r : get_line(proxy_managed_drives, ',')) {
            auto const trimmed_range = trim(r);

            if (trimmed_range.empty()) continue;

            if (bool(this->verbose & RDPVerbose::connection)) {
                LOG(LOG_INFO, "Proxy managed drive=\"%.*s\"",
                    int(trimmed_range.size()), trimmed_range.begin());
            }

            this->file_system_drive_manager.EnableDrive(
                array_view_const_char{trimmed_range.begin(), trimmed_range.end()},
                proxy_managed_drive_prefix, this->verbose);
        }
    }   // configure_proxy_managed_drives

    void rdp_input_scancode( long param1, long param2, long device_flags, long time, Keymap2 *) override {
        if ((UP_AND_RUNNING == this->connection_finalization_state) &&
            !this->input_event_disabled) {
            if (this->first_scancode && !(device_flags & 0x8000) &&
                (!this->enable_session_probe ||
                 !this->session_probe_launcher->is_keyboard_sequences_started() ||
                 this->get_session_probe_virtual_channel().has_been_launched())
               ) {
                LOG(LOG_INFO, "mod_rdp::rdp_input_scancode: First Keyboard Event. Resend the Synchronize Event to server.");

                this->first_scancode = false;

                this->send_input(time, RDP_INPUT_SYNCHRONIZE, 0, this->last_key_flags_sent, 0);
            }

            this->send_input(time, RDP_INPUT_SCANCODE, device_flags, param1, param2);

            if (this->remote_programs_session_manager) {
                this->remote_programs_session_manager->input_scancode(param1, param2, device_flags);
            }
        }
    }

    void rdp_input_unicode(uint16_t unicode, uint16_t flag) override {
        if (UP_AND_RUNNING == this->connection_finalization_state) {
            this->send_input(0, RDP_INPUT_UNICODE, flag, unicode, 0);
        }
    }

    void rdp_input_synchronize( uint32_t time, uint16_t device_flags, int16_t param1, int16_t param2) override {
        (void)time;
        (void)param2;
        if (UP_AND_RUNNING == this->connection_finalization_state) {
            this->send_input(0, RDP_INPUT_SYNCHRONIZE, device_flags, param1, 0);
        }
    }

    void rdp_input_mouse(int device_flags, int x, int y, Keymap2 *) override {
        //if (!(MOUSE_FLAG_MOVE & device_flags)) {
        //    LOG(LOG_INFO, "rdp_input_mouse x=%d y=%d device_flags=%d", x, y, device_flags);
        //}
        if ((UP_AND_RUNNING == this->connection_finalization_state) &&
            !this->input_event_disabled) {
            this->send_input(0, RDP_INPUT_MOUSE, device_flags, x, y);

            if (this->remote_programs_session_manager) {
                this->remote_programs_session_manager->input_mouse(device_flags, x, y);
            }
        }
    }

    void send_to_front_channel(CHANNELS::ChannelNameId mod_channel_name, uint8_t const * data
                              , size_t length, size_t chunk_size, int flags) override {
        if (this->transparent_recorder) {
            this->transparent_recorder->send_to_front_channel( mod_channel_name, data, length
                                                             , chunk_size, flags);
        }

        const CHANNELS::ChannelDef * front_channel = this->front.get_channel_list().get_by_name(mod_channel_name);
        if (front_channel) {
            this->front.send_to_channel(*front_channel, data, length, chunk_size, flags);
        }
    }

    void send_to_mod_channel(
        CHANNELS::ChannelNameId front_channel_name,
        InStream & chunk, size_t length, uint32_t flags
    ) override {
        if (bool(this->verbose & RDPVerbose::channels)) {
            LOG(LOG_INFO,
                "mod_rdp::send_to_mod_channel: front_channel_channel=\"%s\"",
                front_channel_name);
        }
        const CHANNELS::ChannelDef * mod_channel = this->mod_channel_list.get_by_name(front_channel_name);
        if (!mod_channel) {
            return;
        }
        if (bool(this->verbose & RDPVerbose::channels)) {
            mod_channel->log(unsigned(mod_channel - &this->mod_channel_list[0]));
        }

        switch (front_channel_name) {
            case channel_names::cliprdr:
                this->total_cliprdr_amount_data_rcv_from_client += length;
                this->send_to_mod_cliprdr_channel(mod_channel, chunk, length, flags);
                break;
            case channel_names::rail:
                this->total_rail_amount_data_rcv_from_client += length;
                this->send_to_mod_rail_channel(mod_channel, chunk, length, flags);
                break;
            case channel_names::rdpdr:
                this->total_rdpdr_amount_data_rcv_from_client += length;
                this->send_to_mod_rdpdr_channel(mod_channel, chunk, length, flags);
                break;
            case channel_names::drdynvc:
                this->total_drdynvc_amount_data_rcv_from_client += length;
                this->send_to_mod_drdynvc_channel(mod_channel, chunk, length, flags);
                break;
            default:
                this->send_to_channel(*mod_channel, chunk.get_data(), chunk.get_capacity(), length, flags);
        }
    }

    // this->total_main_amount_data_rcv_from_client += length;
    // this->total_main_amount_data_rcv_from_server += length;
    void log_metrics() override {
        if (bool(this->verbose & RDPVerbose::export_metrics)) {
            LOG(LOG_INFO, "Session_id=%u user=\"%s\" account=\"%s\" target_host=\"%s\" Client data received by channels - main:%ld cliprdr:%ld rail:%ld rdpdr:%ld drdynvc:%ld", this->redir_info.session_id, this->username, this->nego.get_user_name(), this->nego.get_target_host()/*"user_account", "0.0.0.0"*/,
                                this->total_main_amount_data_rcv_from_client,
                                this->total_cliprdr_amount_data_rcv_from_client,
                                this->total_rail_amount_data_rcv_from_client,
                                this->total_rdpdr_amount_data_rcv_from_client,
                                this->total_drdynvc_amount_data_rcv_from_client);

            LOG(LOG_INFO, "Session_id=%u user=\"%s\" account=\"%s\" target_host=\"%s\" Server data received by channels - main:%ld cliprdr:%ld rail:%ld rdpdr:%ld drdynvc:%ld", this->redir_info.session_id, this->username, this->nego.get_user_name(), this->nego.get_target_host(),
                                this->total_main_amount_data_rcv_from_server,
                                this->total_cliprdr_amount_data_rcv_from_server,
                                this->total_rail_amount_data_rcv_from_server,
                                this->total_rdpdr_amount_data_rcv_from_server,
                                this->total_drdynvc_amount_data_rcv_from_server);
        }
    }

private:
    void send_to_mod_cliprdr_channel(const CHANNELS::ChannelDef * /*cliprdr_channel*/,
                                     InStream & chunk, size_t length, uint32_t flags) {
        ClipboardVirtualChannel& channel = this->get_clipboard_virtual_channel();


        if (bool(this->verbose & RDPVerbose::cliprdr)) {
            InStream clone = chunk.clone();
            RDPECLIP::streamLogCliprdr(clone, flags, this->cliprdrLogStatus);
        }

        if (this->session_probe_launcher) {
            if (!this->session_probe_launcher->process_client_cliprdr_message(chunk, length, flags)) {
                return;
            }
        }

        channel.process_client_message(length, flags, chunk.get_current(), chunk.in_remain());
    }

    void send_to_mod_rail_channel(const CHANNELS::ChannelDef *,
                                  InStream & chunk, size_t length, uint32_t flags) {
        RemoteProgramsVirtualChannel& channel = this->get_remote_programs_virtual_channel();

        channel.process_client_message(length, flags, chunk.get_current(), chunk.in_remain());

    }   // send_to_mod_rail_channel

private:
    void send_to_mod_rdpdr_channel(const CHANNELS::ChannelDef * rdpdr_channel,
                                   InStream & chunk, size_t length, uint32_t flags) {
        if (!this->enable_rdpdr_data_analysis &&
            this->authorization_channels.rdpdr_type_all_is_authorized() &&
            !this->file_system_drive_manager.HasManagedDrive()) {

            if (flags & CHANNELS::CHANNEL_FLAG_FIRST) {
                if (bool(this->verbose & (RDPVerbose::rdpdr | RDPVerbose::rdpdr_dump))) {
                    LOG(LOG_INFO,
                        "mod_rdp::send_to_mod_rdpdr_channel: recv from Client, "
                            "send Chunked Virtual Channel Data transparently.");
                }

                if (bool(this->verbose & RDPVerbose::rdpdr_dump)) {
                    const bool send              = false;
                    const bool from_or_to_client = false;
                    uint32_t total_length = length;
                    if (total_length > CHANNELS::CHANNEL_CHUNK_LENGTH) {
                        total_length = chunk.get_capacity() - chunk.get_offset();
                    }
                    ::msgdump_d(send, from_or_to_client, length, flags,
                    chunk.get_data(), total_length);

                    rdpdr::streamLog(chunk, this->rdpdrLogStatus);
                }
            }

            this->send_to_channel(*rdpdr_channel, chunk.get_data(), chunk.get_capacity(), length, flags);
            return;
        }

        FileSystemVirtualChannel& channel = this->get_file_system_virtual_channel();

        channel.process_client_message(length, flags, chunk.get_current(), chunk.in_remain());
    }

    void send_to_mod_drdynvc_channel(const CHANNELS::ChannelDef */* rdpdr_channel*/,
                                     InStream & chunk, size_t length, uint32_t flags) {
        // if (flags & CHANNELS::CHANNEL_FLAG_FIRST) {
        //     if (bool(this->verbose & (RDPVerbose::drdynvc | RDPVerbose::drdynvc_dump))) {

        //         LOG(LOG_INFO,
        //             "mod_rdp::send_to_mod_drdynvc_channel: recv from Client, "
        //                 "send Chunked Virtual Channel Data transparently.");
        //     }

        //     if (bool(this->verbose & RDPVerbose::drdynvc_dump)) {
        //         const bool send              = false;
        //         const bool from_or_to_client = false;
        //         uint32_t total_length = length;
        //         if (total_length > CHANNELS::CHANNEL_CHUNK_LENGTH) {
        //             total_length = chunk.get_capacity() - chunk.get_offset();
        //         }
        //         ::msgdump_d(send, from_or_to_client, length, flags,
        //         chunk.get_data(), total_length);

        //         rdpdr::streamLog(chunk, this->rdpdrLogStatus);
        //     }
        // }

        // this->send_to_channel(*rdpdr_channel, chunk.get_data(), chunk.get_capacity(), length, flags);
        // return;


        DynamicChannelVirtualChannel& channel = this->get_dynamic_channel_virtual_channel();

        channel.process_client_message(length, flags, chunk.get_current(), chunk.in_remain());
    }

public:
    // Method used by session to transmit sesman answer for auth_channel

    void send_auth_channel_data(const char * string_data) override {
        CHANNELS::VirtualChannelPDU virtual_channel_pdu;

        StaticOutStream<65536> stream_data;
        uint32_t data_size = std::min(::strlen(string_data) + 1, stream_data.get_capacity());

        stream_data.out_copy_bytes(string_data, data_size);

        virtual_channel_pdu.send_to_server(
            this->trans, this->encrypt, this->negociation_result.encryptionLevel
          , this->negociation_result.userid, this->auth_channel_chanid
          , stream_data.get_offset()
          , this->auth_channel_flags
          , stream_data.get_data()
          , stream_data.get_offset());
    }

private:
    void send_checkout_channel_data(const char * string_data) {
        CHANNELS::VirtualChannelPDU virtual_channel_pdu;

        StaticOutStream<65536> stream_data;

        uint32_t data_size = std::min(::strlen(string_data), stream_data.get_capacity());

        stream_data.out_uint16_le(1);           // Version
        stream_data.out_uint16_le(data_size);
        stream_data.out_copy_bytes(string_data, data_size);

        virtual_channel_pdu.send_to_server(
            this->trans, this->encrypt, this->negociation_result.encryptionLevel
          , this->negociation_result.userid, this->checkout_channel_chanid
          , stream_data.get_offset()
          , this->checkout_channel_flags
          , stream_data.get_data()
          , stream_data.get_offset());
    }

    void send_to_channel(
        const CHANNELS::ChannelDef & channel,
        uint8_t const * chunk, std::size_t chunk_size,
        size_t length, uint32_t flags
    ) {
        if (channel.name == channel_names::rdpsnd && bool(this->verbose & RDPVerbose::rdpsnd)) {
            InStream clone(chunk, chunk_size);
            rdpsnd::streamLogClient(clone, flags);
        }


        if (bool(this->verbose & RDPVerbose::channels)) {
            LOG( LOG_INFO, "mod_rdp::send_to_channel length=%zu chunk_size=%zu", length, chunk_size);
            channel.log(-1u);
        }

        if (channel.flags & GCC::UserData::CSNet::CHANNEL_OPTION_SHOW_PROTOCOL) {
            flags |= CHANNELS::CHANNEL_FLAG_SHOW_PROTOCOL;
        }

        if (chunk_size <= CHANNELS::CHANNEL_CHUNK_LENGTH) {
            CHANNELS::VirtualChannelPDU virtual_channel_pdu;

            virtual_channel_pdu.send_to_server(
                this->trans, this->encrypt, this->negociation_result.encryptionLevel
              , this->negociation_result.userid, channel.chanid, length, flags, chunk, chunk_size);
        }
        else {
            uint8_t const * virtual_channel_data = chunk;
            size_t          remaining_data_length = length;

            auto get_channel_control_flags = [] (uint32_t flags, size_t data_length,
                                                 size_t remaining_data_length,
                                                 size_t virtual_channel_data_length) -> uint32_t {
                if (remaining_data_length == data_length) {
                    return (flags & (~CHANNELS::CHANNEL_FLAG_LAST));
                }
                else if (remaining_data_length == virtual_channel_data_length) {
                    return (flags & (~CHANNELS::CHANNEL_FLAG_FIRST));
                }

                return (flags & (~(CHANNELS::CHANNEL_FLAG_FIRST | CHANNELS::CHANNEL_FLAG_LAST)));
            };

            do {
                const size_t virtual_channel_data_length =
                    std::min<size_t>(remaining_data_length, CHANNELS::CHANNEL_CHUNK_LENGTH);

                CHANNELS::VirtualChannelPDU virtual_channel_pdu;

                LOG(LOG_INFO, "send to server");

                virtual_channel_pdu.send_to_server(
                    this->trans, this->encrypt,
                    this->negociation_result.encryptionLevel, this->negociation_result.userid, channel.chanid, length, get_channel_control_flags(
                        flags, length, remaining_data_length, virtual_channel_data_length
                    ), virtual_channel_data, virtual_channel_data_length);

                remaining_data_length -= virtual_channel_data_length;
                virtual_channel_data  += virtual_channel_data_length;
            }
            while (remaining_data_length);
        }

        if (bool(this->verbose & RDPVerbose::channels)) {
            LOG(LOG_INFO, "mod_rdp::send_to_channel done");
<<<<<<< HEAD
        }
    }

    template<class... WriterData>
    void send_data_request(uint16_t channelId, WriterData... writer_data) {
        if (bool(this->verbose & RDPVerbose::basic_trace)) {
            LOG(LOG_INFO, "send data request");
        }

        write_packets(
            this->trans,
            writer_data...,
            [this, channelId](StreamSize<256>, OutStream & mcs_header, std::size_t packet_size) {
                MCS::SendDataRequest_Send mcs(
                    static_cast<OutPerStream&>(mcs_header), this->negociation_result.userid,
                    channelId, 1, 3, packet_size, MCS::PER_ENCODING
                );

                (void)mcs;
            },
            X224::write_x224_dt_tpdu_fn{}
        );
        if (bool(this->verbose & RDPVerbose::basic_trace)) {
            LOG(LOG_INFO, "send data request done");
=======
        }
    }

    template<class... WriterData>
    void send_data_request(uint16_t channelId, WriterData... writer_data) {
        if (bool(this->verbose & RDPVerbose::basic_trace)) {
            LOG(LOG_INFO, "send data request");
        }

        write_packets(
            this->trans,
            writer_data...,
            [this, channelId](StreamSize<256>, OutStream & mcs_header, std::size_t packet_size) {
                MCS::SendDataRequest_Send mcs(
                    static_cast<OutPerStream&>(mcs_header), this->userid,
                    channelId, 1, 3, packet_size, MCS::PER_ENCODING
                );

                (void)mcs;
            },
            write_x224_dt_tpdu_fn{}
        );
        if (bool(this->verbose & RDPVerbose::basic_trace)) {
            LOG(LOG_INFO, "send data request done");
        }
    }

    template<class... WriterData>
    void send_data_request_ex(uint16_t channelId, WriterData ... writer_data) {
        this->send_data_request(
            channelId,
            writer_data...,
            write_sec_send_fn{0, this->encrypt, this->encryptionLevel}
        );
    }

public:
    wait_obj& get_event() override {
        return this->event;
    }


    // Basic Settings Exchange
    // -----------------------

    // Basic Settings Exchange: Basic settings are exchanged between the client and
    // server by using the MCS Connect Initial and MCS Connect Response PDUs. The
    // Connect Initial PDU contains a GCC Conference Create Request, while the
    // Connect Response PDU contains a GCC Conference Create Response.

    // These two Generic Conference Control (GCC) packets contain concatenated
    // blocks of settings data (such as core data, security data and network data)
    // which are read by client and server


    // Client                                                     Server
    //    |--------------MCS Connect Initial PDU with-------------> |
    //                   GCC Conference Create Request
    //    | <------------MCS Connect Response PDU with------------- |
    //                   GCC conference Create Response

    void send_connectInitialPDUwithGccConferenceCreateRequest()
    {
        char * hostname = this->hostname;

        /* Generic Conference Control (T.124) ConferenceCreateRequest */
        write_packets(
            this->trans,
            [this, &hostname](StreamSize<65536-1024>, OutStream & stream) {
                // ------------------------------------------------------------
                GCC::UserData::CSCore cs_core;

                Rect primary_monitor_rect =
                    this->cs_monitor.get_primary_monitor_rect();

                cs_core.version = this->use_rdp5?0x00080004:0x00080001;
                const bool single_monitor =
                    (!this->allow_using_multiple_monitors ||
                     (this->cs_monitor.monitorCount < 2));
                cs_core.desktopWidth  = (single_monitor ? this->front_width : primary_monitor_rect.cx + 1);
                cs_core.desktopHeight = (single_monitor ? this->front_height : primary_monitor_rect.cy + 1);
                //cs_core.highColorDepth = this->front_bpp;
                cs_core.highColorDepth = ((this->front_bpp == 32)
                    ? uint16_t(GCC::UserData::HIGH_COLOR_24BPP) : this->front_bpp);
                cs_core.keyboardLayout = this->keylayout;
                if (this->front_bpp == 32) {
                    cs_core.supportedColorDepths = 15;
                    cs_core.earlyCapabilityFlags |= GCC::UserData::RNS_UD_CS_WANT_32BPP_SESSION;
                }
                if (!single_monitor) {
                    LOG(LOG_INFO, "not a single_monitor");
                    cs_core.earlyCapabilityFlags |= GCC::UserData::RNS_UD_CS_SUPPORT_MONITOR_LAYOUT_PDU;
                }

                uint16_t hostlen = strlen(hostname);
                uint16_t maxhostlen = std::min(uint16_t(15), hostlen);
                for (size_t i = 0; i < maxhostlen ; i++){
                    cs_core.clientName[i] = hostname[i];
                }
                memset(&(cs_core.clientName[maxhostlen]), 0, (16 - maxhostlen) * sizeof(uint16_t));

                if (this->nego.tls){
                    cs_core.serverSelectedProtocol = this->nego.selected_protocol;
                }
                if (bool(this->verbose & RDPVerbose::security)) {
                    cs_core.log("Sending to Server");
                }
                cs_core.emit(stream);
                // ------------------------------------------------------------

                GCC::UserData::CSCluster cs_cluster;
                // TODO CGR: values used for setting console_session looks crazy. It's old code and actual validity of these values should be checked. It should only be about REDIRECTED_SESSIONID_FIELD_VALID and shouldn't touch redirection version. Shouldn't it ?
                {
                    LOG(LOG_INFO, "CS_Cluster: Server Redirection Supported");
                    if (!this->nego.tls){
                        cs_cluster.flags |= GCC::UserData::CSCluster::REDIRECTION_SUPPORTED;
                        cs_cluster.flags |= (2 << 2); // REDIRECTION V3
                    } else {
                        cs_cluster.flags |= GCC::UserData::CSCluster::REDIRECTION_SUPPORTED;
                        cs_cluster.flags |= (3 << 2);  // REDIRECTION V4
                    }
                    if (this->redir_info.valid) {
                        cs_cluster.flags |= GCC::UserData::CSCluster::REDIRECTED_SESSIONID_FIELD_VALID;
                        cs_cluster.redirectedSessionID = this->redir_info.session_id;
                        LOG(LOG_INFO, "Effective Redirection SessionId=%u",
                            cs_cluster.redirectedSessionID);
                    }
                    if (this->console_session) {
                        cs_cluster.flags |= GCC::UserData::CSCluster::REDIRECTED_SESSIONID_FIELD_VALID;
                        cs_cluster.redirectedSessionID = 0;
                    }
                }
                // if (!this->nego.tls){
                //     if (this->console_session){
                //         cs_cluster.flags = GCC::UserData::CSCluster::REDIRECTED_SESSIONID_FIELD_VALID | (3 << 2) ; // REDIRECTION V4
                //     }
                //     else {
                //         cs_cluster.flags = GCC::UserData::CSCluster::REDIRECTION_SUPPORTED            | (2 << 2) ; // REDIRECTION V3
                //     }
                //     }
                // else {
                //     cs_cluster.flags = GCC::UserData::CSCluster::REDIRECTION_SUPPORTED * ((3 << 2)|1);  // REDIRECTION V4
                //     if (this->console_session){
                //         cs_cluster.flags |= GCC::UserData::CSCluster::REDIRECTED_SESSIONID_FIELD_VALID ;
                //     }
                // }
                if (bool(this->verbose & RDPVerbose::security)) {
                    cs_cluster.log("Sending to server");
                }
                cs_cluster.emit(stream);
                // ------------------------------------------------------------

                if (bool(this->verbose & RDPVerbose::security)) {
                    this->cs_security.log("Sending to server");
                }
                cs_security.emit(stream);
                // ------------------------------------------------------------

                const CHANNELS::ChannelDefArray & channel_list = this->front.get_channel_list();
                size_t num_channels = channel_list.size();
                if ((num_channels > 0) || this->enable_auth_channel ||
                    this->file_system_drive_manager.HasManagedDrive() ||
                    this->checkout_channel.c_str()[0]) {
                    /* Here we need to put channel information in order
                    to redirect channel data
                    from client to server passing through the "proxy" */
                    GCC::UserData::CSNet cs_net;
                    cs_net.channelCount = num_channels;
                    bool has_cliprdr_channel = false;
                    bool has_rdpdr_channel   = false;
                    bool has_rdpsnd_channel  = false;
                    for (size_t index = 0; index < num_channels; index++) {
                        const CHANNELS::ChannelDef & channel_item = channel_list[index];

                        if (!this->remote_program && channel_item.name == channel_names::rail) {
                            ::memset(cs_net.channelDefArray[index].name, 0,
                                sizeof(cs_net.channelDefArray[index].name));
                        }
                        else if (this->authorization_channels.is_authorized(channel_item.name) ||
                                 ((channel_item.name == channel_names::rdpdr ||
                                   channel_item.name == channel_names::rdpsnd) &&
                                  this->file_system_drive_manager.HasManagedDrive())
                        ) {
                            switch (channel_item.name) {
                                case channel_names::cliprdr: has_cliprdr_channel = true; break;
                                case channel_names::rdpdr:   has_rdpdr_channel = true; break;
                                case channel_names::rdpsnd:  has_rdpsnd_channel = true; break;
                            }
                            ::memcpy(cs_net.channelDefArray[index].name, channel_item.name.c_str(), 8);
                        }
                        else {
                            ::memset(cs_net.channelDefArray[index].name, 0,
                                sizeof(cs_net.channelDefArray[index].name));
                        }
                        cs_net.channelDefArray[index].options = channel_item.flags;
                        CHANNELS::ChannelDef def;
                        def.name = CHANNELS::ChannelNameId(cs_net.channelDefArray[index].name);
                        def.flags = channel_item.flags;
                        if (bool(this->verbose & RDPVerbose::channels)) {
                            def.log(index);
                        }
                        this->mod_channel_list.push_back(def);
                    }

                    // Inject a new channel for file system virtual channel (rdpdr)
                    if (!has_rdpdr_channel && this->file_system_drive_manager.HasManagedDrive()) {
                        ::snprintf(cs_net.channelDefArray[cs_net.channelCount].name,
                                sizeof(cs_net.channelDefArray[cs_net.channelCount].name),
                                "%s", channel_names::rdpdr.c_str());
                        cs_net.channelDefArray[cs_net.channelCount].options =
                              GCC::UserData::CSNet::CHANNEL_OPTION_INITIALIZED
                            | GCC::UserData::CSNet::CHANNEL_OPTION_COMPRESS_RDP;
                        CHANNELS::ChannelDef def;
                        def.name = channel_names::rdpdr;
                        def.flags = cs_net.channelDefArray[cs_net.channelCount].options;
                        if (bool(this->verbose & RDPVerbose::channels)){
                            def.log(cs_net.channelCount);
                        }
                        this->mod_channel_list.push_back(def);
                        cs_net.channelCount++;
                    }

                    // Inject a new channel for clipboard channel (cliprdr)
                    if (!has_cliprdr_channel && this->session_probe_use_clipboard_based_launcher) {
                        ::snprintf(cs_net.channelDefArray[cs_net.channelCount].name,
                                sizeof(cs_net.channelDefArray[cs_net.channelCount].name),
                                "%s", channel_names::cliprdr.c_str());
                        cs_net.channelDefArray[cs_net.channelCount].options =
                              GCC::UserData::CSNet::CHANNEL_OPTION_INITIALIZED
                            | GCC::UserData::CSNet::CHANNEL_OPTION_COMPRESS_RDP
                            | GCC::UserData::CSNet::CHANNEL_OPTION_SHOW_PROTOCOL;
                        CHANNELS::ChannelDef def;
                        def.name = channel_names::cliprdr;
                        def.flags = cs_net.channelDefArray[cs_net.channelCount].options;
                        if (bool(this->verbose & RDPVerbose::channels)){
                            def.log(cs_net.channelCount);
                        }
                        this->mod_channel_list.push_back(def);
                        cs_net.channelCount++;
                    }

                    // The RDPDR channel advertised by the client is ONLY accepted by the RDP
                    //  server 2012 if the RDPSND channel is also advertised.
                    if (!has_rdpsnd_channel &&
                        this->file_system_drive_manager.HasManagedDrive()) {
                        ::snprintf(cs_net.channelDefArray[cs_net.channelCount].name,
                                sizeof(cs_net.channelDefArray[cs_net.channelCount].name),
                                "%s", channel_names::rdpsnd.c_str());
                        cs_net.channelDefArray[cs_net.channelCount].options =
                              GCC::UserData::CSNet::CHANNEL_OPTION_INITIALIZED
                            | GCC::UserData::CSNet::CHANNEL_OPTION_COMPRESS_RDP;
                        CHANNELS::ChannelDef def;
                        def.name = channel_names::rdpsnd;
                        def.flags = cs_net.channelDefArray[cs_net.channelCount].options;
                        if (bool(this->verbose & RDPVerbose::channels)){
                            def.log(cs_net.channelCount);
                        }
                        this->mod_channel_list.push_back(def);
                        cs_net.channelCount++;
                    }

                    // Inject a new channel for auth_channel virtual channel (wablauncher)
                    if (this->enable_auth_channel) {
                        assert(this->auth_channel.c_str()[0]);
                        memcpy(cs_net.channelDefArray[cs_net.channelCount].name, this->auth_channel.c_str(), 8);
                        cs_net.channelDefArray[cs_net.channelCount].options =
                            GCC::UserData::CSNet::CHANNEL_OPTION_INITIALIZED;
                        CHANNELS::ChannelDef def;
                        def.name = this->auth_channel;
                        def.flags = cs_net.channelDefArray[cs_net.channelCount].options;
                        if (bool(this->verbose & RDPVerbose::channels)){
                            def.log(cs_net.channelCount);
                        }
                        this->mod_channel_list.push_back(def);
                        cs_net.channelCount++;
                    }

                    // Inject a new channel for checkout_channel virtual channel
                    if (this->checkout_channel.c_str()[0]) {
                        memcpy(cs_net.channelDefArray[cs_net.channelCount].name, this->checkout_channel.c_str(), 8);
                        cs_net.channelDefArray[cs_net.channelCount].options =
                            GCC::UserData::CSNet::CHANNEL_OPTION_INITIALIZED;
                        CHANNELS::ChannelDef def;
                        def.name = this->checkout_channel;
                        def.flags = cs_net.channelDefArray[cs_net.channelCount].options;
                        if (bool(this->verbose & RDPVerbose::channels)){
                            def.log(cs_net.channelCount);
                        }
                        this->mod_channel_list.push_back(def);
                        cs_net.channelCount++;
                    }

                    if (this->enable_session_probe) {
                        memcpy(cs_net.channelDefArray[cs_net.channelCount].name, channel_names::sespro.c_str(), 8);
                        cs_net.channelDefArray[cs_net.channelCount].options =
                            GCC::UserData::CSNet::CHANNEL_OPTION_INITIALIZED;
                        CHANNELS::ChannelDef def;
                        def.name = channel_names::sespro;
                        def.flags = cs_net.channelDefArray[cs_net.channelCount].options;
                        if (bool(this->verbose & RDPVerbose::channels)){
                            def.log(cs_net.channelCount);
                        }
                        this->mod_channel_list.push_back(def);
                        cs_net.channelCount++;
                    }

                    if (bool(this->verbose & RDPVerbose::security)) {
                        cs_net.log("Sending to server");
                    }
                    cs_net.emit(stream);
                }

                if (!single_monitor) {
                    //if (bool(this->verbose & RDPVerbose::security)) {
                        this->cs_monitor.log("Sending to server");
                    //}
                    this->cs_monitor.emit(stream);
                }
            },
            [](StreamSize<256>, OutStream & gcc_header, std::size_t packet_size) {
                GCC::Create_Request_Send(
                    static_cast<OutPerStream&>(gcc_header),
                    packet_size
                );
            },
            [](StreamSize<256>, OutStream & mcs_header, std::size_t packet_size) {
                MCS::CONNECT_INITIAL_Send mcs(mcs_header, packet_size, MCS::BER_ENCODING);
                (void)mcs;
            },
            write_x224_dt_tpdu_fn{}
        );

        this->state = MOD_RDP_BASIC_SETTINGS_EXCHANGE;
    }

    void basic_settings_exchange(InStream & x224_data)
    {
        if (bool(this->verbose & RDPVerbose::security)){
            LOG(LOG_INFO, "mod_rdp::Basic Settings Exchange");
        }

        {
            X224::DT_TPDU_Recv x224(x224_data);

            MCS::CONNECT_RESPONSE_PDU_Recv mcs(x224.payload, MCS::BER_ENCODING);
            GCC::Create_Response_Recv gcc_cr(mcs.payload);

            while (gcc_cr.payload.in_check_rem(4)) {
                GCC::UserData::RecvFactory f(gcc_cr.payload);
                switch (f.tag) {
                case SC_CORE:
//                            LOG(LOG_INFO, "=================== SC_CORE =============");
                    {
                        this->sc_core.recv(f.payload);
                        if (bool(this->verbose & RDPVerbose::connection)) {
                            sc_core.log("Received from server");
                        }
                        if (0x0080001 == sc_core.version){ // can't use rdp5
                            this->use_rdp5 = 0;
                        }
                    }
                    break;
                case SC_SECURITY:
                    LOG(LOG_INFO, "=================== SC_SECURITY =============");
                    {
                        this->sc_sec1.recv(f.payload);

                        if (bool(this->verbose & RDPVerbose::security)) {
                            this->sc_sec1.log("Received from server");
                        }

                        this->encryptionLevel = this->sc_sec1.encryptionLevel;
                        this->encryptionMethod = this->sc_sec1.encryptionMethod;

                        if (this->sc_sec1.encryptionLevel == 0
                            &&  this->sc_sec1.encryptionMethod == 0) { /* no encryption */
                            LOG(LOG_INFO, "No encryption");
                        }
                        else {

                            uint8_t serverRandom[SEC_RANDOM_SIZE] = {};
                            uint8_t modulus[SEC_MAX_MODULUS_SIZE] = {};
                            uint8_t exponent[SEC_EXPONENT_SIZE] = {};

                            memcpy(serverRandom, this->sc_sec1.serverRandom, this->sc_sec1.serverRandomLen);
//                                        LOG(LOG_INFO, "================= SC_SECURITY got random =============");
                            // serverCertificate (variable): The variable-length certificate containing the
                            //  server's public key information. The length in bytes is given by the
                            // serverCertLen field. If the encryptionMethod and encryptionLevel fields are
                            // both set to 0 then this field MUST NOT be present.

                            /* RSA info */
                            if (sc_sec1.dwVersion == GCC::UserData::SCSecurity::CERT_CHAIN_VERSION_1) {
//                                        LOG(LOG_INFO, "================= SC_SECURITY CERT_CHAIN_VERSION_1");

                                memcpy(exponent, this->sc_sec1.proprietaryCertificate.RSAPK.pubExp, SEC_EXPONENT_SIZE);
                                memcpy(modulus, this->sc_sec1.proprietaryCertificate.RSAPK.modulus,
                                       this->sc_sec1.proprietaryCertificate.RSAPK.keylen - SEC_PADDING_SIZE);

                                this->server_public_key_len = this->sc_sec1.proprietaryCertificate.RSAPK.keylen - SEC_PADDING_SIZE;

                            }
                            else {
                                #ifndef __EMSCRIPTEN__

//                                            LOG(LOG_INFO, "================= SC_SECURITY CERT_CHAIN_X509");
                                uint32_t const certcount = this->sc_sec1.x509.certCount;
                                if (certcount < 2){
                                    LOG(LOG_ERR, "Server didn't send enough X509 certificates");
                                    throw Error(ERR_SEC);
                                }

                                X509 *cert = this->sc_sec1.x509.certs[certcount - 1];

                                // TODO CGR: Currently, we don't use the CA Certificate, we should
                                // TODO *) Verify the server certificate (server_cert) with the CA certificate.
                                // TODO *) Store the CA Certificate with the hostname of the server we are connecting to as key, and compare it when we connect the next time, in order to prevent MITM-attacks.

                                /* By some reason, Microsoft sets the OID of the Public RSA key to
                                    the oid for "MD5 with RSA Encryption" instead of "RSA Encryption"

                                    Kudos to Richard Levitte for the following (. intuitive .)
                                    lines of code that resets the OID and let's us extract the key. */

                                RSA * server_public_key = nullptr;

                                {
                                    X509_PUBKEY * key = X509_get_X509_PUBKEY(cert);
                                    if (!key) {
                                        LOG(LOG_ERR, "Failed to get public key from certificate");
                                        throw Error(ERR_SEC);
                                    }
                                    X509_ALGOR * algor;
                                    if (X509_PUBKEY_get0_param(nullptr, nullptr, nullptr, &algor, key) != 1) {
                                        LOG(LOG_ERR, "Failed to get algorithm used for public key.");
                                        throw Error(ERR_SEC);
                                    }

                                    int const nid = OBJ_obj2nid(algor->algorithm);
                                    if ((nid == NID_md5WithRSAEncryption)
                                    || (nid == NID_shaWithRSAEncryption)) {
                                        #if OPENSSL_VERSION_NUMBER < 0x10100000L
                                        X509_PUBKEY_set0_param(key, OBJ_nid2obj(NID_rsaEncryption), 0, nullptr, nullptr, 0);
                                        #else
                                        const unsigned char *p;
                                        int pklen;
                                        if (!X509_PUBKEY_get0_param(nullptr, &p, &pklen, nullptr, key)) {
                                            LOG(LOG_ERR, "Failed to get algorithm used for public key.");
                                            throw Error(ERR_SEC);
                                        }
                                        if (!(server_public_key = d2i_RSAPublicKey(nullptr, &p, pklen))) {
                                            LOG(LOG_ERR, "Failed to extract public key from certificate");
                                            throw Error(ERR_SEC);
                                        }
                                        #endif
                                    }
                                }

                                // LOG(LOG_INFO, "================= SC_SECURITY X509_get_pubkey");

                                #if OPENSSL_VERSION_NUMBER >= 0x10100000L
                                if (!server_public_key)
                                #endif
                                {
                                    EVP_PKEY * epk = X509_get_pubkey(cert);
                                    if (nullptr == epk){
                                        LOG(LOG_ERR, "Failed to extract public key from certificate");
                                        throw Error(ERR_SEC);
                                    }
                                    server_public_key = EVP_PKEY_get1_RSA(epk);
                                    EVP_PKEY_free(epk);
                                }
                                this->server_public_key_len = RSA_size(server_public_key);

                                if (nullptr == server_public_key){
                                    LOG(LOG_ERR, "Failed to parse X509 server key");
                                    throw Error(ERR_SEC);
                                }

                                if ((this->server_public_key_len < SEC_MODULUS_SIZE)
                                ||  (this->server_public_key_len > SEC_MAX_MODULUS_SIZE)){
                                    LOG(LOG_ERR, "Wrong server public key size (%u bits)", this->server_public_key_len * 8);
                                    throw Error(ERR_SEC_PARSE_CRYPT_INFO_MOD_SIZE_NOT_OK);
                                }

                                BIGNUM const *e, *n;
                                #if OPENSSL_VERSION_NUMBER < 0x10100000L
                                e = server_public_key->e;
                                n = server_public_key->n;
                                #else
                                RSA_get0_key(server_public_key, &n, &e, nullptr);
                                #endif

                                if ((BN_num_bytes(e) > SEC_EXPONENT_SIZE)
                                    ||  (BN_num_bytes(n) > SEC_MAX_MODULUS_SIZE)){
                                    LOG(LOG_ERR, "Failed to extract RSA exponent and modulus");
                                    throw Error(ERR_SEC);
                                }

                                int len_e = BN_bn2bin(e, exponent);
                                int len_n = BN_bn2bin(n, modulus);
                                reverseit(exponent, len_e);
                                reverseit(modulus, len_n);
                                RSA_free(server_public_key);

                                #endif // __EMSCRIPTEN__
                            }

                            /* Generate a client random, and determine encryption keys */
                            this->gen.random(this->client_random, SEC_RANDOM_SIZE);
                            if (bool(this->verbose & RDPVerbose::security)) {
                                LOG(LOG_INFO, "mod_rdp: Generate client random");
                            }

                            ssllib ssl;

//                                        LOG(LOG_INFO, "================= SC_SECURITY rsa_encrypt");
//                                        LOG(LOG_INFO, "================= SC_SECURITY client_random");
//                                        hexdump(this->client_random, SEC_RANDOM_SIZE);
//                                        LOG(LOG_INFO, "================= SC_SECURITY SEC_RANDOM_SIZE=%u",
//                                            static_cast<unsigned>(SEC_RANDOM_SIZE));

//                                        LOG(LOG_INFO, "================= SC_SECURITY server_public_key_len");
//                                        hexdump(modulus, this->server_public_key_len);
//                                        LOG(LOG_INFO, "================= SC_SECURITY server_public_key_len=%u",
//                                            static_cast<unsigned>(this->server_public_key_len));

//                                        LOG(LOG_INFO, "================= SC_SECURITY exponent");
//                                        hexdump(exponent, SEC_EXPONENT_SIZE);
//                                        LOG(LOG_INFO, "================= SC_SECURITY exponent_size=%u",
//                                            static_cast<unsigned>(SEC_EXPONENT_SIZE));

                            ssl.rsa_encrypt(
                                this->client_crypt_random,
                                SEC_RANDOM_SIZE,
                                this->client_random,
                                this->server_public_key_len,
                                modulus,
                                SEC_EXPONENT_SIZE,
                                exponent);

//                                        LOG(LOG_INFO, "================= SC_SECURITY client_crypt_random");
//                                        hexdump(this->client_crypt_random, sizeof(this->client_crypt_random));
//                                        LOG(LOG_INFO, "================= SC_SECURITY SEC_RANDOM_SIZE=%u",
//                                            static_cast<unsigned>(sizeof(this->client_crypt_random)));

                            SEC::KeyBlock key_block(this->client_random, serverRandom);
                            memcpy(encrypt.sign_key, key_block.blob0, 16);
                            if (sc_sec1.encryptionMethod == 1){
                                ssl.sec_make_40bit(encrypt.sign_key);
                            }
                            this->decrypt.generate_key(key_block.key1, this->sc_sec1.encryptionMethod);
                            this->encrypt.generate_key(key_block.key2, this->sc_sec1.encryptionMethod);
                        }
                    }
                    break;
                case SC_NET:
//                            LOG(LOG_INFO, "=================== SC_NET =============");

                    {
                        GCC::UserData::SCNet sc_net;
                        sc_net.recv(f.payload, this->bogus_sc_net_size);

                        /* We assume that the channel_id array is confirmed in the same order
                           that it has been sent. If there are any channels not confirmed, they're
                           going to be the last channels on the array sent in MCS Connect Initial */
                        if (bool(this->verbose & RDPVerbose::channels)){
                            LOG(LOG_INFO, "server_channels_count=%" PRIu16 " sent_channels_count=%zu",
                                sc_net.channelCount,
                                mod_channel_list.size());
                        }
                        for (uint32_t index = 0; index < sc_net.channelCount; index++) {
                            if (bool(this->verbose & RDPVerbose::channels)){
                                this->mod_channel_list[index].log(index);
                            }
                            this->mod_channel_list.set_chanid(index, sc_net.channelDefArray[index].id);
                        }
                        if (bool(this->verbose & RDPVerbose::channels)) {
                            sc_net.log("Received from server");
                        }
                    }
                    break;
                default:
                    LOG(LOG_ERR, "unsupported GCC UserData response tag 0x%x", f.tag);
                    throw Error(ERR_GCC);
                }
            }

            if (gcc_cr.payload.in_check_rem(1)) {
                LOG(LOG_ERR, "Error while parsing GCC UserData : short header");
                throw Error(ERR_GCC);
            }
        }

        if (bool(this->verbose & RDPVerbose::connection)) {
            LOG(LOG_INFO, "mod_rdp::Channel Connection");
        }

        // Channel Connection
        // ------------------
        // Channel Connection: The client sends an MCS Erect Domain Request PDU,
        // followed by an MCS Attach User Request PDU to attach the primary user
        // identity to the MCS domain.

        // The server responds with an MCS Attach User Response PDU containing the user
        // channel ID.

        // The client then proceeds to join the :
        // - user channel,
        // - the input/output (I/O) channel
        // - and all of the static virtual channels

        // (the I/O and static virtual channel IDs are obtained from the data embedded
        //  in the GCC packets) by using multiple MCS Channel Join Request PDUs.

        // The server confirms each channel with an MCS Channel Join Confirm PDU.
        // (The client only sends a Channel Join Request after it has received the
        // Channel Join Confirm for the previously sent request.)

        // From this point, all subsequent data sent from the client to the server is
        // wrapped in an MCS Send Data Request PDU, while data sent from the server to
        //  the client is wrapped in an MCS Send Data Indication PDU. This is in
        // addition to the data being wrapped by an X.224 Data PDU.

        // Client                                                     Server
        //    |-------MCS Erect Domain Request PDU--------------------> |
        //    |-------MCS Attach User Request PDU---------------------> |

        //    | <-----MCS Attach User Confirm PDU---------------------- |

        //    |-------MCS Channel Join Request PDU--------------------> |
        //    | <-----MCS Channel Join Confirm PDU--------------------- |

        if (bool(this->verbose & RDPVerbose::connection)){
            LOG(LOG_INFO, "Send MCS::ErectDomainRequest");
        }
        write_packets(
            this->trans,
            [](StreamSize<256>, OutStream & mcs_header){
                MCS::ErectDomainRequest_Send mcs(
                    static_cast<OutPerStream&>(mcs_header),
                    0, 0, MCS::PER_ENCODING
                );
                (void)mcs;
            },
            write_x224_dt_tpdu_fn{}
        );

        if (bool(this->verbose & RDPVerbose::connection)){
            LOG(LOG_INFO, "Send MCS::AttachUserRequest");
        }
        write_packets(
            this->trans,
            [](StreamSize<256>, OutStream & mcs_data){
                MCS::AttachUserRequest_Send mcs(mcs_data, MCS::PER_ENCODING);
                (void)mcs;
            },
            write_x224_dt_tpdu_fn{}
        );
        this->state = MOD_RDP_CHANNEL_CONNECTION_ATTACH_USER;
        if (bool(this->verbose & RDPVerbose::connection)){
            LOG(LOG_INFO, "mod_rdp::Basic Settings Exchange end");
        }
    }

    void channel_connection_attach_user(InStream & stream)
    {
        if (bool(this->verbose & RDPVerbose::channels)){
            LOG(LOG_INFO, "mod_rdp::Channel Connection Attach User");
        }

        X224::DT_TPDU_Recv x224(stream);
        InStream & mcs_cjcf_data = x224.payload;
        MCS::AttachUserConfirm_Recv mcs(mcs_cjcf_data, MCS::PER_ENCODING);
        if (mcs.initiator_flag){
            this->userid = mcs.initiator;
        }

        size_t const num_channels = this->mod_channel_list.size();

        uint16_t channels_id[CHANNELS::MAX_STATIC_VIRTUAL_CHANNELS + 2];
        channels_id[0] = this->userid + GCC::MCS_USERCHANNEL_BASE;
        channels_id[1] = GCC::MCS_GLOBAL_CHANNEL;
        for (size_t index = 0; index < num_channels; index++){
            channels_id[index+2] = this->mod_channel_list[index].chanid;
        }

        for (size_t index = 0; index < num_channels+2; index++) {
            if (bool(this->verbose & RDPVerbose::channels)){
                LOG(LOG_INFO, "cjrq[%zu] = %" PRIu16, index, channels_id[index]);
            }
            write_packets(
                this->trans,
                [this, &channels_id, index](StreamSize<256>, OutStream & mcs_cjrq_data){
                    MCS::ChannelJoinRequest_Send mcs(
                        mcs_cjrq_data, this->userid,
                        channels_id[index], MCS::PER_ENCODING
                    );
                    (void)mcs;
                },
                write_x224_dt_tpdu_fn{}
            );
        }

        if (bool(this->verbose & RDPVerbose::channels)){
            LOG(LOG_INFO, "mod_rdp::Channel Connection Attach User end");
            LOG(LOG_INFO, "Waiting for Channel Join Confirm");
        }

        this->state = MOD_RDP_CHANNEL_JOIN_CONFIRME;
        this->send_channel_index = 0;
    }

    size_t send_channel_index;

    void channel_join_confirme(time_t now, InStream & x224_data)
    {
        {
            X224::DT_TPDU_Recv x224(x224_data);
            InStream & mcs_cjcf_data = x224.payload;
            MCS::ChannelJoinConfirm_Recv mcs(mcs_cjcf_data, MCS::PER_ENCODING);
            // TODO If mcs.result is negative channel is not confirmed and should be removed from mod_channel list
            if (bool(this->verbose & RDPVerbose::channels)){
                LOG(LOG_INFO, "cjcf[%zu] = %" PRIu16, this->send_channel_index, mcs.channelId);
            }
        }

        ++this->send_channel_index;
        if (this->send_channel_index < this->mod_channel_list.size()+2) {
            return ;
        }

        if (bool(this->verbose & RDPVerbose::channels)){
            LOG(LOG_INFO, "mod_rdp::Channel Join Confirme end");
        }

        // RDP Security Commencement
        // -------------------------

        // RDP Security Commencement: If standard RDP security methods are being
        // employed and encryption is in force (this is determined by examining the data
        // embedded in the GCC Conference Create Response packet) then the client sends
        // a Security Exchange PDU containing an encrypted 32-byte random number to the
        // server. This random number is encrypted with the public key of the server
        // (the server's public key, as well as a 32-byte server-generated random
        // number, are both obtained from the data embedded in the GCC Conference Create
        //  Response packet).

        // The client and server then utilize the two 32-byte random numbers to generate
        // session keys which are used to encrypt and validate the integrity of
        // subsequent RDP traffic.

        // From this point, all subsequent RDP traffic can be encrypted and a security
        // header is include " with the data if encryption is in force (the Client Info
        // and licensing PDUs are an exception in that they always have a security
        // header). The Security Header follows the X.224 and MCS Headers and indicates
        // whether the attached data is encrypted.

        // Even if encryption is in force server-to-client traffic may not always be
        // encrypted, while client-to-server traffic will always be encrypted by
        // Microsoft RDP implementations (encryption of licensing PDUs is optional,
        // however).

        // Client                                                     Server
        //    |------Security Exchange PDU ---------------------------> |
        if (bool(this->verbose & RDPVerbose::security)){
            LOG(LOG_INFO, "mod_rdp::RDP Security Commencement");
        }

        if (this->encryptionLevel){
            if (bool(this->verbose & RDPVerbose::security)){
                LOG(LOG_INFO, "mod_rdp::SecExchangePacket keylen=%u",
                    this->server_public_key_len);
            }

            this->send_data_request(
                GCC::MCS_GLOBAL_CHANNEL,
                dynamic_packet(this->server_public_key_len + 32, [this](OutStream & stream) {
                    SEC::SecExchangePacket_Send mcs(
                        stream, this->client_crypt_random, this->server_public_key_len
                    );
                    (void)mcs;
                })
            );
        }

        // Secure Settings Exchange
        // ------------------------

        // Secure Settings Exchange: Secure client data (such as the username,
        // password and auto-reconnect cookie) is sent to the server using the Client
        // Info PDU.

        // Client                                                     Server
        //    |------ Client Info PDU      ---------------------------> |

        if (bool(this->verbose & RDPVerbose::security)){
            LOG(LOG_INFO, "mod_rdp::Secure Settings Exchange");
        }

        this->send_client_info_pdu(now);
        this->state = MOD_RDP_GET_LICENSE;
    }

    void get_license(InStream & stream)
    {
        if (bool(this->verbose & RDPVerbose::license)){
            LOG(LOG_INFO, "mod_rdp::Licensing");
        }
        // Licensing
        // ---------

        // Licensing: The goal of the licensing exchange is to transfer a
        // license from the server to the client.

        // The client should store this license and on subsequent
        // connections send the license to the server for validation.
        // However, in some situations the client may not be issued a
        // license to store. In effect, the packets exchanged during this
        // phase of the protocol depend on the licensing mechanisms
        // employed by the server. Within the context of this document
        // we will assume that the client will not be issued a license to
        // store. For details regarding more advanced licensing scenarios
        // that take place during the Licensing Phase, see [MS-RDPELE].

        // Client                                                     Server
        //    | <------ License Error PDU Valid Client ---------------- |

        // 2.2.1.12 Server License Error PDU - Valid Client
        // ================================================

        // The License Error (Valid Client) PDU is an RDP Connection Sequence PDU sent
        // from server to client during the Licensing phase of the RDP Connection
        // Sequence (see section 1.3.1.1 for an overview of the RDP Connection Sequence
        // phases). This licensing PDU indicates that the server will not issue the
        // client a license to store and that the Licensing Phase has ended
        // successfully. This is one possible licensing PDU that may be sent during the
        // Licensing Phase (see [MS-RDPELE] section 2.2.2 for a list of all permissible
        // licensing PDUs).

        // tpktHeader (4 bytes): A TPKT Header, as specified in [T123] section 8.

        // x224Data (3 bytes): An X.224 Class 0 Data TPDU, as specified in [X224] section 13.7.

        // mcsSDin (variable): Variable-length PER-encoded MCS Domain PDU (DomainMCSPDU)
        // which encapsulates an MCS Send Data Indication structure (SDin, choice 26
        // from DomainMCSPDU), as specified in [T125] section 11.33 (the ASN.1 structure
        // definitions are given in [T125] section 7, parts 7 and 10). The userData
        // field of the MCS Send Data Indication contains a Security Header and a Valid
        // Client License Data (section 2.2.1.12.1) structure.

        // securityHeader (variable): Security header. The format of the security header
        // depends on the Encryption Level and Encryption Method selected by the server
        // (sections 5.3.2 and 2.2.1.4.3).

        // This field MUST contain one of the following headers:
        //  - Basic Security Header (section 2.2.8.1.1.2.1) if the Encryption Level
        // selected by the server is ENCRYPTION_LEVEL_NONE (0) or ENCRYPTION_LEVEL_LOW
        // (1) and the embedded flags field does not contain the SEC_ENCRYPT (0x0008)
        // flag.
        //  - Non-FIPS Security Header (section 2.2.8.1.1.2.2) if the Encryption Method
        // selected by the server is ENCRYPTION_METHOD_40BIT (0x00000001),
        // ENCRYPTION_METHOD_56BIT (0x00000008), or ENCRYPTION_METHOD_128BIT
        // (0x00000002) and the embedded flags field contains the SEC_ENCRYPT (0x0008)
        // flag.
        //  - FIPS Security Header (section 2.2.8.1.1.2.3) if the Encryption Method
        // selected by the server is ENCRYPTION_METHOD_FIPS (0x00000010) and the
        // embedded flags field contains the SEC_ENCRYPT (0x0008) flag.

        // If the Encryption Level is set to ENCRYPTION_LEVEL_CLIENT_COMPATIBLE (2),
        // ENCRYPTION_LEVEL_HIGH (3), or ENCRYPTION_LEVEL_FIPS (4) and the flags field
        // of the security header does not contain the SEC_ENCRYPT (0x0008) flag (the
        // licensing PDU is not encrypted), then the field MUST contain a Basic Security
        // Header. This MUST be the case if SEC_LICENSE_ENCRYPT_SC (0x0200) flag was not
        // set on the Security Exchange PDU (section 2.2.1.10).

        // The flags field of the security header MUST contain the SEC_LICENSE_PKT
        // (0x0080) flag (see Basic (TS_SECURITY_HEADER)).

        // validClientLicenseData (variable): The actual contents of the License Error
        // (Valid Client) PDU, as specified in section 2.2.1.12.1.

        const char * hostname = this->hostname;
        const char * username;
        char username_a_domain[512];
        if (this->domain[0]) {
            snprintf(username_a_domain, sizeof(username_a_domain), "%s@%s", this->username, this->domain);
            username = username_a_domain;
        }
        else {
            username = this->username;
        }
        LOG(LOG_INFO, "Rdp::Get license: username=\"%s\"", username);
        // read tpktHeader (4 bytes = 3 0 len)
        // TPDU class 0    (3 bytes = LI F0 PDU_DT)

        X224::DT_TPDU_Recv x224(stream);

        // TODO Shouldn't we use mcs_type to manage possible Deconnection Ultimatum here
        //int mcs_type = MCS::peekPerEncodedMCSType(x224.payload);
        MCS::SendDataIndication_Recv mcs(x224.payload, MCS::PER_ENCODING);
        SEC::SecSpecialPacket_Recv sec(mcs.payload, this->decrypt, this->encryptionLevel);

        if (sec.flags & SEC::SEC_LICENSE_PKT) {
            LIC::RecvFactory flic(sec.payload);

            switch (flic.tag) {
            case LIC::LICENSE_REQUEST:
                if (bool(this->verbose & RDPVerbose::license)) {
                    LOG(LOG_INFO, "Rdp::License Request");
                }
                {
                    LIC::LicenseRequest_Recv lic(sec.payload);
                    uint8_t null_data[48]{};
                    /* We currently use null client keys. This is a bit naughty but, hey,
                        the security of license negotiation isn't exactly paramount. */
                    SEC::SessionKey keyblock(null_data, null_data, lic.server_random);

                    /* Store first 16 bytes of session key as MAC secret */
                    memcpy(this->lic_layer_license_sign_key, keyblock.get_MAC_salt_key(), 16);
                    memcpy(this->lic_layer_license_key, keyblock.get_LicensingEncryptionKey(), 16);
                }
                this->send_data_request(
                    GCC::MCS_GLOBAL_CHANNEL,
                    [this, &hostname, &username](StreamSize<65535 - 1024>, OutStream & lic_data) {
                        if (this->lic_layer_license_size > 0) {
                            uint8_t hwid[LIC::LICENSE_HWID_SIZE];

                            buf_out_uint32(hwid, 2);
                            memcpy(hwid + 4, hostname, LIC::LICENSE_HWID_SIZE - 4);

                            /* Generate a signature for the HWID buffer */
                            uint8_t signature[LIC::LICENSE_SIGNATURE_SIZE];

                            uint8_t lenhdr[4];
                            buf_out_uint32(lenhdr, sizeof(hwid));

                            Sign sign(this->lic_layer_license_sign_key, 16);
                            sign.update(lenhdr, sizeof(lenhdr));
                            sign.update(hwid, sizeof(hwid));

                            static_assert(static_cast<size_t>(SslMd5::DIGEST_LENGTH) == static_cast<size_t>(LIC::LICENSE_SIGNATURE_SIZE), "");
                            sign.final(signature, sizeof(signature));


                            /* Now encrypt the HWID */

                            SslRC4 rc4;
                            rc4.set_key(this->lic_layer_license_key, 16);

                            // in, out
                            rc4.crypt(LIC::LICENSE_HWID_SIZE, hwid, hwid);

                            LIC::ClientLicenseInfo_Send(
                                lic_data, this->use_rdp5?3:2,
                                this->lic_layer_license_size,
                                this->lic_layer_license_data.get(),
                                hwid, signature
                            );
                        }
                        else {
                            LIC::NewLicenseRequest_Send(
                                lic_data, this->use_rdp5?3:2, username, hostname
                            );
                        }
                    },
                    write_sec_send_fn{SEC::SEC_LICENSE_PKT, this->encrypt, 0}
                );
                break;
            case LIC::PLATFORM_CHALLENGE:
                if (bool(this->verbose & RDPVerbose::license)){
                    LOG(LOG_INFO, "Rdp::Platform Challenge");
                }
                {
                    LIC::PlatformChallenge_Recv lic(sec.payload);

                    uint8_t out_token[LIC::LICENSE_TOKEN_SIZE];
                    uint8_t decrypt_token[LIC::LICENSE_TOKEN_SIZE];
                    uint8_t hwid[LIC::LICENSE_HWID_SIZE];
                    uint8_t crypt_hwid[LIC::LICENSE_HWID_SIZE];
                    uint8_t out_sig[LIC::LICENSE_SIGNATURE_SIZE];

                    memcpy(out_token, lic.encryptedPlatformChallenge.blob, LIC::LICENSE_TOKEN_SIZE);
                    /* Decrypt the token. It should read TEST in Unicode. */
                    memcpy(decrypt_token, lic.encryptedPlatformChallenge.blob, LIC::LICENSE_TOKEN_SIZE);
                    SslRC4 rc4_decrypt_token;
                    rc4_decrypt_token.set_key(this->lic_layer_license_key, 16);
                    // size, in, out
                    rc4_decrypt_token.crypt(LIC::LICENSE_TOKEN_SIZE, decrypt_token, decrypt_token);

                    /* Generate a signature for a buffer of token and HWID */
                    buf_out_uint32(hwid, 2);
                    memcpy(hwid + 4, hostname, LIC::LICENSE_HWID_SIZE - 4);

                    uint8_t sealed_buffer[LIC::LICENSE_TOKEN_SIZE + LIC::LICENSE_HWID_SIZE];
                    memcpy(sealed_buffer, decrypt_token, LIC::LICENSE_TOKEN_SIZE);
                    memcpy(sealed_buffer + LIC::LICENSE_TOKEN_SIZE, hwid, LIC::LICENSE_HWID_SIZE);

                    uint8_t lenhdr[4];
                    buf_out_uint32(lenhdr, sizeof(sealed_buffer));

                    Sign sign(this->lic_layer_license_sign_key, 16);
                    sign.update(lenhdr, sizeof(lenhdr));
                    sign.update(sealed_buffer, sizeof(sealed_buffer));

                    static_assert(static_cast<size_t>(SslMd5::DIGEST_LENGTH) == static_cast<size_t>(LIC::LICENSE_SIGNATURE_SIZE), "");
                    sign.final(out_sig, sizeof(out_sig));

                    /* Now encrypt the HWID */
                    memcpy(crypt_hwid, hwid, LIC::LICENSE_HWID_SIZE);
                    SslRC4 rc4_hwid;
                    rc4_hwid.set_key(this->lic_layer_license_key, 16);
                    // size, in, out
                    rc4_hwid.crypt(LIC::LICENSE_HWID_SIZE, crypt_hwid, crypt_hwid);

                    this->send_data_request(
                        GCC::MCS_GLOBAL_CHANNEL,
                        [&, this](StreamSize<65535 - 1024>, OutStream & lic_data) {
                            LIC::ClientPlatformChallengeResponse_Send(
                                lic_data, this->use_rdp5?3:2, out_token, crypt_hwid, out_sig
                            );
                        },
                        write_sec_send_fn{SEC::SEC_LICENSE_PKT, this->encrypt, 0}
                    );
                }
                break;
            case LIC::NEW_LICENSE:
                {
                    if (bool(this->verbose & RDPVerbose::license)){
                        LOG(LOG_INFO, "Rdp::New License");
                    }

                    LIC::NewLicense_Recv lic(sec.payload, this->lic_layer_license_key);

                    // TODO CGR: Save license to keep a local copy of the license of a remote server thus avoiding to ask it every time we connect.
                    // Not obvious files is the best choice to do that
                        this->state = MOD_RDP_CONNECTED;

                    LOG(LOG_WARNING, "New license not saved");
                }
                break;
            case LIC::UPGRADE_LICENSE:
                {
                    if (bool(this->verbose & RDPVerbose::license)){
                        LOG(LOG_INFO, "Rdp::Upgrade License");
                    }
                    LIC::UpgradeLicense_Recv lic(sec.payload, this->lic_layer_license_key);

                    LOG(LOG_WARNING, "Upgraded license not saved");
                }
                break;
            case LIC::ERROR_ALERT:
                {
                    if (bool(this->verbose & RDPVerbose::license)){
                        LOG(LOG_INFO, "Rdp::Get license status");
                    }
                    LIC::ErrorAlert_Recv lic(sec.payload);
                    if ((lic.validClientMessage.dwErrorCode == LIC::STATUS_VALID_CLIENT)
                        && (lic.validClientMessage.dwStateTransition == LIC::ST_NO_TRANSITION)){
                        this->state = MOD_RDP_CONNECTED;
                    }
                    else {
                        LOG(LOG_ERR, "RDP::License Alert: error=%u transition=%u",
                            lic.validClientMessage.dwErrorCode, lic.validClientMessage.dwStateTransition);
                    }
                    this->state = MOD_RDP_CONNECTED;
                }
                break;
            default:
                {
                    LOG(LOG_ERR, "Unexpected license tag sent from server (tag = 0x%x)", flic.tag);
                    throw Error(ERR_SEC);
                }
                break;
            }

            if (sec.payload.get_current() != sec.payload.get_data_end()){
                LOG(LOG_ERR, "all data should have been consumed %s:%d tag = 0x%x", __FILE__, __LINE__, flic.tag);
                throw Error(ERR_SEC);
            }
        }
        else {
            LOG(LOG_WARNING, "Failed to get expected license negotiation PDU, sec.flags=0x%x", sec.flags);
            hexdump(x224.payload.get_data(), x224.payload.get_capacity());
            //throw Error(ERR_SEC);
            this->state = MOD_RDP_CONNECTED;
            hexdump(sec.payload.get_data(), sec.payload.get_capacity());
>>>>>>> 5eb509ce
        }
    }

    template<class... WriterData>
    void send_data_request_ex(uint16_t channelId, WriterData... writer_data) {
        this->send_data_request(
            channelId,
            writer_data...,
            SEC::write_sec_send_fn{0, this->encrypt, this->negociation_result.encryptionLevel}
        );
    }

public:
    // Capabilities Exchange
    // ---------------------

    // Capabilities Negotiation: The server sends the set of capabilities it
    // supports to the client in a Demand Active PDU. The client responds with its
    // capabilities by sending a Confirm Active PDU.

    // Client                                                     Server
    //    | <------- Demand Active PDU ---------------------------- |
    //    |--------- Confirm Active PDU --------------------------> |

    // Connection Finalization
    // -----------------------

    // Connection Finalization: The client and server send PDUs to finalize the
    // connection details. The client-to-server and server-to-client PDUs exchanged
    // during this phase may be sent concurrently as long as the sequencing in
    // either direction is maintained (there are no cross-dependencies between any
    // of the client-to-server and server-to-client PDUs). After the client receives
    // the Font Map PDU it can start sending mouse and keyboard input to the server,
    // and upon receipt of the Font List PDU the server can start sending graphics
    // output to the client.

    // Client                                                     Server
    //    |----------Synchronize PDU------------------------------> |
    //    |----------Control PDU Cooperate------------------------> |
    //    |----------Control PDU Request Control------------------> |
    //    |----------Persistent Key List PDU(s)-------------------> |
    //    |----------Font List PDU--------------------------------> |

    //    | <--------Synchronize PDU------------------------------- |
    //    | <--------Control PDU Cooperate------------------------- |
    //    | <--------Control PDU Granted Control------------------- |
    //    | <--------Font Map PDU---------------------------------- |

    // All PDU's in the client-to-server direction must be sent in the specified
    // order and all PDU's in the server to client direction must be sent in the
    // specified order. However, there is no requirement that client to server PDU's
    // be sent before server-to-client PDU's. PDU's may be sent concurrently as long
    // as the sequencing in either direction is maintained.


    // Besides input and graphics data, other data that can be exchanged between
    // client and server after the connection has been finalized include "
    // connection management information and virtual channel messages (exchanged
    // between client-side plug-ins and server-side applications).

    void connected_fast_path(gdi::GraphicApi & drawable, array_view_u8 array)
    {
        InStream stream(array);
        this->total_main_amount_data_rcv_from_server += stream.in_remain();

        FastPath::ServerUpdatePDU_Recv su(stream, this->decrypt, array.data());
        if (this->enable_transparent_mode) {
            //total_data_received += su.payload.size();
            //LOG(LOG_INFO, "total_data_received=%llu", total_data_received);
            if (this->transparent_recorder) {
                this->transparent_recorder->send_fastpath_data(su.payload);
            }
            this->front.send_fastpath_data(su.payload);

            return;
        }

        while (su.payload.in_remain()) {
            FastPath::Update_Recv upd(su.payload, &this->mppc_dec);

            if (bool(this->verbose & RDPVerbose::connection)) {
                const char * m = "UNKNOWN ORDER";
                using FU = FastPath::UpdateType;
                switch (static_cast<FastPath::UpdateType>(upd.updateCode))
                {
                case FU::ORDERS:      m = "ORDERS"; break;
                case FU::BITMAP:      m = "BITMAP"; break;
                case FU::PALETTE:     m = "PALETTE"; break;
                case FU::SYNCHRONIZE: m = "SYNCHRONIZE"; break;
                case FU::SURFCMDS:    m = "SYNCHRONIZE"; break;
                case FU::PTR_NULL:    m = "PTR_NULL"; break;
                case FU::PTR_DEFAULT: m = "PTR_DEFAULT"; break;
                case FU::PTR_POSITION:m = "PTR_POSITION"; break;
                case FU::COLOR:       m = "COLOR"; break;
                case FU::CACHED:      m = "CACHED"; break;
                case FU::POINTER:     m = "POINTER"; break;
                }
                LOG(LOG_INFO, "FastPath::UpdateType::%s", m);
                upd.log(LOG_INFO);
            }

            if (upd.fragmentation != FastPath::FASTPATH_FRAGMENT_SINGLE) {
                if (upd.fragmentation == FastPath::FASTPATH_FRAGMENT_FIRST) {
                    this->multifragment_update_data.rewind();
                }
                this->multifragment_update_data.out_copy_bytes(upd.payload.get_data(), upd.payload.get_capacity());
                if (upd.fragmentation != FastPath::FASTPATH_FRAGMENT_LAST) {
                    continue;
                }
            }

            InStream fud(this->multifragment_update_data.get_data(), this->multifragment_update_data.get_offset());

            InStream& stream = ((upd.fragmentation == FastPath::FASTPATH_FRAGMENT_SINGLE) ? upd.payload : fud);

            switch (static_cast<FastPath::UpdateType>(upd.updateCode)) {
            case FastPath::UpdateType::ORDERS:
                this->front.begin_update();
                this->orders.process_orders(
                    stream, true, drawable,
                    this->negociation_result.front_width, this->negociation_result.front_height);
                this->front.end_update();
                break;

            case FastPath::UpdateType::BITMAP:
                this->front.begin_update();
                this->process_bitmap_updates(stream, true, drawable);
                this->front.end_update();
                break;

            case FastPath::UpdateType::PALETTE:
                this->front.begin_update();
                this->process_palette(stream, true);
                this->front.end_update();
                break;

            case FastPath::UpdateType::SYNCHRONIZE:
                // TODO: we should propagate SYNCHRONIZE to front
                break;

            case FastPath::UpdateType::SURFCMDS:
                LOG( LOG_ERR
                , "mod::rdp: received unsupported fast-path PUD, updateCode = %s"
                , "FastPath::UPDATETYPE_SURFCMDS");
                throw Error(ERR_RDP_FASTPATH);

            case FastPath::UpdateType::PTR_NULL:
                if (bool(this->verbose & RDPVerbose::graphics_pointer)) {
                    LOG(LOG_INFO, "Process pointer null (Fast)");
                }
<<<<<<< HEAD
                drawable.set_pointer(Pointer(Pointer::POINTER_NULL));
=======
                drawable.set_pointer(Pointer(NullPointer{}));
>>>>>>> 5eb509ce
                break;

            case FastPath::UpdateType::PTR_DEFAULT:
                if (bool(this->verbose & RDPVerbose::graphics_pointer)) {
                    LOG(LOG_INFO, "Process pointer default (Fast)");
                }
                drawable.set_pointer(Pointer(SystemDefaultPointer{}));
                break;

            case FastPath::UpdateType::PTR_POSITION:
                {
                    if (bool(this->verbose & RDPVerbose::graphics_pointer)) {
                        LOG(LOG_INFO, "Process pointer position (Fast)");
                    }

                    const unsigned expected = 4; /* xPos(2) + yPos(2) */
                    if (!stream.in_check_rem(expected)){
                        LOG(LOG_ERR, "Truncated Fast-Path Pointer Position Update, need=%u remains=%zu",
                            expected, stream.in_remain());
                        //throw Error(ERR_RDP_DATA_TRUNCATED);
                        break;
                    }

                    uint16_t xPos = stream.in_uint16_le();
                    uint16_t yPos = stream.in_uint16_le();
                    this->front.update_pointer_position(xPos, yPos);
                }
                break;


// 2.2.9.1.2.1.7 Fast-Path Color Pointer Update (TS_FP_COLORPOINTERATTRIBUTE)
// =========================================================================

// updateHeader (1 byte): An 8-bit, unsigned integer. The format of this field is
// the same as the updateHeader byte field specified in the Fast-Path Update
// (section 2.2.9.1.2.1) structure. The updateCode bitfield (4 bits in size) MUST
// be set to FASTPATH_UPDATETYPE_COLOR (9).

// compressionFlags (1 byte): An 8-bit, unsigned integer. The format of this optional
// field (as well as the possible values) is the same as the compressionFlags field
// specified in the Fast-Path Update structure.

// size (2 bytes): A 16-bit, unsigned integer. The format of this field (as well as
// the possible values) is the same as the size field specified in the Fast-Path
// Update structure.

// colorPointerUpdateData (variable): Color pointer data. Both slow-path and
// fast-path utilize the same data format, a Color Pointer Update (section
// 2.2.9.1.1.4.4) structure, to represent this information.


            case FastPath::UpdateType::COLOR:
                if (bool(this->verbose & RDPVerbose::graphics_pointer)) {
                    LOG(LOG_INFO, "Process pointer color (Fast)");
                }
                this->process_color_pointer_pdu(stream, drawable);
                break;

            case FastPath::UpdateType::CACHED:
                if (bool(this->verbose & RDPVerbose::graphics_pointer)) {
                    LOG(LOG_INFO, "Process pointer cached (Fast)");
                }
                this->process_cached_pointer_pdu(stream, drawable);
                break;

            case FastPath::UpdateType::POINTER:
                if (bool(this->verbose & RDPVerbose::graphics_pointer)) {
                    LOG(LOG_INFO, "Process pointer new (Fast)");
                }
                this->process_new_pointer_pdu(stream, drawable);
                break;

            default:
                LOG( LOG_ERR
                , "mod::rdp: received unexpected fast-path PUD, updateCode = %u"
                , upd.updateCode);
                throw Error(ERR_RDP_FASTPATH);
            }
        }

        // TODO Chech all data in the PDU is consumed
    }

    void connected_slow_path(time_t now, gdi::GraphicApi & drawable, InStream & stream)
    {
        // read tpktHeader (4 bytes = 3 0 len)
        // TPDU class 0    (3 bytes = LI F0 PDU_DT)

        X224::DT_TPDU_Recv x224(stream);

        this->total_main_amount_data_rcv_from_server += stream.in_remain();

        const int mcs_type = MCS::peekPerEncodedMCSType(x224.payload);

        if (mcs_type == MCS::MCSPDU_DisconnectProviderUltimatum){
            LOG(LOG_INFO, "mod::rdp::DisconnectProviderUltimatum received");
            x224.payload.rewind();
            MCS::DisconnectProviderUltimatum_Recv mcs(x224.payload, MCS::PER_ENCODING);
            const char * reason = MCS::get_reason(mcs.reason);
            LOG(LOG_ERR, "mod::rdp::DisconnectProviderUltimatum: reason=%s [%u]", reason, mcs.reason);

            this->end_session_reason.clear();
            this->end_session_message.clear();

            if ((!this->session_probe_virtual_channel_p
                || !this->session_probe_virtual_channel_p->is_disconnection_reconnection_required())
             && !this->remote_apps_not_enabled) {
                this->authentifier.disconnect_target();
            }
            this->report_message.report("CLOSE_SESSION_SUCCESSFUL", "OK.");

            if (!this->session_disconnection_logged) {
                double seconds = ::difftime(now, this->beginning);

                char duration[1024];
                snprintf(duration, sizeof(duration), "%d:%02d:%02d",
                    (int(seconds) / 3600), ((int(seconds) % 3600) / 60),
                    (int(seconds) % 60));

                auto info = key_qvalue_pairs({
                    {"type", "SESSION_DISCONNECTION"},
                    {"duration", duration},
                    });

                this->report_message.log5(info);

                if (bool(this->verbose & RDPVerbose::sesprobe)) {
                    LOG(LOG_INFO, "%s", info);
                }
                this->session_disconnection_logged = true;
            }
            throw Error(ERR_MCS_APPID_IS_MCS_DPUM);
        }


        MCS::SendDataIndication_Recv mcs(x224.payload, MCS::PER_ENCODING);
        SEC::Sec_Recv sec(mcs.payload, this->decrypt, this->negociation_result.encryptionLevel);
        if (mcs.channelId != GCC::MCS_GLOBAL_CHANNEL){
            if (bool(this->verbose & RDPVerbose::channels)) {
                LOG(LOG_INFO, "received channel data on mcs.chanid=%u", mcs.channelId);
            }

            int num_channel_src = this->mod_channel_list.get_index_by_id(mcs.channelId);
            if (num_channel_src == -1) {
                LOG(LOG_ERR, "mod::rdp::MOD_RDP_CONNECTED::Unknown Channel id=%d", mcs.channelId);
                throw Error(ERR_CHANNEL_UNKNOWN_CHANNEL);
            }

            const CHANNELS::ChannelDef & mod_channel = this->mod_channel_list[num_channel_src];
            if (bool(this->verbose & RDPVerbose::channels)) {
                mod_channel.log(num_channel_src);
            }

            uint32_t length = sec.payload.in_uint32_le();
            int flags = sec.payload.in_uint32_le();
            size_t chunk_size = sec.payload.in_remain();

            // If channel name is our virtual channel, then don't send data to front
                 if (mod_channel.name == this->auth_channel && this->enable_auth_channel) {
                this->process_auth_event(mod_channel, sec.payload, length, flags, chunk_size);
            }
            else if (mod_channel.name == this->checkout_channel) {
                this->process_checkout_event(mod_channel, sec.payload, length, flags, chunk_size);
            }
            else if (mod_channel.name == channel_names::sespro) {
                this->process_session_probe_event(mod_channel, sec.payload, length, flags, chunk_size);
            }
            // Clipboard is a Clipboard PDU
            else if (mod_channel.name == channel_names::cliprdr) {
                this->total_cliprdr_amount_data_rcv_from_server += length;
                this->process_cliprdr_event(mod_channel, sec.payload, length, flags, chunk_size);
            }
            else if (mod_channel.name == channel_names::rail) {
                this->total_rail_amount_data_rcv_from_server += length;
                this->process_rail_event(mod_channel, sec.payload, length, flags, chunk_size);
            }
            else if (mod_channel.name == channel_names::rdpdr) {
                this->total_rdpdr_amount_data_rcv_from_server += length;
                this->process_rdpdr_event(mod_channel, sec.payload, length, flags, chunk_size);
            }
            else if (mod_channel.name == channel_names::drdynvc) {
                this->total_drdynvc_amount_data_rcv_from_server += length;
                this->process_drdynvc_event(mod_channel, sec.payload, length, flags, chunk_size);
            }
            else {
                if (mod_channel.name == channel_names::rdpsnd && bool(this->verbose & RDPVerbose::rdpsnd)) {
                    InStream clone = sec.payload.clone();
                    rdpsnd::streamLogServer(clone, flags);
                }

                this->send_to_front_channel(
                    mod_channel.name, sec.payload.get_current(), length, chunk_size, flags
                );
            }


            sec.payload.in_skip_bytes(sec.payload.in_remain());

        }
        else {

            uint8_t const * next_packet = sec.payload.get_current();
            while (next_packet < sec.payload.get_data_end()) {
                sec.payload.rewind();
                sec.payload.in_skip_bytes(next_packet - sec.payload.get_data());

                uint8_t const * current_packet = next_packet;

                if  (peekFlowPDU(sec.payload)){
                    if (bool(this->verbose & RDPVerbose::connection)) {
                        LOG(LOG_WARNING, "FlowPDU TYPE");
                    }
                    ShareFlow_Recv sflow(sec.payload);
                    // ignoring
                    // if (sctrl.flow_pdu_type == FLOW_TEST_PDU) {
                    //     this->send_flow_response_pdu(sctrl.flow_id,
                    //                                  sctrl.flow_number);
                    // }
                    next_packet = sec.payload.get_current();
                }
                else {

                    ShareControl_Recv sctrl(sec.payload);
                    //sctrl.log();
                    next_packet += sctrl.totalLength;

                    if (bool(this->verbose & RDPVerbose::basic_trace)) {
                        LOG(LOG_WARNING, "LOOPING on PDUs: %u", unsigned(sctrl.totalLength));
                    }

                    switch (sctrl.pduType) {
                    case PDUTYPE_DATAPDU:
                        if (bool(this->verbose & RDPVerbose::basic_trace)) {
                            LOG(LOG_WARNING, "PDUTYPE_DATAPDU");
                        }
                        switch (this->connection_finalization_state){
                        case EARLY:
                        {
                            ShareData_Recv sdata(sctrl.payload, &this->mppc_dec);
                            // sdata.log();
                            LOG(LOG_ERR, "sdata.pdutype2=%u", sdata.pdutype2);

                            if (sdata.pdutype2 == PDUTYPE2_SET_ERROR_INFO_PDU)
                            {
                                if (bool(this->verbose & RDPVerbose::connection)){ LOG(LOG_INFO, "PDUTYPE2_SET_ERROR_INFO_PDU");}
                                uint32_t error_info = this->get_error_info_from_pdu(sdata.payload);
                                this->process_error_info(error_info);
                                if (error_info == ERRINFO_SERVER_DENIED_CONNECTION) {
                                    this->close_box_extra_message_ref += " ";
                                    this->close_box_extra_message_ref += TR(trkeys::err_server_denied_connection, this->lang);
                                }
                            }

                            LOG(LOG_ERR, "Rdp::finalization is early");
                            throw Error(ERR_SEC);
                        }
                        case WAITING_SYNCHRONIZE:
                            if (bool(this->verbose & RDPVerbose::basic_trace)){
                                LOG(LOG_WARNING, "WAITING_SYNCHRONIZE");
                            }

                            {
                                ShareData_Recv sdata(sctrl.payload, &this->mppc_dec);
                                // sdata.log();

                                if (sdata.pdutype2 == PDUTYPE2_MONITOR_LAYOUT_PDU) {

                                    MonitorLayoutPDU monitor_layout_pdu;

                                    monitor_layout_pdu.recv(sdata.payload);
                                    monitor_layout_pdu.log(
                                        "Rdp::receiving the server-to-client Monitor Layout PDU");

                                    if (this->monitor_count &&
                                        (monitor_layout_pdu.get_monitorCount() !=
                                         this->monitor_count)) {

                                        LOG(LOG_ERR, "Server do not support the display monitor layout of the client");
                                        throw Error(ERR_RDP_UNSUPPORTED_MONITOR_LAYOUT);
                                    }
                                }
                                else {
                                    LOG(LOG_INFO, "Resizing to %ux%ux%u", this->negociation_result.front_width, this->negociation_result.front_height, this->orders.bpp);


                                    if (this->transparent_recorder) {
                                        this->transparent_recorder->server_resize(this->negociation_result.front_width,
                                            this->negociation_result.front_height, this->orders.bpp);
                                    }


                                    if (FrontAPI::ResizeResult::fail == this->front.server_resize(this->negociation_result.front_width, this->negociation_result.front_height, this->orders.bpp)){
                                        LOG(LOG_ERR, "Resize not available on older clients,"
                                            " change client resolution to match server resolution");
                                        throw Error(ERR_RDP_RESIZE_NOT_AVAILABLE);
                                    }

                                    this->connection_finalization_state = WAITING_CTL_COOPERATE;
                                    sdata.payload.in_skip_bytes(sdata.payload.in_remain());
                                }
                            }
                            break;
                        case WAITING_CTL_COOPERATE:
                            if (bool(this->verbose & RDPVerbose::basic_trace)){
                                LOG(LOG_WARNING, "WAITING_CTL_COOPERATE");
                            }
                            this->connection_finalization_state = WAITING_GRANT_CONTROL_COOPERATE;
                            {
                                ShareData_Recv sdata(sctrl.payload, &this->mppc_dec);
                                // sdata.log();
                                sdata.payload.in_skip_bytes(sdata.payload.in_remain());
                            }
                            break;
                        case WAITING_GRANT_CONTROL_COOPERATE:
                            if (bool(this->verbose & RDPVerbose::basic_trace)){
                                LOG(LOG_WARNING, "WAITING_GRANT_CONTROL_COOPERATE");
                            }
                            this->connection_finalization_state = WAITING_FONT_MAP;
                            {
                                ShareData_Recv sdata(sctrl.payload, &this->mppc_dec);
                                // sdata.log();
                                sdata.payload.in_skip_bytes(sdata.payload.in_remain());
                            }
                            break;
                        case WAITING_FONT_MAP:
                            if (bool(this->verbose & RDPVerbose::basic_trace)){
                                LOG(LOG_WARNING, "PDUTYPE2_FONTMAP");
                            }
                            this->connection_finalization_state = UP_AND_RUNNING;

                            if (!this->deactivation_reactivation_in_progress) {
                                this->report_message.log5("type=\"SESSION_ESTABLISHED_SUCCESSFULLY\"");
                            }

                            // Synchronize sent to indicate server the state of sticky keys (x-locks)
                            // Must be sent at this point of the protocol (sent before, it xwould be ignored or replaced)
                            rdp_input_synchronize(0, 0, (this->key_flags & 0x07), 0);
                            {
                                ShareData_Recv sdata(sctrl.payload, &this->mppc_dec);
                                // sdata.log();
                                sdata.payload.in_skip_bytes(sdata.payload.in_remain());
                            }

                            this->deactivation_reactivation_in_progress = false;

                            if (!this->already_upped_and_running) {
                                this->do_enable_session_probe();
                                this->already_upped_and_running = true;
                            }

                            if (this->front.can_be_start_capture()) {
                                if (this->bogus_refresh_rect
                                 && this->allow_using_multiple_monitors
                                 && this->monitor_count > 1
                                ) {
                                    this->rdp_suppress_display_updates();
                                    this->rdp_allow_display_updates(0, 0, this->negociation_result.front_width, this->negociation_result.front_height);
                                }
                                this->rdp_input_invalidate(Rect(0, 0, this->negociation_result.front_width, this->negociation_result.front_height));
                            }
                            break;
                        case UP_AND_RUNNING:
                            if (this->enable_transparent_mode)
                            {
                                sec.payload.rewind();
                                sec.payload.in_skip_bytes(current_packet - sec.payload.get_data());

                                StaticOutStream<65535> copy_stream;
                                copy_stream.out_copy_bytes(current_packet, next_packet - current_packet);

                                //total_data_received += copy_stream.size();
                                //LOG(LOG_INFO, "total_data_received=%llu", total_data_received);

                                if (this->transparent_recorder) {
                                    this->transparent_recorder->send_data_indication_ex(
                                        mcs.channelId,
                                        copy_stream.get_data(),
                                        copy_stream.get_offset()
                                    );
                                }
                                this->front.send_data_indication_ex(
                                    mcs.channelId,
                                    copy_stream.get_data(),
                                    copy_stream.get_offset()
                                );

                                next_packet = sec.payload.get_data_end();

                                break;
                            }

                            {
                                ShareData_Recv sdata(sctrl.payload, &this->mppc_dec);
                                // sdata.log();

                                switch (sdata.pdutype2) {
                                case PDUTYPE2_UPDATE:
                                    {
                                        if (bool(this->verbose & RDPVerbose::basic_trace)){
                                            LOG(LOG_INFO, "PDUTYPE2_UPDATE");
                                        }
                                        // MS-RDPBCGR: 1.3.6
                                        // -----------------
                                        // The most fundamental output that a server can send to a connected client
                                        // is bitmap images of the remote session using the Update Bitmap PDU. This
                                        // allows the client to render the working space and enables a user to
                                        // interact with the session running on the server. The global palette
                                        // information for a session is sent to the client in the Update Palette PDU.

                                        SlowPath::GraphicsUpdate_Recv gur(sdata.payload);
                                        switch (gur.update_type) {
                                        case RDP_UPDATE_ORDERS:
                                            if (bool(this->verbose & RDPVerbose::graphics)){ LOG(LOG_INFO, "RDP_UPDATE_ORDERS"); }
                                            this->front.begin_update();
                                            this->orders.process_orders(sdata.payload, false,
                                                drawable, this->negociation_result.front_width, this->negociation_result.front_height);
                                            this->front.end_update();
                                            break;
                                        case RDP_UPDATE_BITMAP:
                                            if (bool(this->verbose & RDPVerbose::graphics)){ LOG(LOG_INFO, "RDP_UPDATE_BITMAP");}
                                            this->front.begin_update();
                                            this->process_bitmap_updates(sdata.payload, false, drawable);
                                            this->front.end_update();
                                            break;
                                        case RDP_UPDATE_PALETTE:
                                            if (bool(this->verbose & RDPVerbose::graphics)){ LOG(LOG_INFO, "RDP_UPDATE_PALETTE");}
                                            this->front.begin_update();
                                            this->process_palette(sdata.payload, false);
                                            this->front.end_update();
                                            break;
                                        case RDP_UPDATE_SYNCHRONIZE:
                                            if (bool(this->verbose & RDPVerbose::connection)){ LOG(LOG_INFO, "RDP_UPDATE_SYNCHRONIZE");}
                                            sdata.payload.in_skip_bytes(2);
                                            break;
                                        default:
                                            if (bool(this->verbose & RDPVerbose::connection)){ LOG(LOG_WARNING, "mod_rdp::MOD_RDP_CONNECTED:RDP_UPDATE_UNKNOWN");}
                                            break;
                                        }
                                    }
                                    break;
                                case PDUTYPE2_CONTROL:
                                    if (bool(this->verbose & RDPVerbose::connection)){ LOG(LOG_INFO, "PDUTYPE2_CONTROL");}
                                    // TODO CGR: Data should actually be consumed
                                        sdata.payload.in_skip_bytes(sdata.payload.in_remain());
                                    break;
                                case PDUTYPE2_SYNCHRONIZE:
                                    if (bool(this->verbose & RDPVerbose::connection)){ LOG(LOG_INFO, "PDUTYPE2_SYNCHRONIZE");}
                                    // TODO CGR: Data should actually be consumed
                                        sdata.payload.in_skip_bytes(sdata.payload.in_remain());
                                    break;
                                case PDUTYPE2_POINTER:
                                    if (bool(this->verbose & RDPVerbose::graphics_pointer)){ LOG(LOG_INFO, "PDUTYPE2_POINTER");}
                                    this->process_pointer_pdu(sdata.payload, drawable);
                                    // TODO CGR: Data should actually be consumed
                                        sdata.payload.in_skip_bytes(sdata.payload.in_remain());
                                    break;
                                case PDUTYPE2_PLAY_SOUND:
                                    if (bool(this->verbose & RDPVerbose::connection)){ LOG(LOG_INFO, "PDUTYPE2_PLAY_SOUND");}
                                    // TODO CGR: Data should actually be consumed
                                        sdata.payload.in_skip_bytes(sdata.payload.in_remain());
                                    break;
                                case PDUTYPE2_SAVE_SESSION_INFO:
                                    if (bool(this->verbose & RDPVerbose::connection)){ LOG(LOG_INFO, "PDUTYPE2_SAVE_SESSION_INFO");}
                                    // TODO CGR: Data should actually be consumed
                                    this->process_save_session_info(sdata.payload);
                                    break;
                                case PDUTYPE2_SET_ERROR_INFO_PDU:
                                    {
                                        if (bool(this->verbose & RDPVerbose::connection)){ LOG(LOG_INFO, "PDUTYPE2_SET_ERROR_INFO_PDU");}
                                        uint32_t error_info = this->get_error_info_from_pdu(sdata.payload);
                                        this->process_error_info(error_info);
                                    }
                                    break;
                                case PDUTYPE2_SHUTDOWN_DENIED:
                                    //if (bool(this->verbose & RDPVerbose::connection)){ LOG(LOG_INFO, "PDUTYPE2_SHUTDOWN_DENIED");}
                                    LOG(LOG_INFO, "PDUTYPE2_SHUTDOWN_DENIED Received");
                                    break;

                                case PDUTYPE2_SET_KEYBOARD_INDICATORS:
                                    {
                                        if (bool(this->verbose & RDPVerbose::connection)){ LOG(LOG_INFO, "PDUTYPE2_SET_KEYBOARD_INDICATORS");}

                                        sdata.payload.in_skip_bytes(2); // UnitId(2)

                                        uint16_t LedFlags = sdata.payload.in_uint16_le();

                                        this->front.set_keyboard_indicators(LedFlags);

                                        assert(sdata.payload.get_current() == sdata.payload.get_data_end());
                                    }
                                    break;

                                default:
                                    LOG(LOG_WARNING, "PDUTYPE2 unsupported tag=%u", sdata.pdutype2);
                                    // TODO CGR: Data should actually be consumed
                                    sdata.payload.in_skip_bytes(sdata.payload.in_remain());
                                    break;
                                }
                            }
                            break;
                        }
                        break;
                    case PDUTYPE_DEMANDACTIVEPDU:
                        {
                            if (bool(this->verbose & RDPVerbose::connection)){
                                 LOG(LOG_INFO, "PDUTYPE_DEMANDACTIVEPDU");
                            }

                            this->orders.reset();

// 2.2.1.13.1.1 Demand Active PDU Data (TS_DEMAND_ACTIVE_PDU)
// ==========================================================

//    shareControlHeader (6 bytes): Share Control Header (section 2.2.8.1.1.1.1 ) containing information
//  about the packet. The type subfield of the pduType field of the Share Control Header MUST be set to
// PDUTYPE_DEMANDACTIVEPDU (1).

//    shareId (4 bytes): A 32-bit, unsigned integer. The share identifier for the packet (see [T128]
// section 8.4.2 for more information regarding share IDs).

                            this->share_id = sctrl.payload.in_uint32_le();

//    lengthSourceDescriptor (2 bytes): A 16-bit, unsigned integer. The size in bytes of the sourceDescriptor
// field.
                            uint16_t lengthSourceDescriptor = sctrl.payload.in_uint16_le();

//    lengthCombinedCapabilities (2 bytes): A 16-bit, unsigned integer. The combined size in bytes of the
// numberCapabilities, pad2Octets, and capabilitySets fields.

                            uint16_t lengthCombinedCapabilities = sctrl.payload.in_uint16_le();

//    sourceDescriptor (variable): A variable-length array of bytes containing a source descriptor (see
// [T128] section 8.4.1 for more information regarding source descriptors).

                            // TODO before skipping we should check we do not go outside current stream
                            sctrl.payload.in_skip_bytes(lengthSourceDescriptor);

// numberCapabilities (2 bytes): A 16-bit, unsigned integer. The number of capability sets included in the
// Demand Active PDU.

// pad2Octets (2 bytes): A 16-bit, unsigned integer. Padding. Values in this field MUST be ignored.

// capabilitySets (variable): An array of Capability Set (section 2.2.1.13.1.1.1) structures. The number
//  of capability sets is specified by the numberCapabilities field.

                            this->process_server_caps(sctrl.payload, lengthCombinedCapabilities);


// sessionId (4 bytes): A 32-bit, unsigned integer. The session identifier. This field is ignored by the client.

                            uint32_t sessionId = sctrl.payload.in_uint32_le();

                            (void)sessionId;
                            this->send_confirm_active();
                            this->send_synchronise();
                            this->send_control(RDP_CTL_COOPERATE);
                            this->send_control(RDP_CTL_REQUEST_CONTROL);

                            /* Including RDP 5.0 capabilities */
                            if (this->negociation_result.use_rdp5){
                                LOG(LOG_INFO, "use rdp5");
                                if (this->enable_persistent_disk_bitmap_cache &&
                                    this->persist_bitmap_cache_on_disk) {
                                    if (!this->deactivation_reactivation_in_progress) {
                                        this->send_persistent_key_list();
                                    }
                                }
                                this->send_fonts(3);
                            }
                            else{
                                LOG(LOG_INFO, "not using rdp5");
                                this->send_fonts(1);
                                this->send_fonts(2);
                            }

                            this->send_input(0, RDP_INPUT_SYNCHRONIZE, 0,
                                (this->experimental_fix_input_event_sync ? (this->key_flags & 0x07) : 0), 0);

/*
                            LOG(LOG_INFO, "Resizing to %ux%ux%u", this->front_width, this->front_height, this->orders.bpp);
                            if (this->transparent_recorder) {
                                this->transparent_recorder->server_resize(this->front_width,
                                    this->front_height, this->orders.bpp);
                            }
                            if (-1 == this->front.server_resize(this->front_width, this->front_height, this->orders.bpp)){
                                LOG(LOG_ERR, "Resize not available on older clients,"
                                    " change client resolution to match server resolution");
                                throw Error(ERR_RDP_RESIZE_NOT_AVAILABLE);
                            }
*/
                            this->connection_finalization_state = WAITING_SYNCHRONIZE;
                        }
                        break;
                    case PDUTYPE_DEACTIVATEALLPDU:
                        if (bool(this->verbose & RDPVerbose::connection)){ LOG(LOG_INFO, "PDUTYPE_DEACTIVATEALLPDU"); }
                        LOG(LOG_INFO, "Deactivate All PDU");
                        this->deactivation_reactivation_in_progress = true;
                        // TODO CGR: Data should actually be consumed
                            // TODO CGR: Check we are indeed expecting Synchronize... dubious
                            this->connection_finalization_state = WAITING_SYNCHRONIZE;
                        break;
                    case PDUTYPE_SERVER_REDIR_PKT:
                        {
                            if (bool(this->verbose & RDPVerbose::connection)){
                                LOG(LOG_INFO, "PDUTYPE_SERVER_REDIR_PKT");
                            }
                            sctrl.payload.in_skip_bytes(2);
                            ServerRedirectionPDU server_redirect;
                            server_redirect.receive(sctrl.payload);
                            sctrl.payload.in_skip_bytes(1);
                            server_redirect.export_to_redirection_info(this->redir_info);
                            this->server_redirection_packet_received = true;
                            if (bool(this->verbose & RDPVerbose::connection)){
                                server_redirect.log(LOG_INFO, "Got Packet");
                                this->redir_info.log(LOG_INFO, "RInfo Ini");
                            }
                            if (!server_redirect.Noredirect()) {
                                LOG(LOG_ERR, "Server Redirection thrown");
                                throw Error(ERR_RDP_SERVER_REDIR);
                            }
                        }
                        break;
                    default:
                        LOG(LOG_INFO, "unknown PDU %u", sctrl.pduType);
                        break;
                    }
                // TODO check sctrl.payload is completely consumed

                }
            }
        }
    }

    TpduBuffer buf;

    void draw_event(time_t now, gdi::GraphicApi & drawable_) override
    {
        //LOG(LOG_INFO, "mod_rdp::draw_event()");

        if (this->remote_programs_session_manager) {
            this->remote_programs_session_manager->set_drawable(&drawable_);
        }

        this->buf.load_data(this->trans);
        while (this->buf.next_pdu()) {
            InStream x224_data(this->buf.current_pdu_buffer());

            try{
                gdi::GraphicApi & drawable =
                    ( this->remote_programs_session_manager
                    ? (*this->remote_programs_session_manager)
                    : ( this->graphics_update_disabled
                        ? gdi::null_gd()
                        : drawable_
                    ));
                if (this->buf.current_pdu_is_fast_path()) {
                    this->connected_fast_path(drawable, this->buf.current_pdu_buffer());
                }
                else {
                    this->connected_slow_path(now, drawable, x224_data);
                }
            }
            catch(Error const & e){
                LOG(LOG_INFO, "mod_rdp::draw_event() state switch raised exception");

                if (e.id == ERR_RDP_SERVER_REDIR) {
                    this->front.must_be_stop_capture();
                    throw;
                }

                if (this->session_probe_virtual_channel_p &&
                    this->session_probe_virtual_channel_p->is_disconnection_reconnection_required()) {
                    throw Error(ERR_SESSION_PROBE_DISCONNECTION_RECONNECTION);
                }
                else {
                    this->front.must_be_stop_capture();
                }

                if (this->remote_apps_not_enabled) {
                    throw Error(ERR_RAIL_NOT_ENABLED);
                }

                if (e.id != ERR_MCS_APPID_IS_MCS_DPUM)
                {
                    char const* reason =
                        ((UP_AND_RUNNING == this->connection_finalization_state) ?
                        "SESSION_EXCEPTION" : "SESSION_EXCEPTION_NO_RECORD");

                    this->report_message.report(reason, e.errmsg());

                    this->end_session_reason.clear();
                    this->end_session_message.clear();
                }

                if ((e.id == ERR_TRANSPORT_TLS_CERTIFICATE_CHANGED) ||
                    (e.id == ERR_TRANSPORT_TLS_CERTIFICATE_MISSED) ||
                    (e.id == ERR_TRANSPORT_TLS_CERTIFICATE_CORRUPTED) ||
                    (e.id == ERR_TRANSPORT_TLS_CERTIFICATE_INACCESSIBLE) ||
                    (e.id == ERR_NLA_AUTHENTICATION_FAILED)) {
                    throw;
                }

                StaticOutStream<256> stream;
                X224::DR_TPDU_Send x224(stream, X224::REASON_NOT_SPECIFIED);
                try {
                    this->trans.send(stream.get_data(), stream.get_offset());
                    LOG(LOG_INFO, "Connection to server closed");
                }
                catch(Error const & e){
                    LOG(LOG_INFO, "Connection to server Already closed: error=%u", e.id);
                };

                this->session_reactor.set_next_event(BACK_EVENT_NEXT);

                if (this->enable_session_probe) {
                    const bool disable_input_event     = false;
                    const bool disable_graphics_update = false;
                    this->disable_input_event_and_graphics_update(
                        disable_input_event, disable_graphics_update);
                }

                if ((e.id == ERR_RDP_UNSUPPORTED_MONITOR_LAYOUT) ||
                    (e.id == ERR_RAIL_CLIENT_EXECUTE) ||
                    (e.id == ERR_RAIL_STARTING_PROGRAM) ||
                    (e.id == ERR_RAIL_UNAUTHORIZED_PROGRAM) ||

                    (e.id == ERR_SESSION_PROBE_ASBL_FSVC_UNAVAILABLE) ||
                    (e.id == ERR_SESSION_PROBE_ASBL_MAYBE_SOMETHING_BLOCKS) ||
                    (e.id == ERR_SESSION_PROBE_ASBL_UNKNOWN_REASON) ||
                    (e.id == ERR_SESSION_PROBE_CBBL_FSVC_UNAVAILABLE) ||
                    (e.id == ERR_SESSION_PROBE_CBBL_CBVC_UNAVAILABLE) ||
                    (e.id == ERR_SESSION_PROBE_CBBL_DRIVE_NOT_READY_YET) ||
                    (e.id == ERR_SESSION_PROBE_CBBL_MAYBE_SOMETHING_BLOCKS) ||
                    (e.id == ERR_SESSION_PROBE_CBBL_LAUNCH_CYCLE_INTERRUPTED) ||
                    (e.id == ERR_SESSION_PROBE_CBBL_UNKNOWN_REASON_REFER_TO_SYSLOG) ||
                    (e.id == ERR_SESSION_PROBE_RP_LAUNCH_REFER_TO_SYSLOG) ||

                    (e.id == ERR_SESSION_PROBE_LAUNCH)) {
                    throw;
                }

                if (UP_AND_RUNNING != this->connection_finalization_state &&
                    !this->already_upped_and_running) {
                    const char * statedescr = TR(trkeys::err_mod_rdp_connected, this->lang);
                    this->close_box_extra_message_ref += " ";
                    this->close_box_extra_message_ref += statedescr;
                    this->close_box_extra_message_ref += " (CONNECTED)";
                    LOG(LOG_ERR, "Creation of new mod 'RDP' failed at CONNECTED state. %s",
                        statedescr);
                    throw Error(ERR_SESSION_UNKNOWN_BACKEND);
                }
            }
        }
        //LOG(LOG_INFO, "mod_rdp::draw_event() done");
    }   // draw_event

    // 1.3.1.3 Deactivation-Reactivation Sequence
    // ==========================================

    // After the connection sequence has run to completion, the server may determine
    // that the client needs to be connected to a waiting, disconnected session. To
    // accomplish this task the server signals the client with a Deactivate All PDU.
    // A Deactivate All PDU implies that the connection will be dropped or that a
    // capability renegotiation will occur. If a capability renegotiation needs to
    // be performed then the server will re-execute the connection sequence,
    // starting with the Demand Active PDU (the Capability Negotiation and
    // Connection Finalization phases as described in section 1.3.1.1) but excluding
    // the Persistent Key List PDU.


    // 2.2.1.13.1.1 Demand Active PDU Data (TS_DEMAND_ACTIVE_PDU)
    // ==========================================================
    // The TS_DEMAND_ACTIVE_PDU structure is a standard T.128 Demand Active PDU (see [T128] section 8.4.1).

    // shareControlHeader (6 bytes): Share Control Header (section 2.2.8.1.1.1.1) containing information about the packet. The type subfield of the pduType field of the Share Control Header MUST be set to PDUTYPE_DEMANDACTIVEPDU (1).

    // shareId (4 bytes): A 32-bit, unsigned integer. The share identifier for the packet (see [T128] section 8.4.2 for more information regarding share IDs).

    // lengthSourceDescriptor (2 bytes): A 16-bit, unsigned integer. The size in bytes of the sourceDescriptor field.

    // lengthCombinedCapabilities (2 bytes): A 16-bit, unsigned integer. The combined size in bytes of the numberCapabilities, pad2Octets, and capabilitySets fields.

    // sourceDescriptor (variable): A variable-length array of bytes containing a source descriptor (see [T128] section 8.4.1 for more information regarding source descriptors).

    // numberCapabilities (2 bytes): A 16-bit, unsigned integer. The number of capability sets include " in the Demand Active PDU.

    // pad2Octets (2 bytes): A 16-bit, unsigned integer. Padding. Values in this field MUST be ignored.

    // capabilitySets (variable): An array of Capability Set (section 2.2.1.13.1.1.1) structures. The number of capability sets is specified by the numberCapabilities field.

    // sessionId (4 bytes): A 32-bit, unsigned integer. The session identifier. This field is ignored by the client.

    void send_confirm_active() {
        if (bool(this->verbose & RDPVerbose::capabilities)){
            LOG(LOG_INFO, "mod_rdp::send_confirm_active");
        }
        this->send_data_request_ex(
            GCC::MCS_GLOBAL_CHANNEL,
            [this](StreamSize<65536>, OutStream & stream) {
                RDP::ConfirmActivePDU_Send confirm_active_pdu(stream);

                confirm_active_pdu.emit_begin(this->share_id);

                GeneralCaps general_caps;
                general_caps.extraflags  =
                    this->negociation_result.use_rdp5
                    ? NO_BITMAP_COMPRESSION_HDR | AUTORECONNECT_SUPPORTED | LONG_CREDENTIALS_SUPPORTED
                    : 0
                    ;
                // Slow/Fast-path
                general_caps.extraflags |=
                    this->enable_fastpath_server_update
                    ? FASTPATH_OUTPUT_SUPPORTED
                    : 0
                    ;
                if (this->enable_transparent_mode) {
                    general_caps = this->client_general_caps;
                }
                if (bool(this->verbose & RDPVerbose::capabilities)) {
                    general_caps.log("Sending to server");
                }
                confirm_active_pdu.emit_capability_set(general_caps);

                BitmapCaps bitmap_caps;
                // TODO Client SHOULD set this field to the color depth requested in the Client Core Data
                bitmap_caps.preferredBitsPerPixel = this->orders.bpp;
                //bitmap_caps.preferredBitsPerPixel = this->front_bpp;
                bitmap_caps.desktopWidth          = this->negociation_result.front_width;
                bitmap_caps.desktopHeight         = this->negociation_result.front_height;
                bitmap_caps.bitmapCompressionFlag = 0x0001; // This field MUST be set to TRUE (0x0001).
                //bitmap_caps.drawingFlags = DRAW_ALLOW_DYNAMIC_COLOR_FIDELITY | DRAW_ALLOW_COLOR_SUBSAMPLING | DRAW_ALLOW_SKIP_ALPHA;
                bitmap_caps.drawingFlags = DRAW_ALLOW_SKIP_ALPHA;
                if (this->enable_transparent_mode) {
                    bitmap_caps = this->client_bitmap_caps;
                }
                if (bool(this->verbose & RDPVerbose::capabilities)) {
                    bitmap_caps.log("Sending to server");
                }
                confirm_active_pdu.emit_capability_set(bitmap_caps);

                OrderCaps order_caps;
                order_caps.numberFonts                                   = 0;
                order_caps.orderFlags                                    = /*0x2a*/
                                                                            NEGOTIATEORDERSUPPORT   /* 0x02 */
                                                                        | ZEROBOUNDSDELTASSUPPORT /* 0x08 */
                                                                        | COLORINDEXSUPPORT       /* 0x20 */
                                                                        | ORDERFLAGS_EXTRA_FLAGS  /* 0x80 */
                                                                        ;
                order_caps.orderSupport[TS_NEG_DSTBLT_INDEX]             = 1;
                order_caps.orderSupport[TS_NEG_MULTIDSTBLT_INDEX]        = (this->enable_multidstblt     ? 1 : 0);
                order_caps.orderSupport[TS_NEG_MULTIOPAQUERECT_INDEX]    = (this->enable_multiopaquerect ? 1 : 0);
                order_caps.orderSupport[TS_NEG_MULTIPATBLT_INDEX]        = (this->enable_multipatblt     ? 1 : 0);
                order_caps.orderSupport[TS_NEG_MULTISCRBLT_INDEX]        = (this->enable_multiscrblt     ? 1 : 0);
                order_caps.orderSupport[TS_NEG_PATBLT_INDEX]             = 1;
                order_caps.orderSupport[TS_NEG_SCRBLT_INDEX]             = 1;
                order_caps.orderSupport[TS_NEG_MEMBLT_INDEX]             = 1;
                order_caps.orderSupport[TS_NEG_MEM3BLT_INDEX]            = (this->enable_mem3blt         ? 1 : 0);
                order_caps.orderSupport[TS_NEG_LINETO_INDEX]             = 1;
                order_caps.orderSupport[TS_NEG_MULTI_DRAWNINEGRID_INDEX] = 0;
                order_caps.orderSupport[UnusedIndex3]                    = 1;
                order_caps.orderSupport[UnusedIndex5]                    = 1;
                order_caps.orderSupport[TS_NEG_POLYGON_SC_INDEX]         = (this->enable_polygonsc       ? 1 : 0);
                order_caps.orderSupport[TS_NEG_POLYGON_CB_INDEX]         = (this->enable_polygoncb       ? 1 : 0);
                order_caps.orderSupport[TS_NEG_POLYLINE_INDEX]           = (this->enable_polyline        ? 1 : 0);
                //order_caps.orderSupport[TS_NEG_FAST_GLYPH_INDEX]         = 1;
                order_caps.orderSupport[TS_NEG_ELLIPSE_SC_INDEX]         = (this->enable_ellipsesc       ? 1 : 0);
                order_caps.orderSupport[TS_NEG_ELLIPSE_CB_INDEX]         = (this->enable_ellipsecb       ? 1 : 0);
                order_caps.orderSupport[TS_NEG_INDEX_INDEX]              = 1;
                order_caps.orderSupport[TS_NEG_DRAWNINEGRID_INDEX] = (this->enable_ninegrid_bitmap ? 1 : 0);
                order_caps.textFlags                                     = 0x06a1;
                order_caps.orderSupportExFlags                           = ORDERFLAGS_EX_ALTSEC_FRAME_MARKER_SUPPORT;
                order_caps.textANSICodePage                              = 0x4e4; // Windows-1252 codepage is passed (latin-1)

                // Apparently, these primary drawing orders are supported
                // by both rdesktop and xfreerdp :
                // TS_NEG_DSTBLT_INDEX
                // TS_NEG_PATBLT_INDEX
                // TS_NEG_SCRBLT_INDEX
                // TS_NEG_MEMBLT_INDEX
                // TS_NEG_LINETO_INDEX
                // others orders may not be supported.

                // intersect with client order capabilities
                // which may not be supported by clients.

                enum OrdersIndexes idxs[] = {
                      TS_NEG_DSTBLT_INDEX
                    , TS_NEG_PATBLT_INDEX
                    , TS_NEG_SCRBLT_INDEX
                    , TS_NEG_MEMBLT_INDEX
                    , TS_NEG_MEM3BLT_INDEX
                    , TS_NEG_DRAWNINEGRID_INDEX
                    , TS_NEG_LINETO_INDEX
//                    , TS_NEG_MULTI_DRAWNINEGRID_INDEX
//                    , TS_NEG_SAVEBITMAP_INDEX
                    , TS_NEG_MULTIDSTBLT_INDEX
                    , TS_NEG_MULTIPATBLT_INDEX
                    , TS_NEG_MULTISCRBLT_INDEX
                    , TS_NEG_MULTIOPAQUERECT_INDEX
//                    , TS_NEG_FAST_INDEX_INDEX
                    , TS_NEG_POLYGON_SC_INDEX
                    , TS_NEG_POLYGON_CB_INDEX
                    , TS_NEG_POLYLINE_INDEX
//                    , TS_NEG_FAST_GLYPH_INDEX
                    , TS_NEG_ELLIPSE_SC_INDEX
                    , TS_NEG_ELLIPSE_CB_INDEX
                    , TS_NEG_INDEX_INDEX
                };

                for (auto idx : idxs){
                    order_caps.orderSupport[idx] &= this->client_order_caps.orderSupport[idx];
                }

                if (bool(this->verbose & RDPVerbose::capabilities) && !order_caps.orderSupport[TS_NEG_MEMBLT_INDEX]) {
                    LOG(LOG_INFO, "MemBlt Primary Drawing Order is disabled.");
                }

                order_caps.orderSupportExFlags &= this->client_order_caps.orderSupportExFlags;

                // LOG(LOG_INFO, ">>>>>>>>ORDER CAPABILITIES : ELLIPSE : %d",
                //     order_caps.orderSupport[TS_NEG_ELLIPSE_SC_INDEX]);
                if (this->enable_transparent_mode) {
                    order_caps = this->client_order_caps;
                }
                if (bool(this->verbose & RDPVerbose::capabilities)) {
                    order_caps.log("Sending to server");
                }
                confirm_active_pdu.emit_capability_set(order_caps);

                BmpCacheCaps bmpcache_caps;
                bmpcache_caps.cache0Entries         = 0x258;
                bmpcache_caps.cache0MaximumCellSize = nbbytes(this->orders.bpp) * 0x100;
                bmpcache_caps.cache1Entries         = 0x12c;
                bmpcache_caps.cache1MaximumCellSize = nbbytes(this->orders.bpp) * 0x400;
                bmpcache_caps.cache2Entries         = 0x106;
                bmpcache_caps.cache2MaximumCellSize = nbbytes(this->orders.bpp) * 0x1000;

                BmpCache2Caps bmpcache2_caps;
                bmpcache2_caps.cacheFlags           = PERSISTENT_KEYS_EXPECTED_FLAG | (this->enable_cache_waiting_list ? ALLOW_CACHE_WAITING_LIST_FLAG : 0);
                bmpcache2_caps.numCellCaches        = 3;
                bmpcache2_caps.bitmapCache0CellInfo = this->BmpCacheRev2_Cache_NumEntries()[0];
                bmpcache2_caps.bitmapCache1CellInfo = this->BmpCacheRev2_Cache_NumEntries()[1];
                bmpcache2_caps.bitmapCache2CellInfo = (this->BmpCacheRev2_Cache_NumEntries()[2] | 0x80000000);

                bool use_bitmapcache_rev2 = false;

                if (this->enable_transparent_mode) {
                    use_bitmapcache_rev2 = this->client_use_bmp_cache_2;
                    if (use_bitmapcache_rev2) {
                        bmpcache2_caps = this->client_bmp_cache_2_caps;
                    }
                    else {
                        bmpcache_caps = this->client_bmp_cache_caps;
                    }
                }
                else {
                    use_bitmapcache_rev2 = this->enable_persistent_disk_bitmap_cache;
                }

                if (use_bitmapcache_rev2) {
                    if (bool(this->verbose & RDPVerbose::capabilities)) {
                        bmpcache2_caps.log("Sending to server");
                    }
                    confirm_active_pdu.emit_capability_set(bmpcache2_caps);

                    if (!this->enable_transparent_mode && !this->deactivation_reactivation_in_progress) {
                        this->orders.create_cache_bitmap(
                            this->BmpCacheRev2_Cache_NumEntries()[0], nbbytes(this->orders.bpp) * 16 * 16, false,
                            this->BmpCacheRev2_Cache_NumEntries()[1], nbbytes(this->orders.bpp) * 32 * 32, false,
                            this->BmpCacheRev2_Cache_NumEntries()[2], nbbytes(this->orders.bpp) * 64 * 64, this->enable_persistent_disk_bitmap_cache,
                            this->enable_cache_waiting_list,
                            this->cache_verbose);
                    }
                }
                else {
                    if (bool(this->verbose & RDPVerbose::capabilities)) {
                        bmpcache_caps.log("Sending to server");
                    }
                    confirm_active_pdu.emit_capability_set(bmpcache_caps);

                    if (!this->enable_transparent_mode && !this->deactivation_reactivation_in_progress) {
                        this->orders.create_cache_bitmap(
                            0x258, nbbytes(this->orders.bpp) * 0x100,   false,
                            0x12c, nbbytes(this->orders.bpp) * 0x400,   false,
                            0x106, nbbytes(this->orders.bpp) * 0x1000,  false,
                            false,
                            this->cache_verbose);
                    }
                }

                ColorCacheCaps colorcache_caps;
                if (bool(this->verbose & RDPVerbose::capabilities)) {
                    colorcache_caps.log("Sending to server");
                }
                confirm_active_pdu.emit_capability_set(colorcache_caps);

                ActivationCaps activation_caps;
                if (bool(this->verbose & RDPVerbose::capabilities)) {
                    activation_caps.log("Sending to server");
                }
                confirm_active_pdu.emit_capability_set(activation_caps);

                ControlCaps control_caps;
                if (bool(this->verbose & RDPVerbose::capabilities)) {
                    control_caps.log("Sending to server");
                }
                confirm_active_pdu.emit_capability_set(control_caps);

                PointerCaps pointer_caps;
                pointer_caps.len                       = 10;
                if (this->enable_new_pointer == false) {
                    pointer_caps.pointerCacheSize      = 0;
                    pointer_caps.colorPointerCacheSize = 20;
                    pointer_caps.len                   = 8;
                    assert(pointer_caps.colorPointerCacheSize <= sizeof(this->cursors) / sizeof(Pointer));
                }
                if (bool(this->verbose & RDPVerbose::capabilities)) {
                    pointer_caps.log("Sending to server");
                }
                confirm_active_pdu.emit_capability_set(pointer_caps);

                ShareCaps share_caps;
                if (bool(this->verbose & RDPVerbose::capabilities)) {
                    share_caps.log("Sending to server");
                }
                confirm_active_pdu.emit_capability_set(share_caps);

                InputCaps input_caps;
                if (bool(this->verbose & RDPVerbose::capabilities)) {
                    input_caps.log("Sending to server");
                }
                confirm_active_pdu.emit_capability_set(input_caps);

                SoundCaps sound_caps;
                if (bool(this->verbose & RDPVerbose::capabilities)) {
                    sound_caps.log("Sending to server");
                }
                confirm_active_pdu.emit_capability_set(sound_caps);

                FontCaps font_caps;
                if (bool(this->verbose & RDPVerbose::capabilities)) {
                    font_caps.log("Sending to server");
                }
                confirm_active_pdu.emit_capability_set(font_caps);

                GlyphCacheCaps glyphcache_caps;
                if (this->enable_glyph_cache) {
                    glyphcache_caps = this->client_glyph_cache_caps;

                    glyphcache_caps.FragCache         = 0;  // Not yet supported
                    if (glyphcache_caps.GlyphSupportLevel != GlyphCacheCaps::GLYPH_SUPPORT_NONE) {
                        glyphcache_caps.GlyphSupportLevel = GlyphCacheCaps::GLYPH_SUPPORT_PARTIAL;
                    }
                }
                if (bool(this->verbose & RDPVerbose::capabilities)) {
                    glyphcache_caps.log("Sending to server");
                }
                confirm_active_pdu.emit_capability_set(glyphcache_caps);

                if (this->remote_program) {
                    RailCaps rail_caps = this->client_rail_caps;
                    rail_caps.RailSupportLevel &= (TS_RAIL_LEVEL_SUPPORTED | TS_RAIL_LEVEL_DOCKED_LANGBAR_SUPPORTED | TS_RAIL_LEVEL_HANDSHAKE_EX_SUPPORTED);
                    if (bool(this->verbose & RDPVerbose::capabilities)) {
                        rail_caps.log("Sending to server");
                    }
                    confirm_active_pdu.emit_capability_set(rail_caps);

                    if (bool(this->verbose & RDPVerbose::capabilities)) {
                        this->client_window_list_caps.log("Sending to server");
                    }
                    confirm_active_pdu.emit_capability_set(this->client_window_list_caps);
                }

                if (this->large_pointer_support &&
                    this->client_large_pointer_caps.largePointerSupportFlags) {
                    if (bool(this->verbose & RDPVerbose::capabilities)) {
                        this->client_large_pointer_caps.log("Sending to server");
                    }
                    confirm_active_pdu.emit_capability_set(this->client_large_pointer_caps);

                    if (this->client_multi_fragment_update_caps.MaxRequestSize) {
                        MultiFragmentUpdateCaps multi_fragment_update_caps;

                        multi_fragment_update_caps = this->client_multi_fragment_update_caps;

                        if (multi_fragment_update_caps.MaxRequestSize > this->multifragment_update_data.get_capacity()) {
                            multi_fragment_update_caps.MaxRequestSize = this->multifragment_update_data.get_capacity();
                        }
                        if (bool(this->verbose & RDPVerbose::capabilities)) {
                            multi_fragment_update_caps.log("Sending to server");
                        }
                        confirm_active_pdu.emit_capability_set(multi_fragment_update_caps);
                    }
                }

                if (this->enable_ninegrid_bitmap) {
                    DrawNineGridCacheCaps ninegrid_caps(DRAW_NINEGRID_SUPPORTED, 0xffff, 256);
                    confirm_active_pdu.emit_capability_set(ninegrid_caps);
                    if (bool(this->verbose & RDPVerbose::capabilities)) {
                        ninegrid_caps.log("Sending to server");
                    }
                }

                confirm_active_pdu.emit_end();
            },
            [this](StreamSize<256>, OutStream & sctrl_header, std::size_t packet_size) {
                // shareControlHeader (6 bytes): Share Control Header (section 2.2.8.1.1.1.1)
                // containing information about the packet. The type subfield of the pduType
                // field of the Share Control Header MUST be set to PDUTYPE_DEMANDACTIVEPDU (1).
                ShareControl_Send(sctrl_header, PDUTYPE_CONFIRMACTIVEPDU,
                    this->negociation_result.userid + GCC::MCS_USERCHANNEL_BASE, packet_size);
            }
        );

        if (bool(this->verbose & RDPVerbose::capabilities)){
            LOG(LOG_INFO, "mod_rdp::send_confirm_active done");
            LOG(LOG_INFO, "Waiting for answer to confirm active");
        }
    }   // send_confirm_active


// 3.2.5.9.2 Processing Slow-Path Pointer Update PDU
// =================================================

// The structure and fields of the Slow-Path Pointer Update PDU are specified in section 2.2.9.1.1.4,
// and the techniques specified in section 3.2.5.9.2 demonstrate how to process the contents of the PDU.
// The messageType field contains an identifier that describes the type of Pointer Update data (see
// section 2.2.9.1.1.4 for a list of possible values) present in the pointerAttributeData field:

// Pointer Position Update (section 2.2.9.1.1.4.2)
// System Pointer Update (section 2.2.9.1.1.4.3)
// Color Pointer Update (section 2.2.9.1.1.4.4)
// New Pointer Update (section 2.2.9.1.1.4.5)
// Cached Pointer Update (section 2.2.9.1.1.4.6)

// If a slow-path update structure is received which does not match one of the known types, the client
// SHOULD ignore the data in the update.

// Once this PDU has been processed, the client MUST carry out any operations necessary to update the
// local pointer position (in the case of the Position Update) or change the shape (in the case of the
// System, Color, New, and Cached Pointer Updates). In the case of the Color and New Pointer Updates
// the new pointer image MUST also be stored in the Pointer Image Cache (section 3.2.1.11), in the slot
// specified by the cacheIndex field. This necessary step ensures that the client is able to correctly
// process future Cached Pointer Updates.


    void process_pointer_pdu(InStream & stream, gdi::GraphicApi & drawable)
    {
        if (bool(this->verbose & RDPVerbose::graphics_pointer)){
            LOG(LOG_INFO, "mod_rdp::process_pointer_pdu");
        }

        int message_type = stream.in_uint16_le();
        stream.in_skip_bytes(2); /* pad */
        switch (message_type) {
        // Cached Pointer Update (section 2.2.9.1.1.4.6)
        case RDP_POINTER_CACHED:
            if (bool(this->verbose & RDPVerbose::graphics_pointer)) {
                LOG(LOG_INFO, "Process pointer cached");
            }
            this->process_cached_pointer_pdu(stream, drawable);
            if (bool(this->verbose & RDPVerbose::graphics_pointer)) {
                LOG(LOG_INFO, "Process pointer cached done");
            }
            break;
        // Color Pointer Update (section 2.2.9.1.1.4.4)
        case RDP_POINTER_COLOR:
            if (bool(this->verbose & RDPVerbose::graphics_pointer)) {
                LOG(LOG_INFO, "Process pointer color");
            }
            this->process_color_pointer_pdu(stream, drawable);
            if (bool(this->verbose & RDPVerbose::graphics_pointer)){
                LOG(LOG_INFO, "Process pointer color done");
            }
            break;
        // New Pointer Update (section 2.2.9.1.1.4.5)
        case RDP_POINTER_NEW:
            if (bool(this->verbose & RDPVerbose::graphics_pointer)) {
                LOG(LOG_INFO, "Process pointer new");
            }
            if (enable_new_pointer) {
                this->process_new_pointer_pdu(stream, drawable); // Pointer with arbitrary color depth
            }
            if (bool(this->verbose & RDPVerbose::graphics_pointer)) {
                LOG(LOG_INFO, "Process pointer new done");
            }
            break;
        // System Pointer Update (section 2.2.9.1.1.4.3)
        case RDP_POINTER_SYSTEM:
        {
            if (bool(this->verbose & RDPVerbose::graphics_pointer)) {
                LOG(LOG_INFO, "Process pointer system");
            }
            // TODO: actually show mouse cursor or get back to default
            int system_pointer_type = stream.in_uint32_le();
            this->process_system_pointer_pdu(system_pointer_type, drawable);
            if (bool(this->verbose & RDPVerbose::graphics_pointer)) {
                LOG(LOG_INFO, "Process pointer system done");
            }
        }
        break;
        // Pointer Position Update (section 2.2.9.1.1.4.2)

        // [ referenced from 3.2.5.9.2 Processing Slow-Path Pointer Update PDU]
        // 2.2.9.1.1.4.2 Pointer Position Update (TS_POINTERPOSATTRIBUTE)
        // ==============================================================

        // The TS_POINTERPOSATTRIBUTE structure is used to indicate that
        // the client pointer MUST be moved to the specified position
        // relative to the top-left corner of the server's desktop ([T128]
        // section 8.14.4).

        // position (4 bytes): Point (section 2.2.9.1.1.4.1) structure
        // containing the new x-coordinates and y-coordinates of the pointer.
        case RDP_POINTER_MOVE:
            {
                if (bool(this->verbose & RDPVerbose::graphics_pointer)) {
                    LOG(LOG_INFO, "Process pointer position");
                }

                const unsigned expected = 4; /* xPos(2) + yPos(2) */
                if (!stream.in_check_rem(expected)){
                    LOG(LOG_ERR, "Truncated Pointer Position Update, need=%u remains=%zu",
                        expected, stream.in_remain());
                    //throw Error(ERR_RDP_DATA_TRUNCATED);
                    break;
                }

                uint16_t xPos = stream.in_uint16_le();
                uint16_t yPos = stream.in_uint16_le();
                this->front.update_pointer_position(xPos, yPos);
            }
            break;
        default:
            break;
        }
        if (bool(this->verbose & RDPVerbose::graphics_pointer)){
            LOG(LOG_INFO, "mod_rdp::process_pointer_pdu done");
        }
    }

    void process_palette(InStream & stream, bool fast_path) {
        if (bool(this->verbose & RDPVerbose::graphics)) {
            LOG(LOG_INFO, "mod_rdp::process_palette");
        }

        RDP::UpdatePaletteData_Recv(stream, fast_path, this->orders.global_palette);
        this->front.set_palette(this->orders.global_palette);

        if (bool(this->verbose & RDPVerbose::graphics)) {
            LOG(LOG_INFO, "mod_rdp::process_palette done");
        }
    }

    // 2.2.5.1.1 Set Error Info PDU Data (TS_SET_ERROR_INFO_PDU)
    // =========================================================
    // The TS_SET_ERROR_INFO_PDU structure contains the contents of the Set Error
    // Info PDU, which is a Share Data Header (section 2.2.8.1.1.1.2) with an error
    // value field.

    // shareDataHeader (18 bytes): Share Data Header containing information about
    // the packet. The type subfield of the pduType field of the Share Control
    // Header (section 2.2.8.1.1.1.1) MUST be set to PDUTYPE_DATAPDU (7). The
    // pduType2 field of the Share Data Header MUST be set to
    // PDUTYPE2_SET_ERROR_INFO_PDU (47), and the pduSource field MUST be set to 0.

    // errorInfo (4 bytes): A 32-bit, unsigned integer. Error code.

    // Protocol-independent codes:
    // +---------------------------------------------+-----------------------------+
    // | 0x00000001 ERRINFO_RPC_INITIATED_DISCONNECT | The disconnection was       |
    // |                                             | initiated by an             |
    // |                                             | administrative tool on the  |
    // |                                             | server in another session.  |
    // +---------------------------------------------+-----------------------------+
    // | 0x00000002 ERRINFO_RPC_INITIATED_LOGOFF     | The disconnection was due   |
    // |                                             | to a forced logoff initiated|
    // |                                             | by an administrative tool   |
    // |                                             | on the server in another    |
    // |                                             | session.                    |
    // +---------------------------------------------+-----------------------------+
    // | 0x00000003 ERRINFO_IDLE_TIMEOUT             | The idle session limit timer|
    // |                                             | on the server has elapsed.  |
    // +---------------------------------------------+-----------------------------+
    // | 0x00000004 ERRINFO_LOGON_TIMEOUT            | The active session limit    |
    // |                                             | timer on the server has     |
    // |                                             | elapsed.                    |
    // +---------------------------------------------+-----------------------------+
    // | 0x00000005                                  | Another user connected to   |
    // | ERRINFO_DISCONNECTED_BY_OTHERCONNECTION     | the server, forcing the     |
    // |                                             | disconnection of the current|
    // |                                             | connection.                 |
    // +---------------------------------------------+-----------------------------+
    // | 0x00000006 ERRINFO_OUT_OF_MEMORY            | The server ran out of       |
    // |                                             | available memory resources. |
    // +---------------------------------------------+-----------------------------+
    // | 0x00000007 ERRINFO_SERVER_DENIED_CONNECTION | The server denied the       |
    // |                                             | connection.                 |
    // +---------------------------------------------+-----+-----------------------+
    // | 0x00000009                                  | The user cannot connect to  |
    // | ERRINFO_SERVER_INSUFFICIENT_PRIVILEGES      | the server due to           |
    // |                                             | insufficient access         |
    // |                                             | privileges.                 |
    // +---------------------------------------------+-----------------------------+
    // | 0x0000000A                                  | The server does not accept  |
    // | ERRINFO_SERVER_FRESH_CREDENTIALS_REQUIRED   | saved user credentials and  |
    // |                                             | requires that the user enter|
    // |                                             | their credentials for each  |
    // |                                             | connection.                 |
    // +-----------------------------------------+---+-----------------------------+
    // | 0x0000000B                              | The disconnection was initiated |
    // | ERRINFO_RPC_INITIATED_DISCONNECT_BYUSER | by an administrative tool on    |
    // |                                         | the server running in the user's|
    // |                                         | session.                        |
    // +-----------------------------------------+---------------------------------+
    // | 0x0000000C ERRINFO_LOGOFF_BY_USER       | The disconnection was initiated |
    // |                                         | by the user logging off his or  |
    // |                                         | her session on the server.      |
    // +-----------------------------------------+---------------------------------+

    // Protocol-independent licensing codes:
    // +-------------------------------------------+-------------------------------+
    // | 0x00000100 ERRINFO_LICENSE_INTERNAL       | An internal error has occurred|
    // |                                           | in the Terminal Services      |
    // |                                           | licensing component.          |
    // +-------------------------------------------+-------------------------------+
    // | 0x00000101                                | A Remote Desktop License      |
    // | ERRINFO_LICENSE_NO_LICENSE_SERVER         | Server ([MS-RDPELE] section   |
    // |                                           | 1.1) could not be found to    |
    // |                                           | provide a license.            |
    // +-------------------------------------------+-------------------------------+
    // | 0x00000102 ERRINFO_LICENSE_NO_LICENSE     | There are no Client Access    |
    // |                                           | Licenses ([MS-RDPELE] section |
    // |                                           | 1.1) available for the target |
    // |                                           | remote computer.              |
    // +-------------------------------------------+-------------------------------+
    // | 0x00000103 ERRINFO_LICENSE_BAD_CLIENT_MSG | The remote computer received  |
    // |                                           | an invalid licensing message  |
    // |                                           | from the client.              |
    // +-------------------------------------------+-------------------------------+
    // | 0x00000104                                | The Client Access License     |
    // | ERRINFO_LICENSE_HWID_DOESNT_MATCH_LICENSE | ([MS-RDPELE] section 1.1)     |
    // |                                           | stored by the client has been |
    // |                                           |  modified.                    |
    // +-------------------------------------------+-------------------------------+
    // | 0x00000105                                | The Client Access License     |
    // | ERRINFO_LICENSE_BAD_CLIENT_LICENSE        | ([MS-RDPELE] section 1.1)     |
    // |                                           | stored by the client is in an |
    // |                                           | invalid format.               |
    // +-------------------------------------------+-------------------------------+
    // | 0x00000106                                | Network problems have caused  |
    // | ERRINFO_LICENSE_CANT_FINISH_PROTOCOL      | the licensing protocol        |
    // |                                           | ([MS-RDPELE] section 1.3.3)   |
    // |                                           | to be terminated.             |
    // +-------------------------------------------+-------------------------------+
    // | 0x00000107                                | The client prematurely ended  |
    // | ERRINFO_LICENSE_CLIENT_ENDED_PROTOCOL     | the licensing protocol        |
    // |                                           | ([MS-RDPELE] section 1.3.3).  |
    // +---------------------------------------+---+-------------------------------+
    // | 0x00000108                            | A licensing message ([MS-RDPELE]  |
    // | ERRINFO_LICENSE_BAD_CLIENT_ENCRYPTION | sections 2.2 and 5.1) was         |
    // |                                       | incorrectly encrypted.            |
    // +---------------------------------------+-----------------------------------+
    // | 0x00000109                            | The Client Access License         |
    // | ERRINFO_LICENSE_CANT_UPGRADE_LICENSE  | ([MS-RDPELE] section 1.1) stored  |
    // |                                       | by the client could not be        |
    // |                                       | upgraded or renewed.              |
    // +---------------------------------------+-----------------------------------+
    // | 0x0000010A                            | The remote computer is not        |
    // | ERRINFO_LICENSE_NO_REMOTE_CONNECTIONS | licensed to accept remote         |
    // |                                       |  connections.                     |
    // +---------------------------------------+-----------------------------------+

    // Protocol-independent codes generated by Connection Broker:
    // +----------------------------------------------+----------------------------+
    // | Value                                        | Meaning                    |
    // +----------------------------------------------+----------------------------+
    // | 0x0000400                                    | The target endpoint could  |
    // | ERRINFO_CB_DESTINATION_NOT_FOUND             | not be found.              |
    // +----------------------------------------------+----------------------------+
    // | 0x0000402                                    | The target endpoint to     |
    // | ERRINFO_CB_LOADING_DESTINATION               | which the client is being  |
    // |                                              | redirected is              |
    // |                                              | disconnecting from the     |
    // |                                              | Connection Broker.         |
    // +----------------------------------------------+----------------------------+
    // | 0x0000404                                    | An error occurred while    |
    // | ERRINFO_CB_REDIRECTING_TO_DESTINATION        | the connection was being   |
    // |                                              | redirected to the target   |
    // |                                              | endpoint.                  |
    // +----------------------------------------------+----------------------------+
    // | 0x0000405                                    | An error occurred while    |
    // | ERRINFO_CB_SESSION_ONLINE_VM_WAKE            | the target endpoint (a     |
    // |                                              | virtual machine) was being |
    // |                                              | awakened.                  |
    // +----------------------------------------------+----------------------------+
    // | 0x0000406                                    | An error occurred while    |
    // | ERRINFO_CB_SESSION_ONLINE_VM_BOOT            | the target endpoint (a     |
    // |                                              | virtual machine) was being |
    // |                                              | started.                   |
    // +----------------------------------------------+----------------------------+
    // | 0x0000407                                    | The IP address of the      |
    // | ERRINFO_CB_SESSION_ONLINE_VM_NO_DNS          | target endpoint (a virtual |
    // |                                              | machine) cannot be         |
    // |                                              | determined.                |
    // +----------------------------------------------+----------------------------+
    // | 0x0000408                                    | There are no available     |
    // | ERRINFO_CB_DESTINATION_POOL_NOT_FREE         | endpoints in the pool      |
    // |                                              | managed by the Connection  |
    // |                                              | Broker.                    |
    // +----------------------------------------------+----------------------------+
    // | 0x0000409                                    | Processing of the          |
    // | ERRINFO_CB_CONNECTION_CANCELLED              | connection has been        |
    // |                                              | cancelled.                 |
    // +----------------------------------------------+----------------------------+
    // | 0x0000410                                    | The settings contained in  |
    // | ERRINFO_CB_CONNECTION_ERROR_INVALID_SETTINGS | the routingToken field of  |
    // |                                              | the X.224 Connection       |
    // |                                              | Request PDU (section       |
    // |                                              | 2.2.1.1) cannot be         |
    // |                                              | validated.                 |
    // +----------------------------------------------+----------------------------+
    // | 0x0000411                                    | A time-out occurred while  |
    // | ERRINFO_CB_SESSION_ONLINE_VM_BOOT_TIMEOUT    | the target endpoint (a     |
    // |                                              | virtual machine) was being |
    // |                                              | started.                   |
    // +----------------------------------------------+----------------------------+
    // | 0x0000412                                    | A session monitoring error |
    // | ERRINFO_CB_SESSION_ONLINE_VM_SESSMON_FAILED  | occurred while the target  |
    // |                                              | endpoint (a virtual        |
    // |                                              | machine) was being         |
    // |                                              | started.                   |
    // +----------------------------------------------+----------------------------+

    // RDP specific codes:
    // +------------------------------------+--------------------------------------+
    // | 0x000010C9 ERRINFO_UNKNOWNPDUTYPE2 | Unknown pduType2 field in a received |
    // |                                    | Share Data Header (section           |
    // |                                    | 2.2.8.1.1.1.2).                      |
    // +------------------------------------+--------------------------------------+
    // | 0x000010CA ERRINFO_UNKNOWNPDUTYPE  | Unknown pduType field in a received  |
    // |                                    | Share Control Header (section        |
    // |                                    | 2.2.8.1.1.1.1).                      |
    // +------------------------------------+--------------------------------------+
    // | 0x000010CB ERRINFO_DATAPDUSEQUENCE | An out-of-sequence Slow-Path Data PDU|
    // |                                    | (section 2.2.8.1.1.1.1) has been     |
    // |                                    | received.                            |
    // +------------------------------------+--------------------------------------+
    // | 0x000010CD                         | An out-of-sequence Slow-Path Non-Data|
    // | ERRINFO_CONTROLPDUSEQUENCE         | PDU (section 2.2.8.1.1.1.1) has been |
    // |                                    | received.                            |
    // +------------------------------------+--------------------------------------+
    // | 0x000010CE                         | A Control PDU (sections 2.2.1.15 and |
    // | ERRINFO_INVALIDCONTROLPDUACTION    | 2.2.1.16) has been received with an  |
    // |                                    | invalid action field.                |
    // +------------------------------------+--------------------------------------+
    // | 0x000010CF                         | (a) A Slow-Path Input Event (section |
    // | ERRINFO_INVALIDINPUTPDUTYPE        | 2.2.8.1.1.3.1.1) has been received   |
    // |                                    | with an invalid messageType field.   |
    // |                                    | (b) A Fast-Path Input Event (section |
    // |                                    | 2.2.8.1.2.2) has been received with  |
    // |                                    | an invalid eventCode field.          |
    // +------------------------------------+--------------------------------------+
    // | 0x000010D0                         | (a) A Slow-Path Mouse Event (section |
    // | ERRINFO_INVALIDINPUTPDUMOUSE       | 2.2.8.1.1.3.1.1.3) or Extended Mouse |
    // |                                    | Event (section 2.2.8.1.1.3.1.1.4)    |
    // |                                    | has been received with an invalid    |
    // |                                    | pointerFlags field.                  |
    // |                                    | (b) A Fast-Path Mouse Event (section |
    // |                                    | 2.2.8.1.2.2.3) or Fast-Path Extended |
    // |                                    | Mouse Event (section 2.2.8.1.2.2.4)  |
    // |                                    | has been received with an invalid    |
    // |                                    | pointerFlags field.                  |
    // +------------------------------------+--------------------------------------+
    // | 0x000010D1                         | An invalid Refresh Rect PDU (section |
    // | ERRINFO_INVALIDREFRESHRECTPDU      | 2.2.11.2) has been received.         |
    // +------------------------------------+--------------------------------------+
    // | 0x000010D2                         | The server failed to construct the   |
    // | ERRINFO_CREATEUSERDATAFAILED       | GCC Conference Create Response user  |
    // |                                    | data (section 2.2.1.4).              |
    // +------------------------------------+--------------------------------------+
    // | 0x000010D3 ERRINFO_CONNECTFAILED   | Processing during the Channel        |
    // |                                    | Connection phase of the RDP          |
    // |                                    | Connection Sequence (see section     |
    // |                                    | 1.3.1.1 for an overview of the RDP   |
    // |                                    | Connection Sequence phases) has      |
    // |                                    | failed.                              |
    // +------------------------------------+--------------------------------------+
    // | 0x000010D4                         | A Confirm Active PDU (section        |
    // | ERRINFO_CONFIRMACTIVEWRONGSHAREID  | 2.2.1.13.2) was received from the    |
    // |                                    | client with an invalid shareId field.|
    // +------------------------------------+-+------------------------------------+
    // | 0x000010D5                           | A Confirm Active PDU (section      |
    // | ERRINFO_CONFIRMACTIVEWRONGORIGINATOR | 2.2.1.13.2) was received from the  |
    // |                                      | client with an invalid originatorId|
    // |                                      | field.                             |
    // +--------------------------------------+------------------------------------+
    // | 0x000010DA                           | There is not enough data to process|
    // | ERRINFO_PERSISTENTKEYPDUBADLENGTH    | a Persistent Key List PDU (section |
    // |                                      | 2.2.1.17).                         |
    // +--------------------------------------+------------------------------------+
    // | 0x000010DB                           | A Persistent Key List PDU (section |
    // | ERRINFO_PERSISTENTKEYPDUILLEGALFIRST | 2.2.1.17) marked as                |
    // |                                      | PERSIST_PDU_FIRST (0x01) was       |
    // |                                      | received after the reception of a  |
    // |                                      | prior Persistent Key List PDU also |
    // |                                      | marked as PERSIST_PDU_FIRST.       |
    // +--------------------------------------+---+--------------------------------+
    // | 0x000010DC                               | A Persistent Key List PDU      |
    // | ERRINFO_PERSISTENTKEYPDUTOOMANYTOTALKEYS | (section 2.2.1.17) was received|
    // |                                          | which specified a total number |
    // |                                          | of bitmap cache entries larger |
    // |                                          | than 262144.                   |
    // +------------------------------------------+--------------------------------+
    // | 0x000010DD                               | A Persistent Key List PDU      |
    // | ERRINFO_PERSISTENTKEYPDUTOOMANYCACHEKEYS | (section 2.2.1.17) was received|
    // |                                          | which specified an invalid     |
    // |                                          | total number of keys for a     |
    // |                                          | bitmap cache (the number of    |
    // |                                          | entries that can be stored     |
    // |                                          | within each bitmap cache is    |
    // |                                          | specified in the Revision 1 or |
    // |                                          | 2 Bitmap Cache Capability Set  |
    // |                                          | (section 2.2.7.1.4) that is    |
    // |                                          | sent from client to server).   |
    // +------------------------------------------+--------------------------------+
    // | 0x000010DE ERRINFO_INPUTPDUBADLENGTH     | There is not enough data to    |
    // |                                          | process Input Event PDU Data   |
    // |                                          | (section 2.2.8.1.1.3.          |
    // |                                          | 2.2.8.1.2).                    |
    // +------------------------------------------+--------------------------------+
    // | 0x000010DF                               | There is not enough data to    |
    // | ERRINFO_BITMAPCACHEERRORPDUBADLENGTH     | process the shareDataHeader,   |
    // |                                          | NumInfoBlocks, Pad1, and Pad2  |
    // |                                          | fields of the Bitmap Cache     |
    // |                                          | Error PDU Data ([MS-RDPEGDI]   |
    // |                                          | section 2.2.2.3.1.1).          |
    // +------------------------------------------+--------------------------------+
    // | 0x000010E0  ERRINFO_SECURITYDATATOOSHORT | (a) The dataSignature field of |
    // |                                          | the Fast-Path Input Event PDU  |
    // |                                          | (section 2.2.8.1.2) does not   |
    // |                                          | contain enough data.           |
    // |                                          | (b) The fipsInformation and    |
    // |                                          | dataSignature fields of the    |
    // |                                          | Fast-Path Input Event PDU      |
    // |                                          | (section 2.2.8.1.2) do not     |
    // |                                          | contain enough data.           |
    // +------------------------------------------+--------------------------------+
    // | 0x000010E1 ERRINFO_VCHANNELDATATOOSHORT  | (a) There is not enough data   |
    // |                                          | in the Client Network Data     |
    // |                                          | (section 2.2.1.3.4) to read the|
    // |                                          | virtual channel configuration  |
    // |                                          | data.                          |
    // |                                          | (b) There is not enough data   |
    // |                                          | to read a complete Channel     |
    // |                                          | PDU Header (section 2.2.6.1.1).|
    // +------------------------------------------+--------------------------------+
    // | 0x000010E2 ERRINFO_SHAREDATATOOSHORT     | (a) There is not enough data   |
    // |                                          | to process Control PDU Data    |
    // |                                          | (section 2.2.1.15.1).          |
    // |                                          | (b) There is not enough data   |
    // |                                          | to read a complete Share       |
    // |                                          | Control Header (section        |
    // |                                          | 2.2.8.1.1.1.1).                |
    // |                                          | (c) There is not enough data   |
    // |                                          | to read a complete Share Data  |
    // |                                          | Header (section 2.2.8.1.1.1.2) |
    // |                                          | of a Slow-Path Data PDU        |
    // |                                          | (section 2.2.8.1.1.1.1).       |
    // |                                          | (d) There is not enough data   |
    // |                                          | to process Font List PDU Data  |
    // |                                          | (section 2.2.1.18.1).          |
    // +------------------------------------------+--------------------------------+
    // | 0x000010E3 ERRINFO_BADSUPRESSOUTPUTPDU   | (a) There is not enough data   |
    // |                                          | to process Suppress Output PDU |
    // |                                          | Data (section 2.2.11.3.1).     |
    // |                                          | (b) The allowDisplayUpdates    |
    // |                                          | field of the Suppress Output   |
    // |                                          | PDU Data (section 2.2.11.3.1)  |
    // |                                          | is invalid.                    |
    // +------------------------------------------+--------------------------------+
    // | 0x000010E5                               | (a) There is not enough data   |
    // | ERRINFO_CONFIRMACTIVEPDUTOOSHORT         | to read the shareControlHeader,|
    // |                                          | shareId, originatorId,         |
    // |                                          | lengthSourceDescriptor, and    |
    // |                                          | lengthCombinedCapabilities     |
    // |                                          | fields of the Confirm Active   |
    // |                                          | PDU Data (section              |
    // |                                          | 2.2.1.13.2.1).                 |
    // |                                          | (b) There is not enough data   |
    // |                                          | to read the sourceDescriptor,  |
    // |                                          | numberCapabilities, pad2Octets,|
    // |                                          | and capabilitySets fields of   |
    // |                                          | the Confirm Active PDU Data    |
    // |                                          | (section 2.2.1.13.2.1).        |
    // +------------------------------------------+--------------------------------+
    // | 0x000010E7 ERRINFO_CAPABILITYSETTOOSMALL | There is not enough data to    |
    // |                                          | read the capabilitySetType and |
    // |                                          | the lengthCapability fields in |
    // |                                          | a received Capability Set      |
    // |                                          | (section 2.2.1.13.1.1.1).      |
    // +------------------------------------------+--------------------------------+
    // | 0x000010E8 ERRINFO_CAPABILITYSETTOOLARGE | A Capability Set (section      |
    // |                                          | 2.2.1.13.1.1.1) has been       |
    // |                                          | received with a                |
    // |                                          | lengthCapability field that    |
    // |                                          | contains a value greater than  |
    // |                                          | the total length of the data   |
    // |                                          | received.                      |
    // +------------------------------------------+--------------------------------+
    // | 0x000010E9 ERRINFO_NOCURSORCACHE         | (a) Both the                   |
    // |                                          | colorPointerCacheSize and      |
    // |                                          | pointerCacheSize fields in the |
    // |                                          | Pointer Capability Set         |
    // |                                          | (section 2.2.7.1.5) are set to |
    // |                                          | zero.                          |
    // |                                          | (b) The pointerCacheSize field |
    // |                                          | in the Pointer Capability Set  |
    // |                                          | (section 2.2.7.1.5) is not     |
    // |                                          | present, and the               |
    // |                                          | colorPointerCacheSize field is |
    // |                                          | set to zero.                   |
    // +------------------------------------------+--------------------------------+
    // | 0x000010EA ERRINFO_BADCAPABILITIES       | The capabilities received from |
    // |                                          | the client in the Confirm      |
    // |                                          | Active PDU (section 2.2.1.13.2)|
    // |                                          | were not accepted by the       |
    // |                                          | server.                        |
    // +------------------------------------------+--------------------------------+
    // | 0x000010EC                               | An error occurred while using  |
    // | ERRINFO_VIRTUALCHANNELDECOMPRESSIONERR   | the bulk compressor (section   |
    // |                                          | 3.1.8 and [MS- RDPEGDI] section|
    // |                                          | 3.1.8) to decompress a Virtual |
    // |                                          | Channel PDU (section 2.2.6.1). |
    // +------------------------------------------+--------------------------------+
    // | 0x000010ED                               | An invalid bulk compression    |
    // | ERRINFO_INVALIDVCCOMPRESSIONTYPE         | package was specified in the   |
    // |                                          | flags field of the Channel PDU |
    // |                                          | Header (section 2.2.6.1.1).    |
    // +------------------------------------------+--------------------------------+
    // | 0x000010EF ERRINFO_INVALIDCHANNELID      | An invalid MCS channel ID was  |
    // |                                          | specified in the mcsPdu field  |
    // |                                          | of the Virtual Channel PDU     |
    // |                                          | (section 2.2.6.1).             |
    // +------------------------------------------+--------------------------------+
    // | 0x000010F0 ERRINFO_VCHANNELSTOOMANY      | The client requested more than |
    // |                                          | the maximum allowed 31 static  |
    // |                                          | virtual channels in the Client |
    // |                                          | Network Data (section          |
    // |                                          | 2.2.1.3.4).                    |
    // +------------------------------------------+--------------------------------+
    // | 0x000010F3 ERRINFO_REMOTEAPPSNOTENABLED  | The INFO_RAIL flag (0x00008000)|
    // |                                          | MUST be set in the flags field |
    // |                                          | of the Info Packet (section    |
    // |                                          | 2.2.1.11.1.1) as the session   |
    // |                                          | on the remote server can only  |
    // |                                          | host remote applications.      |
    // +------------------------------------------+--------------------------------+
    // | 0x000010F4 ERRINFO_CACHECAPNOTSET        | The client sent a Persistent   |
    // |                                          | Key List PDU (section 2.2.1.17)|
    // |                                          | without including the          |
    // |                                          | prerequisite Revision 2 Bitmap |
    // |                                          | Cache Capability Set (section  |
    // |                                          | 2.2.7.1.4.2) in the Confirm    |
    // |                                          | Active PDU (section            |
    // |                                          | 2.2.1.13.2).                   |
    // +------------------------------------------+--------------------------------+
    // | 0x000010F5                               | The NumInfoBlocks field in the |
    // |ERRINFO_BITMAPCACHEERRORPDUBADLENGTH2     | Bitmap Cache Error PDU Data is |
    // |                                          | inconsistent with the amount   |
    // |                                          | of data in the Info field      |
    // |                                          | ([MS-RDPEGDI] section          |
    // |                                          | 2.2.2.3.1.1).                  |
    // +------------------------------------------+--------------------------------+
    // | 0x000010F6                               | There is not enough data to    |
    // | ERRINFO_OFFSCRCACHEERRORPDUBADLENGTH     | process an Offscreen Bitmap    |
    // |                                          | Cache Error PDU ([MS-RDPEGDI]  |
    // |                                          | section 2.2.2.3.2).            |
    // +------------------------------------------+--------------------------------+
    // | 0x000010F7                               | There is not enough data to    |
    // | ERRINFO_DNGCACHEERRORPDUBADLENGTH        | process a DrawNineGrid Cache   |
    // |                                          | Error PDU ([MS-RDPEGDI]        |
    // |                                          | section 2.2.2.3.3).            |
    // +------------------------------------------+--------------------------------+
    // | 0x000010F8 ERRINFO_GDIPLUSPDUBADLENGTH   | There is not enough data to    |
    // |                                          | process a GDI+ Error PDU       |
    // |                                          | ([MS-RDPEGDI] section          |
    // |                                          | 2.2.2.3.4).                    |
    // +------------------------------------------+--------------------------------+
    // | 0x00001111 ERRINFO_SECURITYDATATOOSHORT2 | There is not enough data to    |
    // |                                          | read a Basic Security Header   |
    // |                                          | (section 2.2.8.1.1.2.1).       |
    // +------------------------------------------+--------------------------------+
    // | 0x00001112 ERRINFO_SECURITYDATATOOSHORT3 | There is not enough data to    |
    // |                                          | read a Non- FIPS Security      |
    // |                                          | Header (section 2.2.8.1.1.2.2) |
    // |                                          | or FIPS Security Header        |
    // |                                          | (section 2.2.8.1.1.2.3).       |
    // +------------------------------------------+--------------------------------+
    // | 0x00001113 ERRINFO_SECURITYDATATOOSHORT4 | There is not enough data to    |
    // |                                          | read the basicSecurityHeader   |
    // |                                          | and length fields of the       |
    // |                                          | Security Exchange PDU Data     |
    // |                                          | (section 2.2.1.10.1).          |
    // +------------------------------------------+--------------------------------+
    // | 0x00001114 ERRINFO_SECURITYDATATOOSHORT5 | There is not enough data to    |
    // |                                          | read the CodePage, flags,      |
    // |                                          | cbDomain, cbUserName,          |
    // |                                          | cbPassword, cbAlternateShell,  |
    // |                                          | cbWorkingDir, Domain, UserName,|
    // |                                          | Password, AlternateShell, and  |
    // |                                          | WorkingDir fields in the Info  |
    // |                                          | Packet (section 2.2.1.11.1.1). |
    // +------------------------------------------+--------------------------------+
    // | 0x00001115 ERRINFO_SECURITYDATATOOSHORT6 | There is not enough data to    |
    // |                                          | read the CodePage, flags,      |
    // |                                          | cbDomain, cbUserName,          |
    // |                                          | cbPassword, cbAlternateShell,  |
    // |                                          | and cbWorkingDir fields in the |
    // |                                          | Info Packet (section           |
    // |                                          | 2.2.1.11.1.1).                 |
    // +------------------------------------------+--------------------------------+
    // | 0x00001116 ERRINFO_SECURITYDATATOOSHORT7 | There is not enough data to    |
    // |                                          | read the clientAddressFamily   |
    // |                                          | and cbClientAddress fields in  |
    // |                                          | (section 2.2.1.11.1.1.1).      |
    // +------------------------------------------+--------------------------------+
    // | 0x00001117 ERRINFO_SECURITYDATATOOSHORT8 | There is not enough data to    |
    // |                                          | read the clientAddress field in|
    // |                                          | the Extended Info Packet       |
    // |                                          | (section 2.2.1.11.1.1.1).      |
    // +------------------------------------------+--------------------------------+
    // | 0x00001118 ERRINFO_SECURITYDATATOOSHORT9 | There is not enough data to    |
    // |                                          | read the cbClientDir field in  |
    // |                                          | the Extended Info Packet       |
    // |                                          | (section 2.2.1.11.1.1.1).      |
    // +------------------------------------------+--------------------------------+
    // | 0x00001119 ERRINFO_SECURITYDATATOOSHORT10| There is not enough data to    |
    // |                                          | read the clientDir field in the|
    // |                                          | Extended Info Packet (section  |
    // |                                          | 2.2.1.11.1.1.1).               |
    // +------------------------------------------+--------------------------------+
    // | 0x0000111A ERRINFO_SECURITYDATATOOSHORT11| There is not enough data to    |
    // |                                          | read the clientTimeZone field  |
    // |                                          | in the Extended Info Packet    |
    // |                                          | (section 2.2.1.11.1.1.1).      |
    // +------------------------------------------+--------------------------------+
    // | 0x0000111B ERRINFO_SECURITYDATATOOSHORT12| There is not enough data to    |
    // |                                          | read the clientSessionId field |
    // |                                          | in the Extended Info Packet    |
    // |                                          | (section 2.2.1.11.1.1.1).      |
    // +------------------------------------------+--------------------------------+
    // | 0x0000111C ERRINFO_SECURITYDATATOOSHORT13| There is not enough data to    |
    // |                                          | read the performanceFlags      |
    // |                                          | field in the Extended Info     |
    // |                                          | Packet (section                |
    // |                                          | 2.2.1.11.1.1.1).               |
    // +------------------------------------------+--------------------------------+
    // | 0x0000111D ERRINFO_SECURITYDATATOOSHORT14| There is not enough data to    |
    // |                                          | read the cbAutoReconnectLen    |
    // |                                          | field in the Extended Info     |
    // |                                          | Packet (section                |
    // |                                          | 2.2.1.11.1.1.1).               |
    // +------------------------------------------+--------------------------------+
    // | 0x0000111E ERRINFO_SECURITYDATATOOSHORT15| There is not enough data to    |
    // |                                          | read the autoReconnectCookie   |
    // |                                          | field in the Extended Info     |
    // |                                          | Packet (section                |
    // |                                          | 2.2.1.11.1.1.1).               |
    // +------------------------------------------+--------------------------------+
    // | 0x0000111F ERRINFO_SECURITYDATATOOSHORT16| The cbAutoReconnectLen field   |
    // |                                          | in the Extended Info Packet    |
    // |                                          | (section 2.2.1.11.1.1.1)       |
    // |                                          | contains a value which is      |
    // |                                          | larger than the maximum        |
    // |                                          | allowed length of 128 bytes.   |
    // +------------------------------------------+--------------------------------+
    // | 0x00001120 ERRINFO_SECURITYDATATOOSHORT17| There is not enough data to    |
    // |                                          | read the clientAddressFamily   |
    // |                                          | and cbClientAddress fields in  |
    // |                                          | the Extended Info Packet       |
    // |                                          | (section 2.2.1.11.1.1.1).      |
    // +------------------------------------------+--------------------------------+
    // | 0x00001121 ERRINFO_SECURITYDATATOOSHORT18| There is not enough data to    |
    // |                                          | read the clientAddress field in|
    // |                                          | the Extended Info Packet       |
    // |                                          | (section 2.2.1.11.1.1.1).      |
    // +------------------------------------------+--------------------------------+
    // | 0x00001122 ERRINFO_SECURITYDATATOOSHORT19| There is not enough data to    |
    // |                                          | read the cbClientDir field in  |
    // |                                          | the Extended Info Packet       |
    // |                                          | (section 2.2.1.11.1.1.1).      |
    // +------------------------------------------+--------------------------------+
    // | 0x00001123 ERRINFO_SECURITYDATATOOSHORT20| There is not enough data to    |
    // |                                          | read the clientDir field in    |
    // |                                          | the Extended Info Packet       |
    // |                                          | (section 2.2.1.11.1.1.1).      |
    // +------------------------------------------+--------------------------------+
    // | 0x00001124 ERRINFO_SECURITYDATATOOSHORT21| There is not enough data to    |
    // |                                          | read the clientTimeZone field  |
    // |                                          | in the Extended Info Packet    |
    // |                                          | (section 2.2.1.11.1.1.1).      |
    // +------------------------------------------+--------------------------------+
    // | 0x00001125 ERRINFO_SECURITYDATATOOSHORT22| There is not enough data to    |
    // |                                          | read the clientSessionId field |
    // |                                          | in the Extended Info Packet    |
    // |                                          | (section 2.2.1.11.1.1.1).      |
    // +------------------------------------------+--------------------------------+
    // | 0x00001126 ERRINFO_SECURITYDATATOOSHORT23| There is not enough data to    |
    // |                                          | read the Client Info PDU Data  |
    // |                                          | (section 2.2.1.11.1).          |
    // +------------------------------------------+--------------------------------+
    // | 0x00001129 ERRINFO_BADMONITORDATA        | The monitorCount field in the  |
    // |                                          | Client Monitor Data (section   |
    // |                                          | 2.2.1.3.6) is invalid.         |
    // +------------------------------------------+--------------------------------+
    // | 0x0000112A                               | The server-side decompression  |
    // | ERRINFO_VCDECOMPRESSEDREASSEMBLEFAILED   | buffer is invalid, or the size |
    // |                                          | of the decompressed VC data    |
    // |                                          | exceeds the chunking size      |
    // |                                          | specified in the Virtual       |
    // |                                          | Channel Capability Set         |
    // |                                          | (section 2.2.7.1.10).          |
    // +------------------------------------------+--------------------------------+
    // | 0x0000112B ERRINFO_VCDATATOOLONG         | The size of a received Virtual |
    // |                                          | Channel PDU (section 2.2.6.1)  |
    // |                                          | exceeds the chunking size      |
    // |                                          | specified in the Virtual       |
    // |                                          | Channel Capability Set         |
    // |                                          | (section 2.2.7.1.10).          |
    // +------------------------------------------+--------------------------------+
    // | 0x0000112C ERRINFO_BAD_FRAME_ACK_DATA    | There is not enough data to    |
    // |                                          | read a                         |
    // |                                          | TS_FRAME_ACKNOWLEDGE_PDU ([MS- |
    // |                                          | RDPRFX] section 2.2.3.1).      |
    // +------------------------------------------+--------------------------------+
    // | 0x0000112D                               | The graphics mode requested by |
    // | ERRINFO_GRAPHICSMODENOTSUPPORTED         | the client is not supported by |
    // |                                          | the server.                    |
    // +------------------------------------------+--------------------------------+
    // | 0x0000112E                               | The server-side graphics       |
    // | ERRINFO_GRAPHICSSUBSYSTEMRESETFAILED     | subsystem failed to reset.     |
    // +------------------------------------------+--------------------------------+
    // | 0x0000112F                               | The server-side graphics       |
    // | ERRINFO_GRAPHICSSUBSYSTEMFAILED          | subsystem is in an error state |
    // |                                          | and unable to continue         |
    // |                                          | graphics encoding.             |
    // +------------------------------------------+--------------------------------+
    // | 0x00001130                               | There is not enough data to    |
    // | ERRINFO_TIMEZONEKEYNAMELENGTHTOOSHORT    | read the                       |
    // |                                          | cbDynamicDSTTimeZoneKeyName    |
    // |                                          | field in the Extended Info     |
    // |                                          | Packet (section                |
    // |                                          | 2.2.1.11.1.1.1).               |
    // +------------------------------------------+--------------------------------+
    // | 0x00001131                               | The length reported in the     |
    // | ERRINFO_TIMEZONEKEYNAMELENGTHTOOLONG     | cbDynamicDSTTimeZoneKeyName    |
    // |                                          | field of the Extended Info     |
    // |                                          | Packet (section                |
    // |                                          | 2.2.1.11.1.1.1) is too long.   |
    // +------------------------------------------+--------------------------------+
    // | 0x00001132                               | The                            |
    // | ERRINFO_DYNAMICDSTDISABLEDFIELDMISSING   | dynamicDaylightTimeDisabled    |
    // |                                          | field is not present in the    |
    // |                                          | Extended Info Packet (section  |
    // |                                          | 2.2.1.11.1.1.1).               |
    // +------------------------------------------+--------------------------------+
    // | 0x00001191                               | An attempt to update the       |
    // | ERRINFO_UPDATESESSIONKEYFAILED           | session keys while using       |
    // |                                          | Standard RDP Security          |
    // |                                          | mechanisms (section 5.3.7)     |
    // |                                          | failed.                        |
    // +------------------------------------------+--------------------------------+
    // | 0x00001192 ERRINFO_DECRYPTFAILED         | (a) Decryption using Standard  |
    // |                                          | RDP Security mechanisms        |
    // |                                          | (section 5.3.6) failed.        |
    // |                                          | (b) Session key creation using |
    // |                                          | Standard RDP Security          |
    // |                                          | mechanisms (section 5.3.5)     |
    // |                                          | failed.                        |
    // +------------------------------------------+--------------------------------+
    // | 0x00001193 ERRINFO_ENCRYPTFAILED         | Encryption using Standard RDP  |
    // |                                          | Security mechanisms (section   |
    // |                                          | 5.3.6) failed.                 |
    // +------------------------------------------+--------------------------------+
    // | 0x00001194 ERRINFO_ENCPKGMISMATCH        | Failed to find a usable        |
    // |                                          | Encryption Method (section     |
    // |                                          | 5.3.2) in the encryptionMethods|
    // |                                          | field of the Client Security   |
    // |                                          | Data (section 2.2.1.4.3).      |
    // +------------------------------------------+--------------------------------+
    // | 0x00001195 ERRINFO_DECRYPTFAILED2        | Encryption using Standard RDP  |
    // |                                          | Security mechanisms (section   |
    // |                                          | 5.3.6) failed. Unencrypted     |
    // |                                          | data was encountered in a      |
    // |                                          | protocol stream which is meant |
    // |                                          | to be encrypted with Standard  |
    // |                                          | RDP Security mechanisms        |
    // |                                          | (section 5.3.6).               |
    // +------------------------------------------+--------------------------------+

    enum {
        ERRINFO_RPC_INITIATED_DISCONNECT          = 0x00000001,
        ERRINFO_RPC_INITIATED_LOGOFF              = 0x00000002,
        ERRINFO_IDLE_TIMEOUT                      = 0x00000003,
        ERRINFO_LOGON_TIMEOUT                     = 0x00000004,
        ERRINFO_DISCONNECTED_BY_OTHERCONNECTION   = 0x00000005,
        ERRINFO_OUT_OF_MEMORY                     = 0x00000006,
        ERRINFO_SERVER_DENIED_CONNECTION          = 0x00000007,
        ERRINFO_SERVER_INSUFFICIENT_PRIVILEGES    = 0x00000009,
        ERRINFO_SERVER_FRESH_CREDENTIALS_REQUIRED = 0x0000000A,
        ERRINFO_RPC_INITIATED_DISCONNECT_BYUSER   = 0x0000000B,
        ERRINFO_LOGOFF_BY_USER                    = 0x0000000C,
        ERRINFO_LICENSE_INTERNAL                  = 0x00000100,
        ERRINFO_LICENSE_NO_LICENSE_SERVER         = 0x00000101,
        ERRINFO_LICENSE_NO_LICENSE                = 0x00000102,
        ERRINFO_LICENSE_BAD_CLIENT_MSG            = 0x00000103,
        ERRINFO_LICENSE_HWID_DOESNT_MATCH_LICENSE = 0x00000104,
        ERRINFO_LICENSE_BAD_CLIENT_LICENSE        = 0x00000105,
        ERRINFO_LICENSE_CANT_FINISH_PROTOCOL      = 0x00000106,
        ERRINFO_LICENSE_CLIENT_ENDED_PROTOCOL     = 0x00000107,
        ERRINFO_LICENSE_BAD_CLIENT_ENCRYPTION     = 0x00000108,
        ERRINFO_LICENSE_CANT_UPGRADE_LICENSE      = 0x00000109,
        ERRINFO_LICENSE_NO_REMOTE_CONNECTIONS     = 0x0000010A,

        ERRINFO_CB_DESTINATION_NOT_FOUND             = 0x00000400,
        ERRINFO_CB_LOADING_DESTINATION               = 0x00000402,
        ERRINFO_CB_REDIRECTING_TO_DESTINATION        = 0x00000404,
        ERRINFO_CB_SESSION_ONLINE_VM_WAKE            = 0x00000405,
        ERRINFO_CB_SESSION_ONLINE_VM_BOOT            = 0x00000406,
        ERRINFO_CB_SESSION_ONLINE_VM_NO_DNS          = 0x00000407,
        ERRINFO_CB_DESTINATION_POOL_NOT_FREE         = 0x00000408,
        ERRINFO_CB_CONNECTION_CANCELLED              = 0x00000409,
        ERRINFO_CB_CONNECTION_ERROR_INVALID_SETTINGS = 0x00000410,
        ERRINFO_CB_SESSION_ONLINE_VM_BOOT_TIMEOUT    = 0x00000411,
        ERRINFO_CB_SESSION_ONLINE_VM_SESSMON_FAILED  = 0x00000412,

        ERRINFO_UNKNOWNPDUTYPE2                   = 0x000010C9,
        ERRINFO_UNKNOWNPDUTYPE                    = 0x000010CA,
        ERRINFO_DATAPDUSEQUENCE                   = 0x000010CB,
        ERRINFO_CONTROLPDUSEQUENCE                = 0x000010CD,
        ERRINFO_INVALIDCONTROLPDUACTION           = 0x000010CE,
        ERRINFO_INVALIDINPUTPDUTYPE               = 0x000010CF,
        ERRINFO_INVALIDINPUTPDUMOUSE              = 0x000010D0,
        ERRINFO_INVALIDREFRESHRECTPDU             = 0x000010D1,
        ERRINFO_CREATEUSERDATAFAILED              = 0x000010D2,
        ERRINFO_CONNECTFAILED                     = 0x000010D3,
        ERRINFO_CONFIRMACTIVEWRONGSHAREID         = 0x000010D4,
        ERRINFO_CONFIRMACTIVEWRONGORIGINATOR      = 0x000010D5,
        ERRINFO_PERSISTENTKEYPDUBADLENGTH         = 0x000010DA,
        ERRINFO_PERSISTENTKEYPDUILLEGALFIRST      = 0x000010DB,
        ERRINFO_PERSISTENTKEYPDUTOOMANYTOTALKEYS  = 0x000010DC,
        ERRINFO_PERSISTENTKEYPDUTOOMANYCACHEKEYS  = 0x000010DD,
        ERRINFO_INPUTPDUBADLENGTH                 = 0x000010DE,
        ERRINFO_BITMAPCACHEERRORPDUBADLENGTH      = 0x000010DF,
        ERRINFO_SECURITYDATATOOSHORT              = 0x000010E0,
        ERRINFO_VCHANNELDATATOOSHORT              = 0x000010E1,
        ERRINFO_SHAREDATATOOSHORT                 = 0x000010E2,
        ERRINFO_BADSUPRESSOUTPUTPDU               = 0x000010E3,
        ERRINFO_CONFIRMACTIVEPDUTOOSHORT          = 0x000010E5,
        ERRINFO_CAPABILITYSETTOOSMALL             = 0x000010E7,
        ERRINFO_CAPABILITYSETTOOLARGE             = 0x000010E8,
        ERRINFO_NOCURSORCACHE                     = 0x000010E9,
        ERRINFO_BADCAPABILITIES                   = 0x000010EA,
        ERRINFO_VIRTUALCHANNELDECOMPRESSIONERR    = 0x000010EC,
        ERRINFO_INVALIDVCCOMPRESSIONTYPE          = 0x000010ED,
        ERRINFO_INVALIDCHANNELID                  = 0x000010EF,
        ERRINFO_VCHANNELSTOOMANY                  = 0x000010F0,
        ERRINFO_REMOTEAPPSNOTENABLED              = 0x000010F3,
        ERRINFO_CACHECAPNOTSET                    = 0x000010F4,
        ERRINFO_BITMAPCACHEERRORPDUBADLENGTH2     = 0x000010F5,
        ERRINFO_OFFSCRCACHEERRORPDUBADLENGTH      = 0x000010F6,
        ERRINFO_DNGCACHEERRORPDUBADLENGTH         = 0x000010F7,
        ERRINFO_GDIPLUSPDUBADLENGTH               = 0x000010F8,
        ERRINFO_SECURITYDATATOOSHORT2             = 0x00001111,
        ERRINFO_SECURITYDATATOOSHORT3             = 0x00001112,
        ERRINFO_SECURITYDATATOOSHORT4             = 0x00001113,
        ERRINFO_SECURITYDATATOOSHORT5             = 0x00001114,
        ERRINFO_SECURITYDATATOOSHORT6             = 0x00001115,
        ERRINFO_SECURITYDATATOOSHORT7             = 0x00001116,
        ERRINFO_SECURITYDATATOOSHORT8             = 0x00001117,
        ERRINFO_SECURITYDATATOOSHORT9             = 0x00001118,
        ERRINFO_SECURITYDATATOOSHORT10            = 0x00001119,
        ERRINFO_SECURITYDATATOOSHORT11            = 0x0000111A,
        ERRINFO_SECURITYDATATOOSHORT12            = 0x0000111B,
        ERRINFO_SECURITYDATATOOSHORT13            = 0x0000111C,
        ERRINFO_SECURITYDATATOOSHORT14            = 0x0000111D,
        ERRINFO_SECURITYDATATOOSHORT15            = 0x0000111E,
        ERRINFO_SECURITYDATATOOSHORT16            = 0x0000111F,
        ERRINFO_SECURITYDATATOOSHORT17            = 0x00001120,
        ERRINFO_SECURITYDATATOOSHORT18            = 0x00001121,
        ERRINFO_SECURITYDATATOOSHORT19            = 0x00001122,
        ERRINFO_SECURITYDATATOOSHORT20            = 0x00001123,
        ERRINFO_SECURITYDATATOOSHORT21            = 0x00001124,
        ERRINFO_SECURITYDATATOOSHORT22            = 0x00001125,
        ERRINFO_SECURITYDATATOOSHORT23            = 0x00001126,
        ERRINFO_BADMONITORDATA                    = 0x00001129,
        ERRINFO_VCDECOMPRESSEDREASSEMBLEFAILED    = 0x0000112A,
        ERRINFO_VCDATATOOLONG                     = 0x0000112B,
        ERRINFO_BAD_FRAME_ACK_DATA                = 0x0000112C,
        ERRINFO_GRAPHICSMODENOTSUPPORTED          = 0x0000112D,
        ERRINFO_GRAPHICSSUBSYSTEMRESETFAILED      = 0x0000112E,
        ERRINFO_GRAPHICSSUBSYSTEMFAILED           = 0x0000112F,
        ERRINFO_TIMEZONEKEYNAMELENGTHTOOSHORT     = 0x00001130,
        ERRINFO_TIMEZONEKEYNAMELENGTHTOOLONG      = 0x00001131,
        ERRINFO_DYNAMICDSTDISABLEDFIELDMISSING    = 0x00001132,
        ERRINFO_UPDATESESSIONKEYFAILED            = 0x00001191,
        ERRINFO_DECRYPTFAILED                     = 0x00001192,
        ERRINFO_ENCRYPTFAILED                     = 0x00001193,
        ERRINFO_ENCPKGMISMATCH                    = 0x00001194,
        ERRINFO_DECRYPTFAILED2                    = 0x00001195
    };

    const char* get_error_info_name(uint32_t errorInfo) {
        switch (errorInfo){
            #define CASE(e) case ERRINFO_##e: return #e
            CASE(RPC_INITIATED_DISCONNECT);
            CASE(RPC_INITIATED_LOGOFF);
            CASE(IDLE_TIMEOUT);
            CASE(LOGON_TIMEOUT);
            CASE(DISCONNECTED_BY_OTHERCONNECTION);
            CASE(OUT_OF_MEMORY);
            CASE(SERVER_DENIED_CONNECTION);
            CASE(SERVER_INSUFFICIENT_PRIVILEGES);
            CASE(SERVER_FRESH_CREDENTIALS_REQUIRED);
            CASE(RPC_INITIATED_DISCONNECT_BYUSER);
            CASE(LOGOFF_BY_USER);
            CASE(LICENSE_INTERNAL);
            CASE(LICENSE_NO_LICENSE_SERVER);
            CASE(LICENSE_NO_LICENSE);
            CASE(LICENSE_BAD_CLIENT_MSG);
            CASE(LICENSE_HWID_DOESNT_MATCH_LICENSE);
            CASE(LICENSE_BAD_CLIENT_LICENSE);
            CASE(LICENSE_CANT_FINISH_PROTOCOL);
            CASE(LICENSE_CLIENT_ENDED_PROTOCOL);
            CASE(LICENSE_BAD_CLIENT_ENCRYPTION);
            CASE(LICENSE_CANT_UPGRADE_LICENSE);
            CASE(LICENSE_NO_REMOTE_CONNECTIONS);
            CASE(CB_DESTINATION_NOT_FOUND);
            CASE(CB_LOADING_DESTINATION);
            CASE(CB_REDIRECTING_TO_DESTINATION);
            CASE(CB_SESSION_ONLINE_VM_WAKE);
            CASE(CB_SESSION_ONLINE_VM_BOOT);
            CASE(CB_SESSION_ONLINE_VM_NO_DNS);
            CASE(CB_DESTINATION_POOL_NOT_FREE);
            CASE(CB_CONNECTION_CANCELLED);
            CASE(CB_CONNECTION_ERROR_INVALID_SETTINGS);
            CASE(CB_SESSION_ONLINE_VM_BOOT_TIMEOUT);
            CASE(CB_SESSION_ONLINE_VM_SESSMON_FAILED);
            CASE(UNKNOWNPDUTYPE2);
            CASE(UNKNOWNPDUTYPE);
            CASE(DATAPDUSEQUENCE);
            CASE(CONTROLPDUSEQUENCE);
            CASE(INVALIDCONTROLPDUACTION);
            CASE(INVALIDINPUTPDUTYPE);
            CASE(INVALIDINPUTPDUMOUSE);
            CASE(INVALIDREFRESHRECTPDU);
            CASE(CREATEUSERDATAFAILED);
            CASE(CONNECTFAILED);
            CASE(CONFIRMACTIVEWRONGSHAREID);
            CASE(CONFIRMACTIVEWRONGORIGINATOR);
            CASE(PERSISTENTKEYPDUBADLENGTH);
            CASE(PERSISTENTKEYPDUILLEGALFIRST);
            CASE(PERSISTENTKEYPDUTOOMANYTOTALKEYS);
            CASE(PERSISTENTKEYPDUTOOMANYCACHEKEYS);
            CASE(INPUTPDUBADLENGTH);
            CASE(BITMAPCACHEERRORPDUBADLENGTH);
            CASE(SECURITYDATATOOSHORT);
            CASE(VCHANNELDATATOOSHORT);
            CASE(SHAREDATATOOSHORT);
            CASE(BADSUPRESSOUTPUTPDU);
            CASE(CONFIRMACTIVEPDUTOOSHORT);
            CASE(CAPABILITYSETTOOSMALL);
            CASE(CAPABILITYSETTOOLARGE);
            CASE(NOCURSORCACHE);
            CASE(BADCAPABILITIES);
            CASE(VIRTUALCHANNELDECOMPRESSIONERR);
            CASE(INVALIDVCCOMPRESSIONTYPE);
            CASE(INVALIDCHANNELID);
            CASE(VCHANNELSTOOMANY);
            CASE(REMOTEAPPSNOTENABLED);
            CASE(CACHECAPNOTSET);
            CASE(BITMAPCACHEERRORPDUBADLENGTH2);
            CASE(OFFSCRCACHEERRORPDUBADLENGTH);
            CASE(DNGCACHEERRORPDUBADLENGTH);
            CASE(GDIPLUSPDUBADLENGTH);
            CASE(SECURITYDATATOOSHORT2);
            CASE(SECURITYDATATOOSHORT3);
            CASE(SECURITYDATATOOSHORT4);
            CASE(SECURITYDATATOOSHORT5);
            CASE(SECURITYDATATOOSHORT6);
            CASE(SECURITYDATATOOSHORT7);
            CASE(SECURITYDATATOOSHORT8);
            CASE(SECURITYDATATOOSHORT9);
            CASE(SECURITYDATATOOSHORT10);
            CASE(SECURITYDATATOOSHORT11);
            CASE(SECURITYDATATOOSHORT12);
            CASE(SECURITYDATATOOSHORT13);
            CASE(SECURITYDATATOOSHORT14);
            CASE(SECURITYDATATOOSHORT15);
            CASE(SECURITYDATATOOSHORT16);
            CASE(SECURITYDATATOOSHORT17);
            CASE(SECURITYDATATOOSHORT18);
            CASE(SECURITYDATATOOSHORT19);
            CASE(SECURITYDATATOOSHORT20);
            CASE(SECURITYDATATOOSHORT21);
            CASE(SECURITYDATATOOSHORT22);
            CASE(SECURITYDATATOOSHORT23);
            CASE(BADMONITORDATA);
            CASE(VCDECOMPRESSEDREASSEMBLEFAILED);
            CASE(VCDATATOOLONG);
            CASE(BAD_FRAME_ACK_DATA);
            CASE(GRAPHICSMODENOTSUPPORTED);
            CASE(GRAPHICSSUBSYSTEMRESETFAILED);
            CASE(GRAPHICSSUBSYSTEMFAILED);
            CASE(TIMEZONEKEYNAMELENGTHTOOSHORT);
            CASE(TIMEZONEKEYNAMELENGTHTOOLONG);
            CASE(DYNAMICDSTDISABLEDFIELDMISSING);
            CASE(UPDATESESSIONKEYFAILED);
            CASE(DECRYPTFAILED);
            CASE(ENCRYPTFAILED);
            CASE(ENCPKGMISMATCH);
            CASE(DECRYPTFAILED2);
            default:
                return "?";
        }
    }   // get_error_info_name

    uint32_t get_error_info_from_pdu(InStream & stream) {
        return stream.in_uint32_le();
    }

    void process_error_info(uint32_t errorInfo) {
        const char* errorInfo_name = get_error_info_name(errorInfo);
        LOG(LOG_INFO, "process disconnect pdu : code=0x%08X error=%s", errorInfo, errorInfo_name);

        if (errorInfo) {
            this->close_box_extra_message_ref += " (";
            this->close_box_extra_message_ref += errorInfo_name;
            this->close_box_extra_message_ref += ")";
        }

        switch (errorInfo){
        case ERRINFO_DISCONNECTED_BY_OTHERCONNECTION:
            this->authentifier.set_auth_error_message(TR(trkeys::disconnected_by_otherconnection, this->lang));
            break;
        case ERRINFO_REMOTEAPPSNOTENABLED:
            this->remote_apps_not_enabled = true;
            break;
        }
    }   // process_error_info

    void process_logon_info(const char * domain, const char * username) {
        char domain_username_format_0[2048];
        char domain_username_format_1[2048];

        snprintf(domain_username_format_0, sizeof(domain_username_format_0),
            "%s@%s", username, domain);
        snprintf(domain_username_format_1, sizeof(domain_username_format_0),
            "%s\\%s", domain, username);
        //LOG(LOG_INFO,
        //    "Domain username format 0=(%s) Domain username format 1=(%s)",
        //    domain_username_format_0, domain_username_format_0);

        if (this->disconnect_on_logon_user_change &&
            ((::strcasecmp(domain, this->logon_info.domain()) || ::strcasecmp(username, this->logon_info.username())) &&
             (this->logon_info.domain()[0] ||
              (::strcasecmp(domain_username_format_0, this->logon_info.username()) &&
               ::strcasecmp(domain_username_format_1, this->logon_info.username()) &&
               ::strcasecmp(username, this->logon_info.username()))))) {
            if (this->error_message) {
                *this->error_message = "Unauthorized logon user change detected!";
            }

            this->end_session_reason  = "OPEN_SESSION_FAILED";
            this->end_session_message = "Unauthorized logon user change detected.";

            LOG(LOG_ERR,
                "Unauthorized logon user change detected on %s (%s%s%s) -> (%s%s%s). "
                    "The session will be disconnected.",
                this->logon_info.hostname(), this->logon_info.domain(),
                (*this->logon_info.domain() ? "\\" : ""),
                this->logon_info.username(), domain,
                ((domain && *domain) ? "\\" : ""),
                username);
            throw Error(ERR_RDP_LOGON_USER_CHANGED);
        }

        if (this->session_probe_virtual_channel_p &&
            this->session_probe_start_launch_timeout_timer_only_after_logon) {
            this->session_probe_virtual_channel_p->start_launch_timeout_timer();
        }

        this->report_message.report("OPEN_SESSION_SUCCESSFUL", "OK.");
        this->end_session_reason = "CLOSE_SESSION_SUCCESSFUL";
        this->end_session_message = "OK.";

        this->fd_event->disable_timeout();

        if (this->enable_session_probe) {
            const bool disable_input_event     = true;
            const bool disable_graphics_update = this->session_probe_enable_launch_mask;
            this->disable_input_event_and_graphics_update(
                disable_input_event, disable_graphics_update);
        }
    }   // process_logon_info

    void process_save_session_info(InStream & stream) {
        RDP::SaveSessionInfoPDUData_Recv ssipdudata(stream);

        this->logged_on = CLIENT_LOGGED;

        switch (ssipdudata.infoType) {
        case RDP::INFOTYPE_LOGON:
        {
            LOG(LOG_INFO, "process save session info : Logon");
            RDP::LogonInfoVersion1_Recv liv1(ssipdudata.payload);

            process_logon_info(reinterpret_cast<char *>(liv1.Domain),
                reinterpret_cast<char *>(liv1.UserName));

            this->front.send_savesessioninfo();
        }
        break;
        case RDP::INFOTYPE_LOGON_LONG:
        {
            LOG(LOG_INFO, "process save session info : Logon long");
            RDP::LogonInfoVersion2_Recv liv2(ssipdudata.payload);

            process_logon_info(reinterpret_cast<char *>(liv2.Domain),
                reinterpret_cast<char *>(liv2.UserName));

            this->front.send_savesessioninfo();
        }
        break;
        case RDP::INFOTYPE_LOGON_PLAINNOTIFY:
        {
            LOG(LOG_INFO, "process save session info : Logon plainnotify");
            RDP::PlainNotify_Recv pn(ssipdudata.payload);

            if (this->enable_session_probe) {
                const bool disable_input_event     = true;
                const bool disable_graphics_update = this->session_probe_enable_launch_mask;
                this->disable_input_event_and_graphics_update(
                    disable_input_event, disable_graphics_update);
            }

            if (this->session_probe_virtual_channel_p &&
                this->session_probe_start_launch_timeout_timer_only_after_logon) {
                this->session_probe_virtual_channel_p->start_launch_timeout_timer();
            }
        }
        break;
        case RDP::INFOTYPE_LOGON_EXTENDED_INFO:
        {
            LOG(LOG_INFO, "process save session info : Logon extended info");
            RDP::LogonInfoExtended_Recv lie(ssipdudata.payload);

            RDP::LogonInfoField_Recv lif(lie.payload);

            if (lie.FieldsPresent & RDP::LOGON_EX_AUTORECONNECTCOOKIE) {
                LOG(LOG_INFO, "process save session info : Auto-reconnect cookie");

                RDP::ServerAutoReconnectPacket auto_reconnect;

                auto_reconnect.receive(lif.payload);
                auto_reconnect.log(LOG_INFO);

                OutStream stream(
                    this->server_auto_reconnect_packet_ref.data(),
                    this->server_auto_reconnect_packet_ref.size());

                auto_reconnect.emit(stream);

                this->is_server_auto_reconnec_packet_received = true;
            }

            if (lie.FieldsPresent & RDP::LOGON_EX_LOGONERRORS) {
                LOG(LOG_INFO, "process save session info : Logon Errors Info");

                RDP::LogonErrorsInfo_Recv lei(lif.payload);

                if ((RDP::LOGON_MSG_SESSION_CONTINUE != lei.ErrorNotificationType) &&
                    (RDP::LOGON_WARNING >= lei.ErrorNotificationData) &&
                    this->remote_program) {
                    LOG(LOG_ERR, "Can not redirect user's focus to the WinLogon screen in RemoteApp mode!");

                    std::string errmsg = "(RemoteApp) ";

                    errmsg += RDP::LogonErrorsInfo_Recv::ErrorNotificationDataToShortMessage(lei.ErrorNotificationData);
                    this->authentifier.set_auth_error_message(errmsg.c_str());
                    throw Error(ERR_RAIL_LOGON_FAILED_OR_WARNING);
                }
            }
        }
        break;
        }

        stream.in_skip_bytes(stream.in_remain());
    }

    // TODO CGR: this can probably be unified with process_confirm_active in front
    void process_server_caps(InStream & stream, uint16_t len) {
        // TODO check stream consumed and len
        (void)len;
        if (bool(this->verbose & RDPVerbose::capabilities)){
            LOG(LOG_INFO, "mod_rdp::process_server_caps");
        }

        FILE * const output_file =
            !this->output_filename.empty()
            ? fopen(this->output_filename.c_str(), "w")
            : nullptr;
        SCOPE_EXIT(if (output_file) { fclose(output_file); });

        uint16_t ncapsets = stream.in_uint16_le();
        stream.in_skip_bytes(2); /* pad */

        for (uint16_t n = 0; n < ncapsets; n++) {
            unsigned expected = 4; /* capabilitySetType(2) + lengthCapability(2) */

            if (!stream.in_check_rem(expected)){
                LOG(LOG_ERR, "Truncated Demand active PDU data, need=%u remains=%zu",
                    expected, stream.in_remain());
                throw Error(ERR_MCS_PDU_TRUNCATED);
            }

            uint16_t capset_type = stream.in_uint16_le();
            uint16_t capset_length = stream.in_uint16_le();

            expected = capset_length - 4 /* capabilitySetType(2) + lengthCapability(2) */;
            if (!stream.in_check_rem(expected)){
                LOG(LOG_ERR, "Truncated Demand active PDU data, need=%u remains=%zu",
                    expected, stream.in_remain());
                throw Error(ERR_MCS_PDU_TRUNCATED);
            }

            uint8_t const * next = stream.get_current() + expected;

            switch (capset_type) {
            case CAPSTYPE_GENERAL:
                {
                    GeneralCaps general_caps;
                    general_caps.recv(stream, capset_length);
                    if (bool(this->verbose & RDPVerbose::capabilities)) {
                        general_caps.log("Received from server");
                    }
                    if (output_file) {
                        general_caps.dump(output_file);
                    }
                }
                break;
            case CAPSTYPE_BITMAP:
                {
                    BitmapCaps bitmap_caps;
                    bitmap_caps.recv(stream, capset_length);
                    if (bool(this->verbose & RDPVerbose::capabilities)) {
                        bitmap_caps.log("Received from server");
                    }
                    if (output_file) {
                        bitmap_caps.dump(output_file);
                    }
                    this->orders.bpp = bitmap_caps.preferredBitsPerPixel;
                    this->negociation_result.front_width = bitmap_caps.desktopWidth;
                    this->negociation_result.front_height = bitmap_caps.desktopHeight;
                }
                break;
            case CAPSTYPE_ORDER:
                {
                    OrderCaps order_caps;
                    order_caps.recv(stream, capset_length);
                    if (bool(this->verbose & RDPVerbose::capabilities)) {
                        order_caps.log("Received from server");
                    }
                    if (output_file) {
                        order_caps.dump(output_file);
                    }
                }
                break;
            case CAPSTYPE_INPUT:
                {
                    InputCaps input_caps;
                    input_caps.recv(stream, capset_length);
                    if (bool(this->verbose & RDPVerbose::capabilities)) {
                        input_caps.log("Received from server");
                    }

                    this->enable_fastpath_client_input_event =
                        (this->enable_fastpath && ((input_caps.inputFlags & (INPUT_FLAG_FASTPATH_INPUT | INPUT_FLAG_FASTPATH_INPUT2)) != 0));
                }
                break;
            case CAPSTYPE_RAIL:
                {
                    RailCaps rail_caps;
                    rail_caps.recv(stream, capset_length);
                    if (bool(this->verbose & RDPVerbose::capabilities)) {
                        rail_caps.log("Received from server");
                    }
                }
                break;
            case CAPSTYPE_WINDOW:
                {
                    WindowListCaps window_list_caps;
                    window_list_caps.recv(stream, capset_length);
                    if (bool(this->verbose & RDPVerbose::capabilities)) {
                        window_list_caps.log("Received from server");
                    }
                }
                break;
            case CAPSTYPE_POINTER:
                {
                    PointerCaps pointer_caps;
                    pointer_caps.recv(stream, capset_length);
                    if (bool(this->verbose & RDPVerbose::capabilities)) {
                        pointer_caps.log("Receiving from server");
                    }
                }
                break;
            case CAPSETTYPE_MULTIFRAGMENTUPDATE:
                {
                    MultiFragmentUpdateCaps multifrag_caps;
                    multifrag_caps.recv(stream, capset_length);
                    if (bool(this->verbose & RDPVerbose::capabilities)) {
                        multifrag_caps.log("Receiving from server");
                    }
                }
                break;
            case CAPSETTYPE_LARGE_POINTER:
                {
                    LargePointerCaps large_pointer_caps;
                    large_pointer_caps.recv(stream, capset_length);
                    if (bool(this->verbose & RDPVerbose::capabilities)) {
                        large_pointer_caps.log("Receiving from server");
                    }
                }
                break;
            case CAPSTYPE_SOUND:
                {
                    SoundCaps sound_caps;
                    sound_caps.recv(stream, capset_length);
                    if (bool(this->verbose & RDPVerbose::capabilities)) {
                        sound_caps.log("Receiving from server");
                    }
                }
                break;
            case CAPSTYPE_FONT:
                {
                    FontCaps fontCaps;
                    fontCaps.recv(stream, capset_length);
                    if (bool(this->verbose & RDPVerbose::capabilities)) {
                        fontCaps.log("Receiving from server");
                    }
                }
                break;
            case CAPSTYPE_ACTIVATION:
                {
                    ActivationCaps caps;
                    caps.recv(stream, capset_length);
                    if (bool(this->verbose & RDPVerbose::capabilities)) {
                        caps.log("Receiving from server");
                    }
                }
                break;
            case CAPSTYPE_VIRTUALCHANNEL:
                {
                    VirtualChannelCaps caps;
                    caps.recv(stream, capset_length);
                    if (bool(this->verbose & RDPVerbose::capabilities)) {
                        caps.log("Receiving from server");
                    }
                }
                break;
            case CAPSTYPE_DRAWGDIPLUS:
                {
                    DrawGdiPlusCaps caps;
                    caps.recv(stream, capset_length);
                    if (bool(this->verbose & RDPVerbose::capabilities)) {
                        caps.log("Receiving from server");
                    }
                }
                break;
            case CAPSTYPE_COLORCACHE:
                {
                    ColorCacheCaps caps;
                    caps.recv(stream, capset_length);
                    if (bool(this->verbose & RDPVerbose::capabilities)) {
                        caps.log("Receiving from server");
                    }
                }
                break;
            case CAPSTYPE_BITMAPCACHE_HOSTSUPPORT:
                {
                    BitmapCacheHostSupportCaps caps;
                    caps.recv(stream, capset_length);
                    if (bool(this->verbose & RDPVerbose::capabilities)) {
                        caps.log("Receiving from server");
                    }
                }
                break;
            case CAPSTYPE_SHARE:
                {
                    ShareCaps caps;
                    caps.recv(stream, capset_length);
                    if (bool(this->verbose & RDPVerbose::capabilities)) {
                        caps.log("Receiving from server");
                    }
                }
                break;
            case CAPSETTYPE_COMPDESK:
                {
                    CompDeskCaps caps;
                    caps.recv(stream, capset_length);
                    if (bool(this->verbose & RDPVerbose::capabilities)) {
                        caps.log("Receiving from server");
                    }
                }
                break;
            case CAPSETTYPE_SURFACE_COMMANDS:
                {
                    SurfaceCommandsCaps caps;
                    caps.recv(stream, capset_length);
                    if (bool(this->verbose & RDPVerbose::capabilities)) {
                        caps.log("Receiving from server");
                    }
                }
                break;
            case CAPSETTYPE_BITMAP_CODECS:
                {
                    BitmapCodecCaps caps;
                    caps.recv(stream, capset_length);
                    if (bool(this->verbose & RDPVerbose::capabilities)) {
                        caps.log("Receiving from server");
                    }
                }
                break;
            case CAPSETTYPE_FRAME_ACKNOWLEDGE:
                {
                    FrameAcknowledgeCaps caps;
                    caps.recv(stream, capset_length);
                    if (bool(this->verbose & RDPVerbose::capabilities)) {
                        caps.log("Receiving from server");
                    }
                }
                break;
            default:
                if (bool(this->verbose & RDPVerbose::capabilities)) {
                    LOG(LOG_WARNING,
                        "Unprocessed Capability Set is encountered. capabilitySetType=%s(%u)",
                        ::get_capabilitySetType_name(capset_type),
                        capset_type);
                }
                break;
            }
            stream.in_skip_bytes(next - stream.get_current());
        }

        if (bool(this->verbose & RDPVerbose::capabilities)){
            LOG(LOG_INFO, "mod_rdp::process_server_caps done");
        }
    }   // process_server_caps

    void send_control(int action) {
        if (bool(this->verbose & RDPVerbose::basic_trace)) {
            LOG(LOG_INFO, "mod_rdp::send_control");
        }

        this->send_data_request_ex(
            GCC::MCS_GLOBAL_CHANNEL,
            [this, action](StreamSize<256>, OutStream & stream) {
                ShareData sdata(stream);
                sdata.emit_begin(PDUTYPE2_CONTROL, this->share_id, RDP::STREAM_MED);

                // Payload
                stream.out_uint16_le(action);
                stream.out_uint16_le(0); /* userid */
                stream.out_uint32_le(0); /* control id */

                // Packet trailer
                sdata.emit_end();
            },
            [this](StreamSize<256>, OutStream & sctrl_header, std::size_t packet_size) {
                ShareControl_Send(sctrl_header, PDUTYPE_DATAPDU, this->negociation_result.userid + GCC::MCS_USERCHANNEL_BASE, packet_size);

            }
        );

        if (bool(this->verbose & RDPVerbose::basic_trace)) {
            LOG(LOG_INFO, "mod_rdp::send_control done");
        }
    }

    /* Send persistent bitmap cache enumeration PDU's
       Not implemented yet because it should be implemented
       before in process_data case. The problem is that
       we don't save the bitmap key list attached with rdp_bmpcache2 capability
       message so we can't develop this function yet */
    template<class DataWriter>
    void send_persistent_key_list_pdu(DataWriter data_writer) {
        this->send_pdu_type2(PDUTYPE2_BITMAPCACHE_PERSISTENT_LIST, RDP::STREAM_MED, data_writer);
    }

    template<class DataWriter>
    void send_pdu_type2(uint8_t pdu_type2, uint8_t stream_id, DataWriter data_writer) {
        using packet_size_t = decltype(details_::packet_size(data_writer));

        this->send_data_request_ex(
            GCC::MCS_GLOBAL_CHANNEL,
            [this, &data_writer, pdu_type2, stream_id](
                StreamSize<256 + packet_size_t{}>, OutStream & stream) {
                ShareData sdata(stream);
                sdata.emit_begin(pdu_type2, this->share_id, stream_id);
                {
                    OutStream substream(stream.get_current(), packet_size_t{});
                    data_writer(packet_size_t{}, substream);
                    stream.out_skip_bytes(substream.get_offset());
                }
                sdata.emit_end();
            },
            [this](StreamSize<256>, OutStream & sctrl_header, std::size_t packet_size) {
                ShareControl_Send(
                    sctrl_header, PDUTYPE_DATAPDU,
                    this->negociation_result.userid + GCC::MCS_USERCHANNEL_BASE, packet_size
                );
            }
        );
    }

    void send_persistent_key_list_regular() {
        if (bool(this->verbose & RDPVerbose::basic_trace)) {
            LOG(LOG_INFO, "mod_rdp::send_persistent_key_list_regular");
        }

        uint16_t totalEntriesCache[BmpCache::MAXIMUM_NUMBER_OF_CACHES] = { 0, 0, 0, 0, 0 };

        for (uint8_t cache_id = 0; cache_id < this->orders.bmp_cache->number_of_cache; cache_id++) {
            const BmpCache::cache_ & cache = this->orders.bmp_cache->get_cache(cache_id);
            if (cache.persistent()) {
                uint16_t idx = 0;
                while (idx < cache.size() && cache[idx]) {
                    ++idx;
                }
                uint32_t const max_cache_num_entries = this->BmpCacheRev2_Cache_NumEntries()[cache_id];
                totalEntriesCache[cache_id] = std::min<uint32_t>(idx, max_cache_num_entries);
                //LOG(LOG_INFO, "totalEntriesCache[%d]=%d", cache_id, idx);
            }
        }
        //LOG(LOG_INFO, "totalEntriesCache0=%u totalEntriesCache1=%u totalEntriesCache2=%u totalEntriesCache3=%u totalEntriesCache4=%u",
        //    totalEntriesCache[0], totalEntriesCache[1], totalEntriesCache[2], totalEntriesCache[3], totalEntriesCache[4]);

        uint16_t total_number_of_entries = totalEntriesCache[0] + totalEntriesCache[1] + totalEntriesCache[2] +
                                           totalEntriesCache[3] + totalEntriesCache[4];
        if (total_number_of_entries > 0) {
            RDP::PersistentKeyListPDUData pklpdu;
            pklpdu.bBitMask |= RDP::PERSIST_FIRST_PDU;

            uint16_t number_of_entries     = 0;
            uint8_t  pdu_number_of_entries = 0;
            for (uint8_t cache_id = 0; cache_id < this->orders.bmp_cache->number_of_cache; cache_id++) {
                const BmpCache::cache_ & cache = this->orders.bmp_cache->get_cache(cache_id);

                if (!cache.persistent()) {
                    continue;
                }

                const uint16_t entries_max = totalEntriesCache[cache_id];
                for (uint16_t cache_index = 0; cache_index < entries_max; cache_index++) {
                    pklpdu.entries[pdu_number_of_entries].Key1 = cache[cache_index].sig.sig_32[0];
                    pklpdu.entries[pdu_number_of_entries].Key2 = cache[cache_index].sig.sig_32[1];

                    pklpdu.numEntriesCache[cache_id]++;
                    number_of_entries++;
                    pdu_number_of_entries++;

                    if ((pdu_number_of_entries == RDP::PersistentKeyListPDUData::MAXIMUM_ENCAPSULATED_BITMAP_KEYS) ||
                        (number_of_entries == total_number_of_entries))
                    {
                        if (number_of_entries == total_number_of_entries) {
                            pklpdu.bBitMask |= RDP::PERSIST_LAST_PDU;
                        }

                        pklpdu.totalEntriesCache[0] = totalEntriesCache[0];
                        pklpdu.totalEntriesCache[1] = totalEntriesCache[1];
                        pklpdu.totalEntriesCache[2] = totalEntriesCache[2];
                        pklpdu.totalEntriesCache[3] = totalEntriesCache[3];
                        pklpdu.totalEntriesCache[4] = totalEntriesCache[4];

                        //pklpdu.log(LOG_INFO, "Send to server");

                        this->send_persistent_key_list_pdu(
                            [&pklpdu](StreamSize<2048>, OutStream & pdu_data_stream) {
                                pklpdu.emit(pdu_data_stream);
                            }
                        );

                        pklpdu.reset();

                        pdu_number_of_entries = 0;
                    }
                }
            }
        }

        if (bool(this->verbose & RDPVerbose::basic_trace)) {
            LOG(LOG_INFO, "mod_rdp::send_persistent_key_list_regular done");
        }
    }   // send_persistent_key_list_regular

    void send_persistent_key_list_transparent() {
        if (!this->persistent_key_list_transport) {
            return;
        }

        if (bool(this->verbose & RDPVerbose::basic_trace)) {
            LOG(LOG_INFO, "mod_rdp::send_persistent_key_list_transparent");
        }

        try
        {
            while (1) {
                this->send_persistent_key_list_pdu(
                    [this](StreamSize<65535>, OutStream & pdu_data_stream) {
                        uint8_t * data = pdu_data_stream.get_data();
                        this->persistent_key_list_transport->recv_boom(data, 2/*pdu_size(2)*/);
                        std::size_t pdu_size = Parse(data).in_uint16_le();
                        this->persistent_key_list_transport->recv_boom(data, pdu_size);

                        pdu_data_stream.out_skip_bytes(pdu_size);

                        if (bool(this->verbose & RDPVerbose::basic_trace)) {
                            InStream stream(data, pdu_size);
                            RDP::PersistentKeyListPDUData pklpdu;
                            pklpdu.receive(stream);
                            pklpdu.log(LOG_INFO, "Send to server");
                        }
                    }
                );
            }
        }
        catch (Error const & e)
        {
            if (e.id != ERR_TRANSPORT_NO_MORE_DATA) {
                LOG(LOG_ERR, "mod_rdp::send_persistent_key_list_transparent: error=%u", e.id);
                throw;
            }
        }

        if (bool(this->verbose & RDPVerbose::basic_trace)) {
            LOG(LOG_INFO, "mod_rdp::send_persistent_key_list_transparent done");
        }
    }

    void send_persistent_key_list() {
        if (this->enable_transparent_mode) {
            this->send_persistent_key_list_transparent();
        }
        else {
            this->send_persistent_key_list_regular();
        }
    }

    // TODO CGR: duplicated code in front
    void send_synchronise() {
        if (bool(this->verbose & RDPVerbose::basic_trace)){
            LOG(LOG_INFO, "mod_rdp::send_synchronise");
        }

        this->send_pdu_type2(
            PDUTYPE2_SYNCHRONIZE, RDP::STREAM_MED,
            [](StreamSize<4>, OutStream & stream) {
                stream.out_uint16_le(1); /* type */
                stream.out_uint16_le(1002);
            }
        );

        if (bool(this->verbose & RDPVerbose::basic_trace)){
            LOG(LOG_INFO, "mod_rdp::send_synchronise done");
        }
    }

    void send_fonts(int seq) {
        if (bool(this->verbose & RDPVerbose::basic_trace)){
            LOG(LOG_INFO, "mod_rdp::send_fonts");
        }

        this->send_pdu_type2(
            PDUTYPE2_FONTLIST, RDP::STREAM_MED,
            [seq](StreamSize<8>, OutStream & stream){
                // Payload
                stream.out_uint16_le(0); /* number of fonts */
                stream.out_uint16_le(0); /* pad? */
                stream.out_uint16_le(seq); /* unknown */
                stream.out_uint16_le(0x32); /* entry size */
            }
        );

        if (bool(this->verbose & RDPVerbose::basic_trace)){
            LOG(LOG_INFO, "mod_rdp::send_fonts done");
        }
    }

public:
    void send_input_slowpath(int time, int message_type, int device_flags, int param1, int param2) {
        if (bool(this->verbose & RDPVerbose::input)){
            LOG(LOG_INFO, "mod_rdp::send_input_slowpath");
        }

        if (message_type == RDP_INPUT_SYNCHRONIZE) {
            LOG(LOG_INFO, "mod_rdp::send_input_slowpath: Synchronize Event toggleFlags=0x%X",
                static_cast<unsigned>(param1));
        }

        this->send_pdu_type2(
            PDUTYPE2_INPUT, RDP::STREAM_HI,
            [&](StreamSize<16>, OutStream & stream){
                // Payload
                stream.out_uint16_le(1); /* number of events */
                stream.out_uint16_le(0);
                stream.out_uint32_le(time);
                stream.out_uint16_le(message_type);
                stream.out_uint16_le(device_flags);
                stream.out_uint16_le(param1);
                stream.out_uint16_le(param2);
            }
        );

        if (bool(this->verbose & RDPVerbose::input)){
            LOG(LOG_INFO, "mod_rdp::send_input_slowpath done");
        }
    }

    void send_input_fastpath(int time, int message_type, uint16_t device_flags, int param1, int param2) {
        (void)time;
        if (bool(this->verbose & RDPVerbose::input)) {
            LOG(LOG_INFO, "mod_rdp::send_input_fastpath");
        }

        write_packets(
            this->trans,
            [&](StreamSize<256>, OutStream & stream) {
                switch (message_type) {
                case RDP_INPUT_SCANCODE:
                    FastPath::KeyboardEvent_Send(stream, device_flags, param1);
                    break;

                case RDP_INPUT_UNICODE:
                    FastPath::UniCodeKeyboardEvent_Send(stream, device_flags, param1);
                    break;

                case RDP_INPUT_SYNCHRONIZE:
                    LOG(LOG_INFO, "mod_rdp::send_input_fastpath: Synchronize Event toggleFlags=0x%X",
                        static_cast<unsigned>(param1));

                    FastPath::SynchronizeEvent_Send(stream, param1);
                    break;

                case RDP_INPUT_MOUSE:
                    FastPath::MouseEvent_Send(stream, device_flags, param1, param2);
                    break;

                default:
                    LOG(LOG_ERR, "unsupported fast-path input message type 0x%x", unsigned(message_type));
                    throw Error(ERR_RDP_FASTPATH);
                }
            },
            [&](StreamSize<256>, OutStream & fastpath_header, uint8_t * packet_data, std::size_t packet_size) {
                FastPath::ClientInputEventPDU_Send out_cie(
                    fastpath_header, packet_data, packet_size, 1,
                    this->encrypt, this->negociation_result.encryptionLevel, this->negociation_result.encryptionMethod
                );
                (void)out_cie;
            }
        );

        if (bool(this->verbose & RDPVerbose::input)) {
            LOG(LOG_INFO, "mod_rdp::send_input_fastpath done");
        }
    }

    void send_input(int time, int message_type, int device_flags, int param1, int param2) override {
        if (this->enable_fastpath_client_input_event == false) {
            this->send_input_slowpath(time, message_type, device_flags, param1, param2);
        }
        else {
            this->send_input_fastpath(time, message_type, device_flags, param1, param2);
        }

        if (message_type == RDP_INPUT_SYNCHRONIZE) {
            this->last_key_flags_sent = param1;
        }
    }

    void rdp_input_invalidate(Rect r) override {
        if (bool(this->verbose & RDPVerbose::input)){
            LOG(LOG_INFO, "mod_rdp::rdp_input_invalidate");
        }
        if (UP_AND_RUNNING == this->connection_finalization_state) {
            if (!r.isempty()){
                RDP::RefreshRectPDU rrpdu(this->share_id,
                                          this->negociation_result.userid,
                                          this->negociation_result.encryptionLevel,
                                          this->encrypt);

                rrpdu.addInclusiveRect(r.x, r.y, r.x + r.cx - 1, r.y + r.cy - 1);

                rrpdu.emit(this->trans);
            }
        }
        //this->draw_event(time(nullptr), this->front);
        if (bool(this->verbose & RDPVerbose::input)){
            LOG(LOG_INFO, "mod_rdp::rdp_input_invalidate done");
        }
    }

    void rdp_input_invalidate2(array_view<Rect const> vr) override {
        if (bool(this->verbose & RDPVerbose::input)){
            LOG(LOG_INFO, "mod_rdp::rdp_input_invalidate 2");
        }
        if ((UP_AND_RUNNING == this->connection_finalization_state)
            && (vr.size() > 0)) {
            RDP::RefreshRectPDU rrpdu(this->share_id,
                                      this->negociation_result.userid,
                                      this->negociation_result.encryptionLevel,
                                      this->encrypt);
            for (Rect const & rect : vr) {
                if (!rect.isempty()){
                    rrpdu.addInclusiveRect(rect.x, rect.y, rect.x + rect.cx - 1, rect.y + rect.cy - 1);
                }
            }
            rrpdu.emit(this->trans);
        }
        if (bool(this->verbose & RDPVerbose::input)){
            LOG(LOG_INFO, "mod_rdp::rdp_input_invalidate 2 done");
        }
    }

    void rdp_allow_display_updates(uint16_t left, uint16_t top,
            uint16_t right, uint16_t bottom) override {
        if (bool(this->verbose & RDPVerbose::basic_trace)){
            LOG(LOG_INFO, "mod_rdp::rdp_allow_display_updates");
        }

        if (UP_AND_RUNNING == this->connection_finalization_state) {
            this->send_pdu_type2(
                PDUTYPE2_SUPPRESS_OUTPUT, RDP::STREAM_MED,
                [left, top, right, bottom](StreamSize<32>, OutStream & stream) {
                    RDP::SuppressOutputPDUData sopdud(left, top, right, bottom);

                    sopdud.emit(stream);
                }
            );
        }

        if (bool(this->verbose & RDPVerbose::basic_trace)){
            LOG(LOG_INFO, "mod_rdp::rdp_allow_display_updates done");
        }
    }

    void rdp_suppress_display_updates() override {
        if (bool(this->verbose & RDPVerbose::basic_trace)){
            LOG(LOG_INFO, "mod_rdp::rdp_suppress_display_updates");
        }

        if (UP_AND_RUNNING == this->connection_finalization_state) {
            this->send_pdu_type2(
                PDUTYPE2_SUPPRESS_OUTPUT, RDP::STREAM_MED,
                [](StreamSize<32>, OutStream & stream) {
                    RDP::SuppressOutputPDUData sopdud;

                    sopdud.emit(stream);
                }
            );
        }

        if (bool(this->verbose & RDPVerbose::basic_trace)){
            LOG(LOG_INFO, "mod_rdp::rdp_suppress_display_updates done");
        }
    }

    void refresh(Rect r) override {
        this->rdp_input_invalidate(r);
    }

    void set_last_tram_len(size_t tram_length) override {
        this->total_main_amount_data_rcv_from_client += tram_length;
    }

    // [referenced from 2.2.9.1.2.1.7 Fast-Path Color Pointer Update (TS_FP_COLORPOINTERATTRIBUTE) ]
    // [referenced from 3.2.5.9.2 Processing Slow-Path Pointer Update PDU]
    // 2.2.9.1.1.4.4 Color Pointer Update (TS_COLORPOINTERATTRIBUTE)
    // =============================================================

    // The TS_COLORPOINTERATTRIBUTE structure represents a regular T.128 24 bpp
    // color pointer, as specified in [T128] section 8.14.3. This pointer update
    // is used for both monochrome and color pointers in RDP.

    //    cacheIndex (2 bytes): A 16-bit, unsigned integer. The zero-based cache
    // entry in the pointer cache in which to store the pointer image. The number
    // of cache entries is specified using the Pointer Capability Set (section 2.2.7.1.5).

    //    hotSpot (4 bytes): Point (section 2.2.9.1.1.4.1 ) structure containing
    // the x-coordinates and y-coordinates of the pointer hotspot.

    //    width (2 bytes): A 16-bit, unsigned integer. The width of the pointer
    // in pixels. The maximum allowed pointer width is 96 pixels if the client
    // indicated support for large pointers by setting the LARGE_POINTER_FLAG (0x00000001)
    // in the Large Pointer Capability Set (section 2.2.7.2.7). If the LARGE_POINTER_FLAG
    // was not set, the maximum allowed pointer width is 32 pixels.

    //    height (2 bytes): A 16-bit, unsigned integer. The height of the pointer
    // in pixels. The maximum allowed pointer height is 96 pixels if the client
    // indicated support for large pointers by setting the LARGE_POINTER_FLAG (0x00000001)
    // in the Large Pointer Capability Set (section 2.2.7.2.7). If the LARGE_POINTER_FLAG
    // was not set, the maximum allowed pointer height is 32 pixels.

    //    lengthAndMask (2 bytes): A 16-bit, unsigned integer. The size in bytes of the
    // andMaskData field.

    //    lengthXorMask (2 bytes): A 16-bit, unsigned integer. The size in bytes of the
    // xorMaskData field.

    //    xorMaskData (variable): A variable-length array of bytes. Contains the 24-bpp,
    // bottom-up XOR mask scan-line data. The XOR mask is padded to a 2-byte boundary for
    // each encoded scan-line. For example, if a 3x3 pixel cursor is being sent, then each
    // scan-line will consume 10 bytes (3 pixels per scan-line multiplied by 3 bytes per pixel,
    // rounded up to the next even number of bytes).

    //    andMaskData (variable): A variable-length array of bytes. Contains the 1-bpp, bottom-up
    // AND mask scan-line data. The AND mask is padded to a 2-byte boundary for each encoded scan-line.
    // For example, if a 7x7 pixel cursor is being sent, then each scan-line will consume 2 bytes
    // (7 pixels per scan-line multiplied by 1 bpp, rounded up to the next even number of bytes).

    //    pad (1 byte): An optional 8-bit, unsigned integer. Padding. Values in this field MUST be ignored.

    void process_color_pointer_pdu(InStream & stream, gdi::GraphicApi & drawable) {
        if (bool(this->verbose & RDPVerbose::graphics_pointer)) {
            LOG(LOG_INFO, "mod_rdp::process_color_pointer_pdu");
        }
        unsigned pointer_cache_idx = stream.in_uint16_le();
        if (pointer_cache_idx >= (sizeof(this->cursors) / sizeof(this->cursors[0]))) {
            LOG(LOG_ERR, "mod_rdp::process_color_pointer_pdu: index out of bounds");
            throw Error(ERR_RDP_PROCESS_COLOR_POINTER_CACHE_NOT_OK);
        }

        auto hotspot_x      = stream.in_uint16_le();
        auto hotspot_y      = stream.in_uint16_le();
        auto width = stream.in_uint16_le();
        auto height = stream.in_uint16_le();
        auto mlen = stream.in_uint16_le(); /* mask length */
        auto dlen = stream.in_uint16_le(); /* data length */
        const uint8_t * data = stream.in_uint8p(dlen);
        const uint8_t * mask = stream.in_uint8p(mlen);

<<<<<<< HEAD
        Pointer cursor(Pointer::CursorSize{width, height}, Pointer::Hotspot{hotspot_x, hotspot_y}, {data, dlen}, {mask, mlen});
=======
        Pointer cursor(CursorSize{width, height}, Hotspot{hotspot_x, hotspot_y}, {data, dlen}, {mask, mlen});
>>>>>>> 5eb509ce
        this->cursors[pointer_cache_idx] = cursor;

        drawable.set_pointer(cursor);
        if (bool(this->verbose & RDPVerbose::graphics_pointer)) {
            LOG(LOG_INFO, "mod_rdp::process_color_pointer_pdu done");
        }
    }

    // [ referenced from 3.2.5.9.2 Processing Slow-Path Pointer Update PDU]
    // 2.2.9.1.1.4.6 Cached Pointer Update (TS_CACHEDPOINTERATTRIBUTE)
    // ---------------------------------------------------------------

    // The TS_CACHEDPOINTERATTRIBUTE structure is used to instruct the
    // client to change the current pointer shape to one already present
    // in the pointer cache.

    // cacheIndex (2 bytes): A 16-bit, unsigned integer. A zero-based
    // cache entry containing the cache index of the cached pointer to
    // which the client's pointer MUST be changed. The pointer data MUST
    // have already been cached using either the Color Pointer Update
    // (section 2.2.9.1.1.4.4) or New Pointer Update (section 2.2.9.1.1.4.5).

    void process_cached_pointer_pdu(InStream & stream, gdi::GraphicApi & drawable)
    {
        if (bool(this->verbose & RDPVerbose::graphics_pointer)){
            LOG(LOG_INFO, "mod_rdp::process_cached_pointer_pdu");
        }

        // TODO Add check that the idx transmitted is actually an used pointer
        uint16_t pointer_idx = stream.in_uint16_le();
        if (pointer_idx >= (sizeof(this->cursors) / sizeof(Pointer))) {
            LOG(LOG_ERR,
                "mod_rdp::process_cached_pointer_pdu pointer cache idx overflow (%d)",
                pointer_idx);
            throw Error(ERR_RDP_PROCESS_POINTER_CACHE_NOT_OK);
        }
        Pointer & cursor = this->cursors[pointer_idx];
        if (cursor.is_valid()) {
            drawable.set_pointer(cursor);
        }
        else {
            LOG(LOG_WARNING,  "mod_rdp::process_cached_pointer_pdu: invalid cache cell index, use system default. index=%u",
                pointer_idx);
        }
        if (bool(this->verbose & RDPVerbose::graphics_pointer)){
            LOG(LOG_INFO, "mod_rdp::process_cached_pointer_pdu done");
        }
    }

    // [ referenced from 3.2.5.9.2 Processing Slow-Path Pointer Update PDU]
    // 2.2.9.1.1.4.3 System Pointer Update (TS_SYSTEMPOINTERATTRIBUTE)
    // ---------------------------------------------------------------

    // systemPointerType (4 bytes): A 32-bit, unsigned integer. The type of system pointer.

    // +---------------------------+-----------------------------+
    // |      Value                |      Meaning                |
    // +---------------------------+-----------------------------+
    // | SYSPTR_NULL    0x00000000 | The hidden pointer.         |
    // +---------------------------+-----------------------------+
    // | SYSPTR_DEFAULT 0x00007F00 | The default system pointer. |
    // +---------------------------+-----------------------------+

    void process_system_pointer_pdu(int system_pointer_type, gdi::GraphicApi & drawable)
    {
        if (bool(this->verbose & RDPVerbose::graphics_pointer)) {
            LOG(LOG_INFO, "mod_rdp::process_system_pointer_pdu");
        }
        switch (system_pointer_type) {
        case RDP_NULL_POINTER:
            {
                if (bool(this->verbose & RDPVerbose::graphics_pointer)) {
                    LOG(LOG_INFO, "mod_rdp::process_system_pointer_pdu - null");
                }
<<<<<<< HEAD
                Pointer cursor(Pointer::POINTER_NULL);
                drawable.set_pointer(cursor);
=======
                drawable.set_pointer(Pointer(NullPointer{}));
>>>>>>> 5eb509ce
            }
            break;
        default:
            {
                if (bool(this->verbose & RDPVerbose::graphics_pointer)) {
                    LOG(LOG_INFO, "mod_rdp::process_system_pointer_pdu - default");
                }
                Pointer cursor(NormalPointer{});
                drawable.set_pointer(cursor);
            }
            break;
        }
        if (bool(this->verbose & RDPVerbose::graphics_pointer)){
            LOG(LOG_INFO, "mod_rdp::process_system_pointer_pdu done");
        }
    }

    // [ referenced from 3.2.5.9.2 Processing Slow-Path Pointer Update PDU]
    // 2.2.9.1.1.4.5 New Pointer Update (TS_POINTERATTRIBUTE)
    // ------------------------------------------------------

    // The TS_POINTERATTRIBUTE structure is used to send pointer data at an arbitrary
    // color depth. Support for the New Pointer Update is advertised in the Pointer
    // Capability Set (section 2.2.7.1.5).


    // xorBpp (2 bytes): A 16-bit, unsigned integer. The color depth in bits-per-pixel
    // of the XOR mask contained in the colorPtrAttr field.

    // colorPtrAttr (variable): Encapsulated Color Pointer Update (section 2.2.9.1.1.4.4)
    //  structure which contains information about the pointer. The Color Pointer Update
    //  fields are all used, as specified in section 2.2.9.1.1.4.4; however color XOR data
    //  is presented in the color depth described in the xorBpp field (for 8 bpp, each byte
    //  contains one palette index; for 4 bpp, there are two palette indices per byte).

    void process_new_pointer_pdu(InStream & stream, gdi::GraphicApi & drawable) {
        if (bool(this->verbose & RDPVerbose::graphics_pointer)) {
            LOG(LOG_INFO, "mod_rdp::process_new_pointer_pdu");
        }

        unsigned data_bpp  = stream.in_uint16_le(); /* data bpp */
        unsigned pointer_idx = stream.in_uint16_le();
        if (bool(this->verbose & RDPVerbose::graphics_pointer)) {
            LOG(LOG_INFO,
                "mod_rdp::process_new_pointer_pdu xorBpp=%u pointer_idx=%u",
                data_bpp, pointer_idx);
        }

        if (pointer_idx >= (sizeof(this->cursors) / sizeof(Pointer))) {
            LOG(LOG_ERR,
                "mod_rdp::process_new_pointer_pdu pointer cache idx overflow (%u)",
                pointer_idx);
            throw Error(ERR_RDP_PROCESS_POINTER_CACHE_NOT_OK);
        }

        auto hotspot_x      = stream.in_uint16_le();
        auto hotspot_y      = stream.in_uint16_le();
<<<<<<< HEAD
        auto width            = stream.in_uint16_le(); 
        auto height            = stream.in_uint16_le(); 
=======
        auto width            = stream.in_uint16_le();
        auto height            = stream.in_uint16_le();
>>>>>>> 5eb509ce

        uint16_t mlen = stream.in_uint16_le(); /* mask length */
        uint16_t dlen = stream.in_uint16_le(); /* data length */
        if (!stream.in_check_rem(mlen + dlen)){
            LOG(LOG_ERR, "Not enough data for cursor (dlen=%u mlen=%u need=%u remain=%zu)",
                mlen, dlen, static_cast<uint16_t>(mlen+dlen), stream.in_remain());
            throw Error(ERR_RDP_PROCESS_NEW_POINTER_LEN_NOT_OK);
        }

        const uint8_t * data = stream.in_uint8p(dlen);
        const uint8_t * mask = stream.in_uint8p(mlen);

        Pointer cursor({width, height}, {hotspot_x, hotspot_y},{data, dlen}, {mask, mlen}, data_bpp, this->orders.global_palette, this->clean_up_32_bpp_cursor, this->bogus_linux_cursor);
        this->cursors[pointer_idx] = cursor;

        drawable.set_pointer(cursor);
        if (bool(this->verbose & RDPVerbose::graphics_pointer)) {
            LOG(LOG_INFO, "mod_rdp::process_new_pointer_pdu done");
        }
    }   // process_new_pointer_pdu

private:
    void process_bitmap_updates(InStream & stream, bool fast_path, gdi::GraphicApi & drawable) {
        if (bool(this->verbose & RDPVerbose::graphics)){
            LOG(LOG_INFO, "mod_rdp::process_bitmap_updates");
        }

        this->recv_bmp_update++;

        if (fast_path) {
            stream.in_skip_bytes(2); // updateType(2)
        }

        // RDP-BCGR: 2.2.9.1.1.3.1.2 Bitmap Update (TS_UPDATE_BITMAP)
        // ----------------------------------------------------------
        // The TS_UPDATE_BITMAP structure contains one or more rectangular
        // clippings taken from the server-side screen frame buffer (see [T128]
        // section 8.17).

        // shareDataHeader (18 bytes): Share Data Header (section 2.2.8.1.1.1.2)
        // containing information about the packet. The type subfield of the
        // pduType field of the Share Control Header (section 2.2.8.1.1.1.1)
        // MUST be set to PDUTYPE_DATAPDU (7). The pduType2 field of the Share
        // Data Header MUST be set to PDUTYPE2_UPDATE (2).

        // bitmapData (variable): The actual bitmap update data, as specified in
        // section 2.2.9.1.1.3.1.2.1.

        // 2.2.9.1.1.3.1.2.1 Bitmap Update Data (TS_UPDATE_BITMAP_DATA)
        // ------------------------------------------------------------
        // The TS_UPDATE_BITMAP_DATA structure encapsulates the bitmap data that
        // defines a Bitmap Update (section 2.2.9.1.1.3.1.2).

        // updateType (2 bytes): A 16-bit, unsigned integer. The graphics update
        // type. This field MUST be set to UPDATETYPE_BITMAP (0x0001).

        // numberRectangles (2 bytes): A 16-bit, unsigned integer.
        // The number of screen rectangles present in the rectangles field.
        size_t numberRectangles = stream.in_uint16_le();
        if (bool(this->verbose & RDPVerbose::graphics)){
            LOG(LOG_INFO, "/* ---------------- Sending %zu rectangles ----------------- */", numberRectangles);
        }

        for (size_t i = 0; i < numberRectangles; i++) {

            // rectangles (variable): Variable-length array of TS_BITMAP_DATA
            // (section 2.2.9.1.1.3.1.2.2) structures, each of which contains a
            // rectangular clipping taken from the server-side screen frame buffer.
            // The number of screen clippings in the array is specified by the
            // numberRectangles field.

            // 2.2.9.1.1.3.1.2.2 Bitmap Data (TS_BITMAP_DATA)
            // ----------------------------------------------

            // The TS_BITMAP_DATA structure wraps the bitmap data bytestream
            // for a screen area rectangle containing a clipping taken from
            // the server-side screen frame buffer.

            // A 16-bit, unsigned integer. Left bound of the rectangle.

            // A 16-bit, unsigned integer. Top bound of the rectangle.

            // A 16-bit, unsigned integer. Right bound of the rectangle.

            // A 16-bit, unsigned integer. Bottom bound of the rectangle.

            // A 16-bit, unsigned integer. The width of the rectangle.

            // A 16-bit, unsigned integer. The height of the rectangle.

            // A 16-bit, unsigned integer. The color depth of the rectangle
            // data in bits-per-pixel.

            // CGR: As far as I understand we should have
            // align4(right-left) == width and bottom-top == height
            // maybe put some assertion to check it's true
            // LOG(LOG_ERR, "left=%u top=%u right=%u bottom=%u width=%u height=%u bpp=%u", left, top, right, bottom, width, height, bpp);

            // A 16-bit, unsigned integer. The flags describing the format
            // of the bitmap data in the bitmapDataStream field.

            // +-----------------------------------+---------------------------+
            // | 0x0001 BITMAP_COMPRESSION         | Indicates that the bitmap |
            // |                                   | data is compressed. This  |
            // |                                   | implies that the          |
            // |                                   | bitmapComprHdr field is   |
            // |                                   | present if the NO_BITMAP_C|
            // |                                   |OMPRESSION_HDR (0x0400)    |
            // |                                   | flag is not set.          |
            // +-----------------------------------+---------------------------+
            // | 0x0400 NO_BITMAP_COMPRESSION_HDR  | Indicates that the        |
            // |                                   | bitmapComprHdr field is   |
            // |                                   | not present(removed for   |
            // |                                   | bandwidth efficiency to   |
            // |                                   | save 8 bytes).            |
            // +-----------------------------------+---------------------------+

            RDPBitmapData bmpdata;

            bmpdata.receive(stream);

            Rect boundary( bmpdata.dest_left
                           , bmpdata.dest_top
                           , bmpdata.dest_right - bmpdata.dest_left + 1
                           , bmpdata.dest_bottom - bmpdata.dest_top + 1
                           );

            // BITMAP_COMPRESSION 0x0001
            // Indicates that the bitmap data is compressed. This implies
            // that the bitmapComprHdr field is present if the
            // NO_BITMAP_COMPRESSION_HDR (0x0400) flag is not set.

            if (bool(this->verbose & RDPVerbose::graphics)) {
                LOG( LOG_INFO
                     , "/* Rect [%zu] bpp=%" PRIu16
                       " width=%" PRIu16 " height=%" PRIu16
                       " b(%" PRId16 ", %" PRId16 ", %" PRIu16 ", %" PRIu16 ") */"
                     , i
                     , bmpdata.bits_per_pixel
                     , bmpdata.width
                     , bmpdata.height
                     , boundary.x
                     , boundary.y
                     , boundary.cx
                     , boundary.cy
                     );
            }

            // bitmapComprHdr (8 bytes): Optional Compressed Data Header
            // structure (see Compressed Data Header (TS_CD_HEADER)
            // (section 2.2.9.1.1.3.1.2.3)) specifying the bitmap data
            // in the bitmapDataStream. This field MUST be present if
            // the BITMAP_COMPRESSION (0x0001) flag is present in the
            // Flags field, but the NO_BITMAP_COMPRESSION_HDR (0x0400)
            // flag is not.

            if (bmpdata.flags & BITMAP_COMPRESSION) {
                if ((bmpdata.width <= 0) || (bmpdata.height <= 0)) {
                    LOG( LOG_WARNING
                         , "Unexpected bitmap size: width=%" PRIu16 " height=%" PRIu16 " size=%" PRIu16
                           " left=%" PRIu16 ", top=%" PRIu16 ", right=%" PRIu16 ", bottom=%" PRIu16
                         , bmpdata.width
                         , bmpdata.height
                         , bmpdata.cb_comp_main_body_size
                         , bmpdata.dest_left
                         , bmpdata.dest_top
                         , bmpdata.dest_right
                         , bmpdata.dest_bottom
                         );
                }
            }

            // TODO CGR: check which sanity checks should be done
                //            if (bufsize != bitmap.bmp_size){
                //                LOG(LOG_WARNING, "Unexpected bufsize in bitmap received [%u != %u] width=%u height=%u bpp=%u",
                //                    bufsize, bitmap.bmp_size, width, height, bpp);
                //            }
                const uint8_t * data = stream.in_uint8p(bmpdata.bitmap_size());
            Bitmap bitmap( this->orders.bpp
                           , bmpdata.bits_per_pixel
                           , &this->orders.global_palette
                           , bmpdata.width
                           , bmpdata.height
                           , data
                           , bmpdata.bitmap_size()
                           , (bmpdata.flags & BITMAP_COMPRESSION)
                           );

            if (   bmpdata.cb_scan_width
                   && ((bmpdata.cb_scan_width - bitmap.line_size()) >= nbbytes(bitmap.bpp()))) {
                LOG( LOG_WARNING
                     , "Bad line size: line_size=%" PRIu16 " width=%" PRIu16 " height=%" PRIu16 " bpp=%" PRIu16
                     , bmpdata.cb_scan_width
                     , bmpdata.width
                     , bmpdata.height
                     , bmpdata.bits_per_pixel
                     );
            }

            if (   bmpdata.cb_uncompressed_size
                   && (bmpdata.cb_uncompressed_size != bitmap.bmp_size())) {
                LOG( LOG_WARNING
                     , "final_size should be size of decompressed bitmap [%" PRIu16 " != %zu]"
                       " width=%" PRIu16 " height=%" PRIu16 " bpp=%" PRIu16
                     , bmpdata.cb_uncompressed_size
                     , bitmap.bmp_size()
                     , bmpdata.width
                     , bmpdata.height
                     , bmpdata.bits_per_pixel
                     );
            }

            drawable.draw(bmpdata, bitmap);
        }
        if (bool(this->verbose & RDPVerbose::graphics)){
            LOG(LOG_INFO, "mod_rdp::process_bitmap_updates done");
        }
    }   // process_bitmap_updates

public:
    bool is_up_and_running() override {
        return (UP_AND_RUNNING == this->connection_finalization_state);
    }

    void disconnect(time_t now) override {
        if (this->is_up_and_running()) {
            if (bool(this->verbose & RDPVerbose::basic_trace)){
                LOG(LOG_INFO, "mod_rdp::disconnect()");
            }
            // this->send_shutdown_request();
            // this->draw_event(time(nullptr));
            this->send_disconnect_ultimatum();
        }
        if (!this->session_disconnection_logged) {
            double seconds = ::difftime(now, this->beginning);

            char extra[1024];
            snprintf(extra, sizeof(extra), "%d:%02d:%02d",
                (int(seconds) / 3600), ((int(seconds) % 3600) / 60),
                (int(seconds) % 60));

            auto info = key_qvalue_pairs({
                {"type", "SESSION_DISCONNECTION"},
                {"duration", extra},
                });

            this->report_message.log5(info);

            this->session_disconnection_logged = true;
        }
    }

private:
    //void send_shutdown_request() {
    //    LOG(LOG_INFO, "SEND SHUTDOWN REQUEST PDU");
    //
    //    BStream stream(65536);
    //    ShareData sdata(stream);
    //    sdata.emit_begin(PDUTYPE2_SHUTDOWN_REQUEST, this->share_id,
    //                     RDP::STREAM_MED);
    //    sdata.emit_end();
    //    BStream sctrl_header(256);
    //    ShareControl_Send(sctrl_header, PDUTYPE_DATAPDU,
    //                      this->userid + GCC::MCS_USERCHANNEL_BASE,
    //                      stream.size());
    //    HStream target_stream(1024, 65536);
    //    target_stream.out_copy_bytes(sctrl_header);
    //    target_stream.out_copy_bytes(stream);
    //    target_stream.mark_end();
    //
    //    this->send_data_request_ex(GCC::MCS_GLOBAL_CHANNEL, target_stream);
    //}

    void send_disconnect_ultimatum() {
        if (bool(this->verbose & RDPVerbose::basic_trace)){
            LOG(LOG_INFO, "SEND MCS DISCONNECT PROVIDER ULTIMATUM PDU");
        }
        write_packets(
            this->trans,
            [](StreamSize<256>, OutStream & mcs_data) {
                MCS::DisconnectProviderUltimatum_Send(mcs_data, 3, MCS::PER_ENCODING);
            },
            X224::write_x224_dt_tpdu_fn{}
        );
    }

    //void send_flow_response_pdu(uint8_t flow_id, uint8_t flow_number) {
    //    LOG(LOG_INFO, "SEND FLOW RESPONSE PDU n° %u", flow_number);
    //    BStream flowpdu(256);
    //    FlowPDU_Send(flowpdu, FLOW_RESPONSE_PDU, flow_id, flow_number,
    //                 this->userid + GCC::MCS_USERCHANNEL_BASE);
    //    HStream target_stream(1024, 65536);
    //    target_stream.out_copy_bytes(flowpdu);
    //    target_stream.mark_end();
    //    this->send_data_request_ex(GCC::MCS_GLOBAL_CHANNEL, target_stream);
    //}

    void process_auth_event(
        const CHANNELS::ChannelDef & auth_channel,
        InStream & stream, uint32_t length, uint32_t flags, size_t chunk_size
    ) {
        (void)length;
        (void)chunk_size;
        assert(stream.in_remain() == chunk_size);

        if ((flags & (CHANNELS::CHANNEL_FLAG_FIRST | CHANNELS::CHANNEL_FLAG_LAST)) !=
            (CHANNELS::CHANNEL_FLAG_FIRST | CHANNELS::CHANNEL_FLAG_LAST))
        {
            LOG(LOG_WARNING, "mod_rdp::process_auth_event: Chunked Virtual Channel Data ignored!");
            return;
        }

        std::string auth_channel_message(char_ptr_cast(stream.get_current()), stream.in_remain());

        this->auth_channel_flags  = flags;
        this->auth_channel_chanid = auth_channel.chanid;

        const char Log[] = "Log=";

        if (!auth_channel_message.compare(0, sizeof(Log) - 1, Log)) {
            const char * log_string =
                (auth_channel_message.c_str() + sizeof(Log) - 1);
            LOG(LOG_INFO, "WABLauncher: %s", log_string);
        }
        else {
            LOG(LOG_INFO, "Auth channel data=\"%s\"", auth_channel_message);

            this->authentifier.set_auth_channel_target(
                auth_channel_message.c_str());
        }
    }

    void process_checkout_event(
        const CHANNELS::ChannelDef & checkout_channel,
        InStream & stream, uint32_t length, uint32_t flags, size_t chunk_size
    ) {
        (void)length;
        (void)chunk_size;
        assert(stream.in_remain() == chunk_size);

        if ((flags & (CHANNELS::CHANNEL_FLAG_FIRST | CHANNELS::CHANNEL_FLAG_LAST)) !=
            (CHANNELS::CHANNEL_FLAG_FIRST | CHANNELS::CHANNEL_FLAG_LAST))
        {
            LOG(LOG_WARNING, "mod_rdp::process_checkout_event: Chunked Virtual Channel Data ignored!");
            return;
        }

        {
            const unsigned expected = 4;    // Version(2) + DataLength(2)
            if (!stream.in_check_rem(expected)) {
                LOG( LOG_ERR
                   , "mod_rdp::process_checkout_event: data truncated (1), expected=%u remains=%zu"
                   , expected, stream.in_remain());
                throw Error(ERR_RDP_DATA_TRUNCATED);
            }
        }

        uint16_t const version = stream.in_uint16_le();
        uint16_t const data_length = stream.in_uint16_le();

        LOG(LOG_INFO, "mod_rdp::process_checkout_event: Version=%u DataLength=%u", version, data_length);

        std::string checkout_channel_message(char_ptr_cast(stream.get_current()), stream.in_remain());

        this->checkout_channel_flags  = flags;
        this->checkout_channel_chanid = checkout_channel.chanid;

        LOG(LOG_INFO, "mod_rdp::process_checkout_event: Data=\"%s\"", checkout_channel_message);

        send_checkout_channel_data("{ \"ReturnCode\": 0, \"ReturnMessage\": \"Succeeded.\" }");
    }

    void process_session_probe_event(
        const CHANNELS::ChannelDef & session_probe_channel,
        InStream & stream, uint32_t length, uint32_t flags, size_t chunk_size
    ) {
        (void)session_probe_channel;
        SessionProbeVirtualChannel& channel = this->get_session_probe_virtual_channel();

        std::unique_ptr<AsynchronousTask> out_asynchronous_task;

        channel.process_server_message(length, flags, stream.get_current(), chunk_size,
            out_asynchronous_task);

        assert(!out_asynchronous_task);
    }

    void process_cliprdr_event(
        const CHANNELS::ChannelDef & cliprdr_channel, InStream & stream,
        uint32_t length, uint32_t flags, size_t chunk_size
    ) {
        (void)cliprdr_channel;
        ClipboardVirtualChannel& channel = this->get_clipboard_virtual_channel();

        if (bool(this->verbose & RDPVerbose::cliprdr)) {
            InStream clone = stream.clone();
            RDPECLIP::streamLogCliprdr(clone, flags, this->cliprdrLogStatus);
        }

        std::unique_ptr<AsynchronousTask> out_asynchronous_task;

        channel.process_server_message(length, flags, stream.get_current(), chunk_size,
            out_asynchronous_task);

        assert(!out_asynchronous_task);
    }   // process_cliprdr_event

    void process_rail_event(const CHANNELS::ChannelDef & rail_channel,
            InStream & stream, uint32_t length, uint32_t flags, size_t chunk_size) {
        (void)rail_channel;
        RemoteProgramsVirtualChannel& channel = this->get_remote_programs_virtual_channel();

        std::unique_ptr<AsynchronousTask> out_asynchronous_task;

        channel.process_server_message(length, flags, stream.get_current(), chunk_size,
            out_asynchronous_task);

        assert(!out_asynchronous_task);
    }

    void process_rdpdr_event(const CHANNELS::ChannelDef &,
            InStream & stream, uint32_t length, uint32_t flags, size_t chunk_size) {
        if (!this->enable_rdpdr_data_analysis &&
            this->authorization_channels.rdpdr_type_all_is_authorized() &&
            !this->file_system_drive_manager.HasManagedDrive()) {

            if (flags & CHANNELS::CHANNEL_FLAG_FIRST) {
                if (bool(this->verbose & (RDPVerbose::rdpdr | RDPVerbose::rdpdr_dump))) {

                    LOG(LOG_INFO,
                        "mod_rdp::process_rdpdr_event: sending to Client, "
                            "send Chunked Virtual Channel Data transparently.");
                }

                if (bool(this->verbose & RDPVerbose::rdpdr_dump)) {
                    const bool send              = false;
                    const bool from_or_to_client = false;

                    ::msgdump_d(send, from_or_to_client, length, flags,
                        stream.get_data()+8, chunk_size);

                    rdpdr::streamLog(stream, this->rdpdrLogStatus);
                }
            }

            this->send_to_front_channel(
                channel_names::rdpdr, stream.get_current(), length, chunk_size, flags);
            return;
        }

        FileSystemVirtualChannel& channel = this->get_file_system_virtual_channel();

        std::unique_ptr<AsynchronousTask> out_asynchronous_task;

        channel.process_server_message(length, flags, stream.get_current(), chunk_size,
            out_asynchronous_task);

        if (out_asynchronous_task) {
            this->asynchronous_tasks.add(this->session_reactor, std::move(out_asynchronous_task));
        }
    }

    void process_drdynvc_event(const CHANNELS::ChannelDef &,
            InStream & stream, uint32_t length, uint32_t flags, size_t chunk_size) {
        // if (flags & CHANNELS::CHANNEL_FLAG_FIRST) {
        //     if (bool(this->verbose & (RDPVerbose::rdpdr | RDPVerbose::rdpdr_dump))) {

        //         LOG(LOG_INFO,
        //             "mod_rdp::process_drdynvc_event: sending to Client, "
        //                 "send Chunked Virtual Channel Data transparently.");
        //     }

        //     if (bool(this->verbose & RDPVerbose::rdpdr_dump)) {
        //         const bool send              = false;
        //         const bool from_or_to_client = false;

        //         ::msgdump_d(send, from_or_to_client, length, flags,
        //             stream.get_data()+8, chunk_size);

        //         rdpdr::streamLog(stream, this->rdpdrLogStatus);
        //     }
        // }

        // this->send_to_front_channel(
        //     channel_names::rdpdr, stream.get_current(), length, chunk_size, flags);
        // return;


        DynamicChannelVirtualChannel& channel = this->get_dynamic_channel_virtual_channel();

        std::unique_ptr<AsynchronousTask> out_asynchronous_task;

        channel.process_server_message(length, flags, stream.get_current(), chunk_size,
            out_asynchronous_task);

        if (out_asynchronous_task) {
            this->asynchronous_tasks.add(this->session_reactor, std::move(out_asynchronous_task));
        }
    }

    bool disable_input_event_and_graphics_update(bool disable_input_event,
            bool disable_graphics_update) override {
        bool need_full_screen_update =
            (this->graphics_update_disabled && !disable_graphics_update);

        if (this->input_event_disabled != disable_input_event) {
            LOG(LOG_INFO, "Mod_rdp: %s input event.",
                (disable_input_event ? "Disable" : "Enable"));
        }
        if (this->graphics_update_disabled != disable_graphics_update) {
            LOG(LOG_INFO, "Mod_rdp: %s graphics update.",
                (disable_graphics_update ? "Disable" : "Enable"));
        }

        this->input_event_disabled     = disable_input_event;
        this->graphics_update_disabled = disable_graphics_update;

        if (this->remote_programs_session_manager) {
            this->remote_programs_session_manager->disable_graphics_update(
                disable_graphics_update);
        }

        return need_full_screen_update;
    }

    void do_enable_session_probe() {
        if (this->enable_session_probe) {
            ClipboardVirtualChannel& cvc =
                this->get_clipboard_virtual_channel();
            if (this->session_probe_launcher) {
                cvc.set_session_probe_launcher(
                    this->session_probe_launcher.get());
            }

            FileSystemVirtualChannel& fsvc =
                this->get_file_system_virtual_channel();
            if (this->session_probe_launcher) {
                fsvc.set_session_probe_launcher(
                    this->session_probe_launcher.get());
            }

            if (this->session_probe_launcher) {
                this->file_system_drive_manager.set_session_probe_launcher(
                    this->session_probe_launcher.get());
            }

            SessionProbeVirtualChannel& spvc =
                this->get_session_probe_virtual_channel();
            if (this->session_probe_launcher) {
                spvc.set_session_probe_launcher(this->session_probe_launcher.get());
            }
            this->session_probe_virtual_channel_p = &spvc;
            if (!this->session_probe_start_launch_timeout_timer_only_after_logon) {
                spvc.start_launch_timeout_timer();
            }

            if (this->session_probe_launcher) {
                this->session_probe_launcher->set_clipboard_virtual_channel(
                    &cvc);

                this->session_probe_launcher->set_session_probe_virtual_channel(
                    this->session_probe_virtual_channel_p);
            }

            if (this->remote_program) {
                RemoteProgramsVirtualChannel& rpvc =
                    this->get_remote_programs_virtual_channel();

                rpvc.set_session_probe_virtual_channel(
                    this->session_probe_virtual_channel_p);

                if (this->session_probe_launcher) {
                    rpvc.set_session_probe_launcher(
                        this->session_probe_launcher.get());

                    this->session_probe_launcher->set_remote_programs_virtual_channel(
                        &rpvc);
                }
            }
        }
    }

public:
    windowing_api* get_windowing_api() const {
        if (this->remote_programs_session_manager) {
            return this->remote_programs_session_manager.get();
        }

        return nullptr;
    }

    Dimension get_dim() const override
    { return Dimension(this->negociation_result.front_width, this->negociation_result.front_height); }

    bool is_auto_reconnectable() override {
        return (this->is_server_auto_reconnec_packet_received &&
            this->is_up_and_running() &&
            (!this->session_probe_launcher || this->session_probe_launcher->is_stopped()));
    }

private:
    void auth_rail_exec(uint16_t flags, const char* original_exe_or_file,
            const char* exe_or_file, const char* working_dir,
            const char* arguments, const char* account, const char* password) override {
        if (this->remote_program) {
            RemoteProgramsVirtualChannel& rpvc =
                this->get_remote_programs_virtual_channel();

            rpvc.auth_rail_exec(flags, original_exe_or_file, exe_or_file,
                working_dir, arguments, account, password);
        }
        else {
            LOG(LOG_WARNING, "mod_rdp::auth_rail_exec(): Current session has no Remote Program Virtual Channel");
        }
    }

    void auth_rail_exec_cancel(uint16_t flags, const char* original_exe_or_file,
            uint16_t exec_result) override {
        if (this->remote_program) {
            RemoteProgramsVirtualChannel& rpvc =
                this->get_remote_programs_virtual_channel();

            rpvc.auth_rail_exec_cancel(flags, original_exe_or_file, exec_result);
        }
        else {
            LOG(LOG_WARNING, "mod_rdp::auth_rail_exec(): Current session has no Remote Program Virtual Channel");
        }
    }

    void sespro_rail_exec_result(uint16_t flags, const char* exe_or_file,
        uint16_t exec_result, uint32_t raw_result) override {
        if (this->remote_program) {
            RemoteProgramsVirtualChannel& rpvc =
                this->get_remote_programs_virtual_channel();

            rpvc.sespro_rail_exec_result(flags, exe_or_file, exec_result, raw_result);
        }
        else {
            LOG(LOG_WARNING, "mod_rdp::sespro_rail_exec_result(): Current session has no Remote Program Virtual Channel");
        }
    }

    void sespro_ending_in_progress() override
    {
        this->end_session_reason.clear();
        this->end_session_message.clear();

        this->authentifier.disconnect_target();
        this->authentifier.set_auth_error_message(TR(trkeys::session_logoff_in_progress, this->lang));

        this->session_reactor.set_event_next(BACK_EVENT_NEXT);
    }
};<|MERGE_RESOLUTION|>--- conflicted
+++ resolved
@@ -36,7 +36,6 @@
 #include "core/RDP/SaveSessionInfoPDU.hpp"
 #include "core/RDP/ServerRedirection.hpp"
 #include "core/RDP/SuppressOutputPDU.hpp"
-<<<<<<< HEAD
 #include "core/RDP/autoreconnect.hpp"
 #include "core/RDP/bitmapupdate.hpp"
 
@@ -44,10 +43,6 @@
 #include "core/RDP/capabilities/bitmapcachehostsupport.hpp"
 #include "core/RDP/capabilities/bitmapcodecs.hpp"
 #include "core/RDP/capabilities/bmpcache2.hpp"
-=======
-#include "core/RDP/rdp_pointer.hpp"
-#include "core/RDP/mppc.hpp"
->>>>>>> 5eb509ce
 #include "core/RDP/capabilities/cap_bitmap.hpp"
 #include "core/RDP/capabilities/cap_bmpcache.hpp"
 #include "core/RDP/capabilities/cap_font.hpp"
@@ -688,10 +683,6 @@
 
     ModRdpVariables vars;
 
-<<<<<<< HEAD
-=======
-    InfoPacketFlags info_packet_extra_flags;
-
     long int total_main_amount_data_rcv_from_client;
     long int total_cliprdr_amount_data_rcv_from_client;
     long int total_rail_amount_data_rcv_from_client;
@@ -704,8 +695,6 @@
     long int total_rdpdr_amount_data_rcv_from_server;
     long int total_drdynvc_amount_data_rcv_from_server;
 
-
->>>>>>> 5eb509ce
 public:
     using Verbose = RDPVerbose;
 
@@ -777,16 +766,6 @@
         , authentifier(authentifier)
         , report_message(report_message)
         , close_box_extra_message_ref(mod_rdp_params.close_box_extra_message_ref)
-<<<<<<< HEAD
-=======
-        , nego( mod_rdp_params.enable_tls, mod_rdp_params.target_user
-              , mod_rdp_params.enable_nla, info.console_session
-			  , mod_rdp_params.target_host
-              , mod_rdp_params.enable_krb, gen, timeobj
-              , this->close_box_extra_message_ref, mod_rdp_params.lang
-              , static_cast<RdpNego::Verbose>(mod_rdp_params.verbose))
-        , trans(trans)
->>>>>>> 5eb509ce
         , enable_fastpath(mod_rdp_params.enable_fastpath)
         , enable_fastpath_client_input_event(false)
         , enable_fastpath_server_update(mod_rdp_params.enable_fastpath)
@@ -877,9 +856,6 @@
         , client_window_list_caps(info.window_list_caps)
         , client_use_bmp_cache_2(info.use_bmp_cache_2)
         , vars(vars)
-<<<<<<< HEAD
-=======
-        , info_packet_extra_flags(info.has_sound_code ? INFO_REMOTECONSOLEAUDIO : InfoPacketFlags{})
         , total_main_amount_data_rcv_from_client(0)
         , total_cliprdr_amount_data_rcv_from_client(0)
         , total_rail_amount_data_rcv_from_client(0)
@@ -890,7 +866,6 @@
         , total_rail_amount_data_rcv_from_server(0)
         , total_rdpdr_amount_data_rcv_from_server(0)
         , total_drdynvc_amount_data_rcv_from_server(0)
->>>>>>> 5eb509ce
     {
         if (bool(this->verbose & RDPVerbose::basic_trace)) {
             if (!enable_transparent_mode) {
@@ -1823,19 +1798,23 @@
     // this->total_main_amount_data_rcv_from_server += length;
     void log_metrics() override {
         if (bool(this->verbose & RDPVerbose::export_metrics)) {
-            LOG(LOG_INFO, "Session_id=%u user=\"%s\" account=\"%s\" target_host=\"%s\" Client data received by channels - main:%ld cliprdr:%ld rail:%ld rdpdr:%ld drdynvc:%ld", this->redir_info.session_id, this->username, this->nego.get_user_name(), this->nego.get_target_host()/*"user_account", "0.0.0.0"*/,
-                                this->total_main_amount_data_rcv_from_client,
-                                this->total_cliprdr_amount_data_rcv_from_client,
-                                this->total_rail_amount_data_rcv_from_client,
-                                this->total_rdpdr_amount_data_rcv_from_client,
-                                this->total_drdynvc_amount_data_rcv_from_client);
-
-            LOG(LOG_INFO, "Session_id=%u user=\"%s\" account=\"%s\" target_host=\"%s\" Server data received by channels - main:%ld cliprdr:%ld rail:%ld rdpdr:%ld drdynvc:%ld", this->redir_info.session_id, this->username, this->nego.get_user_name(), this->nego.get_target_host(),
-                                this->total_main_amount_data_rcv_from_server,
-                                this->total_cliprdr_amount_data_rcv_from_server,
-                                this->total_rail_amount_data_rcv_from_server,
-                                this->total_rdpdr_amount_data_rcv_from_server,
-                                this->total_drdynvc_amount_data_rcv_from_server);
+            LOG(LOG_INFO, "Session_id=%u user=\"%s\" account=\"%s\" target_host=\"%s\" Client data received by channels - main:%ld cliprdr:%ld rail:%ld rdpdr:%ld drdynvc:%ld",
+                this->redir_info.session_id, this->logon_info.username(),
+                this->logon_info.domain(), this->logon_info.hostname()/*"user_account", "0.0.0.0"*/,
+                this->total_main_amount_data_rcv_from_client,
+                this->total_cliprdr_amount_data_rcv_from_client,
+                this->total_rail_amount_data_rcv_from_client,
+                this->total_rdpdr_amount_data_rcv_from_client,
+                this->total_drdynvc_amount_data_rcv_from_client);
+
+            LOG(LOG_INFO, "Session_id=%u user=\"%s\" account=\"%s\" target_host=\"%s\" Server data received by channels - main:%ld cliprdr:%ld rail:%ld rdpdr:%ld drdynvc:%ld",
+                this->redir_info.session_id, this->logon_info.username(),
+                this->logon_info.domain(), this->logon_info.hostname(),
+                this->total_main_amount_data_rcv_from_server,
+                this->total_cliprdr_amount_data_rcv_from_server,
+                this->total_rail_amount_data_rcv_from_server,
+                this->total_rdpdr_amount_data_rcv_from_server,
+                this->total_drdynvc_amount_data_rcv_from_server);
         }
     }
 
@@ -2044,7 +2023,6 @@
 
         if (bool(this->verbose & RDPVerbose::channels)) {
             LOG(LOG_INFO, "mod_rdp::send_to_channel done");
-<<<<<<< HEAD
         }
     }
 
@@ -2062,1102 +2040,12 @@
                     static_cast<OutPerStream&>(mcs_header), this->negociation_result.userid,
                     channelId, 1, 3, packet_size, MCS::PER_ENCODING
                 );
-
                 (void)mcs;
             },
             X224::write_x224_dt_tpdu_fn{}
         );
         if (bool(this->verbose & RDPVerbose::basic_trace)) {
             LOG(LOG_INFO, "send data request done");
-=======
-        }
-    }
-
-    template<class... WriterData>
-    void send_data_request(uint16_t channelId, WriterData... writer_data) {
-        if (bool(this->verbose & RDPVerbose::basic_trace)) {
-            LOG(LOG_INFO, "send data request");
-        }
-
-        write_packets(
-            this->trans,
-            writer_data...,
-            [this, channelId](StreamSize<256>, OutStream & mcs_header, std::size_t packet_size) {
-                MCS::SendDataRequest_Send mcs(
-                    static_cast<OutPerStream&>(mcs_header), this->userid,
-                    channelId, 1, 3, packet_size, MCS::PER_ENCODING
-                );
-
-                (void)mcs;
-            },
-            write_x224_dt_tpdu_fn{}
-        );
-        if (bool(this->verbose & RDPVerbose::basic_trace)) {
-            LOG(LOG_INFO, "send data request done");
-        }
-    }
-
-    template<class... WriterData>
-    void send_data_request_ex(uint16_t channelId, WriterData ... writer_data) {
-        this->send_data_request(
-            channelId,
-            writer_data...,
-            write_sec_send_fn{0, this->encrypt, this->encryptionLevel}
-        );
-    }
-
-public:
-    wait_obj& get_event() override {
-        return this->event;
-    }
-
-
-    // Basic Settings Exchange
-    // -----------------------
-
-    // Basic Settings Exchange: Basic settings are exchanged between the client and
-    // server by using the MCS Connect Initial and MCS Connect Response PDUs. The
-    // Connect Initial PDU contains a GCC Conference Create Request, while the
-    // Connect Response PDU contains a GCC Conference Create Response.
-
-    // These two Generic Conference Control (GCC) packets contain concatenated
-    // blocks of settings data (such as core data, security data and network data)
-    // which are read by client and server
-
-
-    // Client                                                     Server
-    //    |--------------MCS Connect Initial PDU with-------------> |
-    //                   GCC Conference Create Request
-    //    | <------------MCS Connect Response PDU with------------- |
-    //                   GCC conference Create Response
-
-    void send_connectInitialPDUwithGccConferenceCreateRequest()
-    {
-        char * hostname = this->hostname;
-
-        /* Generic Conference Control (T.124) ConferenceCreateRequest */
-        write_packets(
-            this->trans,
-            [this, &hostname](StreamSize<65536-1024>, OutStream & stream) {
-                // ------------------------------------------------------------
-                GCC::UserData::CSCore cs_core;
-
-                Rect primary_monitor_rect =
-                    this->cs_monitor.get_primary_monitor_rect();
-
-                cs_core.version = this->use_rdp5?0x00080004:0x00080001;
-                const bool single_monitor =
-                    (!this->allow_using_multiple_monitors ||
-                     (this->cs_monitor.monitorCount < 2));
-                cs_core.desktopWidth  = (single_monitor ? this->front_width : primary_monitor_rect.cx + 1);
-                cs_core.desktopHeight = (single_monitor ? this->front_height : primary_monitor_rect.cy + 1);
-                //cs_core.highColorDepth = this->front_bpp;
-                cs_core.highColorDepth = ((this->front_bpp == 32)
-                    ? uint16_t(GCC::UserData::HIGH_COLOR_24BPP) : this->front_bpp);
-                cs_core.keyboardLayout = this->keylayout;
-                if (this->front_bpp == 32) {
-                    cs_core.supportedColorDepths = 15;
-                    cs_core.earlyCapabilityFlags |= GCC::UserData::RNS_UD_CS_WANT_32BPP_SESSION;
-                }
-                if (!single_monitor) {
-                    LOG(LOG_INFO, "not a single_monitor");
-                    cs_core.earlyCapabilityFlags |= GCC::UserData::RNS_UD_CS_SUPPORT_MONITOR_LAYOUT_PDU;
-                }
-
-                uint16_t hostlen = strlen(hostname);
-                uint16_t maxhostlen = std::min(uint16_t(15), hostlen);
-                for (size_t i = 0; i < maxhostlen ; i++){
-                    cs_core.clientName[i] = hostname[i];
-                }
-                memset(&(cs_core.clientName[maxhostlen]), 0, (16 - maxhostlen) * sizeof(uint16_t));
-
-                if (this->nego.tls){
-                    cs_core.serverSelectedProtocol = this->nego.selected_protocol;
-                }
-                if (bool(this->verbose & RDPVerbose::security)) {
-                    cs_core.log("Sending to Server");
-                }
-                cs_core.emit(stream);
-                // ------------------------------------------------------------
-
-                GCC::UserData::CSCluster cs_cluster;
-                // TODO CGR: values used for setting console_session looks crazy. It's old code and actual validity of these values should be checked. It should only be about REDIRECTED_SESSIONID_FIELD_VALID and shouldn't touch redirection version. Shouldn't it ?
-                {
-                    LOG(LOG_INFO, "CS_Cluster: Server Redirection Supported");
-                    if (!this->nego.tls){
-                        cs_cluster.flags |= GCC::UserData::CSCluster::REDIRECTION_SUPPORTED;
-                        cs_cluster.flags |= (2 << 2); // REDIRECTION V3
-                    } else {
-                        cs_cluster.flags |= GCC::UserData::CSCluster::REDIRECTION_SUPPORTED;
-                        cs_cluster.flags |= (3 << 2);  // REDIRECTION V4
-                    }
-                    if (this->redir_info.valid) {
-                        cs_cluster.flags |= GCC::UserData::CSCluster::REDIRECTED_SESSIONID_FIELD_VALID;
-                        cs_cluster.redirectedSessionID = this->redir_info.session_id;
-                        LOG(LOG_INFO, "Effective Redirection SessionId=%u",
-                            cs_cluster.redirectedSessionID);
-                    }
-                    if (this->console_session) {
-                        cs_cluster.flags |= GCC::UserData::CSCluster::REDIRECTED_SESSIONID_FIELD_VALID;
-                        cs_cluster.redirectedSessionID = 0;
-                    }
-                }
-                // if (!this->nego.tls){
-                //     if (this->console_session){
-                //         cs_cluster.flags = GCC::UserData::CSCluster::REDIRECTED_SESSIONID_FIELD_VALID | (3 << 2) ; // REDIRECTION V4
-                //     }
-                //     else {
-                //         cs_cluster.flags = GCC::UserData::CSCluster::REDIRECTION_SUPPORTED            | (2 << 2) ; // REDIRECTION V3
-                //     }
-                //     }
-                // else {
-                //     cs_cluster.flags = GCC::UserData::CSCluster::REDIRECTION_SUPPORTED * ((3 << 2)|1);  // REDIRECTION V4
-                //     if (this->console_session){
-                //         cs_cluster.flags |= GCC::UserData::CSCluster::REDIRECTED_SESSIONID_FIELD_VALID ;
-                //     }
-                // }
-                if (bool(this->verbose & RDPVerbose::security)) {
-                    cs_cluster.log("Sending to server");
-                }
-                cs_cluster.emit(stream);
-                // ------------------------------------------------------------
-
-                if (bool(this->verbose & RDPVerbose::security)) {
-                    this->cs_security.log("Sending to server");
-                }
-                cs_security.emit(stream);
-                // ------------------------------------------------------------
-
-                const CHANNELS::ChannelDefArray & channel_list = this->front.get_channel_list();
-                size_t num_channels = channel_list.size();
-                if ((num_channels > 0) || this->enable_auth_channel ||
-                    this->file_system_drive_manager.HasManagedDrive() ||
-                    this->checkout_channel.c_str()[0]) {
-                    /* Here we need to put channel information in order
-                    to redirect channel data
-                    from client to server passing through the "proxy" */
-                    GCC::UserData::CSNet cs_net;
-                    cs_net.channelCount = num_channels;
-                    bool has_cliprdr_channel = false;
-                    bool has_rdpdr_channel   = false;
-                    bool has_rdpsnd_channel  = false;
-                    for (size_t index = 0; index < num_channels; index++) {
-                        const CHANNELS::ChannelDef & channel_item = channel_list[index];
-
-                        if (!this->remote_program && channel_item.name == channel_names::rail) {
-                            ::memset(cs_net.channelDefArray[index].name, 0,
-                                sizeof(cs_net.channelDefArray[index].name));
-                        }
-                        else if (this->authorization_channels.is_authorized(channel_item.name) ||
-                                 ((channel_item.name == channel_names::rdpdr ||
-                                   channel_item.name == channel_names::rdpsnd) &&
-                                  this->file_system_drive_manager.HasManagedDrive())
-                        ) {
-                            switch (channel_item.name) {
-                                case channel_names::cliprdr: has_cliprdr_channel = true; break;
-                                case channel_names::rdpdr:   has_rdpdr_channel = true; break;
-                                case channel_names::rdpsnd:  has_rdpsnd_channel = true; break;
-                            }
-                            ::memcpy(cs_net.channelDefArray[index].name, channel_item.name.c_str(), 8);
-                        }
-                        else {
-                            ::memset(cs_net.channelDefArray[index].name, 0,
-                                sizeof(cs_net.channelDefArray[index].name));
-                        }
-                        cs_net.channelDefArray[index].options = channel_item.flags;
-                        CHANNELS::ChannelDef def;
-                        def.name = CHANNELS::ChannelNameId(cs_net.channelDefArray[index].name);
-                        def.flags = channel_item.flags;
-                        if (bool(this->verbose & RDPVerbose::channels)) {
-                            def.log(index);
-                        }
-                        this->mod_channel_list.push_back(def);
-                    }
-
-                    // Inject a new channel for file system virtual channel (rdpdr)
-                    if (!has_rdpdr_channel && this->file_system_drive_manager.HasManagedDrive()) {
-                        ::snprintf(cs_net.channelDefArray[cs_net.channelCount].name,
-                                sizeof(cs_net.channelDefArray[cs_net.channelCount].name),
-                                "%s", channel_names::rdpdr.c_str());
-                        cs_net.channelDefArray[cs_net.channelCount].options =
-                              GCC::UserData::CSNet::CHANNEL_OPTION_INITIALIZED
-                            | GCC::UserData::CSNet::CHANNEL_OPTION_COMPRESS_RDP;
-                        CHANNELS::ChannelDef def;
-                        def.name = channel_names::rdpdr;
-                        def.flags = cs_net.channelDefArray[cs_net.channelCount].options;
-                        if (bool(this->verbose & RDPVerbose::channels)){
-                            def.log(cs_net.channelCount);
-                        }
-                        this->mod_channel_list.push_back(def);
-                        cs_net.channelCount++;
-                    }
-
-                    // Inject a new channel for clipboard channel (cliprdr)
-                    if (!has_cliprdr_channel && this->session_probe_use_clipboard_based_launcher) {
-                        ::snprintf(cs_net.channelDefArray[cs_net.channelCount].name,
-                                sizeof(cs_net.channelDefArray[cs_net.channelCount].name),
-                                "%s", channel_names::cliprdr.c_str());
-                        cs_net.channelDefArray[cs_net.channelCount].options =
-                              GCC::UserData::CSNet::CHANNEL_OPTION_INITIALIZED
-                            | GCC::UserData::CSNet::CHANNEL_OPTION_COMPRESS_RDP
-                            | GCC::UserData::CSNet::CHANNEL_OPTION_SHOW_PROTOCOL;
-                        CHANNELS::ChannelDef def;
-                        def.name = channel_names::cliprdr;
-                        def.flags = cs_net.channelDefArray[cs_net.channelCount].options;
-                        if (bool(this->verbose & RDPVerbose::channels)){
-                            def.log(cs_net.channelCount);
-                        }
-                        this->mod_channel_list.push_back(def);
-                        cs_net.channelCount++;
-                    }
-
-                    // The RDPDR channel advertised by the client is ONLY accepted by the RDP
-                    //  server 2012 if the RDPSND channel is also advertised.
-                    if (!has_rdpsnd_channel &&
-                        this->file_system_drive_manager.HasManagedDrive()) {
-                        ::snprintf(cs_net.channelDefArray[cs_net.channelCount].name,
-                                sizeof(cs_net.channelDefArray[cs_net.channelCount].name),
-                                "%s", channel_names::rdpsnd.c_str());
-                        cs_net.channelDefArray[cs_net.channelCount].options =
-                              GCC::UserData::CSNet::CHANNEL_OPTION_INITIALIZED
-                            | GCC::UserData::CSNet::CHANNEL_OPTION_COMPRESS_RDP;
-                        CHANNELS::ChannelDef def;
-                        def.name = channel_names::rdpsnd;
-                        def.flags = cs_net.channelDefArray[cs_net.channelCount].options;
-                        if (bool(this->verbose & RDPVerbose::channels)){
-                            def.log(cs_net.channelCount);
-                        }
-                        this->mod_channel_list.push_back(def);
-                        cs_net.channelCount++;
-                    }
-
-                    // Inject a new channel for auth_channel virtual channel (wablauncher)
-                    if (this->enable_auth_channel) {
-                        assert(this->auth_channel.c_str()[0]);
-                        memcpy(cs_net.channelDefArray[cs_net.channelCount].name, this->auth_channel.c_str(), 8);
-                        cs_net.channelDefArray[cs_net.channelCount].options =
-                            GCC::UserData::CSNet::CHANNEL_OPTION_INITIALIZED;
-                        CHANNELS::ChannelDef def;
-                        def.name = this->auth_channel;
-                        def.flags = cs_net.channelDefArray[cs_net.channelCount].options;
-                        if (bool(this->verbose & RDPVerbose::channels)){
-                            def.log(cs_net.channelCount);
-                        }
-                        this->mod_channel_list.push_back(def);
-                        cs_net.channelCount++;
-                    }
-
-                    // Inject a new channel for checkout_channel virtual channel
-                    if (this->checkout_channel.c_str()[0]) {
-                        memcpy(cs_net.channelDefArray[cs_net.channelCount].name, this->checkout_channel.c_str(), 8);
-                        cs_net.channelDefArray[cs_net.channelCount].options =
-                            GCC::UserData::CSNet::CHANNEL_OPTION_INITIALIZED;
-                        CHANNELS::ChannelDef def;
-                        def.name = this->checkout_channel;
-                        def.flags = cs_net.channelDefArray[cs_net.channelCount].options;
-                        if (bool(this->verbose & RDPVerbose::channels)){
-                            def.log(cs_net.channelCount);
-                        }
-                        this->mod_channel_list.push_back(def);
-                        cs_net.channelCount++;
-                    }
-
-                    if (this->enable_session_probe) {
-                        memcpy(cs_net.channelDefArray[cs_net.channelCount].name, channel_names::sespro.c_str(), 8);
-                        cs_net.channelDefArray[cs_net.channelCount].options =
-                            GCC::UserData::CSNet::CHANNEL_OPTION_INITIALIZED;
-                        CHANNELS::ChannelDef def;
-                        def.name = channel_names::sespro;
-                        def.flags = cs_net.channelDefArray[cs_net.channelCount].options;
-                        if (bool(this->verbose & RDPVerbose::channels)){
-                            def.log(cs_net.channelCount);
-                        }
-                        this->mod_channel_list.push_back(def);
-                        cs_net.channelCount++;
-                    }
-
-                    if (bool(this->verbose & RDPVerbose::security)) {
-                        cs_net.log("Sending to server");
-                    }
-                    cs_net.emit(stream);
-                }
-
-                if (!single_monitor) {
-                    //if (bool(this->verbose & RDPVerbose::security)) {
-                        this->cs_monitor.log("Sending to server");
-                    //}
-                    this->cs_monitor.emit(stream);
-                }
-            },
-            [](StreamSize<256>, OutStream & gcc_header, std::size_t packet_size) {
-                GCC::Create_Request_Send(
-                    static_cast<OutPerStream&>(gcc_header),
-                    packet_size
-                );
-            },
-            [](StreamSize<256>, OutStream & mcs_header, std::size_t packet_size) {
-                MCS::CONNECT_INITIAL_Send mcs(mcs_header, packet_size, MCS::BER_ENCODING);
-                (void)mcs;
-            },
-            write_x224_dt_tpdu_fn{}
-        );
-
-        this->state = MOD_RDP_BASIC_SETTINGS_EXCHANGE;
-    }
-
-    void basic_settings_exchange(InStream & x224_data)
-    {
-        if (bool(this->verbose & RDPVerbose::security)){
-            LOG(LOG_INFO, "mod_rdp::Basic Settings Exchange");
-        }
-
-        {
-            X224::DT_TPDU_Recv x224(x224_data);
-
-            MCS::CONNECT_RESPONSE_PDU_Recv mcs(x224.payload, MCS::BER_ENCODING);
-            GCC::Create_Response_Recv gcc_cr(mcs.payload);
-
-            while (gcc_cr.payload.in_check_rem(4)) {
-                GCC::UserData::RecvFactory f(gcc_cr.payload);
-                switch (f.tag) {
-                case SC_CORE:
-//                            LOG(LOG_INFO, "=================== SC_CORE =============");
-                    {
-                        this->sc_core.recv(f.payload);
-                        if (bool(this->verbose & RDPVerbose::connection)) {
-                            sc_core.log("Received from server");
-                        }
-                        if (0x0080001 == sc_core.version){ // can't use rdp5
-                            this->use_rdp5 = 0;
-                        }
-                    }
-                    break;
-                case SC_SECURITY:
-                    LOG(LOG_INFO, "=================== SC_SECURITY =============");
-                    {
-                        this->sc_sec1.recv(f.payload);
-
-                        if (bool(this->verbose & RDPVerbose::security)) {
-                            this->sc_sec1.log("Received from server");
-                        }
-
-                        this->encryptionLevel = this->sc_sec1.encryptionLevel;
-                        this->encryptionMethod = this->sc_sec1.encryptionMethod;
-
-                        if (this->sc_sec1.encryptionLevel == 0
-                            &&  this->sc_sec1.encryptionMethod == 0) { /* no encryption */
-                            LOG(LOG_INFO, "No encryption");
-                        }
-                        else {
-
-                            uint8_t serverRandom[SEC_RANDOM_SIZE] = {};
-                            uint8_t modulus[SEC_MAX_MODULUS_SIZE] = {};
-                            uint8_t exponent[SEC_EXPONENT_SIZE] = {};
-
-                            memcpy(serverRandom, this->sc_sec1.serverRandom, this->sc_sec1.serverRandomLen);
-//                                        LOG(LOG_INFO, "================= SC_SECURITY got random =============");
-                            // serverCertificate (variable): The variable-length certificate containing the
-                            //  server's public key information. The length in bytes is given by the
-                            // serverCertLen field. If the encryptionMethod and encryptionLevel fields are
-                            // both set to 0 then this field MUST NOT be present.
-
-                            /* RSA info */
-                            if (sc_sec1.dwVersion == GCC::UserData::SCSecurity::CERT_CHAIN_VERSION_1) {
-//                                        LOG(LOG_INFO, "================= SC_SECURITY CERT_CHAIN_VERSION_1");
-
-                                memcpy(exponent, this->sc_sec1.proprietaryCertificate.RSAPK.pubExp, SEC_EXPONENT_SIZE);
-                                memcpy(modulus, this->sc_sec1.proprietaryCertificate.RSAPK.modulus,
-                                       this->sc_sec1.proprietaryCertificate.RSAPK.keylen - SEC_PADDING_SIZE);
-
-                                this->server_public_key_len = this->sc_sec1.proprietaryCertificate.RSAPK.keylen - SEC_PADDING_SIZE;
-
-                            }
-                            else {
-                                #ifndef __EMSCRIPTEN__
-
-//                                            LOG(LOG_INFO, "================= SC_SECURITY CERT_CHAIN_X509");
-                                uint32_t const certcount = this->sc_sec1.x509.certCount;
-                                if (certcount < 2){
-                                    LOG(LOG_ERR, "Server didn't send enough X509 certificates");
-                                    throw Error(ERR_SEC);
-                                }
-
-                                X509 *cert = this->sc_sec1.x509.certs[certcount - 1];
-
-                                // TODO CGR: Currently, we don't use the CA Certificate, we should
-                                // TODO *) Verify the server certificate (server_cert) with the CA certificate.
-                                // TODO *) Store the CA Certificate with the hostname of the server we are connecting to as key, and compare it when we connect the next time, in order to prevent MITM-attacks.
-
-                                /* By some reason, Microsoft sets the OID of the Public RSA key to
-                                    the oid for "MD5 with RSA Encryption" instead of "RSA Encryption"
-
-                                    Kudos to Richard Levitte for the following (. intuitive .)
-                                    lines of code that resets the OID and let's us extract the key. */
-
-                                RSA * server_public_key = nullptr;
-
-                                {
-                                    X509_PUBKEY * key = X509_get_X509_PUBKEY(cert);
-                                    if (!key) {
-                                        LOG(LOG_ERR, "Failed to get public key from certificate");
-                                        throw Error(ERR_SEC);
-                                    }
-                                    X509_ALGOR * algor;
-                                    if (X509_PUBKEY_get0_param(nullptr, nullptr, nullptr, &algor, key) != 1) {
-                                        LOG(LOG_ERR, "Failed to get algorithm used for public key.");
-                                        throw Error(ERR_SEC);
-                                    }
-
-                                    int const nid = OBJ_obj2nid(algor->algorithm);
-                                    if ((nid == NID_md5WithRSAEncryption)
-                                    || (nid == NID_shaWithRSAEncryption)) {
-                                        #if OPENSSL_VERSION_NUMBER < 0x10100000L
-                                        X509_PUBKEY_set0_param(key, OBJ_nid2obj(NID_rsaEncryption), 0, nullptr, nullptr, 0);
-                                        #else
-                                        const unsigned char *p;
-                                        int pklen;
-                                        if (!X509_PUBKEY_get0_param(nullptr, &p, &pklen, nullptr, key)) {
-                                            LOG(LOG_ERR, "Failed to get algorithm used for public key.");
-                                            throw Error(ERR_SEC);
-                                        }
-                                        if (!(server_public_key = d2i_RSAPublicKey(nullptr, &p, pklen))) {
-                                            LOG(LOG_ERR, "Failed to extract public key from certificate");
-                                            throw Error(ERR_SEC);
-                                        }
-                                        #endif
-                                    }
-                                }
-
-                                // LOG(LOG_INFO, "================= SC_SECURITY X509_get_pubkey");
-
-                                #if OPENSSL_VERSION_NUMBER >= 0x10100000L
-                                if (!server_public_key)
-                                #endif
-                                {
-                                    EVP_PKEY * epk = X509_get_pubkey(cert);
-                                    if (nullptr == epk){
-                                        LOG(LOG_ERR, "Failed to extract public key from certificate");
-                                        throw Error(ERR_SEC);
-                                    }
-                                    server_public_key = EVP_PKEY_get1_RSA(epk);
-                                    EVP_PKEY_free(epk);
-                                }
-                                this->server_public_key_len = RSA_size(server_public_key);
-
-                                if (nullptr == server_public_key){
-                                    LOG(LOG_ERR, "Failed to parse X509 server key");
-                                    throw Error(ERR_SEC);
-                                }
-
-                                if ((this->server_public_key_len < SEC_MODULUS_SIZE)
-                                ||  (this->server_public_key_len > SEC_MAX_MODULUS_SIZE)){
-                                    LOG(LOG_ERR, "Wrong server public key size (%u bits)", this->server_public_key_len * 8);
-                                    throw Error(ERR_SEC_PARSE_CRYPT_INFO_MOD_SIZE_NOT_OK);
-                                }
-
-                                BIGNUM const *e, *n;
-                                #if OPENSSL_VERSION_NUMBER < 0x10100000L
-                                e = server_public_key->e;
-                                n = server_public_key->n;
-                                #else
-                                RSA_get0_key(server_public_key, &n, &e, nullptr);
-                                #endif
-
-                                if ((BN_num_bytes(e) > SEC_EXPONENT_SIZE)
-                                    ||  (BN_num_bytes(n) > SEC_MAX_MODULUS_SIZE)){
-                                    LOG(LOG_ERR, "Failed to extract RSA exponent and modulus");
-                                    throw Error(ERR_SEC);
-                                }
-
-                                int len_e = BN_bn2bin(e, exponent);
-                                int len_n = BN_bn2bin(n, modulus);
-                                reverseit(exponent, len_e);
-                                reverseit(modulus, len_n);
-                                RSA_free(server_public_key);
-
-                                #endif // __EMSCRIPTEN__
-                            }
-
-                            /* Generate a client random, and determine encryption keys */
-                            this->gen.random(this->client_random, SEC_RANDOM_SIZE);
-                            if (bool(this->verbose & RDPVerbose::security)) {
-                                LOG(LOG_INFO, "mod_rdp: Generate client random");
-                            }
-
-                            ssllib ssl;
-
-//                                        LOG(LOG_INFO, "================= SC_SECURITY rsa_encrypt");
-//                                        LOG(LOG_INFO, "================= SC_SECURITY client_random");
-//                                        hexdump(this->client_random, SEC_RANDOM_SIZE);
-//                                        LOG(LOG_INFO, "================= SC_SECURITY SEC_RANDOM_SIZE=%u",
-//                                            static_cast<unsigned>(SEC_RANDOM_SIZE));
-
-//                                        LOG(LOG_INFO, "================= SC_SECURITY server_public_key_len");
-//                                        hexdump(modulus, this->server_public_key_len);
-//                                        LOG(LOG_INFO, "================= SC_SECURITY server_public_key_len=%u",
-//                                            static_cast<unsigned>(this->server_public_key_len));
-
-//                                        LOG(LOG_INFO, "================= SC_SECURITY exponent");
-//                                        hexdump(exponent, SEC_EXPONENT_SIZE);
-//                                        LOG(LOG_INFO, "================= SC_SECURITY exponent_size=%u",
-//                                            static_cast<unsigned>(SEC_EXPONENT_SIZE));
-
-                            ssl.rsa_encrypt(
-                                this->client_crypt_random,
-                                SEC_RANDOM_SIZE,
-                                this->client_random,
-                                this->server_public_key_len,
-                                modulus,
-                                SEC_EXPONENT_SIZE,
-                                exponent);
-
-//                                        LOG(LOG_INFO, "================= SC_SECURITY client_crypt_random");
-//                                        hexdump(this->client_crypt_random, sizeof(this->client_crypt_random));
-//                                        LOG(LOG_INFO, "================= SC_SECURITY SEC_RANDOM_SIZE=%u",
-//                                            static_cast<unsigned>(sizeof(this->client_crypt_random)));
-
-                            SEC::KeyBlock key_block(this->client_random, serverRandom);
-                            memcpy(encrypt.sign_key, key_block.blob0, 16);
-                            if (sc_sec1.encryptionMethod == 1){
-                                ssl.sec_make_40bit(encrypt.sign_key);
-                            }
-                            this->decrypt.generate_key(key_block.key1, this->sc_sec1.encryptionMethod);
-                            this->encrypt.generate_key(key_block.key2, this->sc_sec1.encryptionMethod);
-                        }
-                    }
-                    break;
-                case SC_NET:
-//                            LOG(LOG_INFO, "=================== SC_NET =============");
-
-                    {
-                        GCC::UserData::SCNet sc_net;
-                        sc_net.recv(f.payload, this->bogus_sc_net_size);
-
-                        /* We assume that the channel_id array is confirmed in the same order
-                           that it has been sent. If there are any channels not confirmed, they're
-                           going to be the last channels on the array sent in MCS Connect Initial */
-                        if (bool(this->verbose & RDPVerbose::channels)){
-                            LOG(LOG_INFO, "server_channels_count=%" PRIu16 " sent_channels_count=%zu",
-                                sc_net.channelCount,
-                                mod_channel_list.size());
-                        }
-                        for (uint32_t index = 0; index < sc_net.channelCount; index++) {
-                            if (bool(this->verbose & RDPVerbose::channels)){
-                                this->mod_channel_list[index].log(index);
-                            }
-                            this->mod_channel_list.set_chanid(index, sc_net.channelDefArray[index].id);
-                        }
-                        if (bool(this->verbose & RDPVerbose::channels)) {
-                            sc_net.log("Received from server");
-                        }
-                    }
-                    break;
-                default:
-                    LOG(LOG_ERR, "unsupported GCC UserData response tag 0x%x", f.tag);
-                    throw Error(ERR_GCC);
-                }
-            }
-
-            if (gcc_cr.payload.in_check_rem(1)) {
-                LOG(LOG_ERR, "Error while parsing GCC UserData : short header");
-                throw Error(ERR_GCC);
-            }
-        }
-
-        if (bool(this->verbose & RDPVerbose::connection)) {
-            LOG(LOG_INFO, "mod_rdp::Channel Connection");
-        }
-
-        // Channel Connection
-        // ------------------
-        // Channel Connection: The client sends an MCS Erect Domain Request PDU,
-        // followed by an MCS Attach User Request PDU to attach the primary user
-        // identity to the MCS domain.
-
-        // The server responds with an MCS Attach User Response PDU containing the user
-        // channel ID.
-
-        // The client then proceeds to join the :
-        // - user channel,
-        // - the input/output (I/O) channel
-        // - and all of the static virtual channels
-
-        // (the I/O and static virtual channel IDs are obtained from the data embedded
-        //  in the GCC packets) by using multiple MCS Channel Join Request PDUs.
-
-        // The server confirms each channel with an MCS Channel Join Confirm PDU.
-        // (The client only sends a Channel Join Request after it has received the
-        // Channel Join Confirm for the previously sent request.)
-
-        // From this point, all subsequent data sent from the client to the server is
-        // wrapped in an MCS Send Data Request PDU, while data sent from the server to
-        //  the client is wrapped in an MCS Send Data Indication PDU. This is in
-        // addition to the data being wrapped by an X.224 Data PDU.
-
-        // Client                                                     Server
-        //    |-------MCS Erect Domain Request PDU--------------------> |
-        //    |-------MCS Attach User Request PDU---------------------> |
-
-        //    | <-----MCS Attach User Confirm PDU---------------------- |
-
-        //    |-------MCS Channel Join Request PDU--------------------> |
-        //    | <-----MCS Channel Join Confirm PDU--------------------- |
-
-        if (bool(this->verbose & RDPVerbose::connection)){
-            LOG(LOG_INFO, "Send MCS::ErectDomainRequest");
-        }
-        write_packets(
-            this->trans,
-            [](StreamSize<256>, OutStream & mcs_header){
-                MCS::ErectDomainRequest_Send mcs(
-                    static_cast<OutPerStream&>(mcs_header),
-                    0, 0, MCS::PER_ENCODING
-                );
-                (void)mcs;
-            },
-            write_x224_dt_tpdu_fn{}
-        );
-
-        if (bool(this->verbose & RDPVerbose::connection)){
-            LOG(LOG_INFO, "Send MCS::AttachUserRequest");
-        }
-        write_packets(
-            this->trans,
-            [](StreamSize<256>, OutStream & mcs_data){
-                MCS::AttachUserRequest_Send mcs(mcs_data, MCS::PER_ENCODING);
-                (void)mcs;
-            },
-            write_x224_dt_tpdu_fn{}
-        );
-        this->state = MOD_RDP_CHANNEL_CONNECTION_ATTACH_USER;
-        if (bool(this->verbose & RDPVerbose::connection)){
-            LOG(LOG_INFO, "mod_rdp::Basic Settings Exchange end");
-        }
-    }
-
-    void channel_connection_attach_user(InStream & stream)
-    {
-        if (bool(this->verbose & RDPVerbose::channels)){
-            LOG(LOG_INFO, "mod_rdp::Channel Connection Attach User");
-        }
-
-        X224::DT_TPDU_Recv x224(stream);
-        InStream & mcs_cjcf_data = x224.payload;
-        MCS::AttachUserConfirm_Recv mcs(mcs_cjcf_data, MCS::PER_ENCODING);
-        if (mcs.initiator_flag){
-            this->userid = mcs.initiator;
-        }
-
-        size_t const num_channels = this->mod_channel_list.size();
-
-        uint16_t channels_id[CHANNELS::MAX_STATIC_VIRTUAL_CHANNELS + 2];
-        channels_id[0] = this->userid + GCC::MCS_USERCHANNEL_BASE;
-        channels_id[1] = GCC::MCS_GLOBAL_CHANNEL;
-        for (size_t index = 0; index < num_channels; index++){
-            channels_id[index+2] = this->mod_channel_list[index].chanid;
-        }
-
-        for (size_t index = 0; index < num_channels+2; index++) {
-            if (bool(this->verbose & RDPVerbose::channels)){
-                LOG(LOG_INFO, "cjrq[%zu] = %" PRIu16, index, channels_id[index]);
-            }
-            write_packets(
-                this->trans,
-                [this, &channels_id, index](StreamSize<256>, OutStream & mcs_cjrq_data){
-                    MCS::ChannelJoinRequest_Send mcs(
-                        mcs_cjrq_data, this->userid,
-                        channels_id[index], MCS::PER_ENCODING
-                    );
-                    (void)mcs;
-                },
-                write_x224_dt_tpdu_fn{}
-            );
-        }
-
-        if (bool(this->verbose & RDPVerbose::channels)){
-            LOG(LOG_INFO, "mod_rdp::Channel Connection Attach User end");
-            LOG(LOG_INFO, "Waiting for Channel Join Confirm");
-        }
-
-        this->state = MOD_RDP_CHANNEL_JOIN_CONFIRME;
-        this->send_channel_index = 0;
-    }
-
-    size_t send_channel_index;
-
-    void channel_join_confirme(time_t now, InStream & x224_data)
-    {
-        {
-            X224::DT_TPDU_Recv x224(x224_data);
-            InStream & mcs_cjcf_data = x224.payload;
-            MCS::ChannelJoinConfirm_Recv mcs(mcs_cjcf_data, MCS::PER_ENCODING);
-            // TODO If mcs.result is negative channel is not confirmed and should be removed from mod_channel list
-            if (bool(this->verbose & RDPVerbose::channels)){
-                LOG(LOG_INFO, "cjcf[%zu] = %" PRIu16, this->send_channel_index, mcs.channelId);
-            }
-        }
-
-        ++this->send_channel_index;
-        if (this->send_channel_index < this->mod_channel_list.size()+2) {
-            return ;
-        }
-
-        if (bool(this->verbose & RDPVerbose::channels)){
-            LOG(LOG_INFO, "mod_rdp::Channel Join Confirme end");
-        }
-
-        // RDP Security Commencement
-        // -------------------------
-
-        // RDP Security Commencement: If standard RDP security methods are being
-        // employed and encryption is in force (this is determined by examining the data
-        // embedded in the GCC Conference Create Response packet) then the client sends
-        // a Security Exchange PDU containing an encrypted 32-byte random number to the
-        // server. This random number is encrypted with the public key of the server
-        // (the server's public key, as well as a 32-byte server-generated random
-        // number, are both obtained from the data embedded in the GCC Conference Create
-        //  Response packet).
-
-        // The client and server then utilize the two 32-byte random numbers to generate
-        // session keys which are used to encrypt and validate the integrity of
-        // subsequent RDP traffic.
-
-        // From this point, all subsequent RDP traffic can be encrypted and a security
-        // header is include " with the data if encryption is in force (the Client Info
-        // and licensing PDUs are an exception in that they always have a security
-        // header). The Security Header follows the X.224 and MCS Headers and indicates
-        // whether the attached data is encrypted.
-
-        // Even if encryption is in force server-to-client traffic may not always be
-        // encrypted, while client-to-server traffic will always be encrypted by
-        // Microsoft RDP implementations (encryption of licensing PDUs is optional,
-        // however).
-
-        // Client                                                     Server
-        //    |------Security Exchange PDU ---------------------------> |
-        if (bool(this->verbose & RDPVerbose::security)){
-            LOG(LOG_INFO, "mod_rdp::RDP Security Commencement");
-        }
-
-        if (this->encryptionLevel){
-            if (bool(this->verbose & RDPVerbose::security)){
-                LOG(LOG_INFO, "mod_rdp::SecExchangePacket keylen=%u",
-                    this->server_public_key_len);
-            }
-
-            this->send_data_request(
-                GCC::MCS_GLOBAL_CHANNEL,
-                dynamic_packet(this->server_public_key_len + 32, [this](OutStream & stream) {
-                    SEC::SecExchangePacket_Send mcs(
-                        stream, this->client_crypt_random, this->server_public_key_len
-                    );
-                    (void)mcs;
-                })
-            );
-        }
-
-        // Secure Settings Exchange
-        // ------------------------
-
-        // Secure Settings Exchange: Secure client data (such as the username,
-        // password and auto-reconnect cookie) is sent to the server using the Client
-        // Info PDU.
-
-        // Client                                                     Server
-        //    |------ Client Info PDU      ---------------------------> |
-
-        if (bool(this->verbose & RDPVerbose::security)){
-            LOG(LOG_INFO, "mod_rdp::Secure Settings Exchange");
-        }
-
-        this->send_client_info_pdu(now);
-        this->state = MOD_RDP_GET_LICENSE;
-    }
-
-    void get_license(InStream & stream)
-    {
-        if (bool(this->verbose & RDPVerbose::license)){
-            LOG(LOG_INFO, "mod_rdp::Licensing");
-        }
-        // Licensing
-        // ---------
-
-        // Licensing: The goal of the licensing exchange is to transfer a
-        // license from the server to the client.
-
-        // The client should store this license and on subsequent
-        // connections send the license to the server for validation.
-        // However, in some situations the client may not be issued a
-        // license to store. In effect, the packets exchanged during this
-        // phase of the protocol depend on the licensing mechanisms
-        // employed by the server. Within the context of this document
-        // we will assume that the client will not be issued a license to
-        // store. For details regarding more advanced licensing scenarios
-        // that take place during the Licensing Phase, see [MS-RDPELE].
-
-        // Client                                                     Server
-        //    | <------ License Error PDU Valid Client ---------------- |
-
-        // 2.2.1.12 Server License Error PDU - Valid Client
-        // ================================================
-
-        // The License Error (Valid Client) PDU is an RDP Connection Sequence PDU sent
-        // from server to client during the Licensing phase of the RDP Connection
-        // Sequence (see section 1.3.1.1 for an overview of the RDP Connection Sequence
-        // phases). This licensing PDU indicates that the server will not issue the
-        // client a license to store and that the Licensing Phase has ended
-        // successfully. This is one possible licensing PDU that may be sent during the
-        // Licensing Phase (see [MS-RDPELE] section 2.2.2 for a list of all permissible
-        // licensing PDUs).
-
-        // tpktHeader (4 bytes): A TPKT Header, as specified in [T123] section 8.
-
-        // x224Data (3 bytes): An X.224 Class 0 Data TPDU, as specified in [X224] section 13.7.
-
-        // mcsSDin (variable): Variable-length PER-encoded MCS Domain PDU (DomainMCSPDU)
-        // which encapsulates an MCS Send Data Indication structure (SDin, choice 26
-        // from DomainMCSPDU), as specified in [T125] section 11.33 (the ASN.1 structure
-        // definitions are given in [T125] section 7, parts 7 and 10). The userData
-        // field of the MCS Send Data Indication contains a Security Header and a Valid
-        // Client License Data (section 2.2.1.12.1) structure.
-
-        // securityHeader (variable): Security header. The format of the security header
-        // depends on the Encryption Level and Encryption Method selected by the server
-        // (sections 5.3.2 and 2.2.1.4.3).
-
-        // This field MUST contain one of the following headers:
-        //  - Basic Security Header (section 2.2.8.1.1.2.1) if the Encryption Level
-        // selected by the server is ENCRYPTION_LEVEL_NONE (0) or ENCRYPTION_LEVEL_LOW
-        // (1) and the embedded flags field does not contain the SEC_ENCRYPT (0x0008)
-        // flag.
-        //  - Non-FIPS Security Header (section 2.2.8.1.1.2.2) if the Encryption Method
-        // selected by the server is ENCRYPTION_METHOD_40BIT (0x00000001),
-        // ENCRYPTION_METHOD_56BIT (0x00000008), or ENCRYPTION_METHOD_128BIT
-        // (0x00000002) and the embedded flags field contains the SEC_ENCRYPT (0x0008)
-        // flag.
-        //  - FIPS Security Header (section 2.2.8.1.1.2.3) if the Encryption Method
-        // selected by the server is ENCRYPTION_METHOD_FIPS (0x00000010) and the
-        // embedded flags field contains the SEC_ENCRYPT (0x0008) flag.
-
-        // If the Encryption Level is set to ENCRYPTION_LEVEL_CLIENT_COMPATIBLE (2),
-        // ENCRYPTION_LEVEL_HIGH (3), or ENCRYPTION_LEVEL_FIPS (4) and the flags field
-        // of the security header does not contain the SEC_ENCRYPT (0x0008) flag (the
-        // licensing PDU is not encrypted), then the field MUST contain a Basic Security
-        // Header. This MUST be the case if SEC_LICENSE_ENCRYPT_SC (0x0200) flag was not
-        // set on the Security Exchange PDU (section 2.2.1.10).
-
-        // The flags field of the security header MUST contain the SEC_LICENSE_PKT
-        // (0x0080) flag (see Basic (TS_SECURITY_HEADER)).
-
-        // validClientLicenseData (variable): The actual contents of the License Error
-        // (Valid Client) PDU, as specified in section 2.2.1.12.1.
-
-        const char * hostname = this->hostname;
-        const char * username;
-        char username_a_domain[512];
-        if (this->domain[0]) {
-            snprintf(username_a_domain, sizeof(username_a_domain), "%s@%s", this->username, this->domain);
-            username = username_a_domain;
-        }
-        else {
-            username = this->username;
-        }
-        LOG(LOG_INFO, "Rdp::Get license: username=\"%s\"", username);
-        // read tpktHeader (4 bytes = 3 0 len)
-        // TPDU class 0    (3 bytes = LI F0 PDU_DT)
-
-        X224::DT_TPDU_Recv x224(stream);
-
-        // TODO Shouldn't we use mcs_type to manage possible Deconnection Ultimatum here
-        //int mcs_type = MCS::peekPerEncodedMCSType(x224.payload);
-        MCS::SendDataIndication_Recv mcs(x224.payload, MCS::PER_ENCODING);
-        SEC::SecSpecialPacket_Recv sec(mcs.payload, this->decrypt, this->encryptionLevel);
-
-        if (sec.flags & SEC::SEC_LICENSE_PKT) {
-            LIC::RecvFactory flic(sec.payload);
-
-            switch (flic.tag) {
-            case LIC::LICENSE_REQUEST:
-                if (bool(this->verbose & RDPVerbose::license)) {
-                    LOG(LOG_INFO, "Rdp::License Request");
-                }
-                {
-                    LIC::LicenseRequest_Recv lic(sec.payload);
-                    uint8_t null_data[48]{};
-                    /* We currently use null client keys. This is a bit naughty but, hey,
-                        the security of license negotiation isn't exactly paramount. */
-                    SEC::SessionKey keyblock(null_data, null_data, lic.server_random);
-
-                    /* Store first 16 bytes of session key as MAC secret */
-                    memcpy(this->lic_layer_license_sign_key, keyblock.get_MAC_salt_key(), 16);
-                    memcpy(this->lic_layer_license_key, keyblock.get_LicensingEncryptionKey(), 16);
-                }
-                this->send_data_request(
-                    GCC::MCS_GLOBAL_CHANNEL,
-                    [this, &hostname, &username](StreamSize<65535 - 1024>, OutStream & lic_data) {
-                        if (this->lic_layer_license_size > 0) {
-                            uint8_t hwid[LIC::LICENSE_HWID_SIZE];
-
-                            buf_out_uint32(hwid, 2);
-                            memcpy(hwid + 4, hostname, LIC::LICENSE_HWID_SIZE - 4);
-
-                            /* Generate a signature for the HWID buffer */
-                            uint8_t signature[LIC::LICENSE_SIGNATURE_SIZE];
-
-                            uint8_t lenhdr[4];
-                            buf_out_uint32(lenhdr, sizeof(hwid));
-
-                            Sign sign(this->lic_layer_license_sign_key, 16);
-                            sign.update(lenhdr, sizeof(lenhdr));
-                            sign.update(hwid, sizeof(hwid));
-
-                            static_assert(static_cast<size_t>(SslMd5::DIGEST_LENGTH) == static_cast<size_t>(LIC::LICENSE_SIGNATURE_SIZE), "");
-                            sign.final(signature, sizeof(signature));
-
-
-                            /* Now encrypt the HWID */
-
-                            SslRC4 rc4;
-                            rc4.set_key(this->lic_layer_license_key, 16);
-
-                            // in, out
-                            rc4.crypt(LIC::LICENSE_HWID_SIZE, hwid, hwid);
-
-                            LIC::ClientLicenseInfo_Send(
-                                lic_data, this->use_rdp5?3:2,
-                                this->lic_layer_license_size,
-                                this->lic_layer_license_data.get(),
-                                hwid, signature
-                            );
-                        }
-                        else {
-                            LIC::NewLicenseRequest_Send(
-                                lic_data, this->use_rdp5?3:2, username, hostname
-                            );
-                        }
-                    },
-                    write_sec_send_fn{SEC::SEC_LICENSE_PKT, this->encrypt, 0}
-                );
-                break;
-            case LIC::PLATFORM_CHALLENGE:
-                if (bool(this->verbose & RDPVerbose::license)){
-                    LOG(LOG_INFO, "Rdp::Platform Challenge");
-                }
-                {
-                    LIC::PlatformChallenge_Recv lic(sec.payload);
-
-                    uint8_t out_token[LIC::LICENSE_TOKEN_SIZE];
-                    uint8_t decrypt_token[LIC::LICENSE_TOKEN_SIZE];
-                    uint8_t hwid[LIC::LICENSE_HWID_SIZE];
-                    uint8_t crypt_hwid[LIC::LICENSE_HWID_SIZE];
-                    uint8_t out_sig[LIC::LICENSE_SIGNATURE_SIZE];
-
-                    memcpy(out_token, lic.encryptedPlatformChallenge.blob, LIC::LICENSE_TOKEN_SIZE);
-                    /* Decrypt the token. It should read TEST in Unicode. */
-                    memcpy(decrypt_token, lic.encryptedPlatformChallenge.blob, LIC::LICENSE_TOKEN_SIZE);
-                    SslRC4 rc4_decrypt_token;
-                    rc4_decrypt_token.set_key(this->lic_layer_license_key, 16);
-                    // size, in, out
-                    rc4_decrypt_token.crypt(LIC::LICENSE_TOKEN_SIZE, decrypt_token, decrypt_token);
-
-                    /* Generate a signature for a buffer of token and HWID */
-                    buf_out_uint32(hwid, 2);
-                    memcpy(hwid + 4, hostname, LIC::LICENSE_HWID_SIZE - 4);
-
-                    uint8_t sealed_buffer[LIC::LICENSE_TOKEN_SIZE + LIC::LICENSE_HWID_SIZE];
-                    memcpy(sealed_buffer, decrypt_token, LIC::LICENSE_TOKEN_SIZE);
-                    memcpy(sealed_buffer + LIC::LICENSE_TOKEN_SIZE, hwid, LIC::LICENSE_HWID_SIZE);
-
-                    uint8_t lenhdr[4];
-                    buf_out_uint32(lenhdr, sizeof(sealed_buffer));
-
-                    Sign sign(this->lic_layer_license_sign_key, 16);
-                    sign.update(lenhdr, sizeof(lenhdr));
-                    sign.update(sealed_buffer, sizeof(sealed_buffer));
-
-                    static_assert(static_cast<size_t>(SslMd5::DIGEST_LENGTH) == static_cast<size_t>(LIC::LICENSE_SIGNATURE_SIZE), "");
-                    sign.final(out_sig, sizeof(out_sig));
-
-                    /* Now encrypt the HWID */
-                    memcpy(crypt_hwid, hwid, LIC::LICENSE_HWID_SIZE);
-                    SslRC4 rc4_hwid;
-                    rc4_hwid.set_key(this->lic_layer_license_key, 16);
-                    // size, in, out
-                    rc4_hwid.crypt(LIC::LICENSE_HWID_SIZE, crypt_hwid, crypt_hwid);
-
-                    this->send_data_request(
-                        GCC::MCS_GLOBAL_CHANNEL,
-                        [&, this](StreamSize<65535 - 1024>, OutStream & lic_data) {
-                            LIC::ClientPlatformChallengeResponse_Send(
-                                lic_data, this->use_rdp5?3:2, out_token, crypt_hwid, out_sig
-                            );
-                        },
-                        write_sec_send_fn{SEC::SEC_LICENSE_PKT, this->encrypt, 0}
-                    );
-                }
-                break;
-            case LIC::NEW_LICENSE:
-                {
-                    if (bool(this->verbose & RDPVerbose::license)){
-                        LOG(LOG_INFO, "Rdp::New License");
-                    }
-
-                    LIC::NewLicense_Recv lic(sec.payload, this->lic_layer_license_key);
-
-                    // TODO CGR: Save license to keep a local copy of the license of a remote server thus avoiding to ask it every time we connect.
-                    // Not obvious files is the best choice to do that
-                        this->state = MOD_RDP_CONNECTED;
-
-                    LOG(LOG_WARNING, "New license not saved");
-                }
-                break;
-            case LIC::UPGRADE_LICENSE:
-                {
-                    if (bool(this->verbose & RDPVerbose::license)){
-                        LOG(LOG_INFO, "Rdp::Upgrade License");
-                    }
-                    LIC::UpgradeLicense_Recv lic(sec.payload, this->lic_layer_license_key);
-
-                    LOG(LOG_WARNING, "Upgraded license not saved");
-                }
-                break;
-            case LIC::ERROR_ALERT:
-                {
-                    if (bool(this->verbose & RDPVerbose::license)){
-                        LOG(LOG_INFO, "Rdp::Get license status");
-                    }
-                    LIC::ErrorAlert_Recv lic(sec.payload);
-                    if ((lic.validClientMessage.dwErrorCode == LIC::STATUS_VALID_CLIENT)
-                        && (lic.validClientMessage.dwStateTransition == LIC::ST_NO_TRANSITION)){
-                        this->state = MOD_RDP_CONNECTED;
-                    }
-                    else {
-                        LOG(LOG_ERR, "RDP::License Alert: error=%u transition=%u",
-                            lic.validClientMessage.dwErrorCode, lic.validClientMessage.dwStateTransition);
-                    }
-                    this->state = MOD_RDP_CONNECTED;
-                }
-                break;
-            default:
-                {
-                    LOG(LOG_ERR, "Unexpected license tag sent from server (tag = 0x%x)", flic.tag);
-                    throw Error(ERR_SEC);
-                }
-                break;
-            }
-
-            if (sec.payload.get_current() != sec.payload.get_data_end()){
-                LOG(LOG_ERR, "all data should have been consumed %s:%d tag = 0x%x", __FILE__, __LINE__, flic.tag);
-                throw Error(ERR_SEC);
-            }
-        }
-        else {
-            LOG(LOG_WARNING, "Failed to get expected license negotiation PDU, sec.flags=0x%x", sec.flags);
-            hexdump(x224.payload.get_data(), x224.payload.get_capacity());
-            //throw Error(ERR_SEC);
-            this->state = MOD_RDP_CONNECTED;
-            hexdump(sec.payload.get_data(), sec.payload.get_capacity());
->>>>>>> 5eb509ce
         }
     }
 
@@ -3308,11 +2196,7 @@
                 if (bool(this->verbose & RDPVerbose::graphics_pointer)) {
                     LOG(LOG_INFO, "Process pointer null (Fast)");
                 }
-<<<<<<< HEAD
-                drawable.set_pointer(Pointer(Pointer::POINTER_NULL));
-=======
                 drawable.set_pointer(Pointer(NullPointer{}));
->>>>>>> 5eb509ce
                 break;
 
             case FastPath::UpdateType::PTR_DEFAULT:
@@ -6365,11 +5249,7 @@
         const uint8_t * data = stream.in_uint8p(dlen);
         const uint8_t * mask = stream.in_uint8p(mlen);
 
-<<<<<<< HEAD
-        Pointer cursor(Pointer::CursorSize{width, height}, Pointer::Hotspot{hotspot_x, hotspot_y}, {data, dlen}, {mask, mlen});
-=======
         Pointer cursor(CursorSize{width, height}, Hotspot{hotspot_x, hotspot_y}, {data, dlen}, {mask, mlen});
->>>>>>> 5eb509ce
         this->cursors[pointer_cache_idx] = cursor;
 
         drawable.set_pointer(cursor);
@@ -6444,12 +5324,7 @@
                 if (bool(this->verbose & RDPVerbose::graphics_pointer)) {
                     LOG(LOG_INFO, "mod_rdp::process_system_pointer_pdu - null");
                 }
-<<<<<<< HEAD
-                Pointer cursor(Pointer::POINTER_NULL);
-                drawable.set_pointer(cursor);
-=======
                 drawable.set_pointer(Pointer(NullPointer{}));
->>>>>>> 5eb509ce
             }
             break;
         default:
@@ -6507,13 +5382,8 @@
 
         auto hotspot_x      = stream.in_uint16_le();
         auto hotspot_y      = stream.in_uint16_le();
-<<<<<<< HEAD
-        auto width            = stream.in_uint16_le(); 
-        auto height            = stream.in_uint16_le(); 
-=======
         auto width            = stream.in_uint16_le();
         auto height            = stream.in_uint16_le();
->>>>>>> 5eb509ce
 
         uint16_t mlen = stream.in_uint16_le(); /* mask length */
         uint16_t dlen = stream.in_uint16_le(); /* data length */
