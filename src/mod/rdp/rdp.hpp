/*
  This program is free software; you can redistribute it and/or modify
  it under the terms of the GNU General Public License as published by
  the Free Software Foundation; either version 2 of the License, or
  (at your option) any later version.

  This program is distributed in the hope that it will be useful,
  but WITHOUT ANY WARRANTY; without even the implied warranty of
  MERCHANTABILITY or FITNESS FOR A PARTICULAR PURPOSE. See the
  GNU General Public License for more details.

  You should have received a copy of the GNU General Public License
  along with this program; if not, write to the Free Software
  Foundation, Inc., 675 Mass Ave, Cambridge, MA 02139, USA.

  Product name: redemption, a FLOSS RDP proxy
  Copyright (C) Wallix 2010
  Author(s): Christophe Grosjean, Javier Caverni, Dominique Lafages,
             Raphael Zhou, Meng Tan, Clément Moroldo
  Based on xrdp Copyright (C) Jay Sorg 2004-2010

  rdp module main header file
*/

#pragma once

#include "mod/rdp/rdp_orders.hpp"

#include "utils/stream.hpp"
#include "system/ssl_calls.hpp"
#include "mod/mod_api.hpp"
#include "acl/auth_api.hpp"
#include "core/report_message_api.hpp"
#include "core/front_api.hpp"

#include "core/RDP/x224.hpp"
#include "core/RDP/nego.hpp"
#include "core/RDP/mcs.hpp"
#include "core/RDP/lic.hpp"
#include "core/RDP/logon.hpp"
#include "core/channel_list.hpp"
#include "core/RDP/gcc.hpp"
#include "core/RDP/sec.hpp"
#include "utils/colors.hpp"
#include "core/RDP/autoreconnect.hpp"
#include "core/RDP/ServerRedirection.hpp"
#include "core/RDP/bitmapupdate.hpp"
#include "core/RDP/clipboard.hpp"
#include "core/RDP/fastpath.hpp"
#include "core/RDP/PersistentKeyListPDU.hpp"
#include "core/RDP/protocol.hpp"
#include "core/RDP/RefreshRectPDU.hpp"
#include "core/RDP/SaveSessionInfoPDU.hpp"
#include "core/RDP/SuppressOutputPDU.hpp"
#include "core/RDP/pointer.hpp"
#include "core/RDP/mppc_unified_dec.hpp"
#include "core/RDP/capabilities/cap_bitmap.hpp"
#include "core/RDP/capabilities/order.hpp"
#include "core/RDP/capabilities/cap_bmpcache.hpp"
#include "core/RDP/capabilities/bmpcache2.hpp"
#include "core/RDP/capabilities/colcache.hpp"
#include "core/RDP/capabilities/activate.hpp"
#include "core/RDP/capabilities/control.hpp"
#include "core/RDP/capabilities/pointer.hpp"
#include "core/RDP/capabilities/cap_share.hpp"
#include "core/RDP/capabilities/input.hpp"
#include "core/RDP/capabilities/cap_sound.hpp"
#include "core/RDP/capabilities/cap_font.hpp"
#include "core/RDP/capabilities/cap_glyphcache.hpp"
#include "core/RDP/capabilities/rail.hpp"
#include "core/RDP/capabilities/window.hpp"
#include "core/RDP/capabilities/largepointer.hpp"
#include "core/RDP/capabilities/multifragmentupdate.hpp"
#include "core/RDP/channels/rdpdr.hpp"
#include "core/RDPEA/audio_output.hpp"
#include "core/RDP/MonitorLayoutPDU.hpp"
#include "core/RDP/remote_programs.hpp"
#include "core/RDP/tpdu_buffer.hpp"
#include "capture/transparentrecorder.hpp"

#include "core/client_info.hpp"
#include "utils/genrandom.hpp"
#include "utils/authorization_channels.hpp"
#include "core/channel_names.hpp"

#include "core/FSCC/FileInformation.hpp"
#include "mod/internal/client_execute.hpp"
#include "mod/rdp/channels/cliprdr_channel.hpp"
#include "mod/rdp/channels/rail_channel.hpp"
#include "mod/rdp/channels/rail_session_manager.hpp"
#include "mod/rdp/channels/rdpdr_channel.hpp"
#include "mod/rdp/channels/rdpdr_file_system_drive_manager.hpp"
#include "mod/rdp/channels/sespro_alternate_shell_based_launcher.hpp"
#include "mod/rdp/channels/sespro_channel.hpp"
#include "mod/rdp/channels/sespro_clipboard_based_launcher.hpp"
#include "mod/rdp/rdp_params.hpp"
#include "utils/sugar/algostring.hpp"
#include "utils/sugar/cast.hpp"
#include "utils/sugar/splitter.hpp"
#include "utils/timeout.hpp"

#include <cstdlib>

class mod_rdp : public mod_api, public rdp_api
{
private:
    std::unique_ptr<VirtualChannelDataSender>     file_system_to_client_sender;
    std::unique_ptr<VirtualChannelDataSender>     file_system_to_server_sender;

    std::unique_ptr<FileSystemVirtualChannel>     file_system_virtual_channel;

    std::unique_ptr<VirtualChannelDataSender>     clipboard_to_client_sender;
    std::unique_ptr<VirtualChannelDataSender>     clipboard_to_server_sender;

    std::unique_ptr<ClipboardVirtualChannel>      clipboard_virtual_channel;

    std::unique_ptr<VirtualChannelDataSender>     session_probe_to_server_sender;

    std::unique_ptr<SessionProbeVirtualChannel>   session_probe_virtual_channel;

    std::unique_ptr<VirtualChannelDataSender>     remote_programs_to_client_sender;
    std::unique_ptr<VirtualChannelDataSender>     remote_programs_to_server_sender;

    std::unique_ptr<RemoteProgramsVirtualChannel> remote_programs_virtual_channel;

    std::unique_ptr<RemoteProgramsSessionManager> remote_programs_session_manager;

    bool remote_apps_not_enabled = false;

protected:
    FileSystemDriveManager file_system_drive_manager;

    uint16_t front_width;
    uint16_t front_height;
    FrontAPI& front;

    class ToClientSender : public VirtualChannelDataSender
    {
        FrontAPI& front;

        const CHANNELS::ChannelDef& channel;

        const RDPVerbose verbose;

    public:
        ToClientSender(FrontAPI& front,
                       const CHANNELS::ChannelDef& channel,
                       RDPVerbose verbose)
        : front(front)
        , channel(channel)
        , verbose(verbose)
        {}

        void operator()(uint32_t total_length, uint32_t flags,
            const uint8_t* chunk_data, uint32_t chunk_data_length)
                override
        {
            if ((
                bool(this->verbose & RDPVerbose::cliprdr_dump)
                && this->channel.name == channel_names::cliprdr
            ) || (
                bool(this->verbose & RDPVerbose::rdpdr_dump)
                && this->channel.name == channel_names::rdpdr
            )) {
                const bool send              = true;
                const bool from_or_to_client = true;
                ::msgdump_c(send, from_or_to_client, total_length, flags,
                    chunk_data, chunk_data_length);
            }

            this->front.send_to_channel(this->channel,
                chunk_data, total_length, chunk_data_length, flags);
        }
    };

    class ToServerSender : public VirtualChannelDataSender
    {
        OutTransport    transport;
        CryptContext&   encrypt;
        int             encryption_level;
        uint16_t        user_id;
        CHANNELS::ChannelNameId channel_name;
        uint16_t        channel_id;
        bool            show_protocol;

        const RDPVerbose verbose;

    public:
        ToServerSender(OutTransport transport,
                       CryptContext& encrypt,
                       int encryption_level,
                       uint16_t user_id,
                       CHANNELS::ChannelNameId channel_name,
                       uint16_t channel_id,
                       bool show_protocol,
                       RDPVerbose verbose)
        : transport(transport)
        , encrypt(encrypt)
        , encryption_level(encryption_level)
        , user_id(user_id)
        , channel_name(channel_name)
        , channel_id(channel_id)
        , show_protocol(show_protocol)
        , verbose(verbose)
        {}

        void operator()(uint32_t total_length, uint32_t flags,
            const uint8_t* chunk_data, uint32_t chunk_data_length)
                override {
            CHANNELS::VirtualChannelPDU virtual_channel_pdu;

            if (this->show_protocol) {
                flags |= CHANNELS::CHANNEL_FLAG_SHOW_PROTOCOL;
            }

            if ((
                bool(this->verbose & RDPVerbose::cliprdr_dump)
                && this->channel_name == channel_names::cliprdr
            ) || (
                bool(this->verbose & RDPVerbose::rdpdr_dump)
                && this->channel_name == channel_names::rdpdr
            )) {
                const bool send              = true;
                const bool from_or_to_client = false;
                ::msgdump_c(send, from_or_to_client, total_length, flags,
                    chunk_data, chunk_data_length);
            }

            virtual_channel_pdu.send_to_server(this->transport,
                this->encrypt, this->encryption_level, this->user_id,
                this->channel_id, total_length, flags, chunk_data,
                chunk_data_length);
        }
    };

    CHANNELS::ChannelDefArray mod_channel_list;

    const AuthorizationChannels authorization_channels;

    data_size_type max_clipboard_data = 0;
    data_size_type max_rdpdr_data = 0;

    int  use_rdp5;

    uint16_t cbAutoReconnectCookie = 0;
    uint8_t  autoReconnectCookie[28] = { 0 };

    int  keylayout;

    uint8_t   lic_layer_license_key[16];
    uint8_t   lic_layer_license_sign_key[16];
    std::unique_ptr<uint8_t[]> lic_layer_license_data;
    size_t    lic_layer_license_size;

    rdp_orders orders;

    int      share_id;
    uint16_t userid;

    char hostname[HOST_NAME_MAX + 1]  = {};
    char username[128]  = {};
    char password[2048]  = {};
    char domain[256]  = {};
    char program[512] = {};
    char directory[512]  = {};

    char client_name[128]  = {};

    int encryptionLevel;
    int encryptionMethod;

    const int key_flags;

    uint32_t     server_public_key_len;
    uint8_t      client_crypt_random[512];
    CryptContext encrypt, decrypt;

    enum ModState : uint8_t {
          MOD_RDP_NEGO
        , MOD_RDP_BASIC_SETTINGS_EXCHANGE
        , MOD_RDP_CHANNEL_CONNECTION_ATTACH_USER
        , MOD_RDP_CHANNEL_JOIN_CONFIRME
        , MOD_RDP_GET_LICENSE
        , MOD_RDP_CONNECTED
    };

    enum : uint8_t {
        EARLY,
        WAITING_SYNCHRONIZE,
        WAITING_CTL_COOPERATE,
        WAITING_GRANT_CONTROL_COOPERATE,
        WAITING_FONT_MAP,
        UP_AND_RUNNING
    } connection_finalization_state;

    ModState state;
    Pointer cursors[32];
    const bool console_session;
    const uint8_t front_bpp;
    const uint32_t performanceFlags;
    const ClientTimeZone client_time_zone;
    Random & gen;
    const RDPVerbose verbose;
    const BmpCache::Verbose cache_verbose;

    const bool enable_auth_channel;

    CHANNELS::ChannelNameId auth_channel;
    int  auth_channel_flags;
    int  auth_channel_chanid;

    AuthApi & authentifier;
    ReportMessageApi & report_message;

    RdpNego nego;

    char clientAddr[512];

    const bool enable_fastpath;                    // choice of programmer
          bool enable_fastpath_client_input_event; // choice of programmer + capability of server
    const bool enable_fastpath_server_update;      // = choice of programmer
    const bool enable_glyph_cache;
    const bool enable_session_probe;
    const bool session_probe_enable_launch_mask;
    const bool enable_mem3blt;
    const bool enable_new_pointer;
    const bool enable_transparent_mode;
    const bool enable_persistent_disk_bitmap_cache;
    const bool enable_cache_waiting_list;
    const bool persist_bitmap_cache_on_disk;
    const bool disable_clipboard_log_syslog;
    const bool disable_clipboard_log_wrm;
    const bool disable_file_system_log_syslog;
    const bool disable_file_system_log_wrm;
    const RdpCompression rdp_compression;

    const std::chrono::milliseconds   session_probe_launch_timeout;
    const std::chrono::milliseconds   session_probe_launch_fallback_timeout;
    const bool                        session_probe_start_launch_timeout_timer_only_after_logon;
    const SessionProbeOnLaunchFailure session_probe_on_launch_failure;
    const std::chrono::milliseconds   session_probe_keepalive_timeout;
    const bool                        session_probe_on_keepalive_timeout_disconnect_user;
    const bool                        session_probe_end_disconnected_session;
    const std::chrono::milliseconds   session_probe_disconnected_application_limit;
    const std::chrono::milliseconds   session_probe_disconnected_session_limit;
    const std::chrono::milliseconds   session_probe_idle_session_limit;
    const bool                        session_probe_use_clipboard_based_launcher;
    const bool                        session_probe_enable_log;

    const bool                        use_session_probe_to_launch_remote_program;

    const bool                        bogus_ios_rdpdr_virtual_channel;

    std::string session_probe_target_informations;

    SessionProbeVirtualChannel * session_probe_virtual_channel_p = nullptr;

    std::string session_probe_extra_system_processes;
    std::string session_probe_outbound_connection_monitoring_rules;
    std::string session_probe_process_monitoring_rules;

    size_t recv_bmp_update;

    rdp_mppc_unified_dec mppc_dec;

    std::string * error_message;

    const bool                 disconnect_on_logon_user_change;
    const std::chrono::seconds open_session_timeout;

    Timeout open_session_timeout_checker;

    std::string output_filename;

    std::string end_session_reason;
    std::string end_session_message;

    const bool            server_cert_store;
    const ServerCertCheck server_cert_check;

    std::unique_ptr<char[]> certif_path;

    bool enable_polygonsc;
    bool enable_polygoncb;
    bool enable_polyline;
    bool enable_ellipsesc;
    bool enable_ellipsecb;
    bool enable_multidstblt;
    bool enable_multiopaquerect;
    bool enable_multipatblt;
    bool enable_multiscrblt;

    const bool remote_program;

    const bool server_redirection_support;

    TransparentRecorder * transparent_recorder;
    Transport           * persistent_key_list_transport;

    //uint64_t total_data_received;

    const uint32_t password_printing_mode;

    bool deactivation_reactivation_in_progress = false;

    RedirectionInfo & redir_info;

    const bool bogus_sc_net_size;
    const bool bogus_refresh_rect;

    BogusLinuxCursor bogus_linux_cursor;

    std::string real_alternate_shell;
    std::string real_working_dir;

    std::deque<std::unique_ptr<AsynchronousTask>> asynchronous_tasks;
    wait_obj                                      asynchronous_task_event;

    Translation::language_t lang;

    Font const & font;

    const bool allow_using_multiple_monitors;

    bool already_upped_and_running = false;

    bool input_event_disabled     = false;
    bool graphics_update_disabled = false;

    static constexpr std::array<uint32_t, BmpCache::MAXIMUM_NUMBER_OF_CACHES>
    BmpCacheRev2_Cache_NumEntries()
    { return std::array<uint32_t, BmpCache::MAXIMUM_NUMBER_OF_CACHES>{{ 120, 120, 2553, 0, 0 }}; }

    class ToServerAsynchronousSender : public VirtualChannelDataSender
    {
        std::unique_ptr<VirtualChannelDataSender> to_server_synchronous_sender;

        std::deque<std::unique_ptr<AsynchronousTask>> & asynchronous_tasks;

        wait_obj & asynchronous_task_event;

        RDPVerbose verbose;

    public:
        ToServerAsynchronousSender(
            std::unique_ptr<VirtualChannelDataSender> &
                to_server_synchronous_sender,
            std::deque<std::unique_ptr<AsynchronousTask>> &
                asynchronous_tasks,
            wait_obj & asynchronous_task_event,
            RDPVerbose verbose)
        : to_server_synchronous_sender(
            std::move(to_server_synchronous_sender))
        , asynchronous_tasks(asynchronous_tasks)
        , asynchronous_task_event(asynchronous_task_event)
        , verbose(verbose)
        {}

        VirtualChannelDataSender& SynchronousSender() override {
            return *(to_server_synchronous_sender.get());
        }

        void operator()(uint32_t total_length, uint32_t flags,
            const uint8_t* chunk_data, uint32_t chunk_data_length)
                override {
            std::unique_ptr<AsynchronousTask> asynchronous_task =
                std::make_unique<RdpdrSendClientMessageTask>(
                    total_length, flags, chunk_data, chunk_data_length,
                    *(this->to_server_synchronous_sender.get()),
                    this->verbose);

            if (this->asynchronous_tasks.empty()) {
                this->asynchronous_task_event.full_reset();

                asynchronous_task->configure_wait_object(
                    this->asynchronous_task_event);
            }

            this->asynchronous_tasks.push_back(std::move(asynchronous_task));
        }
    };


    inline ClipboardVirtualChannel& get_clipboard_virtual_channel() {
        if (!this->clipboard_virtual_channel) {
            REDASSERT(!this->clipboard_to_client_sender &&
                !this->clipboard_to_server_sender);

            this->clipboard_to_client_sender =
                this->create_to_client_sender(channel_names::cliprdr);
            this->clipboard_to_server_sender =
                this->create_to_server_sender(channel_names::cliprdr);

            this->clipboard_virtual_channel =
                std::make_unique<ClipboardVirtualChannel>(
                    this->clipboard_to_client_sender.get(),
                    this->clipboard_to_server_sender.get(),
                    this->front,
                    this->get_clipboard_virtual_channel_params());
        }

        return *this->clipboard_virtual_channel;
    }

    inline FileSystemVirtualChannel& get_file_system_virtual_channel() {
        if (!this->file_system_virtual_channel) {
            REDASSERT(!this->file_system_to_client_sender &&
                !this->file_system_to_server_sender);

            this->file_system_to_client_sender =
                (((this->client_general_caps.os_major != OSMAJORTYPE_IOS) ||
                  !this->bogus_ios_rdpdr_virtual_channel) ?
                 this->create_to_client_sender(channel_names::rdpdr) :
                 nullptr);
            this->file_system_to_server_sender =
                this->create_to_server_sender(channel_names::rdpdr);

            this->file_system_virtual_channel =
                std::make_unique<FileSystemVirtualChannel>(
                    this->file_system_to_client_sender.get(),
                    this->file_system_to_server_sender.get(),
                    this->file_system_drive_manager,
                    this->front,
                    this->get_file_system_virtual_channel_params());
        }

        return *this->file_system_virtual_channel;
    }

    inline SessionProbeVirtualChannel& get_session_probe_virtual_channel() {
        if (!this->session_probe_virtual_channel) {
            REDASSERT(!this->session_probe_to_server_sender);

            this->session_probe_to_server_sender =
                this->create_to_server_sender(channel_names::sespro);

            FileSystemVirtualChannel& file_system_virtual_channel =
                get_file_system_virtual_channel();

            this->session_probe_virtual_channel =
                std::make_unique<SessionProbeVirtualChannel>(
                    this->session_probe_to_server_sender.get(),
                    this->front,
                    *this,
                    *this,
                    file_system_virtual_channel,
                    this->get_session_probe_virtual_channel_params());
        }

        return *this->session_probe_virtual_channel;
    }

    inline RemoteProgramsVirtualChannel& get_remote_programs_virtual_channel() {
        if (!this->remote_programs_virtual_channel) {
            REDASSERT(!this->remote_programs_to_client_sender &&
                !this->remote_programs_to_server_sender);

            this->remote_programs_to_client_sender =
                this->create_to_client_sender(channel_names::rail);
            this->remote_programs_to_server_sender =
                this->create_to_server_sender(channel_names::rail);

            this->remote_programs_virtual_channel =
                std::make_unique<RemoteProgramsVirtualChannel>(
                    this->remote_programs_to_client_sender.get(),
                    this->remote_programs_to_server_sender.get(),
                    this->front,
                    this->vars,
                    this->get_remote_programs_virtual_channel_params());
        }

        return *this->remote_programs_virtual_channel;
    }

    // TODO duplicated code in front
    struct write_x224_dt_tpdu_fn
    {
        void operator()(StreamSize<7>, OutStream & x224_header, std::size_t sz) const {
            X224::DT_TPDU_Send(x224_header, sz);
        }
    };

    struct write_sec_send_fn
    {
        uint32_t flags;
        CryptContext & encrypt;
        int encryption_level;

        void operator()(StreamSize<256>, OutStream & sec_header, uint8_t * packet_data, std::size_t packet_size) const {
            SEC::Sec_Send sec(sec_header, packet_data, packet_size, this->flags, this->encrypt, this->encryption_level);
            (void)sec;
        }
    };

    class RDPServerNotifier : public ServerNotifier {
    private:
        ReportMessageApi & report_message;

        const ServerNotification server_access_allowed_message;
        const ServerNotification server_cert_create_message;
        const ServerNotification server_cert_success_message;
        const ServerNotification server_cert_failure_message;
        const ServerNotification server_cert_error_message;

        const RDPVerbose verbose;

        bool is_syslog_notification_enabled(ServerNotification server_notification) {
            return ((server_notification & ServerNotification::syslog) == ServerNotification::syslog);
        }

    public:
        RDPServerNotifier(
                ReportMessageApi & report_message,
                ServerNotification server_access_allowed_message,
                ServerNotification server_cert_create_message,
                ServerNotification server_cert_success_message,
                ServerNotification server_cert_failure_message,
                ServerNotification server_cert_error_message,
                RDPVerbose verbose
            )
        : report_message(report_message)
        , server_access_allowed_message(server_access_allowed_message)
        , server_cert_create_message(server_cert_create_message)
        , server_cert_success_message(server_cert_success_message)
        , server_cert_failure_message(server_cert_failure_message)
        , server_cert_error_message(server_cert_error_message)
        , verbose(verbose)
        {}

        void server_access_allowed() override {
            if (is_syslog_notification_enabled(this->server_access_allowed_message)) {
                auto info = key_qvalue_pairs({
                    {"type", "CERTIFICATE_CHECK_SUCCESS"},
                    {"description", "Connexion to server allowed"},
                    });
                   
                this->report_message.log5(info);
                
                if (bool(this->verbose & RDPVerbose::basic_trace)) {
                    LOG(LOG_INFO, "%s", info);
                }
            }
        }

        void server_cert_create() override {
            if (is_syslog_notification_enabled(this->server_cert_create_message)) {
<<<<<<< HEAD
                auto info = key_qvalue_pairs({
                    {"type", "SERVER_CERTIFICATE_NEW"},
                    {"description", "New X.509 certificate created"},
                    });
                   
                this->report_message.log5(info);
                
=======
                this->report_message.log4("SERVER_CERTIFICATE_NEW",
                        "description=\"New X.509 certificate created\"");

>>>>>>> 2458718b
                if (bool(this->verbose & RDPVerbose::basic_trace)) {
                    LOG(LOG_INFO, "%s", info);
                }
            }
        }

        void server_cert_success() override {
            if (is_syslog_notification_enabled(this->server_cert_success_message)) {
                auto info = key_qvalue_pairs({
                    {"type", "SERVER_CERTIFICATE_MATCH_SUCCESS"},
                    {"description", "X.509 server certificate match"},
                    });
                   
                this->report_message.log5(info);
                
                if (bool(this->verbose & RDPVerbose::basic_trace)) {
                    LOG(LOG_INFO, "%s", info);
                }
            }
        }

        void server_cert_failure() override {
            if (is_syslog_notification_enabled(this->server_cert_failure_message)) {
<<<<<<< HEAD
                auto info = key_qvalue_pairs({
                    {"type", "SERVER_CERTIFICATE_MATCH_FAILURE"},
                    {"description", "X.509 server certificate match failure"},
                    });
                   
                this->report_message.log5(info);
                
=======
                this->report_message.log4("SERVER_CERTIFICATE_MATCH_FAILURE",
                        "description=\"X.509 server certificate match failure\"");

>>>>>>> 2458718b
                if (bool(this->verbose & RDPVerbose::basic_trace)) {
                    LOG(LOG_INFO, "%s", info);
                }
            }
        }

        void server_cert_error(const char * str_error) override {
            if (is_syslog_notification_enabled(this->server_cert_error_message)) {
            
                const std::string description = std::string("X.509 server certificate internal error: ")
                                              + std::string(str_error);
                auto info = key_qvalue_pairs({
                    {"type", "SERVER_CERTIFICATE_ERROR"},
                    {"description", description},
                    });
                   
                this->report_message.log5(info);
                
                if (bool(this->verbose & RDPVerbose::basic_trace)) {
<<<<<<< HEAD
                    LOG(LOG_INFO, "%s", info);
                }
=======
                    LOG(LOG_INFO, "type=\"SERVER_CERTIFICATE_ERROR\" %s", extra.c_str());
                }

>>>>>>> 2458718b
            }
        }
    } server_notifier;

    std::unique_ptr<SessionProbeLauncher> session_probe_launcher;

    GCC::UserData::CSMonitor cs_monitor;

    uint16_t    client_execute_flags = 0;
    std::string client_execute_exe_or_file;
    std::string client_execute_working_dir;
    std::string client_execute_arguments;

    bool use_client_provided_remoteapp;

    bool should_ignore_first_client_execute = false;

    uint16_t    real_client_execute_flags = 0;
    std::string real_client_execute_exe_or_file;
    std::string real_client_execute_working_dir;
    std::string real_client_execute_arguments;

    time_t beginning;
    bool   session_disconnection_logged = false;

    rdpdr::RdpDrStatus rdpdrLogStatus;
    RDPECLIP::CliprdrLogState cliprdrLogStatus;

    class AsynchronousTaskEventHandler : public EventHandler::CB {
        mod_rdp& mod_;

    public:
        AsynchronousTaskEventHandler(mod_rdp& mod)
        : mod_(mod)
        {}

        void operator()(time_t now, wait_obj& event, gdi::GraphicApi& drawable) override {
            this->mod_.process_asynchronous_task_event(now, event, drawable);
        }
    } asynchronous_task_event_handler;

    class SessionProbeLauncherEventHandler : public EventHandler::CB {
        mod_rdp& mod_;

    public:
        SessionProbeLauncherEventHandler(mod_rdp& mod)
        : mod_(mod)
        {}

        void operator()(time_t now, wait_obj& event, gdi::GraphicApi& drawable) override {
            this->mod_.process_session_probe_launcher_event(now, event, drawable);
        }
    } session_probe_launcher_event_handler;

    class SessionProbeVirtualChannelEventHandler : public EventHandler::CB {
        mod_rdp& mod_;

    public:
        SessionProbeVirtualChannelEventHandler(mod_rdp& mod)
        : mod_(mod)
        {}

        void operator()(time_t now, wait_obj& event, gdi::GraphicApi& drawable) override {
            this->mod_.process_session_probe_virtual_channel_event(now, event, drawable);
        }
    } session_probe_virtual_channel_event_handler;


    class RemoteProgramSessionManagerEventHandler : public EventHandler::CB {
        mod_rdp& mod_;

    public:
        RemoteProgramSessionManagerEventHandler(mod_rdp& mod)
        : mod_(mod)
        {}

        void operator()(time_t now, wait_obj& event, gdi::GraphicApi& drawable) override {
            this->mod_.process_remote_program_session_manager_event(now, event, drawable);
        }
    } remote_program_session_manager_event_handler;

    bool clean_up_32_bpp_cursor;
    bool large_pointer_support;

    StaticOutStream<65536> multifragment_update_data;

    LargePointerCaps        client_large_pointer_caps;
    MultiFragmentUpdateCaps client_multi_fragment_update_caps;

    GeneralCaps const        client_general_caps;
    BitmapCaps const         client_bitmap_caps;
    OrderCaps const          client_order_caps;
    BmpCacheCaps const       client_bmp_cache_caps;
    BmpCache2Caps const      client_bmp_cache_2_caps;
    OffScreenCacheCaps const client_off_screen_cache_caps;
    GlyphCacheCaps const     client_glyph_cache_caps;
    RailCaps const           client_rail_caps;
    WindowListCaps const     client_window_list_caps;

    bool client_use_bmp_cache_2 = false;

    std::array<uint8_t, 28>& server_auto_reconnect_packet_ref;

    bool is_server_auto_reconnec_packet_received = false;

    uint8_t client_random[SEC_RANDOM_SIZE] = { 0 };

    std::string load_balance_info;

    bool server_redirection_packet_received = false;

    ModRdpVariables vars;

public:
    using Verbose = RDPVerbose;

    GCC::UserData::SCCore sc_core;
    GCC::UserData::SCSecurity sc_sec1;
    GCC::UserData::CSSecurity cs_security;

    mod_rdp( Transport & trans
           , FrontAPI & front
           , const ClientInfo & info
           , RedirectionInfo & redir_info
           , Random & gen
           , TimeObj & timeobj
           , const ModRDPParams & mod_rdp_params
           , AuthApi & authentifier
           , ReportMessageApi & report_message
           , ModRdpVariables vars
           )
        : front_width(info.width - (info.width % 4))
        , front_height(info.height)
        , front(front)
        , authorization_channels(
            mod_rdp_params.allow_channels ? *mod_rdp_params.allow_channels : std::string{},
            mod_rdp_params.deny_channels ? *mod_rdp_params.deny_channels : std::string{}
          )
        , use_rdp5(1)
        , cbAutoReconnectCookie(info.cbAutoReconnectCookie)
        , keylayout(info.keylayout)
        , orders( mod_rdp_params.target_host, mod_rdp_params.enable_persistent_disk_bitmap_cache
                , mod_rdp_params.persist_bitmap_cache_on_disk, mod_rdp_params.verbose
                , report_error_from_reporter(report_message))
        , share_id(0)
        , userid(0)
        , encryptionLevel(0)
        , key_flags(mod_rdp_params.key_flags)
        , server_public_key_len(0)
        , connection_finalization_state(EARLY)
        , state(MOD_RDP_NEGO)
        , console_session(info.console_session)
        , front_bpp(info.bpp)
        , performanceFlags(info.rdp5_performanceflags &
                           (~(mod_rdp_params.adjust_performance_flags_for_recording ?
                              static_cast<uint32_t>(PERF_ENABLE_FONT_SMOOTHING) : 0)))
        , client_time_zone(info.client_time_zone)
        , gen(gen)
        , verbose(mod_rdp_params.verbose)
        , cache_verbose(mod_rdp_params.cache_verbose)
        , enable_auth_channel(mod_rdp_params.alternate_shell[0] && !mod_rdp_params.ignore_auth_channel)
        , auth_channel_flags(0)
        , auth_channel_chanid(0)
        , authentifier(authentifier)
        , report_message(report_message)
        , nego( mod_rdp_params.enable_tls, trans, mod_rdp_params.target_user
              , mod_rdp_params.enable_nla, mod_rdp_params.target_host
              , mod_rdp_params.enable_krb, gen, timeobj
              , static_cast<RdpNego::Verbose>(mod_rdp_params.verbose))
        , enable_fastpath(mod_rdp_params.enable_fastpath)
        , enable_fastpath_client_input_event(false)
        , enable_fastpath_server_update(mod_rdp_params.enable_fastpath)
        , enable_glyph_cache(mod_rdp_params.enable_glyph_cache)
        , enable_session_probe(mod_rdp_params.enable_session_probe)
        , session_probe_enable_launch_mask(mod_rdp_params.session_probe_enable_launch_mask)
        , enable_mem3blt(mod_rdp_params.enable_mem3blt)
        , enable_new_pointer(mod_rdp_params.enable_new_pointer)
        , enable_transparent_mode(mod_rdp_params.enable_transparent_mode)
        , enable_persistent_disk_bitmap_cache(mod_rdp_params.enable_persistent_disk_bitmap_cache)
        , enable_cache_waiting_list(mod_rdp_params.enable_cache_waiting_list)
        , persist_bitmap_cache_on_disk(mod_rdp_params.persist_bitmap_cache_on_disk)
        , disable_clipboard_log_syslog(mod_rdp_params.disable_clipboard_log_syslog)
        , disable_clipboard_log_wrm(mod_rdp_params.disable_clipboard_log_wrm)
        , disable_file_system_log_syslog(mod_rdp_params.disable_file_system_log_syslog)
        , disable_file_system_log_wrm(mod_rdp_params.disable_file_system_log_wrm)
        , rdp_compression(mod_rdp_params.rdp_compression)
        , session_probe_launch_timeout(mod_rdp_params.session_probe_launch_timeout)
        , session_probe_launch_fallback_timeout(mod_rdp_params.session_probe_launch_fallback_timeout)
        , session_probe_start_launch_timeout_timer_only_after_logon(mod_rdp_params.session_probe_start_launch_timeout_timer_only_after_logon)
        , session_probe_on_launch_failure(mod_rdp_params.session_probe_on_launch_failure)
        , session_probe_keepalive_timeout(mod_rdp_params.session_probe_keepalive_timeout)
        , session_probe_on_keepalive_timeout_disconnect_user(mod_rdp_params.session_probe_on_keepalive_timeout_disconnect_user)
        , session_probe_end_disconnected_session(mod_rdp_params.session_probe_end_disconnected_session)
        , session_probe_disconnected_application_limit(mod_rdp_params.session_probe_disconnected_application_limit)
        , session_probe_disconnected_session_limit(mod_rdp_params.session_probe_disconnected_session_limit)
        , session_probe_idle_session_limit(mod_rdp_params.session_probe_idle_session_limit)
        , session_probe_use_clipboard_based_launcher(mod_rdp_params.session_probe_use_clipboard_based_launcher &&
                                                     (!mod_rdp_params.target_application || !(*mod_rdp_params.target_application)) &&
                                                     (!mod_rdp_params.use_client_provided_alternate_shell ||
                                                      !info.alternate_shell[0]))
        , session_probe_enable_log(mod_rdp_params.session_probe_enable_log)
        , use_session_probe_to_launch_remote_program(mod_rdp_params.use_session_probe_to_launch_remote_program)
        , bogus_ios_rdpdr_virtual_channel(mod_rdp_params.bogus_ios_rdpdr_virtual_channel)
        , session_probe_extra_system_processes(mod_rdp_params.session_probe_extra_system_processes)
        , session_probe_outbound_connection_monitoring_rules(mod_rdp_params.session_probe_outbound_connection_monitoring_rules)
        , session_probe_process_monitoring_rules(mod_rdp_params.session_probe_process_monitoring_rules)
        , recv_bmp_update(0)
        , error_message(mod_rdp_params.error_message)
        , disconnect_on_logon_user_change(mod_rdp_params.disconnect_on_logon_user_change)
        , open_session_timeout(mod_rdp_params.open_session_timeout)
        , open_session_timeout_checker(0)
        , output_filename(mod_rdp_params.output_filename)
        , server_cert_store(mod_rdp_params.server_cert_store)
        , server_cert_check(mod_rdp_params.server_cert_check)
        , certif_path([](const char * device_id){
            size_t lg_certif_path = strlen(CERTIF_PATH);
            size_t lg_dev_id = strlen(device_id);
            char * buffer(new(std::nothrow) char[lg_certif_path + lg_dev_id + 2]);
            if (!buffer){
                throw Error(ERR_PATH_TOO_LONG);
            }
            memcpy(buffer, CERTIF_PATH, lg_certif_path);
            buffer[lg_certif_path] =  '/';
            memcpy(buffer+lg_certif_path+1, device_id, lg_dev_id+1);
            return buffer;
        }(mod_rdp_params.device_id))

        , enable_polygonsc(false)
        , enable_polygoncb(false)
        , enable_polyline(false)
        , enable_ellipsesc(false)
        , enable_ellipsecb(false)
        , enable_multidstblt(false)
        , enable_multiopaquerect(false)
        , enable_multipatblt(false)
        , enable_multiscrblt(false)
        , remote_program(mod_rdp_params.remote_program)
        , server_redirection_support(mod_rdp_params.server_redirection_support)
        , transparent_recorder(nullptr)
        , persistent_key_list_transport(mod_rdp_params.persistent_key_list_transport)
        //, total_data_received(0)
        , password_printing_mode(mod_rdp_params.password_printing_mode)
        , redir_info(redir_info)
        , bogus_sc_net_size(mod_rdp_params.bogus_sc_net_size)
        , bogus_refresh_rect(mod_rdp_params.bogus_refresh_rect)
        , bogus_linux_cursor(mod_rdp_params.bogus_linux_cursor)
        , lang(mod_rdp_params.lang)
        , font(mod_rdp_params.font)
        , allow_using_multiple_monitors(mod_rdp_params.allow_using_multiple_monitors)
        , server_notifier(report_message,
                          mod_rdp_params.server_access_allowed_message,
                          mod_rdp_params.server_cert_create_message,
                          mod_rdp_params.server_cert_success_message,
                          mod_rdp_params.server_cert_failure_message,
                          mod_rdp_params.server_cert_error_message,
                          mod_rdp_params.verbose
                         )
        , cs_monitor(info.cs_monitor)
        , use_client_provided_remoteapp(mod_rdp_params.use_client_provided_remoteapp)
        , should_ignore_first_client_execute(mod_rdp_params.should_ignore_first_client_execute)
        , asynchronous_task_event_handler(*this)
        , session_probe_launcher_event_handler(*this)
        , session_probe_virtual_channel_event_handler(*this)
        , remote_program_session_manager_event_handler(*this)
        , clean_up_32_bpp_cursor(mod_rdp_params.clean_up_32_bpp_cursor)
        , large_pointer_support(mod_rdp_params.large_pointer_support)
        , client_large_pointer_caps(info.large_pointer_caps)
        , client_multi_fragment_update_caps(info.multi_fragment_update_caps)
        , client_general_caps(info.general_caps)
        , client_bitmap_caps(info.bitmap_caps)
        , client_order_caps(info.order_caps)
        , client_bmp_cache_caps(info.bmp_cache_caps)
        , client_bmp_cache_2_caps(info.bmp_cache_2_caps)
        , client_off_screen_cache_caps(info.off_screen_cache_caps)
        , client_glyph_cache_caps(info.glyph_cache_caps)
        , client_rail_caps(info.rail_caps)
        , client_window_list_caps(info.window_list_caps)
        , client_use_bmp_cache_2(info.use_bmp_cache_2)
        , server_auto_reconnect_packet_ref(mod_rdp_params.server_auto_reconnect_packet_ref)
        , load_balance_info(mod_rdp_params.load_balance_info)
        , vars(vars)
    {
        if (bool(this->verbose & RDPVerbose::basic_trace)) {
            if (!enable_transparent_mode) {
                LOG(LOG_INFO, "Creation of new mod 'RDP'");
            }
            else {
                LOG(LOG_INFO, "Creation of new mod 'RDP Transparent'");

                if (this->output_filename.empty()) {
                    LOG(LOG_INFO, "Use transparent capabilities.");
                }
                else {
                    LOG(LOG_INFO, "Use proxy default capabilities.");
                }
            }

            mod_rdp_params.log();
        }

        this->beginning = timeobj.get_time().tv_sec;

        if (this->cbAutoReconnectCookie) {
            ::memcpy(this->autoReconnectCookie, info.autoReconnectCookie, sizeof(this->autoReconnectCookie));
        }

        if (this->bogus_linux_cursor == BogusLinuxCursor::smart) {
            this->bogus_linux_cursor =
                ((this->client_general_caps.os_major == OSMAJORTYPE_UNIX) ?
                 BogusLinuxCursor::enable : BogusLinuxCursor::disable);
        }

        if (this->enable_session_probe) {
            this->file_system_drive_manager.EnableSessionProbeDrive(this->verbose);
        }

        if (mod_rdp_params.proxy_managed_drives && (*mod_rdp_params.proxy_managed_drives)) {
            this->configure_proxy_managed_drives(mod_rdp_params.proxy_managed_drives);
        }

        if (mod_rdp_params.transparent_recorder_transport) {
            this->transparent_recorder = new TransparentRecorder(mod_rdp_params.transparent_recorder_transport);
        }

        this->configure_extra_orders(mod_rdp_params.extra_orders);

        switch (mod_rdp_params.auth_channel) {
            case CHANNELS::ChannelNameId():
            case CHANNELS::ChannelNameId("*"):
                this->auth_channel = CHANNELS::ChannelNameId("wablnch");
                break;
            default:
                this->auth_channel = mod_rdp_params.auth_channel;
        }

        memset(this->clientAddr, 0, sizeof(this->clientAddr));
        strncpy(this->clientAddr, mod_rdp_params.client_address, sizeof(this->clientAddr) - 1);
        this->lic_layer_license_size = 0;
        memset(this->lic_layer_license_key, 0, 16);
        memset(this->lic_layer_license_sign_key, 0, 16);
        // TODO CGR: license loading should be done before creating protocol layers
        struct stat st;
        char path[256];
        snprintf(path, sizeof(path), LICENSE_PATH "/license.%s", info.hostname);
        int fd = open(path, O_RDONLY);
        if (fd != -1){
            if (fstat(fd, &st) != 0){
                this->lic_layer_license_data.reset(new uint8_t[this->lic_layer_license_size]);
                if (this->lic_layer_license_data){
                    size_t lic_size = read(fd, this->lic_layer_license_data.get(), this->lic_layer_license_size);
                    if (lic_size != this->lic_layer_license_size){
                        LOG(LOG_ERR, "license file truncated : expected %zu, got %zu", this->lic_layer_license_size, lic_size);
                    }
                }
            }
            close(fd);
        }

        // from rdp_sec
        memset(this->client_crypt_random, 0, sizeof(this->client_crypt_random));

        // shared
        memset(this->decrypt.key, 0, 16);
        memset(this->encrypt.key, 0, 16);
        memset(this->decrypt.update_key, 0, 16);
        memset(this->encrypt.update_key, 0, 16);
        this->decrypt.encryptionMethod = 2; /* 128 bits */
        this->encrypt.encryptionMethod = 2; /* 128 bits */

        if (::strlen(info.hostname) >= sizeof(this->hostname)) {
            LOG(LOG_WARNING, "mod_rdp: hostname too long! %zu >= %zu", ::strlen(info.hostname), sizeof(this->hostname));
        }
        if (mod_rdp_params.hide_client_name) {
            ::gethostname(this->hostname, sizeof(this->hostname));
            this->hostname[sizeof(this->hostname) - 1] = 0;
            char* separator = strchr(this->hostname, '.');
            if (separator) *separator = 0;
        }
        else{
            ::strncpy(this->hostname, info.hostname, sizeof(this->hostname) - 1);
            this->hostname[sizeof(this->hostname) - 1] = 0;
        }

        const char * domain_pos   = nullptr;
        size_t       domain_len   = 0;
        const char * username_pos = nullptr;
        size_t       username_len = 0;
        const char * separator = strchr(mod_rdp_params.target_user, '\\');
        if (separator)
        {
            domain_pos   = mod_rdp_params.target_user;
            domain_len   = separator - mod_rdp_params.target_user;
            username_pos = ++separator;
            username_len = strlen(username_pos);
        }
        else
        {
            separator = strchr(mod_rdp_params.target_user, '@');
            if (separator)
            {
                domain_pos   = separator + 1;
                domain_len   = strlen(domain_pos);
                username_pos = mod_rdp_params.target_user;
                username_len = separator - mod_rdp_params.target_user;
                LOG(LOG_INFO, "mod_rdp: username_len=%zu", username_len);
            }
            else
            {
                username_pos = mod_rdp_params.target_user;
                username_len = strlen(username_pos);
            }
        }

        if (username_len >= sizeof(this->username)) {
            LOG(LOG_WARNING, "mod_rdp: username too long! %zu >= %zu", username_len, sizeof(this->username));
        }
        size_t count = std::min(sizeof(this->username) - 1, username_len);
        if (count > 0) strncpy(this->username, username_pos, count);
        this->username[count] = 0;

        if (domain_len >= sizeof(this->domain)) {
            LOG(LOG_WARNING, "mod_rdp: domain too long! %zu >= %zu", domain_len, sizeof(this->domain));
        }
        count = std::min(sizeof(this->domain) - 1, domain_len);
        if (count > 0) strncpy(this->domain, domain_pos, count);
        this->domain[count] = 0;

        LOG(LOG_INFO, "Remote RDP Server domain=\"%s\" login=\"%s\" host=\"%s\"",
            this->domain, this->username, this->hostname);

        // Password is a multi-sz!
        // A multi-sz contains a sequence of null-terminated strings,
        //  terminated by an empty string (\0) so that the last two
        //  characters are both null terminators.
        SOHSeparatedStringsToMultiSZ(this->password, sizeof(this->password), mod_rdp_params.target_password);

        snprintf(this->client_name, sizeof(this->client_name), "%s", info.hostname);

        std::string shell_arguments;
        if (mod_rdp_params.target_application && (*mod_rdp_params.target_application)) {
            shell_arguments = mod_rdp_params.shell_arguments;

            {
                const char * appid_marker = "${APPID}";
                size_t pos = shell_arguments.find(appid_marker, 0);
                if (pos != std::string::npos) {
                    shell_arguments.replace(pos, strlen(appid_marker), mod_rdp_params.target_application);
                }
            }

            if (mod_rdp_params.target_application_account && *mod_rdp_params.target_application_account) {
                const char * user_marker = "${USER}";
                size_t pos = shell_arguments.find(user_marker, 0);
                if (pos != std::string::npos) {
                    shell_arguments.replace(pos, strlen(user_marker), mod_rdp_params.target_application_account);
                }
            }

            if (mod_rdp_params.target_application_password && *mod_rdp_params.target_application_password) {
                const char * password_marker = "${PASSWORD}";
                size_t pos = shell_arguments.find(password_marker, 0);
                if (pos != std::string::npos) {
                    shell_arguments.replace(pos, strlen(password_marker), mod_rdp_params.target_application_password);
                }
            }
        }

        char session_probe_window_title[32] = { 0 };

        if (bool(this->verbose & RDPVerbose::basic_trace)) {
            LOG(LOG_INFO, "enable_session_probe=%s",
                (this->enable_session_probe ? "yes" : "no"));
        }

        std::string session_probe_arguments = mod_rdp_params.session_probe_arguments;

        if (this->enable_session_probe) {
            auto replace_tag = [](std::string & str, const char * tag,
                                  const char * replacement_text) {
                const size_t replacement_text_len = ::strlen(replacement_text);
                const size_t tag_len              = ::strlen(tag);

                size_t pos = 0;
                while ((pos = str.find(tag, pos)) != std::string::npos) {
                    str.replace(pos, tag_len, replacement_text);
                    pos += replacement_text_len;
                }
            };

            // Executable file name of SP.
            char exe_var_str[16];
            if (mod_rdp_params.session_probe_customize_executable_name) {
                ::snprintf(exe_var_str, sizeof(exe_var_str), "-%d", ::getpid());
            }
            else {
                ::memset(exe_var_str, 0, sizeof(exe_var_str));
            }
            replace_tag(session_probe_arguments, "${EXE_VAR}",
                exe_var_str);

            // Target informations
            this->session_probe_target_informations  = mod_rdp_params.target_application;
            this->session_probe_target_informations += ":";
            this->session_probe_target_informations += mod_rdp_params.primary_user_id;

            if (this->remote_program) {
                char proxy_managed_connection_cookie[9];
                get_proxy_managed_connection_cookie(
                    this->session_probe_target_informations.c_str(),
                    this->session_probe_target_informations.length(),
                    proxy_managed_connection_cookie);
                std::string param = "/#";
                param += proxy_managed_connection_cookie;
                param += " ";
                replace_tag(session_probe_arguments,
                    "/${COOKIE_VAR} ", param.c_str());

                replace_tag(session_probe_arguments,
                    "${CBSPL_VAR} ", "");

                uint32_t r = this->gen.rand32();

                snprintf(session_probe_window_title,
                    sizeof(session_probe_window_title),
                    "%X%X%X%X",
                    ((r & 0xFF000000) >> 24),
                    ((r & 0x00FF0000) >> 16),
                    ((r & 0x0000FF00) >> 8),
                      r & 0x000000FF
                    );

                param  = "TITLE ";
                param += session_probe_window_title;
                param += "&";

                replace_tag(session_probe_arguments,
                    "${TITLE_VAR} ", param.c_str());
            }   // if (this->remote_program)
            else {
                if (mod_rdp_params.session_probe_use_clipboard_based_launcher &&
                    (mod_rdp_params.target_application && (*mod_rdp_params.target_application))) {
                    REDASSERT(!this->session_probe_use_clipboard_based_launcher);

                    LOG(LOG_WARNING,
                        "mod_rdp: "
                            "Clipboard based Session Probe launcher is not compatible with application. "
                            "Falled back to using AlternateShell based launcher.");
                }

                replace_tag(session_probe_arguments,
                    "${TITLE_VAR} ", "");

                if (this->session_probe_use_clipboard_based_launcher) {
                    replace_tag(session_probe_arguments,
                        "/${COOKIE_VAR} ", "");

                    replace_tag(session_probe_arguments,
                        "${CBSPL_VAR} ", "CD %TMP%&");
                }
                else {
                    char proxy_managed_connection_cookie[9];
                    get_proxy_managed_connection_cookie(
                        this->session_probe_target_informations.c_str(),
                        this->session_probe_target_informations.length(),
                        proxy_managed_connection_cookie);
                    std::string param = "/#";
                    param += proxy_managed_connection_cookie;
                    param += " ";
                    replace_tag(session_probe_arguments,
                        "/${COOKIE_VAR} ", param.c_str());

                    replace_tag(session_probe_arguments,
                        "${CBSPL_VAR} ", "");
                }
            }   // if (!this->remote_program)
        }

        if (mod_rdp_params.target_application && (*mod_rdp_params.target_application)) {
            if (this->remote_program) {
                if (this->enable_session_probe) {
                    if (this->use_session_probe_to_launch_remote_program) {
                        std::string alternate_shell(mod_rdp_params.alternate_shell);

                        if (!shell_arguments.empty()) {
                            alternate_shell += " ";
                            alternate_shell += shell_arguments;
                        }

                        this->real_alternate_shell = std::move(alternate_shell);
                        this->real_working_dir     = mod_rdp_params.shell_working_dir;
                    }
                    else {
                        this->real_alternate_shell = "[None]";

                        this->real_client_execute_flags       = 0;
                        this->real_client_execute_exe_or_file = mod_rdp_params.alternate_shell;
                        this->real_client_execute_arguments   = shell_arguments.c_str();
                        this->real_client_execute_working_dir = mod_rdp_params.shell_working_dir;
                    }

                    this->client_execute_exe_or_file = mod_rdp_params.session_probe_exe_or_file;
                    this->client_execute_arguments   = session_probe_arguments;
                    this->client_execute_working_dir = "%TMP%";
                    this->client_execute_flags       = TS_RAIL_EXEC_FLAG_EXPAND_WORKINGDIRECTORY;

                    this->session_probe_launcher =
                        std::make_unique<SessionProbeAlternateShellBasedLauncher>(
                            this->verbose);
                }
                else {
                    this->client_execute_exe_or_file = mod_rdp_params.alternate_shell;
                    this->client_execute_arguments   = std::move(shell_arguments);
                    this->client_execute_working_dir = mod_rdp_params.shell_working_dir;
                    this->client_execute_flags       = TS_RAIL_EXEC_FLAG_EXPAND_WORKINGDIRECTORY;
                }
            }
            else {
                if (this->enable_session_probe) {
                    std::string alternate_shell(mod_rdp_params.alternate_shell);

                    if (!shell_arguments.empty()) {
                        alternate_shell += " ";
                        alternate_shell += shell_arguments;
                    }

                    this->real_alternate_shell = std::move(alternate_shell);
                    this->real_working_dir     = mod_rdp_params.shell_working_dir;

                    alternate_shell = mod_rdp_params.session_probe_exe_or_file;

                    if (!::strncmp(alternate_shell.c_str(), "||", 2))
                        alternate_shell.erase(0, 2);

                    alternate_shell += " ";
                    alternate_shell += session_probe_arguments;

                    strncpy(this->program, alternate_shell.c_str(), sizeof(this->program) - 1);
                    this->program[sizeof(this->program) - 1] = 0;
                    //LOG(LOG_INFO, "AlternateShell: \"%s\"", this->program);

                    const char * session_probe_working_dir = "%TMP%";
                    strncpy(this->directory, session_probe_working_dir, sizeof(this->directory) - 1);
                    this->directory[sizeof(this->directory) - 1] = 0;

                    this->session_probe_launcher =
                        std::make_unique<SessionProbeAlternateShellBasedLauncher>(
                            this->verbose);
                }
                else {
                    std::string alternate_shell(mod_rdp_params.alternate_shell);

                    if (!shell_arguments.empty()) {
                        alternate_shell += " ";
                        alternate_shell += shell_arguments;
                    }

                    strncpy(this->program, alternate_shell.c_str(), sizeof(this->program) - 1);
                    this->program[sizeof(this->program) - 1] = 0;
                    strncpy(this->directory, mod_rdp_params.shell_working_dir, sizeof(this->directory) - 1);
                    this->directory[sizeof(this->directory) - 1] = 0;
                }
            }
        }
        else {
            if (this->remote_program) {
                if (mod_rdp_params.use_client_provided_remoteapp &&
                    mod_rdp_params.client_execute_exe_or_file &&
                    *mod_rdp_params.client_execute_exe_or_file) {
                    if (this->enable_session_probe) {
                        this->real_alternate_shell = "[None]";

                        this->real_client_execute_flags       = mod_rdp_params.client_execute_flags;
                        this->real_client_execute_exe_or_file = mod_rdp_params.client_execute_exe_or_file;
                        this->real_client_execute_arguments   = mod_rdp_params.client_execute_arguments;
                        this->real_client_execute_working_dir = mod_rdp_params.client_execute_working_dir;

                        this->client_execute_exe_or_file = mod_rdp_params.session_probe_exe_or_file;
                        this->client_execute_arguments   = session_probe_arguments;
                        this->client_execute_working_dir = "%TMP%";
                        this->client_execute_flags       = TS_RAIL_EXEC_FLAG_EXPAND_WORKINGDIRECTORY;

                        this->session_probe_launcher =
                            std::make_unique<SessionProbeAlternateShellBasedLauncher>(
                                this->verbose);
                    }
                    else {
                        this->client_execute_flags       = mod_rdp_params.client_execute_flags;
                        this->client_execute_exe_or_file = mod_rdp_params.client_execute_exe_or_file;
                        this->client_execute_arguments   = mod_rdp_params.client_execute_arguments;
                        this->client_execute_working_dir = mod_rdp_params.client_execute_working_dir;
                    }
                }
            }
            else {
                if (mod_rdp_params.use_client_provided_alternate_shell &&
                        info.alternate_shell[0]) {
                    if (this->enable_session_probe) {
                        this->real_alternate_shell = info.alternate_shell;
                        this->real_working_dir     = info.working_dir;

                        std::string alternate_shell(mod_rdp_params.session_probe_exe_or_file);

                        if (!::strncmp(alternate_shell.c_str(), "||", 2))
                            alternate_shell.erase(0, 2);

                        alternate_shell += " ";
                        alternate_shell += session_probe_arguments;

                        strncpy(this->program, alternate_shell.c_str(), sizeof(this->program) - 1);
                        this->program[sizeof(this->program) - 1] = 0;
                        //LOG(LOG_INFO, "AlternateShell: \"%s\"", this->program);

                        const char * session_probe_working_dir = "%TMP%";
                        strncpy(this->directory, session_probe_working_dir, sizeof(this->directory) - 1);
                        this->directory[sizeof(this->directory) - 1] = 0;

                        this->session_probe_launcher =
                            std::make_unique<SessionProbeAlternateShellBasedLauncher>(
                                this->verbose);
                    }
                    else {
                        strncpy(this->program, info.alternate_shell, sizeof(this->program) - 1);
                        this->program[sizeof(this->program) - 1] = 0;
                        //LOG(LOG_INFO, "AlternateShell: \"%s\"", this->program);

                        strncpy(this->directory, info.working_dir, sizeof(this->directory) - 1);
                        this->directory[sizeof(this->directory) - 1] = 0;
                    }
                }
                else {
                    if (this->enable_session_probe) {
                        std::string alternate_shell(mod_rdp_params.session_probe_exe_or_file);

                        if (!::strncmp(alternate_shell.c_str(), "||", 2))
                            alternate_shell.erase(0, 2);

                        alternate_shell += " ";
                        alternate_shell += session_probe_arguments;

                        if (this->session_probe_use_clipboard_based_launcher) {
                            this->session_probe_launcher =
                                std::make_unique<SessionProbeClipboardBasedLauncher>(
                                    *this, alternate_shell.c_str(), this->verbose);
                        }
                        else {
                            strncpy(this->program, alternate_shell.c_str(), sizeof(this->program) - 1);
                            this->program[sizeof(this->program) - 1] = 0;
                            //LOG(LOG_INFO, "AlternateShell: \"%s\"", this->program);

                            const char * session_probe_working_dir = "%TMP%";
                            strncpy(this->directory, session_probe_working_dir, sizeof(this->directory) - 1);
                            this->directory[sizeof(this->directory) - 1] = 0;

                            this->session_probe_launcher =
                                std::make_unique<SessionProbeAlternateShellBasedLauncher>(
                                    this->verbose);
                        }
                    }
                }
            }
        }

        LOG(LOG_INFO, "Server key layout is %x", this->keylayout);

        this->nego.set_identity(this->username,
                                this->domain,
                                this->password,
                                this->hostname);

        if (bool(this->verbose & RDPVerbose::connection)){
            this->redir_info.log(LOG_INFO, "Init with Redir_info");
            LOG(LOG_INFO, "ServerRedirectionSupport=%s",
                this->server_redirection_support ? "true" : "false");
        }
        if (this->server_redirection_support) {
            bool load_balance_info_used = false;

            const size_t load_balance_info_length = this->load_balance_info.length();

            if (!this->redir_info.valid && load_balance_info_length) {
                if (load_balance_info_length + 2 < sizeof(this->redir_info.lb_info)) {
                    load_balance_info_used = true;

                    this->redir_info.valid = true;

                    ::snprintf(::char_ptr_cast(this->redir_info.lb_info),
                        sizeof(this->redir_info.lb_info), "%s\x0D\x0A",
                        this->load_balance_info.c_str());
                    this->redir_info.lb_info_length = load_balance_info_length + 2;
                }
                else {
                    LOG(LOG_WARNING, "mod_rdp: load balance info too long! %zu >= %zu",
                        load_balance_info_length, sizeof(this->redir_info.lb_info));
                }
            }

            if (this->redir_info.valid && (this->redir_info.lb_info_length > 0)) {
                this->nego.set_lb_info(this->redir_info.lb_info,
                                       this->redir_info.lb_info_length);

                if (load_balance_info_used) {
                    this->redir_info.valid = false;
                }
            }
        }

        if (this->remote_program) {
            this->remote_programs_session_manager =
                std::make_unique<RemoteProgramsSessionManager>(
                    front, *this, this->lang, this->font,
                    mod_rdp_params.theme, this->authentifier,
                    session_probe_window_title,
                    mod_rdp_params.client_execute,
                    mod_rdp_params.rail_disconnect_message_delay,
                    this->verbose
                );
        }
    }   // mod_rdp

    ~mod_rdp() override {
        if (this->enable_session_probe) {
            const bool disable_input_event     = false;
            const bool disable_graphics_update = false;
            this->disable_input_event_and_graphics_update(
                disable_input_event, disable_graphics_update);
        }

        delete this->transparent_recorder;

        if (!this->end_session_reason.empty()
        &&  !this->end_session_message.empty()) {
            this->report_message.report(
                this->end_session_reason.c_str(),
                this->end_session_message.c_str());
        }

        if (bool(this->verbose & RDPVerbose::basic_trace)) {
            LOG(LOG_INFO, "~mod_rdp(): Recv bmp cache count  = %zu",
                this->orders.recv_bmp_cache_count);
            LOG(LOG_INFO, "~mod_rdp(): Recv order count      = %zu",
                this->orders.recv_order_count);
            LOG(LOG_INFO, "~mod_rdp(): Recv bmp update count = %zu",
                this->recv_bmp_update);
        }

        this->remote_programs_session_manager.reset();

        if (!this->server_redirection_packet_received) {
            this->redir_info.reset();
        }
    }

    int get_fd() const override { return this->nego.trans.get_fd(); }

protected:
    std::unique_ptr<VirtualChannelDataSender> create_to_client_sender(
        CHANNELS::ChannelNameId channel_name) const
    {
        if (!this->authorization_channels.is_authorized(channel_name))
        {
            return nullptr;
        }

        const CHANNELS::ChannelDefArray& front_channel_list =
            this->front.get_channel_list();

        const CHANNELS::ChannelDef* channel =
            front_channel_list.get_by_name(channel_name);
        if (!channel)
        {
            return nullptr;
        }

        std::unique_ptr<ToClientSender> to_client_sender =
            std::make_unique<ToClientSender>(this->front, *channel,
                this->verbose);

        return std::unique_ptr<VirtualChannelDataSender>(
            std::move(to_client_sender));
    }

    std::unique_ptr<VirtualChannelDataSender> create_to_server_sender(
        CHANNELS::ChannelNameId channel_name)
    {
        const CHANNELS::ChannelDef* channel =
            this->mod_channel_list.get_by_name(channel_name);
        if (!channel)
        {
            return nullptr;
        }

        std::unique_ptr<ToServerSender> to_server_sender =
            std::make_unique<ToServerSender>(
                this->nego.trans,
                this->encrypt,
                this->encryptionLevel,
                this->userid,
                channel_name,
                channel->chanid,
                (channel->flags &
                 GCC::UserData::CSNet::CHANNEL_OPTION_SHOW_PROTOCOL),
                this->verbose);

        if (channel_name != channel_names::rdpdr) {
            return std::unique_ptr<VirtualChannelDataSender>(
                std::move(to_server_sender));
        }

        std::unique_ptr<VirtualChannelDataSender>
            virtual_channel_data_sender(std::move(to_server_sender));

        std::unique_ptr<ToServerAsynchronousSender>
            to_server_asynchronous_sender =
                std::make_unique<ToServerAsynchronousSender>(
                    virtual_channel_data_sender,
                    this->asynchronous_tasks,
                    this->asynchronous_task_event,
                    this->verbose);

        return std::unique_ptr<VirtualChannelDataSender>(
            std::move(to_server_asynchronous_sender));
    }

    const ClipboardVirtualChannel::Params
        get_clipboard_virtual_channel_params() const
    {
        ClipboardVirtualChannel::Params clipboard_virtual_channel_params(this->report_message);

        clipboard_virtual_channel_params.exchanged_data_limit            =
            this->max_clipboard_data;
        clipboard_virtual_channel_params.verbose                         =
            this->verbose;
        clipboard_virtual_channel_params.clipboard_down_authorized       =
            this->authorization_channels.cliprdr_down_is_authorized();
        clipboard_virtual_channel_params.clipboard_up_authorized         =
            this->authorization_channels.cliprdr_up_is_authorized();
        clipboard_virtual_channel_params.clipboard_file_authorized       =
            this->authorization_channels.cliprdr_file_is_authorized();
        clipboard_virtual_channel_params.dont_log_data_into_syslog       =
            this->disable_clipboard_log_syslog;
        clipboard_virtual_channel_params.dont_log_data_into_wrm          =
            this->disable_clipboard_log_wrm;

        return clipboard_virtual_channel_params;
    }

    const FileSystemVirtualChannel::Params
        get_file_system_virtual_channel_params() const
    {
        FileSystemVirtualChannel::Params file_system_virtual_channel_params(this->report_message);

        file_system_virtual_channel_params.exchanged_data_limit            =
            this->max_rdpdr_data;
        file_system_virtual_channel_params.verbose                         =
            this->verbose;

        file_system_virtual_channel_params.client_name                     =
            this->client_name;
        file_system_virtual_channel_params.file_system_read_authorized     =
            this->authorization_channels.rdpdr_drive_read_is_authorized();
        file_system_virtual_channel_params.file_system_write_authorized    =
            this->authorization_channels.rdpdr_drive_write_is_authorized();
        file_system_virtual_channel_params.parallel_port_authorized        =
            this->authorization_channels.rdpdr_type_is_authorized(
                rdpdr::RDPDR_DTYP_PARALLEL);
        file_system_virtual_channel_params.print_authorized                =
            this->authorization_channels.rdpdr_type_is_authorized(
                rdpdr::RDPDR_DTYP_PRINT);
        file_system_virtual_channel_params.serial_port_authorized          =
            this->authorization_channels.rdpdr_type_is_authorized(
                rdpdr::RDPDR_DTYP_SERIAL);
        file_system_virtual_channel_params.smart_card_authorized           =
            this->authorization_channels.rdpdr_type_is_authorized(
                rdpdr::RDPDR_DTYP_SMARTCARD);
        file_system_virtual_channel_params.random_number                   =
            ::getpid();

        file_system_virtual_channel_params.dont_log_data_into_syslog       =
            this->disable_file_system_log_syslog;
        file_system_virtual_channel_params.dont_log_data_into_wrm          =
            this->disable_file_system_log_wrm;

        return file_system_virtual_channel_params;
    }

    const SessionProbeVirtualChannel::Params
        get_session_probe_virtual_channel_params() const
    {
        SessionProbeVirtualChannel::Params
            session_probe_virtual_channel_params(this->report_message);

        session_probe_virtual_channel_params.exchanged_data_limit                   =
            static_cast<data_size_type>(-1);
        session_probe_virtual_channel_params.verbose                                =
            this->verbose;

        session_probe_virtual_channel_params.session_probe_launch_timeout           =
            this->session_probe_launch_timeout;
        session_probe_virtual_channel_params.session_probe_launch_fallback_timeout  =
            this->session_probe_launch_fallback_timeout;
        session_probe_virtual_channel_params.session_probe_keepalive_timeout        =
            this->session_probe_keepalive_timeout;
        session_probe_virtual_channel_params.session_probe_on_keepalive_timeout_disconnect_user =
            this->session_probe_on_keepalive_timeout_disconnect_user;

        session_probe_virtual_channel_params.session_probe_on_launch_failure        =
            this->session_probe_on_launch_failure;

        session_probe_virtual_channel_params.session_probe_end_disconnected_session =
            this->session_probe_end_disconnected_session;

        session_probe_virtual_channel_params.target_informations                    =
            this->session_probe_target_informations.c_str();

        session_probe_virtual_channel_params.front_width                            =
            this->front_width;
        session_probe_virtual_channel_params.front_height                           =
            this->front_height;

        session_probe_virtual_channel_params.session_probe_disconnected_application_limit       =
            this->session_probe_disconnected_application_limit;
        session_probe_virtual_channel_params.session_probe_disconnected_session_limit           =
            this->session_probe_disconnected_session_limit;
        session_probe_virtual_channel_params.session_probe_idle_session_limit       =
            this->session_probe_idle_session_limit;

        session_probe_virtual_channel_params.session_probe_enable_log               =
            this->session_probe_enable_log;

        session_probe_virtual_channel_params.real_alternate_shell                   =
            this->real_alternate_shell.c_str();
        session_probe_virtual_channel_params.real_working_dir                       =
            this->real_working_dir.c_str();

        session_probe_virtual_channel_params.session_probe_extra_system_processes   =
            this->session_probe_extra_system_processes.c_str();

        session_probe_virtual_channel_params.session_probe_outbound_connection_monitoring_rules =
            this->session_probe_outbound_connection_monitoring_rules.c_str();

        session_probe_virtual_channel_params.session_probe_process_monitoring_rules =
            this->session_probe_process_monitoring_rules.c_str();

        session_probe_virtual_channel_params.lang                                   =
            this->lang;

        session_probe_virtual_channel_params.bogus_refresh_rect_ex                  =
            (this->bogus_refresh_rect && this->allow_using_multiple_monitors &&
             (this->cs_monitor.monitorCount > 1));
        session_probe_virtual_channel_params.show_maximized                         =
            (!this->remote_program);

        return session_probe_virtual_channel_params;
    }

    const RemoteProgramsVirtualChannel::Params
        get_remote_programs_virtual_channel_params() const
    {
        RemoteProgramsVirtualChannel::Params remote_programs_virtual_channel_params(this->report_message);

        remote_programs_virtual_channel_params.exchanged_data_limit               =
            0;
        remote_programs_virtual_channel_params.verbose                            =
            this->verbose;

        remote_programs_virtual_channel_params.client_execute_flags               =
            this->client_execute_flags;
        remote_programs_virtual_channel_params.client_execute_exe_or_file         =
            this->client_execute_exe_or_file.c_str();
        remote_programs_virtual_channel_params.client_execute_working_dir         =
            this->client_execute_working_dir.c_str();
        remote_programs_virtual_channel_params.client_execute_arguments           =
            this->client_execute_arguments.c_str();

        remote_programs_virtual_channel_params.client_execute_flags_2             =
            this->real_client_execute_flags;
        remote_programs_virtual_channel_params.client_execute_exe_or_file_2       =
            this->real_client_execute_exe_or_file.c_str();
        remote_programs_virtual_channel_params.client_execute_working_dir_2       =
            this->real_client_execute_working_dir.c_str();
        remote_programs_virtual_channel_params.client_execute_arguments_2         =
            this->real_client_execute_arguments.c_str();

        remote_programs_virtual_channel_params.rail_session_manager               =
            this->remote_programs_session_manager.get();

        remote_programs_virtual_channel_params.should_ignore_first_client_execute =
            this->should_ignore_first_client_execute;

        remote_programs_virtual_channel_params.use_session_probe_to_launch_remote_program   =
            this->use_session_probe_to_launch_remote_program;


        return remote_programs_virtual_channel_params;
    }

public:
    static void get_proxy_managed_connection_cookie(const char * target_informations,
            size_t target_informations_length, char (&cookie)[9]) {
        SslSha1 sha1;
        sha1.update(byte_ptr_cast(target_informations), target_informations_length);
        uint8_t sig[SslSha1::DIGEST_LENGTH];
        sha1.final(sig);

        static_assert(((sizeof(cookie) % 2) == 1), "Buffer size must be an odd number");

        char * temp = cookie;
        ::memset(cookie, 0, sizeof(cookie));
        for (unsigned i = 0, c = std::min<unsigned>(sizeof(cookie) / 2, sizeof(sig) / 2);
             i < c; ++i) {
            snprintf(temp, 3, "%02X", sig[i]);
            temp += 2;
        }
    }

    void configure_extra_orders(const char * extra_orders) {
        if (bool(this->verbose & RDPVerbose::basic_trace)) {
            LOG(LOG_INFO, "RDP Extra orders=\"%s\"", extra_orders);
        }

        char * end;
        char const * p = extra_orders;
        for (int order_number = std::strtol(p, &end, 0);
            p != end;
            order_number = std::strtol(p, &end, 0))
        {
            if (bool(this->verbose & RDPVerbose::capabilities)) {
                LOG(LOG_INFO, "RDP Extra orders number=%d", order_number);
            }
            switch (order_number) {
            case RDP::MULTIDSTBLT:
                if (bool(this->verbose & RDPVerbose::capabilities)) {
                    LOG(LOG_INFO, "RDP Extra orders=MultiDstBlt");
                }
                this->enable_multidstblt = true;
                break;
            case RDP::MULTIOPAQUERECT:
                if (bool(this->verbose & RDPVerbose::capabilities)) {
                    LOG(LOG_INFO, "RDP Extra orders=MultiOpaqueRect");
                }
                this->enable_multiopaquerect = true;
                break;
            case RDP::MULTIPATBLT:
                if (bool(this->verbose & RDPVerbose::capabilities)) {
                    LOG(LOG_INFO, "RDP Extra orders=MultiPatBlt");
                }
                this->enable_multipatblt = true;
                break;
            case RDP::MULTISCRBLT:
                if (bool(this->verbose & RDPVerbose::capabilities)) {
                    LOG(LOG_INFO, "RDP Extra orders=MultiScrBlt");
                }
                this->enable_multiscrblt = true;
                break;
            case RDP::POLYGONSC:
                if (bool(this->verbose & RDPVerbose::capabilities)) {
                    LOG(LOG_INFO, "RDP Extra orders=PolygonSC");
                }
                this->enable_polygonsc = true;
                break;
            case RDP::POLYGONCB:
                if (bool(this->verbose & RDPVerbose::capabilities)) {
                    LOG(LOG_INFO, "RDP Extra orders=PolygonCB");
                }
                this->enable_polygoncb = true;
                break;
            case RDP::POLYLINE:
                if (bool(this->verbose & RDPVerbose::capabilities)) {
                    LOG(LOG_INFO, "RDP Extra orders=Polyline");
                }
                this->enable_polyline = true;
                break;
            case RDP::ELLIPSESC:
                if (bool(this->verbose & RDPVerbose::capabilities)) {
                    LOG(LOG_INFO, "RDP Extra orders=EllipseSC");
                }
                this->enable_ellipsesc = true;
                break;
            case RDP::ELLIPSECB:
                if (bool(this->verbose & RDPVerbose::capabilities)) {
                    LOG(LOG_INFO, "RDP Extra orders=EllipseCB");
                }
                this->enable_ellipsecb = true;
                break;
            default:
                if (bool(this->verbose & RDPVerbose::capabilities)) {
                    LOG(LOG_INFO, "RDP Unknown Extra orders");
                }
                break;
            }

            p = end;
            while (*p && (*p == ' ' || *p == '\t' || *p == ',')) {
                ++p;
            }
        }
    }   // configure_extra_orders

    void configure_proxy_managed_drives(const char * proxy_managed_drives) {
        if (bool(this->verbose & RDPVerbose::connection)) {
            LOG(LOG_INFO, "Proxy managed drives=\"%s\"", proxy_managed_drives);
        }

        std::string drive;
        for (auto & r : get_line(proxy_managed_drives, ',')) {
            auto trimmed_range = trim(r);

            if (trimmed_range.empty()) continue;

            drive.assign(begin(trimmed_range), end(trimmed_range));

            if (bool(this->verbose & RDPVerbose::connection)) {
                LOG(LOG_INFO, "Proxy managed drive=\"%s\"", drive);
            }
            this->file_system_drive_manager.EnableDrive(drive.c_str(), this->verbose);
        }
    }   // configure_proxy_managed_drives

    void rdp_input_scancode( long param1, long param2, long device_flags, long time, Keymap2 *) override {
        if ((UP_AND_RUNNING == this->connection_finalization_state) &&
            !this->input_event_disabled) {
            this->send_input(time, RDP_INPUT_SCANCODE, device_flags, param1, param2);

            if (this->remote_programs_session_manager) {
                this->remote_programs_session_manager->input_scancode(param1, param2, device_flags);
            }
        }
    }

    void rdp_input_unicode(uint16_t unicode, uint16_t flag) override {
        if (UP_AND_RUNNING == this->connection_finalization_state) {
            this->send_input(0, RDP_INPUT_UNICODE, flag, unicode, 0);
        }
    }

    void rdp_input_synchronize( uint32_t time, uint16_t device_flags, int16_t param1, int16_t param2) override {
        (void)time;
        (void)param2;
        if (UP_AND_RUNNING == this->connection_finalization_state) {
            this->send_input(0, RDP_INPUT_SYNCHRONIZE, device_flags, param1, 0);
        }
    }

    void rdp_input_mouse(int device_flags, int x, int y, Keymap2 *) override {
        //if (!(MOUSE_FLAG_MOVE & device_flags)) {
        //    LOG(LOG_INFO, "rdp_input_mouse x=%d y=%d device_flags=%d", x, y, device_flags);
        //}
        if ((UP_AND_RUNNING == this->connection_finalization_state) &&
            !this->input_event_disabled) {
            this->send_input(0, RDP_INPUT_MOUSE, device_flags, x, y);

            if (this->remote_programs_session_manager) {
                this->remote_programs_session_manager->input_mouse(device_flags, x, y);
            }
        }
    }

    void send_to_front_channel(CHANNELS::ChannelNameId mod_channel_name, uint8_t const * data
                              , size_t length, size_t chunk_size, int flags) override {
        if (this->transparent_recorder) {
            this->transparent_recorder->send_to_front_channel( mod_channel_name, data, length
                                                             , chunk_size, flags);
        }

        const CHANNELS::ChannelDef * front_channel = this->front.get_channel_list().get_by_name(mod_channel_name);
        if (front_channel) {
            this->front.send_to_channel(*front_channel, data, length, chunk_size, flags);
        }
    }

private:
    void process_asynchronous_task_event(time_t, wait_obj& /* event*/, gdi::GraphicApi&) {
        if (!this->asynchronous_tasks.front()->run(this->asynchronous_task_event)) {
            this->asynchronous_tasks.pop_front();
        }

        this->asynchronous_task_event.full_reset();

        if (!this->asynchronous_tasks.empty()) {
            this->asynchronous_tasks.front()->configure_wait_object(this->asynchronous_task_event);
        }
    }

    void process_session_probe_launcher_event(time_t, wait_obj& /*event*/, gdi::GraphicApi&) {
        if (this->session_probe_launcher) {
            this->session_probe_launcher->on_event();
        }
    }

    void process_session_probe_virtual_channel_event(time_t, wait_obj& event, gdi::GraphicApi&) {
        //LOG(LOG_INFO, "mod_rdp::process_session_probe_virtual_channel_event() ...");
        try{
            if (this->session_probe_virtual_channel_p) {
                this->session_probe_virtual_channel_p->process_event();
            }
        }
        catch (Error const & e) {
            if (e.id != ERR_SESSION_PROBE_ENDING_IN_PROGRESS)
                throw;

            this->end_session_reason.clear();
            this->end_session_message.clear();

            this->authentifier.disconnect_target();
            this->authentifier.set_auth_error_message(TR(trkeys::session_logoff_in_progress, this->lang));

            event.signal = BACK_EVENT_NEXT;
        }
        //LOG(LOG_INFO, "mod_rdp::process_session_probe_virtual_channel_event() done.");
    }

    void process_remote_program_session_manager_event(time_t, wait_obj& /*event*/, gdi::GraphicApi&) {
        if (this->remote_programs_session_manager) {
            this->remote_programs_session_manager->process_event();
        }
    }

public:
    void get_event_handlers(std::vector<EventHandler>& out_event_handlers) override {
        if (!this->asynchronous_tasks.empty()) {
            out_event_handlers.emplace_back(
                &this->asynchronous_task_event,
                &this->asynchronous_task_event_handler,
                this->asynchronous_tasks.front()->get_file_descriptor()
            );
        }

        if (this->session_probe_launcher) {
            if (wait_obj* event = this->session_probe_launcher->get_event()) {
                out_event_handlers.emplace_back(
                    event,
                    &this->session_probe_launcher_event_handler,
                    INVALID_SOCKET
                );
            }
        }

        if (this->session_probe_virtual_channel_p) {
            if (wait_obj* event = this->session_probe_virtual_channel_p->get_event()) {
                out_event_handlers.emplace_back(
                    event,
                    &this->session_probe_virtual_channel_event_handler,
                    INVALID_SOCKET
                );
            }
        }

        if (this->remote_programs_session_manager) {
            if (wait_obj* event = this->remote_programs_session_manager->get_event()) {
                out_event_handlers.emplace_back(
                    event,
                    &this->remote_program_session_manager_event_handler,
                    INVALID_SOCKET
                );
            }
        }
    }

    void send_to_mod_channel(
        CHANNELS::ChannelNameId front_channel_name,
        InStream & chunk, size_t length, uint32_t flags
    ) override {
        if (bool(this->verbose & RDPVerbose::channels)) {
            LOG(LOG_INFO,
                "mod_rdp::send_to_mod_channel: front_channel_channel=\"%s\"",
                front_channel_name);
        }

        const CHANNELS::ChannelDef * mod_channel = this->mod_channel_list.get_by_name(front_channel_name);
        if (!mod_channel) {
            return;
        }
        if (bool(this->verbose & RDPVerbose::channels)) {
            mod_channel->log(unsigned(mod_channel - &this->mod_channel_list[0]));
        }

        switch (front_channel_name) {
            case channel_names::cliprdr:
                this->send_to_mod_cliprdr_channel(mod_channel, chunk, length, flags);
                break;
            case channel_names::rail:
                this->send_to_mod_rail_channel(mod_channel, chunk, length, flags);
                break;
            case channel_names::rdpdr:
                this->send_to_mod_rdpdr_channel(mod_channel, chunk, length, flags);
                break;
            default:
                this->send_to_channel(*mod_channel, chunk.get_data(), chunk.get_capacity(), length, flags);
        }
    }

private:
    void send_to_mod_cliprdr_channel(const CHANNELS::ChannelDef * /*cliprdr_channel*/,
                                     InStream & chunk, size_t length, uint32_t flags) {
        ClipboardVirtualChannel& channel = this->get_clipboard_virtual_channel();


        if (bool(this->verbose & RDPVerbose::cliprdr)) {
            InStream clone = chunk.clone();
            RDPECLIP::streamLogCliprdr(clone, flags, this->cliprdrLogStatus);
        }

        if (this->session_probe_launcher) {
            if (!this->session_probe_launcher->process_client_cliprdr_message(chunk, length, flags)) {
                return;
            }
        }

        channel.process_client_message(length, flags, chunk.get_current(), chunk.in_remain());
    }

    void send_to_mod_rail_channel(const CHANNELS::ChannelDef *,
                                  InStream & chunk, size_t length, uint32_t flags) {
        RemoteProgramsVirtualChannel& channel = this->get_remote_programs_virtual_channel();

        channel.process_client_message(length, flags, chunk.get_current(), chunk.in_remain());
    }   // send_to_mod_rail_channel

private:
    void send_to_mod_rdpdr_channel(const CHANNELS::ChannelDef * rdpdr_channel,
                                   InStream & chunk, size_t length, uint32_t flags) {
        if (this->authorization_channels.rdpdr_type_all_is_authorized() &&
            !this->file_system_drive_manager.HasManagedDrive()) {

            if (flags & CHANNELS::CHANNEL_FLAG_FIRST) {
                if (bool(this->verbose & (RDPVerbose::rdpdr | RDPVerbose::rdpdr_dump))) {

                    LOG(LOG_INFO,
                        "mod_rdp::send_to_mod_rdpdr_channel: recv from Client, "
                            "send Chunked Virtual Channel Data transparently.");
                }

                if (bool(this->verbose & RDPVerbose::rdpdr_dump)) {
                    const bool send              = false;
                    const bool from_or_to_client = false;
                    uint32_t total_length = length;
                    if (total_length > CHANNELS::CHANNEL_CHUNK_LENGTH) {
                        total_length = chunk.get_capacity() - chunk.get_offset();
                    }
                    ::msgdump_d(send, from_or_to_client, length, flags,
                    chunk.get_data(), total_length);

                    rdpdr::streamLog(chunk, this->rdpdrLogStatus);
                }
            }

            this->send_to_channel(*rdpdr_channel, chunk.get_data(), chunk.get_capacity(), length, flags);
            return;
        }



        FileSystemVirtualChannel& channel = this->get_file_system_virtual_channel();

        channel.process_client_message(length, flags, chunk.get_current(), chunk.in_remain());
    }

public:
    // Method used by session to transmit sesman answer for auth_channel

    void send_auth_channel_data(const char * string_data) override {
        CHANNELS::VirtualChannelPDU virtual_channel_pdu;

        StaticOutStream<65536> stream_data;
        uint32_t data_size = std::min(::strlen(string_data) + 1, stream_data.get_capacity());

        stream_data.out_copy_bytes(string_data, data_size);

        virtual_channel_pdu.send_to_server(
            this->nego.trans, this->encrypt, this->encryptionLevel
          , this->userid, this->auth_channel_chanid
          , stream_data.get_offset()
          , this->auth_channel_flags
          , stream_data.get_data()
          , stream_data.get_offset());
    }

private:
    void send_to_channel(
        const CHANNELS::ChannelDef & channel,
        uint8_t const * chunk, std::size_t chunk_size,
        size_t length, uint32_t flags
    ) {
        if (channel.name == channel_names::rdpsnd && bool(this->verbose & RDPVerbose::rdpsnd)) {
            InStream clone(chunk, chunk_size);
            rdpsnd::streamLogClient(clone, flags);
        }


        if (bool(this->verbose & RDPVerbose::channels)) {
            LOG( LOG_INFO, "mod_rdp::send_to_channel length=%zu chunk_size=%zu", length, chunk_size);
            channel.log(-1u);
        }

        if (channel.flags & GCC::UserData::CSNet::CHANNEL_OPTION_SHOW_PROTOCOL) {
            flags |= CHANNELS::CHANNEL_FLAG_SHOW_PROTOCOL;
        }

        if (chunk_size <= CHANNELS::CHANNEL_CHUNK_LENGTH) {
            CHANNELS::VirtualChannelPDU virtual_channel_pdu;

            virtual_channel_pdu.send_to_server(
                this->nego.trans, this->encrypt, this->encryptionLevel
              , this->userid, channel.chanid, length, flags, chunk, chunk_size);
        }
        else {
            uint8_t const * virtual_channel_data = chunk;
            size_t          remaining_data_length = length;

            auto get_channel_control_flags = [] (uint32_t flags, size_t data_length,
                                                 size_t remaining_data_length,
                                                 size_t virtual_channel_data_length) -> uint32_t {
                if (remaining_data_length == data_length) {
                    return (flags & (~CHANNELS::CHANNEL_FLAG_LAST));
                }
                else if (remaining_data_length == virtual_channel_data_length) {
                    return (flags & (~CHANNELS::CHANNEL_FLAG_FIRST));
                }

                return (flags & (~(CHANNELS::CHANNEL_FLAG_FIRST | CHANNELS::CHANNEL_FLAG_LAST)));
            };

            do {
                const size_t virtual_channel_data_length =
                    std::min<size_t>(remaining_data_length, CHANNELS::CHANNEL_CHUNK_LENGTH);

                CHANNELS::VirtualChannelPDU virtual_channel_pdu;

                LOG(LOG_INFO, "send to server");

                virtual_channel_pdu.send_to_server( this->nego.trans, this->encrypt, this->encryptionLevel
                                                  , this->userid, channel.chanid, length
                                                  , get_channel_control_flags(flags, length, remaining_data_length, virtual_channel_data_length)
                                                  , virtual_channel_data, virtual_channel_data_length);

                remaining_data_length -= virtual_channel_data_length;
                virtual_channel_data  += virtual_channel_data_length;
            }
            while (remaining_data_length);
        }

        if (bool(this->verbose & RDPVerbose::channels)) {
            LOG(LOG_INFO, "mod_rdp::send_to_channel done");
        }
    }

    template<class... WriterData>
    void send_data_request(uint16_t channelId, WriterData... writer_data) {
        if (bool(this->verbose & RDPVerbose::basic_trace)) {
            LOG(LOG_INFO, "send data request");
        }

        write_packets(
            this->nego.trans,
#ifdef IN_IDE_PARSER
            writer_data,
#else
            writer_data...,
#endif
            [this, channelId](StreamSize<256>, OutStream & mcs_header, std::size_t packet_size) {
                MCS::SendDataRequest_Send mcs(
                    static_cast<OutPerStream&>(mcs_header), this->userid,
                    channelId, 1, 3, packet_size, MCS::PER_ENCODING
                );

                (void)mcs;
            },
            write_x224_dt_tpdu_fn{}
        );
        if (bool(this->verbose & RDPVerbose::basic_trace)) {
            LOG(LOG_INFO, "send data request done");
        }
    }

    template<class... WriterData>
    void send_data_request_ex(uint16_t channelId, WriterData ... writer_data) {
        this->send_data_request(
            channelId,
            writer_data...,
            write_sec_send_fn{0, this->encrypt, this->encryptionLevel}
        );
    }

public:
    wait_obj& get_event() override {
        if ((this->state == MOD_RDP_NEGO) &&
            ((this->nego.state == RdpNego::NEGO_STATE_INITIAL) ||
             (this->nego.state == RdpNego::NEGO_STATE_FINAL))) {
            // this->event.object_and_time = true;
            // this->event.set();
            this->event.set_trigger_time(wait_obj::NOW);
        }
        return this->event;
    }


    // Basic Settings Exchange
    // -----------------------

    // Basic Settings Exchange: Basic settings are exchanged between the client and
    // server by using the MCS Connect Initial and MCS Connect Response PDUs. The
    // Connect Initial PDU contains a GCC Conference Create Request, while the
    // Connect Response PDU contains a GCC Conference Create Response.

    // These two Generic Conference Control (GCC) packets contain concatenated
    // blocks of settings data (such as core data, security data and network data)
    // which are read by client and server


    // Client                                                     Server
    //    |--------------MCS Connect Initial PDU with-------------> |
    //                   GCC Conference Create Request
    //    | <------------MCS Connect Response PDU with------------- |
    //                   GCC conference Create Response

    void send_connectInitialPDUwithGccConferenceCreateRequest()
    {
        char * hostname = this->hostname;

        /* Generic Conference Control (T.124) ConferenceCreateRequest */
        write_packets(
            this->nego.trans,
            [this, &hostname](StreamSize<65536-1024>, OutStream & stream) {
                // ------------------------------------------------------------
                GCC::UserData::CSCore cs_core;

                Rect primary_monitor_rect =
                    this->cs_monitor.get_primary_monitor_rect();

                cs_core.version = this->use_rdp5?0x00080004:0x00080001;
                const bool single_monitor =
                    (!this->allow_using_multiple_monitors ||
                     (this->cs_monitor.monitorCount < 2));
                cs_core.desktopWidth  = (single_monitor ? this->front_width : primary_monitor_rect.cx + 1);
                cs_core.desktopHeight = (single_monitor ? this->front_height : primary_monitor_rect.cy + 1);
                //cs_core.highColorDepth = this->front_bpp;
                cs_core.highColorDepth = ((this->front_bpp == 32)
                    ? uint16_t(GCC::UserData::HIGH_COLOR_24BPP) : this->front_bpp);
                cs_core.keyboardLayout = this->keylayout;
                if (this->front_bpp == 32) {
                    cs_core.supportedColorDepths = 15;
                    cs_core.earlyCapabilityFlags |= GCC::UserData::RNS_UD_CS_WANT_32BPP_SESSION;
                }
                if (!single_monitor) {
                    LOG(LOG_INFO, "not a single_monitor");
                    cs_core.earlyCapabilityFlags |= GCC::UserData::RNS_UD_CS_SUPPORT_MONITOR_LAYOUT_PDU;
                }

                uint16_t hostlen = strlen(hostname);
                uint16_t maxhostlen = std::min(uint16_t(15), hostlen);
                for (size_t i = 0; i < maxhostlen ; i++){
                    cs_core.clientName[i] = hostname[i];
                }
                memset(&(cs_core.clientName[maxhostlen]), 0, (16 - maxhostlen) * sizeof(uint16_t));

                if (this->nego.tls){
                    cs_core.serverSelectedProtocol = this->nego.selected_protocol;
                }
                if (bool(this->verbose & RDPVerbose::security)) {
                    cs_core.log("Sending to Server");
                }
                LOG(LOG_INFO, "before cs_core.emit(stream);");
                cs_core.emit(stream);
                LOG(LOG_INFO, "after cs_core.emit(stream);");
                // ------------------------------------------------------------

                GCC::UserData::CSCluster cs_cluster;
                // TODO CGR: values used for setting console_session looks crazy. It's old code and actual validity of these values should be checked. It should only be about REDIRECTED_SESSIONID_FIELD_VALID and shouldn't touch redirection version. Shouldn't it ?
                if (this->server_redirection_support) {
                    LOG(LOG_INFO, "CS_Cluster: Server Redirection Supported");
                    if (!this->nego.tls){
                        cs_cluster.flags |= GCC::UserData::CSCluster::REDIRECTION_SUPPORTED;
                        cs_cluster.flags |= (2 << 2); // REDIRECTION V3
                    } else {
                        cs_cluster.flags |= GCC::UserData::CSCluster::REDIRECTION_SUPPORTED;
                        cs_cluster.flags |= (3 << 2);  // REDIRECTION V4
                    }
                    if (this->redir_info.valid) {
                        cs_cluster.flags |= GCC::UserData::CSCluster::REDIRECTED_SESSIONID_FIELD_VALID;
                        cs_cluster.redirectedSessionID = this->redir_info.session_id;
                        LOG(LOG_INFO, "Effective Redirection SessionId=%u",
                            cs_cluster.redirectedSessionID);
                    }
                }
                if (this->console_session) {
                    cs_cluster.flags |= GCC::UserData::CSCluster::REDIRECTED_SESSIONID_FIELD_VALID;
                }
                // if (!this->nego.tls){
                //     if (this->console_session){
                //         cs_cluster.flags = GCC::UserData::CSCluster::REDIRECTED_SESSIONID_FIELD_VALID | (3 << 2) ; // REDIRECTION V4
                //     }
                //     else {
                //         cs_cluster.flags = GCC::UserData::CSCluster::REDIRECTION_SUPPORTED            | (2 << 2) ; // REDIRECTION V3
                //     }
                //     }
                // else {
                //     cs_cluster.flags = GCC::UserData::CSCluster::REDIRECTION_SUPPORTED * ((3 << 2)|1);  // REDIRECTION V4
                //     if (this->console_session){
                //         cs_cluster.flags |= GCC::UserData::CSCluster::REDIRECTED_SESSIONID_FIELD_VALID ;
                //     }
                // }
                if (bool(this->verbose & RDPVerbose::security)) {
                    cs_cluster.log("Sending to server");
                }
                cs_cluster.emit(stream);
                // ------------------------------------------------------------

                if (bool(this->verbose & RDPVerbose::security)) {
                    this->cs_security.log("Sending to server");
                }
                cs_security.emit(stream);
                // ------------------------------------------------------------

                const CHANNELS::ChannelDefArray & channel_list = this->front.get_channel_list();
                size_t num_channels = channel_list.size();
                if ((num_channels > 0) || this->enable_auth_channel ||
                    this->file_system_drive_manager.HasManagedDrive()) {
                    /* Here we need to put channel information in order
                    to redirect channel data
                    from client to server passing through the "proxy" */
                    GCC::UserData::CSNet cs_net;
                    cs_net.channelCount = num_channels;
                    bool has_cliprdr_channel = false;
                    bool has_rdpdr_channel   = false;
                    bool has_rdpsnd_channel  = false;
                    for (size_t index = 0; index < num_channels; index++) {
                        const CHANNELS::ChannelDef & channel_item = channel_list[index];

                        if (!this->remote_program && channel_item.name == channel_names::rail) {
                            ::memset(cs_net.channelDefArray[index].name, 0,
                                sizeof(cs_net.channelDefArray[index].name));
                        }
                        else if (this->authorization_channels.is_authorized(channel_item.name) ||
                                 ((channel_item.name == channel_names::rdpdr ||
                                   channel_item.name == channel_names::rdpsnd) &&
                                  this->file_system_drive_manager.HasManagedDrive())
                        ) {
                            switch (channel_item.name) {
                                case channel_names::cliprdr: has_cliprdr_channel = true; break;
                                case channel_names::rdpdr:   has_rdpdr_channel = true; break;
                                case channel_names::rdpsnd:  has_rdpsnd_channel = true; break;
                            }
                            ::memcpy(cs_net.channelDefArray[index].name, channel_item.name.c_str(), 8);
                        }
                        else {
                            ::memset(cs_net.channelDefArray[index].name, 0,
                                sizeof(cs_net.channelDefArray[index].name));
                        }
                        cs_net.channelDefArray[index].options = channel_item.flags;
                        CHANNELS::ChannelDef def;
                        def.name = CHANNELS::ChannelNameId(cs_net.channelDefArray[index].name);
                        def.flags = channel_item.flags;
                        if (bool(this->verbose & RDPVerbose::channels)) {
                            def.log(index);
                        }
                        this->mod_channel_list.push_back(def);
                    }

                    // Inject a new channel for file system virtual channel (rdpdr)
                    if (!has_rdpdr_channel && this->file_system_drive_manager.HasManagedDrive()) {
                        ::snprintf(cs_net.channelDefArray[cs_net.channelCount].name,
                                sizeof(cs_net.channelDefArray[cs_net.channelCount].name),
                                "%s", channel_names::rdpdr.c_str());
                        cs_net.channelDefArray[cs_net.channelCount].options =
                              GCC::UserData::CSNet::CHANNEL_OPTION_INITIALIZED
                            | GCC::UserData::CSNet::CHANNEL_OPTION_COMPRESS_RDP;
                        CHANNELS::ChannelDef def;
                        def.name = channel_names::rdpdr;
                        def.flags = cs_net.channelDefArray[cs_net.channelCount].options;
                        if (bool(this->verbose & RDPVerbose::channels)){
                            def.log(cs_net.channelCount);
                        }
                        this->mod_channel_list.push_back(def);
                        cs_net.channelCount++;
                    }

                    // Inject a new channel for clipboard channel (cliprdr)
                    if (!has_cliprdr_channel && this->session_probe_use_clipboard_based_launcher) {
                        ::snprintf(cs_net.channelDefArray[cs_net.channelCount].name,
                                sizeof(cs_net.channelDefArray[cs_net.channelCount].name),
                                "%s", channel_names::cliprdr.c_str());
                        cs_net.channelDefArray[cs_net.channelCount].options =
                              GCC::UserData::CSNet::CHANNEL_OPTION_INITIALIZED
                            | GCC::UserData::CSNet::CHANNEL_OPTION_COMPRESS_RDP
                            | GCC::UserData::CSNet::CHANNEL_OPTION_SHOW_PROTOCOL;
                        CHANNELS::ChannelDef def;
                        def.name = channel_names::cliprdr;
                        def.flags = cs_net.channelDefArray[cs_net.channelCount].options;
                        if (bool(this->verbose & RDPVerbose::channels)){
                            def.log(cs_net.channelCount);
                        }
                        this->mod_channel_list.push_back(def);
                        cs_net.channelCount++;
                    }

                    // The RDPDR channel advertised by the client is ONLY accepted by the RDP
                    //  server 2012 if the RDPSND channel is also advertised.
                    if (!has_rdpsnd_channel &&
                        this->file_system_drive_manager.HasManagedDrive()) {
                        ::snprintf(cs_net.channelDefArray[cs_net.channelCount].name,
                                sizeof(cs_net.channelDefArray[cs_net.channelCount].name),
                                "%s", channel_names::rdpsnd.c_str());
                        cs_net.channelDefArray[cs_net.channelCount].options =
                              GCC::UserData::CSNet::CHANNEL_OPTION_INITIALIZED
                            | GCC::UserData::CSNet::CHANNEL_OPTION_COMPRESS_RDP;
                        CHANNELS::ChannelDef def;
                        def.name = channel_names::rdpsnd;
                        def.flags = cs_net.channelDefArray[cs_net.channelCount].options;
                        if (bool(this->verbose & RDPVerbose::channels)){
                            def.log(cs_net.channelCount);
                        }
                        this->mod_channel_list.push_back(def);
                        cs_net.channelCount++;
                    }

                    // Inject a new channel for auth_channel virtual channel (wablauncher)
                    if (this->enable_auth_channel) {
                        REDASSERT(this->auth_channel.c_str()[0]);
                        memcpy(cs_net.channelDefArray[cs_net.channelCount].name, this->auth_channel.c_str(), 8);
                        cs_net.channelDefArray[cs_net.channelCount].options =
                            GCC::UserData::CSNet::CHANNEL_OPTION_INITIALIZED;
                        CHANNELS::ChannelDef def;
                        def.name = this->auth_channel;
                        def.flags = cs_net.channelDefArray[cs_net.channelCount].options;
                        if (bool(this->verbose & RDPVerbose::channels)){
                            def.log(cs_net.channelCount);
                        }
                        this->mod_channel_list.push_back(def);
                        cs_net.channelCount++;
                    }

                    if (this->enable_session_probe) {
                        memcpy(cs_net.channelDefArray[cs_net.channelCount].name, channel_names::sespro.c_str(), 8);
                        cs_net.channelDefArray[cs_net.channelCount].options =
                            GCC::UserData::CSNet::CHANNEL_OPTION_INITIALIZED;
                        CHANNELS::ChannelDef def;
                        def.name = channel_names::sespro;
                        def.flags = cs_net.channelDefArray[cs_net.channelCount].options;
                        if (bool(this->verbose & RDPVerbose::channels)){
                            def.log(cs_net.channelCount);
                        }
                        this->mod_channel_list.push_back(def);
                        cs_net.channelCount++;
                    }

                    if (bool(this->verbose & RDPVerbose::security)) {
                        cs_net.log("Sending to server");
                    }
                    cs_net.emit(stream);
                }

                if (!single_monitor) {
                    //if (bool(this->verbose & RDPVerbose::security)) {
                        this->cs_monitor.log("Sending to server");
                    //}
                    this->cs_monitor.emit(stream);
                }
            },
            [this](StreamSize<256>, OutStream & gcc_header, std::size_t packet_size) {
                GCC::Create_Request_Send(
                    static_cast<OutPerStream&>(gcc_header),
                    packet_size
                );
            },
            [this](StreamSize<256>, OutStream & mcs_header, std::size_t packet_size) {
                MCS::CONNECT_INITIAL_Send mcs(mcs_header, packet_size, MCS::BER_ENCODING);
                (void)mcs;
            },
            write_x224_dt_tpdu_fn{}
        );

        this->state = MOD_RDP_BASIC_SETTINGS_EXCHANGE;
    }

    void early_tls_security_exchange(InStream & stream)
    {
        if (bool(this->verbose & RDPVerbose::security)){
            LOG(LOG_INFO, "mod_rdp::Early TLS Security Exchange");
        }

        switch (this->nego.state){
        case RdpNego::NEGO_STATE_INITIAL:
            LOG(LOG_INFO, "RdpNego::NEGO_STATE_INITIAL");
            this->nego.send_negotiation_request();
            this->nego.state = RdpNego::NEGO_STATE_NEGOCIATE;
            break;

        case RdpNego::NEGO_STATE_NEGOCIATE:
            LOG(LOG_INFO, "nego->state=RdpNego::NEGO_STATE_NEGOCIATE");
            LOG(LOG_INFO, "RdpNego::NEGO_STATE_%s",
                (this->nego.nla) ? "NLA" :
                (this->nego.tls) ? "TLS" :
                                   "RDP");

            this->nego.recv_connection_confirm(
                this->server_cert_store,
                this->server_cert_check,
                this->server_notifier,
                this->certif_path.get(),
                stream
            );

            if (this->nego.state == RdpNego::NEGO_STATE_FINAL){
                this->send_connectInitialPDUwithGccConferenceCreateRequest();
            }
            break;

        case RdpNego::NEGO_STATE_CREDSSP:
            this->nego.recv_credssp(stream);
            if (this->nego.state == RdpNego::NEGO_STATE_FINAL){
                this->send_connectInitialPDUwithGccConferenceCreateRequest();
            }
            break;

        case RdpNego::NEGO_STATE_FINAL:
            //TODO: we should never go there, add checking code
            LOG(LOG_INFO, "RdpNego::NEGO_STATE_FINAL");
            break;
        }

        if (bool(this->verbose & RDPVerbose::security)){
            LOG(LOG_INFO, "mod_rdp::Early TLS Security Exchange end");
        }
    }

    void basic_settings_exchange(InStream & x224_data)
    {
        if (bool(this->verbose & RDPVerbose::security)){
            LOG(LOG_INFO, "mod_rdp::Basic Settings Exchange");
        }

        {
            X224::DT_TPDU_Recv x224(x224_data);

            MCS::CONNECT_RESPONSE_PDU_Recv mcs(x224.payload, MCS::BER_ENCODING);
            GCC::Create_Response_Recv gcc_cr(mcs.payload);

            while (gcc_cr.payload.in_check_rem(4)) {
                GCC::UserData::RecvFactory f(gcc_cr.payload);
                switch (f.tag) {
                case SC_CORE:
//                            LOG(LOG_INFO, "=================== SC_CORE =============");
                    {
                        this->sc_core.recv(f.payload);
                        if (bool(this->verbose & RDPVerbose::connection)) {
                            sc_core.log("Received from server");
                        }
                        if (0x0080001 == sc_core.version){ // can't use rdp5
                            this->use_rdp5 = 0;
                        }
                    }
                    break;
                case SC_SECURITY:
                    LOG(LOG_INFO, "=================== SC_SECURITY =============");
                    {
                        this->sc_sec1.recv(f.payload);

                        if (bool(this->verbose & RDPVerbose::security)) {
                            this->sc_sec1.log("Received from server");
                        }

                        this->encryptionLevel = this->sc_sec1.encryptionLevel;
                        this->encryptionMethod = this->sc_sec1.encryptionMethod;

                        if (this->sc_sec1.encryptionLevel == 0
                            &&  this->sc_sec1.encryptionMethod == 0) { /* no encryption */
                            LOG(LOG_INFO, "No encryption");
                        }
                        else {

                            uint8_t serverRandom[SEC_RANDOM_SIZE] = {};
                            uint8_t modulus[SEC_MAX_MODULUS_SIZE] = {};
                            uint8_t exponent[SEC_EXPONENT_SIZE] = {};

                            memcpy(serverRandom, this->sc_sec1.serverRandom, this->sc_sec1.serverRandomLen);
//                                        LOG(LOG_INFO, "================= SC_SECURITY got random =============");
                            // serverCertificate (variable): The variable-length certificate containing the
                            //  server's public key information. The length in bytes is given by the
                            // serverCertLen field. If the encryptionMethod and encryptionLevel fields are
                            // both set to 0 then this field MUST NOT be present.

                            /* RSA info */
                            if (sc_sec1.dwVersion == GCC::UserData::SCSecurity::CERT_CHAIN_VERSION_1) {
//                                        LOG(LOG_INFO, "================= SC_SECURITY CERT_CHAIN_VERSION_1");

                                memcpy(exponent, this->sc_sec1.proprietaryCertificate.RSAPK.pubExp, SEC_EXPONENT_SIZE);
                                memcpy(modulus, this->sc_sec1.proprietaryCertificate.RSAPK.modulus,
                                       this->sc_sec1.proprietaryCertificate.RSAPK.keylen - SEC_PADDING_SIZE);

                                this->server_public_key_len = this->sc_sec1.proprietaryCertificate.RSAPK.keylen - SEC_PADDING_SIZE;

                            }
                            else {
                                #ifndef __EMSCRIPTEN__

//                                            LOG(LOG_INFO, "================= SC_SECURITY CERT_CHAIN_X509");
                                uint32_t certcount = this->sc_sec1.x509.certCount;
                                if (certcount < 2){
                                    LOG(LOG_ERR, "Server didn't send enough X509 certificates");
                                    throw Error(ERR_SEC);
                                }

                                uint32_t cert_len = this->sc_sec1.x509.cert[certcount - 1].len;
                                X509 *cert = this->sc_sec1.x509.cert[certcount - 1].cert;
                                (void)cert_len;

                                // TODO CGR: Currently, we don't use the CA Certificate, we should
                                // TODO *) Verify the server certificate (server_cert) with the CA certificate.
                                // TODO *) Store the CA Certificate with the hostname of the server we are connecting to as key, and compare it when we connect the next time, in order to prevent MITM-attacks.

                                /* By some reason, Microsoft sets the OID of the Public RSA key to
                                    the oid for "MD5 with RSA Encryption" instead of "RSA Encryption"

                                    Kudos to Richard Levitte for the following (. intuitive .)
                                    lines of code that resets the OID and let's us extract the key. */

                                int nid = OBJ_obj2nid(cert->cert_info->key->algor->algorithm);
                                if ((nid == NID_md5WithRSAEncryption)
                                    || (nid == NID_shaWithRSAEncryption)){
                                    ASN1_OBJECT_free(cert->cert_info->key->algor->algorithm);
                                    cert->cert_info->key->algor->algorithm = OBJ_nid2obj(NID_rsaEncryption);
                                }

//                                            LOG(LOG_INFO, "================= SC_SECURITY X509_get_pubkey");

                                EVP_PKEY * epk = X509_get_pubkey(cert);
                                if (nullptr == epk){
                                    LOG(LOG_ERR, "Failed to extract public key from certificate\n");
                                    throw Error(ERR_SEC);
                                }

                                RSA * server_public_key = EVP_PKEY_get1_RSA(epk);
                                EVP_PKEY_free(epk);
                                this->server_public_key_len = RSA_size(server_public_key);

                                if (nullptr == server_public_key){
                                    LOG(LOG_ERR, "Failed to parse X509 server key");
                                    throw Error(ERR_SEC);
                                }

                                if ((this->server_public_key_len < SEC_MODULUS_SIZE)
                                ||  (this->server_public_key_len > SEC_MAX_MODULUS_SIZE)){
                                    LOG(LOG_ERR, "Wrong server public key size (%u bits)", this->server_public_key_len * 8);
                                    throw Error(ERR_SEC_PARSE_CRYPT_INFO_MOD_SIZE_NOT_OK);
                                }

                                if ((BN_num_bytes(server_public_key->e) > SEC_EXPONENT_SIZE)
                                    ||  (BN_num_bytes(server_public_key->n) > SEC_MAX_MODULUS_SIZE)){
                                    LOG(LOG_ERR, "Failed to extract RSA exponent and modulus");
                                    throw Error(ERR_SEC);
                                }

                                int len_e = BN_bn2bin(server_public_key->e, exponent);
                                int len_n = BN_bn2bin(server_public_key->n, modulus);
                                reverseit(exponent, len_e);
                                reverseit(modulus, len_n);
                                RSA_free(server_public_key);

                                #endif
                            }

                            /* Generate a client random, and determine encryption keys */
                            this->gen.random(this->client_random, SEC_RANDOM_SIZE);
                            if (bool(this->verbose & RDPVerbose::security)) {
                                LOG(LOG_INFO, "mod_rdp: Generate client random");
                            }

                            ssllib ssl;

//                                        LOG(LOG_INFO, "================= SC_SECURITY rsa_encrypt");
//                                        LOG(LOG_INFO, "================= SC_SECURITY client_random");
//                                        hexdump(this->client_random, SEC_RANDOM_SIZE);
//                                        LOG(LOG_INFO, "================= SC_SECURITY SEC_RANDOM_SIZE=%u",
//                                            static_cast<unsigned>(SEC_RANDOM_SIZE));

//                                        LOG(LOG_INFO, "================= SC_SECURITY server_public_key_len");
//                                        hexdump(modulus, this->server_public_key_len);
//                                        LOG(LOG_INFO, "================= SC_SECURITY server_public_key_len=%u",
//                                            static_cast<unsigned>(this->server_public_key_len));

//                                        LOG(LOG_INFO, "================= SC_SECURITY exponent");
//                                        hexdump(exponent, SEC_EXPONENT_SIZE);
//                                        LOG(LOG_INFO, "================= SC_SECURITY exponent_size=%u",
//                                            static_cast<unsigned>(SEC_EXPONENT_SIZE));

                            ssl.rsa_encrypt(
                                this->client_crypt_random,
                                SEC_RANDOM_SIZE,
                                this->client_random,
                                this->server_public_key_len,
                                modulus,
                                SEC_EXPONENT_SIZE,
                                exponent);

//                                        LOG(LOG_INFO, "================= SC_SECURITY client_crypt_random");
//                                        hexdump(this->client_crypt_random, sizeof(this->client_crypt_random));
//                                        LOG(LOG_INFO, "================= SC_SECURITY SEC_RANDOM_SIZE=%u",
//                                            static_cast<unsigned>(sizeof(this->client_crypt_random)));

                            SEC::KeyBlock key_block(this->client_random, serverRandom);
                            memcpy(encrypt.sign_key, key_block.blob0, 16);
                            if (sc_sec1.encryptionMethod == 1){
                                ssl.sec_make_40bit(encrypt.sign_key);
                            }
                            this->decrypt.generate_key(key_block.key1, this->sc_sec1.encryptionMethod);
                            this->encrypt.generate_key(key_block.key2, this->sc_sec1.encryptionMethod);
                        }
                    }
                    break;
                case SC_NET:
//                            LOG(LOG_INFO, "=================== SC_NET =============");

                    {
                        GCC::UserData::SCNet sc_net;
                        sc_net.recv(f.payload, this->bogus_sc_net_size);

                        /* We assume that the channel_id array is confirmed in the same order
                           that it has been sent. If there are any channels not confirmed, they're
                           going to be the last channels on the array sent in MCS Connect Initial */
                        if (bool(this->verbose & RDPVerbose::channels)){
                            LOG(LOG_INFO, "server_channels_count=%" PRIu16 " sent_channels_count=%zu",
                                sc_net.channelCount,
                                mod_channel_list.size());
                        }
                        for (uint32_t index = 0; index < sc_net.channelCount; index++) {
                            if (bool(this->verbose & RDPVerbose::channels)){
                                this->mod_channel_list[index].log(index);
                            }
                            this->mod_channel_list.set_chanid(index, sc_net.channelDefArray[index].id);
                        }
                        if (bool(this->verbose & RDPVerbose::channels)) {
                            sc_net.log("Received from server");
                        }
                    }
                    break;
                default:
                    LOG(LOG_ERR, "unsupported GCC UserData response tag 0x%x", f.tag);
                    throw Error(ERR_GCC);
                }
            }

            if (gcc_cr.payload.in_check_rem(1)) {
                LOG(LOG_ERR, "Error while parsing GCC UserData : short header");
                throw Error(ERR_GCC);
            }
        }

        if (bool(this->verbose & RDPVerbose::connection)) {
            LOG(LOG_INFO, "mod_rdp::Channel Connection");
        }

        // Channel Connection
        // ------------------
        // Channel Connection: The client sends an MCS Erect Domain Request PDU,
        // followed by an MCS Attach User Request PDU to attach the primary user
        // identity to the MCS domain.

        // The server responds with an MCS Attach User Response PDU containing the user
        // channel ID.

        // The client then proceeds to join the :
        // - user channel,
        // - the input/output (I/O) channel
        // - and all of the static virtual channels

        // (the I/O and static virtual channel IDs are obtained from the data embedded
        //  in the GCC packets) by using multiple MCS Channel Join Request PDUs.

        // The server confirms each channel with an MCS Channel Join Confirm PDU.
        // (The client only sends a Channel Join Request after it has received the
        // Channel Join Confirm for the previously sent request.)

        // From this point, all subsequent data sent from the client to the server is
        // wrapped in an MCS Send Data Request PDU, while data sent from the server to
        //  the client is wrapped in an MCS Send Data Indication PDU. This is in
        // addition to the data being wrapped by an X.224 Data PDU.

        // Client                                                     Server
        //    |-------MCS Erect Domain Request PDU--------------------> |
        //    |-------MCS Attach User Request PDU---------------------> |

        //    | <-----MCS Attach User Confirm PDU---------------------- |

        //    |-------MCS Channel Join Request PDU--------------------> |
        //    | <-----MCS Channel Join Confirm PDU--------------------- |

        if (bool(this->verbose & RDPVerbose::connection)){
            LOG(LOG_INFO, "Send MCS::ErectDomainRequest");
        }
        write_packets(
            this->nego.trans,
            [](StreamSize<256>, OutStream & mcs_header){
                MCS::ErectDomainRequest_Send mcs(
                    static_cast<OutPerStream&>(mcs_header),
                    0, 0, MCS::PER_ENCODING
                );
                (void)mcs;
            },
            write_x224_dt_tpdu_fn{}
        );

        if (bool(this->verbose & RDPVerbose::connection)){
            LOG(LOG_INFO, "Send MCS::AttachUserRequest");
        }
        write_packets(
            this->nego.trans,
            [](StreamSize<256>, OutStream & mcs_data){
                MCS::AttachUserRequest_Send mcs(mcs_data, MCS::PER_ENCODING);
                (void)mcs;
            },
            write_x224_dt_tpdu_fn{}
        );
        this->state = MOD_RDP_CHANNEL_CONNECTION_ATTACH_USER;
        if (bool(this->verbose & RDPVerbose::connection)){
            LOG(LOG_INFO, "mod_rdp::Basic Settings Exchange end");
        }
    }

    void channel_connection_attach_user(InStream & stream)
    {
        if (bool(this->verbose & RDPVerbose::channels)){
            LOG(LOG_INFO, "mod_rdp::Channel Connection Attach User");
        }

        X224::DT_TPDU_Recv x224(stream);
        InStream & mcs_cjcf_data = x224.payload;
        MCS::AttachUserConfirm_Recv mcs(mcs_cjcf_data, MCS::PER_ENCODING);
        if (mcs.initiator_flag){
            this->userid = mcs.initiator;
        }

        size_t const num_channels = this->mod_channel_list.size();

        uint16_t channels_id[CHANNELS::MAX_STATIC_VIRTUAL_CHANNELS + 2];
        channels_id[0] = this->userid + GCC::MCS_USERCHANNEL_BASE;
        channels_id[1] = GCC::MCS_GLOBAL_CHANNEL;
        for (size_t index = 0; index < num_channels; index++){
            channels_id[index+2] = this->mod_channel_list[index].chanid;
        }

        for (size_t index = 0; index < num_channels+2; index++) {
            if (bool(this->verbose & RDPVerbose::channels)){
                LOG(LOG_INFO, "cjrq[%zu] = %" PRIu16, index, channels_id[index]);
            }
            write_packets(
                this->nego.trans,
                [this, &channels_id, index](StreamSize<256>, OutStream & mcs_cjrq_data){
                    MCS::ChannelJoinRequest_Send mcs(
                        mcs_cjrq_data, this->userid,
                        channels_id[index], MCS::PER_ENCODING
                    );
                    (void)mcs;
                },
                write_x224_dt_tpdu_fn{}
            );
        }

        if (bool(this->verbose & RDPVerbose::channels)){
            LOG(LOG_INFO, "mod_rdp::Channel Connection Attach User end");
            LOG(LOG_INFO, "Waiting for Channel Join Confirm");
        }

        this->state = MOD_RDP_CHANNEL_JOIN_CONFIRME;
        this->send_channel_index = 0;
    }

    size_t send_channel_index;

    void channel_join_confirme(time_t now, InStream & x224_data)
    {
        {
            X224::DT_TPDU_Recv x224(x224_data);
            InStream & mcs_cjcf_data = x224.payload;
            MCS::ChannelJoinConfirm_Recv mcs(mcs_cjcf_data, MCS::PER_ENCODING);
            // TODO If mcs.result is negative channel is not confirmed and should be removed from mod_channel list
            if (bool(this->verbose & RDPVerbose::channels)){
                LOG(LOG_INFO, "cjcf[%zu] = %" PRIu16, this->send_channel_index, mcs.channelId);
            }
        }

        ++this->send_channel_index;
        if (this->send_channel_index < this->mod_channel_list.size()+2) {
            return ;
        }

        if (bool(this->verbose & RDPVerbose::channels)){
            LOG(LOG_INFO, "mod_rdp::Channel Join Confirme end");
        }

        // RDP Security Commencement
        // -------------------------

        // RDP Security Commencement: If standard RDP security methods are being
        // employed and encryption is in force (this is determined by examining the data
        // embedded in the GCC Conference Create Response packet) then the client sends
        // a Security Exchange PDU containing an encrypted 32-byte random number to the
        // server. This random number is encrypted with the public key of the server
        // (the server's public key, as well as a 32-byte server-generated random
        // number, are both obtained from the data embedded in the GCC Conference Create
        //  Response packet).

        // The client and server then utilize the two 32-byte random numbers to generate
        // session keys which are used to encrypt and validate the integrity of
        // subsequent RDP traffic.

        // From this point, all subsequent RDP traffic can be encrypted and a security
        // header is include " with the data if encryption is in force (the Client Info
        // and licensing PDUs are an exception in that they always have a security
        // header). The Security Header follows the X.224 and MCS Headers and indicates
        // whether the attached data is encrypted.

        // Even if encryption is in force server-to-client traffic may not always be
        // encrypted, while client-to-server traffic will always be encrypted by
        // Microsoft RDP implementations (encryption of licensing PDUs is optional,
        // however).

        // Client                                                     Server
        //    |------Security Exchange PDU ---------------------------> |
        if (bool(this->verbose & RDPVerbose::security)){
            LOG(LOG_INFO, "mod_rdp::RDP Security Commencement");
        }

        if (this->encryptionLevel){
            if (bool(this->verbose & RDPVerbose::security)){
                LOG(LOG_INFO, "mod_rdp::SecExchangePacket keylen=%u",
                    this->server_public_key_len);
            }

            this->send_data_request(
                GCC::MCS_GLOBAL_CHANNEL,
                dynamic_packet(this->server_public_key_len + 32, [this](OutStream & stream) {
                    SEC::SecExchangePacket_Send mcs(
                        stream, this->client_crypt_random, this->server_public_key_len
                    );
                    (void)mcs;
                })
            );
        }

        // Secure Settings Exchange
        // ------------------------

        // Secure Settings Exchange: Secure client data (such as the username,
        // password and auto-reconnect cookie) is sent to the server using the Client
        // Info PDU.

        // Client                                                     Server
        //    |------ Client Info PDU      ---------------------------> |

        if (bool(this->verbose & RDPVerbose::security)){
            LOG(LOG_INFO, "mod_rdp::Secure Settings Exchange");
        }

        this->send_client_info_pdu(now);
        this->state = MOD_RDP_GET_LICENSE;
    }

    void get_license(InStream & stream)
    {
        if (bool(this->verbose & RDPVerbose::license)){
            LOG(LOG_INFO, "mod_rdp::Licensing");
        }
        // Licensing
        // ---------

        // Licensing: The goal of the licensing exchange is to transfer a
        // license from the server to the client.

        // The client should store this license and on subsequent
        // connections send the license to the server for validation.
        // However, in some situations the client may not be issued a
        // license to store. In effect, the packets exchanged during this
        // phase of the protocol depend on the licensing mechanisms
        // employed by the server. Within the context of this document
        // we will assume that the client will not be issued a license to
        // store. For details regarding more advanced licensing scenarios
        // that take place during the Licensing Phase, see [MS-RDPELE].

        // Client                                                     Server
        //    | <------ License Error PDU Valid Client ---------------- |

        // 2.2.1.12 Server License Error PDU - Valid Client
        // ================================================

        // The License Error (Valid Client) PDU is an RDP Connection Sequence PDU sent
        // from server to client during the Licensing phase of the RDP Connection
        // Sequence (see section 1.3.1.1 for an overview of the RDP Connection Sequence
        // phases). This licensing PDU indicates that the server will not issue the
        // client a license to store and that the Licensing Phase has ended
        // successfully. This is one possible licensing PDU that may be sent during the
        // Licensing Phase (see [MS-RDPELE] section 2.2.2 for a list of all permissible
        // licensing PDUs).

        // tpktHeader (4 bytes): A TPKT Header, as specified in [T123] section 8.

        // x224Data (3 bytes): An X.224 Class 0 Data TPDU, as specified in [X224] section 13.7.

        // mcsSDin (variable): Variable-length PER-encoded MCS Domain PDU (DomainMCSPDU)
        // which encapsulates an MCS Send Data Indication structure (SDin, choice 26
        // from DomainMCSPDU), as specified in [T125] section 11.33 (the ASN.1 structure
        // definitions are given in [T125] section 7, parts 7 and 10). The userData
        // field of the MCS Send Data Indication contains a Security Header and a Valid
        // Client License Data (section 2.2.1.12.1) structure.

        // securityHeader (variable): Security header. The format of the security header
        // depends on the Encryption Level and Encryption Method selected by the server
        // (sections 5.3.2 and 2.2.1.4.3).

        // This field MUST contain one of the following headers:
        //  - Basic Security Header (section 2.2.8.1.1.2.1) if the Encryption Level
        // selected by the server is ENCRYPTION_LEVEL_NONE (0) or ENCRYPTION_LEVEL_LOW
        // (1) and the embedded flags field does not contain the SEC_ENCRYPT (0x0008)
        // flag.
        //  - Non-FIPS Security Header (section 2.2.8.1.1.2.2) if the Encryption Method
        // selected by the server is ENCRYPTION_METHOD_40BIT (0x00000001),
        // ENCRYPTION_METHOD_56BIT (0x00000008), or ENCRYPTION_METHOD_128BIT
        // (0x00000002) and the embedded flags field contains the SEC_ENCRYPT (0x0008)
        // flag.
        //  - FIPS Security Header (section 2.2.8.1.1.2.3) if the Encryption Method
        // selected by the server is ENCRYPTION_METHOD_FIPS (0x00000010) and the
        // embedded flags field contains the SEC_ENCRYPT (0x0008) flag.

        // If the Encryption Level is set to ENCRYPTION_LEVEL_CLIENT_COMPATIBLE (2),
        // ENCRYPTION_LEVEL_HIGH (3), or ENCRYPTION_LEVEL_FIPS (4) and the flags field
        // of the security header does not contain the SEC_ENCRYPT (0x0008) flag (the
        // licensing PDU is not encrypted), then the field MUST contain a Basic Security
        // Header. This MUST be the case if SEC_LICENSE_ENCRYPT_SC (0x0200) flag was not
        // set on the Security Exchange PDU (section 2.2.1.10).

        // The flags field of the security header MUST contain the SEC_LICENSE_PKT
        // (0x0080) flag (see Basic (TS_SECURITY_HEADER)).

        // validClientLicenseData (variable): The actual contents of the License Error
        // (Valid Client) PDU, as specified in section 2.2.1.12.1.

        const char * hostname = this->hostname;
        const char * username;
        char username_a_domain[512];
        if (this->domain[0]) {
            snprintf(username_a_domain, sizeof(username_a_domain), "%s@%s", this->username, this->domain);
            username = username_a_domain;
        }
        else {
            username = this->username;
        }
        LOG(LOG_INFO, "Rdp::Get license: username=\"%s\"", username);
        // read tpktHeader (4 bytes = 3 0 len)
        // TPDU class 0    (3 bytes = LI F0 PDU_DT)

        X224::DT_TPDU_Recv x224(stream);
        // TODO Shouldn't we use mcs_type to manage possible Deconnection Ultimatum here
        //int mcs_type = MCS::peekPerEncodedMCSType(x224.payload);
        MCS::SendDataIndication_Recv mcs(x224.payload, MCS::PER_ENCODING);
        SEC::SecSpecialPacket_Recv sec(mcs.payload, this->decrypt, this->encryptionLevel);

        if (sec.flags & SEC::SEC_LICENSE_PKT) {
            LIC::RecvFactory flic(sec.payload);

            switch (flic.tag) {
            case LIC::LICENSE_REQUEST:
                if (bool(this->verbose & RDPVerbose::license)) {
                    LOG(LOG_INFO, "Rdp::License Request");
                }
                {
                    LIC::LicenseRequest_Recv lic(sec.payload);
                    uint8_t null_data[48]{};
                    /* We currently use null client keys. This is a bit naughty but, hey,
                        the security of license negotiation isn't exactly paramount. */
                    SEC::SessionKey keyblock(null_data, null_data, lic.server_random);

                    /* Store first 16 bytes of session key as MAC secret */
                    memcpy(this->lic_layer_license_sign_key, keyblock.get_MAC_salt_key(), 16);
                    memcpy(this->lic_layer_license_key, keyblock.get_LicensingEncryptionKey(), 16);
                }
                this->send_data_request(
                    GCC::MCS_GLOBAL_CHANNEL,
                    [this, &hostname, &username](StreamSize<65535 - 1024>, OutStream & lic_data) {
                        if (this->lic_layer_license_size > 0) {
                            uint8_t hwid[LIC::LICENSE_HWID_SIZE];
                            buf_out_uint32(hwid, 2);
                            memcpy(hwid + 4, hostname, LIC::LICENSE_HWID_SIZE - 4);

                            /* Generate a signature for the HWID buffer */
                            uint8_t signature[LIC::LICENSE_SIGNATURE_SIZE];

                            uint8_t lenhdr[4];
                            buf_out_uint32(lenhdr, sizeof(hwid));

                            Sign sign(this->lic_layer_license_sign_key, 16);
                            sign.update(lenhdr, sizeof(lenhdr));
                            sign.update(hwid, sizeof(hwid));

                            static_assert(static_cast<size_t>(SslMd5::DIGEST_LENGTH) == static_cast<size_t>(LIC::LICENSE_SIGNATURE_SIZE), "");
                            sign.final(signature, sizeof(signature));


                            /* Now encrypt the HWID */

                            SslRC4 rc4;
                            rc4.set_key(this->lic_layer_license_key, 16);

                            // in, out
                            rc4.crypt(LIC::LICENSE_HWID_SIZE, hwid, hwid);

                            LIC::ClientLicenseInfo_Send(
                                lic_data, this->use_rdp5?3:2,
                                this->lic_layer_license_size,
                                this->lic_layer_license_data.get(),
                                hwid, signature
                            );
                        }
                        else {
                            LIC::NewLicenseRequest_Send(
                                lic_data, this->use_rdp5?3:2, username, hostname
                            );
                        }
                    },
                    write_sec_send_fn{SEC::SEC_LICENSE_PKT, this->encrypt, 0}
                );
                break;
            case LIC::PLATFORM_CHALLENGE:
                if (bool(this->verbose & RDPVerbose::license)){
                    LOG(LOG_INFO, "Rdp::Platform Challenge");
                }
                {
                    LIC::PlatformChallenge_Recv lic(sec.payload);

                    uint8_t out_token[LIC::LICENSE_TOKEN_SIZE];
                    uint8_t decrypt_token[LIC::LICENSE_TOKEN_SIZE];
                    uint8_t hwid[LIC::LICENSE_HWID_SIZE];
                    uint8_t crypt_hwid[LIC::LICENSE_HWID_SIZE];
                    uint8_t out_sig[LIC::LICENSE_SIGNATURE_SIZE];

                    memcpy(out_token, lic.encryptedPlatformChallenge.blob, LIC::LICENSE_TOKEN_SIZE);
                    /* Decrypt the token. It should read TEST in Unicode. */
                    memcpy(decrypt_token, lic.encryptedPlatformChallenge.blob, LIC::LICENSE_TOKEN_SIZE);
                    SslRC4 rc4_decrypt_token;
                    rc4_decrypt_token.set_key(this->lic_layer_license_key, 16);
                    // size, in, out
                    rc4_decrypt_token.crypt(LIC::LICENSE_TOKEN_SIZE, decrypt_token, decrypt_token);

                    /* Generate a signature for a buffer of token and HWID */
                    buf_out_uint32(hwid, 2);
                    memcpy(hwid + 4, hostname, LIC::LICENSE_HWID_SIZE - 4);

                    uint8_t sealed_buffer[LIC::LICENSE_TOKEN_SIZE + LIC::LICENSE_HWID_SIZE];
                    memcpy(sealed_buffer, decrypt_token, LIC::LICENSE_TOKEN_SIZE);
                    memcpy(sealed_buffer + LIC::LICENSE_TOKEN_SIZE, hwid, LIC::LICENSE_HWID_SIZE);

                    uint8_t lenhdr[4];
                    buf_out_uint32(lenhdr, sizeof(sealed_buffer));

                    Sign sign(this->lic_layer_license_sign_key, 16);
                    sign.update(lenhdr, sizeof(lenhdr));
                    sign.update(sealed_buffer, sizeof(sealed_buffer));

                    static_assert(static_cast<size_t>(SslMd5::DIGEST_LENGTH) == static_cast<size_t>(LIC::LICENSE_SIGNATURE_SIZE), "");
                    sign.final(out_sig, sizeof(out_sig));

                    /* Now encrypt the HWID */
                    memcpy(crypt_hwid, hwid, LIC::LICENSE_HWID_SIZE);
                    SslRC4 rc4_hwid;
                    rc4_hwid.set_key(this->lic_layer_license_key, 16);
                    // size, in, out
                    rc4_hwid.crypt(LIC::LICENSE_HWID_SIZE, crypt_hwid, crypt_hwid);

                    this->send_data_request(
                        GCC::MCS_GLOBAL_CHANNEL,
                        [&, this](StreamSize<65535 - 1024>, OutStream & lic_data) {
                            LIC::ClientPlatformChallengeResponse_Send(
                                lic_data, this->use_rdp5?3:2, out_token, crypt_hwid, out_sig
                            );
                        },
                        write_sec_send_fn{SEC::SEC_LICENSE_PKT, this->encrypt, 0}
                    );
                }
                break;
            case LIC::NEW_LICENSE:
                {
                    if (bool(this->verbose & RDPVerbose::license)){
                        LOG(LOG_INFO, "Rdp::New License");
                    }

                    LIC::NewLicense_Recv lic(sec.payload, this->lic_layer_license_key);

                    // TODO CGR: Save license to keep a local copy of the license of a remote server thus avoiding to ask it every time we connect. Not obvious files is the best choice to do that
                        this->state = MOD_RDP_CONNECTED;

                    LOG(LOG_WARNING, "New license not saved");
                }
                break;
            case LIC::UPGRADE_LICENSE:
                {
                    if (bool(this->verbose & RDPVerbose::license)){
                        LOG(LOG_INFO, "Rdp::Upgrade License");
                    }
                    LIC::UpgradeLicense_Recv lic(sec.payload, this->lic_layer_license_key);

                    LOG(LOG_WARNING, "Upgraded license not saved");
                }
                break;
            case LIC::ERROR_ALERT:
                {
                    if (bool(this->verbose & RDPVerbose::license)){
                        LOG(LOG_INFO, "Rdp::Get license status");
                    }
                    LIC::ErrorAlert_Recv lic(sec.payload);
                    if ((lic.validClientMessage.dwErrorCode == LIC::STATUS_VALID_CLIENT)
                        && (lic.validClientMessage.dwStateTransition == LIC::ST_NO_TRANSITION)){
                        this->state = MOD_RDP_CONNECTED;
                    }
                    else {
                        LOG(LOG_ERR, "RDP::License Alert: error=%u transition=%u",
                            lic.validClientMessage.dwErrorCode, lic.validClientMessage.dwStateTransition);
                    }
                    this->state = MOD_RDP_CONNECTED;
                }
                break;
            default:
                {
                    LOG(LOG_ERR, "Unexpected license tag sent from server (tag = %x)", flic.tag);
                    throw Error(ERR_SEC);
                }
                break;
            }

            if (sec.payload.get_current() != sec.payload.get_data_end()){
                LOG(LOG_ERR, "all data should have been consumed %s:%u tag = %x", __FILE__, __LINE__, flic.tag);
                throw Error(ERR_SEC);
            }
        }
        else {
            LOG(LOG_WARNING, "Failed to get expected license negotiation PDU");
            hexdump(x224.payload.get_data(), x224.payload.get_capacity());
            //throw Error(ERR_SEC);
            this->state = MOD_RDP_CONNECTED;
            hexdump(sec.payload.get_data(), sec.payload.get_capacity());
        }
    }

    // Capabilities Exchange
    // ---------------------

    // Capabilities Negotiation: The server sends the set of capabilities it
    // supports to the client in a Demand Active PDU. The client responds with its
    // capabilities by sending a Confirm Active PDU.

    // Client                                                     Server
    //    | <------- Demand Active PDU ---------------------------- |
    //    |--------- Confirm Active PDU --------------------------> |

    // Connection Finalization
    // -----------------------

    // Connection Finalization: The client and server send PDUs to finalize the
    // connection details. The client-to-server and server-to-client PDUs exchanged
    // during this phase may be sent concurrently as long as the sequencing in
    // either direction is maintained (there are no cross-dependencies between any
    // of the client-to-server and server-to-client PDUs). After the client receives
    // the Font Map PDU it can start sending mouse and keyboard input to the server,
    // and upon receipt of the Font List PDU the server can start sending graphics
    // output to the client.

    // Client                                                     Server
    //    |----------Synchronize PDU------------------------------> |
    //    |----------Control PDU Cooperate------------------------> |
    //    |----------Control PDU Request Control------------------> |
    //    |----------Persistent Key List PDU(s)-------------------> |
    //    |----------Font List PDU--------------------------------> |

    //    | <--------Synchronize PDU------------------------------- |
    //    | <--------Control PDU Cooperate------------------------- |
    //    | <--------Control PDU Granted Control------------------- |
    //    | <--------Font Map PDU---------------------------------- |

    // All PDU's in the client-to-server direction must be sent in the specified
    // order and all PDU's in the server to client direction must be sent in the
    // specified order. However, there is no requirement that client to server PDU's
    // be sent before server-to-client PDU's. PDU's may be sent concurrently as long
    // as the sequencing in either direction is maintained.


    // Besides input and graphics data, other data that can be exchanged between
    // client and server after the connection has been finalized include "
    // connection management information and virtual channel messages (exchanged
    // between client-side plug-ins and server-side applications).

    void connected_fast_path(gdi::GraphicApi & drawable, array_view_u8 array)
    {
        InStream stream(array);
        FastPath::ServerUpdatePDU_Recv su(stream, this->decrypt, array.data());
        if (this->enable_transparent_mode) {
            //total_data_received += su.payload.size();
            //LOG(LOG_INFO, "total_data_received=%llu", total_data_received);
            if (this->transparent_recorder) {
                this->transparent_recorder->send_fastpath_data(su.payload);
            }
            this->front.send_fastpath_data(su.payload);

            return;
        }

        while (su.payload.in_remain()) {
            FastPath::Update_Recv upd(su.payload, &this->mppc_dec);

            if (bool(this->verbose & RDPVerbose::connection)) {
                const char * m = "UNKNOWN ORDER";
                using FU = FastPath::UpdateType;
                switch (static_cast<FastPath::UpdateType>(upd.updateCode))
                {
                case FU::ORDERS:      m = "ORDERS"; break;
                case FU::BITMAP:      m = "BITMAP"; break;
                case FU::PALETTE:     m = "PALETTE"; break;
                case FU::SYNCHRONIZE: m = "SYNCHRONIZE"; break;
                case FU::SURFCMDS:    m = "SYNCHRONIZE"; break;
                case FU::PTR_NULL:    m = "PTR_NULL"; break;
                case FU::PTR_DEFAULT: m = "PTR_DEFAULT"; break;
                case FU::PTR_POSITION:m = "PTR_POSITION"; break;
                case FU::COLOR:       m = "COLOR"; break;
                case FU::CACHED:      m = "CACHED"; break;
                case FU::POINTER:     m = "POINTER"; break;
                }
                LOG(LOG_INFO, "FastPath::UpdateType::%s", m);
                upd.log(LOG_INFO);
            }

            if (upd.fragmentation != FastPath::FASTPATH_FRAGMENT_SINGLE) {
                if (upd.fragmentation == FastPath::FASTPATH_FRAGMENT_FIRST) {
                    this->multifragment_update_data.rewind();
                }

                this->multifragment_update_data.out_copy_bytes(
                    upd.payload.get_data(), upd.payload.get_capacity());

                if (upd.fragmentation != FastPath::FASTPATH_FRAGMENT_LAST) {
                    continue;
                }
            }

            InStream fud(this->multifragment_update_data.get_data(),
                this->multifragment_update_data.get_offset());

            InStream& stream =
                ((upd.fragmentation == FastPath::FASTPATH_FRAGMENT_SINGLE) ?
                upd.payload : fud);

            switch (static_cast<FastPath::UpdateType>(upd.updateCode)) {
            case FastPath::UpdateType::ORDERS:
                this->front.begin_update();
                this->orders.process_orders(
                    stream, true, drawable,
                    this->front_width, this->front_height);
                this->front.end_update();
                break;

            case FastPath::UpdateType::BITMAP:
                this->front.begin_update();
                this->process_bitmap_updates(stream, true, drawable);
                this->front.end_update();
                break;

            case FastPath::UpdateType::PALETTE:
                this->front.begin_update();
                this->process_palette(stream, true);
                this->front.end_update();
                break;

            case FastPath::UpdateType::SYNCHRONIZE:
                // TODO: we should propagate SYNCHRONIZE to front
                break;

            case FastPath::UpdateType::SURFCMDS:
                LOG( LOG_ERR
                , "mod::rdp: received unsupported fast-path PUD, updateCode = %s"
                , "FastPath::UPDATETYPE_SURFCMDS");
                throw Error(ERR_RDP_FASTPATH);

            case FastPath::UpdateType::PTR_NULL:
                if (bool(this->verbose & RDPVerbose::graphics_pointer)) {
                    LOG(LOG_INFO, "Process pointer null (Fast)");
                }
                drawable.set_pointer(Pointer{});
                break;

            case FastPath::UpdateType::PTR_DEFAULT:
                if (bool(this->verbose & RDPVerbose::graphics_pointer)) {
                    LOG(LOG_INFO, "Process pointer default (Fast)");
                }
                drawable.set_pointer(Pointer(Pointer::POINTER_SYSTEM_DEFAULT));
                break;

            case FastPath::UpdateType::PTR_POSITION:
                {
                    if (bool(this->verbose & RDPVerbose::graphics_pointer)) {
                        LOG(LOG_INFO, "Process pointer position (Fast)");
                    }

                    const unsigned expected = 4; /* xPos(2) + yPos(2) */
                    if (!stream.in_check_rem(expected)){
                        LOG(LOG_ERR, "Truncated Fast-Path Pointer Position Update, need=%u remains=%zu",
                            expected, stream.in_remain());
                        //throw Error(ERR_RDP_DATA_TRUNCATED);
                        break;
                    }

                    uint16_t xPos = stream.in_uint16_le();
                    uint16_t yPos = stream.in_uint16_le();
                    this->front.update_pointer_position(xPos, yPos);
                }
                break;


// 2.2.9.1.2.1.7 Fast-Path Color Pointer Update (TS_FP_COLORPOINTERATTRIBUTE)
// =========================================================================

// updateHeader (1 byte): An 8-bit, unsigned integer. The format of this field is
// the same as the updateHeader byte field specified in the Fast-Path Update
// (section 2.2.9.1.2.1) structure. The updateCode bitfield (4 bits in size) MUST
// be set to FASTPATH_UPDATETYPE_COLOR (9).

// compressionFlags (1 byte): An 8-bit, unsigned integer. The format of this optional
// field (as well as the possible values) is the same as the compressionFlags field
// specified in the Fast-Path Update structure.

// size (2 bytes): A 16-bit, unsigned integer. The format of this field (as well as
// the possible values) is the same as the size field specified in the Fast-Path
// Update structure.

// colorPointerUpdateData (variable): Color pointer data. Both slow-path and
// fast-path utilize the same data format, a Color Pointer Update (section
// 2.2.9.1.1.4.4) structure, to represent this information.


            case FastPath::UpdateType::COLOR:
                if (bool(this->verbose & RDPVerbose::graphics_pointer)) {
                    LOG(LOG_INFO, "Process pointer color (Fast)");
                }
                this->process_color_pointer_pdu(stream, drawable);
                break;

            case FastPath::UpdateType::CACHED:
                if (bool(this->verbose & RDPVerbose::graphics_pointer)) {
                    LOG(LOG_INFO, "Process pointer cached (Fast)");
                }
                this->process_cached_pointer_pdu(stream, drawable);
                break;

            case FastPath::UpdateType::POINTER:
                if (bool(this->verbose & RDPVerbose::graphics_pointer)) {
                    LOG(LOG_INFO, "Process pointer new (Fast)");
                }
                this->process_new_pointer_pdu(stream, drawable);
                break;

            default:
                LOG( LOG_ERR
                , "mod::rdp: received unexpected fast-path PUD, updateCode = %u"
                , upd.updateCode);
                throw Error(ERR_RDP_FASTPATH);
            }
        }

        // TODO Chech all data in the PDU is consumed
    }

    void connected_slow_path(time_t now, gdi::GraphicApi & drawable, InStream & stream)
    {
        // read tpktHeader (4 bytes = 3 0 len)
        // TPDU class 0    (3 bytes = LI F0 PDU_DT)

        X224::DT_TPDU_Recv x224(stream);

        const int mcs_type = MCS::peekPerEncodedMCSType(x224.payload);

        if (mcs_type == MCS::MCSPDU_DisconnectProviderUltimatum){
            LOG(LOG_INFO, "mod::rdp::DisconnectProviderUltimatum received");
            x224.payload.rewind();
            MCS::DisconnectProviderUltimatum_Recv mcs(x224.payload, MCS::PER_ENCODING);
            const char * reason = MCS::get_reason(mcs.reason);
            LOG(LOG_ERR, "mod::rdp::DisconnectProviderUltimatum: reason=%s [%d]", reason, mcs.reason);

            this->end_session_reason.clear();
            this->end_session_message.clear();

            if ((!this->session_probe_virtual_channel_p
                || !this->session_probe_virtual_channel_p->is_disconnection_reconnection_required())
             && !this->remote_apps_not_enabled) {
                this->authentifier.disconnect_target();
            }
            this->report_message.report("CLOSE_SESSION_SUCCESSFUL", "OK.");

            if (!this->session_disconnection_logged) {
                double seconds = ::difftime(now, this->beginning);

                char duration[1024];
                snprintf(duration, sizeof(duration), "%02d:%02d:%02d",
                    (int(seconds) / 3600), ((int(seconds) % 3600) / 60),
                    (int(seconds) % 60));

                auto info = key_qvalue_pairs({
                    {"type", "SESSION_DISCONNECTION"},
                    {"duration", duration},
                    });
                   
                this->report_message.log5(info);
                
                if (bool(this->verbose & RDPVerbose::sesprobe)) {
                    LOG(LOG_INFO, "%s", info);
                }
                this->session_disconnection_logged = true;
            }
            throw Error(ERR_MCS_APPID_IS_MCS_DPUM);
        }


        MCS::SendDataIndication_Recv mcs(x224.payload, MCS::PER_ENCODING);
        SEC::Sec_Recv sec(mcs.payload, this->decrypt, this->encryptionLevel);
        if (mcs.channelId != GCC::MCS_GLOBAL_CHANNEL){
            if (bool(this->verbose & RDPVerbose::channels)) {
                LOG(LOG_INFO, "received channel data on mcs.chanid=%u", mcs.channelId);
            }

            int num_channel_src = this->mod_channel_list.get_index_by_id(mcs.channelId);
            if (num_channel_src == -1) {
                LOG(LOG_ERR, "mod::rdp::MOD_RDP_CONNECTED::Unknown Channel id=%d", mcs.channelId);
                throw Error(ERR_CHANNEL_UNKNOWN_CHANNEL);
            }

            const CHANNELS::ChannelDef & mod_channel = this->mod_channel_list[num_channel_src];
            if (bool(this->verbose & RDPVerbose::channels)) {
                mod_channel.log(num_channel_src);
            }

            uint32_t length = sec.payload.in_uint32_le();
            int flags = sec.payload.in_uint32_le();
            size_t chunk_size = sec.payload.in_remain();

            // If channel name is our virtual channel, then don't send data to front
                 if (mod_channel.name == this->auth_channel && this->enable_auth_channel) {
                this->process_auth_event(mod_channel, sec.payload, length, flags, chunk_size);
            }
            else if (mod_channel.name == channel_names::sespro) {
                this->process_session_probe_event(mod_channel, sec.payload, length, flags, chunk_size);
            }
            // Clipboard is a Clipboard PDU
            else if (mod_channel.name == channel_names::cliprdr) {
                this->process_cliprdr_event(mod_channel, sec.payload, length, flags, chunk_size);
            }
            else if (mod_channel.name == channel_names::rail) {
                this->process_rail_event(mod_channel, sec.payload, length, flags, chunk_size);
            }
            else if (mod_channel.name == channel_names::rdpdr) {
                this->process_rdpdr_event(mod_channel, sec.payload, length, flags, chunk_size);
            }
            else {
                if (mod_channel.name == channel_names::rdpsnd && bool(this->verbose & RDPVerbose::rdpsnd)) {
                    InStream clone = sec.payload.clone();
                    rdpsnd::streamLogServer(clone, flags);
                }

                this->send_to_front_channel(
                    mod_channel.name, sec.payload.get_current(), length, chunk_size, flags
                );
            }
            sec.payload.in_skip_bytes(sec.payload.in_remain());

        }
        else {

            uint8_t const * next_packet = sec.payload.get_current();
            while (next_packet < sec.payload.get_data_end()) {
                sec.payload.rewind();
                sec.payload.in_skip_bytes(next_packet - sec.payload.get_data());

                uint8_t const * current_packet = next_packet;

                if  (peekFlowPDU(sec.payload)){
                    if (bool(this->verbose & RDPVerbose::connection)) {
                        LOG(LOG_WARNING, "FlowPDU TYPE");
                    }
                    ShareFlow_Recv sflow(sec.payload);
                    // ignoring
                    // if (sctrl.flow_pdu_type == FLOW_TEST_PDU) {
                    //     this->send_flow_response_pdu(sctrl.flow_id,
                    //                                  sctrl.flow_number);
                    // }
                    next_packet = sec.payload.get_current();
                }
                else {

                    ShareControl_Recv sctrl(sec.payload);
                    next_packet += sctrl.totalLength;

                    if (bool(this->verbose & RDPVerbose::basic_trace)) {
                        LOG(LOG_WARNING, "LOOPING on PDUs: %u", unsigned(sctrl.totalLength));
                    }

                    switch (sctrl.pduType) {
                    case PDUTYPE_DATAPDU:
                        if (bool(this->verbose & RDPVerbose::basic_trace)) {
                            LOG(LOG_WARNING, "PDUTYPE_DATAPDU");
                        }
                        switch (this->connection_finalization_state){
                        case EARLY:
                        {
                            ShareData_Recv sdata(sctrl.payload, &this->mppc_dec);
                            LOG(LOG_ERR, "sdata.pdutype2=%u", sdata.pdutype2);

                            if (sdata.pdutype2 == PDUTYPE2_SET_ERROR_INFO_PDU)
                            {
                                if (bool(this->verbose & RDPVerbose::connection)){ LOG(LOG_INFO, "PDUTYPE2_SET_ERROR_INFO_PDU");}
                                this->process_disconnect_pdu(sdata.payload);
                            }

                            LOG(LOG_ERR, "Rdp::finalization is early");
                            throw Error(ERR_SEC);
                        }
                        case WAITING_SYNCHRONIZE:
                            if (bool(this->verbose & RDPVerbose::basic_trace)){
                                LOG(LOG_WARNING, "WAITING_SYNCHRONIZE");
                            }

                            {
                                ShareData_Recv sdata(sctrl.payload, &this->mppc_dec);

                                if (sdata.pdutype2 == PDUTYPE2_MONITOR_LAYOUT_PDU) {

                                    MonitorLayoutPDU monitor_layout_pdu;

                                    monitor_layout_pdu.recv(sdata.payload);
                                    monitor_layout_pdu.log(
                                        "Rdp::receiving the server-to-client Monitor Layout PDU");

                                    if (this->cs_monitor.monitorCount &&
                                        (monitor_layout_pdu.get_monitorCount() !=
                                         this->cs_monitor.monitorCount)) {

                                        LOG(LOG_ERR, "Server do not support the display monitor layout of the client");
                                        throw Error(ERR_RDP_UNSUPPORTED_MONITOR_LAYOUT);
                                    }
                                }
                                else {
                                    LOG(LOG_INFO, "Resizing to %ux%ux%u", this->front_width, this->front_height, this->orders.bpp);
                                    if (this->transparent_recorder) {
                                        this->transparent_recorder->server_resize(this->front_width,
                                            this->front_height, this->orders.bpp);
                                    }
                                    if (FrontAPI::ResizeResult::fail == this->front.server_resize(this->front_width, this->front_height, this->orders.bpp)){
                                        LOG(LOG_ERR, "Resize not available on older clients,"
                                            " change client resolution to match server resolution");
                                        throw Error(ERR_RDP_RESIZE_NOT_AVAILABLE);
                                    }

                                    this->connection_finalization_state = WAITING_CTL_COOPERATE;
                                    sdata.payload.in_skip_bytes(sdata.payload.in_remain());
                                }
                            }
                            break;
                        case WAITING_CTL_COOPERATE:
                            if (bool(this->verbose & RDPVerbose::basic_trace)){
                                LOG(LOG_WARNING, "WAITING_CTL_COOPERATE");
                            }
                            this->connection_finalization_state = WAITING_GRANT_CONTROL_COOPERATE;
                            {
                                ShareData_Recv sdata(sctrl.payload, &this->mppc_dec);
                                sdata.payload.in_skip_bytes(sdata.payload.in_remain());
                            }
                            break;
                        case WAITING_GRANT_CONTROL_COOPERATE:
                            if (bool(this->verbose & RDPVerbose::basic_trace)){
                                LOG(LOG_WARNING, "WAITING_GRANT_CONTROL_COOPERATE");
                            }
                            this->connection_finalization_state = WAITING_FONT_MAP;
                            {
                                ShareData_Recv sdata(sctrl.payload, &this->mppc_dec);
                                sdata.payload.in_skip_bytes(sdata.payload.in_remain());
                            }
                            break;
                        case WAITING_FONT_MAP:
                            if (bool(this->verbose & RDPVerbose::basic_trace)){
                                LOG(LOG_WARNING, "PDUTYPE2_FONTMAP");
                            }
                            this->connection_finalization_state = UP_AND_RUNNING;

                            if (!this->deactivation_reactivation_in_progress) {
                                this->report_message.log5("type=\"SESSION_ESTABLISHED_SUCCESSFULLY\"");
                            }

                            // Synchronize sent to indicate server the state of sticky keys (x-locks)
                            // Must be sent at this point of the protocol (sent before, it xwould be ignored or replaced)
                            rdp_input_synchronize(0, 0, (this->key_flags & 0x07), 0);
                            {
                                ShareData_Recv sdata(sctrl.payload, &this->mppc_dec);
                                sdata.payload.in_skip_bytes(sdata.payload.in_remain());
                            }

                            this->deactivation_reactivation_in_progress = false;

                            if (!this->already_upped_and_running) {
                                this->do_enable_session_probe();

                                //this->event.object_and_time = (this->open_session_timeout.count() > 0);
                                if (this->open_session_timeout.count() > 0) {
                                    this->event.set_trigger_time(wait_obj::NOW);
                                }

                                this->already_upped_and_running = true;
                            }

                            if (this->front.can_be_start_capture()) {
                                if (this->bogus_refresh_rect
                                 && allow_using_multiple_monitors
                                 && this->cs_monitor.monitorCount > 1
                                ) {
                                    this->rdp_suppress_display_updates();
                                    this->rdp_allow_display_updates(0, 0, this->front_width, this->front_height);
                                }
                                this->rdp_input_invalidate(Rect(0, 0, this->front_width, this->front_height));
                            }
                            break;
                        case UP_AND_RUNNING:
                            if (this->enable_transparent_mode)
                            {
                                sec.payload.rewind();
                                sec.payload.in_skip_bytes(current_packet - sec.payload.get_data());

                                StaticOutStream<65535> copy_stream;
                                copy_stream.out_copy_bytes(current_packet, next_packet - current_packet);

                                //total_data_received += copy_stream.size();
                                //LOG(LOG_INFO, "total_data_received=%llu", total_data_received);

                                if (this->transparent_recorder) {
                                    this->transparent_recorder->send_data_indication_ex(
                                        mcs.channelId,
                                        copy_stream.get_data(),
                                        copy_stream.get_offset()
                                    );
                                }
                                this->front.send_data_indication_ex(
                                    mcs.channelId,
                                    copy_stream.get_data(),
                                    copy_stream.get_offset()
                                );

                                next_packet = sec.payload.get_data_end();

                                break;
                            }

                            {
                                ShareData_Recv sdata(sctrl.payload, &this->mppc_dec);

                                switch (sdata.pdutype2) {
                                case PDUTYPE2_UPDATE:
                                    {
                                        if (bool(this->verbose & RDPVerbose::basic_trace)){
                                            LOG(LOG_INFO, "PDUTYPE2_UPDATE");
                                        }
                                        // MS-RDPBCGR: 1.3.6
                                        // -----------------
                                        // The most fundamental output that a server can send to a connected client
                                        // is bitmap images of the remote session using the Update Bitmap PDU. This
                                        // allows the client to render the working space and enables a user to
                                        // interact with the session running on the server. The global palette
                                        // information for a session is sent to the client in the Update Palette PDU.

                                        SlowPath::GraphicsUpdate_Recv gur(sdata.payload);
                                        switch (gur.update_type) {
                                        case RDP_UPDATE_ORDERS:
                                            if (bool(this->verbose & RDPVerbose::graphics)){ LOG(LOG_INFO, "RDP_UPDATE_ORDERS"); }
                                            this->front.begin_update();
                                            this->orders.process_orders(sdata.payload, false,
                                                drawable, this->front_width, this->front_height);
                                            this->front.end_update();
                                            break;
                                        case RDP_UPDATE_BITMAP:
                                            if (bool(this->verbose & RDPVerbose::graphics)){ LOG(LOG_INFO, "RDP_UPDATE_BITMAP");}
                                            this->front.begin_update();
                                            this->process_bitmap_updates(sdata.payload, false, drawable);
                                            this->front.end_update();
                                            break;
                                        case RDP_UPDATE_PALETTE:
                                            if (bool(this->verbose & RDPVerbose::graphics)){ LOG(LOG_INFO, "RDP_UPDATE_PALETTE");}
                                            this->front.begin_update();
                                            this->process_palette(sdata.payload, false);
                                            this->front.end_update();
                                            break;
                                        case RDP_UPDATE_SYNCHRONIZE:
                                            if (bool(this->verbose & RDPVerbose::connection)){ LOG(LOG_INFO, "RDP_UPDATE_SYNCHRONIZE");}
                                            sdata.payload.in_skip_bytes(2);
                                            break;
                                        default:
                                            if (bool(this->verbose & RDPVerbose::connection)){ LOG(LOG_WARNING, "mod_rdp::MOD_RDP_CONNECTED:RDP_UPDATE_UNKNOWN");}
                                            break;
                                        }
                                    }
                                    break;
                                case PDUTYPE2_CONTROL:
                                    if (bool(this->verbose & RDPVerbose::connection)){ LOG(LOG_INFO, "PDUTYPE2_CONTROL");}
                                    // TODO CGR: Data should actually be consumed
                                        sdata.payload.in_skip_bytes(sdata.payload.in_remain());
                                    break;
                                case PDUTYPE2_SYNCHRONIZE:
                                    if (bool(this->verbose & RDPVerbose::connection)){ LOG(LOG_INFO, "PDUTYPE2_SYNCHRONIZE");}
                                    // TODO CGR: Data should actually be consumed
                                        sdata.payload.in_skip_bytes(sdata.payload.in_remain());
                                    break;
                                case PDUTYPE2_POINTER:
                                    if (bool(this->verbose & RDPVerbose::graphics_pointer)){ LOG(LOG_INFO, "PDUTYPE2_POINTER");}
                                    this->process_pointer_pdu(sdata.payload, drawable);
                                    // TODO CGR: Data should actually be consumed
                                        sdata.payload.in_skip_bytes(sdata.payload.in_remain());
                                    break;
                                case PDUTYPE2_PLAY_SOUND:
                                    if (bool(this->verbose & RDPVerbose::connection)){ LOG(LOG_INFO, "PDUTYPE2_PLAY_SOUND");}
                                    // TODO CGR: Data should actually be consumed
                                        sdata.payload.in_skip_bytes(sdata.payload.in_remain());
                                    break;
                                case PDUTYPE2_SAVE_SESSION_INFO:
                                    if (bool(this->verbose & RDPVerbose::connection)){ LOG(LOG_INFO, "PDUTYPE2_SAVE_SESSION_INFO");}
                                    // TODO CGR: Data should actually be consumed
                                    this->process_save_session_info(sdata.payload);
                                    break;
                                case PDUTYPE2_SET_ERROR_INFO_PDU:
                                    if (bool(this->verbose & RDPVerbose::connection)){ LOG(LOG_INFO, "PDUTYPE2_SET_ERROR_INFO_PDU");}
                                    this->process_disconnect_pdu(sdata.payload);
                                    break;
                                case PDUTYPE2_SHUTDOWN_DENIED:
                                    //if (bool(this->verbose & RDPVerbose::connection)){ LOG(LOG_INFO, "PDUTYPE2_SHUTDOWN_DENIED");}
                                    LOG(LOG_INFO, "PDUTYPE2_SHUTDOWN_DENIED Received");
                                    break;

                                case PDUTYPE2_SET_KEYBOARD_INDICATORS:
                                    {
                                        if (bool(this->verbose & RDPVerbose::connection)){ LOG(LOG_INFO, "PDUTYPE2_SET_KEYBOARD_INDICATORS");}

                                        sdata.payload.in_skip_bytes(2); // UnitId(2)

                                        uint16_t LedFlags = sdata.payload.in_uint16_le();

                                        this->front.set_keyboard_indicators(LedFlags);

                                        REDASSERT(sdata.payload.get_current() == sdata.payload.get_data_end());
                                    }
                                    break;

                                default:
                                    LOG(LOG_WARNING, "PDUTYPE2 unsupported tag=%u", sdata.pdutype2);
                                    // TODO CGR: Data should actually be consumed
                                    sdata.payload.in_skip_bytes(sdata.payload.in_remain());
                                    break;
                                }
                            }
                            break;
                        }
                        break;
                    case PDUTYPE_DEMANDACTIVEPDU:
                        {
                            if (bool(this->verbose & RDPVerbose::connection)){
                                 LOG(LOG_INFO, "PDUTYPE_DEMANDACTIVEPDU");
                            }

                            this->orders.reset();

// 2.2.1.13.1.1 Demand Active PDU Data (TS_DEMAND_ACTIVE_PDU)
// ==========================================================

//    shareControlHeader (6 bytes): Share Control Header (section 2.2.8.1.1.1.1 ) containing information
//  about the packet. The type subfield of the pduType field of the Share Control Header MUST be set to
// PDUTYPE_DEMANDACTIVEPDU (1).

//    shareId (4 bytes): A 32-bit, unsigned integer. The share identifier for the packet (see [T128]
// section 8.4.2 for more information regarding share IDs).

                            this->share_id = sctrl.payload.in_uint32_le();

//    lengthSourceDescriptor (2 bytes): A 16-bit, unsigned integer. The size in bytes of the sourceDescriptor
// field.
                            uint16_t lengthSourceDescriptor = sctrl.payload.in_uint16_le();

//    lengthCombinedCapabilities (2 bytes): A 16-bit, unsigned integer. The combined size in bytes of the
// numberCapabilities, pad2Octets, and capabilitySets fields.

                            uint16_t lengthCombinedCapabilities = sctrl.payload.in_uint16_le();

//    sourceDescriptor (variable): A variable-length array of bytes containing a source descriptor (see
// [T128] section 8.4.1 for more information regarding source descriptors).

                            // TODO before skipping we should check we do not go outside current stream
                            sctrl.payload.in_skip_bytes(lengthSourceDescriptor);

// numberCapabilities (2 bytes): A 16-bit, unsigned integer. The number of capability sets included in the
// Demand Active PDU.

// pad2Octets (2 bytes): A 16-bit, unsigned integer. Padding. Values in this field MUST be ignored.

// capabilitySets (variable): An array of Capability Set (section 2.2.1.13.1.1.1) structures. The number
//  of capability sets is specified by the numberCapabilities field.

                            this->process_server_caps(sctrl.payload, lengthCombinedCapabilities);


// sessionId (4 bytes): A 32-bit, unsigned integer. The session identifier. This field is ignored by the client.

                            uint32_t sessionId = sctrl.payload.in_uint32_le();

                            (void)sessionId;
                            this->send_confirm_active();
                            this->send_synchronise();
                            this->send_control(RDP_CTL_COOPERATE);
                            this->send_control(RDP_CTL_REQUEST_CONTROL);

                            /* Including RDP 5.0 capabilities */
                            if (this->use_rdp5){
                                LOG(LOG_INFO, "use rdp5");
                                if (this->enable_persistent_disk_bitmap_cache &&
                                    this->persist_bitmap_cache_on_disk) {
                                    if (!this->deactivation_reactivation_in_progress) {
                                        this->send_persistent_key_list();
                                    }
                                }
                                this->send_fonts(3);
                            }
                            else{
                                LOG(LOG_INFO, "not using rdp5");
                                this->send_fonts(1);
                                this->send_fonts(2);
                            }

                            this->send_input(0, RDP_INPUT_SYNCHRONIZE, 0, 0, 0);

/*
                            LOG(LOG_INFO, "Resizing to %ux%ux%u", this->front_width, this->front_height, this->orders.bpp);
                            if (this->transparent_recorder) {
                                this->transparent_recorder->server_resize(this->front_width,
                                    this->front_height, this->orders.bpp);
                            }
                            if (-1 == this->front.server_resize(this->front_width, this->front_height, this->orders.bpp)){
                                LOG(LOG_ERR, "Resize not available on older clients,"
                                    " change client resolution to match server resolution");
                                throw Error(ERR_RDP_RESIZE_NOT_AVAILABLE);
                            }
*/
                            this->connection_finalization_state = WAITING_SYNCHRONIZE;
                        }
                        break;
                    case PDUTYPE_DEACTIVATEALLPDU:
                        if (bool(this->verbose & RDPVerbose::connection)){ LOG(LOG_INFO, "PDUTYPE_DEACTIVATEALLPDU"); }
                        LOG(LOG_INFO, "Deactivate All PDU");
                        this->deactivation_reactivation_in_progress = true;
                        // TODO CGR: Data should actually be consumed
                            // TODO CGR: Check we are indeed expecting Synchronize... dubious
                            this->connection_finalization_state = WAITING_SYNCHRONIZE;
                        break;
                    case PDUTYPE_SERVER_REDIR_PKT:
                        {
                            if (bool(this->verbose & RDPVerbose::connection)){
                                LOG(LOG_INFO, "PDUTYPE_SERVER_REDIR_PKT");
                            }
                            sctrl.payload.in_skip_bytes(2);
                            ServerRedirectionPDU server_redirect;
                            server_redirect.receive(sctrl.payload);
                            sctrl.payload.in_skip_bytes(1);
                            server_redirect.export_to_redirection_info(this->redir_info);
                            this->server_redirection_packet_received = true;
                            if (bool(this->verbose & RDPVerbose::connection)){
                                server_redirect.log(LOG_INFO, "Got Packet");
                                this->redir_info.log(LOG_INFO, "RInfo Ini");
                            }
                            if (!server_redirect.Noredirect()) {
                                LOG(LOG_ERR, "Server Redirection thrown");
                                throw Error(ERR_RDP_SERVER_REDIR);
                            }
                        }
                        break;
                    default:
                        LOG(LOG_INFO, "unknown PDU %u", sctrl.pduType);
                        break;
                    }
                // TODO check sctrl.payload is completely consumed

                }
            }
        }
    }

    TpduBuffer buf;

    void draw_event(time_t now, gdi::GraphicApi & drawable_) override
    {
        // LOG(LOG_INFO, "mod_rdp::draw_event()");

        if (this->remote_programs_session_manager) {
            this->remote_programs_session_manager->set_drawable(&drawable_);
        }

        bool waked_up_by_time = this->event.is_waked_up_by_time();

        if (!waked_up_by_time) {
            this->buf.load_data(this->nego.trans.get_transport());
        }

        bool run = true;

        while (run) {
            if (this->state == MOD_RDP_NEGO) {
                if (this->nego.state == RdpNego::NEGO_STATE_NEGOCIATE) {
                    if (!waked_up_by_time && this->buf.next_pdu()) {
                        InStream x224_data(this->buf.current_pdu_buffer());
                        this->early_tls_security_exchange(x224_data);
                    }
                    else {
                        run = false;
                    }
                }
                else if (this->nego.state == RdpNego::NEGO_STATE_CREDSSP) {
                    if (!waked_up_by_time && this->buf.next_credssp()) {
                        InStream credssp_data(this->buf.current_pdu_buffer());
                        this->early_tls_security_exchange(credssp_data);
                    }
                    else {
                        run = false;
                    }
                }
                else {
                    InStream x224_data;
                    this->early_tls_security_exchange(x224_data);
                }
            }
            else if (!waked_up_by_time && this->buf.next_pdu()) {
                InStream x224_data(this->buf.current_pdu_buffer());

                try{
                    //LOG(LOG_INFO, "mod_rdp::draw_event() state switch");
                    switch (this->state){
                    case MOD_RDP_NEGO:
                        assert(false);
                        break;

                    case MOD_RDP_BASIC_SETTINGS_EXCHANGE:
                        this->basic_settings_exchange(x224_data);
                        break;

                    case MOD_RDP_CHANNEL_CONNECTION_ATTACH_USER:
                        this->channel_connection_attach_user(x224_data);
                        break;

                    case MOD_RDP_CHANNEL_JOIN_CONFIRME:
                        this->channel_join_confirme(now, x224_data);
                        break;

                    case MOD_RDP_GET_LICENSE:
                        this->get_license(x224_data);
                        break;

                    case MOD_RDP_CONNECTED:
                        gdi::GraphicApi & drawable =
                            ( this->remote_programs_session_manager
                            ? (*this->remote_programs_session_manager)
                            : ( this->graphics_update_disabled
                                ? gdi::null_gd()
                                : drawable_
                            ));
                        if (this->buf.current_pdu_is_fast_path()) {
                            this->connected_fast_path(drawable, this->buf.current_pdu_buffer());
                        }
                        else {
                            this->connected_slow_path(now, drawable, x224_data);
                        }
                        break;
                    }
                }
                catch(Error const & e){
                    LOG(LOG_INFO, "mod_rdp::draw_event() state switch raised exception");

                    this->front.must_be_stop_capture();

                    if (e.id == ERR_RDP_SERVER_REDIR) {
                        throw;
                    }

                    if (this->session_probe_virtual_channel_p &&
                        this->session_probe_virtual_channel_p->is_disconnection_reconnection_required()) {
                        throw Error(ERR_SESSION_PROBE_DISCONNECTION_RECONNECTION);
                    }

                    if (this->remote_apps_not_enabled) {
                        throw Error(ERR_RAIL_NOT_ENABLED);
                    }

                    if (e.id != ERR_MCS_APPID_IS_MCS_DPUM)
                    {
                        char const* reason =
                            ((UP_AND_RUNNING == this->connection_finalization_state) ?
                            "SESSION_EXCEPTION" : "SESSION_EXCEPTION_NO_RECORD");

                        this->report_message.report(reason, e.errmsg());

                        this->end_session_reason.clear();
                        this->end_session_message.clear();
                    }

                    if ((e.id == ERR_TRANSPORT_TLS_CERTIFICATE_CHANGED) ||
                        (e.id == ERR_TRANSPORT_TLS_CERTIFICATE_MISSED) ||
                        (e.id == ERR_TRANSPORT_TLS_CERTIFICATE_CORRUPTED) ||
                        (e.id == ERR_TRANSPORT_TLS_CERTIFICATE_INACCESSIBLE) ||
                        (e.id == ERR_NLA_AUTHENTICATION_FAILED)) {
                        throw;
                    }

                    StaticOutStream<256> stream;
                    X224::DR_TPDU_Send x224(stream, X224::REASON_NOT_SPECIFIED);
                    try {
                        this->nego.trans.send(stream.get_data(), stream.get_offset());
                        LOG(LOG_INFO, "Connection to server closed");
                    }
                    catch(Error const & e){
                        LOG(LOG_INFO, "Connection to server Already closed: error=%d", e.id);
                    };

                    this->event.signal = BACK_EVENT_NEXT;

                    if (this->enable_session_probe) {
                        const bool disable_input_event     = false;
                        const bool disable_graphics_update = false;
                        this->disable_input_event_and_graphics_update(
                            disable_input_event, disable_graphics_update);
                    }

                    if ((e.id == ERR_LIC) ||
                        (e.id == ERR_RDP_UNSUPPORTED_MONITOR_LAYOUT) ||
                        (e.id == ERR_RAIL_CLIENT_EXECUTE) ||
                        (e.id == ERR_RAIL_STARTING_PROGRAM) ||
                        (e.id == ERR_RAIL_UNAUTHORIZED_PROGRAM) ||
                        (e.id == ERR_SESSION_PROBE_LAUNCH)) {
                        throw;
                    }

                    if (UP_AND_RUNNING != this->connection_finalization_state &&
                        !this->already_upped_and_running) {
                        const char * statestr = "unknow event";
                        const char * statedescr = "unknow event";
                        switch (this->state) {
                            #define CASE(e, s) case e: statestr = #e + 4; statedescr = s; break
                            CASE(MOD_RDP_NEGO, "fail during TLS security exchange");
                            CASE(MOD_RDP_BASIC_SETTINGS_EXCHANGE, "fail during basic setting exchange");
                            CASE(MOD_RDP_CHANNEL_CONNECTION_ATTACH_USER, "fail during channels connection");
                            CASE(MOD_RDP_CHANNEL_JOIN_CONFIRME, "fail during channels connection");
                            CASE(MOD_RDP_GET_LICENSE, "failed while trying to get licence");
                            CASE(MOD_RDP_CONNECTED, "fail while connecting session on the target");
                            #undef CASE
                        }
                        LOG(LOG_ERR, "Creation of new mod 'RDP' failed at %s state, %s.",
                            statestr, statedescr);
                        throw Error(ERR_SESSION_UNKNOWN_BACKEND);
                    }
                }
            }
            else {
                run = false;
            }
        }

        //LOG(LOG_INFO, "mod_rdp::draw_event() session timeout check count=%u",
        //        static_cast<unsigned>(this->open_session_timeout.count()));
        if (this->open_session_timeout.count()) {
            LOG(LOG_INFO, "mod_rdp::draw_event() session timeout check switch");
            switch(this->open_session_timeout_checker.check(now)) {
            case Timeout::TIMEOUT_REACHED:
                LOG(LOG_INFO, "mod_rdp::draw_event() Timeout::TIMEOUT_REACHED");
                if (this->error_message) {
                    *this->error_message = "Logon timer expired!";
                }

                this->report_message.report("CONNECTION_FAILED", "Logon timer expired.");

                if (this->enable_session_probe) {
                    const bool disable_input_event     = false;
                    const bool disable_graphics_update = false;
                    this->disable_input_event_and_graphics_update(
                        disable_input_event, disable_graphics_update);
                }

                LOG(LOG_ERR,
                    "Logon timer expired on %s. The session will be disconnected.",
                    this->hostname);
                throw Error(ERR_RDP_OPEN_SESSION_TIMEOUT);
            break;
            case Timeout::TIMEOUT_NOT_REACHED:
                LOG(LOG_INFO, "mod_rdp::draw_event() Timeout::TIMEOUT_NOT_REACHED");
//                this->event.set(1000000);
                this->event.set_trigger_time(1000000);
            break;
            case Timeout::TIMEOUT_INACTIVE:
                LOG(LOG_INFO, "mod_rdp::draw_event() Timeout::TIMEOUT_INACTIVE");
            break;
            }
        }

/*
        //LOG(LOG_INFO, "mod_rdp::draw_event() session_probe_virtual_channel_p");
        try{
            if (this->session_probe_virtual_channel_p) {
                this->session_probe_virtual_channel_p->process_event();
            }
        }
        catch (Error const & e) {
            if (e.id != ERR_SESSION_PROBE_ENDING_IN_PROGRESS)
                throw;

            this->end_session_reason.clear();
            this->end_session_message.clear();

            this->authentifier.disconnect_target();
            this->authentifier.set_auth_error_message(TR(trkeys::session_logoff_in_progress, this->lang));

            this->event.signal = BACK_EVENT_NEXT;
        }
*/
        //LOG(LOG_INFO, "mod_rdp::draw_event() done");
    }   // draw_event

    // 1.3.1.3 Deactivation-Reactivation Sequence
    // ==========================================

    // After the connection sequence has run to completion, the server may determine
    // that the client needs to be connected to a waiting, disconnected session. To
    // accomplish this task the server signals the client with a Deactivate All PDU.
    // A Deactivate All PDU implies that the connection will be dropped or that a
    // capability renegotiation will occur. If a capability renegotiation needs to
    // be performed then the server will re-execute the connection sequence,
    // starting with the Demand Active PDU (the Capability Negotiation and
    // Connection Finalization phases as described in section 1.3.1.1) but excluding
    // the Persistent Key List PDU.


    // 2.2.1.13.1.1 Demand Active PDU Data (TS_DEMAND_ACTIVE_PDU)
    // ==========================================================
    // The TS_DEMAND_ACTIVE_PDU structure is a standard T.128 Demand Active PDU (see [T128] section 8.4.1).

    // shareControlHeader (6 bytes): Share Control Header (section 2.2.8.1.1.1.1) containing information about the packet. The type subfield of the pduType field of the Share Control Header MUST be set to PDUTYPE_DEMANDACTIVEPDU (1).

    // shareId (4 bytes): A 32-bit, unsigned integer. The share identifier for the packet (see [T128] section 8.4.2 for more information regarding share IDs).

    // lengthSourceDescriptor (2 bytes): A 16-bit, unsigned integer. The size in bytes of the sourceDescriptor field.

    // lengthCombinedCapabilities (2 bytes): A 16-bit, unsigned integer. The combined size in bytes of the numberCapabilities, pad2Octets, and capabilitySets fields.

    // sourceDescriptor (variable): A variable-length array of bytes containing a source descriptor (see [T128] section 8.4.1 for more information regarding source descriptors).

    // numberCapabilities (2 bytes): A 16-bit, unsigned integer. The number of capability sets include " in the Demand Active PDU.

    // pad2Octets (2 bytes): A 16-bit, unsigned integer. Padding. Values in this field MUST be ignored.

    // capabilitySets (variable): An array of Capability Set (section 2.2.1.13.1.1.1) structures. The number of capability sets is specified by the numberCapabilities field.

    // sessionId (4 bytes): A 32-bit, unsigned integer. The session identifier. This field is ignored by the client.

    void send_confirm_active() {
        if (bool(this->verbose & RDPVerbose::capabilities)){
            LOG(LOG_INFO, "mod_rdp::send_confirm_active");
        }
        this->send_data_request_ex(
            GCC::MCS_GLOBAL_CHANNEL,
            [this](StreamSize<65536>, OutStream & stream) {
                RDP::ConfirmActivePDU_Send confirm_active_pdu(stream);

                confirm_active_pdu.emit_begin(this->share_id);

                GeneralCaps general_caps;
                general_caps.extraflags  =
                    this->use_rdp5
                    ? NO_BITMAP_COMPRESSION_HDR | AUTORECONNECT_SUPPORTED | LONG_CREDENTIALS_SUPPORTED
                    : 0
                    ;
                // Slow/Fast-path
                general_caps.extraflags |=
                    this->enable_fastpath_server_update
                    ? FASTPATH_OUTPUT_SUPPORTED
                    : 0
                    ;
                if (this->enable_transparent_mode) {
                    general_caps = this->client_general_caps;
                }
                if (bool(this->verbose & RDPVerbose::capabilities)) {
                    general_caps.log("Sending to server");
                }
                confirm_active_pdu.emit_capability_set(general_caps);

                BitmapCaps bitmap_caps;
                // TODO Client SHOULD set this field to the color depth requested in the Client Core Data
                bitmap_caps.preferredBitsPerPixel = this->orders.bpp;
                //bitmap_caps.preferredBitsPerPixel = this->front_bpp;
                bitmap_caps.desktopWidth          = this->front_width;
                bitmap_caps.desktopHeight         = this->front_height;
                bitmap_caps.bitmapCompressionFlag = 0x0001; // This field MUST be set to TRUE (0x0001).
                //bitmap_caps.drawingFlags = DRAW_ALLOW_DYNAMIC_COLOR_FIDELITY | DRAW_ALLOW_COLOR_SUBSAMPLING | DRAW_ALLOW_SKIP_ALPHA;
                bitmap_caps.drawingFlags = DRAW_ALLOW_SKIP_ALPHA;
                if (this->enable_transparent_mode) {
                    bitmap_caps = this->client_bitmap_caps;
                }
                if (bool(this->verbose & RDPVerbose::capabilities)) {
                    bitmap_caps.log("Sending to server");
                }
                confirm_active_pdu.emit_capability_set(bitmap_caps);

                OrderCaps order_caps;
                order_caps.numberFonts                                   = 0;
                order_caps.orderFlags                                    = /*0x2a*/
                                                                            NEGOTIATEORDERSUPPORT   /* 0x02 */
                                                                        | ZEROBOUNDSDELTASSUPPORT /* 0x08 */
                                                                        | COLORINDEXSUPPORT       /* 0x20 */
                                                                        | ORDERFLAGS_EXTRA_FLAGS  /* 0x80 */
                                                                        ;
                order_caps.orderSupport[TS_NEG_DSTBLT_INDEX]             = 1;
                order_caps.orderSupport[TS_NEG_MULTIDSTBLT_INDEX]        = (this->enable_multidstblt     ? 1 : 0);
                order_caps.orderSupport[TS_NEG_MULTIOPAQUERECT_INDEX]    = (this->enable_multiopaquerect ? 1 : 0);
                order_caps.orderSupport[TS_NEG_MULTIPATBLT_INDEX]        = (this->enable_multipatblt     ? 1 : 0);
                order_caps.orderSupport[TS_NEG_MULTISCRBLT_INDEX]        = (this->enable_multiscrblt     ? 1 : 0);
                order_caps.orderSupport[TS_NEG_PATBLT_INDEX]             = 1;
                order_caps.orderSupport[TS_NEG_SCRBLT_INDEX]             = 1;
                order_caps.orderSupport[TS_NEG_MEMBLT_INDEX]             = 1;
                order_caps.orderSupport[TS_NEG_MEM3BLT_INDEX]            = (this->enable_mem3blt         ? 1 : 0);
                order_caps.orderSupport[TS_NEG_LINETO_INDEX]             = 1;
                order_caps.orderSupport[TS_NEG_MULTI_DRAWNINEGRID_INDEX] = 0;
                order_caps.orderSupport[UnusedIndex3]                    = 1;
                order_caps.orderSupport[UnusedIndex5]                    = 1;
                order_caps.orderSupport[TS_NEG_POLYGON_SC_INDEX]         = (this->enable_polygonsc       ? 1 : 0);
                order_caps.orderSupport[TS_NEG_POLYGON_CB_INDEX]         = (this->enable_polygoncb       ? 1 : 0);
                order_caps.orderSupport[TS_NEG_POLYLINE_INDEX]           = (this->enable_polyline        ? 1 : 0);
                //order_caps.orderSupport[TS_NEG_FAST_GLYPH_INDEX]         = 1;
                order_caps.orderSupport[TS_NEG_ELLIPSE_SC_INDEX]         = (this->enable_ellipsesc       ? 1 : 0);
                order_caps.orderSupport[TS_NEG_ELLIPSE_CB_INDEX]         = (this->enable_ellipsecb       ? 1 : 0);
                order_caps.orderSupport[TS_NEG_INDEX_INDEX]              = 1;

                order_caps.textFlags                                     = 0x06a1;
                order_caps.orderSupportExFlags                           = ORDERFLAGS_EX_ALTSEC_FRAME_MARKER_SUPPORT;
                order_caps.textANSICodePage                              = 0x4e4; // Windows-1252 codepage is passed (latin-1)

                // Apparently, these primary drawing orders are supported
                // by both rdesktop and xfreerdp :
                // TS_NEG_DSTBLT_INDEX
                // TS_NEG_PATBLT_INDEX
                // TS_NEG_SCRBLT_INDEX
                // TS_NEG_MEMBLT_INDEX
                // TS_NEG_LINETO_INDEX
                // others orders may not be supported.

                // intersect with client order capabilities
                // which may not be supported by clients.

                enum OrdersIndexes idxs[] = {
                      TS_NEG_DSTBLT_INDEX
                    , TS_NEG_PATBLT_INDEX
                    , TS_NEG_SCRBLT_INDEX
                    , TS_NEG_MEMBLT_INDEX
                    , TS_NEG_MEM3BLT_INDEX
//                    , TS_NEG_DRAWNINEGRID_INDEX
                    , TS_NEG_LINETO_INDEX
//                    , TS_NEG_MULTI_DRAWNINEGRID_INDEX
//                    , TS_NEG_SAVEBITMAP_INDEX
                    , TS_NEG_MULTIDSTBLT_INDEX
                    , TS_NEG_MULTIPATBLT_INDEX
                    , TS_NEG_MULTISCRBLT_INDEX
                    , TS_NEG_MULTIOPAQUERECT_INDEX
//                    , TS_NEG_FAST_INDEX_INDEX
                    , TS_NEG_POLYGON_SC_INDEX
                    , TS_NEG_POLYGON_CB_INDEX
                    , TS_NEG_POLYLINE_INDEX
//                    , TS_NEG_FAST_GLYPH_INDEX
                    , TS_NEG_ELLIPSE_SC_INDEX
                    , TS_NEG_ELLIPSE_CB_INDEX
                    , TS_NEG_INDEX_INDEX
                };

                for (auto idx : idxs){
                    order_caps.orderSupport[idx] &= this->client_order_caps.orderSupport[idx];
                }

                if (bool(this->verbose & RDPVerbose::capabilities) && !order_caps.orderSupport[TS_NEG_MEMBLT_INDEX]) {
                    LOG(LOG_INFO, "MemBlt Primary Drawing Order is disabled.");
                }

                order_caps.orderSupportExFlags &= this->client_order_caps.orderSupportExFlags;

                // LOG(LOG_INFO, ">>>>>>>>ORDER CAPABILITIES : ELLIPSE : %d",
                //     order_caps.orderSupport[TS_NEG_ELLIPSE_SC_INDEX]);
                if (this->enable_transparent_mode) {
                    order_caps = this->client_order_caps;
                }
                if (bool(this->verbose & RDPVerbose::capabilities)) {
                    order_caps.log("Sending to server");
                }
                confirm_active_pdu.emit_capability_set(order_caps);

                BmpCacheCaps bmpcache_caps;
                bmpcache_caps.cache0Entries         = 0x258;
                bmpcache_caps.cache0MaximumCellSize = nbbytes(this->orders.bpp) * 0x100;
                bmpcache_caps.cache1Entries         = 0x12c;
                bmpcache_caps.cache1MaximumCellSize = nbbytes(this->orders.bpp) * 0x400;
                bmpcache_caps.cache2Entries         = 0x106;
                bmpcache_caps.cache2MaximumCellSize = nbbytes(this->orders.bpp) * 0x1000;

                BmpCache2Caps bmpcache2_caps;
                bmpcache2_caps.cacheFlags           = PERSISTENT_KEYS_EXPECTED_FLAG | (this->enable_cache_waiting_list ? ALLOW_CACHE_WAITING_LIST_FLAG : 0);
                bmpcache2_caps.numCellCaches        = 3;
                bmpcache2_caps.bitmapCache0CellInfo = this->BmpCacheRev2_Cache_NumEntries()[0];
                bmpcache2_caps.bitmapCache1CellInfo = this->BmpCacheRev2_Cache_NumEntries()[1];
                bmpcache2_caps.bitmapCache2CellInfo = (this->BmpCacheRev2_Cache_NumEntries()[2] | 0x80000000);

                bool use_bitmapcache_rev2 = false;

                if (this->enable_transparent_mode) {
                    use_bitmapcache_rev2 = this->client_use_bmp_cache_2;
                    if (use_bitmapcache_rev2) {
                        bmpcache2_caps = this->client_bmp_cache_2_caps;
                    }
                    else {
                        bmpcache_caps = this->client_bmp_cache_caps;
                    }
                }
                else {
                    use_bitmapcache_rev2 = this->enable_persistent_disk_bitmap_cache;
                }

                if (use_bitmapcache_rev2) {
                    if (bool(this->verbose & RDPVerbose::capabilities)) {
                        bmpcache2_caps.log("Sending to server");
                    }
                    confirm_active_pdu.emit_capability_set(bmpcache2_caps);

                    if (!this->enable_transparent_mode && !this->deactivation_reactivation_in_progress) {
                        this->orders.create_cache_bitmap(
                            this->BmpCacheRev2_Cache_NumEntries()[0], nbbytes(this->orders.bpp) * 16 * 16, false,
                            this->BmpCacheRev2_Cache_NumEntries()[1], nbbytes(this->orders.bpp) * 32 * 32, false,
                            this->BmpCacheRev2_Cache_NumEntries()[2], nbbytes(this->orders.bpp) * 64 * 64, this->enable_persistent_disk_bitmap_cache,
                            this->enable_cache_waiting_list,
                            this->cache_verbose);
                    }
                }
                else {
                    if (bool(this->verbose & RDPVerbose::capabilities)) {
                        bmpcache_caps.log("Sending to server");
                    }
                    confirm_active_pdu.emit_capability_set(bmpcache_caps);

                    if (!this->enable_transparent_mode && !this->deactivation_reactivation_in_progress) {
                        this->orders.create_cache_bitmap(
                            0x258, nbbytes(this->orders.bpp) * 0x100,   false,
                            0x12c, nbbytes(this->orders.bpp) * 0x400,   false,
                            0x106, nbbytes(this->orders.bpp) * 0x1000,  false,
                            false,
                            this->cache_verbose);
                    }
                }

                ColorCacheCaps colorcache_caps;
                if (bool(this->verbose & RDPVerbose::capabilities)) {
                    colorcache_caps.log("Sending to server");
                }
                confirm_active_pdu.emit_capability_set(colorcache_caps);

                ActivationCaps activation_caps;
                if (bool(this->verbose & RDPVerbose::capabilities)) {
                    activation_caps.log("Sending to server");
                }
                confirm_active_pdu.emit_capability_set(activation_caps);

                ControlCaps control_caps;
                if (bool(this->verbose & RDPVerbose::capabilities)) {
                    control_caps.log("Sending to server");
                }
                confirm_active_pdu.emit_capability_set(control_caps);

                PointerCaps pointer_caps;
                pointer_caps.len                       = 10;
                if (this->enable_new_pointer == false) {
                    pointer_caps.pointerCacheSize      = 0;
                    pointer_caps.colorPointerCacheSize = 20;
                    pointer_caps.len                   = 8;
                    REDASSERT(pointer_caps.colorPointerCacheSize <= sizeof(this->cursors) / sizeof(Pointer));
                }
                if (bool(this->verbose & RDPVerbose::capabilities)) {
                    pointer_caps.log("Sending to server");
                }
                confirm_active_pdu.emit_capability_set(pointer_caps);

                ShareCaps share_caps;
                if (bool(this->verbose & RDPVerbose::capabilities)) {
                    share_caps.log("Sending to server");
                }
                confirm_active_pdu.emit_capability_set(share_caps);

                InputCaps input_caps;
                if (bool(this->verbose & RDPVerbose::capabilities)) {
                    input_caps.log("Sending to server");
                }
                confirm_active_pdu.emit_capability_set(input_caps);

                SoundCaps sound_caps;
                if (bool(this->verbose & RDPVerbose::capabilities)) {
                    sound_caps.log("Sending to server");
                }
                confirm_active_pdu.emit_capability_set(sound_caps);

                FontCaps font_caps;
                if (bool(this->verbose & RDPVerbose::capabilities)) {
                    font_caps.log("Sending to server");
                }
                confirm_active_pdu.emit_capability_set(font_caps);

                GlyphCacheCaps glyphcache_caps;
                if (this->enable_glyph_cache) {
                    glyphcache_caps = this->client_glyph_cache_caps;

                    glyphcache_caps.FragCache         = 0;  // Not yet supported
                    glyphcache_caps.GlyphSupportLevel &= GlyphCacheCaps::GLYPH_SUPPORT_PARTIAL;
                }
                if (bool(this->verbose & RDPVerbose::capabilities)) {
                    glyphcache_caps.log("Sending to server");
                }
                confirm_active_pdu.emit_capability_set(glyphcache_caps);

                if (this->remote_program) {
                    RailCaps rail_caps = this->client_rail_caps;
                    rail_caps.RailSupportLevel &= (TS_RAIL_LEVEL_SUPPORTED | TS_RAIL_LEVEL_DOCKED_LANGBAR_SUPPORTED);
                    if (bool(this->verbose & RDPVerbose::capabilities)) {
                        rail_caps.log("Sending to server");
                    }
                    confirm_active_pdu.emit_capability_set(rail_caps);

                    if (bool(this->verbose & RDPVerbose::capabilities)) {
                        this->client_window_list_caps.log("Sending to server");
                    }
                    confirm_active_pdu.emit_capability_set(this->client_window_list_caps);
                }

                if (this->large_pointer_support &&
                    this->client_large_pointer_caps.largePointerSupportFlags) {
                    if (bool(this->verbose & RDPVerbose::capabilities)) {
                        this->client_large_pointer_caps.log("Sending to server");
                    }
                    confirm_active_pdu.emit_capability_set(this->client_large_pointer_caps);

                    if (this->client_multi_fragment_update_caps.MaxRequestSize) {
                        MultiFragmentUpdateCaps multi_fragment_update_caps;

                        multi_fragment_update_caps = this->client_multi_fragment_update_caps;

                        if (multi_fragment_update_caps.MaxRequestSize > this->multifragment_update_data.get_capacity()) {
                            multi_fragment_update_caps.MaxRequestSize = this->multifragment_update_data.get_capacity();
                        }
                        if (bool(this->verbose & RDPVerbose::capabilities)) {
                            multi_fragment_update_caps.log("Sending to server");
                        }
                        confirm_active_pdu.emit_capability_set(multi_fragment_update_caps);
                    }
                }

                confirm_active_pdu.emit_end();
            },
            [this](StreamSize<256>, OutStream & sctrl_header, std::size_t packet_size) {
                // shareControlHeader (6 bytes): Share Control Header (section 2.2.8.1.1.1.1)
                // containing information about the packet. The type subfield of the pduType
                // field of the Share Control Header MUST be set to PDUTYPE_DEMANDACTIVEPDU (1).
                ShareControl_Send(sctrl_header, PDUTYPE_CONFIRMACTIVEPDU,
                    this->userid + GCC::MCS_USERCHANNEL_BASE, packet_size);
            }
        );

        if (bool(this->verbose & RDPVerbose::capabilities)){
            LOG(LOG_INFO, "mod_rdp::send_confirm_active done");
            LOG(LOG_INFO, "Waiting for answer to confirm active");
        }
    }   // send_confirm_active


// 3.2.5.9.2 Processing Slow-Path Pointer Update PDU
// =================================================

// The structure and fields of the Slow-Path Pointer Update PDU are specified in section 2.2.9.1.1.4,
// and the techniques specified in section 3.2.5.9.2 demonstrate how to process the contents of the PDU.
// The messageType field contains an identifier that describes the type of Pointer Update data (see
// section 2.2.9.1.1.4 for a list of possible values) present in the pointerAttributeData field:

// Pointer Position Update (section 2.2.9.1.1.4.2)
// System Pointer Update (section 2.2.9.1.1.4.3)
// Color Pointer Update (section 2.2.9.1.1.4.4)
// New Pointer Update (section 2.2.9.1.1.4.5)
// Cached Pointer Update (section 2.2.9.1.1.4.6)

// If a slow-path update structure is received which does not match one of the known types, the client
// SHOULD ignore the data in the update.

// Once this PDU has been processed, the client MUST carry out any operations necessary to update the
// local pointer position (in the case of the Position Update) or change the shape (in the case of the
// System, Color, New, and Cached Pointer Updates). In the case of the Color and New Pointer Updates
// the new pointer image MUST also be stored in the Pointer Image Cache (section 3.2.1.11), in the slot
// specified by the cacheIndex field. This necessary step ensures that the client is able to correctly
// process future Cached Pointer Updates.


    void process_pointer_pdu(InStream & stream, gdi::GraphicApi & drawable)
    {
        if (bool(this->verbose & RDPVerbose::graphics_pointer)){
            LOG(LOG_INFO, "mod_rdp::process_pointer_pdu");
        }

        int message_type = stream.in_uint16_le();
        stream.in_skip_bytes(2); /* pad */
        switch (message_type) {
        // Cached Pointer Update (section 2.2.9.1.1.4.6)
        case RDP_POINTER_CACHED:
            if (bool(this->verbose & RDPVerbose::graphics_pointer)) {
                LOG(LOG_INFO, "Process pointer cached");
            }
            this->process_cached_pointer_pdu(stream, drawable);
            if (bool(this->verbose & RDPVerbose::graphics_pointer)) {
                LOG(LOG_INFO, "Process pointer cached done");
            }
            break;
        // Color Pointer Update (section 2.2.9.1.1.4.4)
        case RDP_POINTER_COLOR:
            if (bool(this->verbose & RDPVerbose::graphics_pointer)) {
                LOG(LOG_INFO, "Process pointer color");
            }
            this->process_color_pointer_pdu(stream, drawable);
            if (bool(this->verbose & RDPVerbose::graphics_pointer)){
                LOG(LOG_INFO, "Process pointer color done");
            }
            break;
        // New Pointer Update (section 2.2.9.1.1.4.5)
        case RDP_POINTER_NEW:
            if (bool(this->verbose & RDPVerbose::graphics_pointer)) {
                LOG(LOG_INFO, "Process pointer new");
            }
            if (enable_new_pointer) {
                this->process_new_pointer_pdu(stream, drawable); // Pointer with arbitrary color depth
            }
            if (bool(this->verbose & RDPVerbose::graphics_pointer)) {
                LOG(LOG_INFO, "Process pointer new done");
            }
            break;
        // System Pointer Update (section 2.2.9.1.1.4.3)
        case RDP_POINTER_SYSTEM:
        {
            if (bool(this->verbose & RDPVerbose::graphics_pointer)) {
                LOG(LOG_INFO, "Process pointer system");
            }
            // TODO: actually show mouse cursor or get back to default
            this->process_system_pointer_pdu(stream, drawable);
            if (bool(this->verbose & RDPVerbose::graphics_pointer)) {
                LOG(LOG_INFO, "Process pointer system done");
            }
        }
        break;
        // Pointer Position Update (section 2.2.9.1.1.4.2)

        // [ referenced from 3.2.5.9.2 Processing Slow-Path Pointer Update PDU]
        // 2.2.9.1.1.4.2 Pointer Position Update (TS_POINTERPOSATTRIBUTE)
        // ==============================================================

        // The TS_POINTERPOSATTRIBUTE structure is used to indicate that
        // the client pointer MUST be moved to the specified position
        // relative to the top-left corner of the server's desktop ([T128]
        // section 8.14.4).

        // position (4 bytes): Point (section 2.2.9.1.1.4.1) structure
        // containing the new x-coordinates and y-coordinates of the pointer.
        case RDP_POINTER_MOVE:
            {
                if (bool(this->verbose & RDPVerbose::graphics_pointer)) {
                    LOG(LOG_INFO, "Process pointer position");
                }

                const unsigned expected = 4; /* xPos(2) + yPos(2) */
                if (!stream.in_check_rem(expected)){
                    LOG(LOG_ERR, "Truncated Pointer Position Update, need=%u remains=%zu",
                        expected, stream.in_remain());
                    //throw Error(ERR_RDP_DATA_TRUNCATED);
                    break;
                }

                uint16_t xPos = stream.in_uint16_le();
                uint16_t yPos = stream.in_uint16_le();
                this->front.update_pointer_position(xPos, yPos);
            }
            break;
        default:
            break;
        }
        if (bool(this->verbose & RDPVerbose::graphics_pointer)){
            LOG(LOG_INFO, "mod_rdp::process_pointer_pdu done");
        }
    }

    void process_palette(InStream & stream, bool fast_path) {
        if (bool(this->verbose & RDPVerbose::graphics)) {
            LOG(LOG_INFO, "mod_rdp::process_palette");
        }

        RDP::UpdatePaletteData_Recv(stream, fast_path, this->orders.global_palette);
        this->front.set_palette(this->orders.global_palette);

        if (bool(this->verbose & RDPVerbose::graphics)) {
            LOG(LOG_INFO, "mod_rdp::process_palette done");
        }
    }

    // 2.2.5.1.1 Set Error Info PDU Data (TS_SET_ERROR_INFO_PDU)
    // =========================================================
    // The TS_SET_ERROR_INFO_PDU structure contains the contents of the Set Error
    // Info PDU, which is a Share Data Header (section 2.2.8.1.1.1.2) with an error
    // value field.

    // shareDataHeader (18 bytes): Share Data Header containing information about
    // the packet. The type subfield of the pduType field of the Share Control
    // Header (section 2.2.8.1.1.1.1) MUST be set to PDUTYPE_DATAPDU (7). The
    // pduType2 field of the Share Data Header MUST be set to
    // PDUTYPE2_SET_ERROR_INFO_PDU (47), and the pduSource field MUST be set to 0.

    // errorInfo (4 bytes): A 32-bit, unsigned integer. Error code.

    // Protocol-independent codes:
    // +---------------------------------------------+-----------------------------+
    // | 0x00000001 ERRINFO_RPC_INITIATED_DISCONNECT | The disconnection was       |
    // |                                             | initiated by an             |
    // |                                             | administrative tool on the  |
    // |                                             | server in another session.  |
    // +---------------------------------------------+-----------------------------+
    // | 0x00000002 ERRINFO_RPC_INITIATED_LOGOFF     | The disconnection was due   |
    // |                                             | to a forced logoff initiated|
    // |                                             | by an administrative tool   |
    // |                                             | on the server in another    |
    // |                                             | session.                    |
    // +---------------------------------------------+-----------------------------+
    // | 0x00000003 ERRINFO_IDLE_TIMEOUT             | The idle session limit timer|
    // |                                             | on the server has elapsed.  |
    // +---------------------------------------------+-----------------------------+
    // | 0x00000004 ERRINFO_LOGON_TIMEOUT            | The active session limit    |
    // |                                             | timer on the server has     |
    // |                                             | elapsed.                    |
    // +---------------------------------------------+-----------------------------+
    // | 0x00000005                                  | Another user connected to   |
    // | ERRINFO_DISCONNECTED_BY_OTHERCONNECTION     | the server, forcing the     |
    // |                                             | disconnection of the current|
    // |                                             | connection.                 |
    // +---------------------------------------------+-----------------------------+
    // | 0x00000006 ERRINFO_OUT_OF_MEMORY            | The server ran out of       |
    // |                                             | available memory resources. |
    // +---------------------------------------------+-----------------------------+
    // | 0x00000007 ERRINFO_SERVER_DENIED_CONNECTION | The server denied the       |
    // |                                             | connection.                 |
    // +---------------------------------------------+-----+-----------------------+
    // | 0x00000009                                  | The user cannot connect to  |
    // | ERRINFO_SERVER_INSUFFICIENT_PRIVILEGES      | the server due to           |
    // |                                             | insufficient access         |
    // |                                             | privileges.                 |
    // +---------------------------------------------+-----------------------------+
    // | 0x0000000A                                  | The server does not accept  |
    // | ERRINFO_SERVER_FRESH_CREDENTIALS_REQUIRED   | saved user credentials and  |
    // |                                             | requires that the user enter|
    // |                                             | their credentials for each  |
    // |                                             | connection.                 |
    // +-----------------------------------------+---+-----------------------------+
    // | 0x0000000B                              | The disconnection was initiated |
    // | ERRINFO_RPC_INITIATED_DISCONNECT_BYUSER | by an administrative tool on    |
    // |                                         | the server running in the user's|
    // |                                         | session.                        |
    // +-----------------------------------------+---------------------------------+
    // | 0x0000000C ERRINFO_LOGOFF_BY_USER       | The disconnection was initiated |
    // |                                         | by the user logging off his or  |
    // |                                         | her session on the server.      |
    // +-----------------------------------------+---------------------------------+

    // Protocol-independent licensing codes:
    // +-------------------------------------------+-------------------------------+
    // | 0x00000100 ERRINFO_LICENSE_INTERNAL       | An internal error has occurred|
    // |                                           | in the Terminal Services      |
    // |                                           | licensing component.          |
    // +-------------------------------------------+-------------------------------+
    // | 0x00000101                                | A Remote Desktop License      |
    // | ERRINFO_LICENSE_NO_LICENSE_SERVER         | Server ([MS-RDPELE] section   |
    // |                                           | 1.1) could not be found to    |
    // |                                           | provide a license.            |
    // +-------------------------------------------+-------------------------------+
    // | 0x00000102 ERRINFO_LICENSE_NO_LICENSE     | There are no Client Access    |
    // |                                           | Licenses ([MS-RDPELE] section |
    // |                                           | 1.1) available for the target |
    // |                                           | remote computer.              |
    // +-------------------------------------------+-------------------------------+
    // | 0x00000103 ERRINFO_LICENSE_BAD_CLIENT_MSG | The remote computer received  |
    // |                                           | an invalid licensing message  |
    // |                                           | from the client.              |
    // +-------------------------------------------+-------------------------------+
    // | 0x00000104                                | The Client Access License     |
    // | ERRINFO_LICENSE_HWID_DOESNT_MATCH_LICENSE | ([MS-RDPELE] section 1.1)     |
    // |                                           | stored by the client has been |
    // |                                           |  modified.                    |
    // +-------------------------------------------+-------------------------------+
    // | 0x00000105                                | The Client Access License     |
    // | ERRINFO_LICENSE_BAD_CLIENT_LICENSE        | ([MS-RDPELE] section 1.1)     |
    // |                                           | stored by the client is in an |
    // |                                           | invalid format.               |
    // +-------------------------------------------+-------------------------------+
    // | 0x00000106                                | Network problems have caused  |
    // | ERRINFO_LICENSE_CANT_FINISH_PROTOCOL      | the licensing protocol        |
    // |                                           | ([MS-RDPELE] section 1.3.3)   |
    // |                                           | to be terminated.             |
    // +-------------------------------------------+-------------------------------+
    // | 0x00000107                                | The client prematurely ended  |
    // | ERRINFO_LICENSE_CLIENT_ENDED_PROTOCOL     | the licensing protocol        |
    // |                                           | ([MS-RDPELE] section 1.3.3).  |
    // +---------------------------------------+---+-------------------------------+
    // | 0x00000108                            | A licensing message ([MS-RDPELE]  |
    // | ERRINFO_LICENSE_BAD_CLIENT_ENCRYPTION | sections 2.2 and 5.1) was         |
    // |                                       | incorrectly encrypted.            |
    // +---------------------------------------+-----------------------------------+
    // | 0x00000109                            | The Client Access License         |
    // | ERRINFO_LICENSE_CANT_UPGRADE_LICENSE  | ([MS-RDPELE] section 1.1) stored  |
    // |                                       | by the client could not be        |
    // |                                       | upgraded or renewed.              |
    // +---------------------------------------+-----------------------------------+
    // | 0x0000010A                            | The remote computer is not        |
    // | ERRINFO_LICENSE_NO_REMOTE_CONNECTIONS | licensed to accept remote         |
    // |                                       |  connections.                     |
    // +---------------------------------------+-----------------------------------+

    // Protocol-independent codes generated by Connection Broker:
    // +----------------------------------------------+----------------------------+
    // | Value                                        | Meaning                    |
    // +----------------------------------------------+----------------------------+
    // | 0x0000400                                    | The target endpoint could  |
    // | ERRINFO_CB_DESTINATION_NOT_FOUND             | not be found.              |
    // +----------------------------------------------+----------------------------+
    // | 0x0000402                                    | The target endpoint to     |
    // | ERRINFO_CB_LOADING_DESTINATION               | which the client is being  |
    // |                                              | redirected is              |
    // |                                              | disconnecting from the     |
    // |                                              | Connection Broker.         |
    // +----------------------------------------------+----------------------------+
    // | 0x0000404                                    | An error occurred while    |
    // | ERRINFO_CB_REDIRECTING_TO_DESTINATION        | the connection was being   |
    // |                                              | redirected to the target   |
    // |                                              | endpoint.                  |
    // +----------------------------------------------+----------------------------+
    // | 0x0000405                                    | An error occurred while    |
    // | ERRINFO_CB_SESSION_ONLINE_VM_WAKE            | the target endpoint (a     |
    // |                                              | virtual machine) was being |
    // |                                              | awakened.                  |
    // +----------------------------------------------+----------------------------+
    // | 0x0000406                                    | An error occurred while    |
    // | ERRINFO_CB_SESSION_ONLINE_VM_BOOT            | the target endpoint (a     |
    // |                                              | virtual machine) was being |
    // |                                              | started.                   |
    // +----------------------------------------------+----------------------------+
    // | 0x0000407                                    | The IP address of the      |
    // | ERRINFO_CB_SESSION_ONLINE_VM_NO_DNS          | target endpoint (a virtual |
    // |                                              | machine) cannot be         |
    // |                                              | determined.                |
    // +----------------------------------------------+----------------------------+
    // | 0x0000408                                    | There are no available     |
    // | ERRINFO_CB_DESTINATION_POOL_NOT_FREE         | endpoints in the pool      |
    // |                                              | managed by the Connection  |
    // |                                              | Broker.                    |
    // +----------------------------------------------+----------------------------+
    // | 0x0000409                                    | Processing of the          |
    // | ERRINFO_CB_CONNECTION_CANCELLED              | connection has been        |
    // |                                              | cancelled.                 |
    // +----------------------------------------------+----------------------------+
    // | 0x0000410                                    | The settings contained in  |
    // | ERRINFO_CB_CONNECTION_ERROR_INVALID_SETTINGS | the routingToken field of  |
    // |                                              | the X.224 Connection       |
    // |                                              | Request PDU (section       |
    // |                                              | 2.2.1.1) cannot be         |
    // |                                              | validated.                 |
    // +----------------------------------------------+----------------------------+
    // | 0x0000411                                    | A time-out occurred while  |
    // | ERRINFO_CB_SESSION_ONLINE_VM_BOOT_TIMEOUT    | the target endpoint (a     |
    // |                                              | virtual machine) was being |
    // |                                              | started.                   |
    // +----------------------------------------------+----------------------------+
    // | 0x0000412                                    | A session monitoring error |
    // | ERRINFO_CB_SESSION_ONLINE_VM_SESSMON_FAILED  | occurred while the target  |
    // |                                              | endpoint (a virtual        |
    // |                                              | machine) was being         |
    // |                                              | started.                   |
    // +----------------------------------------------+----------------------------+

    // RDP specific codes:
    // +------------------------------------+--------------------------------------+
    // | 0x000010C9 ERRINFO_UNKNOWNPDUTYPE2 | Unknown pduType2 field in a received |
    // |                                    | Share Data Header (section           |
    // |                                    | 2.2.8.1.1.1.2).                      |
    // +------------------------------------+--------------------------------------+
    // | 0x000010CA ERRINFO_UNKNOWNPDUTYPE  | Unknown pduType field in a received  |
    // |                                    | Share Control Header (section        |
    // |                                    | 2.2.8.1.1.1.1).                      |
    // +------------------------------------+--------------------------------------+
    // | 0x000010CB ERRINFO_DATAPDUSEQUENCE | An out-of-sequence Slow-Path Data PDU|
    // |                                    | (section 2.2.8.1.1.1.1) has been     |
    // |                                    | received.                            |
    // +------------------------------------+--------------------------------------+
    // | 0x000010CD                         | An out-of-sequence Slow-Path Non-Data|
    // | ERRINFO_CONTROLPDUSEQUENCE         | PDU (section 2.2.8.1.1.1.1) has been |
    // |                                    | received.                            |
    // +------------------------------------+--------------------------------------+
    // | 0x000010CE                         | A Control PDU (sections 2.2.1.15 and |
    // | ERRINFO_INVALIDCONTROLPDUACTION    | 2.2.1.16) has been received with an  |
    // |                                    | invalid action field.                |
    // +------------------------------------+--------------------------------------+
    // | 0x000010CF                         | (a) A Slow-Path Input Event (section |
    // | ERRINFO_INVALIDINPUTPDUTYPE        | 2.2.8.1.1.3.1.1) has been received   |
    // |                                    | with an invalid messageType field.   |
    // |                                    | (b) A Fast-Path Input Event (section |
    // |                                    | 2.2.8.1.2.2) has been received with  |
    // |                                    | an invalid eventCode field.          |
    // +------------------------------------+--------------------------------------+
    // | 0x000010D0                         | (a) A Slow-Path Mouse Event (section |
    // | ERRINFO_INVALIDINPUTPDUMOUSE       | 2.2.8.1.1.3.1.1.3) or Extended Mouse |
    // |                                    | Event (section 2.2.8.1.1.3.1.1.4)    |
    // |                                    | has been received with an invalid    |
    // |                                    | pointerFlags field.                  |
    // |                                    | (b) A Fast-Path Mouse Event (section |
    // |                                    | 2.2.8.1.2.2.3) or Fast-Path Extended |
    // |                                    | Mouse Event (section 2.2.8.1.2.2.4)  |
    // |                                    | has been received with an invalid    |
    // |                                    | pointerFlags field.                  |
    // +------------------------------------+--------------------------------------+
    // | 0x000010D1                         | An invalid Refresh Rect PDU (section |
    // | ERRINFO_INVALIDREFRESHRECTPDU      | 2.2.11.2) has been received.         |
    // +------------------------------------+--------------------------------------+
    // | 0x000010D2                         | The server failed to construct the   |
    // | ERRINFO_CREATEUSERDATAFAILED       | GCC Conference Create Response user  |
    // |                                    | data (section 2.2.1.4).              |
    // +------------------------------------+--------------------------------------+
    // | 0x000010D3 ERRINFO_CONNECTFAILED   | Processing during the Channel        |
    // |                                    | Connection phase of the RDP          |
    // |                                    | Connection Sequence (see section     |
    // |                                    | 1.3.1.1 for an overview of the RDP   |
    // |                                    | Connection Sequence phases) has      |
    // |                                    | failed.                              |
    // +------------------------------------+--------------------------------------+
    // | 0x000010D4                         | A Confirm Active PDU (section        |
    // | ERRINFO_CONFIRMACTIVEWRONGSHAREID  | 2.2.1.13.2) was received from the    |
    // |                                    | client with an invalid shareId field.|
    // +------------------------------------+-+------------------------------------+
    // | 0x000010D5                           | A Confirm Active PDU (section      |
    // | ERRINFO_CONFIRMACTIVEWRONGORIGINATOR | 2.2.1.13.2) was received from the  |
    // |                                      | client with an invalid originatorId|
    // |                                      | field.                             |
    // +--------------------------------------+------------------------------------+
    // | 0x000010DA                           | There is not enough data to process|
    // | ERRINFO_PERSISTENTKEYPDUBADLENGTH    | a Persistent Key List PDU (section |
    // |                                      | 2.2.1.17).                         |
    // +--------------------------------------+------------------------------------+
    // | 0x000010DB                           | A Persistent Key List PDU (section |
    // | ERRINFO_PERSISTENTKEYPDUILLEGALFIRST | 2.2.1.17) marked as                |
    // |                                      | PERSIST_PDU_FIRST (0x01) was       |
    // |                                      | received after the reception of a  |
    // |                                      | prior Persistent Key List PDU also |
    // |                                      | marked as PERSIST_PDU_FIRST.       |
    // +--------------------------------------+---+--------------------------------+
    // | 0x000010DC                               | A Persistent Key List PDU      |
    // | ERRINFO_PERSISTENTKEYPDUTOOMANYTOTALKEYS | (section 2.2.1.17) was received|
    // |                                          | which specified a total number |
    // |                                          | of bitmap cache entries larger |
    // |                                          | than 262144.                   |
    // +------------------------------------------+--------------------------------+
    // | 0x000010DD                               | A Persistent Key List PDU      |
    // | ERRINFO_PERSISTENTKEYPDUTOOMANYCACHEKEYS | (section 2.2.1.17) was received|
    // |                                          | which specified an invalid     |
    // |                                          | total number of keys for a     |
    // |                                          | bitmap cache (the number of    |
    // |                                          | entries that can be stored     |
    // |                                          | within each bitmap cache is    |
    // |                                          | specified in the Revision 1 or |
    // |                                          | 2 Bitmap Cache Capability Set  |
    // |                                          | (section 2.2.7.1.4) that is    |
    // |                                          | sent from client to server).   |
    // +------------------------------------------+--------------------------------+
    // | 0x000010DE ERRINFO_INPUTPDUBADLENGTH     | There is not enough data to    |
    // |                                          | process Input Event PDU Data   |
    // |                                          | (section 2.2.8.1.1.3.          |
    // |                                          | 2.2.8.1.2).                    |
    // +------------------------------------------+--------------------------------+
    // | 0x000010DF                               | There is not enough data to    |
    // | ERRINFO_BITMAPCACHEERRORPDUBADLENGTH     | process the shareDataHeader,   |
    // |                                          | NumInfoBlocks, Pad1, and Pad2  |
    // |                                          | fields of the Bitmap Cache     |
    // |                                          | Error PDU Data ([MS-RDPEGDI]   |
    // |                                          | section 2.2.2.3.1.1).          |
    // +------------------------------------------+--------------------------------+
    // | 0x000010E0  ERRINFO_SECURITYDATATOOSHORT | (a) The dataSignature field of |
    // |                                          | the Fast-Path Input Event PDU  |
    // |                                          | (section 2.2.8.1.2) does not   |
    // |                                          | contain enough data.           |
    // |                                          | (b) The fipsInformation and    |
    // |                                          | dataSignature fields of the    |
    // |                                          | Fast-Path Input Event PDU      |
    // |                                          | (section 2.2.8.1.2) do not     |
    // |                                          | contain enough data.           |
    // +------------------------------------------+--------------------------------+
    // | 0x000010E1 ERRINFO_VCHANNELDATATOOSHORT  | (a) There is not enough data   |
    // |                                          | in the Client Network Data     |
    // |                                          | (section 2.2.1.3.4) to read the|
    // |                                          | virtual channel configuration  |
    // |                                          | data.                          |
    // |                                          | (b) There is not enough data   |
    // |                                          | to read a complete Channel     |
    // |                                          | PDU Header (section 2.2.6.1.1).|
    // +------------------------------------------+--------------------------------+
    // | 0x000010E2 ERRINFO_SHAREDATATOOSHORT     | (a) There is not enough data   |
    // |                                          | to process Control PDU Data    |
    // |                                          | (section 2.2.1.15.1).          |
    // |                                          | (b) There is not enough data   |
    // |                                          | to read a complete Share       |
    // |                                          | Control Header (section        |
    // |                                          | 2.2.8.1.1.1.1).                |
    // |                                          | (c) There is not enough data   |
    // |                                          | to read a complete Share Data  |
    // |                                          | Header (section 2.2.8.1.1.1.2) |
    // |                                          | of a Slow-Path Data PDU        |
    // |                                          | (section 2.2.8.1.1.1.1).       |
    // |                                          | (d) There is not enough data   |
    // |                                          | to process Font List PDU Data  |
    // |                                          | (section 2.2.1.18.1).          |
    // +------------------------------------------+--------------------------------+
    // | 0x000010E3 ERRINFO_BADSUPRESSOUTPUTPDU   | (a) There is not enough data   |
    // |                                          | to process Suppress Output PDU |
    // |                                          | Data (section 2.2.11.3.1).     |
    // |                                          | (b) The allowDisplayUpdates    |
    // |                                          | field of the Suppress Output   |
    // |                                          | PDU Data (section 2.2.11.3.1)  |
    // |                                          | is invalid.                    |
    // +------------------------------------------+--------------------------------+
    // | 0x000010E5                               | (a) There is not enough data   |
    // | ERRINFO_CONFIRMACTIVEPDUTOOSHORT         | to read the shareControlHeader,|
    // |                                          | shareId, originatorId,         |
    // |                                          | lengthSourceDescriptor, and    |
    // |                                          | lengthCombinedCapabilities     |
    // |                                          | fields of the Confirm Active   |
    // |                                          | PDU Data (section              |
    // |                                          | 2.2.1.13.2.1).                 |
    // |                                          | (b) There is not enough data   |
    // |                                          | to read the sourceDescriptor,  |
    // |                                          | numberCapabilities, pad2Octets,|
    // |                                          | and capabilitySets fields of   |
    // |                                          | the Confirm Active PDU Data    |
    // |                                          | (section 2.2.1.13.2.1).        |
    // +------------------------------------------+--------------------------------+
    // | 0x000010E7 ERRINFO_CAPABILITYSETTOOSMALL | There is not enough data to    |
    // |                                          | read the capabilitySetType and |
    // |                                          | the lengthCapability fields in |
    // |                                          | a received Capability Set      |
    // |                                          | (section 2.2.1.13.1.1.1).      |
    // +------------------------------------------+--------------------------------+
    // | 0x000010E8 ERRINFO_CAPABILITYSETTOOLARGE | A Capability Set (section      |
    // |                                          | 2.2.1.13.1.1.1) has been       |
    // |                                          | received with a                |
    // |                                          | lengthCapability field that    |
    // |                                          | contains a value greater than  |
    // |                                          | the total length of the data   |
    // |                                          | received.                      |
    // +------------------------------------------+--------------------------------+
    // | 0x000010E9 ERRINFO_NOCURSORCACHE         | (a) Both the                   |
    // |                                          | colorPointerCacheSize and      |
    // |                                          | pointerCacheSize fields in the |
    // |                                          | Pointer Capability Set         |
    // |                                          | (section 2.2.7.1.5) are set to |
    // |                                          | zero.                          |
    // |                                          | (b) The pointerCacheSize field |
    // |                                          | in the Pointer Capability Set  |
    // |                                          | (section 2.2.7.1.5) is not     |
    // |                                          | present, and the               |
    // |                                          | colorPointerCacheSize field is |
    // |                                          | set to zero.                   |
    // +------------------------------------------+--------------------------------+
    // | 0x000010EA ERRINFO_BADCAPABILITIES       | The capabilities received from |
    // |                                          | the client in the Confirm      |
    // |                                          | Active PDU (section 2.2.1.13.2)|
    // |                                          | were not accepted by the       |
    // |                                          | server.                        |
    // +------------------------------------------+--------------------------------+
    // | 0x000010EC                               | An error occurred while using  |
    // | ERRINFO_VIRTUALCHANNELDECOMPRESSIONERR   | the bulk compressor (section   |
    // |                                          | 3.1.8 and [MS- RDPEGDI] section|
    // |                                          | 3.1.8) to decompress a Virtual |
    // |                                          | Channel PDU (section 2.2.6.1). |
    // +------------------------------------------+--------------------------------+
    // | 0x000010ED                               | An invalid bulk compression    |
    // | ERRINFO_INVALIDVCCOMPRESSIONTYPE         | package was specified in the   |
    // |                                          | flags field of the Channel PDU |
    // |                                          | Header (section 2.2.6.1.1).    |
    // +------------------------------------------+--------------------------------+
    // | 0x000010EF ERRINFO_INVALIDCHANNELID      | An invalid MCS channel ID was  |
    // |                                          | specified in the mcsPdu field  |
    // |                                          | of the Virtual Channel PDU     |
    // |                                          | (section 2.2.6.1).             |
    // +------------------------------------------+--------------------------------+
    // | 0x000010F0 ERRINFO_VCHANNELSTOOMANY      | The client requested more than |
    // |                                          | the maximum allowed 31 static  |
    // |                                          | virtual channels in the Client |
    // |                                          | Network Data (section          |
    // |                                          | 2.2.1.3.4).                    |
    // +------------------------------------------+--------------------------------+
    // | 0x000010F3 ERRINFO_REMOTEAPPSNOTENABLED  | The INFO_RAIL flag (0x00008000)|
    // |                                          | MUST be set in the flags field |
    // |                                          | of the Info Packet (section    |
    // |                                          | 2.2.1.11.1.1) as the session   |
    // |                                          | on the remote server can only  |
    // |                                          | host remote applications.      |
    // +------------------------------------------+--------------------------------+
    // | 0x000010F4 ERRINFO_CACHECAPNOTSET        | The client sent a Persistent   |
    // |                                          | Key List PDU (section 2.2.1.17)|
    // |                                          | without including the          |
    // |                                          | prerequisite Revision 2 Bitmap |
    // |                                          | Cache Capability Set (section  |
    // |                                          | 2.2.7.1.4.2) in the Confirm    |
    // |                                          | Active PDU (section            |
    // |                                          | 2.2.1.13.2).                   |
    // +------------------------------------------+--------------------------------+
    // | 0x000010F5                               | The NumInfoBlocks field in the |
    // |ERRINFO_BITMAPCACHEERRORPDUBADLENGTH2     | Bitmap Cache Error PDU Data is |
    // |                                          | inconsistent with the amount   |
    // |                                          | of data in the Info field      |
    // |                                          | ([MS-RDPEGDI] section          |
    // |                                          | 2.2.2.3.1.1).                  |
    // +------------------------------------------+--------------------------------+
    // | 0x000010F6                               | There is not enough data to    |
    // | ERRINFO_OFFSCRCACHEERRORPDUBADLENGTH     | process an Offscreen Bitmap    |
    // |                                          | Cache Error PDU ([MS-RDPEGDI]  |
    // |                                          | section 2.2.2.3.2).            |
    // +------------------------------------------+--------------------------------+
    // | 0x000010F7                               | There is not enough data to    |
    // | ERRINFO_DNGCACHEERRORPDUBADLENGTH        | process a DrawNineGrid Cache   |
    // |                                          | Error PDU ([MS-RDPEGDI]        |
    // |                                          | section 2.2.2.3.3).            |
    // +------------------------------------------+--------------------------------+
    // | 0x000010F8 ERRINFO_GDIPLUSPDUBADLENGTH   | There is not enough data to    |
    // |                                          | process a GDI+ Error PDU       |
    // |                                          | ([MS-RDPEGDI] section          |
    // |                                          | 2.2.2.3.4).                    |
    // +------------------------------------------+--------------------------------+
    // | 0x00001111 ERRINFO_SECURITYDATATOOSHORT2 | There is not enough data to    |
    // |                                          | read a Basic Security Header   |
    // |                                          | (section 2.2.8.1.1.2.1).       |
    // +------------------------------------------+--------------------------------+
    // | 0x00001112 ERRINFO_SECURITYDATATOOSHORT3 | There is not enough data to    |
    // |                                          | read a Non- FIPS Security      |
    // |                                          | Header (section 2.2.8.1.1.2.2) |
    // |                                          | or FIPS Security Header        |
    // |                                          | (section 2.2.8.1.1.2.3).       |
    // +------------------------------------------+--------------------------------+
    // | 0x00001113 ERRINFO_SECURITYDATATOOSHORT4 | There is not enough data to    |
    // |                                          | read the basicSecurityHeader   |
    // |                                          | and length fields of the       |
    // |                                          | Security Exchange PDU Data     |
    // |                                          | (section 2.2.1.10.1).          |
    // +------------------------------------------+--------------------------------+
    // | 0x00001114 ERRINFO_SECURITYDATATOOSHORT5 | There is not enough data to    |
    // |                                          | read the CodePage, flags,      |
    // |                                          | cbDomain, cbUserName,          |
    // |                                          | cbPassword, cbAlternateShell,  |
    // |                                          | cbWorkingDir, Domain, UserName,|
    // |                                          | Password, AlternateShell, and  |
    // |                                          | WorkingDir fields in the Info  |
    // |                                          | Packet (section 2.2.1.11.1.1). |
    // +------------------------------------------+--------------------------------+
    // | 0x00001115 ERRINFO_SECURITYDATATOOSHORT6 | There is not enough data to    |
    // |                                          | read the CodePage, flags,      |
    // |                                          | cbDomain, cbUserName,          |
    // |                                          | cbPassword, cbAlternateShell,  |
    // |                                          | and cbWorkingDir fields in the |
    // |                                          | Info Packet (section           |
    // |                                          | 2.2.1.11.1.1).                 |
    // +------------------------------------------+--------------------------------+
    // | 0x00001116 ERRINFO_SECURITYDATATOOSHORT7 | There is not enough data to    |
    // |                                          | read the clientAddressFamily   |
    // |                                          | and cbClientAddress fields in  |
    // |                                          | (section 2.2.1.11.1.1.1).      |
    // +------------------------------------------+--------------------------------+
    // | 0x00001117 ERRINFO_SECURITYDATATOOSHORT8 | There is not enough data to    |
    // |                                          | read the clientAddress field in|
    // |                                          | the Extended Info Packet       |
    // |                                          | (section 2.2.1.11.1.1.1).      |
    // +------------------------------------------+--------------------------------+
    // | 0x00001118 ERRINFO_SECURITYDATATOOSHORT9 | There is not enough data to    |
    // |                                          | read the cbClientDir field in  |
    // |                                          | the Extended Info Packet       |
    // |                                          | (section 2.2.1.11.1.1.1).      |
    // +------------------------------------------+--------------------------------+
    // | 0x00001119 ERRINFO_SECURITYDATATOOSHORT10| There is not enough data to    |
    // |                                          | read the clientDir field in the|
    // |                                          | Extended Info Packet (section  |
    // |                                          | 2.2.1.11.1.1.1).               |
    // +------------------------------------------+--------------------------------+
    // | 0x0000111A ERRINFO_SECURITYDATATOOSHORT11| There is not enough data to    |
    // |                                          | read the clientTimeZone field  |
    // |                                          | in the Extended Info Packet    |
    // |                                          | (section 2.2.1.11.1.1.1).      |
    // +------------------------------------------+--------------------------------+
    // | 0x0000111B ERRINFO_SECURITYDATATOOSHORT12| There is not enough data to    |
    // |                                          | read the clientSessionId field |
    // |                                          | in the Extended Info Packet    |
    // |                                          | (section 2.2.1.11.1.1.1).      |
    // +------------------------------------------+--------------------------------+
    // | 0x0000111C ERRINFO_SECURITYDATATOOSHORT13| There is not enough data to    |
    // |                                          | read the performanceFlags      |
    // |                                          | field in the Extended Info     |
    // |                                          | Packet (section                |
    // |                                          | 2.2.1.11.1.1.1).               |
    // +------------------------------------------+--------------------------------+
    // | 0x0000111D ERRINFO_SECURITYDATATOOSHORT14| There is not enough data to    |
    // |                                          | read the cbAutoReconnectLen    |
    // |                                          | field in the Extended Info     |
    // |                                          | Packet (section                |
    // |                                          | 2.2.1.11.1.1.1).               |
    // +------------------------------------------+--------------------------------+
    // | 0x0000111E ERRINFO_SECURITYDATATOOSHORT15| There is not enough data to    |
    // |                                          | read the autoReconnectCookie   |
    // |                                          | field in the Extended Info     |
    // |                                          | Packet (section                |
    // |                                          | 2.2.1.11.1.1.1).               |
    // +------------------------------------------+--------------------------------+
    // | 0x0000111F ERRINFO_SECURITYDATATOOSHORT16| The cbAutoReconnectLen field   |
    // |                                          | in the Extended Info Packet    |
    // |                                          | (section 2.2.1.11.1.1.1)       |
    // |                                          | contains a value which is      |
    // |                                          | larger than the maximum        |
    // |                                          | allowed length of 128 bytes.   |
    // +------------------------------------------+--------------------------------+
    // | 0x00001120 ERRINFO_SECURITYDATATOOSHORT17| There is not enough data to    |
    // |                                          | read the clientAddressFamily   |
    // |                                          | and cbClientAddress fields in  |
    // |                                          | the Extended Info Packet       |
    // |                                          | (section 2.2.1.11.1.1.1).      |
    // +------------------------------------------+--------------------------------+
    // | 0x00001121 ERRINFO_SECURITYDATATOOSHORT18| There is not enough data to    |
    // |                                          | read the clientAddress field in|
    // |                                          | the Extended Info Packet       |
    // |                                          | (section 2.2.1.11.1.1.1).      |
    // +------------------------------------------+--------------------------------+
    // | 0x00001122 ERRINFO_SECURITYDATATOOSHORT19| There is not enough data to    |
    // |                                          | read the cbClientDir field in  |
    // |                                          | the Extended Info Packet       |
    // |                                          | (section 2.2.1.11.1.1.1).      |
    // +------------------------------------------+--------------------------------+
    // | 0x00001123 ERRINFO_SECURITYDATATOOSHORT20| There is not enough data to    |
    // |                                          | read the clientDir field in    |
    // |                                          | the Extended Info Packet       |
    // |                                          | (section 2.2.1.11.1.1.1).      |
    // +------------------------------------------+--------------------------------+
    // | 0x00001124 ERRINFO_SECURITYDATATOOSHORT21| There is not enough data to    |
    // |                                          | read the clientTimeZone field  |
    // |                                          | in the Extended Info Packet    |
    // |                                          | (section 2.2.1.11.1.1.1).      |
    // +------------------------------------------+--------------------------------+
    // | 0x00001125 ERRINFO_SECURITYDATATOOSHORT22| There is not enough data to    |
    // |                                          | read the clientSessionId field |
    // |                                          | in the Extended Info Packet    |
    // |                                          | (section 2.2.1.11.1.1.1).      |
    // +------------------------------------------+--------------------------------+
    // | 0x00001126 ERRINFO_SECURITYDATATOOSHORT23| There is not enough data to    |
    // |                                          | read the Client Info PDU Data  |
    // |                                          | (section 2.2.1.11.1).          |
    // +------------------------------------------+--------------------------------+
    // | 0x00001129 ERRINFO_BADMONITORDATA        | The monitorCount field in the  |
    // |                                          | Client Monitor Data (section   |
    // |                                          | 2.2.1.3.6) is invalid.         |
    // +------------------------------------------+--------------------------------+
    // | 0x0000112A                               | The server-side decompression  |
    // | ERRINFO_VCDECOMPRESSEDREASSEMBLEFAILED   | buffer is invalid, or the size |
    // |                                          | of the decompressed VC data    |
    // |                                          | exceeds the chunking size      |
    // |                                          | specified in the Virtual       |
    // |                                          | Channel Capability Set         |
    // |                                          | (section 2.2.7.1.10).          |
    // +------------------------------------------+--------------------------------+
    // | 0x0000112B ERRINFO_VCDATATOOLONG         | The size of a received Virtual |
    // |                                          | Channel PDU (section 2.2.6.1)  |
    // |                                          | exceeds the chunking size      |
    // |                                          | specified in the Virtual       |
    // |                                          | Channel Capability Set         |
    // |                                          | (section 2.2.7.1.10).          |
    // +------------------------------------------+--------------------------------+
    // | 0x0000112C ERRINFO_BAD_FRAME_ACK_DATA    | There is not enough data to    |
    // |                                          | read a                         |
    // |                                          | TS_FRAME_ACKNOWLEDGE_PDU ([MS- |
    // |                                          | RDPRFX] section 2.2.3.1).      |
    // +------------------------------------------+--------------------------------+
    // | 0x0000112D                               | The graphics mode requested by |
    // | ERRINFO_GRAPHICSMODENOTSUPPORTED         | the client is not supported by |
    // |                                          | the server.                    |
    // +------------------------------------------+--------------------------------+
    // | 0x0000112E                               | The server-side graphics       |
    // | ERRINFO_GRAPHICSSUBSYSTEMRESETFAILED     | subsystem failed to reset.     |
    // +------------------------------------------+--------------------------------+
    // | 0x0000112F                               | The server-side graphics       |
    // | ERRINFO_GRAPHICSSUBSYSTEMFAILED          | subsystem is in an error state |
    // |                                          | and unable to continue         |
    // |                                          | graphics encoding.             |
    // +------------------------------------------+--------------------------------+
    // | 0x00001130                               | There is not enough data to    |
    // | ERRINFO_TIMEZONEKEYNAMELENGTHTOOSHORT    | read the                       |
    // |                                          | cbDynamicDSTTimeZoneKeyName    |
    // |                                          | field in the Extended Info     |
    // |                                          | Packet (section                |
    // |                                          | 2.2.1.11.1.1.1).               |
    // +------------------------------------------+--------------------------------+
    // | 0x00001131                               | The length reported in the     |
    // | ERRINFO_TIMEZONEKEYNAMELENGTHTOOLONG     | cbDynamicDSTTimeZoneKeyName    |
    // |                                          | field of the Extended Info     |
    // |                                          | Packet (section                |
    // |                                          | 2.2.1.11.1.1.1) is too long.   |
    // +------------------------------------------+--------------------------------+
    // | 0x00001132                               | The                            |
    // | ERRINFO_DYNAMICDSTDISABLEDFIELDMISSING   | dynamicDaylightTimeDisabled    |
    // |                                          | field is not present in the    |
    // |                                          | Extended Info Packet (section  |
    // |                                          | 2.2.1.11.1.1.1).               |
    // +------------------------------------------+--------------------------------+
    // | 0x00001191                               | An attempt to update the       |
    // | ERRINFO_UPDATESESSIONKEYFAILED           | session keys while using       |
    // |                                          | Standard RDP Security          |
    // |                                          | mechanisms (section 5.3.7)     |
    // |                                          | failed.                        |
    // +------------------------------------------+--------------------------------+
    // | 0x00001192 ERRINFO_DECRYPTFAILED         | (a) Decryption using Standard  |
    // |                                          | RDP Security mechanisms        |
    // |                                          | (section 5.3.6) failed.        |
    // |                                          | (b) Session key creation using |
    // |                                          | Standard RDP Security          |
    // |                                          | mechanisms (section 5.3.5)     |
    // |                                          | failed.                        |
    // +------------------------------------------+--------------------------------+
    // | 0x00001193 ERRINFO_ENCRYPTFAILED         | Encryption using Standard RDP  |
    // |                                          | Security mechanisms (section   |
    // |                                          | 5.3.6) failed.                 |
    // +------------------------------------------+--------------------------------+
    // | 0x00001194 ERRINFO_ENCPKGMISMATCH        | Failed to find a usable        |
    // |                                          | Encryption Method (section     |
    // |                                          | 5.3.2) in the encryptionMethods|
    // |                                          | field of the Client Security   |
    // |                                          | Data (section 2.2.1.4.3).      |
    // +------------------------------------------+--------------------------------+
    // | 0x00001195 ERRINFO_DECRYPTFAILED2        | Encryption using Standard RDP  |
    // |                                          | Security mechanisms (section   |
    // |                                          | 5.3.6) failed. Unencrypted     |
    // |                                          | data was encountered in a      |
    // |                                          | protocol stream which is meant |
    // |                                          | to be encrypted with Standard  |
    // |                                          | RDP Security mechanisms        |
    // |                                          | (section 5.3.6).               |
    // +------------------------------------------+--------------------------------+

    enum {
        ERRINFO_RPC_INITIATED_DISCONNECT          = 0x00000001,
        ERRINFO_RPC_INITIATED_LOGOFF              = 0x00000002,
        ERRINFO_IDLE_TIMEOUT                      = 0x00000003,
        ERRINFO_LOGON_TIMEOUT                     = 0x00000004,
        ERRINFO_DISCONNECTED_BY_OTHERCONNECTION   = 0x00000005,
        ERRINFO_OUT_OF_MEMORY                     = 0x00000006,
        ERRINFO_SERVER_DENIED_CONNECTION          = 0x00000007,
        ERRINFO_SERVER_INSUFFICIENT_PRIVILEGES    = 0x00000009,
        ERRINFO_SERVER_FRESH_CREDENTIALS_REQUIRED = 0x0000000A,
        ERRINFO_RPC_INITIATED_DISCONNECT_BYUSER   = 0x0000000B,
        ERRINFO_LOGOFF_BY_USER                    = 0x0000000C,
        ERRINFO_LICENSE_INTERNAL                  = 0x00000100,
        ERRINFO_LICENSE_NO_LICENSE_SERVER         = 0x00000101,
        ERRINFO_LICENSE_NO_LICENSE                = 0x00000102,
        ERRINFO_LICENSE_BAD_CLIENT_MSG            = 0x00000103,
        ERRINFO_LICENSE_HWID_DOESNT_MATCH_LICENSE = 0x00000104,
        ERRINFO_LICENSE_BAD_CLIENT_LICENSE        = 0x00000105,
        ERRINFO_LICENSE_CANT_FINISH_PROTOCOL      = 0x00000106,
        ERRINFO_LICENSE_CLIENT_ENDED_PROTOCOL     = 0x00000107,
        ERRINFO_LICENSE_BAD_CLIENT_ENCRYPTION     = 0x00000108,
        ERRINFO_LICENSE_CANT_UPGRADE_LICENSE      = 0x00000109,
        ERRINFO_LICENSE_NO_REMOTE_CONNECTIONS     = 0x0000010A,

        ERRINFO_CB_DESTINATION_NOT_FOUND             = 0x00000400,
        ERRINFO_CB_LOADING_DESTINATION               = 0x00000402,
        ERRINFO_CB_REDIRECTING_TO_DESTINATION        = 0x00000404,
        ERRINFO_CB_SESSION_ONLINE_VM_WAKE            = 0x00000405,
        ERRINFO_CB_SESSION_ONLINE_VM_BOOT            = 0x00000406,
        ERRINFO_CB_SESSION_ONLINE_VM_NO_DNS          = 0x00000407,
        ERRINFO_CB_DESTINATION_POOL_NOT_FREE         = 0x00000408,
        ERRINFO_CB_CONNECTION_CANCELLED              = 0x00000409,
        ERRINFO_CB_CONNECTION_ERROR_INVALID_SETTINGS = 0x00000410,
        ERRINFO_CB_SESSION_ONLINE_VM_BOOT_TIMEOUT    = 0x00000411,
        ERRINFO_CB_SESSION_ONLINE_VM_SESSMON_FAILED  = 0x00000412,

        ERRINFO_UNKNOWNPDUTYPE2                   = 0x000010C9,
        ERRINFO_UNKNOWNPDUTYPE                    = 0x000010CA,
        ERRINFO_DATAPDUSEQUENCE                   = 0x000010CB,
        ERRINFO_CONTROLPDUSEQUENCE                = 0x000010CD,
        ERRINFO_INVALIDCONTROLPDUACTION           = 0x000010CE,
        ERRINFO_INVALIDINPUTPDUTYPE               = 0x000010CF,
        ERRINFO_INVALIDINPUTPDUMOUSE              = 0x000010D0,
        ERRINFO_INVALIDREFRESHRECTPDU             = 0x000010D1,
        ERRINFO_CREATEUSERDATAFAILED              = 0x000010D2,
        ERRINFO_CONNECTFAILED                     = 0x000010D3,
        ERRINFO_CONFIRMACTIVEWRONGSHAREID         = 0x000010D4,
        ERRINFO_CONFIRMACTIVEWRONGORIGINATOR      = 0x000010D5,
        ERRINFO_PERSISTENTKEYPDUBADLENGTH         = 0x000010DA,
        ERRINFO_PERSISTENTKEYPDUILLEGALFIRST      = 0x000010DB,
        ERRINFO_PERSISTENTKEYPDUTOOMANYTOTALKEYS  = 0x000010DC,
        ERRINFO_PERSISTENTKEYPDUTOOMANYCACHEKEYS  = 0x000010DD,
        ERRINFO_INPUTPDUBADLENGTH                 = 0x000010DE,
        ERRINFO_BITMAPCACHEERRORPDUBADLENGTH      = 0x000010DF,
        ERRINFO_SECURITYDATATOOSHORT              = 0x000010E0,
        ERRINFO_VCHANNELDATATOOSHORT              = 0x000010E1,
        ERRINFO_SHAREDATATOOSHORT                 = 0x000010E2,
        ERRINFO_BADSUPRESSOUTPUTPDU               = 0x000010E3,
        ERRINFO_CONFIRMACTIVEPDUTOOSHORT          = 0x000010E5,
        ERRINFO_CAPABILITYSETTOOSMALL             = 0x000010E7,
        ERRINFO_CAPABILITYSETTOOLARGE             = 0x000010E8,
        ERRINFO_NOCURSORCACHE                     = 0x000010E9,
        ERRINFO_BADCAPABILITIES                   = 0x000010EA,
        ERRINFO_VIRTUALCHANNELDECOMPRESSIONERR    = 0x000010EC,
        ERRINFO_INVALIDVCCOMPRESSIONTYPE          = 0x000010ED,
        ERRINFO_INVALIDCHANNELID                  = 0x000010EF,
        ERRINFO_VCHANNELSTOOMANY                  = 0x000010F0,
        ERRINFO_REMOTEAPPSNOTENABLED              = 0x000010F3,
        ERRINFO_CACHECAPNOTSET                    = 0x000010F4,
        ERRINFO_BITMAPCACHEERRORPDUBADLENGTH2     = 0x000010F5,
        ERRINFO_OFFSCRCACHEERRORPDUBADLENGTH      = 0x000010F6,
        ERRINFO_DNGCACHEERRORPDUBADLENGTH         = 0x000010F7,
        ERRINFO_GDIPLUSPDUBADLENGTH               = 0x000010F8,
        ERRINFO_SECURITYDATATOOSHORT2             = 0x00001111,
        ERRINFO_SECURITYDATATOOSHORT3             = 0x00001112,
        ERRINFO_SECURITYDATATOOSHORT4             = 0x00001113,
        ERRINFO_SECURITYDATATOOSHORT5             = 0x00001114,
        ERRINFO_SECURITYDATATOOSHORT6             = 0x00001115,
        ERRINFO_SECURITYDATATOOSHORT7             = 0x00001116,
        ERRINFO_SECURITYDATATOOSHORT8             = 0x00001117,
        ERRINFO_SECURITYDATATOOSHORT9             = 0x00001118,
        ERRINFO_SECURITYDATATOOSHORT10            = 0x00001119,
        ERRINFO_SECURITYDATATOOSHORT11            = 0x0000111A,
        ERRINFO_SECURITYDATATOOSHORT12            = 0x0000111B,
        ERRINFO_SECURITYDATATOOSHORT13            = 0x0000111C,
        ERRINFO_SECURITYDATATOOSHORT14            = 0x0000111D,
        ERRINFO_SECURITYDATATOOSHORT15            = 0x0000111E,
        ERRINFO_SECURITYDATATOOSHORT16            = 0x0000111F,
        ERRINFO_SECURITYDATATOOSHORT17            = 0x00001120,
        ERRINFO_SECURITYDATATOOSHORT18            = 0x00001121,
        ERRINFO_SECURITYDATATOOSHORT19            = 0x00001122,
        ERRINFO_SECURITYDATATOOSHORT20            = 0x00001123,
        ERRINFO_SECURITYDATATOOSHORT21            = 0x00001124,
        ERRINFO_SECURITYDATATOOSHORT22            = 0x00001125,
        ERRINFO_SECURITYDATATOOSHORT23            = 0x00001126,
        ERRINFO_BADMONITORDATA                    = 0x00001129,
        ERRINFO_VCDECOMPRESSEDREASSEMBLEFAILED    = 0x0000112A,
        ERRINFO_VCDATATOOLONG                     = 0x0000112B,
        ERRINFO_BAD_FRAME_ACK_DATA                = 0x0000112C,
        ERRINFO_GRAPHICSMODENOTSUPPORTED          = 0x0000112D,
        ERRINFO_GRAPHICSSUBSYSTEMRESETFAILED      = 0x0000112E,
        ERRINFO_GRAPHICSSUBSYSTEMFAILED           = 0x0000112F,
        ERRINFO_TIMEZONEKEYNAMELENGTHTOOSHORT     = 0x00001130,
        ERRINFO_TIMEZONEKEYNAMELENGTHTOOLONG      = 0x00001131,
        ERRINFO_DYNAMICDSTDISABLEDFIELDMISSING    = 0x00001132,
        ERRINFO_UPDATESESSIONKEYFAILED            = 0x00001191,
        ERRINFO_DECRYPTFAILED                     = 0x00001192,
        ERRINFO_ENCRYPTFAILED                     = 0x00001193,
        ERRINFO_ENCPKGMISMATCH                    = 0x00001194,
        ERRINFO_DECRYPTFAILED2                    = 0x00001195
    };

    void process_disconnect_pdu(InStream & stream) {
        uint32_t errorInfo = stream.in_uint32_le();
        switch (errorInfo){
        case ERRINFO_RPC_INITIATED_DISCONNECT:
            LOG(LOG_INFO, "process disconnect pdu : code = %8x error=%s", errorInfo, "RPC_INITIATED_DISCONNECT");
            break;
        case ERRINFO_RPC_INITIATED_LOGOFF:
            LOG(LOG_INFO, "process disconnect pdu : code = %8x error=%s", errorInfo, "RPC_INITIATED_LOGOFF");
            break;
        case ERRINFO_IDLE_TIMEOUT:
            LOG(LOG_INFO, "process disconnect pdu : code = %8x error=%s", errorInfo, "IDLE_TIMEOUT");
            break;
        case ERRINFO_LOGON_TIMEOUT:
            LOG(LOG_INFO, "process disconnect pdu : code = %8x error=%s", errorInfo, "LOGON_TIMEOUT");
            break;
        case ERRINFO_DISCONNECTED_BY_OTHERCONNECTION:
            LOG(LOG_INFO, "process disconnect pdu : code = %8x error=%s", errorInfo, "DISCONNECTED_BY_OTHERCONNECTION");
            this->authentifier.set_auth_error_message(TR(trkeys::disconnected_by_otherconnection, this->lang));
            break;
        case ERRINFO_OUT_OF_MEMORY:
            LOG(LOG_INFO, "process disconnect pdu : code = %8x error=%s", errorInfo, "OUT_OF_MEMORY");
            break;
        case ERRINFO_SERVER_DENIED_CONNECTION:
            LOG(LOG_INFO, "process disconnect pdu : code = %8x error=%s", errorInfo, "SERVER_DENIED_CONNECTION");
            break;
        case ERRINFO_SERVER_INSUFFICIENT_PRIVILEGES:
            LOG(LOG_INFO, "process disconnect pdu : code = %8x error=%s", errorInfo, "SERVER_INSUFFICIENT_PRIVILEGES");
            break;
        case ERRINFO_SERVER_FRESH_CREDENTIALS_REQUIRED:
            LOG(LOG_INFO, "process disconnect pdu : code = %8x error=%s", errorInfo, "SERVER_FRESH_CREDENTIALS_REQUIRED");
            break;
        case ERRINFO_RPC_INITIATED_DISCONNECT_BYUSER:
            LOG(LOG_INFO, "process disconnect pdu : code = %8x error=%s", errorInfo, "RPC_INITIATED_DISCONNECT_BYUSER");
            break;
        case ERRINFO_LOGOFF_BY_USER:
            LOG(LOG_INFO, "process disconnect pdu : code = %8x error=%s", errorInfo, "LOGOFF_BY_USER");
            break;
        case ERRINFO_LICENSE_INTERNAL:
            LOG(LOG_INFO, "process disconnect pdu : code = %8x error=%s", errorInfo, "LICENSE_INTERNAL");
            break;
        case ERRINFO_LICENSE_NO_LICENSE_SERVER:
            LOG(LOG_INFO, "process disconnect pdu : code = %8x error=%s", errorInfo, "LICENSE_NO_LICENSE_SERVER");
            break;
        case ERRINFO_LICENSE_NO_LICENSE:
            LOG(LOG_INFO, "process disconnect pdu : code = %8x error=%s", errorInfo, "LICENSE_NO_LICENSE");
            break;
        case ERRINFO_LICENSE_BAD_CLIENT_MSG:
            LOG(LOG_INFO, "process disconnect pdu : code = %8x error=%s", errorInfo, "LICENSE_BAD_CLIENT_MSG");
            break;
        case ERRINFO_LICENSE_HWID_DOESNT_MATCH_LICENSE:
            LOG(LOG_INFO, "process disconnect pdu : code = %8x error=%s", errorInfo, "LICENSE_HWID_DOESNT_MATCH_LICENSE");
            break;
        case ERRINFO_LICENSE_BAD_CLIENT_LICENSE:
            LOG(LOG_INFO, "process disconnect pdu : code = %8x error=%s", errorInfo, "LICENSE_BAD_CLIENT_LICENSE");
            break;
        case ERRINFO_LICENSE_CANT_FINISH_PROTOCOL:
            LOG(LOG_INFO, "process disconnect pdu : code = %8x error=%s", errorInfo, "LICENSE_CANT_FINISH_PROTOCOL");
            break;
        case ERRINFO_LICENSE_CLIENT_ENDED_PROTOCOL:
            LOG(LOG_INFO, "process disconnect pdu : code = %8x error=%s", errorInfo, "LICENSE_CLIENT_ENDED_PROTOCOL");
            break;
        case ERRINFO_LICENSE_BAD_CLIENT_ENCRYPTION:
            LOG(LOG_INFO, "process disconnect pdu : code = %8x error=%s", errorInfo, "LICENSE_BAD_CLIENT_ENCRYPTION");
            break;
        case ERRINFO_LICENSE_CANT_UPGRADE_LICENSE:
            LOG(LOG_INFO, "process disconnect pdu : code = %8x error=%s", errorInfo, "LICENSE_CANT_UPGRADE_LICENSE");
            break;
        case ERRINFO_LICENSE_NO_REMOTE_CONNECTIONS:
            LOG(LOG_INFO, "process disconnect pdu : code = %8x error=%s", errorInfo, "LICENSE_NO_REMOTE_CONNECTIONS");
            break;
        case ERRINFO_CB_DESTINATION_NOT_FOUND:
            LOG(LOG_INFO, "process disconnect pdu : code = %8x error=%s", errorInfo, "CB_DESTINATION_NOT_FOUND");
            break;
        case ERRINFO_CB_LOADING_DESTINATION:
            LOG(LOG_INFO, "process disconnect pdu : code = %8x error=%s", errorInfo, "CB_LOADING_DESTINATION");
            break;
        case ERRINFO_CB_REDIRECTING_TO_DESTINATION:
            LOG(LOG_INFO, "process disconnect pdu : code = %8x error=%s", errorInfo, "CB_REDIRECTING_TO_DESTINATION");
            break;
        case ERRINFO_CB_SESSION_ONLINE_VM_WAKE:
            LOG(LOG_INFO, "process disconnect pdu : code = %8x error=%s", errorInfo, "CB_SESSION_ONLINE_VM_WAKE");
            break;
        case ERRINFO_CB_SESSION_ONLINE_VM_BOOT:
            LOG(LOG_INFO, "process disconnect pdu : code = %8x error=%s", errorInfo, "CB_SESSION_ONLINE_VM_BOOT");
            break;
        case ERRINFO_CB_SESSION_ONLINE_VM_NO_DNS:
            LOG(LOG_INFO, "process disconnect pdu : code = %8x error=%s", errorInfo, "CB_SESSION_ONLINE_VM_NO_DNS");
            break;
        case ERRINFO_CB_DESTINATION_POOL_NOT_FREE:
            LOG(LOG_INFO, "process disconnect pdu : code = %8x error=%s", errorInfo, "CB_DESTINATION_POOL_NOT_FREE");
            break;
        case ERRINFO_CB_CONNECTION_CANCELLED:
            LOG(LOG_INFO, "process disconnect pdu : code = %8x error=%s", errorInfo, "CB_CONNECTION_CANCELLED");
            break;
        case ERRINFO_CB_CONNECTION_ERROR_INVALID_SETTINGS:
            LOG(LOG_INFO, "process disconnect pdu : code = %8x error=%s", errorInfo, "CB_CONNECTION_ERROR_INVALID_SETTINGS");
            break;
        case ERRINFO_CB_SESSION_ONLINE_VM_BOOT_TIMEOUT:
            LOG(LOG_INFO, "process disconnect pdu : code = %8x error=%s", errorInfo, "CB_SESSION_ONLINE_VM_BOOT_TIMEOUT");
            break;
        case ERRINFO_CB_SESSION_ONLINE_VM_SESSMON_FAILED:
            LOG(LOG_INFO, "process disconnect pdu : code = %8x error=%s", errorInfo, "CB_SESSION_ONLINE_VM_SESSMON_FAILED");
            break;
        case ERRINFO_UNKNOWNPDUTYPE2:
            LOG(LOG_INFO, "process disconnect pdu : code = %8x error=%s", errorInfo, "UNKNOWNPDUTYPE2");
            break;
        case ERRINFO_UNKNOWNPDUTYPE:
            LOG(LOG_INFO, "process disconnect pdu : code = %8x error=%s", errorInfo, "UNKNOWNPDUTYPE");
            break;
        case ERRINFO_DATAPDUSEQUENCE:
            LOG(LOG_INFO, "process disconnect pdu : code = %8x error=%s", errorInfo, "DATAPDUSEQUENCE");
            break;
        case ERRINFO_CONTROLPDUSEQUENCE:
            LOG(LOG_INFO, "process disconnect pdu : code = %8x error=%s", errorInfo, "CONTROLPDUSEQUENCE");
            break;
        case ERRINFO_INVALIDCONTROLPDUACTION:
            LOG(LOG_INFO, "process disconnect pdu : code = %8x error=%s", errorInfo, "INVALIDCONTROLPDUACTION");
            break;
        case ERRINFO_INVALIDINPUTPDUTYPE:
            LOG(LOG_INFO, "process disconnect pdu : code = %8x error=%s", errorInfo, "INVALIDINPUTPDUTYPE");
            break;
        case ERRINFO_INVALIDINPUTPDUMOUSE:
            LOG(LOG_INFO, "process disconnect pdu : code = %8x error=%s", errorInfo, "INVALIDINPUTPDUMOUSE");
            break;
        case ERRINFO_INVALIDREFRESHRECTPDU:
            LOG(LOG_INFO, "process disconnect pdu : code = %8x error=%s", errorInfo, "INVALIDREFRESHRECTPDU");
            break;
        case ERRINFO_CREATEUSERDATAFAILED:
            LOG(LOG_INFO, "process disconnect pdu : code = %8x error=%s", errorInfo, "CREATEUSERDATAFAILED");
            break;
        case ERRINFO_CONNECTFAILED:
            LOG(LOG_INFO, "process disconnect pdu : code = %8x error=%s", errorInfo, "CONNECTFAILED");
            break;
        case ERRINFO_CONFIRMACTIVEWRONGSHAREID:
            LOG(LOG_INFO, "process disconnect pdu : code = %8x error=%s", errorInfo, "CONFIRMACTIVEWRONGSHAREID");
            break;
        case ERRINFO_CONFIRMACTIVEWRONGORIGINATOR:
            LOG(LOG_INFO, "process disconnect pdu : code = %8x error=%s", errorInfo, "CONFIRMACTIVEWRONGORIGINATOR");
            break;
        case ERRINFO_PERSISTENTKEYPDUBADLENGTH:
            LOG(LOG_INFO, "process disconnect pdu : code = %8x error=%s", errorInfo, "PERSISTENTKEYPDUBADLENGTH");
            break;
        case ERRINFO_PERSISTENTKEYPDUILLEGALFIRST:
            LOG(LOG_INFO, "process disconnect pdu : code = %8x error=%s", errorInfo, "PERSISTENTKEYPDUILLEGALFIRST");
            break;
        case ERRINFO_PERSISTENTKEYPDUTOOMANYTOTALKEYS:
            LOG(LOG_INFO, "process disconnect pdu : code = %8x error=%s", errorInfo, "PERSISTENTKEYPDUTOOMANYTOTALKEYS");
            break;
        case ERRINFO_PERSISTENTKEYPDUTOOMANYCACHEKEYS:
            LOG(LOG_INFO, "process disconnect pdu : code = %8x error=%s", errorInfo, "PERSISTENTKEYPDUTOOMANYCACHEKEYS");
            break;
        case ERRINFO_INPUTPDUBADLENGTH:
            LOG(LOG_INFO, "process disconnect pdu : code = %8x error=%s", errorInfo, "INPUTPDUBADLENGTH");
            break;
        case ERRINFO_BITMAPCACHEERRORPDUBADLENGTH:
            LOG(LOG_INFO, "process disconnect pdu : code = %8x error=%s", errorInfo, "BITMAPCACHEERRORPDUBADLENGTH");
            break;
        case ERRINFO_SECURITYDATATOOSHORT:
            LOG(LOG_INFO, "process disconnect pdu : code = %8x error=%s", errorInfo, "SECURITYDATATOOSHORT");
            break;
        case ERRINFO_VCHANNELDATATOOSHORT:
            LOG(LOG_INFO, "process disconnect pdu : code = %8x error=%s", errorInfo, "VCHANNELDATATOOSHORT");
            break;
        case ERRINFO_SHAREDATATOOSHORT:
            LOG(LOG_INFO, "process disconnect pdu : code = %8x error=%s", errorInfo, "SHAREDATATOOSHORT");
            break;
        case ERRINFO_BADSUPRESSOUTPUTPDU:
            LOG(LOG_INFO, "process disconnect pdu : code = %8x error=%s", errorInfo, "BADSUPRESSOUTPUTPDU");
            break;
        case ERRINFO_CONFIRMACTIVEPDUTOOSHORT:
            LOG(LOG_INFO, "process disconnect pdu : code = %8x error=%s", errorInfo, "CONFIRMACTIVEPDUTOOSHORT");
            break;
        case ERRINFO_CAPABILITYSETTOOSMALL:
            LOG(LOG_INFO, "process disconnect pdu : code = %8x error=%s", errorInfo, "CAPABILITYSETTOOSMALL");
            break;
        case ERRINFO_CAPABILITYSETTOOLARGE:
            LOG(LOG_INFO, "process disconnect pdu : code = %8x error=%s", errorInfo, "CAPABILITYSETTOOLARGE");
            break;
        case ERRINFO_NOCURSORCACHE:
            LOG(LOG_INFO, "process disconnect pdu : code = %8x error=%s", errorInfo, "NOCURSORCACHE");
            break;
        case ERRINFO_BADCAPABILITIES:
            LOG(LOG_INFO, "process disconnect pdu : code = %8x error=%s", errorInfo, "BADCAPABILITIES");
            break;
        case ERRINFO_VIRTUALCHANNELDECOMPRESSIONERR:
            LOG(LOG_INFO, "process disconnect pdu : code = %8x error=%s", errorInfo, "VIRTUALCHANNELDECOMPRESSIONERR");
            break;
        case ERRINFO_INVALIDVCCOMPRESSIONTYPE:
            LOG(LOG_INFO, "process disconnect pdu : code = %8x error=%s", errorInfo, "INVALIDVCCOMPRESSIONTYPE");
            break;
        case ERRINFO_INVALIDCHANNELID:
            LOG(LOG_INFO, "process disconnect pdu : code = %8x error=%s", errorInfo, "INVALIDCHANNELID");
            break;
        case ERRINFO_VCHANNELSTOOMANY:
            LOG(LOG_INFO, "process disconnect pdu : code = %8x error=%s", errorInfo, "VCHANNELSTOOMANY");
            break;
        case ERRINFO_REMOTEAPPSNOTENABLED:
            LOG(LOG_INFO, "process disconnect pdu : code = %8x error=%s", errorInfo, "REMOTEAPPSNOTENABLED");

            this->remote_apps_not_enabled = true;
            break;
        case ERRINFO_CACHECAPNOTSET:
            LOG(LOG_INFO, "process disconnect pdu : code = %8x error=%s", errorInfo, "CACHECAPNOTSET");
            break;
        case ERRINFO_BITMAPCACHEERRORPDUBADLENGTH2:
            LOG(LOG_INFO, "process disconnect pdu : code = %8x error=%s", errorInfo, "BITMAPCACHEERRORPDUBADLENGTH2");
            break;
        case ERRINFO_OFFSCRCACHEERRORPDUBADLENGTH:
            LOG(LOG_INFO, "process disconnect pdu : code = %8x error=%s", errorInfo, "OFFSCRCACHEERRORPDUBADLENGTH");
            break;
        case ERRINFO_DNGCACHEERRORPDUBADLENGTH:
            LOG(LOG_INFO, "process disconnect pdu : code = %8x error=%s", errorInfo, "DNGCACHEERRORPDUBADLENGTH");
            break;
        case ERRINFO_GDIPLUSPDUBADLENGTH:
            LOG(LOG_INFO, "process disconnect pdu : code = %8x error=%s", errorInfo, "GDIPLUSPDUBADLENGTH");
            break;
        case ERRINFO_SECURITYDATATOOSHORT2:
            LOG(LOG_INFO, "process disconnect pdu : code = %8x error=%s", errorInfo, "SECURITYDATATOOSHORT2");
            break;
        case ERRINFO_SECURITYDATATOOSHORT3:
            LOG(LOG_INFO, "process disconnect pdu : code = %8x error=%s", errorInfo, "SECURITYDATATOOSHORT3");
            break;
        case ERRINFO_SECURITYDATATOOSHORT4:
            LOG(LOG_INFO, "process disconnect pdu : code = %8x error=%s", errorInfo, "SECURITYDATATOOSHORT4");
            break;
        case ERRINFO_SECURITYDATATOOSHORT5:
            LOG(LOG_INFO, "process disconnect pdu : code = %8x error=%s", errorInfo, "SECURITYDATATOOSHORT5");
            break;
        case ERRINFO_SECURITYDATATOOSHORT6:
            LOG(LOG_INFO, "process disconnect pdu : code = %8x error=%s", errorInfo, "SECURITYDATATOOSHORT6");
            break;
        case ERRINFO_SECURITYDATATOOSHORT7:
            LOG(LOG_INFO, "process disconnect pdu : code = %8x error=%s", errorInfo, "SECURITYDATATOOSHORT7");
            break;
        case ERRINFO_SECURITYDATATOOSHORT8:
            LOG(LOG_INFO, "process disconnect pdu : code = %8x error=%s", errorInfo, "SECURITYDATATOOSHORT8");
            break;
        case ERRINFO_SECURITYDATATOOSHORT9:
            LOG(LOG_INFO, "process disconnect pdu : code = %8x error=%s", errorInfo, "SECURITYDATATOOSHORT9");
            break;
        case ERRINFO_SECURITYDATATOOSHORT10:
            LOG(LOG_INFO, "process disconnect pdu : code = %8x error=%s", errorInfo, "SECURITYDATATOOSHORT10");
            break;
        case ERRINFO_SECURITYDATATOOSHORT11:
            LOG(LOG_INFO, "process disconnect pdu : code = %8x error=%s", errorInfo, "SECURITYDATATOOSHORT11");
            break;
        case ERRINFO_SECURITYDATATOOSHORT12:
            LOG(LOG_INFO, "process disconnect pdu : code = %8x error=%s", errorInfo, "SECURITYDATATOOSHORT12");
            break;
        case ERRINFO_SECURITYDATATOOSHORT13:
            LOG(LOG_INFO, "process disconnect pdu : code = %8x error=%s", errorInfo, "SECURITYDATATOOSHORT13");
            break;
        case ERRINFO_SECURITYDATATOOSHORT14:
            LOG(LOG_INFO, "process disconnect pdu : code = %8x error=%s", errorInfo, "SECURITYDATATOOSHORT14");
            break;
        case ERRINFO_SECURITYDATATOOSHORT15:
            LOG(LOG_INFO, "process disconnect pdu : code = %8x error=%s", errorInfo, "SECURITYDATATOOSHORT15");
            break;
        case ERRINFO_SECURITYDATATOOSHORT16:
            LOG(LOG_INFO, "process disconnect pdu : code = %8x error=%s", errorInfo, "SECURITYDATATOOSHORT16");
            break;
        case ERRINFO_SECURITYDATATOOSHORT17:
            LOG(LOG_INFO, "process disconnect pdu : code = %8x error=%s", errorInfo, "SECURITYDATATOOSHORT17");
            break;
        case ERRINFO_SECURITYDATATOOSHORT18:
            LOG(LOG_INFO, "process disconnect pdu : code = %8x error=%s", errorInfo, "SECURITYDATATOOSHORT18");
            break;
        case ERRINFO_SECURITYDATATOOSHORT19:
            LOG(LOG_INFO, "process disconnect pdu : code = %8x error=%s", errorInfo, "SECURITYDATATOOSHORT19");
            break;
        case ERRINFO_SECURITYDATATOOSHORT20:
            LOG(LOG_INFO, "process disconnect pdu : code = %8x error=%s", errorInfo, "SECURITYDATATOOSHORT20");
            break;
        case ERRINFO_SECURITYDATATOOSHORT21:
            LOG(LOG_INFO, "process disconnect pdu : code = %8x error=%s", errorInfo, "SECURITYDATATOOSHORT21");
            break;
        case ERRINFO_SECURITYDATATOOSHORT22:
            LOG(LOG_INFO, "process disconnect pdu : code = %8x error=%s", errorInfo, "SECURITYDATATOOSHORT22");
            break;
        case ERRINFO_SECURITYDATATOOSHORT23:
            LOG(LOG_INFO, "process disconnect pdu : code = %8x error=%s", errorInfo, "SECURITYDATATOOSHORT23");
            break;
        case ERRINFO_BADMONITORDATA:
            LOG(LOG_INFO, "process disconnect pdu : code = %8x error=%s", errorInfo, "BADMONITORDATA");
            break;
        case ERRINFO_VCDECOMPRESSEDREASSEMBLEFAILED:
            LOG(LOG_INFO, "process disconnect pdu : code = %8x error=%s", errorInfo, "VCDECOMPRESSEDREASSEMBLEFAILED");
            break;
        case ERRINFO_VCDATATOOLONG:
            LOG(LOG_INFO, "process disconnect pdu : code = %8x error=%s", errorInfo, "VCDATATOOLONG");
            break;
        case ERRINFO_BAD_FRAME_ACK_DATA:
            LOG(LOG_INFO, "process disconnect pdu : code = %8x error=%s", errorInfo, "BAD_FRAME_ACK_DATA");
            break;
        case ERRINFO_GRAPHICSMODENOTSUPPORTED:
            LOG(LOG_INFO, "process disconnect pdu : code = %8x error=%s", errorInfo, "GRAPHICSMODENOTSUPPORTED");
            break;
        case ERRINFO_GRAPHICSSUBSYSTEMRESETFAILED:
            LOG(LOG_INFO, "process disconnect pdu : code = %8x error=%s", errorInfo, "GRAPHICSSUBSYSTEMRESETFAILED");
            break;
        case ERRINFO_GRAPHICSSUBSYSTEMFAILED:
            LOG(LOG_INFO, "process disconnect pdu : code = %8x error=%s", errorInfo, "GRAPHICSSUBSYSTEMFAILED");
            break;
        case ERRINFO_TIMEZONEKEYNAMELENGTHTOOSHORT:
            LOG(LOG_INFO, "process disconnect pdu : code = %8x error=%s", errorInfo, "TIMEZONEKEYNAMELENGTHTOOSHORT");
            break;
        case ERRINFO_TIMEZONEKEYNAMELENGTHTOOLONG:
            LOG(LOG_INFO, "process disconnect pdu : code = %8x error=%s", errorInfo, "TIMEZONEKEYNAMELENGTHTOOLONG");
            break;
        case ERRINFO_DYNAMICDSTDISABLEDFIELDMISSING:
            LOG(LOG_INFO, "process disconnect pdu : code = %8x error=%s", errorInfo, "DYNAMICDSTDISABLEDFIELDMISSING");
            break;
        case ERRINFO_UPDATESESSIONKEYFAILED:
            LOG(LOG_INFO, "process disconnect pdu : code = %8x error=%s", errorInfo, "UPDATESESSIONKEYFAILED");
            break;
        case ERRINFO_DECRYPTFAILED:
            LOG(LOG_INFO, "process disconnect pdu : code = %8x error=%s", errorInfo, "DECRYPTFAILED");
            break;
        case ERRINFO_ENCRYPTFAILED:
            LOG(LOG_INFO, "process disconnect pdu : code = %8x error=%s", errorInfo, "ENCRYPTFAILED");
            break;
        case ERRINFO_ENCPKGMISMATCH:
            LOG(LOG_INFO, "process disconnect pdu : code = %8x error=%s", errorInfo, "ENCPKGMISMATCH");
            break;
        case ERRINFO_DECRYPTFAILED2:
            LOG(LOG_INFO, "process disconnect pdu : code = %8x error=%s", errorInfo, "DECRYPTFAILED2");
            break;
        default:
            LOG(LOG_INFO, "process disconnect pdu : code = %8x error=%s", errorInfo, "?");
            break;
        }
    }   // process_disconnect_pdu

    void process_logon_info(const char * domain, const char * username) {
        char domain_username_format_0[2048];
        char domain_username_format_1[2048];

        snprintf(domain_username_format_0, sizeof(domain_username_format_0),
            "%s@%s", username, domain);
        snprintf(domain_username_format_1, sizeof(domain_username_format_0),
            "%s\\%s", domain, username);
        //LOG(LOG_INFO,
        //    "Domain username format 0=(%s) Domain username format 1=(%s)",
        //    domain_username_format_0, domain_username_format_0);

        if (this->disconnect_on_logon_user_change &&
            ((::strcasecmp(domain, this->domain) || ::strcasecmp(username, this->username)) &&
             (this->domain[0] ||
              (::strcasecmp(domain_username_format_0, this->username) &&
               ::strcasecmp(domain_username_format_1, this->username) &&
               ::strcasecmp(username, this->username))))) {
            if (this->error_message) {
                *this->error_message = "Unauthorized logon user change detected!";
            }

            this->end_session_reason  = "OPEN_SESSION_FAILED";
            this->end_session_message = "Unauthorized logon user change detected.";

            LOG(LOG_ERR,
                "Unauthorized logon user change detected on %s (%s%s%s) -> (%s%s%s). "
                    "The session will be disconnected.",
                this->hostname, this->domain,
                (*this->domain ? "\\" : ""),
                this->username, domain,
                ((domain && (*domain)) ? "\\" : ""),
                username);
            throw Error(ERR_RDP_LOGON_USER_CHANGED);
        }

        if (this->session_probe_virtual_channel_p &&
            this->session_probe_start_launch_timeout_timer_only_after_logon) {
            this->session_probe_virtual_channel_p->start_launch_timeout_timer();
        }

        this->report_message.report("OPEN_SESSION_SUCCESSFUL", "OK.");
        this->end_session_reason = "CLOSE_SESSION_SUCCESSFUL";
        this->end_session_message = "OK.";

        if (this->open_session_timeout.count()) {
            this->open_session_timeout_checker.cancel_timeout();

//            this->event.reset();
            this->event.reset_trigger_time();
        }

        if (this->enable_session_probe) {
            const bool disable_input_event     = true;
            const bool disable_graphics_update = this->session_probe_enable_launch_mask;
            this->disable_input_event_and_graphics_update(
                disable_input_event, disable_graphics_update);
        }
    }   // process_logon_info

    void process_save_session_info(InStream & stream) {
        RDP::SaveSessionInfoPDUData_Recv ssipdudata(stream);

        this->logged_on = CLIENT_LOGGED;

        switch (ssipdudata.infoType) {
        case RDP::INFOTYPE_LOGON:
        {
            LOG(LOG_INFO, "process save session info : Logon");
            RDP::LogonInfoVersion1_Recv liv1(ssipdudata.payload);

            process_logon_info(reinterpret_cast<char *>(liv1.Domain),
                reinterpret_cast<char *>(liv1.UserName));

            this->front.send_savesessioninfo();
        }
        break;
        case RDP::INFOTYPE_LOGON_LONG:
        {
            LOG(LOG_INFO, "process save session info : Logon long");
            RDP::LogonInfoVersion2_Recv liv2(ssipdudata.payload);

            process_logon_info(reinterpret_cast<char *>(liv2.Domain),
                reinterpret_cast<char *>(liv2.UserName));

            this->front.send_savesessioninfo();
        }
        break;
        case RDP::INFOTYPE_LOGON_PLAINNOTIFY:
        {
            LOG(LOG_INFO, "process save session info : Logon plainnotify");
            RDP::PlainNotify_Recv pn(ssipdudata.payload);

            if (this->enable_session_probe) {
                const bool disable_input_event     = true;
                const bool disable_graphics_update = this->session_probe_enable_launch_mask;
                this->disable_input_event_and_graphics_update(
                    disable_input_event, disable_graphics_update);
            }

            if (this->session_probe_virtual_channel_p &&
                this->session_probe_start_launch_timeout_timer_only_after_logon) {
                this->session_probe_virtual_channel_p->start_launch_timeout_timer();
            }
        }
        break;
        case RDP::INFOTYPE_LOGON_EXTENDED_INFO:
        {
            LOG(LOG_INFO, "process save session info : Logon extended info");
            RDP::LogonInfoExtended_Recv lie(ssipdudata.payload);

            RDP::LogonInfoField_Recv lif(lie.payload);

            if (lie.FieldsPresent & RDP::LOGON_EX_AUTORECONNECTCOOKIE) {
                LOG(LOG_INFO, "process save session info : Auto-reconnect cookie");

                RDP::ServerAutoReconnectPacket auto_reconnect;

                auto_reconnect.receive(lif.payload);
                auto_reconnect.log(LOG_INFO);

                OutStream stream(
                    this->server_auto_reconnect_packet_ref.data(),
                    this->server_auto_reconnect_packet_ref.size());

                auto_reconnect.emit(stream);

                this->is_server_auto_reconnec_packet_received = true;
            }

            if (lie.FieldsPresent & RDP::LOGON_EX_LOGONERRORS) {
                LOG(LOG_INFO, "process save session info : Logon Errors Info");

                RDP::LogonErrorsInfo_Recv lei(lif.payload);

                if ((RDP::LOGON_MSG_SESSION_CONTINUE != lei.ErrorNotificationType) &&
                    (RDP::LOGON_WARNING >= lei.ErrorNotificationData) &&
                    this->remote_program) {
                    LOG(LOG_ERR, "Can not redirect user's focus to the WinLogon screen in RemoteApp mode!");

                    std::string errmsg = "(RemoteApp) ";

                    errmsg += RDP::LogonErrorsInfo_Recv::ErrorNotificationDataToShortMessage(lei.ErrorNotificationData);
                    this->authentifier.set_auth_error_message(errmsg.c_str());
                    throw Error(ERR_RAIL_LOGON_FAILED_OR_WARNING);
                }
            }
        }
        break;
        }

        stream.in_skip_bytes(stream.in_remain());
    }

    // TODO CGR: this can probably be unified with process_confirm_active in front
    void process_server_caps(InStream & stream, uint16_t len) {
        // TODO check stream consumed and len
        (void)len;
        if (bool(this->verbose & RDPVerbose::capabilities)){
            LOG(LOG_INFO, "mod_rdp::process_server_caps");
        }

        struct autoclose_file {
            FILE * file;

            ~autoclose_file()
            {
                if (this->file) {
                    fclose(this->file);
                }
            }
        };
        FILE * const output_file =
            !this->output_filename.empty()
            ? fopen(this->output_filename.c_str(), "w")
            : nullptr;
        autoclose_file autoclose{output_file};

        unsigned expected = 4; /* numberCapabilities(2) + pad2Octets(2) */
        if (!stream.in_check_rem(expected)){
            LOG(LOG_ERR, "Truncated Demand active PDU data, need=%u remains=%zu",
                expected, stream.in_remain());
            throw Error(ERR_MCS_PDU_TRUNCATED);
        }

        uint16_t ncapsets = stream.in_uint16_le();
        stream.in_skip_bytes(2); /* pad */

        for (uint16_t n = 0; n < ncapsets; n++) {
            expected = 4; /* capabilitySetType(2) + lengthCapability(2) */
            if (!stream.in_check_rem(expected)){
                LOG(LOG_ERR, "Truncated Demand active PDU data, need=%u remains=%zu",
                    expected, stream.in_remain());
                throw Error(ERR_MCS_PDU_TRUNCATED);
            }

            uint16_t capset_type = stream.in_uint16_le();
            uint16_t capset_length = stream.in_uint16_le();

            expected = capset_length - 4 /* capabilitySetType(2) + lengthCapability(2) */;
            if (!stream.in_check_rem(expected)){
                LOG(LOG_ERR, "Truncated Demand active PDU data, need=%u remains=%zu",
                    expected, stream.in_remain());
                throw Error(ERR_MCS_PDU_TRUNCATED);
            }

            uint8_t const * next = stream.get_current() + expected;
            switch (capset_type) {
            case CAPSTYPE_GENERAL:
                {
                    GeneralCaps general_caps;
                    general_caps.recv(stream, capset_length);
                    if (bool(this->verbose & RDPVerbose::capabilities)) {
                        general_caps.log("Received from server");
                    }
                    if (output_file) {
                        general_caps.dump(output_file);
                    }
                }
                break;
            case CAPSTYPE_BITMAP:
                {
                    BitmapCaps bitmap_caps;
                    bitmap_caps.recv(stream, capset_length);
                    if (bool(this->verbose & RDPVerbose::capabilities)) {
                        bitmap_caps.log("Received from server");
                    }
                    if (output_file) {
                        bitmap_caps.dump(output_file);
                    }
                    this->orders.bpp = bitmap_caps.preferredBitsPerPixel;
                    this->front_width = bitmap_caps.desktopWidth;
                    this->front_height = bitmap_caps.desktopHeight;
                }
                break;
            case CAPSTYPE_ORDER:
                {
                    OrderCaps order_caps;
                    order_caps.recv(stream, capset_length);
                    if (bool(this->verbose & RDPVerbose::capabilities)) {
                        order_caps.log("Received from server");
                    }
                    if (output_file) {
                        order_caps.dump(output_file);
                    }
                }
                break;
            case CAPSTYPE_INPUT:
                {
                    InputCaps input_caps;
                    input_caps.recv(stream, capset_length);
                    if (bool(this->verbose & RDPVerbose::capabilities)) {
                        input_caps.log("Received from server");
                    }

                    this->enable_fastpath_client_input_event =
                        (this->enable_fastpath && ((input_caps.inputFlags & (INPUT_FLAG_FASTPATH_INPUT | INPUT_FLAG_FASTPATH_INPUT2)) != 0));
                }
                break;
            case CAPSTYPE_RAIL:
                {
                    RailCaps rail_caps;
                    rail_caps.recv(stream, capset_length);
                    if (bool(this->verbose & RDPVerbose::capabilities)) {
                        rail_caps.log("Received from server");
                    }
                }
                break;
            case CAPSTYPE_WINDOW:
                {
                    WindowListCaps window_list_caps;
                    window_list_caps.recv(stream, capset_length);
                    if (bool(this->verbose & RDPVerbose::capabilities)) {
                        window_list_caps.log("Received from server");
                    }
                }
                break;
            case CAPSTYPE_POINTER:
                {
                    PointerCaps pointer_caps;
                    pointer_caps.recv(stream, capset_length);
                    if (bool(this->verbose & RDPVerbose::capabilities)) {
                        pointer_caps.log("Receiving from server");
                    }
                }
                break;
            case CAPSETTYPE_MULTIFRAGMENTUPDATE:
                {
                    MultiFragmentUpdateCaps multifrag_caps;
                    multifrag_caps.recv(stream, capset_length);
                    if (bool(this->verbose & RDPVerbose::capabilities)) {
                        multifrag_caps.log("Receiving from server");
                    }
                }
                break;
            case CAPSETTYPE_LARGE_POINTER:
                {
                    LargePointerCaps large_pointer_caps;
                    large_pointer_caps.recv(stream, capset_length);
                    if (bool(this->verbose & RDPVerbose::capabilities)) {
                        large_pointer_caps.log("Receiving from server");
                    }
                }
                break;
            default:
                if (bool(this->verbose & RDPVerbose::capabilities)) {
                    LOG(LOG_WARNING,
                        "Unprocessed Capability Set is encountered. capabilitySetType=%s(%u)",
                        ::get_capabilitySetType_name(capset_type),
                        capset_type);
                }
                break;
            }
            stream.in_skip_bytes(next - stream.get_current());
        }

        if (bool(this->verbose & RDPVerbose::capabilities)){
            LOG(LOG_INFO, "mod_rdp::process_server_caps done");
        }
    }   // process_server_caps

    void send_control(int action) {
        if (bool(this->verbose & RDPVerbose::basic_trace)) {
            LOG(LOG_INFO, "mod_rdp::send_control");
        }

        this->send_data_request_ex(
            GCC::MCS_GLOBAL_CHANNEL,
            [this, action](StreamSize<256>, OutStream & stream) {
                ShareData sdata(stream);
                sdata.emit_begin(PDUTYPE2_CONTROL, this->share_id, RDP::STREAM_MED);

                // Payload
                stream.out_uint16_le(action);
                stream.out_uint16_le(0); /* userid */
                stream.out_uint32_le(0); /* control id */

                // Packet trailer
                sdata.emit_end();
            },
            [this](StreamSize<256>, OutStream & sctrl_header, std::size_t packet_size) {
                ShareControl_Send(sctrl_header, PDUTYPE_DATAPDU, this->userid + GCC::MCS_USERCHANNEL_BASE, packet_size);

            }
        );

        if (bool(this->verbose & RDPVerbose::basic_trace)) {
            LOG(LOG_INFO, "mod_rdp::send_control done");
        }
    }

    /* Send persistent bitmap cache enumeration PDU's
       Not implemented yet because it should be implemented
       before in process_data case. The problem is that
       we don't save the bitmap key list attached with rdp_bmpcache2 capability
       message so we can't develop this function yet */
    template<class DataWriter>
    void send_persistent_key_list_pdu(DataWriter data_writer) {
        this->send_pdu_type2(PDUTYPE2_BITMAPCACHE_PERSISTENT_LIST, RDP::STREAM_MED, data_writer);
    }

    template<class DataWriter>
    void send_pdu_type2(uint8_t pdu_type2, uint8_t stream_id, DataWriter data_writer) {
        using packet_size_t = decltype(details_::packet_size(data_writer));
        this->send_data_request_ex(
            GCC::MCS_GLOBAL_CHANNEL,
            [this, &data_writer, pdu_type2, stream_id](
                StreamSize<256 + packet_size_t{}>, OutStream & stream) {
                ShareData sdata(stream);
                sdata.emit_begin(pdu_type2, this->share_id, stream_id);
                {
                    OutStream substream(stream.get_current(), packet_size_t{});
                    data_writer(packet_size_t{}, substream);
                    stream.out_skip_bytes(substream.get_offset());
                }
                sdata.emit_end();
            },
            [this](StreamSize<256>, OutStream & sctrl_header, std::size_t packet_size) {
                ShareControl_Send(
                    sctrl_header, PDUTYPE_DATAPDU,
                    this->userid + GCC::MCS_USERCHANNEL_BASE, packet_size
                );
            }
        );
    }

    void send_persistent_key_list_regular() {
        if (bool(this->verbose & RDPVerbose::basic_trace)) {
            LOG(LOG_INFO, "mod_rdp::send_persistent_key_list_regular");
        }

        uint16_t totalEntriesCache[BmpCache::MAXIMUM_NUMBER_OF_CACHES] = { 0, 0, 0, 0, 0 };

        for (uint8_t cache_id = 0; cache_id < this->orders.bmp_cache->number_of_cache; cache_id++) {
            const BmpCache::cache_ & cache = this->orders.bmp_cache->get_cache(cache_id);
            if (cache.persistent()) {
                uint16_t idx = 0;
                while (idx < cache.size() && cache[idx]) {
                    ++idx;
                }
                uint32_t const max_cache_num_entries = this->BmpCacheRev2_Cache_NumEntries()[cache_id];
                totalEntriesCache[cache_id] = std::min<uint32_t>(idx, max_cache_num_entries);
                //LOG(LOG_INFO, "totalEntriesCache[%d]=%d", cache_id, idx);
            }
        }
        //LOG(LOG_INFO, "totalEntriesCache0=%u totalEntriesCache1=%u totalEntriesCache2=%u totalEntriesCache3=%u totalEntriesCache4=%u",
        //    totalEntriesCache[0], totalEntriesCache[1], totalEntriesCache[2], totalEntriesCache[3], totalEntriesCache[4]);

        uint16_t total_number_of_entries = totalEntriesCache[0] + totalEntriesCache[1] + totalEntriesCache[2] +
                                           totalEntriesCache[3] + totalEntriesCache[4];
        if (total_number_of_entries > 0) {
            RDP::PersistentKeyListPDUData pklpdu;
            pklpdu.bBitMask |= RDP::PERSIST_FIRST_PDU;

            uint16_t number_of_entries     = 0;
            uint8_t  pdu_number_of_entries = 0;
            for (uint8_t cache_id = 0; cache_id < this->orders.bmp_cache->number_of_cache; cache_id++) {
                const BmpCache::cache_ & cache = this->orders.bmp_cache->get_cache(cache_id);

                if (!cache.persistent()) {
                    continue;
                }

                const uint16_t entries_max = totalEntriesCache[cache_id];
                for (uint16_t cache_index = 0; cache_index < entries_max; cache_index++) {
                    pklpdu.entries[pdu_number_of_entries].Key1 = cache[cache_index].sig.sig_32[0];
                    pklpdu.entries[pdu_number_of_entries].Key2 = cache[cache_index].sig.sig_32[1];

                    pklpdu.numEntriesCache[cache_id]++;
                    number_of_entries++;
                    pdu_number_of_entries++;

                    if ((pdu_number_of_entries == RDP::PersistentKeyListPDUData::MAXIMUM_ENCAPSULATED_BITMAP_KEYS) ||
                        (number_of_entries == total_number_of_entries))
                    {
                        if (number_of_entries == total_number_of_entries) {
                            pklpdu.bBitMask |= RDP::PERSIST_LAST_PDU;
                        }

                        pklpdu.totalEntriesCache[0] = totalEntriesCache[0];
                        pklpdu.totalEntriesCache[1] = totalEntriesCache[1];
                        pklpdu.totalEntriesCache[2] = totalEntriesCache[2];
                        pklpdu.totalEntriesCache[3] = totalEntriesCache[3];
                        pklpdu.totalEntriesCache[4] = totalEntriesCache[4];

                        //pklpdu.log(LOG_INFO, "Send to server");

                        this->send_persistent_key_list_pdu(
                            [&pklpdu](StreamSize<2048>, OutStream & pdu_data_stream) {
                                pklpdu.emit(pdu_data_stream);
                            }
                        );

                        pklpdu.reset();

                        pdu_number_of_entries = 0;
                    }
                }
            }
        }

        if (bool(this->verbose & RDPVerbose::basic_trace)) {
            LOG(LOG_INFO, "mod_rdp::send_persistent_key_list_regular done");
        }
    }   // send_persistent_key_list_regular

    void send_persistent_key_list_transparent() {
        if (!this->persistent_key_list_transport) {
            return;
        }

        if (bool(this->verbose & RDPVerbose::basic_trace)) {
            LOG(LOG_INFO, "mod_rdp::send_persistent_key_list_transparent");
        }

        try
        {
            while (1) {
                this->send_persistent_key_list_pdu(
                    [this](StreamSize<65535>, OutStream & pdu_data_stream) {
                        uint8_t * data = pdu_data_stream.get_data();
                        this->persistent_key_list_transport->recv_boom(data, 2/*pdu_size(2)*/);
                        std::size_t pdu_size = Parse(data).in_uint16_le();
                        this->persistent_key_list_transport->recv_boom(data, pdu_size);

                        pdu_data_stream.out_skip_bytes(pdu_size);

                        if (bool(this->verbose & RDPVerbose::basic_trace)) {
                            InStream stream(data, pdu_size);
                            RDP::PersistentKeyListPDUData pklpdu;
                            pklpdu.receive(stream);
                            pklpdu.log(LOG_INFO, "Send to server");
                        }
                    }
                );
            }
        }
        catch (Error const & e)
        {
            if (e.id != ERR_TRANSPORT_NO_MORE_DATA) {
                LOG(LOG_ERR, "mod_rdp::send_persistent_key_list_transparent: error=%u", e.id);
                throw;
            }
        }

        if (bool(this->verbose & RDPVerbose::basic_trace)) {
            LOG(LOG_INFO, "mod_rdp::send_persistent_key_list_transparent done");
        }
    }

    void send_persistent_key_list() {
        if (this->enable_transparent_mode) {
            this->send_persistent_key_list_transparent();
        }
        else {
            this->send_persistent_key_list_regular();
        }
    }

    // TODO CGR: duplicated code in front
    void send_synchronise() {
        if (bool(this->verbose & RDPVerbose::basic_trace)){
            LOG(LOG_INFO, "mod_rdp::send_synchronise");
        }

        this->send_pdu_type2(
            PDUTYPE2_SYNCHRONIZE, RDP::STREAM_MED,
            [](StreamSize<4>, OutStream & stream) {
                stream.out_uint16_le(1); /* type */
                stream.out_uint16_le(1002);
            }
        );

        if (bool(this->verbose & RDPVerbose::basic_trace)){
            LOG(LOG_INFO, "mod_rdp::send_synchronise done");
        }
    }

    void send_fonts(int seq) {
        if (bool(this->verbose & RDPVerbose::basic_trace)){
            LOG(LOG_INFO, "mod_rdp::send_fonts");
        }

        this->send_pdu_type2(
            PDUTYPE2_FONTLIST, RDP::STREAM_MED,
            [seq](StreamSize<8>, OutStream & stream){
                // Payload
                stream.out_uint16_le(0); /* number of fonts */
                stream.out_uint16_le(0); /* pad? */
                stream.out_uint16_le(seq); /* unknown */
                stream.out_uint16_le(0x32); /* entry size */
            }
        );

        if (bool(this->verbose & RDPVerbose::basic_trace)){
            LOG(LOG_INFO, "mod_rdp::send_fonts done");
        }
    }

public:

    BackEvent_t get_signal_event() {
        return this->event.signal;
    }

    void send_input_slowpath(int time, int message_type, int device_flags, int param1, int param2) {
        if (bool(this->verbose & RDPVerbose::input)){
            LOG(LOG_INFO, "mod_rdp::send_input_slowpath");
        }

        this->send_pdu_type2(
            PDUTYPE2_INPUT, RDP::STREAM_HI,
            [&](StreamSize<16>, OutStream & stream){
                // Payload
                stream.out_uint16_le(1); /* number of events */
                stream.out_uint16_le(0);
                stream.out_uint32_le(time);
                stream.out_uint16_le(message_type);
                stream.out_uint16_le(device_flags);
                stream.out_uint16_le(param1);
                stream.out_uint16_le(param2);
            }
        );

        if (bool(this->verbose & RDPVerbose::input)){
            LOG(LOG_INFO, "mod_rdp::send_input_slowpath done");
        }
    }

    void send_input_fastpath(int time, int message_type, uint16_t device_flags, int param1, int param2) {
        (void)time;
        if (bool(this->verbose & RDPVerbose::input)) {
            LOG(LOG_INFO, "mod_rdp::send_input_fastpath");
        }

        write_packets(
            this->nego.trans,
            [&](StreamSize<256>, OutStream & stream) {
                switch (message_type) {
                case RDP_INPUT_SCANCODE:
                    FastPath::KeyboardEvent_Send(stream, device_flags, param1);
                    break;

                case RDP_INPUT_UNICODE:
                    FastPath::UniCodeKeyboardEvent_Send(stream, device_flags, param1);
                    break;

                case RDP_INPUT_SYNCHRONIZE:
                    FastPath::SynchronizeEvent_Send(stream, param1);
                    break;

                case RDP_INPUT_MOUSE:
                    FastPath::MouseEvent_Send(stream, device_flags, param1, param2);
                    break;

                default:
                    LOG(LOG_ERR, "unsupported fast-path input message type 0x%x", message_type);
                    throw Error(ERR_RDP_FASTPATH);
                }
            },
            [&](StreamSize<256>, OutStream & fastpath_header, uint8_t * packet_data, std::size_t packet_size) {
                FastPath::ClientInputEventPDU_Send out_cie(
                    fastpath_header, packet_data, packet_size, 1,
                    this->encrypt, this->encryptionLevel, this->encryptionMethod
                );
                (void)out_cie;
            }
        );

        if (bool(this->verbose & RDPVerbose::input)) {
            LOG(LOG_INFO, "mod_rdp::send_input_fastpath done");
        }
    }

    void send_input(int time, int message_type, int device_flags, int param1, int param2) override {
        if (this->enable_fastpath_client_input_event == false) {
            this->send_input_slowpath(time, message_type, device_flags, param1, param2);
        }
        else {
            this->send_input_fastpath(time, message_type, device_flags, param1, param2);
        }
    }

    void rdp_input_invalidate(Rect r) override {
        if (bool(this->verbose & RDPVerbose::input)){
            LOG(LOG_INFO, "mod_rdp::rdp_input_invalidate");
        }
        if (UP_AND_RUNNING == this->connection_finalization_state) {
            if (!r.isempty()){
                RDP::RefreshRectPDU rrpdu(this->share_id,
                                          this->userid,
                                          this->encryptionLevel,
                                          this->encrypt);

                rrpdu.addInclusiveRect(r.x, r.y, r.x + r.cx - 1, r.y + r.cy - 1);

                rrpdu.emit(this->nego.trans);
            }
        }
        //this->draw_event(time(nullptr), this->front);
        if (bool(this->verbose & RDPVerbose::input)){
            LOG(LOG_INFO, "mod_rdp::rdp_input_invalidate done");
        }
    }

    void rdp_input_invalidate2(array_view<Rect const> vr) override {
        if (bool(this->verbose & RDPVerbose::input)){
            LOG(LOG_INFO, "mod_rdp::rdp_input_invalidate 2");
        }
        if ((UP_AND_RUNNING == this->connection_finalization_state)
            && (vr.size() > 0)) {
            RDP::RefreshRectPDU rrpdu(this->share_id,
                                      this->userid,
                                      this->encryptionLevel,
                                      this->encrypt);
            for (Rect const & rect : vr) {
                if (!rect.isempty()){
                    rrpdu.addInclusiveRect(rect.x, rect.y, rect.x + rect.cx - 1, rect.y + rect.cy - 1);
                }
            }
            rrpdu.emit(this->nego.trans);
        }
        if (bool(this->verbose & RDPVerbose::input)){
            LOG(LOG_INFO, "mod_rdp::rdp_input_invalidate 2 done");
        }
    }

    void rdp_allow_display_updates(uint16_t left, uint16_t top,
            uint16_t right, uint16_t bottom) override {
        if (bool(this->verbose & RDPVerbose::basic_trace)){
            LOG(LOG_INFO, "mod_rdp::rdp_allow_display_updates");
        }

        if (UP_AND_RUNNING == this->connection_finalization_state) {
            this->send_pdu_type2(
                PDUTYPE2_SUPPRESS_OUTPUT, RDP::STREAM_MED,
                [left, top, right, bottom](StreamSize<32>, OutStream & stream) {
                    RDP::SuppressOutputPDUData sopdud(left, top, right, bottom);

                    sopdud.emit(stream);
                }
            );
        }

        if (bool(this->verbose & RDPVerbose::basic_trace)){
            LOG(LOG_INFO, "mod_rdp::rdp_allow_display_updates done");
        }
    }

    void rdp_suppress_display_updates() override {
        if (bool(this->verbose & RDPVerbose::basic_trace)){
            LOG(LOG_INFO, "mod_rdp::rdp_suppress_display_updates");
        }

        if (UP_AND_RUNNING == this->connection_finalization_state) {
            this->send_pdu_type2(
                PDUTYPE2_SUPPRESS_OUTPUT, RDP::STREAM_MED,
                [](StreamSize<32>, OutStream & stream) {
                    RDP::SuppressOutputPDUData sopdud;

                    sopdud.emit(stream);
                }
            );
        }

        if (bool(this->verbose & RDPVerbose::basic_trace)){
            LOG(LOG_INFO, "mod_rdp::rdp_suppress_display_updates done");
        }
    }

    void refresh(Rect r) override {
        this->rdp_input_invalidate(r);
    }

    // [referenced from 2.2.9.1.2.1.7 Fast-Path Color Pointer Update (TS_FP_COLORPOINTERATTRIBUTE) ]
    // [referenced from 3.2.5.9.2 Processing Slow-Path Pointer Update PDU]
    // 2.2.9.1.1.4.4 Color Pointer Update (TS_COLORPOINTERATTRIBUTE)
    // =============================================================

    // The TS_COLORPOINTERATTRIBUTE structure represents a regular T.128 24 bpp
    // color pointer, as specified in [T128] section 8.14.3. This pointer update
    // is used for both monochrome and color pointers in RDP.

    //    cacheIndex (2 bytes): A 16-bit, unsigned integer. The zero-based cache
    // entry in the pointer cache in which to store the pointer image. The number
    // of cache entries is specified using the Pointer Capability Set (section 2.2.7.1.5).

    //    hotSpot (4 bytes): Point (section 2.2.9.1.1.4.1 ) structure containing
    // the x-coordinates and y-coordinates of the pointer hotspot.

    //    width (2 bytes): A 16-bit, unsigned integer. The width of the pointer
    // in pixels. The maximum allowed pointer width is 96 pixels if the client
    // indicated support for large pointers by setting the LARGE_POINTER_FLAG (0x00000001)
    // in the Large Pointer Capability Set (section 2.2.7.2.7). If the LARGE_POINTER_FLAG
    // was not set, the maximum allowed pointer width is 32 pixels.

    //    height (2 bytes): A 16-bit, unsigned integer. The height of the pointer
    // in pixels. The maximum allowed pointer height is 96 pixels if the client
    // indicated support for large pointers by setting the LARGE_POINTER_FLAG (0x00000001)
    // in the Large Pointer Capability Set (section 2.2.7.2.7). If the LARGE_POINTER_FLAG
    // was not set, the maximum allowed pointer height is 32 pixels.

    //    lengthAndMask (2 bytes): A 16-bit, unsigned integer. The size in bytes of the
    // andMaskData field.

    //    lengthXorMask (2 bytes): A 16-bit, unsigned integer. The size in bytes of the
    // xorMaskData field.

    //    xorMaskData (variable): A variable-length array of bytes. Contains the 24-bpp,
    // bottom-up XOR mask scan-line data. The XOR mask is padded to a 2-byte boundary for
    // each encoded scan-line. For example, if a 3x3 pixel cursor is being sent, then each
    // scan-line will consume 10 bytes (3 pixels per scan-line multiplied by 3 bytes per pixel,
    // rounded up to the next even number of bytes).

    //    andMaskData (variable): A variable-length array of bytes. Contains the 1-bpp, bottom-up
    // AND mask scan-line data. The AND mask is padded to a 2-byte boundary for each encoded scan-line.
    // For example, if a 7x7 pixel cursor is being sent, then each scan-line will consume 2 bytes
    // (7 pixels per scan-line multiplied by 1 bpp, rounded up to the next even number of bytes).

    //    pad (1 byte): An optional 8-bit, unsigned integer. Padding. Values in this field MUST be ignored.

    void process_color_pointer_pdu(InStream & stream, gdi::GraphicApi & drawable) {
        if (bool(this->verbose & RDPVerbose::graphics_pointer)) {
            LOG(LOG_INFO, "mod_rdp::process_color_pointer_pdu");
        }
        unsigned pointer_cache_idx = stream.in_uint16_le();
        if (pointer_cache_idx >= (sizeof(this->cursors) / sizeof(this->cursors[0]))) {
            LOG(LOG_ERR, "mod_rdp::process_color_pointer_pdu: index out of bounds");
            throw Error(ERR_RDP_PROCESS_COLOR_POINTER_CACHE_NOT_OK);
        }

        Pointer & cursor = this->cursors[pointer_cache_idx];

        memset(&cursor, 0, sizeof(Pointer));
        cursor.x      = stream.in_uint16_le();
        cursor.y      = stream.in_uint16_le();
        cursor.width  = stream.in_uint16_le();
        cursor.height = stream.in_uint16_le();

        unsigned mlen = stream.in_uint16_le(); /* mask length */
        unsigned dlen = stream.in_uint16_le(); /* data length */

        if ((mlen > sizeof(cursor.mask)) || (dlen > sizeof(cursor.data))) {
            LOG(LOG_ERR,
                "mod_rdp::process_color_pointer_pdu: "
                    "bad length for color pointer mask_len=%u data_len=%u",
                mlen, dlen);
            throw Error(ERR_RDP_PROCESS_COLOR_POINTER_LEN_NOT_OK);
        }
        // TODO this is modifiying cursor in place: we should not do that.
        memcpy(cursor.data, stream.in_uint8p(dlen), dlen);
        memcpy(cursor.mask, stream.in_uint8p(mlen), mlen);

        //const unsigned int xor_line_length_in_byte = cursor.width * 3;
        //const unsigned int xor_padded_line_length_in_byte =
        //    ((xor_line_length_in_byte % 2) ?
        //     xor_line_length_in_byte + 1 :
        //     xor_line_length_in_byte);
        //const unsigned int remainder = (cursor.width % 8);
        //const unsigned int and_line_length_in_byte = cursor.width / 8 + (remainder ? 1 : 0);
        //const unsigned int and_padded_line_length_in_byte =
        //    ((and_line_length_in_byte % 2) ?
        //     and_line_length_in_byte + 1 :
        //     and_line_length_in_byte);
        //for (unsigned int i0 = 0; i0 < cursor.height; ++i0) {
        //    printf("%02d  ", (cursor.height - i0 - 1));
        //
        //    const uint8_t* xorMask = cursor.data + (cursor.height - i0 - 1) * xor_padded_line_length_in_byte;
        //
        //    const uint8_t* andMask = cursor.mask + (cursor.height - i0 - 1) * and_padded_line_length_in_byte;
        //    unsigned char and_bit_extraction_mask = 7;
        //
        //    for (unsigned int i1 = 0; i1 < cursor.width; ++i1) {
        //        unsigned int color = 0;
        //        color |=  *xorMask             ;
        //        color |= (*(xorMask + 1) <<  8);
        //        color |= (*(xorMask + 2) << 16);
        //
        //        if ((*andMask) & (1 << and_bit_extraction_mask)) {
        //            printf(".");
        //        }
        //        else {
        //            if (color == 0xFFFFFF) {
        //                printf("W");
        //            }
        //            else if (color) {
        //                printf("C");
        //            }
        //            else  {
        //                printf("B");
        //            }
        //        }
        //
        //        xorMask += 3;
        //        if (and_bit_extraction_mask) {
        //            and_bit_extraction_mask--;
        //        }
        //        else {
        //            and_bit_extraction_mask = 7;
        //            andMask++;
        //        }
        //    }
        //
        //    printf("\n");
        //}
        //printf("\n");

        cursor.update_bw();

        drawable.set_pointer(cursor);
        if (bool(this->verbose & RDPVerbose::graphics_pointer)) {
            LOG(LOG_INFO, "mod_rdp::process_color_pointer_pdu done");
        }
    }

    // [ referenced from 3.2.5.9.2 Processing Slow-Path Pointer Update PDU]
    // 2.2.9.1.1.4.6 Cached Pointer Update (TS_CACHEDPOINTERATTRIBUTE)
    // ---------------------------------------------------------------

    // The TS_CACHEDPOINTERATTRIBUTE structure is used to instruct the
    // client to change the current pointer shape to one already present
    // in the pointer cache.

    // cacheIndex (2 bytes): A 16-bit, unsigned integer. A zero-based
    // cache entry containing the cache index of the cached pointer to
    // which the client's pointer MUST be changed. The pointer data MUST
    // have already been cached using either the Color Pointer Update
    // (section 2.2.9.1.1.4.4) or New Pointer Update (section 2.2.9.1.1.4.5).

    void process_cached_pointer_pdu(InStream & stream, gdi::GraphicApi & drawable)
    {
        if (bool(this->verbose & RDPVerbose::graphics_pointer)){
            LOG(LOG_INFO, "mod_rdp::process_cached_pointer_pdu");
        }

        // TODO Add check that the idx transmitted is actually an used pointer
        uint16_t pointer_idx = stream.in_uint16_le();
        if (pointer_idx >= (sizeof(this->cursors) / sizeof(Pointer))) {
            LOG(LOG_ERR,
                "mod_rdp::process_cached_pointer_pdu pointer cache idx overflow (%d)",
                pointer_idx);
            throw Error(ERR_RDP_PROCESS_POINTER_CACHE_NOT_OK);
        }
        Pointer & cursor = this->cursors[pointer_idx];
        if (cursor.is_valid()) {
            drawable.set_pointer(cursor);
        }
        else {
            LOG(LOG_WARNING,
                "mod_rdp::process_cached_pointer_pdu: incalid cache cell index, use system default. index=%u",
                pointer_idx);
            Pointer cursor(Pointer::POINTER_NORMAL);
            drawable.set_pointer(cursor);
        }
        if (bool(this->verbose & RDPVerbose::graphics_pointer)){
            LOG(LOG_INFO, "mod_rdp::process_cached_pointer_pdu done");
        }
    }

    // [ referenced from 3.2.5.9.2 Processing Slow-Path Pointer Update PDU]
    // 2.2.9.1.1.4.3 System Pointer Update (TS_SYSTEMPOINTERATTRIBUTE)
    // ---------------------------------------------------------------

    // systemPointerType (4 bytes): A 32-bit, unsigned integer. The type of system pointer.

    // +---------------------------+-----------------------------+
    // |      Value                |      Meaning                |
    // +---------------------------+-----------------------------+
    // | SYSPTR_NULL    0x00000000 | The hidden pointer.         |
    // +---------------------------+-----------------------------+
    // | SYSPTR_DEFAULT 0x00007F00 | The default system pointer. |
    // +---------------------------+-----------------------------+

    void process_system_pointer_pdu(InStream & stream, gdi::GraphicApi & drawable)
    {
        if (bool(this->verbose & RDPVerbose::graphics_pointer)) {
            LOG(LOG_INFO, "mod_rdp::process_system_pointer_pdu");
        }
        int system_pointer_type = stream.in_uint32_le();
        switch (system_pointer_type) {
        case RDP_NULL_POINTER:
            {
                if (bool(this->verbose & RDPVerbose::graphics_pointer)) {
                    LOG(LOG_INFO, "mod_rdp::process_system_pointer_pdu - null");
                }
                Pointer cursor;
                memset(cursor.mask, 0xff, sizeof(cursor.mask));
                drawable.set_pointer(cursor);
            }
            break;
        default:
            {
                if (bool(this->verbose & RDPVerbose::graphics_pointer)) {
                    LOG(LOG_INFO, "mod_rdp::process_system_pointer_pdu - default");
                }
                Pointer cursor(Pointer::POINTER_NORMAL);
                drawable.set_pointer(cursor);
            }
            break;
        }
        if (bool(this->verbose & RDPVerbose::graphics_pointer)){
            LOG(LOG_INFO, "mod_rdp::process_system_pointer_pdu done");
        }
    }

    void to_regular_mask(const uint8_t * indata, unsigned mlen, unsigned width, unsigned height, uint8_t bpp, uint8_t * mask) {
        if (bool(this->verbose & RDPVerbose::graphics_pointer)) {
            LOG(LOG_INFO, "mod_rdp::to_regular_mask");
        }

        /* TODO check code below: why do we revert mask and pointer when pointer is 1 BPP
         * and not with other color depth ? Looks fishy, a mask and pointer should always
         * be encoded in the same way, not depending on color depth difficult to see for
         * symmetrical pointers... check documentation it may be more efficient to revert
         * cursor after creating it instead of doing it on the fly */
        switch (bpp) {
        case 1 :
        {
            const unsigned int remainder = (width % 8);
            const unsigned int and_line_length_in_byte = width / 8 + (remainder ? 1 : 0);
            const unsigned int and_padded_line_length_in_byte =
                ((and_line_length_in_byte % 2) ?
                 and_line_length_in_byte + 1 :
                 and_line_length_in_byte);
            for (unsigned int i = 0; i < height; ++i) {
                const uint8_t* src  = indata + (height - i - 1) * and_padded_line_length_in_byte;
                      uint8_t* dest = mask + i * and_padded_line_length_in_byte;
                ::memcpy(dest, src, and_padded_line_length_in_byte);
            }
        }
        break;
        default:
            memcpy(mask, indata, mlen);
        break;
        }

        if (bool(this->verbose & RDPVerbose::graphics_pointer)) {
            LOG(LOG_INFO, "mod_rdp::to_regular_mask");
        }
    }

    void to_regular_pointer(const uint8_t * indata, unsigned dlen, unsigned width, unsigned height, uint8_t bpp, uint8_t * data) {
        if (bool(this->verbose & RDPVerbose::graphics_pointer)) {
            LOG(LOG_INFO, "mod_rdp::to_regular_pointer");
        }
        switch (bpp) {
        case 1 :
        {
            const unsigned int remainder = (width % 8);
            const unsigned int src_xor_line_length_in_byte = width / 8 + (remainder ? 1 : 0);
            const unsigned int src_xor_padded_line_length_in_byte =
                ((src_xor_line_length_in_byte % 2) ?
                 src_xor_line_length_in_byte + 1 :
                 src_xor_line_length_in_byte);

            const unsigned int dest_xor_line_length_in_byte        = width * 3;
            const unsigned int dest_xor_padded_line_length_in_byte =
                dest_xor_line_length_in_byte + ((dest_xor_line_length_in_byte % 2) ? 1 : 0);

            for (unsigned int i = 0; i < height; ++i) {
                const uint8_t* src  = indata + (height - i - 1) * src_xor_padded_line_length_in_byte;
                      uint8_t* dest = data + i * dest_xor_padded_line_length_in_byte;

                unsigned char and_bit_extraction_mask = 7;

                for (unsigned int j = 0; j < width; ++j) {
                    ::out_bytes_le(dest, 3, (((*src) & (1 << and_bit_extraction_mask)) ? 0xFFFFFF : 0));

                    dest += 3;

                    if (and_bit_extraction_mask) {
                        and_bit_extraction_mask--;
                    }
                    else {
                        src++;
                        and_bit_extraction_mask = 7;
                    }
                }
            }
        }
        break;
        case 4 :
        {
            for (unsigned i = 0; i < dlen ; i++) {
                const uint8_t px = indata[i];
                // target cursor will receive 8 bits input at once
                ::out_bytes_le(&(data[6 * i]),     3, this->orders.global_palette[(px >> 4) & 0xF].to_u32());
                ::out_bytes_le(&(data[6 * i + 3]), 3, this->orders.global_palette[ px       & 0xF].to_u32());
            }
        }
        break;
        case 32: case 24: case 16: case 15: case 8:
        {
            uint8_t BPP = nbbytes(bpp);

            const unsigned int src_xor_line_length_in_byte = width * BPP;
            const unsigned int src_xor_padded_line_length_in_byte =
                ((src_xor_line_length_in_byte % 2) ?
                 src_xor_line_length_in_byte + 1 :
                 src_xor_line_length_in_byte);

            const unsigned int dest_xor_line_length_in_byte = width * 3;
            const unsigned int dest_xor_padded_line_length_in_byte =
                ((dest_xor_line_length_in_byte % 2) ?
                 dest_xor_line_length_in_byte + 1 :
                 dest_xor_line_length_in_byte);

            for (unsigned int i0 = 0; i0 < height; ++i0) {
                const uint8_t* src  = indata + (height - i0 - 1) * src_xor_padded_line_length_in_byte;
                      uint8_t* dest = data + (height - i0 - 1) * dest_xor_padded_line_length_in_byte;

                for (unsigned int i1 = 0; i1 < width; ++i1) {
                    RDPColor px = RDPColor::from(in_uint32_from_nb_bytes_le(BPP, src));
                    src += BPP;
                    ::out_bytes_le(dest, 3, color_decode(px, bpp, this->orders.global_palette).to_u32());
                    dest += 3;
                }
            }

        }
        break;
        default:
            LOG(LOG_ERR, "Mouse pointer : color depth not supported %d, forcing green mouse (running in the grass ?)", bpp);
            for (size_t x = 0 ; x < 1024 ; x++) {
                ::out_bytes_le(data + x *3, 3, GREEN);
            }
            break;
        }

        if (bool(this->verbose & RDPVerbose::graphics_pointer)) {
            LOG(LOG_INFO, "mod_rdp::to_regular_pointer");
        }
    }

    // [ referenced from 3.2.5.9.2 Processing Slow-Path Pointer Update PDU]
    // 2.2.9.1.1.4.5 New Pointer Update (TS_POINTERATTRIBUTE)
    // ------------------------------------------------------

    // The TS_POINTERATTRIBUTE structure is used to send pointer data at an arbitrary
    // color depth. Support for the New Pointer Update is advertised in the Pointer
    // Capability Set (section 2.2.7.1.5).


    // xorBpp (2 bytes): A 16-bit, unsigned integer. The color depth in bits-per-pixel
    // of the XOR mask contained in the colorPtrAttr field.

    // colorPtrAttr (variable): Encapsulated Color Pointer Update (section 2.2.9.1.1.4.4)
    //  structure which contains information about the pointer. The Color Pointer Update
    //  fields are all used, as specified in section 2.2.9.1.1.4.4; however color XOR data
    //  is presented in the color depth described in the xorBpp field (for 8 bpp, each byte
    //  contains one palette index; for 4 bpp, there are two palette indices per byte).

    void process_new_pointer_pdu(InStream & stream, gdi::GraphicApi & drawable) {
        if (bool(this->verbose & RDPVerbose::graphics_pointer)) {
            LOG(LOG_INFO, "mod_rdp::process_new_pointer_pdu");
        }

        unsigned data_bpp  = stream.in_uint16_le(); /* data bpp */
        unsigned pointer_idx = stream.in_uint16_le();
        if (bool(this->verbose & RDPVerbose::graphics_pointer)) {
            LOG(LOG_INFO,
                "mod_rdp::process_new_pointer_pdu xorBpp=%u pointer_idx=%u",
                data_bpp, pointer_idx);
        }

        if (pointer_idx >= (sizeof(this->cursors) / sizeof(Pointer))) {
            LOG(LOG_ERR,
                "mod_rdp::process_new_pointer_pdu pointer cache idx overflow (%d)",
                pointer_idx);
            throw Error(ERR_RDP_PROCESS_POINTER_CACHE_NOT_OK);
        }

        Pointer & cursor = this->cursors[pointer_idx];
        memset(&cursor, 0, sizeof(Pointer));
        cursor.x                = stream.in_uint16_le();
        cursor.y                = stream.in_uint16_le();
        cursor.width            = stream.in_uint16_le();
        cursor.height           = stream.in_uint16_le();
        cursor.only_black_white = (data_bpp == 1);

        uint16_t mlen = stream.in_uint16_le(); /* mask length */
        uint16_t dlen = stream.in_uint16_le(); /* data length */

        if (cursor.width > Pointer::MAX_WIDTH){
            LOG(LOG_ERR, "mod_rdp::process_new_pointer_pdu pointer width overflow (%d)", cursor.width);
            throw Error(ERR_RDP_PROCESS_POINTER_CACHE_NOT_OK);
        }
        if (cursor.height > Pointer::MAX_HEIGHT){
            LOG(LOG_ERR, "mod_rdp::process_new_pointer_pdu pointer height overflow (%d)", cursor.height);
            throw Error(ERR_RDP_PROCESS_POINTER_CACHE_NOT_OK);
        }

        //LOG(LOG_INFO,
        //    "mod_rdp::process_new_pointer_pdu width=%u height=%u",
        //    cursor.width, cursor.height);

        if (static_cast<unsigned>(cursor.x) >= cursor.width){
            LOG(LOG_INFO, "mod_rdp::process_new_pointer_pdu hotspot x out of pointer (%d >= %d)", cursor.x, cursor.width);
            cursor.x = 0;
        }

        if (static_cast<unsigned>(cursor.y) >= cursor.height){
            LOG(LOG_INFO, "mod_rdp::process_new_pointer_pdu hotspot y out of pointer (%d >= %d)", cursor.y, cursor.height);
            cursor.y = 0;
        }

        if (!stream.in_check_rem(dlen)){
            LOG(LOG_ERR, "Not enough data for cursor pixels (need=%" PRIu16 " remain=%zu)",
                dlen, stream.in_remain());
            throw Error(ERR_RDP_PROCESS_NEW_POINTER_LEN_NOT_OK);
        }
        if (!stream.in_check_rem(mlen + dlen)){
            LOG(LOG_ERR, "Not enough data for cursor mask (need=%" PRIu16 " remain=%zu)",
                mlen, stream.in_remain() - dlen);
            throw Error(ERR_RDP_PROCESS_NEW_POINTER_LEN_NOT_OK);
        }

        if (data_bpp == 1) {
            uint8_t data_data[Pointer::MAX_WIDTH * Pointer::MAX_HEIGHT / 8];
            uint8_t mask_data[Pointer::MAX_WIDTH * Pointer::MAX_HEIGHT / 8];
            stream.in_copy_bytes(data_data, dlen);
            stream.in_copy_bytes(mask_data, mlen);

            if (this->bogus_linux_cursor == BogusLinuxCursor::enable) {
                for (unsigned i = 0 ; i < mlen; i++) {
                    uint8_t new_mask_data = (mask_data[i] & (data_data[i] ^ 0xFF));
                    uint8_t new_data_data = (data_data[i] ^ mask_data[i] ^ new_mask_data);
                    data_data[i]    = new_data_data;
                    mask_data[i]    = new_mask_data;
                }
            }

            // TODO move that into cursor
            this->to_regular_pointer(data_data, dlen, cursor.width, cursor.height, 1, cursor.data);
            this->to_regular_mask(mask_data, mlen, cursor.width, cursor.height, 1, cursor.mask);
        }
        else {
            // TODO move that into cursor
            this->to_regular_pointer(stream.get_current(), dlen, cursor.width, cursor.height, data_bpp, cursor.data);
            stream.in_skip_bytes(dlen);
            this->to_regular_mask(stream.get_current(), mlen, cursor.width, cursor.height, data_bpp, cursor.mask);
            stream.in_skip_bytes(mlen);
        }

        if ((data_bpp == 32) && this->clean_up_32_bpp_cursor) {
            const unsigned int xor_line_length_in_byte = cursor.width * 3;
            const unsigned int xor_padded_line_length_in_byte =
                ((xor_line_length_in_byte % 2) ?
                 xor_line_length_in_byte + 1 :
                 xor_line_length_in_byte);
            const unsigned int remainder = (cursor.width % 8);
            const unsigned int and_line_length_in_byte = cursor.width / 8 + (remainder ? 1 : 0);
            const unsigned int and_padded_line_length_in_byte =
                ((and_line_length_in_byte % 2) ?
                 and_line_length_in_byte + 1 :
                 and_line_length_in_byte);
            for (unsigned int i0 = 0; i0 < cursor.height; ++i0) {
                uint8_t* xorMask = const_cast<uint8_t*>(cursor.data) + (cursor.height - i0 - 1) * xor_padded_line_length_in_byte;

                const uint8_t* andMask = cursor.mask + (cursor.height - i0 - 1) * and_padded_line_length_in_byte;
                unsigned char and_bit_extraction_mask = 7;

                for (unsigned int i1 = 0; i1 < cursor.width; ++i1) {
                    if ((*andMask) & (1 << and_bit_extraction_mask)) {
                        *xorMask         = 0;
                        *(xorMask + 1)   = 0;
                        *(xorMask + 2)   = 0;
                    }

                    xorMask += 3;
                    if (and_bit_extraction_mask) {
                        and_bit_extraction_mask--;
                    }
                    else {
                        and_bit_extraction_mask = 7;
                        andMask++;
                    }
                }
            }
        }

        //const unsigned int xor_line_length_in_byte = cursor.width * 3;
        //const unsigned int xor_padded_line_length_in_byte =
        //    ((xor_line_length_in_byte % 2) ?
        //     xor_line_length_in_byte + 1 :
        //     xor_line_length_in_byte);
        //const unsigned int remainder = (cursor.width % 8);
        //const unsigned int and_line_length_in_byte = cursor.width / 8 + (remainder ? 1 : 0);
        //const unsigned int and_padded_line_length_in_byte =
        //    ((and_line_length_in_byte % 2) ?
        //     and_line_length_in_byte + 1 :
        //     and_line_length_in_byte);
        //for (unsigned int i0 = 0; i0 < cursor.height; ++i0) {
        //    printf("%02d  ", (cursor.height - i0 - 1));
        //
        //    const uint8_t* xorMask = cursor.data + (cursor.height - i0 - 1) * xor_padded_line_length_in_byte;
        //
        //    const uint8_t* andMask = cursor.mask + (cursor.height - i0 - 1) * and_padded_line_length_in_byte;
        //    unsigned char and_bit_extraction_mask = 7;
        //
        //    for (unsigned int i1 = 0; i1 < cursor.width; ++i1) {
        //        unsigned int color = 0;
        //        color |=  *xorMask             ;
        //        color |= (*(xorMask + 1) <<  8);
        //        color |= (*(xorMask + 2) << 16);
        //
        //        if ((*andMask) & (1 << and_bit_extraction_mask)) {
        //            printf(".");
        //        }
        //        else {
        //            if (color == 0xFFFFFF) {
        //                printf("W");
        //            }
        //            else if (color) {
        //                printf("C");
        //            }
        //            else  {
        //                printf("B");
        //            }
        //        }
        //
        //        xorMask += 3;
        //        if (and_bit_extraction_mask) {
        //            and_bit_extraction_mask--;
        //        }
        //        else {
        //            and_bit_extraction_mask = 7;
        //            andMask++;
        //        }
        //    }
        //
        //    printf("\n");
        //}
        //printf("\n");

        drawable.set_pointer(cursor);
        if (bool(this->verbose & RDPVerbose::graphics_pointer)) {
            LOG(LOG_INFO, "mod_rdp::process_new_pointer_pdu done");
        }
    }   // process_new_pointer_pdu

private:
    void process_bitmap_updates(InStream & stream, bool fast_path, gdi::GraphicApi & drawable) {
        if (bool(this->verbose & RDPVerbose::graphics)){
            LOG(LOG_INFO, "mod_rdp::process_bitmap_updates");
        }

        this->recv_bmp_update++;

        if (fast_path) {
            stream.in_skip_bytes(2); // updateType(2)
        }

        // RDP-BCGR: 2.2.9.1.1.3.1.2 Bitmap Update (TS_UPDATE_BITMAP)
        // ----------------------------------------------------------
        // The TS_UPDATE_BITMAP structure contains one or more rectangular
        // clippings taken from the server-side screen frame buffer (see [T128]
        // section 8.17).

        // shareDataHeader (18 bytes): Share Data Header (section 2.2.8.1.1.1.2)
        // containing information about the packet. The type subfield of the
        // pduType field of the Share Control Header (section 2.2.8.1.1.1.1)
        // MUST be set to PDUTYPE_DATAPDU (7). The pduType2 field of the Share
        // Data Header MUST be set to PDUTYPE2_UPDATE (2).

        // bitmapData (variable): The actual bitmap update data, as specified in
        // section 2.2.9.1.1.3.1.2.1.

        // 2.2.9.1.1.3.1.2.1 Bitmap Update Data (TS_UPDATE_BITMAP_DATA)
        // ------------------------------------------------------------
        // The TS_UPDATE_BITMAP_DATA structure encapsulates the bitmap data that
        // defines a Bitmap Update (section 2.2.9.1.1.3.1.2).

        // updateType (2 bytes): A 16-bit, unsigned integer. The graphics update
        // type. This field MUST be set to UPDATETYPE_BITMAP (0x0001).

        // numberRectangles (2 bytes): A 16-bit, unsigned integer.
        // The number of screen rectangles present in the rectangles field.
        size_t numberRectangles = stream.in_uint16_le();
        if (bool(this->verbose & RDPVerbose::graphics)){
            LOG(LOG_INFO, "/* ---------------- Sending %zu rectangles ----------------- */", numberRectangles);
        }

        for (size_t i = 0; i < numberRectangles; i++) {

            // rectangles (variable): Variable-length array of TS_BITMAP_DATA
            // (section 2.2.9.1.1.3.1.2.2) structures, each of which contains a
            // rectangular clipping taken from the server-side screen frame buffer.
            // The number of screen clippings in the array is specified by the
            // numberRectangles field.

            // 2.2.9.1.1.3.1.2.2 Bitmap Data (TS_BITMAP_DATA)
            // ----------------------------------------------

            // The TS_BITMAP_DATA structure wraps the bitmap data bytestream
            // for a screen area rectangle containing a clipping taken from
            // the server-side screen frame buffer.

            // A 16-bit, unsigned integer. Left bound of the rectangle.

            // A 16-bit, unsigned integer. Top bound of the rectangle.

            // A 16-bit, unsigned integer. Right bound of the rectangle.

            // A 16-bit, unsigned integer. Bottom bound of the rectangle.

            // A 16-bit, unsigned integer. The width of the rectangle.

            // A 16-bit, unsigned integer. The height of the rectangle.

            // A 16-bit, unsigned integer. The color depth of the rectangle
            // data in bits-per-pixel.

            // CGR: As far as I understand we should have
            // align4(right-left) == width and bottom-top == height
            // maybe put some assertion to check it's true
            // LOG(LOG_ERR, "left=%u top=%u right=%u bottom=%u width=%u height=%u bpp=%u", left, top, right, bottom, width, height, bpp);

            // A 16-bit, unsigned integer. The flags describing the format
            // of the bitmap data in the bitmapDataStream field.

            // +-----------------------------------+---------------------------+
            // | 0x0001 BITMAP_COMPRESSION         | Indicates that the bitmap |
            // |                                   | data is compressed. This  |
            // |                                   | implies that the          |
            // |                                   | bitmapComprHdr field is   |
            // |                                   | present if the NO_BITMAP_C|
            // |                                   |OMPRESSION_HDR (0x0400)    |
            // |                                   | flag is not set.          |
            // +-----------------------------------+---------------------------+
            // | 0x0400 NO_BITMAP_COMPRESSION_HDR  | Indicates that the        |
            // |                                   | bitmapComprHdr field is   |
            // |                                   | not present(removed for   |
            // |                                   | bandwidth efficiency to   |
            // |                                   | save 8 bytes).            |
            // +-----------------------------------+---------------------------+

            RDPBitmapData bmpdata;

            bmpdata.receive(stream);

            Rect boundary( bmpdata.dest_left
                           , bmpdata.dest_top
                           , bmpdata.dest_right - bmpdata.dest_left + 1
                           , bmpdata.dest_bottom - bmpdata.dest_top + 1
                           );

            // BITMAP_COMPRESSION 0x0001
            // Indicates that the bitmap data is compressed. This implies
            // that the bitmapComprHdr field is present if the
            // NO_BITMAP_COMPRESSION_HDR (0x0400) flag is not set.

            if (bool(this->verbose & RDPVerbose::graphics)) {
                LOG( LOG_INFO
                     , "/* Rect [%zu] bpp=%" PRIu16
                       " width=%" PRIu16 " height=%" PRIu16
                       " b(%" PRId16 ", %" PRId16 ", %" PRIu16 ", %" PRIu16 ") */"
                     , i
                     , bmpdata.bits_per_pixel
                     , bmpdata.width
                     , bmpdata.height
                     , boundary.x
                     , boundary.y
                     , boundary.cx
                     , boundary.cy
                     );
            }

            // bitmapComprHdr (8 bytes): Optional Compressed Data Header
            // structure (see Compressed Data Header (TS_CD_HEADER)
            // (section 2.2.9.1.1.3.1.2.3)) specifying the bitmap data
            // in the bitmapDataStream. This field MUST be present if
            // the BITMAP_COMPRESSION (0x0001) flag is present in the
            // Flags field, but the NO_BITMAP_COMPRESSION_HDR (0x0400)
            // flag is not.

            if (bmpdata.flags & BITMAP_COMPRESSION) {
                if ((bmpdata.width <= 0) || (bmpdata.height <= 0)) {
                    LOG( LOG_WARNING
                         , "Unexpected bitmap size: width=%" PRIu16 " height=%" PRIu16 " size=%" PRIu16
                           " left=%" PRIu16 ", top=%" PRIu16 ", right=%" PRIu16 ", bottom=%" PRIu16
                         , bmpdata.width
                         , bmpdata.height
                         , bmpdata.cb_comp_main_body_size
                         , bmpdata.dest_left
                         , bmpdata.dest_top
                         , bmpdata.dest_right
                         , bmpdata.dest_bottom
                         );
                }
            }

            // TODO CGR: check which sanity checks should be done
                //            if (bufsize != bitmap.bmp_size){
                //                LOG(LOG_WARNING, "Unexpected bufsize in bitmap received [%u != %u] width=%u height=%u bpp=%u",
                //                    bufsize, bitmap.bmp_size, width, height, bpp);
                //            }
                const uint8_t * data = stream.in_uint8p(bmpdata.bitmap_size());
            Bitmap bitmap( this->orders.bpp
                           , bmpdata.bits_per_pixel
                           , &this->orders.global_palette
                           , bmpdata.width
                           , bmpdata.height
                           , data
                           , bmpdata.bitmap_size()
                           , (bmpdata.flags & BITMAP_COMPRESSION)
                           );

            if (   bmpdata.cb_scan_width
                   && ((bmpdata.cb_scan_width - bitmap.line_size()) >= nbbytes(bitmap.bpp()))) {
                LOG( LOG_WARNING
                     , "Bad line size: line_size=%" PRIu16 " width=%" PRIu16 " height=%" PRIu16 " bpp=%" PRIu16
                     , bmpdata.cb_scan_width
                     , bmpdata.width
                     , bmpdata.height
                     , bmpdata.bits_per_pixel
                     );
            }

            if (   bmpdata.cb_uncompressed_size
                   && (bmpdata.cb_uncompressed_size != bitmap.bmp_size())) {
                LOG( LOG_WARNING
                     , "final_size should be size of decompressed bitmap [%" PRIu16 " != %zu]"
                       " width=%" PRIu16 " height=%" PRIu16 " bpp=%" PRIu16
                     , bmpdata.cb_uncompressed_size
                     , bitmap.bmp_size()
                     , bmpdata.width
                     , bmpdata.height
                     , bmpdata.bits_per_pixel
                     );
            }

            drawable.draw(bmpdata, bitmap);
        }
        if (bool(this->verbose & RDPVerbose::graphics)){
            LOG(LOG_INFO, "mod_rdp::process_bitmap_updates done");
        }
    }   // process_bitmap_updates

    void send_client_info_pdu(const time_t & now) {
        if (bool(this->verbose & RDPVerbose::basic_trace)){
            LOG(LOG_INFO, "mod_rdp::send_client_info_pdu");
        }

        InfoPacket infoPacket( this->use_rdp5
                             , this->domain
                             , this->username
                             , this->password
                             , this->program
                             , this->directory
                             , this->performanceFlags
                             , this->clientAddr
                             );
        infoPacket.extendedInfoPacket.clientTimeZone = this->client_time_zone;

        InStream in_s(this->server_auto_reconnect_packet_ref.data(),
            this->server_auto_reconnect_packet_ref.size());
        RDP::ServerAutoReconnectPacket_Recv server_auto_reconnect_packet(in_s);

        if (server_auto_reconnect_packet.cbLen) {
            if (bool(this->verbose & RDPVerbose::basic_trace)){
                LOG(LOG_INFO, "Use Server Auto-Reconnect Packet");
                LOG(LOG_INFO, "Server Reconnect Random");
                hexdump(server_auto_reconnect_packet.ArcRandomBits,
                    sizeof(server_auto_reconnect_packet.ArcRandomBits));
            }

            OutStream out_s(infoPacket.extendedInfoPacket.autoReconnectCookie,
                sizeof(infoPacket.extendedInfoPacket.autoReconnectCookie));

            uint8_t digest[SslMd5::DIGEST_LENGTH] = { 0 };

            SslHMAC_Md5 hmac_md5(server_auto_reconnect_packet.ArcRandomBits,
                sizeof(server_auto_reconnect_packet.ArcRandomBits));
            if (!this->nego.tls && !this->nego.nla) {
                if (bool(this->verbose & RDPVerbose::basic_trace)){
                    LOG(LOG_INFO, "Use client random");
                }
                hmac_md5.update(this->client_random, sizeof(this->client_random));
            }
            else {
                if (bool(this->verbose & RDPVerbose::basic_trace)){
                    LOG(LOG_INFO, "Use NULL client random");
                }
                uint8_t tmp_client_random[32] = { 0 };
                hmac_md5.update(tmp_client_random, sizeof(tmp_client_random));
            }
            hmac_md5.final(digest);

            infoPacket.extendedInfoPacket.cbAutoReconnectLen = 0x1C;

            out_s.out_uint32_le(0x1C);  // cbLen(4)
            out_s.out_uint32_le(1);     // Version(4)
            out_s.out_uint32_le(server_auto_reconnect_packet.LogonId);  // LogonId(4)
            out_s.out_copy_bytes(digest, sizeof(digest));
            if (bool(this->verbose & RDPVerbose::security)){
                LOG(LOG_INFO, "Client Security Verifier");
                hexdump(digest, sizeof(digest));
            }
        }
        else if (this->cbAutoReconnectCookie) {
            infoPacket.extendedInfoPacket.cbAutoReconnectLen =
                this->cbAutoReconnectCookie;
            ::memcpy(infoPacket.extendedInfoPacket.autoReconnectCookie, this->autoReconnectCookie,
                sizeof(infoPacket.extendedInfoPacket.autoReconnectCookie));
        }

        this->send_data_request(
            GCC::MCS_GLOBAL_CHANNEL,
            [this, &infoPacket](StreamSize<1024>, OutStream & stream) {
                if (bool(this->rdp_compression)) {
                    infoPacket.flags |= INFO_COMPRESSION;
                    infoPacket.flags &= ~CompressionTypeMask;
                    infoPacket.flags |= (static_cast<unsigned>(this->rdp_compression) - 1) << 9;
                }

                if (this->enable_session_probe) {
                    infoPacket.flags &= ~INFO_MAXIMIZESHELL;
                }

                if (this->remote_program) {
                    infoPacket.flags |= INFO_RAIL;
                }

                infoPacket.emit(stream);

            },
            write_sec_send_fn{SEC::SEC_INFO_PKT, this->encrypt, this->encryptionLevel}
        );
        if (bool(this->verbose & RDPVerbose::basic_trace)) {
            infoPacket.log("Send data request", this->password_printing_mode, !this->enable_session_probe);
        }

        if (this->open_session_timeout.count()) {
            this->open_session_timeout_checker.restart_timeout(
                now, this->open_session_timeout.count());
//            this->event.set(1000000);
            this->event.set_trigger_time(1000000);
        }
        if (bool(this->verbose & RDPVerbose::basic_trace)){
            LOG(LOG_INFO, "mod_rdp::send_client_info_pdu done");
        }
    }

public:
    bool is_up_and_running() override {
        return (UP_AND_RUNNING == this->connection_finalization_state);
    }

    void disconnect(time_t now) override {
        if (this->is_up_and_running()) {
            if (bool(this->verbose & RDPVerbose::basic_trace)){
                LOG(LOG_INFO, "mod_rdp::disconnect()");
            }
            // this->send_shutdown_request();
            // this->draw_event(time(nullptr));
            this->send_disconnect_ultimatum();
        }
        if (!this->session_disconnection_logged) {
            double seconds = ::difftime(now, this->beginning);

            char extra[1024];
            snprintf(extra, sizeof(extra), "duration=\"%02d:%02d:%02d\"",
                (int(seconds) / 3600), ((int(seconds) % 3600) / 60),
                (int(seconds) % 60));

            auto info = key_qvalue_pairs({
                {"type", "SESSION_DISCONNECTION"},
                {"duration", extra},
                });
               
            this->report_message.log5(info);

            this->session_disconnection_logged = true;
        }
    }

private:
    //void send_shutdown_request() {
    //    LOG(LOG_INFO, "SEND SHUTDOWN REQUEST PDU");
    //
    //    BStream stream(65536);
    //    ShareData sdata(stream);
    //    sdata.emit_begin(PDUTYPE2_SHUTDOWN_REQUEST, this->share_id,
    //                     RDP::STREAM_MED);
    //    sdata.emit_end();
    //    BStream sctrl_header(256);
    //    ShareControl_Send(sctrl_header, PDUTYPE_DATAPDU,
    //                      this->userid + GCC::MCS_USERCHANNEL_BASE,
    //                      stream.size());
    //    HStream target_stream(1024, 65536);
    //    target_stream.out_copy_bytes(sctrl_header);
    //    target_stream.out_copy_bytes(stream);
    //    target_stream.mark_end();
    //
    //    this->send_data_request_ex(GCC::MCS_GLOBAL_CHANNEL, target_stream);
    //}

    void send_disconnect_ultimatum() {
        if (bool(this->verbose & RDPVerbose::basic_trace)){
            LOG(LOG_INFO, "SEND MCS DISCONNECT PROVIDER ULTIMATUM PDU");
        }
        write_packets(
            this->nego.trans,
            [](StreamSize<256>, OutStream & mcs_data) {
                MCS::DisconnectProviderUltimatum_Send(mcs_data, 3, MCS::PER_ENCODING);
            },
            write_x224_dt_tpdu_fn{}
        );
    }

    //void send_flow_response_pdu(uint8_t flow_id, uint8_t flow_number) {
    //    LOG(LOG_INFO, "SEND FLOW RESPONSE PDU n° %u", flow_number);
    //    BStream flowpdu(256);
    //    FlowPDU_Send(flowpdu, FLOW_RESPONSE_PDU, flow_id, flow_number,
    //                 this->userid + GCC::MCS_USERCHANNEL_BASE);
    //    HStream target_stream(1024, 65536);
    //    target_stream.out_copy_bytes(flowpdu);
    //    target_stream.mark_end();
    //    this->send_data_request_ex(GCC::MCS_GLOBAL_CHANNEL, target_stream);
    //}

    void process_auth_event(
        const CHANNELS::ChannelDef & auth_channel,
        InStream & stream, uint32_t length, uint32_t flags, size_t chunk_size
    ) {
        (void)length;
        (void)chunk_size;
        REDASSERT(stream.in_remain() == chunk_size);

        if ((flags & (CHANNELS::CHANNEL_FLAG_FIRST | CHANNELS::CHANNEL_FLAG_LAST)) !=
            (CHANNELS::CHANNEL_FLAG_FIRST | CHANNELS::CHANNEL_FLAG_LAST))
        {
            LOG(LOG_WARNING, "mod_rdp::process_auth_event: Chunked Virtual Channel Data ignored!");
            return;
        }

        std::string auth_channel_message(char_ptr_cast(stream.get_current()), stream.in_remain());

        LOG(LOG_INFO, "Auth channel data=\"%s\"", auth_channel_message);

        this->auth_channel_flags  = flags;
        this->auth_channel_chanid = auth_channel.chanid;

        const char Log[] = "Log=";

        if (!auth_channel_message.compare(0, sizeof(Log) - 1, Log)) {
            const char * log_string =
                (auth_channel_message.c_str() + sizeof(Log) - 1);
            LOG(LOG_INFO, "WABLauncher: %s", log_string);
        }
        else {
            this->authentifier.set_auth_channel_target(
                auth_channel_message.c_str());
        }
    }

    void process_session_probe_event(
        const CHANNELS::ChannelDef & session_probe_channel,
        InStream & stream, uint32_t length, uint32_t flags, size_t chunk_size
    ) {
        (void)session_probe_channel;
        SessionProbeVirtualChannel& channel = this->get_session_probe_virtual_channel();

        std::unique_ptr<AsynchronousTask> out_asynchronous_task;

        channel.process_server_message(length, flags, stream.get_current(), chunk_size,
            out_asynchronous_task);

        REDASSERT(!out_asynchronous_task);
    }

    void process_cliprdr_event(
        const CHANNELS::ChannelDef & cliprdr_channel, InStream & stream,
        uint32_t length, uint32_t flags, size_t chunk_size
    ) {
        (void)cliprdr_channel;
        ClipboardVirtualChannel& channel = this->get_clipboard_virtual_channel();

        if (bool(this->verbose & RDPVerbose::cliprdr)) {
            InStream clone = stream.clone();
            RDPECLIP::streamLogCliprdr(clone, flags, this->cliprdrLogStatus);
        }

        std::unique_ptr<AsynchronousTask> out_asynchronous_task;

        channel.process_server_message(length, flags, stream.get_current(), chunk_size,
            out_asynchronous_task);

        REDASSERT(!out_asynchronous_task);
    }   // process_cliprdr_event

    void process_rail_event(const CHANNELS::ChannelDef & rail_channel,
            InStream & stream, uint32_t length, uint32_t flags, size_t chunk_size) {
        (void)rail_channel;
        RemoteProgramsVirtualChannel& channel = this->get_remote_programs_virtual_channel();

        std::unique_ptr<AsynchronousTask> out_asynchronous_task;

        channel.process_server_message(length, flags, stream.get_current(), chunk_size,
            out_asynchronous_task);

        REDASSERT(!out_asynchronous_task);
    }

    void process_rdpdr_event(const CHANNELS::ChannelDef &,
            InStream & stream, uint32_t length, uint32_t flags, size_t chunk_size) {
        if (this->authorization_channels.rdpdr_type_all_is_authorized() &&
            !this->file_system_drive_manager.HasManagedDrive()) {

            if (flags & CHANNELS::CHANNEL_FLAG_FIRST) {
                if (bool(this->verbose & (RDPVerbose::rdpdr | RDPVerbose::rdpdr_dump))) {

                    LOG(LOG_INFO,
                        "mod_rdp::process_rdpdr_event: sending to Client, "
                            "send Chunked Virtual Channel Data transparently.");
                }

                if (bool(this->verbose & RDPVerbose::rdpdr_dump)) {
                    const bool send              = false;
                    const bool from_or_to_client = false;

                    ::msgdump_d(send, from_or_to_client, length, flags,
                        stream.get_data()+8, chunk_size);

                    rdpdr::streamLog(stream, this->rdpdrLogStatus);
                }
            }

            this->send_to_front_channel(
                channel_names::rdpdr, stream.get_current(), length, chunk_size, flags);
            return;
        }

        FileSystemVirtualChannel& channel = this->get_file_system_virtual_channel();

        std::unique_ptr<AsynchronousTask> out_asynchronous_task;

        channel.process_server_message(length, flags, stream.get_current(), chunk_size,
            out_asynchronous_task);

        if (out_asynchronous_task) {
            if (this->asynchronous_tasks.empty()) {
                this->asynchronous_task_event.full_reset();

                out_asynchronous_task->configure_wait_object(this->asynchronous_task_event);
            }

            this->asynchronous_tasks.push_back(std::move(out_asynchronous_task));
        }
    }

    bool disable_input_event_and_graphics_update(bool disable_input_event,
            bool disable_graphics_update) override {
        bool need_full_screen_update =
            (this->graphics_update_disabled && !disable_graphics_update);

        if (this->input_event_disabled != disable_input_event) {
            LOG(LOG_INFO, "Mod_rdp: %s input event.",
                (disable_input_event ? "Disable" : "Enable"));
        }
        if (this->graphics_update_disabled != disable_graphics_update) {
            LOG(LOG_INFO, "Mod_rdp: %s graphics update.",
                (disable_graphics_update ? "Disable" : "Enable"));
        }

        this->input_event_disabled     = disable_input_event;
        this->graphics_update_disabled = disable_graphics_update;

        if (this->remote_programs_session_manager) {
            this->remote_programs_session_manager->disable_graphics_update(
                disable_graphics_update);
        }

        return need_full_screen_update;
    }

    void do_enable_session_probe() {
        if (this->enable_session_probe) {
            ClipboardVirtualChannel& cvc =
                this->get_clipboard_virtual_channel();
            cvc.set_session_probe_launcher(
                this->session_probe_launcher.get());

            FileSystemVirtualChannel& fsvc =
                this->get_file_system_virtual_channel();
            fsvc.set_session_probe_launcher(
                this->session_probe_launcher.get());

            this->file_system_drive_manager.set_session_probe_launcher(
                this->session_probe_launcher.get());

            SessionProbeVirtualChannel& spvc =
                this->get_session_probe_virtual_channel();
            spvc.set_session_probe_launcher(this->session_probe_launcher.get());
            this->session_probe_virtual_channel_p = &spvc;
            if (!this->session_probe_start_launch_timeout_timer_only_after_logon) {
                spvc.start_launch_timeout_timer();
            }

            if (this->session_probe_launcher) {
                this->session_probe_launcher->set_clipboard_virtual_channel(
                    &cvc);

                this->session_probe_launcher->set_session_probe_virtual_channel(
                    this->session_probe_virtual_channel_p);
            }

            if (this->remote_program) {
                RemoteProgramsVirtualChannel& rpvc =
                    this->get_remote_programs_virtual_channel();

                rpvc.set_session_probe_virtual_channel(
                    this->session_probe_virtual_channel_p);

                rpvc.set_session_probe_launcher(
                    this->session_probe_launcher.get());

                this->session_probe_launcher->set_remote_programs_virtual_channel(
                    &rpvc);
            }
        }
    }

public:
    windowing_api* get_windowing_api() const {
        if (this->remote_programs_session_manager) {
            return this->remote_programs_session_manager.get();
        }

        return nullptr;
    }

    Dimension get_dim() const override
    { return Dimension(this->front_width, this->front_height); }

    bool is_auto_reconnectable() override {
        return this->is_server_auto_reconnec_packet_received;
    }

private:
    void auth_rail_exec(uint16_t flags, const char* original_exe_or_file,
            const char* exe_or_file, const char* working_dir,
            const char* arguments, const char* account, const char* password) override {
        if (this->remote_program) {
            RemoteProgramsVirtualChannel& rpvc =
                this->get_remote_programs_virtual_channel();

            rpvc.auth_rail_exec(flags, original_exe_or_file, exe_or_file,
                working_dir, arguments, account, password);
        }
        else {
            LOG(LOG_WARNING, "mod_rdp::auth_rail_exec(): Current session has no Remote Program Virtual Channel");
        }
    }

    void auth_rail_exec_cancel(uint16_t flags, const char* original_exe_or_file,
            uint16_t exec_result) override {
        if (this->remote_program) {
            RemoteProgramsVirtualChannel& rpvc =
                this->get_remote_programs_virtual_channel();

            rpvc.auth_rail_exec_cancel(flags, original_exe_or_file, exec_result);
        }
        else {
            LOG(LOG_WARNING, "mod_rdp::auth_rail_exec(): Current session has no Remote Program Virtual Channel");
        }
    }

    void sespro_rail_exec_result(uint16_t flags, const char* exe_or_file,
        uint16_t exec_result, uint32_t raw_result) override {
        if (this->remote_program) {
            RemoteProgramsVirtualChannel& rpvc =
                this->get_remote_programs_virtual_channel();

            rpvc.sespro_rail_exec_result(flags, exe_or_file, exec_result, raw_result);
        }
        else {
            LOG(LOG_WARNING, "mod_rdp::sespro_rail_exec_result(): Current session has no Remote Program Virtual Channel");
        }
    }
};<|MERGE_RESOLUTION|>--- conflicted
+++ resolved
@@ -644,7 +644,6 @@
 
         void server_cert_create() override {
             if (is_syslog_notification_enabled(this->server_cert_create_message)) {
-<<<<<<< HEAD
                 auto info = key_qvalue_pairs({
                     {"type", "SERVER_CERTIFICATE_NEW"},
                     {"description", "New X.509 certificate created"},
@@ -652,11 +651,6 @@
                    
                 this->report_message.log5(info);
                 
-=======
-                this->report_message.log4("SERVER_CERTIFICATE_NEW",
-                        "description=\"New X.509 certificate created\"");
-
->>>>>>> 2458718b
                 if (bool(this->verbose & RDPVerbose::basic_trace)) {
                     LOG(LOG_INFO, "%s", info);
                 }
@@ -680,7 +674,6 @@
 
         void server_cert_failure() override {
             if (is_syslog_notification_enabled(this->server_cert_failure_message)) {
-<<<<<<< HEAD
                 auto info = key_qvalue_pairs({
                     {"type", "SERVER_CERTIFICATE_MATCH_FAILURE"},
                     {"description", "X.509 server certificate match failure"},
@@ -688,11 +681,6 @@
                    
                 this->report_message.log5(info);
                 
-=======
-                this->report_message.log4("SERVER_CERTIFICATE_MATCH_FAILURE",
-                        "description=\"X.509 server certificate match failure\"");
-
->>>>>>> 2458718b
                 if (bool(this->verbose & RDPVerbose::basic_trace)) {
                     LOG(LOG_INFO, "%s", info);
                 }
@@ -712,14 +700,8 @@
                 this->report_message.log5(info);
                 
                 if (bool(this->verbose & RDPVerbose::basic_trace)) {
-<<<<<<< HEAD
                     LOG(LOG_INFO, "%s", info);
                 }
-=======
-                    LOG(LOG_INFO, "type=\"SERVER_CERTIFICATE_ERROR\" %s", extra.c_str());
-                }
-
->>>>>>> 2458718b
             }
         }
     } server_notifier;
