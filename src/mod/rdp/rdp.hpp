--- conflicted
+++ resolved
@@ -3218,21 +3218,12 @@
             this->end_session_reason.clear();
             this->end_session_message.clear();
 
-<<<<<<< HEAD
             if ((!this->session_probe_virtual_channel_p 
                 || !this->session_probe_virtual_channel_p->is_disconnection_reconnection_required()) 
              && !this->remote_apps_not_enabled) {
                 this->authentifier.disconnect_target();
             }
             this->authentifier.report("CLOSE_SESSION_SUCCESSFUL", "OK.");
-=======
-                if ((!this->session_probe_virtual_channel_p
-                    || !this->session_probe_virtual_channel_p->is_disconnection_reconnection_required())
-                 && !this->remote_apps_not_enabled) {
-                    this->authentifier->disconnect_target();
-                }
-                this->authentifier->report("CLOSE_SESSION_SUCCESSFUL", "OK.");
->>>>>>> 99e0c22b
 
             if (!this->session_disconnection_logged) {
                 double seconds = ::difftime(now, this->beginning);
