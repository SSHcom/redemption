--- conflicted
+++ resolved
@@ -6835,16 +6835,10 @@
         }
 
         if (!cencel_pdu) {
-<<<<<<< HEAD
-            if ((msgType == RDPECLIP::CB_FORMAT_DATA_RESPONSE) &&
-                (flags & CHANNELS::CHANNEL_FLAG_FIRST) &&
-                (!this->disable_clipboard_log_syslog)) {
-=======
-            if ((msgType == RDPECLIP::CB_FORMAT_DATA_RESPONSE) ||
-                (msgType == RDPECLIP::CB_CHUNKED_FORMAT_DATA_RESPONSE)) {
+            if (msgType == RDPECLIP::CB_FORMAT_DATA_RESPONSE ||
+                msgType == RDPECLIP::CB_CHUNKED_FORMAT_DATA_RESPONSE) {
                 if ((flags & CHANNELS::CHANNEL_FLAG_FIRST) &&
-                    (!(this->disable_clipboard_log & 1 /* disable_clipboard_log_syslog */))) {
->>>>>>> 56eca60b
+                    (!this->disable_clipboard_log_syslog)) {
 
                     stream.in_skip_bytes(2 /* msgFlags(2) */);
 
