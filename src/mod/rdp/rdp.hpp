/*
  This program is free software; you can redistribute it and/or modify
  it under the terms of the GNU General Public License as published by
  the Free Software Foundation; either version 2 of the License, or
  (at your option) any later version.

  This program is distributed in the hope that it will be useful,
  but WITHOUT ANY WARRANTY; without even the implied warranty of
  MERCHANTABILITY or FITNESS FOR A PARTICULAR PURPOSE. See the
  GNU General Public License for more details.

  You should have received a copy of the GNU General Public License
  along with this program; if not, write to the Free Software
  Foundation, Inc., 675 Mass Ave, Cambridge, MA 02139, USA.

  Product name: redemption, a FLOSS RDP proxy
  Copyright (C) Wallix 2010
  Author(s): Christophe Grosjean, Javier Caverni, Dominique Lafages,
             Raphael Zhou, Meng Tan, Clément Moroldo
  Based on xrdp Copyright (C) Jay Sorg 2004-2010

  rdp module main header file
*/

#pragma once

#include "acl/auth_api.hpp"

#include "core/FSCC/FileInformation.hpp"

#include "core/RDP/MonitorLayoutPDU.hpp"
#include "core/RDP/PersistentKeyListPDU.hpp"
#include "core/RDP/RefreshRectPDU.hpp"
#include "core/RDP/SaveSessionInfoPDU.hpp"
#include "core/RDP/ServerRedirection.hpp"
#include "core/RDP/SuppressOutputPDU.hpp"
#include "core/RDP/autoreconnect.hpp"
#include "core/RDP/bitmapupdate.hpp"

#include "core/RDP/capabilities/activate.hpp"
#include "core/RDP/capabilities/bitmapcachehostsupport.hpp"
#include "core/RDP/capabilities/bitmapcodecs.hpp"
#include "core/RDP/capabilities/bmpcache2.hpp"
#include "core/RDP/capabilities/cap_bitmap.hpp"
#include "core/RDP/capabilities/cap_bmpcache.hpp"
#include "core/RDP/capabilities/cap_font.hpp"
#include "core/RDP/capabilities/cap_glyphcache.hpp"
#include "core/RDP/capabilities/cap_share.hpp"
#include "core/RDP/capabilities/cap_sound.hpp"
#include "core/RDP/capabilities/colcache.hpp"
#include "core/RDP/capabilities/compdesk.hpp"
#include "core/RDP/capabilities/control.hpp"
#include "core/RDP/capabilities/drawgdiplus.hpp"
#include "core/RDP/capabilities/drawninegridcache.hpp"
#include "core/RDP/capabilities/frameacknowledge.hpp"
#include "core/RDP/capabilities/input.hpp"
#include "core/RDP/capabilities/largepointer.hpp"
#include "core/RDP/capabilities/multifragmentupdate.hpp"
#include "core/RDP/capabilities/order.hpp"
#include "core/RDP/capabilities/pointer.hpp"
#include "core/RDP/capabilities/rail.hpp"
#include "core/RDP/capabilities/surfacecommands.hpp"
#include "core/RDP/capabilities/window.hpp"

#include "core/RDP/channels/rdpdr.hpp"

#include "core/RDP/clipboard.hpp"
#include "core/RDP/fastpath.hpp"
#include "core/RDP/gcc.hpp"
#include "core/RDP/lic.hpp"
#include "core/RDP/logon.hpp"
#include "core/RDP/mcs.hpp"
#include "core/RDP/mppc.hpp"
#include "core/RDP/nego.hpp"
#include "core/RDP/protocol.hpp"
#include "core/RDP/remote_programs.hpp"
#include "core/RDP/rdp_pointer.hpp"
#include "core/RDP/sec.hpp"
#include "core/RDP/tpdu_buffer.hpp"
#include "core/RDP/x224.hpp"

#include "core/RDPEA/audio_output.hpp"

#include "core/channel_list.hpp"
#include "core/channel_names.hpp"
#include "core/client_info.hpp"
#include "core/front_api.hpp"
#include "core/report_message_api.hpp"
#include "core/server_notifier_api.hpp"
#include "core/RDP/rdp_metrics.hpp"

#include "mod/internal/client_execute.hpp"
#include "mod/mod_api.hpp"

#include "mod/rdp/alternate_shell.hpp"
#include "mod/rdp/channels/cliprdr_channel.hpp"
#include "mod/rdp/channels/drdynvc_channel.hpp"
#include "mod/rdp/channels/rail_channel.hpp"
#include "mod/rdp/channels/rail_session_manager.hpp"
#include "mod/rdp/channels/rdpdr_channel.hpp"
#include "mod/rdp/channels/rdpdr_file_system_drive_manager.hpp"
#include "mod/rdp/channels/sespro_alternate_shell_based_launcher.hpp"
#include "mod/rdp/channels/sespro_channel.hpp"
#include "mod/rdp/channels/sespro_clipboard_based_launcher.hpp"
#include "mod/rdp/rdp_negociation_data.hpp"
#include "mod/rdp/rdp_orders.hpp"
#include "mod/rdp/rdp_params.hpp"

#include "system/ssl_calls.hpp"

#include "utils/authorization_channels.hpp"
#include "utils/colors.hpp"
#include "utils/genrandom.hpp"
#include "utils/stream.hpp"
#include "utils/sugar/algostring.hpp"
#include "utils/sugar/cast.hpp"
#include "utils/sugar/scope_exit.hpp"
#include "utils/sugar/splitter.hpp"

#include <cstdlib>
#include <deque>


class mod_rdp : public mod_api, public rdp_api
{
private:
    /// shared with RdpNegociation
    //@{
    CHANNELS::ChannelDefArray mod_channel_list;
    const AuthorizationChannels authorization_channels;
    const CHANNELS::ChannelNameId auth_channel;
    const CHANNELS::ChannelNameId checkout_channel;

    CryptContext decrypt {};
    CryptContext encrypt {};

    const bool enable_auth_channel;
    RedirectionInfo & redir_info;

    const RdpLogonInfo logon_info;

    std::array<uint8_t, 28>& server_auto_reconnect_packet_ref;
    //@}

    RdpNegociationResult negociation_result;
    std::string target_host;

    const bool allow_using_multiple_monitors; // TODO duplicate monitor_count ?
    const uint32_t monitor_count;

    FileSystemDriveManager file_system_drive_manager;
    Transport& trans;

    std::unique_ptr<VirtualChannelDataSender>     file_system_to_client_sender;
    std::unique_ptr<VirtualChannelDataSender>     file_system_to_server_sender;

    std::unique_ptr<FileSystemVirtualChannel>     file_system_virtual_channel;

    std::unique_ptr<VirtualChannelDataSender>     clipboard_to_client_sender;
    std::unique_ptr<VirtualChannelDataSender>     clipboard_to_server_sender;

    std::unique_ptr<ClipboardVirtualChannel>      clipboard_virtual_channel;

    std::unique_ptr<VirtualChannelDataSender>     dynamic_channel_to_client_sender;
    std::unique_ptr<VirtualChannelDataSender>     dynamic_channel_to_server_sender;

    std::unique_ptr<DynamicChannelVirtualChannel> dynamic_channel_virtual_channel;

    std::unique_ptr<VirtualChannelDataSender>     session_probe_to_server_sender;

    std::unique_ptr<SessionProbeVirtualChannel>   session_probe_virtual_channel;

    std::unique_ptr<VirtualChannelDataSender>     remote_programs_to_client_sender;
    std::unique_ptr<VirtualChannelDataSender>     remote_programs_to_server_sender;

    std::unique_ptr<RemoteProgramsVirtualChannel> remote_programs_virtual_channel;

    std::unique_ptr<RemoteProgramsSessionManager> remote_programs_session_manager;

    bool remote_apps_not_enabled = false;

protected:
    FrontAPI& front;

    class ToClientSender : public VirtualChannelDataSender
    {
        FrontAPI& front;
        const CHANNELS::ChannelDef& channel;
        const RDPVerbose verbose;

    public:
        explicit ToClientSender(
            FrontAPI& front,
            const CHANNELS::ChannelDef& channel,
            RDPVerbose verbose)
        : front(front)
        , channel(channel)
        , verbose(verbose)
        {}

        void operator()(uint32_t total_length, uint32_t flags,
            const uint8_t* chunk_data, uint32_t chunk_data_length)
                override
        {
            if ((
                bool(this->verbose & RDPVerbose::cliprdr_dump)
                && this->channel.name == channel_names::cliprdr
            ) || (
                bool(this->verbose & RDPVerbose::rdpdr_dump)
                && this->channel.name == channel_names::rdpdr
            )) {
                const bool send              = true;
                const bool from_or_to_client = true;
                ::msgdump_c(send, from_or_to_client, total_length, flags,
                    chunk_data, chunk_data_length);
            }

            this->front.send_to_channel(this->channel,
                chunk_data, total_length, chunk_data_length, flags);
        }
    };

    class ToServerSender : public VirtualChannelDataSender
    {
        OutTransport    transport;
        CryptContext&   encrypt;
        int             encryption_level;
        uint16_t        user_id;
        CHANNELS::ChannelNameId channel_name;
        uint16_t        channel_id;
        bool            show_protocol;

        const RDPVerbose verbose;

    public:
        explicit ToServerSender(
            OutTransport transport,
            CryptContext& encrypt,
            int encryption_level,
            uint16_t user_id,
            CHANNELS::ChannelNameId channel_name,
            uint16_t channel_id,
            bool show_protocol,
            RDPVerbose verbose)
        : transport(transport)
        , encrypt(encrypt)
        , encryption_level(encryption_level)
        , user_id(user_id)
        , channel_name(channel_name)
        , channel_id(channel_id)
        , show_protocol(show_protocol)
        , verbose(verbose)
        {}

        void operator()(uint32_t total_length, uint32_t flags,
            const uint8_t* chunk_data, uint32_t chunk_data_length)
                override {
            CHANNELS::VirtualChannelPDU virtual_channel_pdu;

            if (this->show_protocol) {
                flags |= CHANNELS::CHANNEL_FLAG_SHOW_PROTOCOL;
            }

            if ((
                bool(this->verbose & RDPVerbose::cliprdr_dump)
                && this->channel_name == channel_names::cliprdr
            ) || (
                bool(this->verbose & RDPVerbose::rdpdr_dump)
                && this->channel_name == channel_names::rdpdr
            )) {
                const bool send              = true;
                const bool from_or_to_client = false;
                ::msgdump_c(send, from_or_to_client, total_length, flags,
                    chunk_data, chunk_data_length);
            }

            virtual_channel_pdu.send_to_server(this->transport,
                this->encrypt, this->encryption_level, this->user_id,
                this->channel_id, total_length, flags, chunk_data,
                chunk_data_length);
        }
    };

    data_size_type max_clipboard_data = 0;
    data_size_type max_rdpdr_data     = 0;
    data_size_type max_drdynvc_data   = 0;

    rdp_orders orders;

    int share_id;

    char client_name[128] = {};

    const int key_flags;
    int  last_key_flags_sent = 0;
    bool first_scancode = true;

    enum ModState : uint8_t {
          MOD_RDP_NEGO_INITIATE
        , MOD_RDP_NEGO
        , MOD_RDP_BASIC_SETTINGS_EXCHANGE
        , MOD_RDP_CHANNEL_CONNECTION_ATTACH_USER
        , MOD_RDP_CHANNEL_JOIN_CONFIRME
        , MOD_RDP_GET_LICENSE
        , MOD_RDP_CONNECTED
    };

    enum : uint8_t {
        EARLY,
        WAITING_SYNCHRONIZE,
        WAITING_CTL_COOPERATE,
        WAITING_GRANT_CONTROL_COOPERATE,
        WAITING_FONT_MAP,
        UP_AND_RUNNING
    } connection_finalization_state;

    ModState state;
    Pointer cursors[32];

    Random& gen;

    const RDPVerbose verbose;
    const BmpCache::Verbose cache_verbose;

    int auth_channel_flags;
    int auth_channel_chanid;

    int checkout_channel_flags = 0;
    int checkout_channel_chanid = 0;

    AuthApi & authentifier;
    ReportMessageApi & report_message;

    std::string& close_box_extra_message_ref;

    const bool enable_fastpath;                    // choice of programmer
          bool enable_fastpath_client_input_event; // choice of programmer + capability of server
    const bool enable_fastpath_server_update;      // = choice of programmer
    const bool enable_glyph_cache;
    const bool enable_session_probe;
    const bool session_probe_enable_launch_mask;
    const bool enable_mem3blt;
    const bool enable_new_pointer;
    const bool enable_transparent_mode;
    const bool enable_persistent_disk_bitmap_cache;
    const bool enable_cache_waiting_list;
    const bool persist_bitmap_cache_on_disk;
    const bool enable_ninegrid_bitmap;
    const bool disable_clipboard_log_syslog;
    const bool disable_clipboard_log_wrm;
    const bool disable_file_system_log_syslog;
    const bool disable_file_system_log_wrm;

    bool delayed_start_capture = false;

    const std::chrono::milliseconds   session_probe_launch_timeout;
    const std::chrono::milliseconds   session_probe_launch_fallback_timeout;
    const bool                        session_probe_start_launch_timeout_timer_only_after_logon;
    const SessionProbeOnLaunchFailure session_probe_on_launch_failure;
    const std::chrono::milliseconds   session_probe_keepalive_timeout;
    const SessionProbeOnKeepaliveTimeout
                                      session_probe_on_keepalive_timeout;
    const bool                        session_probe_end_disconnected_session;
    const std::chrono::milliseconds   session_probe_disconnected_application_limit;
    const std::chrono::milliseconds   session_probe_disconnected_session_limit;
    const std::chrono::milliseconds   session_probe_idle_session_limit;
    const bool                        session_probe_use_clipboard_based_launcher;
    const bool                        session_probe_enable_log;
    const bool                        session_probe_enable_log_rotation;

    const bool                        use_session_probe_to_launch_remote_program;

    const std::chrono::milliseconds   session_probe_clipboard_based_launcher_clipboard_initialization_delay;
    const std::chrono::milliseconds   session_probe_clipboard_based_launcher_start_delay;
    const std::chrono::milliseconds   session_probe_clipboard_based_launcher_long_delay;
    const std::chrono::milliseconds   session_probe_clipboard_based_launcher_short_delay;

    const bool                        session_probe_allow_multiple_handshake;

    const bool                        session_probe_enable_crash_dump;

    const uint32_t                    session_probe_handle_usage_limit;
    const uint32_t                    session_probe_memory_usage_limit;

    const bool                        bogus_ios_rdpdr_virtual_channel;

    const bool                        enable_rdpdr_data_analysis;

    const bool                        experimental_fix_input_event_sync;
    const bool                        experimental_fix_too_long_cookie;

    std::string session_probe_target_informations;

    SessionProbeVirtualChannel * session_probe_virtual_channel_p = nullptr;

    const std::string session_probe_extra_system_processes;
    const std::string session_probe_outbound_connection_monitoring_rules;
    const std::string session_probe_process_monitoring_rules;

    size_t recv_bmp_update;

    rdp_mppc_unified_dec mppc_dec;

    std::string * error_message;

    const bool                 disconnect_on_logon_user_change;
    const std::chrono::seconds open_session_timeout;

    SessionReactor& session_reactor;
    SessionReactor::GraphicFdPtr fd_event;

    std::string output_filename;

    std::string end_session_reason;
    std::string end_session_message;

    bool enable_polygonsc;
    bool enable_polygoncb;
    bool enable_polyline;
    bool enable_ellipsesc;
    bool enable_ellipsecb;
    bool enable_multidstblt;
    bool enable_multiopaquerect;
    bool enable_multipatblt;
    bool enable_multiscrblt;

    const bool remote_program;
    const bool remote_program_enhanced;

    Transport* persistent_key_list_transport;

    //uint64_t total_data_received;

    bool deactivation_reactivation_in_progress = false;

    const bool bogus_refresh_rect;

    BogusLinuxCursor bogus_linux_cursor;

    std::string real_alternate_shell;
    std::string real_working_dir;

    struct AsynchronousTaskContainer
    {
    private:
        static auto remover() noexcept
        {
            return [](AsynchronousTaskContainer* pself, AsynchronousTask& task) noexcept {
                (void)task;
                assert(&task == pself->tasks.front().get());
                pself->tasks.pop_front();
                pself->next();
            };
        }

    public:
        explicit AsynchronousTaskContainer(SessionReactor& session_reactor)
          : session_reactor(session_reactor)
        {}

        void add(std::unique_ptr<AsynchronousTask>&& task)
        {
            this->tasks.emplace_back(std::move(task));
            if (this->tasks.size() == 1u) {
                this->tasks.front()->configure_event(this->session_reactor, {this, remover()});
            }
        }

    private:
        void next()
        {
            if (!this->tasks.empty()) {
                this->tasks.front()->configure_event(this->session_reactor, {this, remover()});
            }
        }

        std::deque<std::unique_ptr<AsynchronousTask>> tasks;
        SessionReactor& session_reactor;
    };
    AsynchronousTaskContainer asynchronous_tasks;

    Translation::language_t lang;

    Font const & font;

    bool already_upped_and_running = false;

    bool input_event_disabled     = false;
    bool graphics_update_disabled = false;

    static constexpr std::array<uint32_t, BmpCache::MAXIMUM_NUMBER_OF_CACHES>
    BmpCacheRev2_Cache_NumEntries()
    { return std::array<uint32_t, BmpCache::MAXIMUM_NUMBER_OF_CACHES>{{ 120, 120, 2553, 0, 0 }}; }

    class ToServerAsynchronousSender : public VirtualChannelDataSender
    {
        std::unique_ptr<VirtualChannelDataSender> to_server_synchronous_sender;

        AsynchronousTaskContainer& asynchronous_tasks;

        RDPVerbose verbose;

    public:
        explicit ToServerAsynchronousSender(
            std::unique_ptr<VirtualChannelDataSender> to_server_synchronous_sender,
            AsynchronousTaskContainer& asynchronous_tasks,
            RDPVerbose verbose)
        : to_server_synchronous_sender(std::move(to_server_synchronous_sender))
        , asynchronous_tasks(asynchronous_tasks)
        , verbose(verbose)
        {}

        VirtualChannelDataSender& SynchronousSender() override {
            return *(to_server_synchronous_sender.get());
        }

        void operator()(
            uint32_t total_length, uint32_t flags,
            const uint8_t* chunk_data, uint32_t chunk_data_length) override
        {
            this->asynchronous_tasks.add(
                std::make_unique<RdpdrSendClientMessageTask>(
                    total_length, flags, chunk_data, chunk_data_length,
                    *this->to_server_synchronous_sender,
                    this->verbose
                )
            );
        }
    };


    inline ClipboardVirtualChannel& get_clipboard_virtual_channel() {
        if (!this->clipboard_virtual_channel) {
            assert(!this->clipboard_to_client_sender &&
                !this->clipboard_to_server_sender);

            this->clipboard_to_client_sender =
                this->create_to_client_sender(channel_names::cliprdr);
            this->clipboard_to_server_sender =
                this->create_to_server_sender(channel_names::cliprdr);

            this->clipboard_virtual_channel =
                std::make_unique<ClipboardVirtualChannel>(
                    this->clipboard_to_client_sender.get(),
                    this->clipboard_to_server_sender.get(),
                    this->front,
                    this->get_clipboard_virtual_channel_params());
        }

        return *this->clipboard_virtual_channel;
    }

    inline DynamicChannelVirtualChannel& get_dynamic_channel_virtual_channel() {
        if (!this->dynamic_channel_virtual_channel) {
            assert(!this->dynamic_channel_to_client_sender &&
                !this->dynamic_channel_to_server_sender);

            this->dynamic_channel_to_client_sender =
                this->create_to_client_sender(channel_names::drdynvc);
            this->dynamic_channel_to_server_sender =
                this->create_to_server_sender(channel_names::drdynvc);

            this->dynamic_channel_virtual_channel =
                std::make_unique<DynamicChannelVirtualChannel>(
                    this->dynamic_channel_to_client_sender.get(),
                    this->dynamic_channel_to_server_sender.get(),
                    this->get_dynamic_channel_virtual_channel_params());
        }

        return *this->dynamic_channel_virtual_channel;
    }

    inline FileSystemVirtualChannel& get_file_system_virtual_channel() {
        if (!this->file_system_virtual_channel) {
            assert(!this->file_system_to_client_sender &&
                !this->file_system_to_server_sender);

            this->file_system_to_client_sender =
                (((this->client_general_caps.os_major != OSMAJORTYPE_IOS) ||
                  !this->bogus_ios_rdpdr_virtual_channel) ?
                 this->create_to_client_sender(channel_names::rdpdr) :
                 nullptr);
            this->file_system_to_server_sender =
                this->create_to_server_sender(channel_names::rdpdr);

            this->file_system_virtual_channel =
                std::make_unique<FileSystemVirtualChannel>(
                    this->session_reactor,
                    this->file_system_to_client_sender.get(),
                    this->file_system_to_server_sender.get(),
                    this->file_system_drive_manager,
                    this->front,
                    this->get_file_system_virtual_channel_params());
        }

        return *this->file_system_virtual_channel;
    }

    inline SessionProbeVirtualChannel& get_session_probe_virtual_channel() {
        if (!this->session_probe_virtual_channel) {
            assert(!this->session_probe_to_server_sender);

            this->session_probe_to_server_sender =
                this->create_to_server_sender(channel_names::sespro);

            FileSystemVirtualChannel& file_system_virtual_channel =
                get_file_system_virtual_channel();

            this->session_probe_virtual_channel =
                std::make_unique<SessionProbeVirtualChannel>(
                    this->session_reactor,
                    this->session_probe_to_server_sender.get(),
                    this->front,
                    *this,
                    *this,
                    file_system_virtual_channel,
                    this->gen,
                    this->get_session_probe_virtual_channel_params());
        }

        return *this->session_probe_virtual_channel;
    }

    inline RemoteProgramsVirtualChannel& get_remote_programs_virtual_channel() {
        if (!this->remote_programs_virtual_channel) {
            assert(!this->remote_programs_to_client_sender &&
                !this->remote_programs_to_server_sender);

            this->remote_programs_to_client_sender =
                this->create_to_client_sender(channel_names::rail);
            this->remote_programs_to_server_sender =
                this->create_to_server_sender(channel_names::rail);

            this->remote_programs_virtual_channel =
                std::make_unique<RemoteProgramsVirtualChannel>(
                    this->remote_programs_to_client_sender.get(),
                    this->remote_programs_to_server_sender.get(),
                    this->front,
                    this->vars,
                    this->get_remote_programs_virtual_channel_params());
        }

        return *this->remote_programs_virtual_channel;
    }

    std::unique_ptr<SessionProbeLauncher> session_probe_launcher;

    uint16_t    client_execute_flags = 0;
    std::string client_execute_exe_or_file;
    std::string client_execute_working_dir;
    std::string client_execute_arguments;

    bool use_client_provided_remoteapp;

    bool should_ignore_first_client_execute = false;

    uint16_t    real_client_execute_flags = 0;
    std::string real_client_execute_exe_or_file;
    std::string real_client_execute_working_dir;
    std::string real_client_execute_arguments;

    time_t beginning;
    bool   session_disconnection_logged = false;

    rdpdr::RdpDrStatus rdpdrLogStatus;
    RDPECLIP::CliprdrLogState cliprdrLogStatus;

    bool clean_up_32_bpp_cursor;
    bool large_pointer_support;

    StaticOutStream<65536> multifragment_update_data;

    LargePointerCaps        client_large_pointer_caps;
    MultiFragmentUpdateCaps client_multi_fragment_update_caps;

    GeneralCaps const        client_general_caps;
    BitmapCaps const         client_bitmap_caps;
    OrderCaps const          client_order_caps;
    BmpCacheCaps const       client_bmp_cache_caps;
    BmpCache2Caps const      client_bmp_cache_2_caps;
    OffScreenCacheCaps const client_off_screen_cache_caps;
    GlyphCacheCaps const     client_glyph_cache_caps;
    RailCaps const           client_rail_caps;
    WindowListCaps const     client_window_list_caps;

    bool client_use_bmp_cache_2 = false;

    bool is_server_auto_reconnec_packet_received = false;

    bool server_redirection_packet_received = false;

    ModRdpVariables vars;


public:
    using Verbose = RDPVerbose;

    GCC::UserData::SCCore sc_core;
    GCC::UserData::SCSecurity sc_sec1;
    GCC::UserData::CSSecurity cs_security;

private:
    RDPMetrics metrics;

public:
    explicit mod_rdp(
        Transport & trans
      , SessionReactor& session_reactor
      , FrontAPI & front
      , const ClientInfo & info
      , RedirectionInfo & redir_info
      , Random & gen
      , TimeObj & timeobj
      , const ModRDPParams & mod_rdp_params
      , AuthApi & authentifier
      , ReportMessageApi & report_message
      , ModRdpVariables vars
    )
        : authorization_channels(
            mod_rdp_params.allow_channels ? *mod_rdp_params.allow_channels : std::string{},
            mod_rdp_params.deny_channels ? *mod_rdp_params.deny_channels : std::string{}
          )
        , auth_channel([&]{
            switch (mod_rdp_params.auth_channel) {
                case CHANNELS::ChannelNameId():
                case CHANNELS::ChannelNameId("*"):
                    return CHANNELS::ChannelNameId("wablnch");
                default:
                    return mod_rdp_params.auth_channel;
            }
          }())
        , checkout_channel(mod_rdp_params.checkout_channel)
        , enable_auth_channel(mod_rdp_params.alternate_shell[0]
                           && !mod_rdp_params.ignore_auth_channel)
        , redir_info(redir_info)
        , logon_info(info.hostname, mod_rdp_params.hide_client_name, mod_rdp_params.target_user)
        , server_auto_reconnect_packet_ref(mod_rdp_params.server_auto_reconnect_packet_ref)
        , target_host(mod_rdp_params.target_host)
        , allow_using_multiple_monitors(mod_rdp_params.allow_using_multiple_monitors)
        , monitor_count(info.cs_monitor.monitorCount)
        , trans(trans)
        , front(front)
        , orders( mod_rdp_params.target_host, mod_rdp_params.enable_persistent_disk_bitmap_cache
                , mod_rdp_params.persist_bitmap_cache_on_disk, mod_rdp_params.verbose
                , report_error_from_reporter(report_message))
        , share_id(0)
        , key_flags(mod_rdp_params.key_flags)
        , last_key_flags_sent(key_flags)
        , connection_finalization_state(EARLY)
        , state(MOD_RDP_NEGO_INITIATE)
        , gen(gen)
        , verbose(/*RDPVerbose::export_metrics*/mod_rdp_params.verbose)
        , cache_verbose(mod_rdp_params.cache_verbose)
        , auth_channel_flags(0)
        , auth_channel_chanid(0)
        , authentifier(authentifier)
        , report_message(report_message)
        , close_box_extra_message_ref(mod_rdp_params.close_box_extra_message_ref)
        , enable_fastpath(mod_rdp_params.enable_fastpath)
        , enable_fastpath_client_input_event(false)
        , enable_fastpath_server_update(mod_rdp_params.enable_fastpath)
        , enable_glyph_cache(mod_rdp_params.enable_glyph_cache)
        , enable_session_probe(mod_rdp_params.enable_session_probe)
        , session_probe_enable_launch_mask(mod_rdp_params.session_probe_enable_launch_mask)
        , enable_mem3blt(mod_rdp_params.enable_mem3blt)
        , enable_new_pointer(mod_rdp_params.enable_new_pointer)
        , enable_transparent_mode(mod_rdp_params.enable_transparent_mode)
        , enable_persistent_disk_bitmap_cache(mod_rdp_params.enable_persistent_disk_bitmap_cache)
        , enable_cache_waiting_list(mod_rdp_params.enable_cache_waiting_list)
        , persist_bitmap_cache_on_disk(mod_rdp_params.persist_bitmap_cache_on_disk)
        , enable_ninegrid_bitmap(mod_rdp_params.enable_ninegrid_bitmap)
        , disable_clipboard_log_syslog(mod_rdp_params.disable_clipboard_log_syslog)
        , disable_clipboard_log_wrm(mod_rdp_params.disable_clipboard_log_wrm)
        , disable_file_system_log_syslog(mod_rdp_params.disable_file_system_log_syslog)
        , disable_file_system_log_wrm(mod_rdp_params.disable_file_system_log_wrm)
        , session_probe_launch_timeout(mod_rdp_params.session_probe_launch_timeout)
        , session_probe_launch_fallback_timeout(mod_rdp_params.session_probe_launch_fallback_timeout)
        , session_probe_start_launch_timeout_timer_only_after_logon(mod_rdp_params.session_probe_start_launch_timeout_timer_only_after_logon)
        , session_probe_on_launch_failure(mod_rdp_params.session_probe_on_launch_failure)
        , session_probe_keepalive_timeout(mod_rdp_params.session_probe_keepalive_timeout)
        , session_probe_on_keepalive_timeout(mod_rdp_params.session_probe_on_keepalive_timeout)
        , session_probe_end_disconnected_session(mod_rdp_params.session_probe_end_disconnected_session)
        , session_probe_disconnected_application_limit(mod_rdp_params.session_probe_disconnected_application_limit)
        , session_probe_disconnected_session_limit(mod_rdp_params.session_probe_disconnected_session_limit)
        , session_probe_idle_session_limit(mod_rdp_params.session_probe_idle_session_limit)
        , session_probe_use_clipboard_based_launcher(mod_rdp_params.session_probe_use_clipboard_based_launcher &&
                                                     (!mod_rdp_params.target_application || !(*mod_rdp_params.target_application)) &&
                                                     (!mod_rdp_params.use_client_provided_alternate_shell ||
                                                      !info.alternate_shell[0] ||
                                                      info.remote_program))
        , session_probe_enable_log(mod_rdp_params.session_probe_enable_log)
        , session_probe_enable_log_rotation(mod_rdp_params.session_probe_enable_log_rotation)
        , use_session_probe_to_launch_remote_program(mod_rdp_params.use_session_probe_to_launch_remote_program)
        , session_probe_clipboard_based_launcher_clipboard_initialization_delay(mod_rdp_params.session_probe_clipboard_based_launcher_clipboard_initialization_delay)
        , session_probe_clipboard_based_launcher_start_delay(mod_rdp_params.session_probe_clipboard_based_launcher_start_delay)
        , session_probe_clipboard_based_launcher_long_delay(mod_rdp_params.session_probe_clipboard_based_launcher_long_delay)
        , session_probe_clipboard_based_launcher_short_delay(mod_rdp_params.session_probe_clipboard_based_launcher_short_delay)
        , session_probe_allow_multiple_handshake(mod_rdp_params.session_probe_allow_multiple_handshake)
        , session_probe_enable_crash_dump(mod_rdp_params.session_probe_enable_crash_dump)
        , session_probe_handle_usage_limit(mod_rdp_params.session_probe_handle_usage_limit)
        , session_probe_memory_usage_limit(mod_rdp_params.session_probe_memory_usage_limit)
        , bogus_ios_rdpdr_virtual_channel(mod_rdp_params.bogus_ios_rdpdr_virtual_channel)
        , enable_rdpdr_data_analysis(mod_rdp_params.enable_rdpdr_data_analysis)
        , experimental_fix_input_event_sync(mod_rdp_params.experimental_fix_input_event_sync)
        , experimental_fix_too_long_cookie(mod_rdp_params.experimental_fix_too_long_cookie)
        , session_probe_extra_system_processes(mod_rdp_params.session_probe_extra_system_processes)
        , session_probe_outbound_connection_monitoring_rules(mod_rdp_params.session_probe_outbound_connection_monitoring_rules)
        , session_probe_process_monitoring_rules(mod_rdp_params.session_probe_process_monitoring_rules)
        , recv_bmp_update(0)
        , error_message(mod_rdp_params.error_message)
        , disconnect_on_logon_user_change(mod_rdp_params.disconnect_on_logon_user_change)
        , open_session_timeout(mod_rdp_params.open_session_timeout)
        , session_reactor(session_reactor)
        , output_filename(mod_rdp_params.output_filename)
        , enable_polygonsc(false)
        , enable_polygoncb(false)
        , enable_polyline(false)
        , enable_ellipsesc(false)
        , enable_ellipsecb(false)
        , enable_multidstblt(false)
        , enable_multiopaquerect(false)
        , enable_multipatblt(false)
        , enable_multiscrblt(false)
        , remote_program(mod_rdp_params.remote_program)
        , remote_program_enhanced(mod_rdp_params.remote_program_enhanced)
        , persistent_key_list_transport(mod_rdp_params.persistent_key_list_transport)
        //, total_data_received(0)
        , bogus_refresh_rect(mod_rdp_params.bogus_refresh_rect)
        , bogus_linux_cursor(mod_rdp_params.bogus_linux_cursor)
        , asynchronous_tasks(session_reactor)
        , lang(mod_rdp_params.lang)
        , font(mod_rdp_params.font)
        , use_client_provided_remoteapp(mod_rdp_params.use_client_provided_remoteapp)
        , should_ignore_first_client_execute(mod_rdp_params.should_ignore_first_client_execute)
        , clean_up_32_bpp_cursor(mod_rdp_params.clean_up_32_bpp_cursor)
        , large_pointer_support(mod_rdp_params.large_pointer_support)
        , client_large_pointer_caps(info.large_pointer_caps)
        , client_multi_fragment_update_caps(info.multi_fragment_update_caps)
        , client_general_caps(info.general_caps)
        , client_bitmap_caps(info.bitmap_caps)
        , client_order_caps(info.order_caps)
        , client_bmp_cache_caps(info.bmp_cache_caps)
        , client_bmp_cache_2_caps(info.bmp_cache_2_caps)
        , client_off_screen_cache_caps(info.off_screen_cache_caps)
        , client_glyph_cache_caps(info.glyph_cache_caps)
        , client_rail_caps(info.rail_caps)
        , client_window_list_caps(info.window_list_caps)
        , client_use_bmp_cache_2(info.use_bmp_cache_2)
        , vars(vars)
        // TODO replace nullptr with log metrics file path
        , metrics( nullptr
                 , redir_info.session_id
                 , mod_rdp_params.target_user
                 , vars.get<cfg::globals::auth_user>().c_str()
                 , mod_rdp_params.target_host
                 , info
                 , vars.get<cfg::context::target_service>().c_str())
    {
        if (bool(this->verbose & RDPVerbose::basic_trace)) {
            if (!enable_transparent_mode) {
                LOG(LOG_INFO, "Creation of new mod 'RDP'");
            }
            else {
                LOG(LOG_INFO, "Creation of new mod 'RDP Transparent'");

                if (this->output_filename.empty()) {
                    LOG(LOG_INFO, "Use transparent capabilities.");
                }
                else {
                    LOG(LOG_INFO, "Use proxy default capabilities.");
                }
            }

            mod_rdp_params.log();
        }

        this->decrypt.encryptionMethod = 2; /* 128 bits */
        this->encrypt.encryptionMethod = 2; /* 128 bits */

        this->beginning = timeobj.get_time().tv_sec;

        if (this->bogus_linux_cursor == BogusLinuxCursor::smart) {
            this->bogus_linux_cursor =
                ((this->client_general_caps.os_major == OSMAJORTYPE_UNIX) ?
                 BogusLinuxCursor::enable : BogusLinuxCursor::disable);
        }

        if (mod_rdp_params.proxy_managed_drives && (*mod_rdp_params.proxy_managed_drives)) {
            this->configure_proxy_managed_drives(mod_rdp_params.proxy_managed_drives,
                                                 mod_rdp_params.proxy_managed_drive_prefix);
        }

        this->configure_extra_orders(mod_rdp_params.extra_orders);

        snprintf(this->client_name, sizeof(this->client_name), "%s", info.hostname);

        char session_probe_window_title[32] = { 0 };

        std::string session_probe_arguments = mod_rdp_params.session_probe_arguments;

        if (this->enable_session_probe) {
            // Executable file name of SP.
            char exe_var_str[16] {};
            if (mod_rdp_params.session_probe_customize_executable_name) {
                ::snprintf(exe_var_str, sizeof(exe_var_str), "-%d", ::getpid());
            }

            // Target informations
            this->session_probe_target_informations  = mod_rdp_params.target_application;
            this->session_probe_target_informations += ":";
            this->session_probe_target_informations += mod_rdp_params.primary_user_id;

            if (this->remote_program) {
                uint32_t const r = this->gen.rand32();

                snprintf(session_probe_window_title,
                    sizeof(session_probe_window_title),
                    "%X%X%X%X",
                    ((r & 0xFF000000) >> 24),
                    ((r & 0x00FF0000) >> 16),
                    ((r & 0x0000FF00) >> 8),
                      r & 0x000000FF
                    );

                std::string title_param = "TITLE ";
                title_param += session_probe_window_title;
                title_param += "&";

                session_probe_arguments = get_session_probe_arguments(
                    std::move(session_probe_arguments),
                    get_session_probe_arguments::Exe{exe_var_str},
                    get_session_probe_arguments::Title{title_param.c_str()},
                    get_session_probe_arguments::Cookie{
                        this->session_probe_target_informations.c_str()},
                    get_session_probe_arguments::Cbspl{""}
                );
            }   // if (this->remote_program)
            else {
                if (mod_rdp_params.session_probe_use_clipboard_based_launcher
                 && mod_rdp_params.target_application && *mod_rdp_params.target_application
                ) {
                    assert(!this->session_probe_use_clipboard_based_launcher);

                    LOG(LOG_WARNING,
                        "mod_rdp: "
                            "Clipboard based Session Probe launcher is not compatible with application. "
                            "Falled back to using AlternateShell based launcher.");
                }

                char clipboard_based_launcher_cookie[32];
                {
                    SslSha1 sha1;
                    sha1.update(byte_ptr_cast(this->session_probe_target_informations.c_str()),
                        this->session_probe_target_informations.length());

                    uint8_t sig[SslSha1::DIGEST_LENGTH];
                    sha1.final(sig);

                    snprintf(clipboard_based_launcher_cookie, sizeof(clipboard_based_launcher_cookie),
                        "%02X%02X%02X%02X%02X%02X%02X%02X%02X%02X",
                        sig[0], sig[1], sig[2], sig[3], sig[4], sig[5], sig[6], sig[7], sig[8], sig[9]);
                }

                session_probe_arguments = get_session_probe_arguments(
                    std::move(session_probe_arguments),
                    get_session_probe_arguments::Exe{exe_var_str},
                    get_session_probe_arguments::Title{""},
                    get_session_probe_arguments::Cookie{
                        this->session_probe_use_clipboard_based_launcher
                            ? "" : ((this->experimental_fix_too_long_cookie &&
                                     (this->session_probe_target_informations.length() > 20)) ? clipboard_based_launcher_cookie : this->session_probe_target_informations.c_str())},
                    get_session_probe_arguments::Cbspl{
                        this->session_probe_use_clipboard_based_launcher ? "CD %TMP%&" : ""}
                );
            }   // if (!this->remote_program)
        }

        char program[512] = {};
        char directory[512] = {};

        auto set_alternate_shell_program_and_directory = [&](
            std::string alternate_shell,
            std::string working_dir
        ){
            if (this->enable_session_probe) {
                this->real_alternate_shell = std::move(alternate_shell);
                this->real_working_dir     = std::move(working_dir);

                alternate_shell = mod_rdp_params.session_probe_exe_or_file;

                if (!::strncmp(alternate_shell.c_str(), "||", 2)) {
                    alternate_shell.erase(0, 2);
                }

                alternate_shell += " ";
                alternate_shell += session_probe_arguments;

                strncpy(program, alternate_shell.c_str(), sizeof(program) - 1);
                program[sizeof(program) - 1] = 0;
                //LOG(LOG_INFO, "AlternateShell: \"%s\"", this->program);

                const char * session_probe_working_dir = "%TMP%";
                strncpy(directory, session_probe_working_dir, sizeof(directory) - 1);
                directory[sizeof(directory) - 1] = 0;

                this->session_probe_launcher =
                    std::make_unique<SessionProbeAlternateShellBasedLauncher>(
                        this->verbose);
            }
            else {
                strncpy(program, alternate_shell.c_str(), sizeof(program) - 1);
                program[sizeof(program) - 1] = 0;
                strncpy(directory, working_dir.c_str(), sizeof(directory) - 1);
                directory[sizeof(directory) - 1] = 0;
            }
        };

        if (mod_rdp_params.target_application && (*mod_rdp_params.target_application)) {
            std::string shell_arguments = get_alternate_shell_arguments(
                mod_rdp_params.shell_arguments,
                get_alternate_shell_arguments::App{mod_rdp_params.target_application},
                get_alternate_shell_arguments::Account{mod_rdp_params.target_application_account},
                get_alternate_shell_arguments::Password{mod_rdp_params.target_application_password});

            if (this->remote_program) {
                if (this->enable_session_probe) {
                    if (this->use_session_probe_to_launch_remote_program) {
                        std::string alternate_shell(mod_rdp_params.alternate_shell);

                        if (!shell_arguments.empty()) {
                            alternate_shell += " ";
                            alternate_shell += shell_arguments;
                        }

                        this->real_alternate_shell = std::move(alternate_shell);
                        this->real_working_dir     = mod_rdp_params.shell_working_dir;
                    }
                    else {
                        this->real_alternate_shell = "[None]";

                        this->real_client_execute_flags       = 0;
                        this->real_client_execute_exe_or_file = mod_rdp_params.alternate_shell;
                        this->real_client_execute_arguments   = std::move(shell_arguments);
                        this->real_client_execute_working_dir = mod_rdp_params.shell_working_dir;
                    }

                    this->client_execute_exe_or_file = mod_rdp_params.session_probe_exe_or_file;
                    this->client_execute_arguments   = session_probe_arguments;
                    this->client_execute_working_dir = "%TMP%";
                    this->client_execute_flags       = TS_RAIL_EXEC_FLAG_EXPAND_WORKINGDIRECTORY;

                    this->session_probe_launcher =
                        std::make_unique<SessionProbeAlternateShellBasedLauncher>(
                            this->verbose);
                }
                else {
                    this->client_execute_exe_or_file = mod_rdp_params.alternate_shell;
                    this->client_execute_arguments   = std::move(shell_arguments);
                    this->client_execute_working_dir = mod_rdp_params.shell_working_dir;
                    this->client_execute_flags       = TS_RAIL_EXEC_FLAG_EXPAND_WORKINGDIRECTORY;
                }
            }
            else {
                std::string alternate_shell(mod_rdp_params.alternate_shell);

                if (!shell_arguments.empty()) {
                    alternate_shell += " ";
                    alternate_shell += shell_arguments;
                }

                set_alternate_shell_program_and_directory(
                    std::move(alternate_shell), mod_rdp_params.shell_working_dir);
            }
        }
        else {
            if (this->remote_program) {
                if (mod_rdp_params.use_client_provided_remoteapp
                && mod_rdp_params.client_execute_exe_or_file
                && *mod_rdp_params.client_execute_exe_or_file
                ) {
                    if (this->enable_session_probe) {
                        this->real_alternate_shell = "[None]";

                        this->real_client_execute_flags       = mod_rdp_params.client_execute_flags;
                        this->real_client_execute_exe_or_file = mod_rdp_params.client_execute_exe_or_file;
                        this->real_client_execute_arguments   = mod_rdp_params.client_execute_arguments;
                        this->real_client_execute_working_dir = mod_rdp_params.client_execute_working_dir;

                        this->client_execute_exe_or_file = mod_rdp_params.session_probe_exe_or_file;
                        this->client_execute_arguments   = session_probe_arguments;
                        this->client_execute_working_dir = "%TMP%";
                        this->client_execute_flags       = TS_RAIL_EXEC_FLAG_EXPAND_WORKINGDIRECTORY;

                        this->session_probe_launcher =
                            std::make_unique<SessionProbeAlternateShellBasedLauncher>(
                                this->verbose);
                    }
                    else {
                        this->client_execute_flags       = mod_rdp_params.client_execute_flags;
                        this->client_execute_exe_or_file = mod_rdp_params.client_execute_exe_or_file;
                        this->client_execute_arguments   = mod_rdp_params.client_execute_arguments;
                        this->client_execute_working_dir = mod_rdp_params.client_execute_working_dir;
                    }
                }
            }
            else if (mod_rdp_params.use_client_provided_alternate_shell
                    && info.alternate_shell[0] && !info.remote_program
            ) {
                set_alternate_shell_program_and_directory(
                    info.alternate_shell, info.working_dir);
            }
            else if (this->enable_session_probe) {
                std::string alternate_shell(mod_rdp_params.session_probe_exe_or_file);

                if (!::strncmp(alternate_shell.c_str(), "||", 2)) {
                    alternate_shell.erase(0, 2);
                }

                alternate_shell += " ";
                alternate_shell += session_probe_arguments;

                if (this->session_probe_use_clipboard_based_launcher) {
                    this->session_probe_launcher =
                        std::make_unique<SessionProbeClipboardBasedLauncher>(
                            this->session_reactor,
                            *this, alternate_shell.c_str(),
                            this->session_probe_clipboard_based_launcher_clipboard_initialization_delay,
                            this->session_probe_clipboard_based_launcher_start_delay,
                            this->session_probe_clipboard_based_launcher_long_delay,
                            this->session_probe_clipboard_based_launcher_short_delay,
                            this->verbose);
                }
                else {
                    strncpy(program, alternate_shell.c_str(), sizeof(program) - 1);
                    program[sizeof(program) - 1] = 0;
                    //LOG(LOG_INFO, "AlternateShell: \"%s\"", this->program);

                    const char * session_probe_working_dir = "%TMP%";
                    strncpy(directory, session_probe_working_dir, sizeof(directory) - 1);
                    directory[sizeof(directory) - 1] = 0;

                    this->session_probe_launcher =
                        std::make_unique<SessionProbeAlternateShellBasedLauncher>(
                            this->verbose);
                }
            }
        }

        if (this->remote_program) {
            this->remote_programs_session_manager =
                std::make_unique<RemoteProgramsSessionManager>(
                    this->session_reactor, front, *this, this->lang,
                    this->font, mod_rdp_params.theme, this->authentifier,
                    session_probe_window_title,
                    mod_rdp_params.client_execute,
                    mod_rdp_params.rail_disconnect_message_delay,
                    this->verbose
                );
        }

        LOG(LOG_INFO, "RDP mod built 1");

        this->negociation_result.front_width = info.width;
        this->negociation_result.front_height = info.height;

        LOG(LOG_INFO, "RDP mod built 2");

        if (mod_rdp_params.enable_session_probe) {
            this->file_system_drive_manager.EnableSessionProbeDrive(
                mod_rdp_params.proxy_managed_drive_prefix, mod_rdp_params.verbose);
        }

        LOG(LOG_INFO, "RDP mod built 3");

        this->init_negociate_event_(info, timeobj, mod_rdp_params, program, directory);

        LOG(LOG_INFO, "RDP mod built 4");
    }   // mod_rdp

    ~mod_rdp() override {
        if (this->enable_session_probe) {
            const bool disable_input_event     = false;
            const bool disable_graphics_update = false;
            this->disable_input_event_and_graphics_update(
                disable_input_event, disable_graphics_update);
        }

        if (!this->end_session_reason.empty()
        &&  !this->end_session_message.empty()) {
            this->report_message.report(
                this->end_session_reason.c_str(),
                this->end_session_message.c_str());
        }

        if (bool(this->verbose & RDPVerbose::basic_trace)) {
            LOG(LOG_INFO, "~mod_rdp(): Recv bmp cache count  = %zu",
                this->orders.recv_bmp_cache_count);
            LOG(LOG_INFO, "~mod_rdp(): Recv order count      = %zu",
                this->orders.recv_order_count);
            LOG(LOG_INFO, "~mod_rdp(): Recv bmp update count = %zu",
                this->recv_bmp_update);
        }

        this->remote_programs_session_manager.reset();

        if (!this->server_redirection_packet_received) {
            this->redir_info = RedirectionInfo();
        }
    }

protected:
    std::unique_ptr<VirtualChannelDataSender> create_to_client_sender(
        CHANNELS::ChannelNameId channel_name) const
    {
        if (!this->authorization_channels.is_authorized(channel_name))
        {
            return nullptr;
        }

        const CHANNELS::ChannelDefArray& front_channel_list =
            this->front.get_channel_list();

        const CHANNELS::ChannelDef* channel =
            front_channel_list.get_by_name(channel_name);
        if (!channel)
        {
            return nullptr;
        }

        std::unique_ptr<ToClientSender> to_client_sender =
            std::make_unique<ToClientSender>(this->front, *channel,
                this->verbose);

        return std::unique_ptr<VirtualChannelDataSender>(
            std::move(to_client_sender));
    }

    std::unique_ptr<VirtualChannelDataSender> create_to_server_sender(
        CHANNELS::ChannelNameId channel_name)
    {
        const CHANNELS::ChannelDef* channel =
            this->mod_channel_list.get_by_name(channel_name);
        if (!channel)
        {
            return nullptr;
        }

        std::unique_ptr<ToServerSender> to_server_sender =
            std::make_unique<ToServerSender>(
                this->trans,
                this->encrypt,
                this->negociation_result.encryptionLevel,
                this->negociation_result.userid,
                channel_name,
                channel->chanid,
                (channel->flags &
                 GCC::UserData::CSNet::CHANNEL_OPTION_SHOW_PROTOCOL),
                this->verbose);

        if (channel_name != channel_names::rdpdr) {
            return std::unique_ptr<VirtualChannelDataSender>(std::move(to_server_sender));
        }

        return std::make_unique<ToServerAsynchronousSender>(
            std::move(to_server_sender),
            this->asynchronous_tasks,
            this->verbose);
    }

    const ClipboardVirtualChannel::Params
        get_clipboard_virtual_channel_params() const
    {
        ClipboardVirtualChannel::Params clipboard_virtual_channel_params(this->report_message);

        clipboard_virtual_channel_params.exchanged_data_limit            =
            this->max_clipboard_data;
        clipboard_virtual_channel_params.verbose                         =
            this->verbose;
        clipboard_virtual_channel_params.clipboard_down_authorized       =
            this->authorization_channels.cliprdr_down_is_authorized();
        clipboard_virtual_channel_params.clipboard_up_authorized         =
            this->authorization_channels.cliprdr_up_is_authorized();
        clipboard_virtual_channel_params.clipboard_file_authorized       =
            this->authorization_channels.cliprdr_file_is_authorized();
        clipboard_virtual_channel_params.dont_log_data_into_syslog       =
            this->disable_clipboard_log_syslog;
        clipboard_virtual_channel_params.dont_log_data_into_wrm          =
            this->disable_clipboard_log_wrm;

        return clipboard_virtual_channel_params;
    }

    const DynamicChannelVirtualChannel::Params
        get_dynamic_channel_virtual_channel_params() const
    {
        DynamicChannelVirtualChannel::Params dynamic_channel_virtual_channel_params(this->report_message);

        dynamic_channel_virtual_channel_params.exchanged_data_limit =
            this->max_drdynvc_data;
        dynamic_channel_virtual_channel_params.verbose              =
            this->verbose;

        return dynamic_channel_virtual_channel_params;
    }

    const FileSystemVirtualChannel::Params
        get_file_system_virtual_channel_params() const
    {
        FileSystemVirtualChannel::Params file_system_virtual_channel_params(this->report_message);

        file_system_virtual_channel_params.exchanged_data_limit            =
            this->max_rdpdr_data;
        file_system_virtual_channel_params.verbose                         =
            this->verbose;

        file_system_virtual_channel_params.client_name                     =
            this->client_name;
        file_system_virtual_channel_params.file_system_read_authorized     =
            this->authorization_channels.rdpdr_drive_read_is_authorized();
        file_system_virtual_channel_params.file_system_write_authorized    =
            this->authorization_channels.rdpdr_drive_write_is_authorized();
        file_system_virtual_channel_params.parallel_port_authorized        =
            this->authorization_channels.rdpdr_type_is_authorized(
                rdpdr::RDPDR_DTYP_PARALLEL);
        file_system_virtual_channel_params.print_authorized                =
            this->authorization_channels.rdpdr_type_is_authorized(
                rdpdr::RDPDR_DTYP_PRINT);
        file_system_virtual_channel_params.serial_port_authorized          =
            this->authorization_channels.rdpdr_type_is_authorized(
                rdpdr::RDPDR_DTYP_SERIAL);
        file_system_virtual_channel_params.smart_card_authorized           =
            this->authorization_channels.rdpdr_type_is_authorized(
                rdpdr::RDPDR_DTYP_SMARTCARD);
        file_system_virtual_channel_params.random_number                   =
            ::getpid();

        file_system_virtual_channel_params.dont_log_data_into_syslog       =
            this->disable_file_system_log_syslog;
        file_system_virtual_channel_params.dont_log_data_into_wrm          =
            this->disable_file_system_log_wrm;

        return file_system_virtual_channel_params;
    }

    const SessionProbeVirtualChannel::Params
        get_session_probe_virtual_channel_params() const
    {
        SessionProbeVirtualChannel::Params
            session_probe_virtual_channel_params(this->report_message);

        session_probe_virtual_channel_params.exchanged_data_limit                   =
            static_cast<data_size_type>(-1);
        session_probe_virtual_channel_params.verbose                                =
            this->verbose;

        session_probe_virtual_channel_params.session_probe_launch_timeout           =
            this->session_probe_launch_timeout;
        session_probe_virtual_channel_params.session_probe_launch_fallback_timeout  =
            this->session_probe_launch_fallback_timeout;
        session_probe_virtual_channel_params.session_probe_keepalive_timeout        =
            this->session_probe_keepalive_timeout;
        session_probe_virtual_channel_params.session_probe_on_keepalive_timeout     =
            this->session_probe_on_keepalive_timeout;

        session_probe_virtual_channel_params.session_probe_on_launch_failure        =
            this->session_probe_on_launch_failure;

        session_probe_virtual_channel_params.session_probe_end_disconnected_session =
            this->session_probe_end_disconnected_session;

        session_probe_virtual_channel_params.target_informations                    =
            this->session_probe_target_informations.c_str();

        session_probe_virtual_channel_params.front_width                            =
            this->negociation_result.front_width;
        session_probe_virtual_channel_params.front_height                           =
            this->negociation_result.front_height;

        session_probe_virtual_channel_params.session_probe_disconnected_application_limit       =
            this->session_probe_disconnected_application_limit;
        session_probe_virtual_channel_params.session_probe_disconnected_session_limit           =
            this->session_probe_disconnected_session_limit;
        session_probe_virtual_channel_params.session_probe_idle_session_limit       =
            this->session_probe_idle_session_limit;

        session_probe_virtual_channel_params.session_probe_enable_log               =
            this->session_probe_enable_log;
        session_probe_virtual_channel_params.session_probe_enable_log_rotation      =
            this->session_probe_enable_log_rotation;

        session_probe_virtual_channel_params.session_probe_allow_multiple_handshake =
            this->session_probe_allow_multiple_handshake;

        session_probe_virtual_channel_params.session_probe_enable_crash_dump        =
            this->session_probe_enable_crash_dump;

        session_probe_virtual_channel_params.session_probe_handle_usage_limit        =
            this->session_probe_handle_usage_limit;
        session_probe_virtual_channel_params.session_probe_memory_usage_limit        =
            this->session_probe_memory_usage_limit;

        session_probe_virtual_channel_params.real_alternate_shell                   =
            this->real_alternate_shell.c_str();
        session_probe_virtual_channel_params.real_working_dir                       =
            this->real_working_dir.c_str();

        session_probe_virtual_channel_params.session_probe_extra_system_processes   =
            this->session_probe_extra_system_processes.c_str();

        session_probe_virtual_channel_params.session_probe_outbound_connection_monitoring_rules =
            this->session_probe_outbound_connection_monitoring_rules.c_str();

        session_probe_virtual_channel_params.session_probe_process_monitoring_rules =
            this->session_probe_process_monitoring_rules.c_str();

        session_probe_virtual_channel_params.lang                                   =
            this->lang;

        session_probe_virtual_channel_params.bogus_refresh_rect_ex                  =
            (this->bogus_refresh_rect && this->allow_using_multiple_monitors &&
             (this->monitor_count > 1));
        session_probe_virtual_channel_params.show_maximized                         =
            (!this->remote_program);

        return session_probe_virtual_channel_params;
    }

    const RemoteProgramsVirtualChannel::Params
        get_remote_programs_virtual_channel_params() const
    {
        RemoteProgramsVirtualChannel::Params remote_programs_virtual_channel_params(this->report_message);

        remote_programs_virtual_channel_params.exchanged_data_limit               =
            0;
        remote_programs_virtual_channel_params.verbose                            =
            this->verbose;

        remote_programs_virtual_channel_params.client_execute_flags               =
            this->client_execute_flags;
        remote_programs_virtual_channel_params.client_execute_exe_or_file         =
            this->client_execute_exe_or_file.c_str();
        remote_programs_virtual_channel_params.client_execute_working_dir         =
            this->client_execute_working_dir.c_str();
        remote_programs_virtual_channel_params.client_execute_arguments           =
            this->client_execute_arguments.c_str();

        remote_programs_virtual_channel_params.client_execute_flags_2             =
            this->real_client_execute_flags;
        remote_programs_virtual_channel_params.client_execute_exe_or_file_2       =
            this->real_client_execute_exe_or_file.c_str();
        remote_programs_virtual_channel_params.client_execute_working_dir_2       =
            this->real_client_execute_working_dir.c_str();
        remote_programs_virtual_channel_params.client_execute_arguments_2         =
            this->real_client_execute_arguments.c_str();

        remote_programs_virtual_channel_params.rail_session_manager               =
            this->remote_programs_session_manager.get();

        remote_programs_virtual_channel_params.should_ignore_first_client_execute =
            this->should_ignore_first_client_execute;

        remote_programs_virtual_channel_params.use_session_probe_to_launch_remote_program   =
            this->use_session_probe_to_launch_remote_program;

        remote_programs_virtual_channel_params.client_supports_handshakeex_pdu    =
            (this->client_rail_caps.RailSupportLevel & TS_RAIL_LEVEL_HANDSHAKE_EX_SUPPORTED);
        remote_programs_virtual_channel_params.client_supports_enhanced_remoteapp =
            this->remote_program_enhanced;

        return remote_programs_virtual_channel_params;
    }

public:
    static void get_proxy_managed_connection_cookie(const char * target_informations,
            size_t target_informations_length, char (&cookie)[9]) {
        SslSha1 sha1;
        sha1.update(byte_ptr_cast(target_informations), target_informations_length);
        uint8_t sig[SslSha1::DIGEST_LENGTH];
        sha1.final(sig);

        static_assert(((sizeof(cookie) % 2) == 1), "Buffer size must be an odd number");

        char * temp = cookie;
        ::memset(cookie, 0, sizeof(cookie));
        for (unsigned i = 0, c = std::min<unsigned>(sizeof(cookie) / 2, sizeof(sig) / 2);
             i < c; ++i) {
            snprintf(temp, 3, "%02X", sig[i]);
            temp += 2;
        }
    }

    void configure_extra_orders(const char * extra_orders) {
        if (bool(this->verbose & RDPVerbose::basic_trace)) {
            LOG(LOG_INFO, "RDP Extra orders=\"%s\"", extra_orders);
        }

        char * end;
        char const * p = extra_orders;
        for (int order_number = std::strtol(p, &end, 0);
            p != end;
            order_number = std::strtol(p, &end, 0))
        {
            if (bool(this->verbose & RDPVerbose::capabilities)) {
                LOG(LOG_INFO, "RDP Extra orders number=%d", order_number);
            }
            switch (order_number) {
            case RDP::MULTIDSTBLT:
                if (bool(this->verbose & RDPVerbose::capabilities)) {
                    LOG(LOG_INFO, "RDP Extra orders=MultiDstBlt");
                }
                this->enable_multidstblt = true;
                break;
            case RDP::MULTIOPAQUERECT:
                if (bool(this->verbose & RDPVerbose::capabilities)) {
                    LOG(LOG_INFO, "RDP Extra orders=MultiOpaqueRect");
                }
                this->enable_multiopaquerect = true;
                break;
            case RDP::MULTIPATBLT:
                if (bool(this->verbose & RDPVerbose::capabilities)) {
                    LOG(LOG_INFO, "RDP Extra orders=MultiPatBlt");
                }
                this->enable_multipatblt = true;
                break;
            case RDP::MULTISCRBLT:
                if (bool(this->verbose & RDPVerbose::capabilities)) {
                    LOG(LOG_INFO, "RDP Extra orders=MultiScrBlt");
                }
                this->enable_multiscrblt = true;
                break;
            case RDP::POLYGONSC:
                if (bool(this->verbose & RDPVerbose::capabilities)) {
                    LOG(LOG_INFO, "RDP Extra orders=PolygonSC");
                }
                this->enable_polygonsc = true;
                break;
            case RDP::POLYGONCB:
                if (bool(this->verbose & RDPVerbose::capabilities)) {
                    LOG(LOG_INFO, "RDP Extra orders=PolygonCB");
                }
                this->enable_polygoncb = true;
                break;
            case RDP::POLYLINE:
                if (bool(this->verbose & RDPVerbose::capabilities)) {
                    LOG(LOG_INFO, "RDP Extra orders=Polyline");
                }
                this->enable_polyline = true;
                break;
            case RDP::ELLIPSESC:
                if (bool(this->verbose & RDPVerbose::capabilities)) {
                    LOG(LOG_INFO, "RDP Extra orders=EllipseSC");
                }
                this->enable_ellipsesc = true;
                break;
            case RDP::ELLIPSECB:
                if (bool(this->verbose & RDPVerbose::capabilities)) {
                    LOG(LOG_INFO, "RDP Extra orders=EllipseCB");
                }
                this->enable_ellipsecb = true;
                break;
            default:
                if (bool(this->verbose & RDPVerbose::capabilities)) {
                    LOG(LOG_INFO, "RDP Unknown Extra orders");
                }
                break;
            }

            p = end;
            while (*p && (*p == ' ' || *p == '\t' || *p == ',')) {
                ++p;
            }
        }
    }   // configure_extra_orders

    void configure_proxy_managed_drives(const char * proxy_managed_drives, const char * proxy_managed_drive_prefix) {
        if (bool(this->verbose & RDPVerbose::connection)) {
            LOG(LOG_INFO, "Proxy managed drives=\"%s\"", proxy_managed_drives);
        }

        for (auto & r : get_line(proxy_managed_drives, ',')) {
            auto const trimmed_range = trim(r);

            if (trimmed_range.empty()) continue;

            if (bool(this->verbose & RDPVerbose::connection)) {
                LOG(LOG_INFO, "Proxy managed drive=\"%.*s\"",
                    int(trimmed_range.size()), trimmed_range.begin());
            }

            this->file_system_drive_manager.EnableDrive(
                FileSystemDriveManager::DriveName(
                    array_view_const_char{trimmed_range.begin(), trimmed_range.end()}),
                proxy_managed_drive_prefix, this->verbose);
        }
    }   // configure_proxy_managed_drives

    void rdp_input_scancode( long param1, long param2, long device_flags, long time, Keymap2 * /*keymap*/) override {
        if ((UP_AND_RUNNING == this->connection_finalization_state) &&
            !this->input_event_disabled) {
            if (this->first_scancode && !(device_flags & 0x8000) &&
                (!this->enable_session_probe ||
                 !this->session_probe_launcher->is_keyboard_sequences_started() ||
                 this->get_session_probe_virtual_channel().has_been_launched())
               ) {
                LOG(LOG_INFO, "mod_rdp::rdp_input_scancode: First Keyboard Event. Resend the Synchronize Event to server.");

                this->first_scancode = false;

                this->send_input(time, RDP_INPUT_SYNCHRONIZE, 0, this->last_key_flags_sent, 0);
            }

            this->send_input(time, RDP_INPUT_SCANCODE, device_flags, param1, param2);

            this->metrics.key_pressed();

            if (this->remote_programs_session_manager) {
                this->remote_programs_session_manager->input_scancode(param1, param2, device_flags);
            }
        }
    }

    void rdp_input_unicode(uint16_t unicode, uint16_t flag) override {
        if (UP_AND_RUNNING == this->connection_finalization_state) {
            this->send_input(0, RDP_INPUT_UNICODE, flag, unicode, 0);
            this->metrics.key_pressed();
        }
    }

    void rdp_input_synchronize( uint32_t time, uint16_t device_flags, int16_t param1, int16_t param2) override {
        (void)time;
        (void)param2;
        if (UP_AND_RUNNING == this->connection_finalization_state) {
            this->send_input(0, RDP_INPUT_SYNCHRONIZE, device_flags, param1, 0);
        }
    }

    void rdp_input_mouse(int device_flags, int x, int y, Keymap2 * /*keymap*/) override {
        //if (!(MOUSE_FLAG_MOVE & device_flags)) {
        //    LOG(LOG_INFO, "rdp_input_mouse x=%d y=%d device_flags=%d", x, y, device_flags);
        //}
        if ((UP_AND_RUNNING == this->connection_finalization_state) &&
            !this->input_event_disabled) {
            this->send_input(0, RDP_INPUT_MOUSE, device_flags, x, y);

            if (bool(this->verbose & RDPVerbose::export_metrics)) {
                if (device_flags & MOUSE_FLAG_MOVE) {
                    this->metrics.mouse_mouve(x + y);
                }

                if (device_flags & MOUSE_FLAG_DOWN) {
                    if (device_flags & MOUSE_FLAG_BUTTON2) {
                        this->metrics.right_click();
                    } else if (device_flags & MOUSE_FLAG_BUTTON1) {
                        this->metrics.left_click();
                    }
                }
            }

            if (this->remote_programs_session_manager) {
                this->remote_programs_session_manager->input_mouse(device_flags, x, y);
            }
        }
    }

    void send_to_front_channel(CHANNELS::ChannelNameId mod_channel_name, uint8_t const * data
                              , size_t length, size_t chunk_size, int flags) override {
        const CHANNELS::ChannelDef * front_channel = this->front.get_channel_list().get_by_name(mod_channel_name);
        if (front_channel) {
            this->front.send_to_channel(*front_channel, data, length, chunk_size, flags);
        }
    }

    void send_to_mod_channel(
        CHANNELS::ChannelNameId front_channel_name,
        InStream & chunk, size_t length, uint32_t flags
    ) override {
        if (bool(this->verbose & RDPVerbose::channels)) {
            LOG(LOG_INFO,
                "mod_rdp::send_to_mod_channel: front_channel_channel=\"%s\"",
                front_channel_name);
        }
        const CHANNELS::ChannelDef * mod_channel = this->mod_channel_list.get_by_name(front_channel_name);
        if (!mod_channel) {
            return;
        }
        if (bool(this->verbose & RDPVerbose::channels)) {
            mod_channel->log(unsigned(mod_channel - &this->mod_channel_list[0]));
        }

        switch (front_channel_name) {
            case channel_names::cliprdr:
                if (bool(this->verbose & RDPVerbose::export_metrics)) {
                    InStream metrics_stream = chunk.clone();
                    this->metrics.set_client_cliprdr_metrics(metrics_stream, length, flags);
                }
                this->send_to_mod_cliprdr_channel(mod_channel, chunk, length, flags);
                break;
            case channel_names::rail:
                if (bool(this->verbose & RDPVerbose::export_metrics)) {
                    this->metrics.client_rail_channel_data(length);
                }
                this->send_to_mod_rail_channel(mod_channel, chunk, length, flags);
                break;
            case channel_names::rdpdr:
                if (bool(this->verbose & RDPVerbose::export_metrics)) {
                    InStream metrics_stream = chunk.clone();
                    this->metrics.set_client_rdpdr_metrics(metrics_stream, length, flags);
                }
                this->send_to_mod_rdpdr_channel(mod_channel, chunk, length, flags);
                break;
            case channel_names::drdynvc:
                if (bool(this->verbose & RDPVerbose::export_metrics)) {
                    this->metrics.client_other_channel_data(length);
                }
                this->send_to_mod_drdynvc_channel(mod_channel, chunk, length, flags);
                break;
            default:
                if (bool(this->verbose & RDPVerbose::export_metrics)) {
                    this->metrics.client_other_channel_data(length);
                }
                this->send_to_channel(*mod_channel, chunk.get_data(), chunk.get_capacity(), length, flags);
        }
    }

    void log_metrics() override {
        if (bool(this->verbose & RDPVerbose::export_metrics)) {
            this->metrics.log();
        }
    }

private:
    void send_to_mod_cliprdr_channel(const CHANNELS::ChannelDef * /*cliprdr_channel*/,
                                     InStream & chunk, size_t length, uint32_t flags) {
        ClipboardVirtualChannel& channel = this->get_clipboard_virtual_channel();

        if (bool(this->verbose & RDPVerbose::cliprdr)) {
            InStream clone = chunk.clone();
            RDPECLIP::streamLogCliprdr(clone, flags, this->cliprdrLogStatus);
        }

        if (this->session_probe_launcher) {
            if (!this->session_probe_launcher->process_client_cliprdr_message(chunk, length, flags)) {
                return;
            }
        }

        channel.process_client_message(length, flags, chunk.get_current(), chunk.in_remain());
    }

    void send_to_mod_rail_channel(const CHANNELS::ChannelDef * /*unused*/,
                                  InStream & chunk, size_t length, uint32_t flags) {
        RemoteProgramsVirtualChannel& channel = this->get_remote_programs_virtual_channel();

        channel.process_client_message(length, flags, chunk.get_current(), chunk.in_remain());

    }   // send_to_mod_rail_channel

private:
    void send_to_mod_rdpdr_channel(const CHANNELS::ChannelDef * rdpdr_channel,
                                   InStream & chunk, size_t length, uint32_t flags) {
        if (!this->enable_rdpdr_data_analysis &&
            this->authorization_channels.rdpdr_type_all_is_authorized() &&
            !this->file_system_drive_manager.HasManagedDrive()) {

            if (flags & CHANNELS::CHANNEL_FLAG_FIRST) {
                if (bool(this->verbose & (RDPVerbose::rdpdr | RDPVerbose::rdpdr_dump))) {
                    LOG(LOG_INFO,
                        "mod_rdp::send_to_mod_rdpdr_channel: recv from Client, "
                            "send Chunked Virtual Channel Data transparently.");
                }

                if (bool(this->verbose & RDPVerbose::rdpdr_dump)) {
                    const bool send              = false;
                    const bool from_or_to_client = false;
                    uint32_t total_length = length;
                    if (total_length > CHANNELS::CHANNEL_CHUNK_LENGTH) {
                        total_length = chunk.get_capacity() - chunk.get_offset();
                    }
                    ::msgdump_d(send, from_or_to_client, length, flags,
                    chunk.get_data(), total_length);

                    rdpdr::streamLog(chunk, this->rdpdrLogStatus);
                }
            }

            this->send_to_channel(*rdpdr_channel, chunk.get_data(), chunk.get_capacity(), length, flags);
            return;
        }

        FileSystemVirtualChannel& channel = this->get_file_system_virtual_channel();

        channel.process_client_message(length, flags, chunk.get_current(), chunk.in_remain());
    }

    void send_to_mod_drdynvc_channel(const CHANNELS::ChannelDef */* rdpdr_channel*/,
                                     InStream & chunk, size_t length, uint32_t flags) {
        // if (flags & CHANNELS::CHANNEL_FLAG_FIRST) {
        //     if (bool(this->verbose & (RDPVerbose::drdynvc | RDPVerbose::drdynvc_dump))) {

        //         LOG(LOG_INFO,
        //             "mod_rdp::send_to_mod_drdynvc_channel: recv from Client, "
        //                 "send Chunked Virtual Channel Data transparently.");
        //     }

        //     if (bool(this->verbose & RDPVerbose::drdynvc_dump)) {
        //         const bool send              = false;
        //         const bool from_or_to_client = false;
        //         uint32_t total_length = length;
        //         if (total_length > CHANNELS::CHANNEL_CHUNK_LENGTH) {
        //             total_length = chunk.get_capacity() - chunk.get_offset();
        //         }
        //         ::msgdump_d(send, from_or_to_client, length, flags,
        //         chunk.get_data(), total_length);

        //         rdpdr::streamLog(chunk, this->rdpdrLogStatus);
        //     }
        // }

        // this->send_to_channel(*rdpdr_channel, chunk.get_data(), chunk.get_capacity(), length, flags);
        // return;


        DynamicChannelVirtualChannel& channel = this->get_dynamic_channel_virtual_channel();

        channel.process_client_message(length, flags, chunk.get_current(), chunk.in_remain());
    }

public:
    // Method used by session to transmit sesman answer for auth_channel

    void send_auth_channel_data(const char * string_data) override {
        CHANNELS::VirtualChannelPDU virtual_channel_pdu;

        StaticOutStream<65536> stream_data;
        uint32_t data_size = std::min(::strlen(string_data) + 1, stream_data.get_capacity());

        stream_data.out_copy_bytes(string_data, data_size);

        virtual_channel_pdu.send_to_server(
            this->trans, this->encrypt, this->negociation_result.encryptionLevel
          , this->negociation_result.userid, this->auth_channel_chanid
          , stream_data.get_offset()
          , this->auth_channel_flags
          , stream_data.get_data()
          , stream_data.get_offset());
    }

private:
    void send_checkout_channel_data(const char * string_data) {
        CHANNELS::VirtualChannelPDU virtual_channel_pdu;

        StaticOutStream<65536> stream_data;

        uint32_t data_size = std::min(::strlen(string_data), stream_data.get_capacity());

        stream_data.out_uint16_le(1);           // Version
        stream_data.out_uint16_le(data_size);
        stream_data.out_copy_bytes(string_data, data_size);

        virtual_channel_pdu.send_to_server(
            this->trans, this->encrypt, this->negociation_result.encryptionLevel
          , this->negociation_result.userid, this->checkout_channel_chanid
          , stream_data.get_offset()
          , this->checkout_channel_flags
          , stream_data.get_data()
          , stream_data.get_offset());
    }

    void send_to_channel(
        const CHANNELS::ChannelDef & channel,
        uint8_t const * chunk, std::size_t chunk_size,
        size_t length, uint32_t flags
    ) {
        if (channel.name == channel_names::rdpsnd && bool(this->verbose & RDPVerbose::rdpsnd)) {
            InStream clone(chunk, chunk_size);
            rdpsnd::streamLogClient(clone, flags);
        }


        if (bool(this->verbose & RDPVerbose::channels)) {
            LOG( LOG_INFO, "mod_rdp::send_to_channel length=%zu chunk_size=%zu", length, chunk_size);
            channel.log(-1u);
        }

        if (channel.flags & GCC::UserData::CSNet::CHANNEL_OPTION_SHOW_PROTOCOL) {
            flags |= CHANNELS::CHANNEL_FLAG_SHOW_PROTOCOL;
        }

        if (chunk_size <= CHANNELS::CHANNEL_CHUNK_LENGTH) {
            CHANNELS::VirtualChannelPDU virtual_channel_pdu;

            virtual_channel_pdu.send_to_server(
                this->trans, this->encrypt, this->negociation_result.encryptionLevel
              , this->negociation_result.userid, channel.chanid, length, flags, chunk, chunk_size);
        }
        else {
            uint8_t const * virtual_channel_data = chunk;
            size_t          remaining_data_length = length;

            auto get_channel_control_flags = [] (uint32_t flags, size_t data_length,
                                                 size_t remaining_data_length,
                                                 size_t virtual_channel_data_length) -> uint32_t {
                if (remaining_data_length == data_length) {
                    return (flags & (~CHANNELS::CHANNEL_FLAG_LAST));
                }
                if (remaining_data_length == virtual_channel_data_length) {
                    return (flags & (~CHANNELS::CHANNEL_FLAG_FIRST));
                }

                return (flags & (~(CHANNELS::CHANNEL_FLAG_FIRST | CHANNELS::CHANNEL_FLAG_LAST)));
            };

            do {
                const size_t virtual_channel_data_length =
                    std::min<size_t>(remaining_data_length, CHANNELS::CHANNEL_CHUNK_LENGTH);

                CHANNELS::VirtualChannelPDU virtual_channel_pdu;

                LOG(LOG_INFO, "send to server");

                virtual_channel_pdu.send_to_server(
                    this->trans, this->encrypt,
                    this->negociation_result.encryptionLevel, this->negociation_result.userid, channel.chanid, length, get_channel_control_flags(
                        flags, length, remaining_data_length, virtual_channel_data_length
                    ), virtual_channel_data, virtual_channel_data_length);

                remaining_data_length -= virtual_channel_data_length;
                virtual_channel_data  += virtual_channel_data_length;
            }
            while (remaining_data_length);
        }

        if (bool(this->verbose & RDPVerbose::channels)) {
            LOG(LOG_INFO, "mod_rdp::send_to_channel done");
        }
    }

    template<class... WriterData>
    void send_data_request(uint16_t channelId, WriterData... writer_data) {
        if (bool(this->verbose & RDPVerbose::basic_trace)) {
            LOG(LOG_INFO, "send data request");
        }

        write_packets(
            this->trans,
            writer_data...,
            [this, channelId](StreamSize<256>, OutStream & mcs_header, std::size_t packet_size) {
                MCS::SendDataRequest_Send mcs(
                    mcs_header, this->negociation_result.userid,
                    channelId, 1, 3, packet_size, MCS::PER_ENCODING
                );
                (void)mcs;
            },
            X224::write_x224_dt_tpdu_fn{}
        );
        if (bool(this->verbose & RDPVerbose::basic_trace)) {
            LOG(LOG_INFO, "send data request done");
        }
    }

    template<class... WriterData>
    void send_data_request_ex(uint16_t channelId, WriterData... writer_data) {
        this->send_data_request(
            channelId,
            writer_data...,
            SEC::write_sec_send_fn{0, this->encrypt, this->negociation_result.encryptionLevel}
        );
    }

public:
    // Capabilities Exchange
    // ---------------------

    // Capabilities Negotiation: The server sends the set of capabilities it
    // supports to the client in a Demand Active PDU. The client responds with its
    // capabilities by sending a Confirm Active PDU.

    // Client                                                     Server
    //    | <------- Demand Active PDU ---------------------------- |
    //    |--------- Confirm Active PDU --------------------------> |

    // Connection Finalization
    // -----------------------

    // Connection Finalization: The client and server send PDUs to finalize the
    // connection details. The client-to-server and server-to-client PDUs exchanged
    // during this phase may be sent concurrently as long as the sequencing in
    // either direction is maintained (there are no cross-dependencies between any
    // of the client-to-server and server-to-client PDUs). After the client receives
    // the Font Map PDU it can start sending mouse and keyboard input to the server,
    // and upon receipt of the Font List PDU the server can start sending graphics
    // output to the client.

    // Client                                                     Server
    //    |----------Synchronize PDU------------------------------> |
    //    |----------Control PDU Cooperate------------------------> |
    //    |----------Control PDU Request Control------------------> |
    //    |----------Persistent Key List PDU(s)-------------------> |
    //    |----------Font List PDU--------------------------------> |

    //    | <--------Synchronize PDU------------------------------- |
    //    | <--------Control PDU Cooperate------------------------- |
    //    | <--------Control PDU Granted Control------------------- |
    //    | <--------Font Map PDU---------------------------------- |

    // All PDU's in the client-to-server direction must be sent in the specified
    // order and all PDU's in the server to client direction must be sent in the
    // specified order. However, there is no requirement that client to server PDU's
    // be sent before server-to-client PDU's. PDU's may be sent concurrently as long
    // as the sequencing in either direction is maintained.


    // Besides input and graphics data, other data that can be exchanged between
    // client and server after the connection has been finalized include "
    // connection management information and virtual channel messages (exchanged
    // between client-side plug-ins and server-side applications).

    void connected_fast_path(gdi::GraphicApi & drawable, array_view_u8 array)
    {
        InStream stream(array);
        if (bool(this->verbose & RDPVerbose::export_metrics)) {
            this->metrics.server_main_channel_data(stream.in_remain());
        }

        FastPath::ServerUpdatePDU_Recv su(stream, this->decrypt, array.data());
        if (this->enable_transparent_mode) {
            //total_data_received += su.payload.size();
            //LOG(LOG_INFO, "total_data_received=%llu", total_data_received);
            this->front.send_fastpath_data(su.payload);
            return;
        }

        while (su.payload.in_remain()) {
            FastPath::Update_Recv upd(su.payload, &this->mppc_dec);

            if (bool(this->verbose & RDPVerbose::connection)) {
                const char * m = "UNKNOWN ORDER";
                using FU = FastPath::UpdateType;
                switch (static_cast<FastPath::UpdateType>(upd.updateCode))
                {
                case FU::ORDERS:      m = "ORDERS"; break;
                case FU::BITMAP:      m = "BITMAP"; break;
                case FU::PALETTE:     m = "PALETTE"; break;
                case FU::SYNCHRONIZE: m = "SYNCHRONIZE"; break;
                case FU::SURFCMDS:    m = "SYNCHRONIZE"; break;
                case FU::PTR_NULL:    m = "PTR_NULL"; break;
                case FU::PTR_DEFAULT: m = "PTR_DEFAULT"; break;
                case FU::PTR_POSITION:m = "PTR_POSITION"; break;
                case FU::COLOR:       m = "COLOR"; break;
                case FU::CACHED:      m = "CACHED"; break;
                case FU::POINTER:     m = "POINTER"; break;
                }
                LOG(LOG_INFO, "FastPath::UpdateType::%s", m);
                upd.log(LOG_INFO);
            }

            if (upd.fragmentation != FastPath::FASTPATH_FRAGMENT_SINGLE) {
                if (upd.fragmentation == FastPath::FASTPATH_FRAGMENT_FIRST) {
                    this->multifragment_update_data.rewind();
                }
                this->multifragment_update_data.out_copy_bytes(upd.payload.get_data(), upd.payload.get_capacity());
                if (upd.fragmentation != FastPath::FASTPATH_FRAGMENT_LAST) {
                    continue;
                }
            }

            InStream fud(this->multifragment_update_data.get_data(), this->multifragment_update_data.get_offset());

            InStream& stream = ((upd.fragmentation == FastPath::FASTPATH_FRAGMENT_SINGLE) ? upd.payload : fud);

            switch (static_cast<FastPath::UpdateType>(upd.updateCode)) {
            case FastPath::UpdateType::ORDERS:
                this->front.begin_update();
                this->orders.process_orders(
                    stream, true, drawable,
                    this->negociation_result.front_width, this->negociation_result.front_height);
                this->front.end_update();
                break;

            case FastPath::UpdateType::BITMAP:
                this->front.begin_update();
                this->process_bitmap_updates(stream, true, drawable);
                this->front.end_update();
                break;

            case FastPath::UpdateType::PALETTE:
                this->front.begin_update();
                this->process_palette(stream, true);
                this->front.end_update();
                break;

            case FastPath::UpdateType::SYNCHRONIZE:
                // TODO: we should propagate SYNCHRONIZE to front
                break;

            case FastPath::UpdateType::SURFCMDS:
                LOG( LOG_ERR
                , "mod::rdp: received unsupported fast-path PUD, updateCode = %s"
                , "FastPath::UPDATETYPE_SURFCMDS");
                throw Error(ERR_RDP_FASTPATH);

            case FastPath::UpdateType::PTR_NULL:
                if (bool(this->verbose & RDPVerbose::graphics_pointer)) {
                    LOG(LOG_INFO, "Process pointer null (Fast)");
                }
                drawable.set_pointer(Pointer(NullPointer{}));
                break;

            case FastPath::UpdateType::PTR_DEFAULT:
                if (bool(this->verbose & RDPVerbose::graphics_pointer)) {
                    LOG(LOG_INFO, "Process pointer default (Fast)");
                }
                drawable.set_pointer(Pointer(SystemDefaultPointer{}));
                break;

            case FastPath::UpdateType::PTR_POSITION:
                {
                    if (bool(this->verbose & RDPVerbose::graphics_pointer)) {
                        LOG(LOG_INFO, "Process pointer position (Fast)");
                    }

                    const unsigned expected = 4; /* xPos(2) + yPos(2) */
                    if (!stream.in_check_rem(expected)){
                        LOG(LOG_ERR, "Truncated Fast-Path Pointer Position Update, need=%u remains=%zu",
                            expected, stream.in_remain());
                        //throw Error(ERR_RDP_DATA_TRUNCATED);
                        break;
                    }

                    uint16_t xPos = stream.in_uint16_le();
                    uint16_t yPos = stream.in_uint16_le();
                    this->front.update_pointer_position(xPos, yPos);
                }
                break;


// 2.2.9.1.2.1.7 Fast-Path Color Pointer Update (TS_FP_COLORPOINTERATTRIBUTE)
// =========================================================================

// updateHeader (1 byte): An 8-bit, unsigned integer. The format of this field is
// the same as the updateHeader byte field specified in the Fast-Path Update
// (section 2.2.9.1.2.1) structure. The updateCode bitfield (4 bits in size) MUST
// be set to FASTPATH_UPDATETYPE_COLOR (9).

// compressionFlags (1 byte): An 8-bit, unsigned integer. The format of this optional
// field (as well as the possible values) is the same as the compressionFlags field
// specified in the Fast-Path Update structure.

// size (2 bytes): A 16-bit, unsigned integer. The format of this field (as well as
// the possible values) is the same as the size field specified in the Fast-Path
// Update structure.

// colorPointerUpdateData (variable): Color pointer data. Both slow-path and
// fast-path utilize the same data format, a Color Pointer Update (section
// 2.2.9.1.1.4.4) structure, to represent this information.


            case FastPath::UpdateType::COLOR:
                if (bool(this->verbose & RDPVerbose::graphics_pointer)) {
                    LOG(LOG_INFO, "Process pointer color (Fast)");
                }
//                 this->process_color_pointer_pdu(stream, drawable);
                this->process_new_pointer_pdu(24, stream, drawable);
                break;

            case FastPath::UpdateType::CACHED:
                if (bool(this->verbose & RDPVerbose::graphics_pointer)) {
                    LOG(LOG_INFO, "Process pointer cached (Fast)");
                }
                this->process_cached_pointer_pdu(stream, drawable);
                break;

            case FastPath::UpdateType::POINTER:
            {
                if (bool(this->verbose & RDPVerbose::graphics_pointer)) {
                    LOG(LOG_INFO, "Process pointer new (Fast)");

                }
                unsigned data_bpp = stream.in_uint16_le(); /* data bpp */
                this->process_new_pointer_pdu(data_bpp, stream, drawable);
            }
            break;

            default:
                LOG( LOG_ERR
                , "mod::rdp: received unexpected fast-path PUD, updateCode = %u"
                , upd.updateCode);
                throw Error(ERR_RDP_FASTPATH);
            }
        }

        // TODO Chech all data in the PDU is consumed
    }

    void connected_slow_path(time_t now, gdi::GraphicApi & drawable, InStream & stream)
    {
        // read tpktHeader (4 bytes = 3 0 len)
        // TPDU class 0    (3 bytes = LI F0 PDU_DT)

        X224::DT_TPDU_Recv x224(stream);

        if (bool(this->verbose & RDPVerbose::export_metrics)) {
            this->metrics.server_main_channel_data(stream.in_remain());
        }

        const int mcs_type = MCS::peekPerEncodedMCSType(x224.payload);

        if (mcs_type == MCS::MCSPDU_DisconnectProviderUltimatum){
            LOG(LOG_INFO, "mod::rdp::DisconnectProviderUltimatum received");
            x224.payload.rewind();
            MCS::DisconnectProviderUltimatum_Recv mcs(x224.payload, MCS::PER_ENCODING);
            const char * reason = MCS::get_reason(mcs.reason);
            LOG(LOG_ERR, "mod::rdp::DisconnectProviderUltimatum: reason=%s [%u]", reason, mcs.reason);

            this->end_session_reason.clear();
            this->end_session_message.clear();

            if ((!this->session_probe_virtual_channel_p
                || !this->session_probe_virtual_channel_p->is_disconnection_reconnection_required())
             && !this->remote_apps_not_enabled) {
                this->authentifier.disconnect_target();
            }
            this->report_message.report("CLOSE_SESSION_SUCCESSFUL", "OK.");

            if (!this->session_disconnection_logged) {
                double seconds = ::difftime(now, this->beginning);

                char duration[1024];
                snprintf(duration, sizeof(duration), "%d:%02d:%02d",
                    (int(seconds) / 3600), ((int(seconds) % 3600) / 60),
                    (int(seconds) % 60));

                auto info = key_qvalue_pairs({
                    {"type", "SESSION_DISCONNECTION"},
                    {"duration", duration},
                    });

                this->report_message.log5(info);

                if (bool(this->verbose & RDPVerbose::sesprobe)) {
                    LOG(LOG_INFO, "%s", info);
                }
                this->session_disconnection_logged = true;
            }
            throw Error(ERR_MCS_APPID_IS_MCS_DPUM);
        }


        MCS::SendDataIndication_Recv mcs(x224.payload, MCS::PER_ENCODING);
        SEC::Sec_Recv sec(mcs.payload, this->decrypt, this->negociation_result.encryptionLevel);
        if (mcs.channelId != GCC::MCS_GLOBAL_CHANNEL){
            if (bool(this->verbose & RDPVerbose::channels)) {
                LOG(LOG_INFO, "received channel data on mcs.chanid=%u", mcs.channelId);
            }

            int num_channel_src = this->mod_channel_list.get_index_by_id(mcs.channelId);
            if (num_channel_src == -1) {
                LOG(LOG_ERR, "mod::rdp::MOD_RDP_CONNECTED::Unknown Channel id=%d", mcs.channelId);
                throw Error(ERR_CHANNEL_UNKNOWN_CHANNEL);
            }

            const CHANNELS::ChannelDef & mod_channel = this->mod_channel_list[num_channel_src];
            if (bool(this->verbose & RDPVerbose::channels)) {
                mod_channel.log(num_channel_src);
            }

            uint32_t length = sec.payload.in_uint32_le();
            int flags = sec.payload.in_uint32_le();
            size_t chunk_size = sec.payload.in_remain();

            // If channel name is our virtual channel, then don't send data to front
            if      (mod_channel.name == this->auth_channel && this->enable_auth_channel) {
                this->process_auth_event(mod_channel, sec.payload, length, flags, chunk_size);
            }
            else if (mod_channel.name == this->checkout_channel) {
                this->process_checkout_event(mod_channel, sec.payload, length, flags, chunk_size);
            }
            else if (mod_channel.name == channel_names::sespro) {
                this->process_session_probe_event(mod_channel, sec.payload, length, flags, chunk_size);
            }
            // Clipboard is a Clipboard PDU
            else if (mod_channel.name == channel_names::cliprdr) {
                if (bool(this->verbose & RDPVerbose::export_metrics)) {
                    InStream metrics_stream = sec.payload.clone();
                    this->metrics.set_server_cliprdr_metrics(metrics_stream, length, flags);
                }
                this->process_cliprdr_event(mod_channel, sec.payload, length, flags, chunk_size);
            }
            else if (mod_channel.name == channel_names::rail) {
                if (bool(this->verbose & RDPVerbose::export_metrics)) {
                    this->metrics.server_rail_channel_data(length);
                }
                this->process_rail_event(mod_channel, sec.payload, length, flags, chunk_size);
            }
            else if (mod_channel.name == channel_names::rdpdr) {
                if (bool(this->verbose & RDPVerbose::export_metrics)) {
                    InStream metrics_stream = sec.payload.clone();
                    this->metrics.set_server_rdpdr_metrics(metrics_stream, length, flags);
                }
                this->process_rdpdr_event(mod_channel, sec.payload, length, flags, chunk_size);
            }
            else if (mod_channel.name == channel_names::drdynvc) {
                if (bool(this->verbose & RDPVerbose::export_metrics)) {
                    this->metrics.server_other_channel_data(length);
                }
                this->process_drdynvc_event(mod_channel, sec.payload, length, flags, chunk_size);
            }
            else {
                if (bool(this->verbose & RDPVerbose::export_metrics)) {
                    this->metrics.server_other_channel_data(length);
                }

                if (mod_channel.name == channel_names::rdpsnd && bool(this->verbose & RDPVerbose::rdpsnd)) {
                    InStream clone = sec.payload.clone();
                    rdpsnd::streamLogServer(clone, flags);
                }

                this->send_to_front_channel(
                    mod_channel.name, sec.payload.get_current(), length, chunk_size, flags
                );
            }


            sec.payload.in_skip_bytes(sec.payload.in_remain());

        }
        else {

            uint8_t const * next_packet = sec.payload.get_current();
            while (next_packet < sec.payload.get_data_end()) {
                sec.payload.rewind();
                sec.payload.in_skip_bytes(next_packet - sec.payload.get_data());

                uint8_t const * current_packet = next_packet;

                if  (peekFlowPDU(sec.payload)){
                    if (bool(this->verbose & RDPVerbose::connection)) {
                        LOG(LOG_WARNING, "FlowPDU TYPE");
                    }
                    ShareFlow_Recv sflow(sec.payload);
                    // ignoring
                    // if (sctrl.flow_pdu_type == FLOW_TEST_PDU) {
                    //     this->send_flow_response_pdu(sctrl.flow_id,
                    //                                  sctrl.flow_number);
                    // }
                    next_packet = sec.payload.get_current();
                }
                else {

                    ShareControl_Recv sctrl(sec.payload);
                    //sctrl.log();
                    next_packet += sctrl.totalLength;

                    if (bool(this->verbose & RDPVerbose::basic_trace)) {
                        LOG(LOG_WARNING, "LOOPING on PDUs: %u", unsigned(sctrl.totalLength));
                    }

                    switch (sctrl.pduType) {
                    case PDUTYPE_DATAPDU:
                        if (bool(this->verbose & RDPVerbose::basic_trace)) {
                            LOG(LOG_WARNING, "PDUTYPE_DATAPDU");
                        }
                        switch (this->connection_finalization_state){
                        case EARLY:
                        {
                            ShareData_Recv sdata(sctrl.payload, &this->mppc_dec);
                            // sdata.log();
                            LOG(LOG_ERR, "sdata.pdutype2=%u", sdata.pdutype2);

                            if (sdata.pdutype2 == PDUTYPE2_SET_ERROR_INFO_PDU)
                            {
                                if (bool(this->verbose & RDPVerbose::connection)){ LOG(LOG_INFO, "PDUTYPE2_SET_ERROR_INFO_PDU");}
                                uint32_t error_info = this->get_error_info_from_pdu(sdata.payload);
                                this->process_error_info(error_info);
                                if (error_info == ERRINFO_SERVER_DENIED_CONNECTION) {
                                    this->close_box_extra_message_ref += " ";
                                    this->close_box_extra_message_ref += TR(trkeys::err_server_denied_connection, this->lang);
                                }
                            }

                            LOG(LOG_ERR, "Rdp::finalization is early");
                            throw Error(ERR_SEC);
                        }
                        case WAITING_SYNCHRONIZE:
                            if (bool(this->verbose & RDPVerbose::basic_trace)){
                                LOG(LOG_WARNING, "WAITING_SYNCHRONIZE");
                            }

                            {
                                ShareData_Recv sdata(sctrl.payload, &this->mppc_dec);
                                // sdata.log();

                                if (sdata.pdutype2 == PDUTYPE2_MONITOR_LAYOUT_PDU) {

                                    MonitorLayoutPDU monitor_layout_pdu;

                                    monitor_layout_pdu.recv(sdata.payload);
                                    monitor_layout_pdu.log(
                                        "Rdp::receiving the server-to-client Monitor Layout PDU");

                                    if (this->monitor_count &&
                                        (monitor_layout_pdu.get_monitorCount() !=
                                         this->monitor_count)) {

                                        LOG(LOG_ERR, "Server do not support the display monitor layout of the client");
                                        throw Error(ERR_RDP_UNSUPPORTED_MONITOR_LAYOUT);
                                    }
                                }
                                else {
                                    LOG(LOG_INFO, "Resizing to %ux%ux%u", this->negociation_result.front_width, this->negociation_result.front_height, this->orders.bpp);

                                    if (FrontAPI::ResizeResult::fail == this->front.server_resize(this->negociation_result.front_width, this->negociation_result.front_height, this->orders.bpp)){
                                        LOG(LOG_ERR, "Resize not available on older clients,"
                                            " change client resolution to match server resolution");
                                        throw Error(ERR_RDP_RESIZE_NOT_AVAILABLE);
                                    }

                                    this->connection_finalization_state = WAITING_CTL_COOPERATE;
                                    sdata.payload.in_skip_bytes(sdata.payload.in_remain());
                                }
                            }
                            break;
                        case WAITING_CTL_COOPERATE:
                            if (bool(this->verbose & RDPVerbose::basic_trace)){
                                LOG(LOG_WARNING, "WAITING_CTL_COOPERATE");
                            }
                            this->connection_finalization_state = WAITING_GRANT_CONTROL_COOPERATE;
                            {
                                ShareData_Recv sdata(sctrl.payload, &this->mppc_dec);
                                // sdata.log();
                                sdata.payload.in_skip_bytes(sdata.payload.in_remain());
                            }
                            break;
                        case WAITING_GRANT_CONTROL_COOPERATE:
                            if (bool(this->verbose & RDPVerbose::basic_trace)){
                                LOG(LOG_WARNING, "WAITING_GRANT_CONTROL_COOPERATE");
                            }
                            this->connection_finalization_state = WAITING_FONT_MAP;
                            {
                                ShareData_Recv sdata(sctrl.payload, &this->mppc_dec);
                                // sdata.log();
                                sdata.payload.in_skip_bytes(sdata.payload.in_remain());
                            }
                            break;
                        case WAITING_FONT_MAP:
                            if (bool(this->verbose & RDPVerbose::basic_trace)){
                                LOG(LOG_WARNING, "PDUTYPE2_FONTMAP");
                            }
                            this->connection_finalization_state = UP_AND_RUNNING;

                            if (!this->deactivation_reactivation_in_progress) {
                                this->report_message.log5("type=\"SESSION_ESTABLISHED_SUCCESSFULLY\"");
                            }

                            // Synchronize sent to indicate server the state of sticky keys (x-locks)
                            // Must be sent at this point of the protocol (sent before, it xwould be ignored or replaced)
                            rdp_input_synchronize(0, 0, (this->key_flags & 0x07), 0);
                            {
                                ShareData_Recv sdata(sctrl.payload, &this->mppc_dec);
                                // sdata.log();
                                sdata.payload.in_skip_bytes(sdata.payload.in_remain());
                            }

                            this->deactivation_reactivation_in_progress = false;

                            if (!this->already_upped_and_running) {
                                this->do_enable_session_probe();
                                this->already_upped_and_running = true;
                            }

                            if (this->enable_session_probe &&
                                this->session_probe_enable_launch_mask) {
                                this->delayed_start_capture = true;

                                LOG(LOG_INFO, "Mod_rdp: Capture starting is delayed.");
                            }
                            else if (this->front.can_be_start_capture()) {
                                if (this->bogus_refresh_rect
                                 && this->allow_using_multiple_monitors
                                 && this->monitor_count > 1
                                ) {
                                    this->rdp_suppress_display_updates();
                                    this->rdp_allow_display_updates(0, 0, this->negociation_result.front_width, this->negociation_result.front_height);
                                }
                                this->rdp_input_invalidate(Rect(0, 0, this->negociation_result.front_width, this->negociation_result.front_height));
                            }
                            break;
                        case UP_AND_RUNNING:
                            if (this->enable_transparent_mode)
                            {
                                sec.payload.rewind();
                                sec.payload.in_skip_bytes(current_packet - sec.payload.get_data());

                                StaticOutStream<65535> copy_stream;
                                copy_stream.out_copy_bytes(current_packet, next_packet - current_packet);

                                //total_data_received += copy_stream.size();
                                //LOG(LOG_INFO, "total_data_received=%llu", total_data_received);

                                this->front.send_data_indication_ex(
                                    mcs.channelId,
                                    copy_stream.get_data(),
                                    copy_stream.get_offset()
                                );

                                next_packet = sec.payload.get_data_end();

                                break;
                            }

                            {
                                ShareData_Recv sdata(sctrl.payload, &this->mppc_dec);
                                // sdata.log();

                                switch (sdata.pdutype2) {
                                case PDUTYPE2_UPDATE:
                                    {
                                        if (bool(this->verbose & RDPVerbose::basic_trace)){
                                            LOG(LOG_INFO, "PDUTYPE2_UPDATE");
                                        }
                                        // MS-RDPBCGR: 1.3.6
                                        // -----------------
                                        // The most fundamental output that a server can send to a connected client
                                        // is bitmap images of the remote session using the Update Bitmap PDU. This
                                        // allows the client to render the working space and enables a user to
                                        // interact with the session running on the server. The global palette
                                        // information for a session is sent to the client in the Update Palette PDU.

                                        SlowPath::GraphicsUpdate_Recv gur(sdata.payload);
                                        switch (gur.update_type) {
                                        case RDP_UPDATE_ORDERS:
                                            if (bool(this->verbose & RDPVerbose::graphics)){ LOG(LOG_INFO, "RDP_UPDATE_ORDERS"); }
                                            this->front.begin_update();
                                            this->orders.process_orders(sdata.payload, false,
                                                drawable, this->negociation_result.front_width, this->negociation_result.front_height);
                                            this->front.end_update();
                                            break;
                                        case RDP_UPDATE_BITMAP:
                                            if (bool(this->verbose & RDPVerbose::graphics)){ LOG(LOG_INFO, "RDP_UPDATE_BITMAP");}
                                            this->front.begin_update();
                                            this->process_bitmap_updates(sdata.payload, false, drawable);
                                            this->front.end_update();
                                            break;
                                        case RDP_UPDATE_PALETTE:
                                            if (bool(this->verbose & RDPVerbose::graphics)){ LOG(LOG_INFO, "RDP_UPDATE_PALETTE");}
                                            this->front.begin_update();
                                            this->process_palette(sdata.payload, false);
                                            this->front.end_update();
                                            break;
                                        case RDP_UPDATE_SYNCHRONIZE:
                                            if (bool(this->verbose & RDPVerbose::connection)){ LOG(LOG_INFO, "RDP_UPDATE_SYNCHRONIZE");}
                                            sdata.payload.in_skip_bytes(2);
                                            break;
                                        default:
                                            if (bool(this->verbose & RDPVerbose::connection)){ LOG(LOG_WARNING, "mod_rdp::MOD_RDP_CONNECTED:RDP_UPDATE_UNKNOWN");}
                                            break;
                                        }
                                    }
                                    break;
                                case PDUTYPE2_CONTROL:
                                    if (bool(this->verbose & RDPVerbose::connection)){ LOG(LOG_INFO, "PDUTYPE2_CONTROL");}
                                    // TODO CGR: Data should actually be consumed
                                        sdata.payload.in_skip_bytes(sdata.payload.in_remain());
                                    break;
                                case PDUTYPE2_SYNCHRONIZE:
                                    if (bool(this->verbose & RDPVerbose::connection)){ LOG(LOG_INFO, "PDUTYPE2_SYNCHRONIZE");}
                                    // TODO CGR: Data should actually be consumed
                                        sdata.payload.in_skip_bytes(sdata.payload.in_remain());
                                    break;
                                case PDUTYPE2_POINTER:
                                    if (bool(this->verbose & RDPVerbose::graphics_pointer)){ LOG(LOG_INFO, "PDUTYPE2_POINTER");}
                                    this->process_pointer_pdu(sdata.payload, drawable);
                                    // TODO CGR: Data should actually be consumed
                                        sdata.payload.in_skip_bytes(sdata.payload.in_remain());
                                    break;
                                case PDUTYPE2_PLAY_SOUND:
                                    if (bool(this->verbose & RDPVerbose::connection)){ LOG(LOG_INFO, "PDUTYPE2_PLAY_SOUND");}
                                    // TODO CGR: Data should actually be consumed
                                        sdata.payload.in_skip_bytes(sdata.payload.in_remain());
                                    break;
                                case PDUTYPE2_SAVE_SESSION_INFO:
                                    if (bool(this->verbose & RDPVerbose::connection)){ LOG(LOG_INFO, "PDUTYPE2_SAVE_SESSION_INFO");}
                                    // TODO CGR: Data should actually be consumed
                                    this->process_save_session_info(sdata.payload);
                                    break;
                                case PDUTYPE2_SET_ERROR_INFO_PDU:
                                    {
                                        if (bool(this->verbose & RDPVerbose::connection)){ LOG(LOG_INFO, "PDUTYPE2_SET_ERROR_INFO_PDU");}
                                        uint32_t error_info = this->get_error_info_from_pdu(sdata.payload);
                                        this->process_error_info(error_info);
                                    }
                                    break;
                                case PDUTYPE2_SHUTDOWN_DENIED:
                                    //if (bool(this->verbose & RDPVerbose::connection)){ LOG(LOG_INFO, "PDUTYPE2_SHUTDOWN_DENIED");}
                                    LOG(LOG_INFO, "PDUTYPE2_SHUTDOWN_DENIED Received");
                                    break;

                                case PDUTYPE2_SET_KEYBOARD_INDICATORS:
                                    {
                                        if (bool(this->verbose & RDPVerbose::connection)){ LOG(LOG_INFO, "PDUTYPE2_SET_KEYBOARD_INDICATORS");}

                                        sdata.payload.in_skip_bytes(2); // UnitId(2)

                                        uint16_t LedFlags = sdata.payload.in_uint16_le();

                                        this->front.set_keyboard_indicators(LedFlags);

                                        assert(sdata.payload.get_current() == sdata.payload.get_data_end());
                                    }
                                    break;

                                default:
                                    LOG(LOG_WARNING, "PDUTYPE2 unsupported tag=%u", sdata.pdutype2);
                                    // TODO CGR: Data should actually be consumed
                                    sdata.payload.in_skip_bytes(sdata.payload.in_remain());
                                    break;
                                }
                            }
                            break;
                        }
                        break;
                    case PDUTYPE_DEMANDACTIVEPDU:
                        {
                            if (bool(this->verbose & RDPVerbose::connection)){
                                 LOG(LOG_INFO, "PDUTYPE_DEMANDACTIVEPDU");
                            }

                            this->orders.reset();

// 2.2.1.13.1.1 Demand Active PDU Data (TS_DEMAND_ACTIVE_PDU)
// ==========================================================

//    shareControlHeader (6 bytes): Share Control Header (section 2.2.8.1.1.1.1 ) containing information
//  about the packet. The type subfield of the pduType field of the Share Control Header MUST be set to
// PDUTYPE_DEMANDACTIVEPDU (1).

//    shareId (4 bytes): A 32-bit, unsigned integer. The share identifier for the packet (see [T128]
// section 8.4.2 for more information regarding share IDs).

                            this->share_id = sctrl.payload.in_uint32_le();

//    lengthSourceDescriptor (2 bytes): A 16-bit, unsigned integer. The size in bytes of the sourceDescriptor
// field.
                            uint16_t lengthSourceDescriptor = sctrl.payload.in_uint16_le();

//    lengthCombinedCapabilities (2 bytes): A 16-bit, unsigned integer. The combined size in bytes of the
// numberCapabilities, pad2Octets, and capabilitySets fields.

                            uint16_t lengthCombinedCapabilities = sctrl.payload.in_uint16_le();

//    sourceDescriptor (variable): A variable-length array of bytes containing a source descriptor (see
// [T128] section 8.4.1 for more information regarding source descriptors).

                            // TODO before skipping we should check we do not go outside current stream
                            sctrl.payload.in_skip_bytes(lengthSourceDescriptor);

// numberCapabilities (2 bytes): A 16-bit, unsigned integer. The number of capability sets included in the
// Demand Active PDU.

// pad2Octets (2 bytes): A 16-bit, unsigned integer. Padding. Values in this field MUST be ignored.

// capabilitySets (variable): An array of Capability Set (section 2.2.1.13.1.1.1) structures. The number
//  of capability sets is specified by the numberCapabilities field.

                            this->process_server_caps(sctrl.payload, lengthCombinedCapabilities);


// sessionId (4 bytes): A 32-bit, unsigned integer. The session identifier. This field is ignored by the client.

                            uint32_t sessionId = sctrl.payload.in_uint32_le();

                            (void)sessionId;
                            this->send_confirm_active();
                            this->send_synchronise();
                            this->send_control(RDP_CTL_COOPERATE);
                            this->send_control(RDP_CTL_REQUEST_CONTROL);

                            /* Including RDP 5.0 capabilities */
                            if (this->negociation_result.use_rdp5){
                                LOG(LOG_INFO, "use rdp5");
                                if (this->enable_persistent_disk_bitmap_cache &&
                                    this->persist_bitmap_cache_on_disk) {
                                    if (!this->deactivation_reactivation_in_progress) {
                                        this->send_persistent_key_list();
                                    }
                                }
                                this->send_fonts(3);
                            }
                            else{
                                LOG(LOG_INFO, "not using rdp5");
                                this->send_fonts(1);
                                this->send_fonts(2);
                            }

                            this->send_input(0, RDP_INPUT_SYNCHRONIZE, 0,
                                (this->experimental_fix_input_event_sync ? (this->key_flags & 0x07) : 0), 0);

/*
                            LOG(LOG_INFO, "Resizing to %ux%ux%u", this->front_width, this->front_height, this->orders.bpp);
                            if (-1 == this->front.server_resize(this->front_width, this->front_height, this->orders.bpp)){
                                LOG(LOG_ERR, "Resize not available on older clients,"
                                    " change client resolution to match server resolution");
                                throw Error(ERR_RDP_RESIZE_NOT_AVAILABLE);
                            }
*/
                            this->connection_finalization_state = WAITING_SYNCHRONIZE;
                        }
                        break;
                    case PDUTYPE_DEACTIVATEALLPDU:
                        if (bool(this->verbose & RDPVerbose::connection)){ LOG(LOG_INFO, "PDUTYPE_DEACTIVATEALLPDU"); }
                        LOG(LOG_INFO, "Deactivate All PDU");
                        this->deactivation_reactivation_in_progress = true;
                        // TODO CGR: Data should actually be consumed
                            // TODO CGR: Check we are indeed expecting Synchronize... dubious
                            this->connection_finalization_state = WAITING_SYNCHRONIZE;
                        break;
                    case PDUTYPE_SERVER_REDIR_PKT:
                        {
                            if (bool(this->verbose & RDPVerbose::connection)){
                                LOG(LOG_INFO, "PDUTYPE_SERVER_REDIR_PKT");
                            }
                            sctrl.payload.in_skip_bytes(2);
                            ServerRedirectionPDU server_redirect;
                            server_redirect.receive(sctrl.payload);
                            sctrl.payload.in_skip_bytes(1);
                            server_redirect.export_to_redirection_info(this->redir_info);
                            this->server_redirection_packet_received = true;
                            if (bool(this->verbose & RDPVerbose::connection)){
                                server_redirect.log(LOG_INFO, "Got Packet");
                                this->redir_info.log(LOG_INFO, "RInfo Ini");
                            }
                            if (!server_redirect.Noredirect()) {
                                LOG(LOG_ERR, "Server Redirection thrown");
                                throw Error(ERR_RDP_SERVER_REDIR);
                            }
                        }
                        break;
                    default:
                        LOG(LOG_INFO, "unknown PDU %u", sctrl.pduType);
                        break;
                    }
                // TODO check sctrl.payload is completely consumed

                }
            }
        }
    }

    TpduBuffer buf;

    void draw_event(time_t now, gdi::GraphicApi & gd) override
    {
        //LOG(LOG_INFO, "mod_rdp::draw_event()");

        if (this->remote_programs_session_manager) {
            this->remote_programs_session_manager->set_drawable(&gd);
        }

        this->buf.load_data(this->trans);
        while (this->buf.next_pdu()) {
            InStream x224_data(this->buf.current_pdu_buffer());

            try{
                gdi::GraphicApi & drawable =
                    ( this->remote_programs_session_manager
                    ? (*this->remote_programs_session_manager)
                    : ( this->graphics_update_disabled
                        ? gdi::null_gd()
                        : gd
                    ));
                if (this->buf.current_pdu_is_fast_path()) {
                    this->connected_fast_path(drawable, this->buf.current_pdu_buffer());
                }
                else {
                    this->connected_slow_path(now, drawable, x224_data);
                }
            }
            catch(Error const & e){
                LOG(LOG_INFO, "mod_rdp::draw_event() state switch raised exception");

                if (e.id == ERR_RDP_SERVER_REDIR) {
                    this->front.must_be_stop_capture();
                    throw;
                }

                if (this->session_probe_virtual_channel_p &&
                    this->session_probe_virtual_channel_p->is_disconnection_reconnection_required()) {
                    throw Error(ERR_SESSION_PROBE_DISCONNECTION_RECONNECTION);
                }
                this->front.must_be_stop_capture();

                if (this->remote_apps_not_enabled) {
                    throw Error(ERR_RAIL_NOT_ENABLED);
                }

                if (e.id != ERR_MCS_APPID_IS_MCS_DPUM)
                {
                    char const* reason =
                        ((UP_AND_RUNNING == this->connection_finalization_state) ?
                        "SESSION_EXCEPTION" : "SESSION_EXCEPTION_NO_RECORD");

                    this->report_message.report(reason, e.errmsg());

                    this->end_session_reason.clear();
                    this->end_session_message.clear();
                }

                if ((e.id == ERR_TRANSPORT_TLS_CERTIFICATE_CHANGED) ||
                    (e.id == ERR_TRANSPORT_TLS_CERTIFICATE_MISSED) ||
                    (e.id == ERR_TRANSPORT_TLS_CERTIFICATE_CORRUPTED) ||
                    (e.id == ERR_TRANSPORT_TLS_CERTIFICATE_INACCESSIBLE) ||
                    (e.id == ERR_NLA_AUTHENTICATION_FAILED)) {
                    throw;
                }

                StaticOutStream<256> stream;
                X224::DR_TPDU_Send x224(stream, X224::REASON_NOT_SPECIFIED);
                try {
                    this->trans.send(stream.get_data(), stream.get_offset());
                    LOG(LOG_INFO, "Connection to server closed");
                }
                catch(Error const & e){
                    LOG(LOG_INFO, "Connection to server Already closed: error=%u", e.id);
                };

                this->session_reactor.set_next_event(BACK_EVENT_NEXT);

                if (this->enable_session_probe) {
                    const bool disable_input_event     = false;
                    const bool disable_graphics_update = false;
                    this->disable_input_event_and_graphics_update(
                        disable_input_event, disable_graphics_update);
                }

                if ((e.id == ERR_RDP_UNSUPPORTED_MONITOR_LAYOUT) ||
                    (e.id == ERR_RAIL_CLIENT_EXECUTE) ||
                    (e.id == ERR_RAIL_STARTING_PROGRAM) ||
                    (e.id == ERR_RAIL_UNAUTHORIZED_PROGRAM) ||

                    (e.id == ERR_SESSION_PROBE_ASBL_FSVC_UNAVAILABLE) ||
                    (e.id == ERR_SESSION_PROBE_ASBL_MAYBE_SOMETHING_BLOCKS) ||
                    (e.id == ERR_SESSION_PROBE_ASBL_UNKNOWN_REASON) ||
                    (e.id == ERR_SESSION_PROBE_CBBL_FSVC_UNAVAILABLE) ||
                    (e.id == ERR_SESSION_PROBE_CBBL_CBVC_UNAVAILABLE) ||
                    (e.id == ERR_SESSION_PROBE_CBBL_DRIVE_NOT_READY_YET) ||
                    (e.id == ERR_SESSION_PROBE_CBBL_MAYBE_SOMETHING_BLOCKS) ||
                    (e.id == ERR_SESSION_PROBE_CBBL_LAUNCH_CYCLE_INTERRUPTED) ||
                    (e.id == ERR_SESSION_PROBE_CBBL_UNKNOWN_REASON_REFER_TO_SYSLOG) ||
                    (e.id == ERR_SESSION_PROBE_RP_LAUNCH_REFER_TO_SYSLOG) ||

                    (e.id == ERR_SESSION_PROBE_LAUNCH)) {
                    throw;
                }

                if (UP_AND_RUNNING != this->connection_finalization_state &&
                    !this->already_upped_and_running) {
                    const char * statedescr = TR(trkeys::err_mod_rdp_connected, this->lang);
                    this->close_box_extra_message_ref += " ";
                    this->close_box_extra_message_ref += statedescr;
                    this->close_box_extra_message_ref += " (CONNECTED)";
                    LOG(LOG_ERR, "Creation of new mod 'RDP' failed at CONNECTED state. %s",
                        statedescr);
                    throw Error(ERR_SESSION_UNKNOWN_BACKEND);
                }
            }
        }
        //LOG(LOG_INFO, "mod_rdp::draw_event() done");
    }   // draw_event

    // 1.3.1.3 Deactivation-Reactivation Sequence
    // ==========================================

    // After the connection sequence has run to completion, the server may determine
    // that the client needs to be connected to a waiting, disconnected session. To
    // accomplish this task the server signals the client with a Deactivate All PDU.
    // A Deactivate All PDU implies that the connection will be dropped or that a
    // capability renegotiation will occur. If a capability renegotiation needs to
    // be performed then the server will re-execute the connection sequence,
    // starting with the Demand Active PDU (the Capability Negotiation and
    // Connection Finalization phases as described in section 1.3.1.1) but excluding
    // the Persistent Key List PDU.


    // 2.2.1.13.1.1 Demand Active PDU Data (TS_DEMAND_ACTIVE_PDU)
    // ==========================================================
    // The TS_DEMAND_ACTIVE_PDU structure is a standard T.128 Demand Active PDU (see [T128] section 8.4.1).

    // shareControlHeader (6 bytes): Share Control Header (section 2.2.8.1.1.1.1) containing information about the packet. The type subfield of the pduType field of the Share Control Header MUST be set to PDUTYPE_DEMANDACTIVEPDU (1).

    // shareId (4 bytes): A 32-bit, unsigned integer. The share identifier for the packet (see [T128] section 8.4.2 for more information regarding share IDs).

    // lengthSourceDescriptor (2 bytes): A 16-bit, unsigned integer. The size in bytes of the sourceDescriptor field.

    // lengthCombinedCapabilities (2 bytes): A 16-bit, unsigned integer. The combined size in bytes of the numberCapabilities, pad2Octets, and capabilitySets fields.

    // sourceDescriptor (variable): A variable-length array of bytes containing a source descriptor (see [T128] section 8.4.1 for more information regarding source descriptors).

    // numberCapabilities (2 bytes): A 16-bit, unsigned integer. The number of capability sets include " in the Demand Active PDU.

    // pad2Octets (2 bytes): A 16-bit, unsigned integer. Padding. Values in this field MUST be ignored.

    // capabilitySets (variable): An array of Capability Set (section 2.2.1.13.1.1.1) structures. The number of capability sets is specified by the numberCapabilities field.

    // sessionId (4 bytes): A 32-bit, unsigned integer. The session identifier. This field is ignored by the client.

    void send_confirm_active() {
        if (bool(this->verbose & RDPVerbose::capabilities)){
            LOG(LOG_INFO, "mod_rdp::send_confirm_active");
        }
        this->send_data_request_ex(
            GCC::MCS_GLOBAL_CHANNEL,
            [this](StreamSize<65536>, OutStream & stream) {
                RDP::ConfirmActivePDU_Send confirm_active_pdu(stream);

                confirm_active_pdu.emit_begin(this->share_id);

                GeneralCaps general_caps;
                general_caps.extraflags  =
                    this->negociation_result.use_rdp5
                    ? NO_BITMAP_COMPRESSION_HDR | AUTORECONNECT_SUPPORTED | LONG_CREDENTIALS_SUPPORTED
                    : 0
                    ;
                // Slow/Fast-path
                general_caps.extraflags |=
                    this->enable_fastpath_server_update
                    ? FASTPATH_OUTPUT_SUPPORTED
                    : 0
                    ;
                if (this->enable_transparent_mode) {
                    general_caps = this->client_general_caps;
                }
                if (bool(this->verbose & RDPVerbose::capabilities)) {
                    general_caps.log("Sending to server");
                }
                confirm_active_pdu.emit_capability_set(general_caps);

                BitmapCaps bitmap_caps;
                // TODO Client SHOULD set this field to the color depth requested in the Client Core Data
                bitmap_caps.preferredBitsPerPixel = this->orders.bpp;
                //bitmap_caps.preferredBitsPerPixel = this->front_bpp;
                bitmap_caps.desktopWidth          = this->negociation_result.front_width;
                bitmap_caps.desktopHeight         = this->negociation_result.front_height;
                bitmap_caps.bitmapCompressionFlag = 0x0001; // This field MUST be set to TRUE (0x0001).
                //bitmap_caps.drawingFlags = DRAW_ALLOW_DYNAMIC_COLOR_FIDELITY | DRAW_ALLOW_COLOR_SUBSAMPLING | DRAW_ALLOW_SKIP_ALPHA;
                bitmap_caps.drawingFlags = DRAW_ALLOW_SKIP_ALPHA;
                if (this->enable_transparent_mode) {
                    bitmap_caps = this->client_bitmap_caps;
                }
                if (bool(this->verbose & RDPVerbose::capabilities)) {
                    bitmap_caps.log("Sending to server");
                }
                confirm_active_pdu.emit_capability_set(bitmap_caps);

                OrderCaps order_caps;
                order_caps.numberFonts                                   = 0;
                order_caps.orderFlags                                    = /*0x2a*/
                                                                            NEGOTIATEORDERSUPPORT   /* 0x02 */
                                                                        | ZEROBOUNDSDELTASSUPPORT /* 0x08 */
                                                                        | COLORINDEXSUPPORT       /* 0x20 */
                                                                        | ORDERFLAGS_EXTRA_FLAGS  /* 0x80 */
                                                                        ;
                order_caps.orderSupport[TS_NEG_DSTBLT_INDEX]             = 1;
                order_caps.orderSupport[TS_NEG_MULTIDSTBLT_INDEX]        = (this->enable_multidstblt     ? 1 : 0);
                order_caps.orderSupport[TS_NEG_MULTIOPAQUERECT_INDEX]    = (this->enable_multiopaquerect ? 1 : 0);
                order_caps.orderSupport[TS_NEG_MULTIPATBLT_INDEX]        = (this->enable_multipatblt     ? 1 : 0);
                order_caps.orderSupport[TS_NEG_MULTISCRBLT_INDEX]        = (this->enable_multiscrblt     ? 1 : 0);
                order_caps.orderSupport[TS_NEG_PATBLT_INDEX]             = 1;
                order_caps.orderSupport[TS_NEG_SCRBLT_INDEX]             = 1;
                order_caps.orderSupport[TS_NEG_MEMBLT_INDEX]             = 1;
                order_caps.orderSupport[TS_NEG_MEM3BLT_INDEX]            = (this->enable_mem3blt         ? 1 : 0);
                order_caps.orderSupport[TS_NEG_LINETO_INDEX]             = 1;
                order_caps.orderSupport[TS_NEG_MULTI_DRAWNINEGRID_INDEX] = 0;
                order_caps.orderSupport[UnusedIndex3]                    = 1;
                order_caps.orderSupport[UnusedIndex5]                    = 1;
                order_caps.orderSupport[TS_NEG_POLYGON_SC_INDEX]         = (this->enable_polygonsc       ? 1 : 0);
                order_caps.orderSupport[TS_NEG_POLYGON_CB_INDEX]         = (this->enable_polygoncb       ? 1 : 0);
                order_caps.orderSupport[TS_NEG_POLYLINE_INDEX]           = (this->enable_polyline        ? 1 : 0);
                //order_caps.orderSupport[TS_NEG_FAST_GLYPH_INDEX]         = 1;
                order_caps.orderSupport[TS_NEG_ELLIPSE_SC_INDEX]         = (this->enable_ellipsesc       ? 1 : 0);
                order_caps.orderSupport[TS_NEG_ELLIPSE_CB_INDEX]         = (this->enable_ellipsecb       ? 1 : 0);
                order_caps.orderSupport[TS_NEG_INDEX_INDEX]              = 1;
                order_caps.orderSupport[TS_NEG_DRAWNINEGRID_INDEX] = (this->enable_ninegrid_bitmap ? 1 : 0);
                order_caps.textFlags                                     = 0x06a1;
                order_caps.orderSupportExFlags                           = ORDERFLAGS_EX_ALTSEC_FRAME_MARKER_SUPPORT;
                order_caps.textANSICodePage                              = 0x4e4; // Windows-1252 codepage is passed (latin-1)

                // Apparently, these primary drawing orders are supported
                // by both rdesktop and xfreerdp :
                // TS_NEG_DSTBLT_INDEX
                // TS_NEG_PATBLT_INDEX
                // TS_NEG_SCRBLT_INDEX
                // TS_NEG_MEMBLT_INDEX
                // TS_NEG_LINETO_INDEX
                // others orders may not be supported.

                // intersect with client order capabilities
                // which may not be supported by clients.

                enum OrdersIndexes idxs[] = {
                      TS_NEG_DSTBLT_INDEX
                    , TS_NEG_PATBLT_INDEX
                    , TS_NEG_SCRBLT_INDEX
                    , TS_NEG_MEMBLT_INDEX
                    , TS_NEG_MEM3BLT_INDEX
                    , TS_NEG_DRAWNINEGRID_INDEX
                    , TS_NEG_LINETO_INDEX
//                    , TS_NEG_MULTI_DRAWNINEGRID_INDEX
//                    , TS_NEG_SAVEBITMAP_INDEX
                    , TS_NEG_MULTIDSTBLT_INDEX
                    , TS_NEG_MULTIPATBLT_INDEX
                    , TS_NEG_MULTISCRBLT_INDEX
                    , TS_NEG_MULTIOPAQUERECT_INDEX
//                    , TS_NEG_FAST_INDEX_INDEX
                    , TS_NEG_POLYGON_SC_INDEX
                    , TS_NEG_POLYGON_CB_INDEX
                    , TS_NEG_POLYLINE_INDEX
//                    , TS_NEG_FAST_GLYPH_INDEX
                    , TS_NEG_ELLIPSE_SC_INDEX
                    , TS_NEG_ELLIPSE_CB_INDEX
                    , TS_NEG_INDEX_INDEX
                };

                for (auto idx : idxs){
                    order_caps.orderSupport[idx] &= this->client_order_caps.orderSupport[idx];
                }

                if (bool(this->verbose & RDPVerbose::capabilities) && !order_caps.orderSupport[TS_NEG_MEMBLT_INDEX]) {
                    LOG(LOG_INFO, "MemBlt Primary Drawing Order is disabled.");
                }

                order_caps.orderSupportExFlags &= this->client_order_caps.orderSupportExFlags;

                // LOG(LOG_INFO, ">>>>>>>>ORDER CAPABILITIES : ELLIPSE : %d",
                //     order_caps.orderSupport[TS_NEG_ELLIPSE_SC_INDEX]);
                if (this->enable_transparent_mode) {
                    order_caps = this->client_order_caps;
                }
                if (bool(this->verbose & RDPVerbose::capabilities)) {
                    order_caps.log("Sending to server");
                }
                confirm_active_pdu.emit_capability_set(order_caps);

                BmpCacheCaps bmpcache_caps;
                bmpcache_caps.cache0Entries         = 0x258;
                bmpcache_caps.cache0MaximumCellSize = nbbytes(this->orders.bpp) * 0x100;
                bmpcache_caps.cache1Entries         = 0x12c;
                bmpcache_caps.cache1MaximumCellSize = nbbytes(this->orders.bpp) * 0x400;
                bmpcache_caps.cache2Entries         = 0x106;
                bmpcache_caps.cache2MaximumCellSize = nbbytes(this->orders.bpp) * 0x1000;

                BmpCache2Caps bmpcache2_caps;
                bmpcache2_caps.cacheFlags           = PERSISTENT_KEYS_EXPECTED_FLAG | (this->enable_cache_waiting_list ? ALLOW_CACHE_WAITING_LIST_FLAG : 0);
                bmpcache2_caps.numCellCaches        = 3;
                bmpcache2_caps.bitmapCache0CellInfo = this->BmpCacheRev2_Cache_NumEntries()[0];
                bmpcache2_caps.bitmapCache1CellInfo = this->BmpCacheRev2_Cache_NumEntries()[1];
                bmpcache2_caps.bitmapCache2CellInfo = (this->BmpCacheRev2_Cache_NumEntries()[2] | 0x80000000);

                bool use_bitmapcache_rev2 = false;

                if (this->enable_transparent_mode) {
                    use_bitmapcache_rev2 = this->client_use_bmp_cache_2;
                    if (use_bitmapcache_rev2) {
                        bmpcache2_caps = this->client_bmp_cache_2_caps;
                    }
                    else {
                        bmpcache_caps = this->client_bmp_cache_caps;
                    }
                }
                else {
                    use_bitmapcache_rev2 = this->enable_persistent_disk_bitmap_cache;
                }

                if (use_bitmapcache_rev2) {
                    if (bool(this->verbose & RDPVerbose::capabilities)) {
                        bmpcache2_caps.log("Sending to server");
                    }
                    confirm_active_pdu.emit_capability_set(bmpcache2_caps);

                    if (!this->enable_transparent_mode && !this->deactivation_reactivation_in_progress) {
                        this->orders.create_cache_bitmap(
                            this->BmpCacheRev2_Cache_NumEntries()[0], nbbytes(this->orders.bpp) * 16 * 16, false,
                            this->BmpCacheRev2_Cache_NumEntries()[1], nbbytes(this->orders.bpp) * 32 * 32, false,
                            this->BmpCacheRev2_Cache_NumEntries()[2], nbbytes(this->orders.bpp) * 64 * 64, this->enable_persistent_disk_bitmap_cache,
                            this->enable_cache_waiting_list,
                            this->cache_verbose);
                    }
                }
                else {
                    if (bool(this->verbose & RDPVerbose::capabilities)) {
                        bmpcache_caps.log("Sending to server");
                    }
                    confirm_active_pdu.emit_capability_set(bmpcache_caps);

                    if (!this->enable_transparent_mode && !this->deactivation_reactivation_in_progress) {
                        this->orders.create_cache_bitmap(
                            0x258, nbbytes(this->orders.bpp) * 0x100,   false,
                            0x12c, nbbytes(this->orders.bpp) * 0x400,   false,
                            0x106, nbbytes(this->orders.bpp) * 0x1000,  false,
                            false,
                            this->cache_verbose);
                    }
                }

                ColorCacheCaps colorcache_caps;
                if (bool(this->verbose & RDPVerbose::capabilities)) {
                    colorcache_caps.log("Sending to server");
                }
                confirm_active_pdu.emit_capability_set(colorcache_caps);

                ActivationCaps activation_caps;
                if (bool(this->verbose & RDPVerbose::capabilities)) {
                    activation_caps.log("Sending to server");
                }
                confirm_active_pdu.emit_capability_set(activation_caps);

                ControlCaps control_caps;
                if (bool(this->verbose & RDPVerbose::capabilities)) {
                    control_caps.log("Sending to server");
                }
                confirm_active_pdu.emit_capability_set(control_caps);

                PointerCaps pointer_caps;
                pointer_caps.len                       = 10;
                if (!this->enable_new_pointer) {
                    pointer_caps.pointerCacheSize      = 0;
                    pointer_caps.colorPointerCacheSize = 20;
                    pointer_caps.len                   = 8;
                    assert(pointer_caps.colorPointerCacheSize <= sizeof(this->cursors) / sizeof(Pointer));
                }
                if (bool(this->verbose & RDPVerbose::capabilities)) {
                    pointer_caps.log("Sending to server");
                }
                confirm_active_pdu.emit_capability_set(pointer_caps);

                ShareCaps share_caps;
                if (bool(this->verbose & RDPVerbose::capabilities)) {
                    share_caps.log("Sending to server");
                }
                confirm_active_pdu.emit_capability_set(share_caps);

                InputCaps input_caps;
                if (bool(this->verbose & RDPVerbose::capabilities)) {
                    input_caps.log("Sending to server");
                }
                confirm_active_pdu.emit_capability_set(input_caps);

                SoundCaps sound_caps;
                if (bool(this->verbose & RDPVerbose::capabilities)) {
                    sound_caps.log("Sending to server");
                }
                confirm_active_pdu.emit_capability_set(sound_caps);

                FontCaps font_caps;
                if (bool(this->verbose & RDPVerbose::capabilities)) {
                    font_caps.log("Sending to server");
                }
                confirm_active_pdu.emit_capability_set(font_caps);

                GlyphCacheCaps glyphcache_caps;
                if (this->enable_glyph_cache) {
                    glyphcache_caps = this->client_glyph_cache_caps;

                    glyphcache_caps.FragCache         = 0;  // Not yet supported
                    if (glyphcache_caps.GlyphSupportLevel != GlyphCacheCaps::GLYPH_SUPPORT_NONE) {
                        glyphcache_caps.GlyphSupportLevel = GlyphCacheCaps::GLYPH_SUPPORT_PARTIAL;
                    }
                }
                if (bool(this->verbose & RDPVerbose::capabilities)) {
                    glyphcache_caps.log("Sending to server");
                }
                confirm_active_pdu.emit_capability_set(glyphcache_caps);

                if (this->remote_program) {
                    RailCaps rail_caps = this->client_rail_caps;
                    rail_caps.RailSupportLevel &= (TS_RAIL_LEVEL_SUPPORTED | TS_RAIL_LEVEL_DOCKED_LANGBAR_SUPPORTED | TS_RAIL_LEVEL_HANDSHAKE_EX_SUPPORTED);
                    if (bool(this->verbose & RDPVerbose::capabilities)) {
                        rail_caps.log("Sending to server");
                    }
                    confirm_active_pdu.emit_capability_set(rail_caps);

                    if (bool(this->verbose & RDPVerbose::capabilities)) {
                        this->client_window_list_caps.log("Sending to server");
                    }
                    confirm_active_pdu.emit_capability_set(this->client_window_list_caps);
                }

                if (this->large_pointer_support &&
                    this->client_large_pointer_caps.largePointerSupportFlags) {
                    if (bool(this->verbose & RDPVerbose::capabilities)) {
                        this->client_large_pointer_caps.log("Sending to server");
                    }
                    confirm_active_pdu.emit_capability_set(this->client_large_pointer_caps);

                    if (this->client_multi_fragment_update_caps.MaxRequestSize) {
                        MultiFragmentUpdateCaps multi_fragment_update_caps;

                        multi_fragment_update_caps = this->client_multi_fragment_update_caps;

                        if (multi_fragment_update_caps.MaxRequestSize > this->multifragment_update_data.get_capacity()) {
                            multi_fragment_update_caps.MaxRequestSize = this->multifragment_update_data.get_capacity();
                        }
                        if (bool(this->verbose & RDPVerbose::capabilities)) {
                            multi_fragment_update_caps.log("Sending to server");
                        }
                        confirm_active_pdu.emit_capability_set(multi_fragment_update_caps);
                    }
                }

                if (this->enable_ninegrid_bitmap) {
                    DrawNineGridCacheCaps ninegrid_caps(DRAW_NINEGRID_SUPPORTED, 0xffff, 256);
                    confirm_active_pdu.emit_capability_set(ninegrid_caps);
                    if (bool(this->verbose & RDPVerbose::capabilities)) {
                        ninegrid_caps.log("Sending to server");
                    }
                }

                confirm_active_pdu.emit_end();
            },
            [this](StreamSize<256>, OutStream & sctrl_header, std::size_t packet_size) {
                // shareControlHeader (6 bytes): Share Control Header (section 2.2.8.1.1.1.1)
                // containing information about the packet. The type subfield of the pduType
                // field of the Share Control Header MUST be set to PDUTYPE_DEMANDACTIVEPDU (1).
                ShareControl_Send(sctrl_header, PDUTYPE_CONFIRMACTIVEPDU,
                    this->negociation_result.userid + GCC::MCS_USERCHANNEL_BASE, packet_size);
            }
        );

        if (bool(this->verbose & RDPVerbose::capabilities)){
            LOG(LOG_INFO, "mod_rdp::send_confirm_active done");
            LOG(LOG_INFO, "Waiting for answer to confirm active");
        }
    }   // send_confirm_active


// 3.2.5.9.2 Processing Slow-Path Pointer Update PDU
// =================================================

// The structure and fields of the Slow-Path Pointer Update PDU are specified in section 2.2.9.1.1.4,
// and the techniques specified in section 3.2.5.9.2 demonstrate how to process the contents of the PDU.
// The messageType field contains an identifier that describes the type of Pointer Update data (see
// section 2.2.9.1.1.4 for a list of possible values) present in the pointerAttributeData field:

// Pointer Position Update (section 2.2.9.1.1.4.2)
// System Pointer Update (section 2.2.9.1.1.4.3)
// Color Pointer Update (section 2.2.9.1.1.4.4)
// New Pointer Update (section 2.2.9.1.1.4.5)
// Cached Pointer Update (section 2.2.9.1.1.4.6)

// If a slow-path update structure is received which does not match one of the known types, the client
// SHOULD ignore the data in the update.

// Once this PDU has been processed, the client MUST carry out any operations necessary to update the
// local pointer position (in the case of the Position Update) or change the shape (in the case of the
// System, Color, New, and Cached Pointer Updates). In the case of the Color and New Pointer Updates
// the new pointer image MUST also be stored in the Pointer Image Cache (section 3.2.1.11), in the slot
// specified by the cacheIndex field. This necessary step ensures that the client is able to correctly
// process future Cached Pointer Updates.


    void process_pointer_pdu(InStream & stream, gdi::GraphicApi & drawable)
    {
        if (bool(this->verbose & RDPVerbose::graphics_pointer)){
            LOG(LOG_INFO, "mod_rdp::process_pointer_pdu");
        }

        int message_type = stream.in_uint16_le();
        stream.in_skip_bytes(2); /* pad */
        switch (message_type) {
        // Cached Pointer Update (section 2.2.9.1.1.4.6)
        case RDP_POINTER_CACHED:
            if (bool(this->verbose & RDPVerbose::graphics_pointer)) {
                LOG(LOG_INFO, "Process pointer cached");
            }
            this->process_cached_pointer_pdu(stream, drawable);
            if (bool(this->verbose & RDPVerbose::graphics_pointer)) {
                LOG(LOG_INFO, "Process pointer cached done");
            }
            break;
        // Color Pointer Update (section 2.2.9.1.1.4.4)
        case RDP_POINTER_COLOR:
            if (bool(this->verbose & RDPVerbose::graphics_pointer)) {
                LOG(LOG_INFO, "Process pointer color");
            }
//             this->process_color_pointer_pdu(stream, drawable);
            this->process_new_pointer_pdu(24, stream, drawable);
            if (bool(this->verbose & RDPVerbose::graphics_pointer)){
                LOG(LOG_INFO, "Process pointer color done");
            }
            break;
        // New Pointer Update (section 2.2.9.1.1.4.5)
        case RDP_POINTER_NEW:
            if (bool(this->verbose & RDPVerbose::graphics_pointer)) {
                LOG(LOG_INFO, "Process pointer new");
            }
            if (enable_new_pointer) {
                unsigned data_bpp = stream.in_uint16_le(); /* data bpp */
                this->process_new_pointer_pdu(data_bpp, stream, drawable);
            }
            if (bool(this->verbose & RDPVerbose::graphics_pointer)) {
                LOG(LOG_INFO, "Process pointer new done");
            }
            break;
        // 2.2.9.1.1.4.3 System Pointer Update (TS_SYSTEMPOINTERATTRIBUTE)
        // ---------------------------------------------------------------

        // systemPointerType (4 bytes): A 32-bit, unsigned integer.
        //    The type of system pointer.

        // +---------------------------+-----------------------------+
        // |      Value                |      Meaning                |
        // +---------------------------+-----------------------------+
        // | SYSPTR_NULL    0x00000000 | The hidden pointer.         |
        // +---------------------------+-----------------------------+
        // | SYSPTR_DEFAULT 0x00007F00 | The default system pointer. |
        // +---------------------------+-----------------------------+

        case RDP_POINTER_SYSTEM:
        {
            int system_pointer_type = stream.in_uint32_le();
            if (bool(this->verbose & RDPVerbose::graphics_pointer)) {
                LOG(LOG_INFO, "Process pointer system::%s",
                    (system_pointer_type == RDP_NULL_POINTER)?
                    "RDP_NULL_POINTER":"RDP_DEFAULT_POINTER");
            }
            if (system_pointer_type == RDP_NULL_POINTER) {
                drawable.set_pointer(Pointer(NullPointer{}));
            }
            else {
                drawable.set_pointer(Pointer(NormalPointer{}));
            }
        }
        break;

        // Pointer Position Update (section 2.2.9.1.1.4.2)

        // [ referenced from 3.2.5.9.2 Processing Slow-Path Pointer Update PDU]
        // 2.2.9.1.1.4.2 Pointer Position Update (TS_POINTERPOSATTRIBUTE)
        // ==============================================================

        // The TS_POINTERPOSATTRIBUTE structure is used to indicate that
        // the client pointer MUST be moved to the specified position
        // relative to the top-left corner of the server's desktop ([T128]
        // section 8.14.4).

        // position (4 bytes): Point (section 2.2.9.1.1.4.1) structure
        // containing the new x-coordinates and y-coordinates of the pointer.
        case RDP_POINTER_MOVE:
            {
                if (bool(this->verbose & RDPVerbose::graphics_pointer)) {
                    LOG(LOG_INFO, "Process pointer position");
                }

                const unsigned expected = 4; /* xPos(2) + yPos(2) */
                if (!stream.in_check_rem(expected)){
                    LOG(LOG_ERR, "Truncated Pointer Position Update, need=%u remains=%zu",
                        expected, stream.in_remain());
                    //throw Error(ERR_RDP_DATA_TRUNCATED);
                    break;
                }

                uint16_t xPos = stream.in_uint16_le();
                uint16_t yPos = stream.in_uint16_le();
                this->front.update_pointer_position(xPos, yPos);
            }
            break;
        default:
            break;
        }
        if (bool(this->verbose & RDPVerbose::graphics_pointer)){
            LOG(LOG_INFO, "mod_rdp::process_pointer_pdu done");
        }
    }

    void process_palette(InStream & stream, bool fast_path) {
        if (bool(this->verbose & RDPVerbose::graphics)) {
            LOG(LOG_INFO, "mod_rdp::process_palette");
        }

        RDP::UpdatePaletteData_Recv(stream, fast_path, this->orders.global_palette);
        this->front.set_palette(this->orders.global_palette);

        if (bool(this->verbose & RDPVerbose::graphics)) {
            LOG(LOG_INFO, "mod_rdp::process_palette done");
        }
    }

    // 2.2.5.1.1 Set Error Info PDU Data (TS_SET_ERROR_INFO_PDU)
    // =========================================================
    // The TS_SET_ERROR_INFO_PDU structure contains the contents of the Set Error
    // Info PDU, which is a Share Data Header (section 2.2.8.1.1.1.2) with an error
    // value field.

    // shareDataHeader (18 bytes): Share Data Header containing information about
    // the packet. The type subfield of the pduType field of the Share Control
    // Header (section 2.2.8.1.1.1.1) MUST be set to PDUTYPE_DATAPDU (7). The
    // pduType2 field of the Share Data Header MUST be set to
    // PDUTYPE2_SET_ERROR_INFO_PDU (47), and the pduSource field MUST be set to 0.

    // errorInfo (4 bytes): A 32-bit, unsigned integer. Error code.

    // Protocol-independent codes:
    // +---------------------------------------------+-----------------------------+
    // | 0x00000001 ERRINFO_RPC_INITIATED_DISCONNECT | The disconnection was       |
    // |                                             | initiated by an             |
    // |                                             | administrative tool on the  |
    // |                                             | server in another session.  |
    // +---------------------------------------------+-----------------------------+
    // | 0x00000002 ERRINFO_RPC_INITIATED_LOGOFF     | The disconnection was due   |
    // |                                             | to a forced logoff initiated|
    // |                                             | by an administrative tool   |
    // |                                             | on the server in another    |
    // |                                             | session.                    |
    // +---------------------------------------------+-----------------------------+
    // | 0x00000003 ERRINFO_IDLE_TIMEOUT             | The idle session limit timer|
    // |                                             | on the server has elapsed.  |
    // +---------------------------------------------+-----------------------------+
    // | 0x00000004 ERRINFO_LOGON_TIMEOUT            | The active session limit    |
    // |                                             | timer on the server has     |
    // |                                             | elapsed.                    |
    // +---------------------------------------------+-----------------------------+
    // | 0x00000005                                  | Another user connected to   |
    // | ERRINFO_DISCONNECTED_BY_OTHERCONNECTION     | the server, forcing the     |
    // |                                             | disconnection of the current|
    // |                                             | connection.                 |
    // +---------------------------------------------+-----------------------------+
    // | 0x00000006 ERRINFO_OUT_OF_MEMORY            | The server ran out of       |
    // |                                             | available memory resources. |
    // +---------------------------------------------+-----------------------------+
    // | 0x00000007 ERRINFO_SERVER_DENIED_CONNECTION | The server denied the       |
    // |                                             | connection.                 |
    // +---------------------------------------------+-----+-----------------------+
    // | 0x00000009                                  | The user cannot connect to  |
    // | ERRINFO_SERVER_INSUFFICIENT_PRIVILEGES      | the server due to           |
    // |                                             | insufficient access         |
    // |                                             | privileges.                 |
    // +---------------------------------------------+-----------------------------+
    // | 0x0000000A                                  | The server does not accept  |
    // | ERRINFO_SERVER_FRESH_CREDENTIALS_REQUIRED   | saved user credentials and  |
    // |                                             | requires that the user enter|
    // |                                             | their credentials for each  |
    // |                                             | connection.                 |
    // +-----------------------------------------+---+-----------------------------+
    // | 0x0000000B                              | The disconnection was initiated |
    // | ERRINFO_RPC_INITIATED_DISCONNECT_BYUSER | by an administrative tool on    |
    // |                                         | the server running in the user's|
    // |                                         | session.                        |
    // +-----------------------------------------+---------------------------------+
    // | 0x0000000C ERRINFO_LOGOFF_BY_USER       | The disconnection was initiated |
    // |                                         | by the user logging off his or  |
    // |                                         | her session on the server.      |
    // +-----------------------------------------+---------------------------------+

    // Protocol-independent licensing codes:
    // +-------------------------------------------+-------------------------------+
    // | 0x00000100 ERRINFO_LICENSE_INTERNAL       | An internal error has occurred|
    // |                                           | in the Terminal Services      |
    // |                                           | licensing component.          |
    // +-------------------------------------------+-------------------------------+
    // | 0x00000101                                | A Remote Desktop License      |
    // | ERRINFO_LICENSE_NO_LICENSE_SERVER         | Server ([MS-RDPELE] section   |
    // |                                           | 1.1) could not be found to    |
    // |                                           | provide a license.            |
    // +-------------------------------------------+-------------------------------+
    // | 0x00000102 ERRINFO_LICENSE_NO_LICENSE     | There are no Client Access    |
    // |                                           | Licenses ([MS-RDPELE] section |
    // |                                           | 1.1) available for the target |
    // |                                           | remote computer.              |
    // +-------------------------------------------+-------------------------------+
    // | 0x00000103 ERRINFO_LICENSE_BAD_CLIENT_MSG | The remote computer received  |
    // |                                           | an invalid licensing message  |
    // |                                           | from the client.              |
    // +-------------------------------------------+-------------------------------+
    // | 0x00000104                                | The Client Access License     |
    // | ERRINFO_LICENSE_HWID_DOESNT_MATCH_LICENSE | ([MS-RDPELE] section 1.1)     |
    // |                                           | stored by the client has been |
    // |                                           |  modified.                    |
    // +-------------------------------------------+-------------------------------+
    // | 0x00000105                                | The Client Access License     |
    // | ERRINFO_LICENSE_BAD_CLIENT_LICENSE        | ([MS-RDPELE] section 1.1)     |
    // |                                           | stored by the client is in an |
    // |                                           | invalid format.               |
    // +-------------------------------------------+-------------------------------+
    // | 0x00000106                                | Network problems have caused  |
    // | ERRINFO_LICENSE_CANT_FINISH_PROTOCOL      | the licensing protocol        |
    // |                                           | ([MS-RDPELE] section 1.3.3)   |
    // |                                           | to be terminated.             |
    // +-------------------------------------------+-------------------------------+
    // | 0x00000107                                | The client prematurely ended  |
    // | ERRINFO_LICENSE_CLIENT_ENDED_PROTOCOL     | the licensing protocol        |
    // |                                           | ([MS-RDPELE] section 1.3.3).  |
    // +---------------------------------------+---+-------------------------------+
    // | 0x00000108                            | A licensing message ([MS-RDPELE]  |
    // | ERRINFO_LICENSE_BAD_CLIENT_ENCRYPTION | sections 2.2 and 5.1) was         |
    // |                                       | incorrectly encrypted.            |
    // +---------------------------------------+-----------------------------------+
    // | 0x00000109                            | The Client Access License         |
    // | ERRINFO_LICENSE_CANT_UPGRADE_LICENSE  | ([MS-RDPELE] section 1.1) stored  |
    // |                                       | by the client could not be        |
    // |                                       | upgraded or renewed.              |
    // +---------------------------------------+-----------------------------------+
    // | 0x0000010A                            | The remote computer is not        |
    // | ERRINFO_LICENSE_NO_REMOTE_CONNECTIONS | licensed to accept remote         |
    // |                                       |  connections.                     |
    // +---------------------------------------+-----------------------------------+

    // Protocol-independent codes generated by Connection Broker:
    // +----------------------------------------------+----------------------------+
    // | Value                                        | Meaning                    |
    // +----------------------------------------------+----------------------------+
    // | 0x0000400                                    | The target endpoint could  |
    // | ERRINFO_CB_DESTINATION_NOT_FOUND             | not be found.              |
    // +----------------------------------------------+----------------------------+
    // | 0x0000402                                    | The target endpoint to     |
    // | ERRINFO_CB_LOADING_DESTINATION               | which the client is being  |
    // |                                              | redirected is              |
    // |                                              | disconnecting from the     |
    // |                                              | Connection Broker.         |
    // +----------------------------------------------+----------------------------+
    // | 0x0000404                                    | An error occurred while    |
    // | ERRINFO_CB_REDIRECTING_TO_DESTINATION        | the connection was being   |
    // |                                              | redirected to the target   |
    // |                                              | endpoint.                  |
    // +----------------------------------------------+----------------------------+
    // | 0x0000405                                    | An error occurred while    |
    // | ERRINFO_CB_SESSION_ONLINE_VM_WAKE            | the target endpoint (a     |
    // |                                              | virtual machine) was being |
    // |                                              | awakened.                  |
    // +----------------------------------------------+----------------------------+
    // | 0x0000406                                    | An error occurred while    |
    // | ERRINFO_CB_SESSION_ONLINE_VM_BOOT            | the target endpoint (a     |
    // |                                              | virtual machine) was being |
    // |                                              | started.                   |
    // +----------------------------------------------+----------------------------+
    // | 0x0000407                                    | The IP address of the      |
    // | ERRINFO_CB_SESSION_ONLINE_VM_NO_DNS          | target endpoint (a virtual |
    // |                                              | machine) cannot be         |
    // |                                              | determined.                |
    // +----------------------------------------------+----------------------------+
    // | 0x0000408                                    | There are no available     |
    // | ERRINFO_CB_DESTINATION_POOL_NOT_FREE         | endpoints in the pool      |
    // |                                              | managed by the Connection  |
    // |                                              | Broker.                    |
    // +----------------------------------------------+----------------------------+
    // | 0x0000409                                    | Processing of the          |
    // | ERRINFO_CB_CONNECTION_CANCELLED              | connection has been        |
    // |                                              | cancelled.                 |
    // +----------------------------------------------+----------------------------+
    // | 0x0000410                                    | The settings contained in  |
    // | ERRINFO_CB_CONNECTION_ERROR_INVALID_SETTINGS | the routingToken field of  |
    // |                                              | the X.224 Connection       |
    // |                                              | Request PDU (section       |
    // |                                              | 2.2.1.1) cannot be         |
    // |                                              | validated.                 |
    // +----------------------------------------------+----------------------------+
    // | 0x0000411                                    | A time-out occurred while  |
    // | ERRINFO_CB_SESSION_ONLINE_VM_BOOT_TIMEOUT    | the target endpoint (a     |
    // |                                              | virtual machine) was being |
    // |                                              | started.                   |
    // +----------------------------------------------+----------------------------+
    // | 0x0000412                                    | A session monitoring error |
    // | ERRINFO_CB_SESSION_ONLINE_VM_SESSMON_FAILED  | occurred while the target  |
    // |                                              | endpoint (a virtual        |
    // |                                              | machine) was being         |
    // |                                              | started.                   |
    // +----------------------------------------------+----------------------------+

    // RDP specific codes:
    // +------------------------------------+--------------------------------------+
    // | 0x000010C9 ERRINFO_UNKNOWNPDUTYPE2 | Unknown pduType2 field in a received |
    // |                                    | Share Data Header (section           |
    // |                                    | 2.2.8.1.1.1.2).                      |
    // +------------------------------------+--------------------------------------+
    // | 0x000010CA ERRINFO_UNKNOWNPDUTYPE  | Unknown pduType field in a received  |
    // |                                    | Share Control Header (section        |
    // |                                    | 2.2.8.1.1.1.1).                      |
    // +------------------------------------+--------------------------------------+
    // | 0x000010CB ERRINFO_DATAPDUSEQUENCE | An out-of-sequence Slow-Path Data PDU|
    // |                                    | (section 2.2.8.1.1.1.1) has been     |
    // |                                    | received.                            |
    // +------------------------------------+--------------------------------------+
    // | 0x000010CD                         | An out-of-sequence Slow-Path Non-Data|
    // | ERRINFO_CONTROLPDUSEQUENCE         | PDU (section 2.2.8.1.1.1.1) has been |
    // |                                    | received.                            |
    // +------------------------------------+--------------------------------------+
    // | 0x000010CE                         | A Control PDU (sections 2.2.1.15 and |
    // | ERRINFO_INVALIDCONTROLPDUACTION    | 2.2.1.16) has been received with an  |
    // |                                    | invalid action field.                |
    // +------------------------------------+--------------------------------------+
    // | 0x000010CF                         | (a) A Slow-Path Input Event (section |
    // | ERRINFO_INVALIDINPUTPDUTYPE        | 2.2.8.1.1.3.1.1) has been received   |
    // |                                    | with an invalid messageType field.   |
    // |                                    | (b) A Fast-Path Input Event (section |
    // |                                    | 2.2.8.1.2.2) has been received with  |
    // |                                    | an invalid eventCode field.          |
    // +------------------------------------+--------------------------------------+
    // | 0x000010D0                         | (a) A Slow-Path Mouse Event (section |
    // | ERRINFO_INVALIDINPUTPDUMOUSE       | 2.2.8.1.1.3.1.1.3) or Extended Mouse |
    // |                                    | Event (section 2.2.8.1.1.3.1.1.4)    |
    // |                                    | has been received with an invalid    |
    // |                                    | pointerFlags field.                  |
    // |                                    | (b) A Fast-Path Mouse Event (section |
    // |                                    | 2.2.8.1.2.2.3) or Fast-Path Extended |
    // |                                    | Mouse Event (section 2.2.8.1.2.2.4)  |
    // |                                    | has been received with an invalid    |
    // |                                    | pointerFlags field.                  |
    // +------------------------------------+--------------------------------------+
    // | 0x000010D1                         | An invalid Refresh Rect PDU (section |
    // | ERRINFO_INVALIDREFRESHRECTPDU      | 2.2.11.2) has been received.         |
    // +------------------------------------+--------------------------------------+
    // | 0x000010D2                         | The server failed to construct the   |
    // | ERRINFO_CREATEUSERDATAFAILED       | GCC Conference Create Response user  |
    // |                                    | data (section 2.2.1.4).              |
    // +------------------------------------+--------------------------------------+
    // | 0x000010D3 ERRINFO_CONNECTFAILED   | Processing during the Channel        |
    // |                                    | Connection phase of the RDP          |
    // |                                    | Connection Sequence (see section     |
    // |                                    | 1.3.1.1 for an overview of the RDP   |
    // |                                    | Connection Sequence phases) has      |
    // |                                    | failed.                              |
    // +------------------------------------+--------------------------------------+
    // | 0x000010D4                         | A Confirm Active PDU (section        |
    // | ERRINFO_CONFIRMACTIVEWRONGSHAREID  | 2.2.1.13.2) was received from the    |
    // |                                    | client with an invalid shareId field.|
    // +------------------------------------+-+------------------------------------+
    // | 0x000010D5                           | A Confirm Active PDU (section      |
    // | ERRINFO_CONFIRMACTIVEWRONGORIGINATOR | 2.2.1.13.2) was received from the  |
    // |                                      | client with an invalid originatorId|
    // |                                      | field.                             |
    // +--------------------------------------+------------------------------------+
    // | 0x000010DA                           | There is not enough data to process|
    // | ERRINFO_PERSISTENTKEYPDUBADLENGTH    | a Persistent Key List PDU (section |
    // |                                      | 2.2.1.17).                         |
    // +--------------------------------------+------------------------------------+
    // | 0x000010DB                           | A Persistent Key List PDU (section |
    // | ERRINFO_PERSISTENTKEYPDUILLEGALFIRST | 2.2.1.17) marked as                |
    // |                                      | PERSIST_PDU_FIRST (0x01) was       |
    // |                                      | received after the reception of a  |
    // |                                      | prior Persistent Key List PDU also |
    // |                                      | marked as PERSIST_PDU_FIRST.       |
    // +--------------------------------------+---+--------------------------------+
    // | 0x000010DC                               | A Persistent Key List PDU      |
    // | ERRINFO_PERSISTENTKEYPDUTOOMANYTOTALKEYS | (section 2.2.1.17) was received|
    // |                                          | which specified a total number |
    // |                                          | of bitmap cache entries larger |
    // |                                          | than 262144.                   |
    // +------------------------------------------+--------------------------------+
    // | 0x000010DD                               | A Persistent Key List PDU      |
    // | ERRINFO_PERSISTENTKEYPDUTOOMANYCACHEKEYS | (section 2.2.1.17) was received|
    // |                                          | which specified an invalid     |
    // |                                          | total number of keys for a     |
    // |                                          | bitmap cache (the number of    |
    // |                                          | entries that can be stored     |
    // |                                          | within each bitmap cache is    |
    // |                                          | specified in the Revision 1 or |
    // |                                          | 2 Bitmap Cache Capability Set  |
    // |                                          | (section 2.2.7.1.4) that is    |
    // |                                          | sent from client to server).   |
    // +------------------------------------------+--------------------------------+
    // | 0x000010DE ERRINFO_INPUTPDUBADLENGTH     | There is not enough data to    |
    // |                                          | process Input Event PDU Data   |
    // |                                          | (section 2.2.8.1.1.3.          |
    // |                                          | 2.2.8.1.2).                    |
    // +------------------------------------------+--------------------------------+
    // | 0x000010DF                               | There is not enough data to    |
    // | ERRINFO_BITMAPCACHEERRORPDUBADLENGTH     | process the shareDataHeader,   |
    // |                                          | NumInfoBlocks, Pad1, and Pad2  |
    // |                                          | fields of the Bitmap Cache     |
    // |                                          | Error PDU Data ([MS-RDPEGDI]   |
    // |                                          | section 2.2.2.3.1.1).          |
    // +------------------------------------------+--------------------------------+
    // | 0x000010E0  ERRINFO_SECURITYDATATOOSHORT | (a) The dataSignature field of |
    // |                                          | the Fast-Path Input Event PDU  |
    // |                                          | (section 2.2.8.1.2) does not   |
    // |                                          | contain enough data.           |
    // |                                          | (b) The fipsInformation and    |
    // |                                          | dataSignature fields of the    |
    // |                                          | Fast-Path Input Event PDU      |
    // |                                          | (section 2.2.8.1.2) do not     |
    // |                                          | contain enough data.           |
    // +------------------------------------------+--------------------------------+
    // | 0x000010E1 ERRINFO_VCHANNELDATATOOSHORT  | (a) There is not enough data   |
    // |                                          | in the Client Network Data     |
    // |                                          | (section 2.2.1.3.4) to read the|
    // |                                          | virtual channel configuration  |
    // |                                          | data.                          |
    // |                                          | (b) There is not enough data   |
    // |                                          | to read a complete Channel     |
    // |                                          | PDU Header (section 2.2.6.1.1).|
    // +------------------------------------------+--------------------------------+
    // | 0x000010E2 ERRINFO_SHAREDATATOOSHORT     | (a) There is not enough data   |
    // |                                          | to process Control PDU Data    |
    // |                                          | (section 2.2.1.15.1).          |
    // |                                          | (b) There is not enough data   |
    // |                                          | to read a complete Share       |
    // |                                          | Control Header (section        |
    // |                                          | 2.2.8.1.1.1.1).                |
    // |                                          | (c) There is not enough data   |
    // |                                          | to read a complete Share Data  |
    // |                                          | Header (section 2.2.8.1.1.1.2) |
    // |                                          | of a Slow-Path Data PDU        |
    // |                                          | (section 2.2.8.1.1.1.1).       |
    // |                                          | (d) There is not enough data   |
    // |                                          | to process Font List PDU Data  |
    // |                                          | (section 2.2.1.18.1).          |
    // +------------------------------------------+--------------------------------+
    // | 0x000010E3 ERRINFO_BADSUPRESSOUTPUTPDU   | (a) There is not enough data   |
    // |                                          | to process Suppress Output PDU |
    // |                                          | Data (section 2.2.11.3.1).     |
    // |                                          | (b) The allowDisplayUpdates    |
    // |                                          | field of the Suppress Output   |
    // |                                          | PDU Data (section 2.2.11.3.1)  |
    // |                                          | is invalid.                    |
    // +------------------------------------------+--------------------------------+
    // | 0x000010E5                               | (a) There is not enough data   |
    // | ERRINFO_CONFIRMACTIVEPDUTOOSHORT         | to read the shareControlHeader,|
    // |                                          | shareId, originatorId,         |
    // |                                          | lengthSourceDescriptor, and    |
    // |                                          | lengthCombinedCapabilities     |
    // |                                          | fields of the Confirm Active   |
    // |                                          | PDU Data (section              |
    // |                                          | 2.2.1.13.2.1).                 |
    // |                                          | (b) There is not enough data   |
    // |                                          | to read the sourceDescriptor,  |
    // |                                          | numberCapabilities, pad2Octets,|
    // |                                          | and capabilitySets fields of   |
    // |                                          | the Confirm Active PDU Data    |
    // |                                          | (section 2.2.1.13.2.1).        |
    // +------------------------------------------+--------------------------------+
    // | 0x000010E7 ERRINFO_CAPABILITYSETTOOSMALL | There is not enough data to    |
    // |                                          | read the capabilitySetType and |
    // |                                          | the lengthCapability fields in |
    // |                                          | a received Capability Set      |
    // |                                          | (section 2.2.1.13.1.1.1).      |
    // +------------------------------------------+--------------------------------+
    // | 0x000010E8 ERRINFO_CAPABILITYSETTOOLARGE | A Capability Set (section      |
    // |                                          | 2.2.1.13.1.1.1) has been       |
    // |                                          | received with a                |
    // |                                          | lengthCapability field that    |
    // |                                          | contains a value greater than  |
    // |                                          | the total length of the data   |
    // |                                          | received.                      |
    // +------------------------------------------+--------------------------------+
    // | 0x000010E9 ERRINFO_NOCURSORCACHE         | (a) Both the                   |
    // |                                          | colorPointerCacheSize and      |
    // |                                          | pointerCacheSize fields in the |
    // |                                          | Pointer Capability Set         |
    // |                                          | (section 2.2.7.1.5) are set to |
    // |                                          | zero.                          |
    // |                                          | (b) The pointerCacheSize field |
    // |                                          | in the Pointer Capability Set  |
    // |                                          | (section 2.2.7.1.5) is not     |
    // |                                          | present, and the               |
    // |                                          | colorPointerCacheSize field is |
    // |                                          | set to zero.                   |
    // +------------------------------------------+--------------------------------+
    // | 0x000010EA ERRINFO_BADCAPABILITIES       | The capabilities received from |
    // |                                          | the client in the Confirm      |
    // |                                          | Active PDU (section 2.2.1.13.2)|
    // |                                          | were not accepted by the       |
    // |                                          | server.                        |
    // +------------------------------------------+--------------------------------+
    // | 0x000010EC                               | An error occurred while using  |
    // | ERRINFO_VIRTUALCHANNELDECOMPRESSIONERR   | the bulk compressor (section   |
    // |                                          | 3.1.8 and [MS- RDPEGDI] section|
    // |                                          | 3.1.8) to decompress a Virtual |
    // |                                          | Channel PDU (section 2.2.6.1). |
    // +------------------------------------------+--------------------------------+
    // | 0x000010ED                               | An invalid bulk compression    |
    // | ERRINFO_INVALIDVCCOMPRESSIONTYPE         | package was specified in the   |
    // |                                          | flags field of the Channel PDU |
    // |                                          | Header (section 2.2.6.1.1).    |
    // +------------------------------------------+--------------------------------+
    // | 0x000010EF ERRINFO_INVALIDCHANNELID      | An invalid MCS channel ID was  |
    // |                                          | specified in the mcsPdu field  |
    // |                                          | of the Virtual Channel PDU     |
    // |                                          | (section 2.2.6.1).             |
    // +------------------------------------------+--------------------------------+
    // | 0x000010F0 ERRINFO_VCHANNELSTOOMANY      | The client requested more than |
    // |                                          | the maximum allowed 31 static  |
    // |                                          | virtual channels in the Client |
    // |                                          | Network Data (section          |
    // |                                          | 2.2.1.3.4).                    |
    // +------------------------------------------+--------------------------------+
    // | 0x000010F3 ERRINFO_REMOTEAPPSNOTENABLED  | The INFO_RAIL flag (0x00008000)|
    // |                                          | MUST be set in the flags field |
    // |                                          | of the Info Packet (section    |
    // |                                          | 2.2.1.11.1.1) as the session   |
    // |                                          | on the remote server can only  |
    // |                                          | host remote applications.      |
    // +------------------------------------------+--------------------------------+
    // | 0x000010F4 ERRINFO_CACHECAPNOTSET        | The client sent a Persistent   |
    // |                                          | Key List PDU (section 2.2.1.17)|
    // |                                          | without including the          |
    // |                                          | prerequisite Revision 2 Bitmap |
    // |                                          | Cache Capability Set (section  |
    // |                                          | 2.2.7.1.4.2) in the Confirm    |
    // |                                          | Active PDU (section            |
    // |                                          | 2.2.1.13.2).                   |
    // +------------------------------------------+--------------------------------+
    // | 0x000010F5                               | The NumInfoBlocks field in the |
    // |ERRINFO_BITMAPCACHEERRORPDUBADLENGTH2     | Bitmap Cache Error PDU Data is |
    // |                                          | inconsistent with the amount   |
    // |                                          | of data in the Info field      |
    // |                                          | ([MS-RDPEGDI] section          |
    // |                                          | 2.2.2.3.1.1).                  |
    // +------------------------------------------+--------------------------------+
    // | 0x000010F6                               | There is not enough data to    |
    // | ERRINFO_OFFSCRCACHEERRORPDUBADLENGTH     | process an Offscreen Bitmap    |
    // |                                          | Cache Error PDU ([MS-RDPEGDI]  |
    // |                                          | section 2.2.2.3.2).            |
    // +------------------------------------------+--------------------------------+
    // | 0x000010F7                               | There is not enough data to    |
    // | ERRINFO_DNGCACHEERRORPDUBADLENGTH        | process a DrawNineGrid Cache   |
    // |                                          | Error PDU ([MS-RDPEGDI]        |
    // |                                          | section 2.2.2.3.3).            |
    // +------------------------------------------+--------------------------------+
    // | 0x000010F8 ERRINFO_GDIPLUSPDUBADLENGTH   | There is not enough data to    |
    // |                                          | process a GDI+ Error PDU       |
    // |                                          | ([MS-RDPEGDI] section          |
    // |                                          | 2.2.2.3.4).                    |
    // +------------------------------------------+--------------------------------+
    // | 0x00001111 ERRINFO_SECURITYDATATOOSHORT2 | There is not enough data to    |
    // |                                          | read a Basic Security Header   |
    // |                                          | (section 2.2.8.1.1.2.1).       |
    // +------------------------------------------+--------------------------------+
    // | 0x00001112 ERRINFO_SECURITYDATATOOSHORT3 | There is not enough data to    |
    // |                                          | read a Non- FIPS Security      |
    // |                                          | Header (section 2.2.8.1.1.2.2) |
    // |                                          | or FIPS Security Header        |
    // |                                          | (section 2.2.8.1.1.2.3).       |
    // +------------------------------------------+--------------------------------+
    // | 0x00001113 ERRINFO_SECURITYDATATOOSHORT4 | There is not enough data to    |
    // |                                          | read the basicSecurityHeader   |
    // |                                          | and length fields of the       |
    // |                                          | Security Exchange PDU Data     |
    // |                                          | (section 2.2.1.10.1).          |
    // +------------------------------------------+--------------------------------+
    // | 0x00001114 ERRINFO_SECURITYDATATOOSHORT5 | There is not enough data to    |
    // |                                          | read the CodePage, flags,      |
    // |                                          | cbDomain, cbUserName,          |
    // |                                          | cbPassword, cbAlternateShell,  |
    // |                                          | cbWorkingDir, Domain, UserName,|
    // |                                          | Password, AlternateShell, and  |
    // |                                          | WorkingDir fields in the Info  |
    // |                                          | Packet (section 2.2.1.11.1.1). |
    // +------------------------------------------+--------------------------------+
    // | 0x00001115 ERRINFO_SECURITYDATATOOSHORT6 | There is not enough data to    |
    // |                                          | read the CodePage, flags,      |
    // |                                          | cbDomain, cbUserName,          |
    // |                                          | cbPassword, cbAlternateShell,  |
    // |                                          | and cbWorkingDir fields in the |
    // |                                          | Info Packet (section           |
    // |                                          | 2.2.1.11.1.1).                 |
    // +------------------------------------------+--------------------------------+
    // | 0x00001116 ERRINFO_SECURITYDATATOOSHORT7 | There is not enough data to    |
    // |                                          | read the clientAddressFamily   |
    // |                                          | and cbClientAddress fields in  |
    // |                                          | (section 2.2.1.11.1.1.1).      |
    // +------------------------------------------+--------------------------------+
    // | 0x00001117 ERRINFO_SECURITYDATATOOSHORT8 | There is not enough data to    |
    // |                                          | read the clientAddress field in|
    // |                                          | the Extended Info Packet       |
    // |                                          | (section 2.2.1.11.1.1.1).      |
    // +------------------------------------------+--------------------------------+
    // | 0x00001118 ERRINFO_SECURITYDATATOOSHORT9 | There is not enough data to    |
    // |                                          | read the cbClientDir field in  |
    // |                                          | the Extended Info Packet       |
    // |                                          | (section 2.2.1.11.1.1.1).      |
    // +------------------------------------------+--------------------------------+
    // | 0x00001119 ERRINFO_SECURITYDATATOOSHORT10| There is not enough data to    |
    // |                                          | read the clientDir field in the|
    // |                                          | Extended Info Packet (section  |
    // |                                          | 2.2.1.11.1.1.1).               |
    // +------------------------------------------+--------------------------------+
    // | 0x0000111A ERRINFO_SECURITYDATATOOSHORT11| There is not enough data to    |
    // |                                          | read the clientTimeZone field  |
    // |                                          | in the Extended Info Packet    |
    // |                                          | (section 2.2.1.11.1.1.1).      |
    // +------------------------------------------+--------------------------------+
    // | 0x0000111B ERRINFO_SECURITYDATATOOSHORT12| There is not enough data to    |
    // |                                          | read the clientSessionId field |
    // |                                          | in the Extended Info Packet    |
    // |                                          | (section 2.2.1.11.1.1.1).      |
    // +------------------------------------------+--------------------------------+
    // | 0x0000111C ERRINFO_SECURITYDATATOOSHORT13| There is not enough data to    |
    // |                                          | read the performanceFlags      |
    // |                                          | field in the Extended Info     |
    // |                                          | Packet (section                |
    // |                                          | 2.2.1.11.1.1.1).               |
    // +------------------------------------------+--------------------------------+
    // | 0x0000111D ERRINFO_SECURITYDATATOOSHORT14| There is not enough data to    |
    // |                                          | read the cbAutoReconnectLen    |
    // |                                          | field in the Extended Info     |
    // |                                          | Packet (section                |
    // |                                          | 2.2.1.11.1.1.1).               |
    // +------------------------------------------+--------------------------------+
    // | 0x0000111E ERRINFO_SECURITYDATATOOSHORT15| There is not enough data to    |
    // |                                          | read the autoReconnectCookie   |
    // |                                          | field in the Extended Info     |
    // |                                          | Packet (section                |
    // |                                          | 2.2.1.11.1.1.1).               |
    // +------------------------------------------+--------------------------------+
    // | 0x0000111F ERRINFO_SECURITYDATATOOSHORT16| The cbAutoReconnectLen field   |
    // |                                          | in the Extended Info Packet    |
    // |                                          | (section 2.2.1.11.1.1.1)       |
    // |                                          | contains a value which is      |
    // |                                          | larger than the maximum        |
    // |                                          | allowed length of 128 bytes.   |
    // +------------------------------------------+--------------------------------+
    // | 0x00001120 ERRINFO_SECURITYDATATOOSHORT17| There is not enough data to    |
    // |                                          | read the clientAddressFamily   |
    // |                                          | and cbClientAddress fields in  |
    // |                                          | the Extended Info Packet       |
    // |                                          | (section 2.2.1.11.1.1.1).      |
    // +------------------------------------------+--------------------------------+
    // | 0x00001121 ERRINFO_SECURITYDATATOOSHORT18| There is not enough data to    |
    // |                                          | read the clientAddress field in|
    // |                                          | the Extended Info Packet       |
    // |                                          | (section 2.2.1.11.1.1.1).      |
    // +------------------------------------------+--------------------------------+
    // | 0x00001122 ERRINFO_SECURITYDATATOOSHORT19| There is not enough data to    |
    // |                                          | read the cbClientDir field in  |
    // |                                          | the Extended Info Packet       |
    // |                                          | (section 2.2.1.11.1.1.1).      |
    // +------------------------------------------+--------------------------------+
    // | 0x00001123 ERRINFO_SECURITYDATATOOSHORT20| There is not enough data to    |
    // |                                          | read the clientDir field in    |
    // |                                          | the Extended Info Packet       |
    // |                                          | (section 2.2.1.11.1.1.1).      |
    // +------------------------------------------+--------------------------------+
    // | 0x00001124 ERRINFO_SECURITYDATATOOSHORT21| There is not enough data to    |
    // |                                          | read the clientTimeZone field  |
    // |                                          | in the Extended Info Packet    |
    // |                                          | (section 2.2.1.11.1.1.1).      |
    // +------------------------------------------+--------------------------------+
    // | 0x00001125 ERRINFO_SECURITYDATATOOSHORT22| There is not enough data to    |
    // |                                          | read the clientSessionId field |
    // |                                          | in the Extended Info Packet    |
    // |                                          | (section 2.2.1.11.1.1.1).      |
    // +------------------------------------------+--------------------------------+
    // | 0x00001126 ERRINFO_SECURITYDATATOOSHORT23| There is not enough data to    |
    // |                                          | read the Client Info PDU Data  |
    // |                                          | (section 2.2.1.11.1).          |
    // +------------------------------------------+--------------------------------+
    // | 0x00001129 ERRINFO_BADMONITORDATA        | The monitorCount field in the  |
    // |                                          | Client Monitor Data (section   |
    // |                                          | 2.2.1.3.6) is invalid.         |
    // +------------------------------------------+--------------------------------+
    // | 0x0000112A                               | The server-side decompression  |
    // | ERRINFO_VCDECOMPRESSEDREASSEMBLEFAILED   | buffer is invalid, or the size |
    // |                                          | of the decompressed VC data    |
    // |                                          | exceeds the chunking size      |
    // |                                          | specified in the Virtual       |
    // |                                          | Channel Capability Set         |
    // |                                          | (section 2.2.7.1.10).          |
    // +------------------------------------------+--------------------------------+
    // | 0x0000112B ERRINFO_VCDATATOOLONG         | The size of a received Virtual |
    // |                                          | Channel PDU (section 2.2.6.1)  |
    // |                                          | exceeds the chunking size      |
    // |                                          | specified in the Virtual       |
    // |                                          | Channel Capability Set         |
    // |                                          | (section 2.2.7.1.10).          |
    // +------------------------------------------+--------------------------------+
    // | 0x0000112C ERRINFO_BAD_FRAME_ACK_DATA    | There is not enough data to    |
    // |                                          | read a                         |
    // |                                          | TS_FRAME_ACKNOWLEDGE_PDU ([MS- |
    // |                                          | RDPRFX] section 2.2.3.1).      |
    // +------------------------------------------+--------------------------------+
    // | 0x0000112D                               | The graphics mode requested by |
    // | ERRINFO_GRAPHICSMODENOTSUPPORTED         | the client is not supported by |
    // |                                          | the server.                    |
    // +------------------------------------------+--------------------------------+
    // | 0x0000112E                               | The server-side graphics       |
    // | ERRINFO_GRAPHICSSUBSYSTEMRESETFAILED     | subsystem failed to reset.     |
    // +------------------------------------------+--------------------------------+
    // | 0x0000112F                               | The server-side graphics       |
    // | ERRINFO_GRAPHICSSUBSYSTEMFAILED          | subsystem is in an error state |
    // |                                          | and unable to continue         |
    // |                                          | graphics encoding.             |
    // +------------------------------------------+--------------------------------+
    // | 0x00001130                               | There is not enough data to    |
    // | ERRINFO_TIMEZONEKEYNAMELENGTHTOOSHORT    | read the                       |
    // |                                          | cbDynamicDSTTimeZoneKeyName    |
    // |                                          | field in the Extended Info     |
    // |                                          | Packet (section                |
    // |                                          | 2.2.1.11.1.1.1).               |
    // +------------------------------------------+--------------------------------+
    // | 0x00001131                               | The length reported in the     |
    // | ERRINFO_TIMEZONEKEYNAMELENGTHTOOLONG     | cbDynamicDSTTimeZoneKeyName    |
    // |                                          | field of the Extended Info     |
    // |                                          | Packet (section                |
    // |                                          | 2.2.1.11.1.1.1) is too long.   |
    // +------------------------------------------+--------------------------------+
    // | 0x00001132                               | The                            |
    // | ERRINFO_DYNAMICDSTDISABLEDFIELDMISSING   | dynamicDaylightTimeDisabled    |
    // |                                          | field is not present in the    |
    // |                                          | Extended Info Packet (section  |
    // |                                          | 2.2.1.11.1.1.1).               |
    // +------------------------------------------+--------------------------------+
    // | 0x00001191                               | An attempt to update the       |
    // | ERRINFO_UPDATESESSIONKEYFAILED           | session keys while using       |
    // |                                          | Standard RDP Security          |
    // |                                          | mechanisms (section 5.3.7)     |
    // |                                          | failed.                        |
    // +------------------------------------------+--------------------------------+
    // | 0x00001192 ERRINFO_DECRYPTFAILED         | (a) Decryption using Standard  |
    // |                                          | RDP Security mechanisms        |
    // |                                          | (section 5.3.6) failed.        |
    // |                                          | (b) Session key creation using |
    // |                                          | Standard RDP Security          |
    // |                                          | mechanisms (section 5.3.5)     |
    // |                                          | failed.                        |
    // +------------------------------------------+--------------------------------+
    // | 0x00001193 ERRINFO_ENCRYPTFAILED         | Encryption using Standard RDP  |
    // |                                          | Security mechanisms (section   |
    // |                                          | 5.3.6) failed.                 |
    // +------------------------------------------+--------------------------------+
    // | 0x00001194 ERRINFO_ENCPKGMISMATCH        | Failed to find a usable        |
    // |                                          | Encryption Method (section     |
    // |                                          | 5.3.2) in the encryptionMethods|
    // |                                          | field of the Client Security   |
    // |                                          | Data (section 2.2.1.4.3).      |
    // +------------------------------------------+--------------------------------+
    // | 0x00001195 ERRINFO_DECRYPTFAILED2        | Encryption using Standard RDP  |
    // |                                          | Security mechanisms (section   |
    // |                                          | 5.3.6) failed. Unencrypted     |
    // |                                          | data was encountered in a      |
    // |                                          | protocol stream which is meant |
    // |                                          | to be encrypted with Standard  |
    // |                                          | RDP Security mechanisms        |
    // |                                          | (section 5.3.6).               |
    // +------------------------------------------+--------------------------------+

    enum {
        ERRINFO_RPC_INITIATED_DISCONNECT          = 0x00000001,
        ERRINFO_RPC_INITIATED_LOGOFF              = 0x00000002,
        ERRINFO_IDLE_TIMEOUT                      = 0x00000003,
        ERRINFO_LOGON_TIMEOUT                     = 0x00000004,
        ERRINFO_DISCONNECTED_BY_OTHERCONNECTION   = 0x00000005,
        ERRINFO_OUT_OF_MEMORY                     = 0x00000006,
        ERRINFO_SERVER_DENIED_CONNECTION          = 0x00000007,
        ERRINFO_SERVER_INSUFFICIENT_PRIVILEGES    = 0x00000009,
        ERRINFO_SERVER_FRESH_CREDENTIALS_REQUIRED = 0x0000000A,
        ERRINFO_RPC_INITIATED_DISCONNECT_BYUSER   = 0x0000000B,
        ERRINFO_LOGOFF_BY_USER                    = 0x0000000C,
        ERRINFO_LICENSE_INTERNAL                  = 0x00000100,
        ERRINFO_LICENSE_NO_LICENSE_SERVER         = 0x00000101,
        ERRINFO_LICENSE_NO_LICENSE                = 0x00000102,
        ERRINFO_LICENSE_BAD_CLIENT_MSG            = 0x00000103,
        ERRINFO_LICENSE_HWID_DOESNT_MATCH_LICENSE = 0x00000104,
        ERRINFO_LICENSE_BAD_CLIENT_LICENSE        = 0x00000105,
        ERRINFO_LICENSE_CANT_FINISH_PROTOCOL      = 0x00000106,
        ERRINFO_LICENSE_CLIENT_ENDED_PROTOCOL     = 0x00000107,
        ERRINFO_LICENSE_BAD_CLIENT_ENCRYPTION     = 0x00000108,
        ERRINFO_LICENSE_CANT_UPGRADE_LICENSE      = 0x00000109,
        ERRINFO_LICENSE_NO_REMOTE_CONNECTIONS     = 0x0000010A,

        ERRINFO_CB_DESTINATION_NOT_FOUND             = 0x00000400,
        ERRINFO_CB_LOADING_DESTINATION               = 0x00000402,
        ERRINFO_CB_REDIRECTING_TO_DESTINATION        = 0x00000404,
        ERRINFO_CB_SESSION_ONLINE_VM_WAKE            = 0x00000405,
        ERRINFO_CB_SESSION_ONLINE_VM_BOOT            = 0x00000406,
        ERRINFO_CB_SESSION_ONLINE_VM_NO_DNS          = 0x00000407,
        ERRINFO_CB_DESTINATION_POOL_NOT_FREE         = 0x00000408,
        ERRINFO_CB_CONNECTION_CANCELLED              = 0x00000409,
        ERRINFO_CB_CONNECTION_ERROR_INVALID_SETTINGS = 0x00000410,
        ERRINFO_CB_SESSION_ONLINE_VM_BOOT_TIMEOUT    = 0x00000411,
        ERRINFO_CB_SESSION_ONLINE_VM_SESSMON_FAILED  = 0x00000412,

        ERRINFO_UNKNOWNPDUTYPE2                   = 0x000010C9,
        ERRINFO_UNKNOWNPDUTYPE                    = 0x000010CA,
        ERRINFO_DATAPDUSEQUENCE                   = 0x000010CB,
        ERRINFO_CONTROLPDUSEQUENCE                = 0x000010CD,
        ERRINFO_INVALIDCONTROLPDUACTION           = 0x000010CE,
        ERRINFO_INVALIDINPUTPDUTYPE               = 0x000010CF,
        ERRINFO_INVALIDINPUTPDUMOUSE              = 0x000010D0,
        ERRINFO_INVALIDREFRESHRECTPDU             = 0x000010D1,
        ERRINFO_CREATEUSERDATAFAILED              = 0x000010D2,
        ERRINFO_CONNECTFAILED                     = 0x000010D3,
        ERRINFO_CONFIRMACTIVEWRONGSHAREID         = 0x000010D4,
        ERRINFO_CONFIRMACTIVEWRONGORIGINATOR      = 0x000010D5,
        ERRINFO_PERSISTENTKEYPDUBADLENGTH         = 0x000010DA,
        ERRINFO_PERSISTENTKEYPDUILLEGALFIRST      = 0x000010DB,
        ERRINFO_PERSISTENTKEYPDUTOOMANYTOTALKEYS  = 0x000010DC,
        ERRINFO_PERSISTENTKEYPDUTOOMANYCACHEKEYS  = 0x000010DD,
        ERRINFO_INPUTPDUBADLENGTH                 = 0x000010DE,
        ERRINFO_BITMAPCACHEERRORPDUBADLENGTH      = 0x000010DF,
        ERRINFO_SECURITYDATATOOSHORT              = 0x000010E0,
        ERRINFO_VCHANNELDATATOOSHORT              = 0x000010E1,
        ERRINFO_SHAREDATATOOSHORT                 = 0x000010E2,
        ERRINFO_BADSUPRESSOUTPUTPDU               = 0x000010E3,
        ERRINFO_CONFIRMACTIVEPDUTOOSHORT          = 0x000010E5,
        ERRINFO_CAPABILITYSETTOOSMALL             = 0x000010E7,
        ERRINFO_CAPABILITYSETTOOLARGE             = 0x000010E8,
        ERRINFO_NOCURSORCACHE                     = 0x000010E9,
        ERRINFO_BADCAPABILITIES                   = 0x000010EA,
        ERRINFO_VIRTUALCHANNELDECOMPRESSIONERR    = 0x000010EC,
        ERRINFO_INVALIDVCCOMPRESSIONTYPE          = 0x000010ED,
        ERRINFO_INVALIDCHANNELID                  = 0x000010EF,
        ERRINFO_VCHANNELSTOOMANY                  = 0x000010F0,
        ERRINFO_REMOTEAPPSNOTENABLED              = 0x000010F3,
        ERRINFO_CACHECAPNOTSET                    = 0x000010F4,
        ERRINFO_BITMAPCACHEERRORPDUBADLENGTH2     = 0x000010F5,
        ERRINFO_OFFSCRCACHEERRORPDUBADLENGTH      = 0x000010F6,
        ERRINFO_DNGCACHEERRORPDUBADLENGTH         = 0x000010F7,
        ERRINFO_GDIPLUSPDUBADLENGTH               = 0x000010F8,
        ERRINFO_SECURITYDATATOOSHORT2             = 0x00001111,
        ERRINFO_SECURITYDATATOOSHORT3             = 0x00001112,
        ERRINFO_SECURITYDATATOOSHORT4             = 0x00001113,
        ERRINFO_SECURITYDATATOOSHORT5             = 0x00001114,
        ERRINFO_SECURITYDATATOOSHORT6             = 0x00001115,
        ERRINFO_SECURITYDATATOOSHORT7             = 0x00001116,
        ERRINFO_SECURITYDATATOOSHORT8             = 0x00001117,
        ERRINFO_SECURITYDATATOOSHORT9             = 0x00001118,
        ERRINFO_SECURITYDATATOOSHORT10            = 0x00001119,
        ERRINFO_SECURITYDATATOOSHORT11            = 0x0000111A,
        ERRINFO_SECURITYDATATOOSHORT12            = 0x0000111B,
        ERRINFO_SECURITYDATATOOSHORT13            = 0x0000111C,
        ERRINFO_SECURITYDATATOOSHORT14            = 0x0000111D,
        ERRINFO_SECURITYDATATOOSHORT15            = 0x0000111E,
        ERRINFO_SECURITYDATATOOSHORT16            = 0x0000111F,
        ERRINFO_SECURITYDATATOOSHORT17            = 0x00001120,
        ERRINFO_SECURITYDATATOOSHORT18            = 0x00001121,
        ERRINFO_SECURITYDATATOOSHORT19            = 0x00001122,
        ERRINFO_SECURITYDATATOOSHORT20            = 0x00001123,
        ERRINFO_SECURITYDATATOOSHORT21            = 0x00001124,
        ERRINFO_SECURITYDATATOOSHORT22            = 0x00001125,
        ERRINFO_SECURITYDATATOOSHORT23            = 0x00001126,
        ERRINFO_BADMONITORDATA                    = 0x00001129,
        ERRINFO_VCDECOMPRESSEDREASSEMBLEFAILED    = 0x0000112A,
        ERRINFO_VCDATATOOLONG                     = 0x0000112B,
        ERRINFO_BAD_FRAME_ACK_DATA                = 0x0000112C,
        ERRINFO_GRAPHICSMODENOTSUPPORTED          = 0x0000112D,
        ERRINFO_GRAPHICSSUBSYSTEMRESETFAILED      = 0x0000112E,
        ERRINFO_GRAPHICSSUBSYSTEMFAILED           = 0x0000112F,
        ERRINFO_TIMEZONEKEYNAMELENGTHTOOSHORT     = 0x00001130,
        ERRINFO_TIMEZONEKEYNAMELENGTHTOOLONG      = 0x00001131,
        ERRINFO_DYNAMICDSTDISABLEDFIELDMISSING    = 0x00001132,
        ERRINFO_UPDATESESSIONKEYFAILED            = 0x00001191,
        ERRINFO_DECRYPTFAILED                     = 0x00001192,
        ERRINFO_ENCRYPTFAILED                     = 0x00001193,
        ERRINFO_ENCPKGMISMATCH                    = 0x00001194,
        ERRINFO_DECRYPTFAILED2                    = 0x00001195
    };

    const char* get_error_info_name(uint32_t errorInfo) {
        switch (errorInfo){
            #define CASE(e) case ERRINFO_##e: return #e
            CASE(RPC_INITIATED_DISCONNECT);
            CASE(RPC_INITIATED_LOGOFF);
            CASE(IDLE_TIMEOUT);
            CASE(LOGON_TIMEOUT);
            CASE(DISCONNECTED_BY_OTHERCONNECTION);
            CASE(OUT_OF_MEMORY);
            CASE(SERVER_DENIED_CONNECTION);
            CASE(SERVER_INSUFFICIENT_PRIVILEGES);
            CASE(SERVER_FRESH_CREDENTIALS_REQUIRED);
            CASE(RPC_INITIATED_DISCONNECT_BYUSER);
            CASE(LOGOFF_BY_USER);
            CASE(LICENSE_INTERNAL);
            CASE(LICENSE_NO_LICENSE_SERVER);
            CASE(LICENSE_NO_LICENSE);
            CASE(LICENSE_BAD_CLIENT_MSG);
            CASE(LICENSE_HWID_DOESNT_MATCH_LICENSE);
            CASE(LICENSE_BAD_CLIENT_LICENSE);
            CASE(LICENSE_CANT_FINISH_PROTOCOL);
            CASE(LICENSE_CLIENT_ENDED_PROTOCOL);
            CASE(LICENSE_BAD_CLIENT_ENCRYPTION);
            CASE(LICENSE_CANT_UPGRADE_LICENSE);
            CASE(LICENSE_NO_REMOTE_CONNECTIONS);
            CASE(CB_DESTINATION_NOT_FOUND);
            CASE(CB_LOADING_DESTINATION);
            CASE(CB_REDIRECTING_TO_DESTINATION);
            CASE(CB_SESSION_ONLINE_VM_WAKE);
            CASE(CB_SESSION_ONLINE_VM_BOOT);
            CASE(CB_SESSION_ONLINE_VM_NO_DNS);
            CASE(CB_DESTINATION_POOL_NOT_FREE);
            CASE(CB_CONNECTION_CANCELLED);
            CASE(CB_CONNECTION_ERROR_INVALID_SETTINGS);
            CASE(CB_SESSION_ONLINE_VM_BOOT_TIMEOUT);
            CASE(CB_SESSION_ONLINE_VM_SESSMON_FAILED);
            CASE(UNKNOWNPDUTYPE2);
            CASE(UNKNOWNPDUTYPE);
            CASE(DATAPDUSEQUENCE);
            CASE(CONTROLPDUSEQUENCE);
            CASE(INVALIDCONTROLPDUACTION);
            CASE(INVALIDINPUTPDUTYPE);
            CASE(INVALIDINPUTPDUMOUSE);
            CASE(INVALIDREFRESHRECTPDU);
            CASE(CREATEUSERDATAFAILED);
            CASE(CONNECTFAILED);
            CASE(CONFIRMACTIVEWRONGSHAREID);
            CASE(CONFIRMACTIVEWRONGORIGINATOR);
            CASE(PERSISTENTKEYPDUBADLENGTH);
            CASE(PERSISTENTKEYPDUILLEGALFIRST);
            CASE(PERSISTENTKEYPDUTOOMANYTOTALKEYS);
            CASE(PERSISTENTKEYPDUTOOMANYCACHEKEYS);
            CASE(INPUTPDUBADLENGTH);
            CASE(BITMAPCACHEERRORPDUBADLENGTH);
            CASE(SECURITYDATATOOSHORT);
            CASE(VCHANNELDATATOOSHORT);
            CASE(SHAREDATATOOSHORT);
            CASE(BADSUPRESSOUTPUTPDU);
            CASE(CONFIRMACTIVEPDUTOOSHORT);
            CASE(CAPABILITYSETTOOSMALL);
            CASE(CAPABILITYSETTOOLARGE);
            CASE(NOCURSORCACHE);
            CASE(BADCAPABILITIES);
            CASE(VIRTUALCHANNELDECOMPRESSIONERR);
            CASE(INVALIDVCCOMPRESSIONTYPE);
            CASE(INVALIDCHANNELID);
            CASE(VCHANNELSTOOMANY);
            CASE(REMOTEAPPSNOTENABLED);
            CASE(CACHECAPNOTSET);
            CASE(BITMAPCACHEERRORPDUBADLENGTH2);
            CASE(OFFSCRCACHEERRORPDUBADLENGTH);
            CASE(DNGCACHEERRORPDUBADLENGTH);
            CASE(GDIPLUSPDUBADLENGTH);
            CASE(SECURITYDATATOOSHORT2);
            CASE(SECURITYDATATOOSHORT3);
            CASE(SECURITYDATATOOSHORT4);
            CASE(SECURITYDATATOOSHORT5);
            CASE(SECURITYDATATOOSHORT6);
            CASE(SECURITYDATATOOSHORT7);
            CASE(SECURITYDATATOOSHORT8);
            CASE(SECURITYDATATOOSHORT9);
            CASE(SECURITYDATATOOSHORT10);
            CASE(SECURITYDATATOOSHORT11);
            CASE(SECURITYDATATOOSHORT12);
            CASE(SECURITYDATATOOSHORT13);
            CASE(SECURITYDATATOOSHORT14);
            CASE(SECURITYDATATOOSHORT15);
            CASE(SECURITYDATATOOSHORT16);
            CASE(SECURITYDATATOOSHORT17);
            CASE(SECURITYDATATOOSHORT18);
            CASE(SECURITYDATATOOSHORT19);
            CASE(SECURITYDATATOOSHORT20);
            CASE(SECURITYDATATOOSHORT21);
            CASE(SECURITYDATATOOSHORT22);
            CASE(SECURITYDATATOOSHORT23);
            CASE(BADMONITORDATA);
            CASE(VCDECOMPRESSEDREASSEMBLEFAILED);
            CASE(VCDATATOOLONG);
            CASE(BAD_FRAME_ACK_DATA);
            CASE(GRAPHICSMODENOTSUPPORTED);
            CASE(GRAPHICSSUBSYSTEMRESETFAILED);
            CASE(GRAPHICSSUBSYSTEMFAILED);
            CASE(TIMEZONEKEYNAMELENGTHTOOSHORT);
            CASE(TIMEZONEKEYNAMELENGTHTOOLONG);
            CASE(DYNAMICDSTDISABLEDFIELDMISSING);
            CASE(UPDATESESSIONKEYFAILED);
            CASE(DECRYPTFAILED);
            CASE(ENCRYPTFAILED);
            CASE(ENCPKGMISMATCH);
            CASE(DECRYPTFAILED2);
            #undef CASE
            default:
                return "?";
        }
    }   // get_error_info_name

    uint32_t get_error_info_from_pdu(InStream & stream) {
        return stream.in_uint32_le();
    }

    void process_error_info(uint32_t errorInfo) {
        const char* errorInfo_name = get_error_info_name(errorInfo);
        LOG(LOG_INFO, "process error info pdu: code=0x%08X error=%s", errorInfo, errorInfo_name);

        if (errorInfo) {
            this->close_box_extra_message_ref += " (";
            this->close_box_extra_message_ref += errorInfo_name;
            this->close_box_extra_message_ref += ")";
        }

        switch (errorInfo){
        case ERRINFO_DISCONNECTED_BY_OTHERCONNECTION:
            this->authentifier.set_auth_error_message(TR(trkeys::disconnected_by_otherconnection, this->lang));
            break;
        case ERRINFO_REMOTEAPPSNOTENABLED:
            this->remote_apps_not_enabled = true;
            break;
        }
    }   // process_error_info

    void process_logon_info(const char * domain, const char * username) {
        char domain_username_format_0[2048];
        char domain_username_format_1[2048];

        snprintf(domain_username_format_0, sizeof(domain_username_format_0),
            "%s@%s", username, domain);
        snprintf(domain_username_format_1, sizeof(domain_username_format_0),
            "%s\\%s", domain, username);
        //LOG(LOG_INFO,
        //    "Domain username format 0=(%s) Domain username format 1=(%s)",
        //    domain_username_format_0, domain_username_format_0);

        if (this->disconnect_on_logon_user_change &&
            ((0 != ::strcasecmp(domain, this->logon_info.domain())
             || 0 != ::strcasecmp(username, this->logon_info.username())) &&
             (this->logon_info.domain()[0] ||
              (0 != ::strcasecmp(domain_username_format_0, this->logon_info.username()) &&
               0 != ::strcasecmp(domain_username_format_1, this->logon_info.username()) &&
               0 != ::strcasecmp(username, this->logon_info.username()))))) {
            if (this->error_message) {
                *this->error_message = "Unauthorized logon user change detected!";
            }

            this->end_session_reason  = "OPEN_SESSION_FAILED";
            this->end_session_message = "Unauthorized logon user change detected.";

            LOG(LOG_ERR,
                "Unauthorized logon user change detected on %s (%s%s%s) -> (%s%s%s). "
                    "The session will be disconnected.",
                this->logon_info.hostname(), this->logon_info.domain(),
                (*this->logon_info.domain() ? "\\" : ""),
                this->logon_info.username(), domain,
                ((domain && *domain) ? "\\" : ""),
                username);
            throw Error(ERR_RDP_LOGON_USER_CHANGED);
        }

        if (this->session_probe_virtual_channel_p &&
            this->session_probe_start_launch_timeout_timer_only_after_logon) {
            this->session_probe_virtual_channel_p->start_launch_timeout_timer();
        }

        this->report_message.report("OPEN_SESSION_SUCCESSFUL", "OK.");
        this->end_session_reason = "CLOSE_SESSION_SUCCESSFUL";
        this->end_session_message = "OK.";

        this->fd_event->disable_timeout();

        if (this->enable_session_probe) {
            const bool disable_input_event     = true;
            const bool disable_graphics_update = this->session_probe_enable_launch_mask;
            this->disable_input_event_and_graphics_update(
                disable_input_event, disable_graphics_update);
        }
    }   // process_logon_info

    void process_save_session_info(InStream & stream) {
        RDP::SaveSessionInfoPDUData_Recv ssipdudata(stream);

        this->logged_on = CLIENT_LOGGED;

        switch (ssipdudata.infoType) {
        case RDP::INFOTYPE_LOGON:
        {
            LOG(LOG_INFO, "process save session info : Logon");
            RDP::LogonInfoVersion1_Recv liv1(ssipdudata.payload);

            process_logon_info(char_ptr_cast(liv1.Domain),
                char_ptr_cast(liv1.UserName));

            this->front.send_savesessioninfo();
        }
        break;
        case RDP::INFOTYPE_LOGON_LONG:
        {
            LOG(LOG_INFO, "process save session info : Logon long");
            RDP::LogonInfoVersion2_Recv liv2(ssipdudata.payload);

            process_logon_info(char_ptr_cast(liv2.Domain),
                char_ptr_cast(liv2.UserName));

            this->front.send_savesessioninfo();
        }
        break;
        case RDP::INFOTYPE_LOGON_PLAINNOTIFY:
        {
            LOG(LOG_INFO, "process save session info : Logon plainnotify");
            RDP::PlainNotify_Recv pn(ssipdudata.payload);

            if (this->enable_session_probe) {
                const bool disable_input_event     = true;
                const bool disable_graphics_update = this->session_probe_enable_launch_mask;
                this->disable_input_event_and_graphics_update(
                    disable_input_event, disable_graphics_update);
            }

            if (this->session_probe_virtual_channel_p &&
                this->session_probe_start_launch_timeout_timer_only_after_logon) {
                this->session_probe_virtual_channel_p->start_launch_timeout_timer();
            }
        }
        break;
        case RDP::INFOTYPE_LOGON_EXTENDED_INFO:
        {
            LOG(LOG_INFO, "process save session info : Logon extended info");
            RDP::LogonInfoExtended_Recv lie(ssipdudata.payload);

            RDP::LogonInfoField_Recv lif(lie.payload);

            if (lie.FieldsPresent & RDP::LOGON_EX_AUTORECONNECTCOOKIE) {
                LOG(LOG_INFO, "process save session info : Auto-reconnect cookie");

                RDP::ServerAutoReconnectPacket auto_reconnect;

                auto_reconnect.receive(lif.payload);
                auto_reconnect.log(LOG_INFO);

                OutStream stream(
                    this->server_auto_reconnect_packet_ref.data(),
                    this->server_auto_reconnect_packet_ref.size());

                auto_reconnect.emit(stream);

                this->is_server_auto_reconnec_packet_received = true;
            }

            if (lie.FieldsPresent & RDP::LOGON_EX_LOGONERRORS) {
                LOG(LOG_INFO, "process save session info : Logon Errors Info");

                RDP::LogonErrorsInfo_Recv lei(lif.payload);

                if ((RDP::LOGON_MSG_SESSION_CONTINUE != lei.ErrorNotificationType) &&
                    (RDP::LOGON_WARNING >= lei.ErrorNotificationData) &&
                    this->remote_program) {
                    LOG(LOG_ERR, "Can not redirect user's focus to the WinLogon screen in RemoteApp mode!");

                    std::string errmsg = "(RemoteApp) ";

                    errmsg += RDP::LogonErrorsInfo_Recv::ErrorNotificationDataToShortMessage(lei.ErrorNotificationData);
                    this->authentifier.set_auth_error_message(errmsg.c_str());
                    throw Error(ERR_RAIL_LOGON_FAILED_OR_WARNING);
                }
            }
        }
        break;
        }

        stream.in_skip_bytes(stream.in_remain());
    }

    // TODO CGR: this can probably be unified with process_confirm_active in front
    void process_server_caps(InStream & stream, uint16_t len) {
        // TODO check stream consumed and len
        (void)len;
        if (bool(this->verbose & RDPVerbose::capabilities)){
            LOG(LOG_INFO, "mod_rdp::process_server_caps");
        }

        FILE * const output_file =
            !this->output_filename.empty()
            ? fopen(this->output_filename.c_str(), "w")
            : nullptr;
        SCOPE_EXIT(if (output_file) { fclose(output_file); });

        uint16_t ncapsets = stream.in_uint16_le();
        stream.in_skip_bytes(2); /* pad */

        for (uint16_t n = 0; n < ncapsets; n++) {
            unsigned expected = 4; /* capabilitySetType(2) + lengthCapability(2) */

            if (!stream.in_check_rem(expected)){
                LOG(LOG_ERR, "Truncated Demand active PDU data, need=%u remains=%zu",
                    expected, stream.in_remain());
                throw Error(ERR_MCS_PDU_TRUNCATED);
            }

            uint16_t capset_type = stream.in_uint16_le();
            uint16_t capset_length = stream.in_uint16_le();

            expected = capset_length - 4 /* capabilitySetType(2) + lengthCapability(2) */;
            if (!stream.in_check_rem(expected)){
                LOG(LOG_ERR, "Truncated Demand active PDU data, need=%u remains=%zu",
                    expected, stream.in_remain());
                throw Error(ERR_MCS_PDU_TRUNCATED);
            }

            uint8_t const * next = stream.get_current() + expected;

            switch (capset_type) {
            case CAPSTYPE_GENERAL:
                {
                    GeneralCaps general_caps;
                    general_caps.recv(stream, capset_length);
                    if (bool(this->verbose & RDPVerbose::capabilities)) {
                        general_caps.log("Received from server");
                    }
                    if (output_file) {
                        general_caps.dump(output_file);
                    }
                }
                break;
            case CAPSTYPE_BITMAP:
                {
                    BitmapCaps bitmap_caps;
                    bitmap_caps.recv(stream, capset_length);
                    if (bool(this->verbose & RDPVerbose::capabilities)) {
                        bitmap_caps.log("Received from server");
                    }
                    if (output_file) {
                        bitmap_caps.dump(output_file);
                    }
                    this->orders.bpp = bitmap_caps.preferredBitsPerPixel;
                    this->negociation_result.front_width = bitmap_caps.desktopWidth;
                    this->negociation_result.front_height = bitmap_caps.desktopHeight;
                }
                break;
            case CAPSTYPE_ORDER:
                {
                    OrderCaps order_caps;
                    order_caps.recv(stream, capset_length);
                    if (bool(this->verbose & RDPVerbose::capabilities)) {
                        order_caps.log("Received from server");
                    }
                    if (output_file) {
                        order_caps.dump(output_file);
                    }
                }
                break;
            case CAPSTYPE_INPUT:
                {
                    InputCaps input_caps;
                    input_caps.recv(stream, capset_length);
                    if (bool(this->verbose & RDPVerbose::capabilities)) {
                        input_caps.log("Received from server");
                    }

                    this->enable_fastpath_client_input_event =
                        (this->enable_fastpath && ((input_caps.inputFlags & (INPUT_FLAG_FASTPATH_INPUT | INPUT_FLAG_FASTPATH_INPUT2)) != 0));
                }
                break;
            case CAPSTYPE_RAIL:
                {
                    RailCaps rail_caps;
                    rail_caps.recv(stream, capset_length);
                    if (bool(this->verbose & RDPVerbose::capabilities)) {
                        rail_caps.log("Received from server");
                    }
                }
                break;
            case CAPSTYPE_WINDOW:
                {
                    WindowListCaps window_list_caps;
                    window_list_caps.recv(stream, capset_length);
                    if (bool(this->verbose & RDPVerbose::capabilities)) {
                        window_list_caps.log("Received from server");
                    }
                }
                break;
            case CAPSTYPE_POINTER:
                {
                    PointerCaps pointer_caps;
                    pointer_caps.recv(stream, capset_length);
                    if (bool(this->verbose & RDPVerbose::capabilities)) {
                        pointer_caps.log("Receiving from server");
                    }
                }
                break;
            case CAPSETTYPE_MULTIFRAGMENTUPDATE:
                {
                    MultiFragmentUpdateCaps multifrag_caps;
                    multifrag_caps.recv(stream, capset_length);
                    if (bool(this->verbose & RDPVerbose::capabilities)) {
                        multifrag_caps.log("Receiving from server");
                    }
                }
                break;
            case CAPSETTYPE_LARGE_POINTER:
                {
                    LargePointerCaps large_pointer_caps;
                    large_pointer_caps.recv(stream, capset_length);
                    if (bool(this->verbose & RDPVerbose::capabilities)) {
                        large_pointer_caps.log("Receiving from server");
                    }
                }
                break;
            case CAPSTYPE_SOUND:
                {
                    SoundCaps sound_caps;
                    sound_caps.recv(stream, capset_length);
                    if (bool(this->verbose & RDPVerbose::capabilities)) {
                        sound_caps.log("Receiving from server");
                    }
                }
                break;
            case CAPSTYPE_FONT:
                {
                    FontCaps fontCaps;
                    fontCaps.recv(stream, capset_length);
                    if (bool(this->verbose & RDPVerbose::capabilities)) {
                        fontCaps.log("Receiving from server");
                    }
                }
                break;
            case CAPSTYPE_ACTIVATION:
                {
                    ActivationCaps caps;
                    caps.recv(stream, capset_length);
                    if (bool(this->verbose & RDPVerbose::capabilities)) {
                        caps.log("Receiving from server");
                    }
                }
                break;
            case CAPSTYPE_VIRTUALCHANNEL:
                {
                    VirtualChannelCaps caps;
                    caps.recv(stream, capset_length);
                    if (bool(this->verbose & RDPVerbose::capabilities)) {
                        caps.log("Receiving from server");
                    }
                }
                break;
            case CAPSTYPE_DRAWGDIPLUS:
                {
                    DrawGdiPlusCaps caps;
                    caps.recv(stream, capset_length);
                    if (bool(this->verbose & RDPVerbose::capabilities)) {
                        caps.log("Receiving from server");
                    }
                }
                break;
            case CAPSTYPE_COLORCACHE:
                {
                    ColorCacheCaps caps;
                    caps.recv(stream, capset_length);
                    if (bool(this->verbose & RDPVerbose::capabilities)) {
                        caps.log("Receiving from server");
                    }
                }
                break;
            case CAPSTYPE_BITMAPCACHE_HOSTSUPPORT:
                {
                    BitmapCacheHostSupportCaps caps;
                    caps.recv(stream, capset_length);
                    if (bool(this->verbose & RDPVerbose::capabilities)) {
                        caps.log("Receiving from server");
                    }
                }
                break;
            case CAPSTYPE_SHARE:
                {
                    ShareCaps caps;
                    caps.recv(stream, capset_length);
                    if (bool(this->verbose & RDPVerbose::capabilities)) {
                        caps.log("Receiving from server");
                    }
                }
                break;
            case CAPSETTYPE_COMPDESK:
                {
                    CompDeskCaps caps;
                    caps.recv(stream, capset_length);
                    if (bool(this->verbose & RDPVerbose::capabilities)) {
                        caps.log("Receiving from server");
                    }
                }
                break;
            case CAPSETTYPE_SURFACE_COMMANDS:
                {
                    SurfaceCommandsCaps caps;
                    caps.recv(stream, capset_length);
                    if (bool(this->verbose & RDPVerbose::capabilities)) {
                        caps.log("Receiving from server");
                    }
                }
                break;
            case CAPSETTYPE_BITMAP_CODECS:
                {
                    BitmapCodecCaps caps;
                    caps.recv(stream, capset_length);
                    if (bool(this->verbose & RDPVerbose::capabilities)) {
                        caps.log("Receiving from server");
                    }
                }
                break;
            case CAPSETTYPE_FRAME_ACKNOWLEDGE:
                {
                    FrameAcknowledgeCaps caps;
                    caps.recv(stream, capset_length);
                    if (bool(this->verbose & RDPVerbose::capabilities)) {
                        caps.log("Receiving from server");
                    }
                }
                break;
            default:
                if (bool(this->verbose & RDPVerbose::capabilities)) {
                    LOG(LOG_WARNING,
                        "Unprocessed Capability Set is encountered. capabilitySetType=%s(%u)",
                        ::get_capabilitySetType_name(capset_type),
                        capset_type);
                }
                break;
            }
            stream.in_skip_bytes(next - stream.get_current());
        }

        if (bool(this->verbose & RDPVerbose::capabilities)){
            LOG(LOG_INFO, "mod_rdp::process_server_caps done");
        }
    }   // process_server_caps

    void send_control(int action) {
        if (bool(this->verbose & RDPVerbose::basic_trace)) {
            LOG(LOG_INFO, "mod_rdp::send_control");
        }

        this->send_data_request_ex(
            GCC::MCS_GLOBAL_CHANNEL,
            [this, action](StreamSize<256>, OutStream & stream) {
                ShareData sdata(stream);
                sdata.emit_begin(PDUTYPE2_CONTROL, this->share_id, RDP::STREAM_MED);

                // Payload
                stream.out_uint16_le(action);
                stream.out_uint16_le(0); /* userid */
                stream.out_uint32_le(0); /* control id */

                // Packet trailer
                sdata.emit_end();
            },
            [this](StreamSize<256>, OutStream & sctrl_header, std::size_t packet_size) {
                ShareControl_Send(sctrl_header, PDUTYPE_DATAPDU, this->negociation_result.userid + GCC::MCS_USERCHANNEL_BASE, packet_size);

            }
        );

        if (bool(this->verbose & RDPVerbose::basic_trace)) {
            LOG(LOG_INFO, "mod_rdp::send_control done");
        }
    }

    /* Send persistent bitmap cache enumeration PDU's
       Not implemented yet because it should be implemented
       before in process_data case. The problem is that
       we don't save the bitmap key list attached with rdp_bmpcache2 capability
       message so we can't develop this function yet */
    template<class DataWriter>
    void send_persistent_key_list_pdu(DataWriter data_writer) {
        this->send_pdu_type2(PDUTYPE2_BITMAPCACHE_PERSISTENT_LIST, RDP::STREAM_MED, data_writer);
    }

    template<class DataWriter>
    void send_pdu_type2(uint8_t pdu_type2, uint8_t stream_id, DataWriter data_writer) {
        using packet_size_t = decltype(details_::packet_size(data_writer));

        this->send_data_request_ex(
            GCC::MCS_GLOBAL_CHANNEL,
            [this, &data_writer, pdu_type2, stream_id](
                StreamSize<256 + packet_size_t{}>, OutStream & stream) {
                ShareData sdata(stream);
                sdata.emit_begin(pdu_type2, this->share_id, stream_id);
                {
                    OutStream substream(stream.get_current(), packet_size_t{});
                    data_writer(packet_size_t{}, substream);
                    stream.out_skip_bytes(substream.get_offset());
                }
                sdata.emit_end();
            },
            [this](StreamSize<256>, OutStream & sctrl_header, std::size_t packet_size) {
                ShareControl_Send(
                    sctrl_header, PDUTYPE_DATAPDU,
                    this->negociation_result.userid + GCC::MCS_USERCHANNEL_BASE, packet_size
                );
            }
        );
    }

    void send_persistent_key_list_regular() {
        if (bool(this->verbose & RDPVerbose::basic_trace)) {
            LOG(LOG_INFO, "mod_rdp::send_persistent_key_list_regular");
        }

        uint16_t totalEntriesCache[BmpCache::MAXIMUM_NUMBER_OF_CACHES] = { 0, 0, 0, 0, 0 };

        for (uint8_t cache_id = 0; cache_id < this->orders.bmp_cache->number_of_cache; cache_id++) {
            const BmpCache::cache_ & cache = this->orders.bmp_cache->get_cache(cache_id);
            if (cache.persistent()) {
                uint16_t idx = 0;
                while (idx < cache.size() && cache[idx]) {
                    ++idx;
                }
                uint32_t const max_cache_num_entries = this->BmpCacheRev2_Cache_NumEntries()[cache_id];
                totalEntriesCache[cache_id] = std::min<uint32_t>(idx, max_cache_num_entries);
                //LOG(LOG_INFO, "totalEntriesCache[%d]=%d", cache_id, idx);
            }
        }
        //LOG(LOG_INFO, "totalEntriesCache0=%u totalEntriesCache1=%u totalEntriesCache2=%u totalEntriesCache3=%u totalEntriesCache4=%u",
        //    totalEntriesCache[0], totalEntriesCache[1], totalEntriesCache[2], totalEntriesCache[3], totalEntriesCache[4]);

        uint16_t total_number_of_entries = totalEntriesCache[0] + totalEntriesCache[1] + totalEntriesCache[2] +
                                           totalEntriesCache[3] + totalEntriesCache[4];
        if (total_number_of_entries > 0) {
            RDP::PersistentKeyListPDUData pklpdu;
            pklpdu.bBitMask |= RDP::PERSIST_FIRST_PDU;

            uint16_t number_of_entries     = 0;
            uint8_t  pdu_number_of_entries = 0;
            for (uint8_t cache_id = 0; cache_id < this->orders.bmp_cache->number_of_cache; cache_id++) {
                const BmpCache::cache_ & cache = this->orders.bmp_cache->get_cache(cache_id);

                if (!cache.persistent()) {
                    continue;
                }

                const uint16_t entries_max = totalEntriesCache[cache_id];
                for (uint16_t cache_index = 0; cache_index < entries_max; cache_index++) {
                    pklpdu.entries[pdu_number_of_entries].Key1 = cache[cache_index].sig.sig_32[0];
                    pklpdu.entries[pdu_number_of_entries].Key2 = cache[cache_index].sig.sig_32[1];

                    pklpdu.numEntriesCache[cache_id]++;
                    number_of_entries++;
                    pdu_number_of_entries++;

                    if ((pdu_number_of_entries == RDP::PersistentKeyListPDUData::MAXIMUM_ENCAPSULATED_BITMAP_KEYS) ||
                        (number_of_entries == total_number_of_entries))
                    {
                        if (number_of_entries == total_number_of_entries) {
                            pklpdu.bBitMask |= RDP::PERSIST_LAST_PDU;
                        }

                        pklpdu.totalEntriesCache[0] = totalEntriesCache[0];
                        pklpdu.totalEntriesCache[1] = totalEntriesCache[1];
                        pklpdu.totalEntriesCache[2] = totalEntriesCache[2];
                        pklpdu.totalEntriesCache[3] = totalEntriesCache[3];
                        pklpdu.totalEntriesCache[4] = totalEntriesCache[4];

                        //pklpdu.log(LOG_INFO, "Send to server");

                        this->send_persistent_key_list_pdu(
                            [&pklpdu](StreamSize<2048>, OutStream & pdu_data_stream) {
                                pklpdu.emit(pdu_data_stream);
                            }
                        );

                        pklpdu.reset();

                        pdu_number_of_entries = 0;
                    }
                }
            }
        }

        if (bool(this->verbose & RDPVerbose::basic_trace)) {
            LOG(LOG_INFO, "mod_rdp::send_persistent_key_list_regular done");
        }
    }   // send_persistent_key_list_regular

    void send_persistent_key_list_transparent() {
        if (!this->persistent_key_list_transport) {
            return;
        }

        if (bool(this->verbose & RDPVerbose::basic_trace)) {
            LOG(LOG_INFO, "mod_rdp::send_persistent_key_list_transparent");
        }

        try
        {
            for (;;) {
                this->send_persistent_key_list_pdu(
                    [this](StreamSize<65535>, OutStream & pdu_data_stream) {
                        uint8_t * data = pdu_data_stream.get_data();
                        this->persistent_key_list_transport->recv_boom(data, 2/*pdu_size(2)*/);
                        std::size_t pdu_size = Parse(data).in_uint16_le();
                        this->persistent_key_list_transport->recv_boom(data, pdu_size);

                        pdu_data_stream.out_skip_bytes(pdu_size);

                        if (bool(this->verbose & RDPVerbose::basic_trace)) {
                            InStream stream(data, pdu_size);
                            RDP::PersistentKeyListPDUData pklpdu;
                            pklpdu.receive(stream);
                            pklpdu.log(LOG_INFO, "Send to server");
                        }
                    }
                );
            }
        }
        catch (Error const & e)
        {
            if (e.id != ERR_TRANSPORT_NO_MORE_DATA) {
                LOG(LOG_ERR, "mod_rdp::send_persistent_key_list_transparent: error=%u", e.id);
                throw;
            }
        }

        if (bool(this->verbose & RDPVerbose::basic_trace)) {
            LOG(LOG_INFO, "mod_rdp::send_persistent_key_list_transparent done");
        }
    }

    void send_persistent_key_list() {
        if (this->enable_transparent_mode) {
            this->send_persistent_key_list_transparent();
        }
        else {
            this->send_persistent_key_list_regular();
        }
    }

    // TODO CGR: duplicated code in front
    void send_synchronise() {
        if (bool(this->verbose & RDPVerbose::basic_trace)){
            LOG(LOG_INFO, "mod_rdp::send_synchronise");
        }

        this->send_pdu_type2(
            PDUTYPE2_SYNCHRONIZE, RDP::STREAM_MED,
            [](StreamSize<4>, OutStream & stream) {
                stream.out_uint16_le(1); /* type */
                stream.out_uint16_le(1002);
            }
        );

        if (bool(this->verbose & RDPVerbose::basic_trace)){
            LOG(LOG_INFO, "mod_rdp::send_synchronise done");
        }
    }

    void send_fonts(int seq) {
        if (bool(this->verbose & RDPVerbose::basic_trace)){
            LOG(LOG_INFO, "mod_rdp::send_fonts");
        }

        this->send_pdu_type2(
            PDUTYPE2_FONTLIST, RDP::STREAM_MED,
            [seq](StreamSize<8>, OutStream & stream){
                // Payload
                stream.out_uint16_le(0); /* number of fonts */
                stream.out_uint16_le(0); /* pad? */
                stream.out_uint16_le(seq); /* unknown */
                stream.out_uint16_le(0x32); /* entry size */
            }
        );

        if (bool(this->verbose & RDPVerbose::basic_trace)){
            LOG(LOG_INFO, "mod_rdp::send_fonts done");
        }
    }

public:
    void send_input_slowpath(int time, int message_type, int device_flags, int param1, int param2) {
        if (bool(this->verbose & RDPVerbose::input)){
            LOG(LOG_INFO, "mod_rdp::send_input_slowpath");
        }

        if (message_type == RDP_INPUT_SYNCHRONIZE) {
            LOG(LOG_INFO, "mod_rdp::send_input_slowpath: Synchronize Event toggleFlags=0x%X",
                static_cast<unsigned>(param1));
        }

        this->send_pdu_type2(
            PDUTYPE2_INPUT, RDP::STREAM_HI,
            [&](StreamSize<16>, OutStream & stream){
                // Payload
                stream.out_uint16_le(1); /* number of events */
                stream.out_uint16_le(0);
                stream.out_uint32_le(time);
                stream.out_uint16_le(message_type);
                stream.out_uint16_le(device_flags);
                stream.out_uint16_le(param1);
                stream.out_uint16_le(param2);
            }
        );

        if (bool(this->verbose & RDPVerbose::input)){
            LOG(LOG_INFO, "mod_rdp::send_input_slowpath done");
        }
    }

    void send_input_fastpath(int time, int message_type, uint16_t device_flags, int param1, int param2) {
        (void)time;
        if (bool(this->verbose & RDPVerbose::input)) {
            LOG(LOG_INFO, "mod_rdp::send_input_fastpath");
        }

        write_packets(
            this->trans,
            [&](StreamSize<256>, OutStream & stream) {
                switch (message_type) {
                case RDP_INPUT_SCANCODE:
                    FastPath::KeyboardEvent_Send(stream, device_flags, param1);
                    break;

                case RDP_INPUT_UNICODE:
                    FastPath::UniCodeKeyboardEvent_Send(stream, device_flags, param1);
                    break;

                case RDP_INPUT_SYNCHRONIZE:
                    LOG(LOG_INFO, "mod_rdp::send_input_fastpath: Synchronize Event toggleFlags=0x%X",
                        static_cast<unsigned>(param1));

                    FastPath::SynchronizeEvent_Send(stream, param1);
                    break;

                case RDP_INPUT_MOUSE:
                    FastPath::MouseEvent_Send(stream, device_flags, param1, param2);
                    break;

                default:
                    LOG(LOG_ERR, "unsupported fast-path input message type 0x%x", unsigned(message_type));
                    throw Error(ERR_RDP_FASTPATH);
                }
            },
            [&](StreamSize<256>, OutStream & fastpath_header, uint8_t * packet_data, std::size_t packet_size) {
                FastPath::ClientInputEventPDU_Send out_cie(
                    fastpath_header, packet_data, packet_size, 1,
                    this->encrypt, this->negociation_result.encryptionLevel, this->negociation_result.encryptionMethod
                );
                (void)out_cie;
            }
        );

        if (bool(this->verbose & RDPVerbose::input)) {
            LOG(LOG_INFO, "mod_rdp::send_input_fastpath done");
        }
    }

    void send_input(int time, int message_type, int device_flags, int param1, int param2) override {
        if (!this->enable_fastpath_client_input_event) {
            this->send_input_slowpath(time, message_type, device_flags, param1, param2);
        }
        else {
            this->send_input_fastpath(time, message_type, device_flags, param1, param2);
        }

        if (message_type == RDP_INPUT_SYNCHRONIZE) {
            this->last_key_flags_sent = param1;
        }
    }

    void rdp_input_invalidate(Rect r) override {
        if (bool(this->verbose & RDPVerbose::input)){
            LOG(LOG_INFO, "mod_rdp::rdp_input_invalidate");
        }
        if (UP_AND_RUNNING == this->connection_finalization_state) {
            if (!r.isempty()){
                RDP::RefreshRectPDU rrpdu(this->share_id,
                                          this->negociation_result.userid,
                                          this->negociation_result.encryptionLevel,
                                          this->encrypt);

                rrpdu.addInclusiveRect(r.x, r.y, r.x + r.cx - 1, r.y + r.cy - 1);

                rrpdu.emit(this->trans);
            }
        }
        //this->draw_event(time(nullptr), this->front);
        if (bool(this->verbose & RDPVerbose::input)){
            LOG(LOG_INFO, "mod_rdp::rdp_input_invalidate done");
        }
    }

    void rdp_input_invalidate2(array_view<Rect const> vr) override {
        if (bool(this->verbose & RDPVerbose::input)){
            LOG(LOG_INFO, "mod_rdp::rdp_input_invalidate 2");
        }
        if ((UP_AND_RUNNING == this->connection_finalization_state) && !vr.empty()) {
            RDP::RefreshRectPDU rrpdu(this->share_id,
                                      this->negociation_result.userid,
                                      this->negociation_result.encryptionLevel,
                                      this->encrypt);
            for (Rect const & rect : vr) {
                if (!rect.isempty()){
                    rrpdu.addInclusiveRect(rect.x, rect.y, rect.x + rect.cx - 1, rect.y + rect.cy - 1);
                }
            }
            rrpdu.emit(this->trans);
        }
        if (bool(this->verbose & RDPVerbose::input)){
            LOG(LOG_INFO, "mod_rdp::rdp_input_invalidate 2 done");
        }
    }

    void rdp_allow_display_updates(uint16_t left, uint16_t top,
            uint16_t right, uint16_t bottom) override {
        if (bool(this->verbose & RDPVerbose::basic_trace)){
            LOG(LOG_INFO, "mod_rdp::rdp_allow_display_updates");
        }

        if (UP_AND_RUNNING == this->connection_finalization_state) {
            this->send_pdu_type2(
                PDUTYPE2_SUPPRESS_OUTPUT, RDP::STREAM_MED,
                [left, top, right, bottom](StreamSize<32>, OutStream & stream) {
                    RDP::SuppressOutputPDUData sopdud(left, top, right, bottom);

                    sopdud.emit(stream);
                }
            );
        }

        if (bool(this->verbose & RDPVerbose::basic_trace)){
            LOG(LOG_INFO, "mod_rdp::rdp_allow_display_updates done");
        }
    }

    void rdp_suppress_display_updates() override {
        if (bool(this->verbose & RDPVerbose::basic_trace)){
            LOG(LOG_INFO, "mod_rdp::rdp_suppress_display_updates");
        }

        if (UP_AND_RUNNING == this->connection_finalization_state) {
            this->send_pdu_type2(
                PDUTYPE2_SUPPRESS_OUTPUT, RDP::STREAM_MED,
                [](StreamSize<32>, OutStream & stream) {
                    RDP::SuppressOutputPDUData sopdud;

                    sopdud.emit(stream);
                }
            );
        }

        if (bool(this->verbose & RDPVerbose::basic_trace)){
            LOG(LOG_INFO, "mod_rdp::rdp_suppress_display_updates done");
        }
    }

    void refresh(Rect r) override {
        this->rdp_input_invalidate(r);
    }

    void set_last_tram_len(size_t tram_length) override {
        this->metrics.client_main_channel_data(tram_length);
    }


    // [ referenced from 3.2.5.9.2 Processing Slow-Path Pointer Update PDU]
    // 2.2.9.1.1.4.6 Cached Pointer Update (TS_CACHEDPOINTERATTRIBUTE)
    // ---------------------------------------------------------------

    // The TS_CACHEDPOINTERATTRIBUTE structure is used to instruct the
    // client to change the current pointer shape to one already present
    // in the pointer cache.

    // cacheIndex (2 bytes): A 16-bit, unsigned integer. A zero-based
    // cache entry containing the cache index of the cached pointer to
    // which the client's pointer MUST be changed. The pointer data MUST
    // have already been cached using either the Color Pointer Update
    // (section 2.2.9.1.1.4.4) or New Pointer Update (section 2.2.9.1.1.4.5).

    void process_cached_pointer_pdu(InStream & stream, gdi::GraphicApi & drawable)
    {
        if (bool(this->verbose & RDPVerbose::graphics_pointer)){
            LOG(LOG_INFO, "mod_rdp::process_cached_pointer_pdu");
        }

        // TODO Add check that the idx transmitted is actually an used pointer
        uint16_t pointer_idx = stream.in_uint16_le();
        if (pointer_idx >= (sizeof(this->cursors) / sizeof(Pointer))) {
            LOG(LOG_ERR,
                "mod_rdp::process_cached_pointer_pdu pointer cache idx overflow (%d)",
                pointer_idx);
            throw Error(ERR_RDP_PROCESS_POINTER_CACHE_NOT_OK);
        }
        Pointer & cursor = this->cursors[pointer_idx];
        if (cursor.is_valid()) {
            drawable.set_pointer(cursor);
        }
        else {
            LOG(LOG_WARNING,  "mod_rdp::process_cached_pointer_pdu: invalid cache cell index, use system default. index=%u",
                pointer_idx);
        }
        if (bool(this->verbose & RDPVerbose::graphics_pointer)){
            LOG(LOG_INFO, "mod_rdp::process_cached_pointer_pdu done");
        }
    }


    // [ referenced from 3.2.5.9.2 Processing Slow-Path Pointer Update PDU]
    // 2.2.9.1.1.4.5 New Pointer Update (TS_POINTERATTRIBUTE)
    // ------------------------------------------------------

    // The TS_POINTERATTRIBUTE structure is used to send pointer data at an arbitrary
    // color depth. Support for the New Pointer Update is advertised in the Pointer
    // Capability Set (section 2.2.7.1.5).


    // xorBpp (2 bytes): A 16-bit, unsigned integer. The color depth in bits-per-pixel
    // of the XOR mask contained in the colorPtrAttr field.

    // colorPtrAttr (variable): Encapsulated Color Pointer Update (section 2.2.9.1.1.4.4)
    //  structure which contains information about the pointer. The Color Pointer Update
    //  fields are all used, as specified in section 2.2.9.1.1.4.4; however color XOR data
    //  is presented in the color depth described in the xorBpp field (for 8 bpp, each byte
    //  contains one palette index; for 4 bpp, there are two palette indices per byte).

    // 2.2.9.1.1.4.4 Color Pointer Update (TS_COLORPOINTERATTRIBUTE)
    // =============================================================

    // The TS_COLORPOINTERATTRIBUTE structure represents a regular T.128 24 bpp
    // color pointer, as specified in [T128] section 8.14.3. This pointer update
    // is used for both monochrome and color pointers in RDP.

    //    cacheIndex (2 bytes): A 16-bit, unsigned integer. The zero-based cache
    // entry in the pointer cache in which to store the pointer image. The number
    // of cache entries is specified using the Pointer Capability Set (section 2.2.7.1.5).

    //    hotSpot (4 bytes): Point (section 2.2.9.1.1.4.1 ) structure containing
    // the x-coordinates and y-coordinates of the pointer hotspot.

    //    width (2 bytes): A 16-bit, unsigned integer. The width of the pointer
    // in pixels. The maximum allowed pointer width is 96 pixels if the client
    // indicated support for large pointers by setting the LARGE_POINTER_FLAG (0x00000001)
    // in the Large Pointer Capability Set (section 2.2.7.2.7). If the LARGE_POINTER_FLAG
    // was not set, the maximum allowed pointer width is 32 pixels.

    //    height (2 bytes): A 16-bit, unsigned integer. The height of the pointer
    // in pixels. The maximum allowed pointer height is 96 pixels if the client
    // indicated support for large pointers by setting the LARGE_POINTER_FLAG (0x00000001)
    // in the Large Pointer Capability Set (section 2.2.7.2.7). If the LARGE_POINTER_FLAG
    // was not set, the maximum allowed pointer height is 32 pixels.

    //    lengthAndMask (2 bytes): A 16-bit, unsigned integer. The size in bytes of the
    // andMaskData field.

    //    lengthXorMask (2 bytes): A 16-bit, unsigned integer. The size in bytes of the
    // xorMaskData field.

    //    xorMaskData (variable): A variable-length array of bytes. Contains the 24-bpp,
    // bottom-up XOR mask scan-line data. The XOR mask is padded to a 2-byte boundary for
    // each encoded scan-line. For example, if a 3x3 pixel cursor is being sent, then each
    // scan-line will consume 10 bytes (3 pixels per scan-line multiplied by 3 bytes per pixel,
    // rounded up to the next even number of bytes).

    //    andMaskData (variable): A variable-length array of bytes. Contains the 1-bpp, bottom-up
    // AND mask scan-line data. The AND mask is padded to a 2-byte boundary for each encoded scan-line.
    // For example, if a 7x7 pixel cursor is being sent, then each scan-line will consume 2 bytes
    // (7 pixels per scan-line multiplied by 1 bpp, rounded up to the next even number of bytes).

    //    pad (1 byte): An optional 8-bit, unsigned integer. Padding. Values in this field MUST be ignored.

    void process_new_pointer_pdu(unsigned data_bpp, InStream & stream, gdi::GraphicApi & drawable) {
        if (bool(this->verbose & RDPVerbose::graphics_pointer)) {
            LOG(LOG_INFO, "mod_rdp::process_new_pointer_pdu");
        }

//         InStream stream_to_log = stream.clone();
//           ::hexdump(stream.get_data(), stream.in_remain());

        unsigned pointer_idx = stream.in_uint16_le();
        if (bool(this->verbose & RDPVerbose::graphics_pointer)) {
            LOG(LOG_INFO,
                "mod_rdp::process_new_pointer_pdu xorBpp=%u pointer_idx=%u",
                data_bpp, pointer_idx);
        }

        if (pointer_idx >= (sizeof(this->cursors) / sizeof(this->cursors[0]))) {
            LOG(LOG_ERR,
                "mod_rdp::process_new_pointer_pdu pointer cache idx overflow (%u)",
                pointer_idx);
            throw Error(ERR_RDP_PROCESS_POINTER_CACHE_NOT_OK);
        }

<<<<<<< HEAD
        auto hotspot_x      = stream.in_uint16_le();
        auto hotspot_y      = stream.in_uint16_le();
        auto width            = stream.in_uint16_le();
        auto height            = stream.in_uint16_le();

        uint16_t mlen = stream.in_uint16_le(); /* mask length */
        uint16_t dlen = stream.in_uint16_le(); /* data length */
        if (!stream.in_check_rem(mlen + dlen)){
            LOG(LOG_ERR, "Not enough data for cursor (dlen=%u mlen=%u need=%u remain=%zu)",
                mlen, dlen, static_cast<uint16_t>(mlen+dlen), stream.in_remain());
            throw Error(ERR_RDP_PROCESS_NEW_POINTER_LEN_NOT_OK);
        }

        //LOG(LOG_INFO, "mod_rdp::process_new_pointer_pdu data_bpp=%u pointer_idx=%u hotspot_x=%d hotspot_y=%d width=%d height=%d mlen=%u dlen=%u square=%d", data_bpp, pointer_idx, hotspot_x, hotspot_y, width, height, mlen, dlen, height*width);
        const uint8_t * data = stream.in_uint8p(dlen);
        const uint8_t * mask = stream.in_uint8p(mlen);

        Pointer cursor(CursorSize{width, height}, Hotspot{hotspot_x, hotspot_y},{data, dlen}, {mask, mlen}, data_bpp, this->orders.global_palette, this->clean_up_32_bpp_cursor, this->bogus_linux_cursor, mlen / height, dlen / height);
        assert(::even_pad_length(::nbbytes(width)) == mlen / height);
        assert(::even_pad_length(::nbbytes(width * data_bpp)) == dlen / height);
=======
        PointerLoaderNew pl(data_bpp, stream, this->orders.global_palette, this->clean_up_32_bpp_cursor, this->bogus_linux_cursor);
        Pointer cursor(pl);
>>>>>>> c0795f8f

        this->cursors[pointer_idx] = cursor;
        drawable.set_pointer(cursor);
<<<<<<< HEAD
//         if (bool(this->verbose & RDPVerbose::graphics_pointer)) {
//             LOG(LOG_INFO, "mod_rdp::process_new_pointer_pdu done");
//             LOG(LOG_INFO, "mod_rdp::process_new_pointer_pdu done cursormask");
//             const uint8_t * cursormask = cursor.get_monochrome_and_mask().data();
//             ::hexdump(cursormask, mlen);
//             LOG(LOG_INFO, "mod_rdp::process_new_pointer_pdu done cursordata");
//             const uint8_t * cursordata = cursor.get_24bits_xor_mask().data();
//             ::hexdump(cursordata, dlen);
//             LOG(LOG_INFO, "mod_rdp::process_new_pointer_pdu done vnccursor");
//             ARGB32Pointer vnccursor(cursor);
//             const auto av_alpha_q = vnccursor.get_alpha_q();
//             ::hexdump(av_alpha_q.data(), cursor.get_dimensions().width * cursor.get_dimensions().height);
//         }
=======

>>>>>>> c0795f8f
    }   // process_new_pointer_pdu

private:
    void process_bitmap_updates(InStream & stream, bool fast_path, gdi::GraphicApi & drawable) {
        if (bool(this->verbose & RDPVerbose::graphics)){
            LOG(LOG_INFO, "mod_rdp::process_bitmap_updates");
        }

        this->recv_bmp_update++;

        if (fast_path) {
            stream.in_skip_bytes(2); // updateType(2)
        }

        // RDP-BCGR: 2.2.9.1.1.3.1.2 Bitmap Update (TS_UPDATE_BITMAP)
        // ----------------------------------------------------------
        // The TS_UPDATE_BITMAP structure contains one or more rectangular
        // clippings taken from the server-side screen frame buffer (see [T128]
        // section 8.17).

        // shareDataHeader (18 bytes): Share Data Header (section 2.2.8.1.1.1.2)
        // containing information about the packet. The type subfield of the
        // pduType field of the Share Control Header (section 2.2.8.1.1.1.1)
        // MUST be set to PDUTYPE_DATAPDU (7). The pduType2 field of the Share
        // Data Header MUST be set to PDUTYPE2_UPDATE (2).

        // bitmapData (variable): The actual bitmap update data, as specified in
        // section 2.2.9.1.1.3.1.2.1.

        // 2.2.9.1.1.3.1.2.1 Bitmap Update Data (TS_UPDATE_BITMAP_DATA)
        // ------------------------------------------------------------
        // The TS_UPDATE_BITMAP_DATA structure encapsulates the bitmap data that
        // defines a Bitmap Update (section 2.2.9.1.1.3.1.2).

        // updateType (2 bytes): A 16-bit, unsigned integer. The graphics update
        // type. This field MUST be set to UPDATETYPE_BITMAP (0x0001).

        // numberRectangles (2 bytes): A 16-bit, unsigned integer.
        // The number of screen rectangles present in the rectangles field.
        size_t numberRectangles = stream.in_uint16_le();
        if (bool(this->verbose & RDPVerbose::graphics)){
            LOG(LOG_INFO, "/* ---------------- Sending %zu rectangles ----------------- */", numberRectangles);
        }

        for (size_t i = 0; i < numberRectangles; i++) {

            // rectangles (variable): Variable-length array of TS_BITMAP_DATA
            // (section 2.2.9.1.1.3.1.2.2) structures, each of which contains a
            // rectangular clipping taken from the server-side screen frame buffer.
            // The number of screen clippings in the array is specified by the
            // numberRectangles field.

            // 2.2.9.1.1.3.1.2.2 Bitmap Data (TS_BITMAP_DATA)
            // ----------------------------------------------

            // The TS_BITMAP_DATA structure wraps the bitmap data bytestream
            // for a screen area rectangle containing a clipping taken from
            // the server-side screen frame buffer.

            // A 16-bit, unsigned integer. Left bound of the rectangle.

            // A 16-bit, unsigned integer. Top bound of the rectangle.

            // A 16-bit, unsigned integer. Right bound of the rectangle.

            // A 16-bit, unsigned integer. Bottom bound of the rectangle.

            // A 16-bit, unsigned integer. The width of the rectangle.

            // A 16-bit, unsigned integer. The height of the rectangle.

            // A 16-bit, unsigned integer. The color depth of the rectangle
            // data in bits-per-pixel.

            // CGR: As far as I understand we should have
            // align4(right-left) == width and bottom-top == height
            // maybe put some assertion to check it's true
            // LOG(LOG_ERR, "left=%u top=%u right=%u bottom=%u width=%u height=%u bpp=%u", left, top, right, bottom, width, height, bpp);

            // A 16-bit, unsigned integer. The flags describing the format
            // of the bitmap data in the bitmapDataStream field.

            // +-----------------------------------+---------------------------+
            // | 0x0001 BITMAP_COMPRESSION         | Indicates that the bitmap |
            // |                                   | data is compressed. This  |
            // |                                   | implies that the          |
            // |                                   | bitmapComprHdr field is   |
            // |                                   | present if the NO_BITMAP_C|
            // |                                   |OMPRESSION_HDR (0x0400)    |
            // |                                   | flag is not set.          |
            // +-----------------------------------+---------------------------+
            // | 0x0400 NO_BITMAP_COMPRESSION_HDR  | Indicates that the        |
            // |                                   | bitmapComprHdr field is   |
            // |                                   | not present(removed for   |
            // |                                   | bandwidth efficiency to   |
            // |                                   | save 8 bytes).            |
            // +-----------------------------------+---------------------------+

            RDPBitmapData bmpdata;

            bmpdata.receive(stream);

            Rect boundary( bmpdata.dest_left
                           , bmpdata.dest_top
                           , bmpdata.dest_right - bmpdata.dest_left + 1
                           , bmpdata.dest_bottom - bmpdata.dest_top + 1
                           );

            // TODO : verify code below, why is there no check at all on BITMAP_COMPRESSION_NO_HDR flag ?
            // CGR: both flags seems to be redundant. Was there an old version of RDP
            // where compression header was present but compresion not enabled ?
            // That's the only potential use I see for this flag

            // BITMAP_COMPRESSION 0x0001
            // Indicates that the bitmap data is compressed. This implies
            // that the bitmapComprHdr field is present if the
            // NO_BITMAP_COMPRESSION_HDR (0x0400) flag is not set.

            if (bool(this->verbose & RDPVerbose::graphics)) {
                LOG( LOG_INFO
                     , "/* Rect [%zu] bpp=%" PRIu16
                       " width=%" PRIu16 " height=%" PRIu16
                       " b(%" PRId16 ", %" PRId16 ", %" PRIu16 ", %" PRIu16 ") */"
                     , i
                     , bmpdata.bits_per_pixel
                     , bmpdata.width
                     , bmpdata.height
                     , boundary.x
                     , boundary.y
                     , boundary.cx
                     , boundary.cy
                     );
            }

            // bitmapComprHdr (8 bytes): Optional Compressed Data Header
            // structure (see Compressed Data Header (TS_CD_HEADER)
            // (section 2.2.9.1.1.3.1.2.3)) specifying the bitmap data
            // in the bitmapDataStream. This field MUST be present if
            // the BITMAP_COMPRESSION (0x0001) flag is present in the
            // Flags field, but the NO_BITMAP_COMPRESSION_HDR (0x0400)
            // flag is not.

            if (bmpdata.flags & BITMAP_COMPRESSION) {
                if ((bmpdata.width <= 0) || (bmpdata.height <= 0)) {
                    LOG( LOG_WARNING
                         , "Unexpected bitmap size: width=%" PRIu16 " height=%" PRIu16 " size=%" PRIu16
                           " left=%" PRIu16 ", top=%" PRIu16 ", right=%" PRIu16 ", bottom=%" PRIu16
                         , bmpdata.width
                         , bmpdata.height
                         , bmpdata.cb_comp_main_body_size
                         , bmpdata.dest_left
                         , bmpdata.dest_top
                         , bmpdata.dest_right
                         , bmpdata.dest_bottom
                         );
                }
            }

            // TODO CGR: check which sanity checks should be done
                //            if (bufsize != bitmap.bmp_size){
                //                LOG(LOG_WARNING, "Unexpected bufsize in bitmap received [%u != %u] width=%u height=%u bpp=%u",
                //                    bufsize, bitmap.bmp_size, width, height, bpp);
                //            }
                const uint8_t * data = stream.in_uint8p(bmpdata.bitmap_size());
            Bitmap bitmap( this->orders.bpp
                           , bmpdata.bits_per_pixel
                           , &this->orders.global_palette
                           , bmpdata.width
                           , bmpdata.height
                           , data
                           , bmpdata.bitmap_size()
                           , (bmpdata.flags & BITMAP_COMPRESSION)
                           );

            if (   bmpdata.cb_scan_width
                   && ((bmpdata.cb_scan_width - bitmap.line_size()) >= nbbytes(bitmap.bpp()))) {
                LOG( LOG_WARNING
                     , "Bad line size: line_size=%" PRIu16 " width=%" PRIu16 " height=%" PRIu16 " bpp=%" PRIu16
                     , bmpdata.cb_scan_width
                     , bmpdata.width
                     , bmpdata.height
                     , bmpdata.bits_per_pixel
                     );
            }

            if (   bmpdata.cb_uncompressed_size
                   && (bmpdata.cb_uncompressed_size != bitmap.bmp_size())) {
                LOG( LOG_WARNING
                     , "final_size should be size of decompressed bitmap [%" PRIu16 " != %zu]"
                       " width=%" PRIu16 " height=%" PRIu16 " bpp=%" PRIu16
                     , bmpdata.cb_uncompressed_size
                     , bitmap.bmp_size()
                     , bmpdata.width
                     , bmpdata.height
                     , bmpdata.bits_per_pixel
                     );
            }

            drawable.draw(bmpdata, bitmap);
        }
        if (bool(this->verbose & RDPVerbose::graphics)){
            LOG(LOG_INFO, "mod_rdp::process_bitmap_updates done");
        }
    }   // process_bitmap_updates

public:
    bool is_up_and_running() override {
        return (UP_AND_RUNNING == this->connection_finalization_state);
    }

    void disconnect(time_t now) override {
        if (this->is_up_and_running()) {
            if (bool(this->verbose & RDPVerbose::basic_trace)){
                LOG(LOG_INFO, "mod_rdp::disconnect()");
            }
            // this->send_shutdown_request();
            // this->draw_event(time(nullptr));
            this->send_disconnect_ultimatum();
        }
        if (!this->session_disconnection_logged) {
            double seconds = ::difftime(now, this->beginning);

            char extra[1024];
            snprintf(extra, sizeof(extra), "%d:%02d:%02d",
                (int(seconds) / 3600), ((int(seconds) % 3600) / 60),
                (int(seconds) % 60));

            auto info = key_qvalue_pairs({
                {"type", "SESSION_DISCONNECTION"},
                {"duration", extra},
                });

            this->report_message.log5(info);

            this->session_disconnection_logged = true;
        }
    }

private:
    //void send_shutdown_request() {
    //    LOG(LOG_INFO, "SEND SHUTDOWN REQUEST PDU");
    //
    //    BStream stream(65536);
    //    ShareData sdata(stream);
    //    sdata.emit_begin(PDUTYPE2_SHUTDOWN_REQUEST, this->share_id,
    //                     RDP::STREAM_MED);
    //    sdata.emit_end();
    //    BStream sctrl_header(256);
    //    ShareControl_Send(sctrl_header, PDUTYPE_DATAPDU,
    //                      this->userid + GCC::MCS_USERCHANNEL_BASE,
    //                      stream.size());
    //    HStream target_stream(1024, 65536);
    //    target_stream.out_copy_bytes(sctrl_header);
    //    target_stream.out_copy_bytes(stream);
    //    target_stream.mark_end();
    //
    //    this->send_data_request_ex(GCC::MCS_GLOBAL_CHANNEL, target_stream);
    //}

    void send_disconnect_ultimatum() {
        if (bool(this->verbose & RDPVerbose::basic_trace)){
            LOG(LOG_INFO, "SEND MCS DISCONNECT PROVIDER ULTIMATUM PDU");
        }
        write_packets(
            this->trans,
            [](StreamSize<256>, OutStream & mcs_data) {
                MCS::DisconnectProviderUltimatum_Send(mcs_data, 3, MCS::PER_ENCODING);
            },
            X224::write_x224_dt_tpdu_fn{}
        );
    }

    //void send_flow_response_pdu(uint8_t flow_id, uint8_t flow_number) {
    //    LOG(LOG_INFO, "SEND FLOW RESPONSE PDU n° %u", flow_number);
    //    BStream flowpdu(256);
    //    FlowPDU_Send(flowpdu, FLOW_RESPONSE_PDU, flow_id, flow_number,
    //                 this->userid + GCC::MCS_USERCHANNEL_BASE);
    //    HStream target_stream(1024, 65536);
    //    target_stream.out_copy_bytes(flowpdu);
    //    target_stream.mark_end();
    //    this->send_data_request_ex(GCC::MCS_GLOBAL_CHANNEL, target_stream);
    //}

    void process_auth_event(
        const CHANNELS::ChannelDef & auth_channel,
        InStream & stream, uint32_t length, uint32_t flags, size_t chunk_size
    ) {
        (void)length;
        (void)chunk_size;
        assert(stream.in_remain() == chunk_size);

        if ((flags & (CHANNELS::CHANNEL_FLAG_FIRST | CHANNELS::CHANNEL_FLAG_LAST)) !=
            (CHANNELS::CHANNEL_FLAG_FIRST | CHANNELS::CHANNEL_FLAG_LAST))
        {
            LOG(LOG_WARNING, "mod_rdp::process_auth_event: Chunked Virtual Channel Data ignored!");
            return;
        }

        std::string auth_channel_message(char_ptr_cast(stream.get_current()), stream.in_remain());

        this->auth_channel_flags  = flags;
        this->auth_channel_chanid = auth_channel.chanid;

        std::string              order;
        std::vector<std::string> parameters;
        ::parse_server_message(auth_channel_message.c_str(), order, parameters);

        if (!::strcasecmp(order.c_str(), "Input") && !parameters.empty()) {
            const bool disable_input_event     = (::strcasecmp(parameters[0].c_str(), "Enable") != 0);
            const bool disable_graphics_update = false;
            this->disable_input_event_and_graphics_update(
                disable_input_event, disable_graphics_update);
        }
        else if (!::strcasecmp(order.c_str(), "Log") && !parameters.empty()) {
            LOG(LOG_INFO, "WABLauncher: %s", parameters[0].c_str());
        }
        else {
            LOG(LOG_INFO, "Auth channel data=\"%s\"", auth_channel_message);

            this->authentifier.set_auth_channel_target(
                auth_channel_message.c_str());
        }
    }

    void process_checkout_event(
        const CHANNELS::ChannelDef & checkout_channel,
        InStream & stream, uint32_t length, uint32_t flags, size_t chunk_size
    ) {
        (void)length;
        (void)chunk_size;
        assert(stream.in_remain() == chunk_size);

        if ((flags & (CHANNELS::CHANNEL_FLAG_FIRST | CHANNELS::CHANNEL_FLAG_LAST)) !=
            (CHANNELS::CHANNEL_FLAG_FIRST | CHANNELS::CHANNEL_FLAG_LAST))
        {
            LOG(LOG_WARNING, "mod_rdp::process_checkout_event: Chunked Virtual Channel Data ignored!");
            return;
        }

        {
            const unsigned expected = 4;    // Version(2) + DataLength(2)
            if (!stream.in_check_rem(expected)) {
                LOG( LOG_ERR
                   , "mod_rdp::process_checkout_event: data truncated (1), expected=%u remains=%zu"
                   , expected, stream.in_remain());
                throw Error(ERR_RDP_DATA_TRUNCATED);
            }
        }

        uint16_t const version = stream.in_uint16_le();
        uint16_t const data_length = stream.in_uint16_le();

        LOG(LOG_INFO, "mod_rdp::process_checkout_event: Version=%u DataLength=%u", version, data_length);

        std::string checkout_channel_message(char_ptr_cast(stream.get_current()), stream.in_remain());

        this->checkout_channel_flags  = flags;
        this->checkout_channel_chanid = checkout_channel.chanid;

        LOG(LOG_INFO, "mod_rdp::process_checkout_event: Data=\"%s\"", checkout_channel_message);

        send_checkout_channel_data("{ \"ReturnCode\": 0, \"ReturnMessage\": \"Succeeded.\" }");
    }

    void process_session_probe_event(
        const CHANNELS::ChannelDef & session_probe_channel,
        InStream & stream, uint32_t length, uint32_t flags, size_t chunk_size
    ) {
        (void)session_probe_channel;
        SessionProbeVirtualChannel& channel = this->get_session_probe_virtual_channel();

        std::unique_ptr<AsynchronousTask> out_asynchronous_task;

        channel.process_server_message(length, flags, stream.get_current(), chunk_size,
            out_asynchronous_task);

        assert(!out_asynchronous_task);
    }

    void process_cliprdr_event(
        const CHANNELS::ChannelDef & cliprdr_channel, InStream & stream,
        uint32_t length, uint32_t flags, size_t chunk_size
    ) {
        (void)cliprdr_channel;
        ClipboardVirtualChannel& channel = this->get_clipboard_virtual_channel();

        if (bool(this->verbose & RDPVerbose::cliprdr)) {
            InStream clone = stream.clone();
            RDPECLIP::streamLogCliprdr(clone, flags, this->cliprdrLogStatus);
        }

        std::unique_ptr<AsynchronousTask> out_asynchronous_task;

        channel.process_server_message(length, flags, stream.get_current(), chunk_size,
            out_asynchronous_task);

        assert(!out_asynchronous_task);
    }   // process_cliprdr_event

    void process_rail_event(const CHANNELS::ChannelDef & rail_channel,
            InStream & stream, uint32_t length, uint32_t flags, size_t chunk_size) {
        (void)rail_channel;
        RemoteProgramsVirtualChannel& channel = this->get_remote_programs_virtual_channel();

        std::unique_ptr<AsynchronousTask> out_asynchronous_task;

        channel.process_server_message(length, flags, stream.get_current(), chunk_size,
            out_asynchronous_task);

        assert(!out_asynchronous_task);
    }

    void process_rdpdr_event(const CHANNELS::ChannelDef & /*unused*/,
            InStream & stream, uint32_t length, uint32_t flags, size_t chunk_size) {
        if (!this->enable_rdpdr_data_analysis &&
            this->authorization_channels.rdpdr_type_all_is_authorized() &&
            !this->file_system_drive_manager.HasManagedDrive()) {

            if (flags & CHANNELS::CHANNEL_FLAG_FIRST) {
                if (bool(this->verbose & (RDPVerbose::rdpdr | RDPVerbose::rdpdr_dump))) {

                    LOG(LOG_INFO,
                        "mod_rdp::process_rdpdr_event: sending to Client, "
                            "send Chunked Virtual Channel Data transparently.");
                }

                if (bool(this->verbose & RDPVerbose::rdpdr_dump)) {
                    const bool send              = false;
                    const bool from_or_to_client = false;

                    ::msgdump_d(send, from_or_to_client, length, flags,
                        stream.get_data()+8, chunk_size);

                    rdpdr::streamLog(stream, this->rdpdrLogStatus);
                }
            }

            this->send_to_front_channel(
                channel_names::rdpdr, stream.get_current(), length, chunk_size, flags);
            return;
        }

        FileSystemVirtualChannel& channel = this->get_file_system_virtual_channel();

        std::unique_ptr<AsynchronousTask> out_asynchronous_task;

        channel.process_server_message(length, flags, stream.get_current(), chunk_size,
            out_asynchronous_task);

        if (out_asynchronous_task) {
            this->asynchronous_tasks.add(std::move(out_asynchronous_task));
        }
    }

    void process_drdynvc_event(const CHANNELS::ChannelDef & /*unused*/,
            InStream & stream, uint32_t length, uint32_t flags, size_t chunk_size) {
        // if (flags & CHANNELS::CHANNEL_FLAG_FIRST) {
        //     if (bool(this->verbose & (RDPVerbose::rdpdr | RDPVerbose::rdpdr_dump))) {

        //         LOG(LOG_INFO,
        //             "mod_rdp::process_drdynvc_event: sending to Client, "
        //                 "send Chunked Virtual Channel Data transparently.");
        //     }

        //     if (bool(this->verbose & RDPVerbose::rdpdr_dump)) {
        //         const bool send              = false;
        //         const bool from_or_to_client = false;

        //         ::msgdump_d(send, from_or_to_client, length, flags,
        //             stream.get_data()+8, chunk_size);

        //         rdpdr::streamLog(stream, this->rdpdrLogStatus);
        //     }
        // }

        // this->send_to_front_channel(
        //     channel_names::rdpdr, stream.get_current(), length, chunk_size, flags);
        // return;

        DynamicChannelVirtualChannel& channel = this->get_dynamic_channel_virtual_channel();

        std::unique_ptr<AsynchronousTask> out_asynchronous_task;

        channel.process_server_message(length, flags, stream.get_current(), chunk_size,
            out_asynchronous_task);

        if (out_asynchronous_task) {
            this->asynchronous_tasks.add(std::move(out_asynchronous_task));
        }
    }

    bool disable_input_event_and_graphics_update(bool disable_input_event,
            bool disable_graphics_update) override {
        bool need_full_screen_update =
            (this->graphics_update_disabled && !disable_graphics_update);

        if (this->input_event_disabled != disable_input_event) {
            LOG(LOG_INFO, "Mod_rdp: %s input event.",
                (disable_input_event ? "Disable" : "Enable"));
        }
        if (this->graphics_update_disabled != disable_graphics_update) {
            LOG(LOG_INFO, "Mod_rdp: %s graphics update.",
                (disable_graphics_update ? "Disable" : "Enable"));
        }

        this->input_event_disabled     = disable_input_event;
        this->graphics_update_disabled = disable_graphics_update;

        if (this->remote_programs_session_manager) {
            this->remote_programs_session_manager->disable_graphics_update(
                disable_graphics_update);
        }

        return need_full_screen_update;
    }

    void do_enable_session_probe() {
        if (this->enable_session_probe) {
            ClipboardVirtualChannel& cvc =
                this->get_clipboard_virtual_channel();
            if (this->session_probe_launcher) {
                cvc.set_session_probe_launcher(
                    this->session_probe_launcher.get());
            }

            FileSystemVirtualChannel& fsvc =
                this->get_file_system_virtual_channel();
            if (this->session_probe_launcher) {
                fsvc.set_session_probe_launcher(
                    this->session_probe_launcher.get());
            }

            if (this->session_probe_launcher) {
                this->file_system_drive_manager.set_session_probe_launcher(
                    this->session_probe_launcher.get());
            }

            SessionProbeVirtualChannel& spvc =
                this->get_session_probe_virtual_channel();
            if (this->session_probe_launcher) {
                spvc.set_session_probe_launcher(this->session_probe_launcher.get());
            }
            this->session_probe_virtual_channel_p = &spvc;
            if (!this->session_probe_start_launch_timeout_timer_only_after_logon) {
                spvc.start_launch_timeout_timer();
            }

            if (this->session_probe_launcher) {
                this->session_probe_launcher->set_clipboard_virtual_channel(
                    &cvc);

                this->session_probe_launcher->set_session_probe_virtual_channel(
                    this->session_probe_virtual_channel_p);
            }

            if (this->remote_program) {
                RemoteProgramsVirtualChannel& rpvc =
                    this->get_remote_programs_virtual_channel();

                rpvc.set_session_probe_virtual_channel(
                    this->session_probe_virtual_channel_p);

                if (this->session_probe_launcher) {
                    rpvc.set_session_probe_launcher(
                        this->session_probe_launcher.get());

                    this->session_probe_launcher->set_remote_programs_virtual_channel(
                        &rpvc);
                }
            }
        }
    }

public:
    windowing_api* get_windowing_api() const {
        if (this->remote_programs_session_manager) {
            return this->remote_programs_session_manager.get();
        }

        return nullptr;
    }

    Dimension get_dim() const override
    { return Dimension(this->negociation_result.front_width, this->negociation_result.front_height); }

    bool is_auto_reconnectable() override {
        return (this->is_server_auto_reconnec_packet_received &&
            this->is_up_and_running() &&
            (!this->session_probe_launcher || this->session_probe_launcher->is_stopped()));
    }

private:
    void auth_rail_exec(uint16_t flags, const char* original_exe_or_file,
            const char* exe_or_file, const char* working_dir,
            const char* arguments, const char* account, const char* password) override {
        if (this->remote_program) {
            RemoteProgramsVirtualChannel& rpvc =
                this->get_remote_programs_virtual_channel();

            rpvc.auth_rail_exec(flags, original_exe_or_file, exe_or_file,
                working_dir, arguments, account, password);
        }
        else {
            LOG(LOG_WARNING, "mod_rdp::auth_rail_exec(): Current session has no Remote Program Virtual Channel");
        }
    }

    void auth_rail_exec_cancel(uint16_t flags, const char* original_exe_or_file,
            uint16_t exec_result) override {
        if (this->remote_program) {
            RemoteProgramsVirtualChannel& rpvc =
                this->get_remote_programs_virtual_channel();

            rpvc.auth_rail_exec_cancel(flags, original_exe_or_file, exec_result);
        }
        else {
            LOG(LOG_WARNING, "mod_rdp::auth_rail_exec(): Current session has no Remote Program Virtual Channel");
        }
    }

    void sespro_rail_exec_result(uint16_t flags, const char* exe_or_file,
        uint16_t exec_result, uint32_t raw_result) override {
        if (this->remote_program) {
            RemoteProgramsVirtualChannel& rpvc =
                this->get_remote_programs_virtual_channel();

            rpvc.sespro_rail_exec_result(flags, exe_or_file, exec_result, raw_result);
        }
        else {
            LOG(LOG_WARNING, "mod_rdp::sespro_rail_exec_result(): Current session has no Remote Program Virtual Channel");
        }
    }

    void sespro_ending_in_progress() override
    {
        this->end_session_reason.clear();
        this->end_session_message.clear();

        this->authentifier.disconnect_target();
        this->authentifier.set_auth_error_message(TR(trkeys::session_logoff_in_progress, this->lang));

        this->session_reactor.set_event_next(BACK_EVENT_NEXT);
    }

    void sespro_launch_process_ended() override {
        if (this->delayed_start_capture) {
            this->delayed_start_capture = false;

            if (this->front.can_be_start_capture()) {
                if (this->bogus_refresh_rect
                 && this->allow_using_multiple_monitors
                 && this->monitor_count > 1
                ) {
                    this->rdp_suppress_display_updates();
                    this->rdp_allow_display_updates(0, 0, this->negociation_result.front_width, this->negociation_result.front_height);
                }
                this->rdp_input_invalidate(Rect(0, 0, this->negociation_result.front_width, this->negociation_result.front_height));
            }
        }
    }

private:
    void init_negociate_event_(
        const ClientInfo & info, TimeObj & timeobj, const ModRDPParams & mod_rdp_params,
        char const* program, char const* directory);
};<|MERGE_RESOLUTION|>--- conflicted
+++ resolved
@@ -5245,7 +5245,6 @@
             throw Error(ERR_RDP_PROCESS_POINTER_CACHE_NOT_OK);
         }
 
-<<<<<<< HEAD
         auto hotspot_x      = stream.in_uint16_le();
         auto hotspot_y      = stream.in_uint16_le();
         auto width            = stream.in_uint16_le();
@@ -5266,30 +5265,13 @@
         Pointer cursor(CursorSize{width, height}, Hotspot{hotspot_x, hotspot_y},{data, dlen}, {mask, mlen}, data_bpp, this->orders.global_palette, this->clean_up_32_bpp_cursor, this->bogus_linux_cursor, mlen / height, dlen / height);
         assert(::even_pad_length(::nbbytes(width)) == mlen / height);
         assert(::even_pad_length(::nbbytes(width * data_bpp)) == dlen / height);
-=======
-        PointerLoaderNew pl(data_bpp, stream, this->orders.global_palette, this->clean_up_32_bpp_cursor, this->bogus_linux_cursor);
-        Pointer cursor(pl);
->>>>>>> c0795f8f
+
+        //PointerLoaderNew pl(data_bpp, stream, this->orders.global_palette, this->clean_up_32_bpp_cursor, this->bogus_linux_cursor);
+        //Pointer cursor(pl);
+
 
         this->cursors[pointer_idx] = cursor;
         drawable.set_pointer(cursor);
-<<<<<<< HEAD
-//         if (bool(this->verbose & RDPVerbose::graphics_pointer)) {
-//             LOG(LOG_INFO, "mod_rdp::process_new_pointer_pdu done");
-//             LOG(LOG_INFO, "mod_rdp::process_new_pointer_pdu done cursormask");
-//             const uint8_t * cursormask = cursor.get_monochrome_and_mask().data();
-//             ::hexdump(cursormask, mlen);
-//             LOG(LOG_INFO, "mod_rdp::process_new_pointer_pdu done cursordata");
-//             const uint8_t * cursordata = cursor.get_24bits_xor_mask().data();
-//             ::hexdump(cursordata, dlen);
-//             LOG(LOG_INFO, "mod_rdp::process_new_pointer_pdu done vnccursor");
-//             ARGB32Pointer vnccursor(cursor);
-//             const auto av_alpha_q = vnccursor.get_alpha_q();
-//             ::hexdump(av_alpha_q.data(), cursor.get_dimensions().width * cursor.get_dimensions().height);
-//         }
-=======
-
->>>>>>> c0795f8f
     }   // process_new_pointer_pdu
 
 private:
@@ -5321,7 +5303,7 @@
 
         // 2.2.9.1.1.3.1.2.1 Bitmap Update Data (TS_UPDATE_BITMAP_DATA)
         // ------------------------------------------------------------
-        // The TS_UPDATE_BITMAP_DATA structure encapsulates the bitmap data that
+//         // The TS_UPDATE_BITMAP_DATA structure encapsulates the bitmap data that
         // defines a Bitmap Update (section 2.2.9.1.1.3.1.2).
 
         // updateType (2 bytes): A 16-bit, unsigned integer. The graphics update
