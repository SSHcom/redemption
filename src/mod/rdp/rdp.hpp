/*
  This program is free software; you can redistribute it and/or modify
  it under the terms of the GNU General Public License as published by
  the Free Software Foundation; either version 2 of the License, or
  (at your option) any later version.

  This program is distributed in the hope that it will be useful,
  but WITHOUT ANY WARRANTY; without even the implied warranty of
  MERCHANTABILITY or FITNESS FOR A PARTICULAR PURPOSE. See the
  GNU General Public License for more details.

  You should have received a copy of the GNU General Public License
  along with this program; if not, write to the Free Software
  Foundation, Inc., 675 Mass Ave, Cambridge, MA 02139, USA.

  Product name: redemption, a FLOSS RDP proxy
  Copyright (C) Wallix 2010
  Author(s): Christophe Grosjean, Javier Caverni, Dominique Lafages,
             Raphael Zhou, Meng Tan
  Based on xrdp Copyright (C) Jay Sorg 2004-2010

  rdp module main header file
*/

#pragma once
#include "mod/rdp/rdp_orders.hpp"

/* include "ther h files */
#include "utils/stream.hpp"
#include "system/ssl_calls.hpp"
#include "mod/mod_api.hpp"
#include "acl/auth_api.hpp"
#include "core/front_api.hpp"

#include "core/RDP/x224.hpp"
#include "core/RDP/nego.hpp"
#include "core/RDP/mcs.hpp"
#include "core/RDP/lic.hpp"
#include "core/RDP/logon.hpp"
#include "core/channel_list.hpp"
#include "core/RDP/gcc.hpp"
#include "core/RDP/sec.hpp"
#include "utils/colors.hpp"
#include "core/RDP/autoreconnect.hpp"
#include "core/RDP/ServerRedirection.hpp"
#include "core/RDP/bitmapupdate.hpp"
#include "core/RDP/clipboard.hpp"
#include "core/RDP/fastpath.hpp"
#include "core/RDP/PersistentKeyListPDU.hpp"
#include "core/RDP/protocol.hpp"
#include "core/RDP/RefreshRectPDU.hpp"
#include "core/RDP/SaveSessionInfoPDU.hpp"
#include "core/RDP/SuppressOutputPDU.hpp"
#include "core/RDP/pointer.hpp"
#include "core/RDP/mppc_unified_dec.hpp"
#include "core/RDP/capabilities/cap_bitmap.hpp"
#include "core/RDP/capabilities/order.hpp"
#include "core/RDP/capabilities/cap_bmpcache.hpp"
#include "core/RDP/capabilities/bmpcache2.hpp"
#include "core/RDP/capabilities/colcache.hpp"
#include "core/RDP/capabilities/activate.hpp"
#include "core/RDP/capabilities/control.hpp"
#include "core/RDP/capabilities/pointer.hpp"
#include "core/RDP/capabilities/cap_share.hpp"
#include "core/RDP/capabilities/input.hpp"
#include "core/RDP/capabilities/cap_sound.hpp"
#include "core/RDP/capabilities/cap_font.hpp"
#include "core/RDP/capabilities/cap_glyphcache.hpp"
#include "core/RDP/capabilities/rail.hpp"
#include "core/RDP/capabilities/window.hpp"
#include "core/RDP/channels/rdpdr.hpp"
#include "core/RDP/MonitorLayoutPDU.hpp"
#include "core/RDP/remote_programs.hpp"
#include "capture/transparentrecorder.hpp"

#include "core/client_info.hpp"
#include "utils/genrandom.hpp"
#include "utils/authorization_channels.hpp"
#include "utils/parser.hpp"
#include "core/channel_names.hpp"

#include "core/FSCC/FileInformation.hpp"
#include "mod/rdp/channels/cliprdr_channel.hpp"
#include "mod/rdp/channels/rail_channel.hpp"
#include "mod/rdp/channels/rail_session_manager.hpp"
#include "mod/rdp/channels/rdpdr_channel.hpp"
#include "mod/rdp/channels/rdpdr_file_system_drive_manager.hpp"
#include "mod/rdp/channels/sespro_alternate_shell_based_launcher.hpp"
#include "mod/rdp/channels/sespro_channel.hpp"
#include "mod/rdp/channels/sespro_clipboard_based_launcher.hpp"
#include "mod/rdp/rdp_params.hpp"
#include "utils/sugar/algostring.hpp"
#include "utils/sugar/cast.hpp"
#include "utils/sugar/splitter.hpp"
#include "utils/sugar/compiler_attributes.hpp"
#include "utils/timeout.hpp"

#include <cstdlib>

class mod_rdp : public mod_api
{
private:
    std::unique_ptr<VirtualChannelDataSender>     file_system_to_client_sender;
    std::unique_ptr<VirtualChannelDataSender>     file_system_to_server_sender;

    std::unique_ptr<FileSystemVirtualChannel>     file_system_virtual_channel;

    std::unique_ptr<VirtualChannelDataSender>     clipboard_to_client_sender;
    std::unique_ptr<VirtualChannelDataSender>     clipboard_to_server_sender;

    std::unique_ptr<ClipboardVirtualChannel>      clipboard_virtual_channel;

    std::unique_ptr<VirtualChannelDataSender>     session_probe_to_server_sender;

    std::unique_ptr<SessionProbeVirtualChannel>   session_probe_virtual_channel;

    std::unique_ptr<VirtualChannelDataSender>     remote_programs_to_client_sender;
    std::unique_ptr<VirtualChannelDataSender>     remote_programs_to_server_sender;

    std::unique_ptr<RemoteProgramsVirtualChannel> remote_programs_virtual_channel;

    std::unique_ptr<RemoteProgramsSessionManager> remote_programs_session_manager;

protected:
    FileSystemDriveManager file_system_drive_manager;

    uint16_t front_width;
    uint16_t front_height;
    FrontAPI& front;

    class ToClientSender : public VirtualChannelDataSender
    {
        FrontAPI& front;

        const CHANNELS::ChannelDef& channel;

        implicit_bool_flags<RDPVerboseFlags> verbose;

    public:
        ToClientSender(FrontAPI& front,
                       const CHANNELS::ChannelDef& channel,
                       RDPVerboseFlags verbose)
        : front(front)
        , channel(channel)
        , verbose(verbose) {}

        void operator()(uint32_t total_length, uint32_t flags,
            const uint8_t* chunk_data, uint32_t chunk_data_length)
                override
        {
            if ((this->verbose & RDPVerboseFlags::cliprdr_dump) ||
                (this->verbose & RDPVerboseFlags::rdpdr_dump)) {
                const bool send              = true;
                const bool from_or_to_client = true;
                ::msgdump_c(send, from_or_to_client, total_length, flags,
                    chunk_data, chunk_data_length);
            }

            this->front.send_to_channel(this->channel,
                chunk_data, total_length, chunk_data_length, flags);
        }
    };

    class ToServerSender : public VirtualChannelDataSender
    {
        Transport&      transport;
        CryptContext&   encrypt;
        int             encryption_level;
        uint16_t        user_id;
        uint16_t        channel_id;
        bool            show_protocol;

        implicit_bool_flags<RDPVerboseFlags> verbose;

    public:
        ToServerSender(Transport& transport,
                       CryptContext& encrypt,
                       int encryption_level,
                       uint16_t user_id,
                       uint16_t channel_id,
                       bool show_protocol,
                       RDPVerboseFlags verbose)
        : transport(transport)
        , encrypt(encrypt)
        , encryption_level(encryption_level)
        , user_id(user_id)
        , channel_id(channel_id)
        , show_protocol(show_protocol)
        , verbose(verbose) {}

        void operator()(uint32_t total_length, uint32_t flags,
            const uint8_t* chunk_data, uint32_t chunk_data_length)
                override {
            CHANNELS::VirtualChannelPDU virtual_channel_pdu;

            if (this->show_protocol) {
                flags |= CHANNELS::CHANNEL_FLAG_SHOW_PROTOCOL;
            }

            if ((this->verbose & RDPVerboseFlags::cliprdr_dump) ||
                (this->verbose & RDPVerboseFlags::rdpdr_dump)) {
                const bool send              = true;
                const bool from_or_to_client = false;
                ::msgdump_c(send, from_or_to_client, total_length, flags,
                    chunk_data, chunk_data_length);
            }

            virtual_channel_pdu.send_to_server(this->transport,
                this->encrypt, this->encryption_level, this->user_id,
                this->channel_id, total_length, flags, chunk_data,
                chunk_data_length);
        }
    };

    CHANNELS::ChannelDefArray mod_channel_list;

    const AuthorizationChannels authorization_channels;

    data_size_type max_clipboard_data = 0;
    data_size_type max_rdpdr_data = 0;

    int  use_rdp5;

    int  keylayout;

    uint8_t   lic_layer_license_key[16];
    uint8_t   lic_layer_license_sign_key[16];
    std::unique_ptr<uint8_t[]> lic_layer_license_data;
    size_t    lic_layer_license_size;

    rdp_orders orders;

    int      share_id;
    uint16_t userid;

    char hostname[HOST_NAME_MAX + 1];
    char username[128];
    char password[2048];
    char domain[256];
    char program[512];
    char directory[512];

    char client_name[128];

    uint8_t bpp;

    int encryptionLevel;
    int encryptionMethod;

    const int key_flags;

    uint32_t     server_public_key_len;
    uint8_t      client_crypt_random[512];
    CryptContext encrypt, decrypt;

    enum {
          MOD_RDP_NEGO
        , MOD_RDP_BASIC_SETTINGS_EXCHANGE
        , MOD_RDP_CHANNEL_CONNECTION_ATTACH_USER
        , MOD_RDP_GET_LICENSE
        , MOD_RDP_CONNECTED
    };

    enum {
        EARLY,
        WAITING_SYNCHRONIZE,
        WAITING_CTL_COOPERATE,
        WAITING_GRANT_CONTROL_COOPERATE,
        WAITING_FONT_MAP,
        UP_AND_RUNNING
    } connection_finalization_state;

    int state;
    Pointer cursors[32];
    const bool console_session;
    const uint8_t front_bpp;
    const uint32_t performanceFlags;
    const ClientTimeZone client_time_zone;
    Random & gen;
    const implicit_bool_flags<RDPVerboseFlags> verbose;
    const BmpCache::VerboseFlags cache_verbose;

    const bool enable_auth_channel;

    char auth_channel[8];
    int  auth_channel_flags;
    int  auth_channel_chanid;
    //int  auth_channel_state;    // 0 means unused, 1 means session running

    auth_api * acl;

    RdpNego nego;

    char clientAddr[512];

    const bool enable_fastpath;                    // choice of programmer
          bool enable_fastpath_client_input_event; // choice of programmer + capability of server
    const bool enable_fastpath_server_update;      // = choice of programmer
    const bool enable_glyph_cache;
    const bool enable_session_probe;
    const bool enable_session_probe_launch_mask;
    const bool enable_mem3blt;
    const bool enable_new_pointer;
    const bool enable_transparent_mode;
    const bool enable_persistent_disk_bitmap_cache;
    const bool enable_cache_waiting_list;
    const bool persist_bitmap_cache_on_disk;
    const bool disable_clipboard_log_syslog;
    const bool disable_clipboard_log_wrm;
    const bool disable_file_system_log_syslog;
    const bool disable_file_system_log_wrm;
    const RdpCompression rdp_compression;

    const std::chrono::milliseconds   session_probe_launch_timeout;
    const std::chrono::milliseconds   session_probe_launch_fallback_timeout;
    const bool                        session_probe_start_launch_timeout_timer_only_after_logon;
    const SessionProbeOnLaunchFailure session_probe_on_launch_failure;
    const std::chrono::milliseconds   session_probe_keepalive_timeout;
    const bool                        session_probe_on_keepalive_timeout_disconnect_user;
    const bool                        session_probe_end_disconnected_session;
    const std::chrono::milliseconds   session_probe_disconnected_application_limit;
    const std::chrono::milliseconds   session_probe_disconnected_session_limit;
    const std::chrono::milliseconds   session_probe_idle_session_limit;
          std::string                 session_probe_alternate_shell;
          std::string                 session_probe_exe_or_file;
          std::string                 session_probe_arguments;
    const bool                        session_probe_use_clipboard_based_launcher;

    std::string session_probe_target_informations;

    SessionProbeVirtualChannel * session_probe_virtual_channel_p = nullptr;

    std::string outbound_connection_monitoring_rules;
    std::string process_monitoring_rules;

    size_t recv_bmp_update;

    rdp_mppc_unified_dec mppc_dec;

    std::string * error_message;

    const bool                 disconnect_on_logon_user_change;
    const std::chrono::seconds open_session_timeout;

    Timeout open_session_timeout_checker;

    std::string output_filename;

    std::string end_session_reason;
    std::string end_session_message;

    const bool            server_cert_store;
    const ServerCertCheck server_cert_check;

    std::unique_ptr<char[]> certif_path;

    bool enable_polygonsc;
    bool enable_polygoncb;
    bool enable_polyline;
    bool enable_ellipsesc;
    bool enable_ellipsecb;
    bool enable_multidstblt;
    bool enable_multiopaquerect;
    bool enable_multipatblt;
    bool enable_multiscrblt;

    const bool remote_program;

    const bool server_redirection_support;

    TransparentRecorder * transparent_recorder;
    Transport           * persistent_key_list_transport;

    //uint64_t total_data_received;

    const uint32_t password_printing_mode;

    bool deactivation_reactivation_in_progress;

    RedirectionInfo & redir_info;

    const bool bogus_sc_net_size;
    const bool bogus_refresh_rect;

    BogusLinuxCursor bogus_linux_cursor;

    std::string real_alternate_shell;
    std::string real_working_dir;

    std::deque<std::unique_ptr<AsynchronousTask>> asynchronous_tasks;
    wait_obj                                      asynchronous_task_event;

    Translation::language_t lang;

    Font const & font;
    Theme const & theme;

    const bool allow_using_multiple_monitors;

    bool already_upped_and_running = false;

    bool input_event_disabled     = false;
    bool graphics_update_disabled = false;

    static constexpr std::array<uint32_t, BmpCache::MAXIMUM_NUMBER_OF_CACHES>
    BmpCacheRev2_Cache_NumEntries()
    { return std::array<uint32_t, BmpCache::MAXIMUM_NUMBER_OF_CACHES>{{ 120, 120, 2553, 0, 0 }}; }

    class ToServerAsynchronousSender : public VirtualChannelDataSender
    {
        std::unique_ptr<VirtualChannelDataSender> to_server_synchronous_sender;

        std::deque<std::unique_ptr<AsynchronousTask>> & asynchronous_tasks;

        wait_obj & asynchronous_task_event;

        RDPVerboseFlags verbose;

    public:
        ToServerAsynchronousSender(
            std::unique_ptr<VirtualChannelDataSender> &
                to_server_synchronous_sender,
            std::deque<std::unique_ptr<AsynchronousTask>> &
                asynchronous_tasks,
            wait_obj & asynchronous_task_event,
            RDPVerboseFlags verbose)
        : to_server_synchronous_sender(
            std::move(to_server_synchronous_sender))
        , asynchronous_tasks(asynchronous_tasks)
        , asynchronous_task_event(asynchronous_task_event)
        , verbose(verbose) {}

        VirtualChannelDataSender& SynchronousSender() override {
            return *(to_server_synchronous_sender.get());
        }

        void operator()(uint32_t total_length, uint32_t flags,
            const uint8_t* chunk_data, uint32_t chunk_data_length)
                override {
            std::unique_ptr<AsynchronousTask> asynchronous_task =
                std::make_unique<RdpdrSendClientMessageTask>(
                    total_length, flags, chunk_data, chunk_data_length,
                    *(this->to_server_synchronous_sender.get()),
                    this->verbose);

            if (this->asynchronous_tasks.empty()) {
                this->asynchronous_task_event.~wait_obj();
                new (&this->asynchronous_task_event) wait_obj();

                asynchronous_task->configure_wait_object(
                    this->asynchronous_task_event);
            }

            this->asynchronous_tasks.push_back(std::move(asynchronous_task));
        }
    };

    inline ClipboardVirtualChannel& get_clipboard_virtual_channel() {
        if (!this->clipboard_virtual_channel) {
            REDASSERT(!this->clipboard_to_client_sender &&
                !this->clipboard_to_server_sender);

            this->clipboard_to_client_sender =
                this->create_to_client_sender(channel_names::cliprdr);
            this->clipboard_to_server_sender =
                this->create_to_server_sender(channel_names::cliprdr);

            this->clipboard_virtual_channel =
                std::make_unique<ClipboardVirtualChannel>(
                    this->clipboard_to_client_sender.get(),
                    this->clipboard_to_server_sender.get(),
                    this->front,
                    this->get_clipboard_virtual_channel_params());
        }

        return *this->clipboard_virtual_channel;
    }

    inline FileSystemVirtualChannel& get_file_system_virtual_channel() {
        if (!this->file_system_virtual_channel) {
            REDASSERT(!this->file_system_to_client_sender &&
                !this->file_system_to_server_sender);

            this->file_system_to_client_sender =
                this->create_to_client_sender(channel_names::rdpdr);
            this->file_system_to_server_sender =
                this->create_to_server_sender(channel_names::rdpdr);

            this->file_system_virtual_channel =
                std::make_unique<FileSystemVirtualChannel>(
                    this->file_system_to_client_sender.get(),
                    this->file_system_to_server_sender.get(),
                    this->file_system_drive_manager,
                    this->front,
                    this->get_file_system_virtual_channel_params());
        }

        return *this->file_system_virtual_channel;
    }

    inline SessionProbeVirtualChannel& get_session_probe_virtual_channel() {
        if (!this->session_probe_virtual_channel) {
            REDASSERT(!this->session_probe_to_server_sender);

            this->session_probe_to_server_sender =
                this->create_to_server_sender(channel_names::sespro);

            FileSystemVirtualChannel& file_system_virtual_channel =
                get_file_system_virtual_channel();

            this->session_probe_virtual_channel =
                std::make_unique<SessionProbeVirtualChannel>(
                    this->session_probe_to_server_sender.get(),
                    this->front,
                    *this,
                    file_system_virtual_channel,
                    this->get_session_probe_virtual_channel_params());
        }

        return *this->session_probe_virtual_channel;
    }

    inline RemoteProgramsVirtualChannel& get_remote_programs_virtual_channel() {
        if (!this->remote_programs_virtual_channel) {
            REDASSERT(!this->remote_programs_to_client_sender &&
                !this->remote_programs_to_server_sender);

            this->remote_programs_to_client_sender =
                this->create_to_client_sender(channel_names::rail);
            this->remote_programs_to_server_sender =
                this->create_to_server_sender(channel_names::rail);

            this->remote_programs_virtual_channel =
                std::make_unique<RemoteProgramsVirtualChannel>(
                    this->remote_programs_to_client_sender.get(),
                    this->remote_programs_to_server_sender.get(),
                    this->front,
                    this->get_remote_programs_virtual_channel_params());
        }

        return *this->remote_programs_virtual_channel;
    }

    // TODO duplicated code in front
    struct write_x224_dt_tpdu_fn
    {
        void operator()(StreamSize<7>, OutStream & x224_header, std::size_t sz) const {
            X224::DT_TPDU_Send(x224_header, sz);
        }
    };

    struct write_sec_send_fn
    {
        uint32_t flags;
        CryptContext & encrypt;
        int encryption_level;

        void operator()(StreamSize<256>, OutStream & sec_header, uint8_t * packet_data, std::size_t packet_size) const {
            SEC::Sec_Send sec(sec_header, packet_data, packet_size, this->flags, this->encrypt, this->encryption_level);
            (void)sec;
        }
    };

    class RDPServerNotifier : public ServerNotifier {
    private:
        auth_api * acl;

        const ServerNotification server_access_allowed_message;
        const ServerNotification server_cert_create_message;
        const ServerNotification server_cert_success_message;
        const ServerNotification server_cert_failure_message;
        const ServerNotification server_cert_error_message;

        const implicit_bool_flags<RDPVerboseFlags> verbose;

        bool is_syslog_notification_enabled(ServerNotification server_notification) {
            return ((server_notification & ServerNotification::syslog) == ServerNotification::syslog);
        }

    public:
        RDPServerNotifier(
                auth_api * acl,
                ServerNotification server_access_allowed_message,
                ServerNotification server_cert_create_message,
                ServerNotification server_cert_success_message,
                ServerNotification server_cert_failure_message,
                ServerNotification server_cert_error_message,
                RDPVerboseFlags verbose
            )
        : acl(acl)
        , server_access_allowed_message(server_access_allowed_message)
        , server_cert_create_message(server_cert_create_message)
        , server_cert_success_message(server_cert_success_message)
        , server_cert_failure_message(server_cert_failure_message)
        , server_cert_error_message(server_cert_error_message)
        , verbose(verbose)
        {}

        void server_access_allowed() override {
            if (is_syslog_notification_enabled(
                    this->server_access_allowed_message) &&
                this->acl) {
                this->acl->log4((this->verbose & RDPVerboseFlags::basic_trace),
                        "CERTIFICATE_CHECK_SUCCESS",
                        "description='Connexion to server allowed'"
                    );
            }
        }

        void server_cert_create() override {
            if (is_syslog_notification_enabled(
                    this->server_cert_create_message) &&
                this->acl) {
                this->acl->log4((this->verbose & RDPVerboseFlags::basic_trace),
                        "SERVER_CERTIFICATE_NEW",
                        "description='New X.509 certificate created'"
                    );
            }
        }

        void server_cert_success() override {
            if (is_syslog_notification_enabled(
                    this->server_cert_success_message) &&
                this->acl) {
                this->acl->log4((this->verbose & RDPVerboseFlags::basic_trace),
                        "SERVER_CERTIFICATE_MATCH_SUCCESS",
                        "description='X.509 server certificate match'"
                    );
            }
        }

        void server_cert_failure() override {
            if (is_syslog_notification_enabled(
                    this->server_cert_failure_message) &&
                this->acl) {
                this->acl->log4((this->verbose & RDPVerboseFlags::basic_trace),
                        "SERVER_CERTIFICATE_MATCH_FAILURE",
                        "description='X.509 server certificate match failure'"
                    );
            }
        }

        void server_cert_error(const char * str_error) override {
            if (is_syslog_notification_enabled(
                    this->server_cert_error_message) &&
                this->acl) {
                char extra[512];
                snprintf(extra, sizeof(extra),
                        "description='X.509 server certificate internal error: \"%s\"'",
                        (str_error ? str_error : "")
                    );
                this->acl->log4((this->verbose & RDPVerboseFlags::basic_trace),
                        "SERVER_CERTIFICATE_ERROR",
                        extra
                    );
            }
        }
    } server_notifier;

    std::unique_ptr<SessionProbeLauncher> session_probe_launcher;

    GCC::UserData::CSMonitor cs_monitor;

    uint16_t    client_execute_flags;
    std::string client_execute_exe_or_file;
    std::string client_execute_working_dir;
    std::string client_execute_arguments;

    time_t beginning;
    bool   session_disconnection_logged = false;

public:
    using VerboseFlags = RDPVerboseFlags;

    GCC::UserData::SCCore sc_core;
    GCC::UserData::SCSecurity sc_sec1;
    GCC::UserData::CSSecurity cs_security;

    mod_rdp( Transport & trans
           , FrontAPI & front
           , const ClientInfo & info
           , RedirectionInfo & redir_info
           , Random & gen
           , TimeObj & timeobj
           , const ModRDPParams & mod_rdp_params
           )
        : front_width(info.width - (info.width % 4))
        , front_height(info.height)
        , front(front)
        , authorization_channels(
            mod_rdp_params.allow_channels ? *mod_rdp_params.allow_channels : std::string{},
            mod_rdp_params.deny_channels ? *mod_rdp_params.deny_channels : std::string{}
          )
        , use_rdp5(1)
        , keylayout(info.keylayout)
        , orders( mod_rdp_params.target_host, mod_rdp_params.enable_persistent_disk_bitmap_cache
                , mod_rdp_params.persist_bitmap_cache_on_disk, mod_rdp_params.verbose)
        , share_id(0)
        , userid(0)
        , bpp(0)
        , encryptionLevel(0)
        , key_flags(mod_rdp_params.key_flags)
        , server_public_key_len(0)
        , connection_finalization_state(EARLY)
        , state(MOD_RDP_NEGO)
        , console_session(info.console_session)
        , front_bpp(info.bpp)
        , performanceFlags(info.rdp5_performanceflags &
                           (~(mod_rdp_params.adjust_performance_flags_for_recording ?
                              static_cast<uint32_t>(PERF_ENABLE_FONT_SMOOTHING) : 0)))
        , client_time_zone(info.client_time_zone)
        , gen(gen)
        , verbose(mod_rdp_params.verbose)
        , cache_verbose(mod_rdp_params.cache_verbose)
        , enable_auth_channel(mod_rdp_params.alternate_shell[0] && !mod_rdp_params.ignore_auth_channel)
        , auth_channel_flags(0)
        , auth_channel_chanid(0)
        //, auth_channel_state(0) // 0 means unused
        , acl(mod_rdp_params.acl)
        , nego( mod_rdp_params.enable_tls, trans, mod_rdp_params.target_user
              , mod_rdp_params.enable_nla, mod_rdp_params.target_host
              , mod_rdp_params.enable_krb, gen, timeobj
              , static_cast<RdpNego::VerboseFlags>(mod_rdp_params.verbose))
        , enable_fastpath(mod_rdp_params.enable_fastpath)
        , enable_fastpath_client_input_event(false)
        , enable_fastpath_server_update(mod_rdp_params.enable_fastpath)
        , enable_glyph_cache(mod_rdp_params.enable_glyph_cache)
        , enable_session_probe(mod_rdp_params.enable_session_probe)
        , enable_session_probe_launch_mask(mod_rdp_params.enable_session_probe_launch_mask)
        , enable_mem3blt(mod_rdp_params.enable_mem3blt)
        , enable_new_pointer(mod_rdp_params.enable_new_pointer)
        , enable_transparent_mode(mod_rdp_params.enable_transparent_mode)
        , enable_persistent_disk_bitmap_cache(mod_rdp_params.enable_persistent_disk_bitmap_cache)
        , enable_cache_waiting_list(mod_rdp_params.enable_cache_waiting_list)
        , persist_bitmap_cache_on_disk(mod_rdp_params.persist_bitmap_cache_on_disk)
        , disable_clipboard_log_syslog(mod_rdp_params.disable_clipboard_log_syslog)
        , disable_clipboard_log_wrm(mod_rdp_params.disable_clipboard_log_wrm)
        , disable_file_system_log_syslog(mod_rdp_params.disable_file_system_log_syslog)
        , disable_file_system_log_wrm(mod_rdp_params.disable_file_system_log_wrm)
        , rdp_compression(mod_rdp_params.rdp_compression)
        , session_probe_launch_timeout(mod_rdp_params.session_probe_launch_timeout)
        , session_probe_launch_fallback_timeout(mod_rdp_params.session_probe_launch_fallback_timeout)
        , session_probe_start_launch_timeout_timer_only_after_logon(mod_rdp_params.session_probe_start_launch_timeout_timer_only_after_logon)
        , session_probe_on_launch_failure(mod_rdp_params.session_probe_on_launch_failure)
        , session_probe_keepalive_timeout(mod_rdp_params.session_probe_keepalive_timeout)
        , session_probe_on_keepalive_timeout_disconnect_user(mod_rdp_params.session_probe_on_keepalive_timeout_disconnect_user)
        , session_probe_end_disconnected_session(mod_rdp_params.session_probe_end_disconnected_session)
        , session_probe_disconnected_application_limit(mod_rdp_params.session_probe_disconnected_application_limit)
        , session_probe_disconnected_session_limit(mod_rdp_params.session_probe_disconnected_session_limit)
        , session_probe_idle_session_limit(mod_rdp_params.session_probe_idle_session_limit)
        , session_probe_exe_or_file(mod_rdp_params.session_probe_exe_or_file)
        , session_probe_arguments(mod_rdp_params.session_probe_arguments)
        , session_probe_use_clipboard_based_launcher(mod_rdp_params.session_probe_use_clipboard_based_launcher &&
                                                     (!mod_rdp_params.target_application || !(*mod_rdp_params.target_application)) &&
                                                     (!mod_rdp_params.use_client_provided_alternate_shell ||
                                                      !info.alternate_shell[0]))
        , outbound_connection_monitoring_rules(mod_rdp_params.outbound_connection_monitoring_rules)
        , process_monitoring_rules(mod_rdp_params.process_monitoring_rules)
        , recv_bmp_update(0)
        , error_message(mod_rdp_params.error_message)
        , disconnect_on_logon_user_change(mod_rdp_params.disconnect_on_logon_user_change)
        , open_session_timeout(mod_rdp_params.open_session_timeout)
        , open_session_timeout_checker(0)
        , output_filename(mod_rdp_params.output_filename)
        , server_cert_store(mod_rdp_params.server_cert_store)
        , server_cert_check(mod_rdp_params.server_cert_check)
        , certif_path([](const char * device_id){
            size_t lg_certif_path = strlen(CERTIF_PATH);
            size_t lg_dev_id = strlen(device_id);
            char * buffer(new(std::nothrow) char[lg_certif_path + lg_dev_id + 2]);
            if (!buffer){
                throw Error(ERR_PATH_TOO_LONG);
            }
            memcpy(buffer, CERTIF_PATH, lg_certif_path);
            buffer[lg_certif_path] =  '/';
            memcpy(buffer+lg_certif_path+1, device_id, lg_dev_id+1);
            return buffer;
        }(mod_rdp_params.device_id))

        , enable_polygonsc(false)
        , enable_polygoncb(false)
        , enable_polyline(false)
        , enable_ellipsesc(false)
        , enable_ellipsecb(false)
        , enable_multidstblt(false)
        , enable_multiopaquerect(false)
        , enable_multipatblt(false)
        , enable_multiscrblt(false)
        , remote_program(info.remote_program)
        , server_redirection_support(mod_rdp_params.server_redirection_support)
        , transparent_recorder(nullptr)
        , persistent_key_list_transport(mod_rdp_params.persistent_key_list_transport)
        //, total_data_received(0)
        , password_printing_mode(mod_rdp_params.password_printing_mode)
        , deactivation_reactivation_in_progress(false)
        , redir_info(redir_info)
        , bogus_sc_net_size(mod_rdp_params.bogus_sc_net_size)
        , bogus_refresh_rect(mod_rdp_params.bogus_refresh_rect)
        , bogus_linux_cursor(mod_rdp_params.bogus_linux_cursor)
        , lang(mod_rdp_params.lang)
        , font(mod_rdp_params.font)
        , theme(mod_rdp_params.theme)
        , allow_using_multiple_monitors(mod_rdp_params.allow_using_multiple_monitors)
        , server_notifier(mod_rdp_params.acl,
                          mod_rdp_params.server_access_allowed_message,
                          mod_rdp_params.server_cert_create_message,
                          mod_rdp_params.server_cert_success_message,
                          mod_rdp_params.server_cert_failure_message,
                          mod_rdp_params.server_cert_error_message,
                          mod_rdp_params.verbose
                         )
        , cs_monitor(info.cs_monitor)
        , client_execute_flags(mod_rdp_params.client_execute_flags)
        , client_execute_exe_or_file(mod_rdp_params.client_execute_exe_or_file)
        , client_execute_working_dir(mod_rdp_params.client_execute_working_dir)
        , client_execute_arguments(mod_rdp_params.client_execute_arguments)
    {
        if (this->verbose & RDPVerboseFlags::basic_trace) {
            if (!enable_transparent_mode) {
                LOG(LOG_INFO, "Creation of new mod 'RDP'");
            }
            else {
                LOG(LOG_INFO, "Creation of new mod 'RDP Transparent'");

                if (this->output_filename.empty()) {
                    LOG(LOG_INFO, "Use transparent capabilities.");
                }
                else {
                    LOG(LOG_INFO, "Use proxy default capabilities.");
                }
            }

            mod_rdp_params.log();
        }

        this->beginning = timeobj.get_time().tv_sec;

        if (this->bogus_linux_cursor == BogusLinuxCursor::smart) {
            GeneralCaps general_caps;
            this->front.retrieve_client_capability_set(general_caps);
            this->bogus_linux_cursor =
                ((general_caps.os_major == OSMAJORTYPE_UNIX) ?
                 BogusLinuxCursor::enable : BogusLinuxCursor::disable);
        }

        if (this->enable_session_probe) {
            this->file_system_drive_manager.EnableSessionProbeDrive(this->verbose);
        }

        if (mod_rdp_params.proxy_managed_drives && (*mod_rdp_params.proxy_managed_drives)) {
            this->configure_proxy_managed_drives(mod_rdp_params.proxy_managed_drives);
        }

        if (mod_rdp_params.transparent_recorder_transport) {
            this->transparent_recorder = new TransparentRecorder(mod_rdp_params.transparent_recorder_transport);
        }

        this->configure_extra_orders(mod_rdp_params.extra_orders);

        memset(this->auth_channel, 0, sizeof(this->auth_channel));
        strncpy(this->auth_channel,
                ((!(*mod_rdp_params.auth_channel) ||
                  !strncmp(mod_rdp_params.auth_channel, "*", 2)) ? "wablnch"
                                                               : mod_rdp_params.auth_channel),
                sizeof(this->auth_channel) - 1);

        memset(this->clientAddr, 0, sizeof(this->clientAddr));
        strncpy(this->clientAddr, mod_rdp_params.client_address, sizeof(this->clientAddr) - 1);
        this->lic_layer_license_size = 0;
        memset(this->lic_layer_license_key, 0, 16);
        memset(this->lic_layer_license_sign_key, 0, 16);
        // TODO CGR: license loading should be done before creating protocol layers
        struct stat st;
        char path[256];
        snprintf(path, sizeof(path), LICENSE_PATH "/license.%s", info.hostname);
        int fd = open(path, O_RDONLY);
        if (fd != -1){
            if (fstat(fd, &st) != 0){
                this->lic_layer_license_data.reset(new uint8_t[this->lic_layer_license_size]);
                if (this->lic_layer_license_data){
                    size_t lic_size = read(fd, this->lic_layer_license_data.get(), this->lic_layer_license_size);
                    if (lic_size != this->lic_layer_license_size){
                        LOG(LOG_ERR, "license file truncated : expected %zu, got %zu", this->lic_layer_license_size, lic_size);
                    }
                }
            }
            close(fd);
        }

        // from rdp_sec
        memset(this->client_crypt_random, 0, sizeof(this->client_crypt_random));

        // shared
        memset(this->decrypt.key, 0, 16);
        memset(this->encrypt.key, 0, 16);
        memset(this->decrypt.update_key, 0, 16);
        memset(this->encrypt.update_key, 0, 16);
        this->decrypt.encryptionMethod = 2; /* 128 bits */
        this->encrypt.encryptionMethod = 2; /* 128 bits */

        if (::strlen(info.hostname) >= sizeof(this->hostname)) {
            LOG(LOG_WARNING, "mod_rdp: hostname too long! %zu >= %zu", ::strlen(info.hostname), sizeof(this->hostname));
        }
        if (mod_rdp_params.hide_client_name) {
            ::gethostname(this->hostname, sizeof(this->hostname));
            this->hostname[sizeof(this->hostname) - 1] = 0;
            char* separator = strchr(this->hostname, '.');
            if (separator) *separator = 0;
        }
        else{
            ::strncpy(this->hostname, info.hostname, sizeof(this->hostname) - 1);
            this->hostname[sizeof(this->hostname) - 1] = 0;
        }


        const char * domain_pos   = nullptr;
        size_t       domain_len   = 0;
        const char * username_pos = nullptr;
        size_t       username_len = 0;
        const char * separator = strchr(mod_rdp_params.target_user, '\\');
        if (separator)
        {
            domain_pos   = mod_rdp_params.target_user;
            domain_len   = separator - mod_rdp_params.target_user;
            username_pos = ++separator;
            username_len = strlen(username_pos);
        }
        else
        {
            separator = strchr(mod_rdp_params.target_user, '@');
            if (separator)
            {
                domain_pos   = separator + 1;
                domain_len   = strlen(domain_pos);
                username_pos = mod_rdp_params.target_user;
                username_len = separator - mod_rdp_params.target_user;
                LOG(LOG_INFO, "mod_rdp: username_len=%zu", username_len);
            }
            else
            {
                username_pos = mod_rdp_params.target_user;
                username_len = strlen(username_pos);
            }
        }

        if (username_len >= sizeof(this->username)) {
            LOG(LOG_INFO, "mod_rdp: username too long! %zu >= %zu", username_len, sizeof(this->username));
        }
        size_t count = std::min(sizeof(this->username) - 1, username_len);
        if (count > 0) strncpy(this->username, username_pos, count);
        this->username[count] = 0;

        if (domain_len >= sizeof(this->domain)) {
            LOG(LOG_INFO, "mod_rdp: domain too long! %zu >= %zu", domain_len, sizeof(this->domain));
        }
        count = std::min(sizeof(this->domain) - 1, domain_len);
        if (count > 0) strncpy(this->domain, domain_pos, count);
        this->domain[count] = 0;

        LOG(LOG_INFO, "Remote RDP Server domain=\"%s\" login=\"%s\" host=\"%s\"",
            this->domain, this->username, this->hostname);


        // Password is a multi-sz!
        // A multi-sz contains a sequence of null-terminated strings,
        //  terminated by an empty string (\0) so that the last two
        //  characters are both null terminators.
        SOHSeparatedStringsToMultiSZ(this->password, sizeof(this->password), mod_rdp_params.target_password);

        snprintf(this->client_name, sizeof(this->client_name), "%s", info.hostname);

        const char * tmp_alternate_shell =
            (((mod_rdp_params.alternate_shell && (*mod_rdp_params.alternate_shell)) ||
              !mod_rdp_params.use_client_provided_alternate_shell) ?
             mod_rdp_params.alternate_shell : info.alternate_shell);
        const char * tmp_working_dir     =
            (((mod_rdp_params.working_dir && (*mod_rdp_params.working_dir)) ||
              !mod_rdp_params.use_client_provided_alternate_shell) ?
             mod_rdp_params.working_dir : info.working_dir);

        std::string alternate_shell(tmp_alternate_shell);
        if (mod_rdp_params.target_application_account && *mod_rdp_params.target_application_account) {
            const char * user_marker = "${USER}";
            size_t pos = alternate_shell.find(user_marker, 0);
            if (pos != std::string::npos) {
                alternate_shell.replace(pos, strlen(user_marker), mod_rdp_params.target_application_account);
            }
        }
        if (mod_rdp_params.target_application_password && *mod_rdp_params.target_application_password) {
            const char * password_marker = "${PASSWORD}";
            size_t pos = alternate_shell.find(password_marker, 0);
            if (pos != std::string::npos) {
                alternate_shell.replace(pos, strlen(password_marker), mod_rdp_params.target_application_password);
            }
        }

<<<<<<< HEAD
        char session_probe_window_title[32] = { 0 };

        if (this->verbose & 1) {
=======
        if (this->verbose & RDPVerboseFlags::basic_trace) {
>>>>>>> 89006f50
            LOG(LOG_INFO, "enable_session_probe=%s",
                (this->enable_session_probe ? "yes" : "no"));
        }
        if (this->enable_session_probe) {
            auto replace_tag = [](std::string & str, const char * tag,
                                  const char * replacement_text) {
                const size_t replacement_text_len = ::strlen(replacement_text);
                const size_t tag_len              = ::strlen(tag);

                size_t pos = 0;
                while ((pos = str.find(tag, pos)) != std::string::npos) {
                    str.replace(pos, tag_len, replacement_text);
                    pos += replacement_text_len;
                }
            };

            // Executable file name of SP.
            char exe_var_str[16];
            if (mod_rdp_params.session_probe_customize_executable_name) {
                ::snprintf(exe_var_str, sizeof(exe_var_str), "-%d", ::getpid());
            }
            else {
                ::memset(exe_var_str, 0, sizeof(exe_var_str));
            }
            replace_tag(this->session_probe_arguments, "${EXE_VAR}",
                exe_var_str);

            // Target informations
            this->session_probe_target_informations  = mod_rdp_params.target_application;
            this->session_probe_target_informations += ":";
            this->session_probe_target_informations += mod_rdp_params.auth_user;

            this->real_alternate_shell = std::move(alternate_shell);
            this->real_working_dir     = tmp_working_dir;

            if (this->remote_program) {
                char proxy_managed_connection_cookie[9];
                get_proxy_managed_connection_cookie(
                    this->session_probe_target_informations.c_str(),
                    this->session_probe_target_informations.length(),
                    proxy_managed_connection_cookie);
                std::string param = "/#";
                param += proxy_managed_connection_cookie;
                param += " ";
                replace_tag(this->session_probe_arguments,
                    "/${COOKIE_VAR} ", param.c_str());

                replace_tag(this->session_probe_arguments,
                    "${CBSPL_VAR} ", "");

                uint32_t r = this->gen.rand32();

                snprintf(session_probe_window_title,
                    sizeof(session_probe_window_title),
                    "%X%X%X%X",
                    ((r & 0xFF000000) >> 24),
                    ((r & 0x00FF0000) >> 16),
                    ((r & 0x0000FF00) >> 8),
                      r & 0x000000FF
                    );

                param  = "TITLE ";
                param += session_probe_window_title;
                param += "&";

                replace_tag(this->session_probe_arguments,
                    "${TITLE_VAR} ", param.c_str());

                this->client_execute_exe_or_file = this->session_probe_exe_or_file;
                this->client_execute_arguments   = this->session_probe_arguments;
                this->client_execute_working_dir = "%TMP%";
                this->client_execute_flags       = TS_RAIL_EXEC_FLAG_EXPAND_WORKINGDIRECTORY;
            }   // if (this->remote_program)
            else {
                if (mod_rdp_params.session_probe_use_clipboard_based_launcher &&
                    (mod_rdp_params.target_application && (*mod_rdp_params.target_application))) {
                    REDASSERT(!this->session_probe_use_clipboard_based_launcher);

                    LOG(LOG_WARNING,
                        "mod_rdp: "
                            "Clipboard based Session Probe launcher is not compatible with application. "
                            "Falled back to using AlternateShell based launcher.");
                }

                replace_tag(this->session_probe_arguments,
                    "${TITLE_VAR} ", "");

                if (this->session_probe_use_clipboard_based_launcher) {
                    replace_tag(this->session_probe_arguments,
                        "/${COOKIE_VAR} ", "");

                    replace_tag(this->session_probe_arguments,
                        "${CBSPL_VAR} ", "CD %TMP%&");

                    this->session_probe_alternate_shell  = this->session_probe_exe_or_file;
                    this->session_probe_alternate_shell += " ";
                    this->session_probe_alternate_shell += this->session_probe_arguments;

                    if (!::strncmp(this->session_probe_alternate_shell.c_str(), "||", 2))
                        this->session_probe_alternate_shell.erase(0, 2);

                    this->session_probe_launcher =
                        std::make_unique<SessionProbeClipboardBasedLauncher>(
                            *this, this->session_probe_alternate_shell,
                            this->verbose);
                }
                else {
                    char proxy_managed_connection_cookie[9];
                    get_proxy_managed_connection_cookie(
                        this->session_probe_target_informations.c_str(),
                        this->session_probe_target_informations.length(),
                        proxy_managed_connection_cookie);
                    std::string param = "/#";
                    param += proxy_managed_connection_cookie;
                    param += " ";
                    replace_tag(this->session_probe_arguments,
                        "/${COOKIE_VAR} ", param.c_str());

                    replace_tag(this->session_probe_arguments,
                        "${CBSPL_VAR} ", "");

                    this->session_probe_alternate_shell  = this->session_probe_exe_or_file;
                    this->session_probe_alternate_shell += " ";
                    this->session_probe_alternate_shell += this->session_probe_arguments;

                    if (!::strncmp(this->session_probe_alternate_shell.c_str(), "||", 2))
                        this->session_probe_alternate_shell.erase(0, 2);

                    strncpy(this->program, this->session_probe_alternate_shell.c_str(), sizeof(this->program) - 1);
                    this->program[sizeof(this->program) - 1] = 0;
                    //LOG(LOG_INFO, "AlternateShell: \"%s\"", this->program);

                    const char * session_probe_working_dir = "%TMP%";
                    strncpy(this->directory, session_probe_working_dir, sizeof(this->directory) - 1);
                    this->directory[sizeof(this->directory) - 1] = 0;

                    this->session_probe_launcher =
                        std::make_unique<SessionProbeAlternateShellBasedLauncher>(
                            this->verbose);
                }
            }   // if (!this->remote_program)
        }
        else {
            strncpy(this->program, alternate_shell.c_str(), sizeof(this->program) - 1);
            this->program[sizeof(this->program) - 1] = 0;
            strncpy(this->directory, tmp_working_dir, sizeof(this->directory) - 1);
            this->directory[sizeof(this->directory) - 1] = 0;
        }

        LOG(LOG_INFO, "Server key layout is %x", this->keylayout);

        this->nego.set_identity(this->username,
                                this->domain,
                                this->password,
                                this->hostname);

        if (this->verbose & RDPVerboseFlags::basic_trace4){
            this->redir_info.log(LOG_INFO, "Init with Redir_info");
            LOG(LOG_INFO, "ServerRedirectionSupport=%s",
                this->server_redirection_support ? "true" : "false");
        }
        if (this->server_redirection_support) {
            if (this->redir_info.valid && (this->redir_info.lb_info_length > 0)) {
                this->nego.set_lb_info(this->redir_info.lb_info,
                                       this->redir_info.lb_info_length);
            }
        }

        if (remote_program) {
            this->remote_programs_session_manager =
                std::make_unique<RemoteProgramsSessionManager>(front, *this,
                    this->lang, this->front_width, this->front_height,
                    this->font, this->theme, this->acl,
                    session_probe_window_title, this->verbose);
        }
    }   // mod_rdp

    ~mod_rdp() override {
        if (this->enable_session_probe) {
            const bool disable_input_event     = false;
            const bool disable_graphics_update = false;
            this->disable_input_event_and_graphics_update(
                disable_input_event, disable_graphics_update);
        }

        delete this->transparent_recorder;

        if (this->acl && !this->end_session_reason.empty() &&
            !this->end_session_message.empty()) {
            this->acl->report(this->end_session_reason.c_str(),
                this->end_session_message.c_str());
        }

        if (this->verbose & RDPVerboseFlags::basic_trace) {
            LOG(LOG_INFO, "~mod_rdp(): Recv bmp cache count  = %zu",
                this->orders.recv_bmp_cache_count);
            LOG(LOG_INFO, "~mod_rdp(): Recv order count      = %zu",
                this->orders.recv_order_count);
            LOG(LOG_INFO, "~mod_rdp(): Recv bmp update count = %zu",
                this->recv_bmp_update);
        }
    }

protected:
    std::unique_ptr<VirtualChannelDataSender> create_to_client_sender(
            const char* channel_name) const
    {
        if (!this->authorization_channels.is_authorized(channel_name))
        {
            return nullptr;
        }

        const CHANNELS::ChannelDefArray& front_channel_list =
            this->front.get_channel_list();

        const CHANNELS::ChannelDef* channel =
            front_channel_list.get_by_name(channel_name);
        if (!channel)
        {
            return nullptr;
        }

        std::unique_ptr<ToClientSender> to_client_sender =
            std::make_unique<ToClientSender>(this->front, *channel,
                this->verbose);

        return std::unique_ptr<VirtualChannelDataSender>(
            std::move(to_client_sender));
    }

    std::unique_ptr<VirtualChannelDataSender> create_to_server_sender(
            const char* channel_name)
    {
        const CHANNELS::ChannelDef* channel =
            this->mod_channel_list.get_by_name(channel_name);
        if (!channel)
        {
            return nullptr;
        }

        std::unique_ptr<ToServerSender> to_server_sender =
            std::make_unique<ToServerSender>(
                this->nego.trans,
                this->encrypt,
                this->encryptionLevel,
                this->userid,
                channel->chanid,
                (channel->flags &
                 GCC::UserData::CSNet::CHANNEL_OPTION_SHOW_PROTOCOL),
                this->verbose);

        if (strcmp(channel_name, channel_names::rdpdr)) {
            return std::unique_ptr<VirtualChannelDataSender>(
                std::move(to_server_sender));
        }

        std::unique_ptr<VirtualChannelDataSender>
            virtual_channel_data_sender(std::move(to_server_sender));

        std::unique_ptr<ToServerAsynchronousSender>
            to_server_asynchronous_sender =
                std::make_unique<ToServerAsynchronousSender>(
                    virtual_channel_data_sender,
                    this->asynchronous_tasks,
                    this->asynchronous_task_event,
                    this->verbose);

        return std::unique_ptr<VirtualChannelDataSender>(
            std::move(to_server_asynchronous_sender));
    }

    const ClipboardVirtualChannel::Params
        get_clipboard_virtual_channel_params() const
    {
        ClipboardVirtualChannel::Params clipboard_virtual_channel_params;

        clipboard_virtual_channel_params.authentifier                    =
            this->acl;
        clipboard_virtual_channel_params.exchanged_data_limit            =
            this->max_clipboard_data;
        clipboard_virtual_channel_params.verbose                         =
            this->verbose;

        clipboard_virtual_channel_params.clipboard_down_authorized       =
            this->authorization_channels.cliprdr_down_is_authorized();
        clipboard_virtual_channel_params.clipboard_up_authorized         =
            this->authorization_channels.cliprdr_up_is_authorized();
        clipboard_virtual_channel_params.clipboard_file_authorized       =
            this->authorization_channels.cliprdr_file_is_authorized();

        clipboard_virtual_channel_params.dont_log_data_into_syslog       =
            this->disable_clipboard_log_syslog;
        clipboard_virtual_channel_params.dont_log_data_into_wrm          =
            this->disable_clipboard_log_wrm;

        return clipboard_virtual_channel_params;
    }

    const FileSystemVirtualChannel::Params
        get_file_system_virtual_channel_params() const
    {
        FileSystemVirtualChannel::Params file_system_virtual_channel_params;

        file_system_virtual_channel_params.authentifier                    =
            this->acl;
        file_system_virtual_channel_params.exchanged_data_limit            =
            this->max_rdpdr_data;
        file_system_virtual_channel_params.verbose                         =
            this->verbose;

        file_system_virtual_channel_params.client_name                     =
            this->client_name;
        file_system_virtual_channel_params.file_system_read_authorized     =
            this->authorization_channels.rdpdr_drive_read_is_authorized();
        file_system_virtual_channel_params.file_system_write_authorized    =
            this->authorization_channels.rdpdr_drive_write_is_authorized();
        file_system_virtual_channel_params.parallel_port_authorized        =
            this->authorization_channels.rdpdr_type_is_authorized(
                rdpdr::RDPDR_DTYP_PARALLEL);
        file_system_virtual_channel_params.print_authorized                =
            this->authorization_channels.rdpdr_type_is_authorized(
                rdpdr::RDPDR_DTYP_PRINT);
        file_system_virtual_channel_params.serial_port_authorized          =
            this->authorization_channels.rdpdr_type_is_authorized(
                rdpdr::RDPDR_DTYP_SERIAL);
        file_system_virtual_channel_params.smart_card_authorized           =
            this->authorization_channels.rdpdr_type_is_authorized(
                rdpdr::RDPDR_DTYP_SMARTCARD);
        file_system_virtual_channel_params.random_number                   =
            ::getpid();

        file_system_virtual_channel_params.dont_log_data_into_syslog       =
            this->disable_file_system_log_syslog;
        file_system_virtual_channel_params.dont_log_data_into_wrm          =
            this->disable_file_system_log_wrm;

        return file_system_virtual_channel_params;
    }

    const SessionProbeVirtualChannel::Params
        get_session_probe_virtual_channel_params() const
    {
        SessionProbeVirtualChannel::Params
            session_probe_virtual_channel_params;

        session_probe_virtual_channel_params.authentifier                           =
            this->acl;
        session_probe_virtual_channel_params.exchanged_data_limit                   =
            static_cast<data_size_type>(-1);
        session_probe_virtual_channel_params.verbose                                =
            this->verbose;

        session_probe_virtual_channel_params.session_probe_launch_timeout           =
            this->session_probe_launch_timeout;
        session_probe_virtual_channel_params.session_probe_launch_fallback_timeout  =
            this->session_probe_launch_fallback_timeout;
        session_probe_virtual_channel_params.session_probe_keepalive_timeout        =
            this->session_probe_keepalive_timeout;
        session_probe_virtual_channel_params.session_probe_on_keepalive_timeout_disconnect_user =
            this->session_probe_on_keepalive_timeout_disconnect_user;

        session_probe_virtual_channel_params.session_probe_on_launch_failure        =
            this->session_probe_on_launch_failure;

        session_probe_virtual_channel_params.session_probe_end_disconnected_session =
            this->session_probe_end_disconnected_session;

        session_probe_virtual_channel_params.target_informations                    =
            this->session_probe_target_informations.c_str();

        session_probe_virtual_channel_params.front_width                            =
            this->front_width;
        session_probe_virtual_channel_params.front_height                           =
            this->front_height;

        session_probe_virtual_channel_params.session_probe_disconnected_application_limit =
            this->session_probe_disconnected_application_limit;
        session_probe_virtual_channel_params.session_probe_disconnected_session_limit =
            this->session_probe_disconnected_session_limit;
        session_probe_virtual_channel_params.session_probe_idle_session_limit       =
            this->session_probe_idle_session_limit;

        session_probe_virtual_channel_params.real_alternate_shell                   =
            this->real_alternate_shell.c_str();
        session_probe_virtual_channel_params.real_working_dir                       =
            this->real_working_dir.c_str();

        session_probe_virtual_channel_params.outbound_connection_monitoring_rules   =
            this->outbound_connection_monitoring_rules.c_str();

        session_probe_virtual_channel_params.process_monitoring_rules               =
            this->process_monitoring_rules.c_str();

        session_probe_virtual_channel_params.lang                                   =
            this->lang;

        session_probe_virtual_channel_params.bogus_refresh_rect_ex                  =
            (this->bogus_refresh_rect && this->allow_using_multiple_monitors &&
             (this->cs_monitor.monitorCount > 1));
        session_probe_virtual_channel_params.show_maximized                         =
            (!this->remote_program);

        return session_probe_virtual_channel_params;
    }

    const RemoteProgramsVirtualChannel::Params
        get_remote_programs_virtual_channel_params() const
    {
        RemoteProgramsVirtualChannel::Params remote_programs_virtual_channel_params;

        remote_programs_virtual_channel_params.authentifier                    =
            this->acl;
        remote_programs_virtual_channel_params.exchanged_data_limit            =
            this->max_clipboard_data;
        remote_programs_virtual_channel_params.verbose                         =
            this->verbose;

        remote_programs_virtual_channel_params.client_execute_flags            =
            this->client_execute_flags;
        remote_programs_virtual_channel_params.client_execute_exe_or_file      =
            this->client_execute_exe_or_file.c_str();
        remote_programs_virtual_channel_params.client_execute_working_dir      =
            this->client_execute_working_dir.c_str();
        remote_programs_virtual_channel_params.client_execute_arguments        =
            this->client_execute_arguments.c_str();
        remote_programs_virtual_channel_params.rail_session_manager            =
            this->remote_programs_session_manager.get();

        return remote_programs_virtual_channel_params;
    }

public:
    static void get_proxy_managed_connection_cookie(const char * target_informations,
            size_t target_informations_length, char (&cookie)[9]) {
        SslSha1 sha1;
        sha1.update(byte_ptr_cast(target_informations), target_informations_length);
        uint8_t sig[SslSha1::DIGEST_LENGTH];
        sha1.final(sig);

        static_assert(((sizeof(cookie) % 2) == 1), "Buffer size must be an odd number");

        char * temp = cookie;
        ::memset(cookie, 0, sizeof(cookie));
        for (unsigned i = 0, c = std::min<unsigned>(sizeof(cookie) / 2, sizeof(sig) / 2);
             i < c; ++i) {
            snprintf(temp, 3, "%02X", sig[i]);
            temp += 2;
        }
    }

    void configure_extra_orders(const char * extra_orders) {
        if (this->verbose & RDPVerboseFlags::basic_trace) {
            LOG(LOG_INFO, "RDP Extra orders=\"%s\"", extra_orders);
        }

        char * end;
        char const * p = extra_orders;
        for (int order_number = std::strtol(p, &end, 0);
            p != end;
            order_number = std::strtol(p, &end, 0))
        {
            if (this->verbose & RDPVerboseFlags::basic_trace) {
                LOG(LOG_INFO, "RDP Extra orders number=%d", order_number);
            }
            switch (order_number) {
            case RDP::MULTIDSTBLT:
                if (this->verbose & RDPVerboseFlags::basic_trace) {
                    LOG(LOG_INFO, "RDP Extra orders=MultiDstBlt");
                }
                this->enable_multidstblt = true;
                break;
            case RDP::MULTIOPAQUERECT:
                if (this->verbose & RDPVerboseFlags::basic_trace) {
                    LOG(LOG_INFO, "RDP Extra orders=MultiOpaqueRect");
                }
                this->enable_multiopaquerect = true;
                break;
            case RDP::MULTIPATBLT:
                if (this->verbose & RDPVerboseFlags::basic_trace) {
                    LOG(LOG_INFO, "RDP Extra orders=MultiPatBlt");
                }
                this->enable_multipatblt = true;
                break;
            case RDP::MULTISCRBLT:
                if (this->verbose & RDPVerboseFlags::basic_trace) {
                    LOG(LOG_INFO, "RDP Extra orders=MultiScrBlt");
                }
                this->enable_multiscrblt = true;
                break;
            case RDP::POLYGONSC:
                if (this->verbose & RDPVerboseFlags::basic_trace) {
                    LOG(LOG_INFO, "RDP Extra orders=PolygonSC");
                }
                this->enable_polygonsc = true;
                break;
            case RDP::POLYGONCB:
                if (this->verbose & RDPVerboseFlags::basic_trace) {
                    LOG(LOG_INFO, "RDP Extra orders=PolygonCB");
                }
                this->enable_polygoncb = true;
                break;
            case RDP::POLYLINE:
                if (this->verbose & RDPVerboseFlags::basic_trace) {
                    LOG(LOG_INFO, "RDP Extra orders=Polyline");
                }
                this->enable_polyline = true;
                break;
            case RDP::ELLIPSESC:
                if (this->verbose & RDPVerboseFlags::basic_trace) {
                    LOG(LOG_INFO, "RDP Extra orders=EllipseSC");
                }
                this->enable_ellipsesc = true;
                break;
            case RDP::ELLIPSECB:
                if (this->verbose & RDPVerboseFlags::basic_trace) {
                    LOG(LOG_INFO, "RDP Extra orders=EllipseCB");
                }
                this->enable_ellipsecb = true;
                break;
            default:
                if (this->verbose & RDPVerboseFlags::basic_trace) {
                    LOG(LOG_INFO, "RDP Unknown Extra orders");
                }
                break;
            }

            p = end;
            while (*p && (*p == ' ' || *p == '\t' || *p == ',')) {
                ++p;
            }
        }
    }   // configure_extra_orders

    void configure_proxy_managed_drives(const char * proxy_managed_drives) {
        if (this->verbose & RDPVerboseFlags::basic_trace) {
            LOG(LOG_INFO, "Proxy managed drives=\"%s\"", proxy_managed_drives);
        }

        std::string drive;
        for (auto & r : get_line(proxy_managed_drives, ',')) {
            auto trimmed_range = trim(r);

            if (trimmed_range.empty()) continue;

            drive.assign(begin(trimmed_range), end(trimmed_range));

            if (this->verbose & RDPVerboseFlags::basic_trace) {
                LOG(LOG_INFO, "Proxy managed drive=\"%s\"", drive.c_str());
            }
            this->file_system_drive_manager.EnableDrive(drive.c_str(), this->verbose);
        }
    }   // configure_proxy_managed_drives

    void rdp_input_scancode( long param1, long param2, long device_flags, long time, Keymap2 *) override {
        if ((UP_AND_RUNNING == this->connection_finalization_state) &&
            !this->input_event_disabled) {
            this->send_input(time, RDP_INPUT_SCANCODE, device_flags, param1, param2);

            if (this->remote_programs_session_manager) {
                this->remote_programs_session_manager->input_scancode(param1, param2, device_flags);
            }
        }
    }

    void rdp_input_unicode(uint16_t unicode, uint8_t flag) override {
        if (UP_AND_RUNNING == this->connection_finalization_state) {
            this->send_input(0, RDP_INPUT_UNICODE, flag, unicode, 0);
        }
    }

    void rdp_input_synchronize( uint32_t time, uint16_t device_flags, int16_t param1, int16_t param2) override {
        (void)time;
        (void)param2;
        if (UP_AND_RUNNING == this->connection_finalization_state) {
            this->send_input(0, RDP_INPUT_SYNCHRONIZE, device_flags, param1, 0);
        }
    }

    void rdp_input_mouse(int device_flags, int x, int y, Keymap2 *) override {
        if ((UP_AND_RUNNING == this->connection_finalization_state) &&
            !this->input_event_disabled) {
            this->send_input(0, RDP_INPUT_MOUSE, device_flags, x, y);

            if (this->remote_programs_session_manager) {
                this->remote_programs_session_manager->input_mouse(device_flags, x, y);
            }
        }
    }

    void send_to_front_channel( const char * const mod_channel_name, uint8_t const * data
                              , size_t length, size_t chunk_size, int flags) override {
        if (this->transparent_recorder) {
            this->transparent_recorder->send_to_front_channel( mod_channel_name, data, length
                                                             , chunk_size, flags);
        }

        const CHANNELS::ChannelDef * front_channel = this->front.get_channel_list().get_by_name(mod_channel_name);
        if (front_channel) {
            this->front.send_to_channel(*front_channel, data, length, chunk_size, flags);
        }
    }

public:
    wait_obj * get_asynchronous_task_event(int & out_fd) override {
        if (this->asynchronous_tasks.empty()) {
            out_fd = -1;
            return nullptr;
        }

        out_fd = this->asynchronous_tasks.front()->get_file_descriptor();

        return &this->asynchronous_task_event;
    }

    void process_asynchronous_task() override {
        if (!this->asynchronous_tasks.front()->run(this->asynchronous_task_event)) {
            this->asynchronous_tasks.pop_front();
        }

        this->asynchronous_task_event.~wait_obj();
        new (&this->asynchronous_task_event) wait_obj();

        if (!this->asynchronous_tasks.empty()) {
            this->asynchronous_tasks.front()->configure_wait_object(this->asynchronous_task_event);
        }
    }

    wait_obj * get_session_probe_launcher_event() override {
        if (this->session_probe_launcher) {
            return this->session_probe_launcher->get_event();
        }

        return nullptr;
    }

    void process_session_probe_launcher() override {
        if (this->session_probe_launcher) {
            this->session_probe_launcher->on_event();
        }
    }

    void send_to_mod_channel( const char * const front_channel_name
                                    , InStream & chunk
                                    , size_t length
                                    , uint32_t flags) override {
        if (this->verbose & RDPVerboseFlags::basic_trace7) {
            LOG(LOG_INFO,
                "mod_rdp::send_to_mod_channel: front_channel_channel=\"%s\"",
                front_channel_name);
        }

        const CHANNELS::ChannelDef * mod_channel = this->mod_channel_list.get_by_name(front_channel_name);
        if (!mod_channel) {
            return;
        }
        if (this->verbose & RDPVerboseFlags::basic_trace7) {
            mod_channel->log(unsigned(mod_channel - &this->mod_channel_list[0]));
        }

             if (!strcmp(front_channel_name, channel_names::cliprdr)) {
            this->send_to_mod_cliprdr_channel(mod_channel, chunk, length, flags);
        }
        else if (!strcmp(front_channel_name, channel_names::rail)) {
            this->send_to_mod_rail_channel(mod_channel, chunk, length, flags);
        }
        else if (!strcmp(front_channel_name, channel_names::rdpdr)) {
            this->send_to_mod_rdpdr_channel(mod_channel, chunk, length, flags);
        }
        else {
            this->send_to_channel(*mod_channel, chunk.get_data(), chunk.get_capacity(), length, flags);
        }
    }

private:
    void send_to_mod_cliprdr_channel(const CHANNELS::ChannelDef *,
                                     InStream & chunk, size_t length, uint32_t flags) {
        BaseVirtualChannel& channel = this->get_clipboard_virtual_channel();

        if (this->session_probe_launcher) {
            if (!this->session_probe_launcher->process_client_cliprdr_message(chunk, length, flags)) {
                return;
            }
        }

        channel.process_client_message(length, flags, chunk.get_current(), chunk.in_remain());
    }

    void send_to_mod_rail_channel(const CHANNELS::ChannelDef *,
                                  InStream & chunk, size_t length, uint32_t flags) {
        BaseVirtualChannel& channel = this->get_remote_programs_virtual_channel();

        channel.process_client_message(length, flags, chunk.get_current(), chunk.in_remain());
    }   // send_to_mod_rail_channel

private:
    void send_to_mod_rdpdr_channel(const CHANNELS::ChannelDef * rdpdr_channel,
                                   InStream & chunk, size_t length, uint32_t flags) {
        if (this->authorization_channels.rdpdr_type_all_is_authorized() &&
            !this->file_system_drive_manager.HasManagedDrive()) {
            if (this->verbose && (flags & CHANNELS::CHANNEL_FLAG_LAST)) {
                LOG(LOG_INFO,
                    "mod_rdp::send_to_mod_rdpdr_channel: "
                        "send Chunked Virtual Channel Data transparently.");
            }

            this->send_to_channel(*rdpdr_channel, chunk.get_data(), chunk.get_capacity(), length, flags);
            return;
        }

        BaseVirtualChannel& channel = this->get_file_system_virtual_channel();

        channel.process_client_message(length, flags, chunk.get_current(), chunk.in_remain());
    }

public:
    // Method used by session to transmit sesman answer for auth_channel

    void send_auth_channel_data(const char * string_data) override {
        //if (strncmp("Error", string_data, 5)) {
        //    this->auth_channel_state = 1; // session started
        //}

        CHANNELS::VirtualChannelPDU virtual_channel_pdu;

        StaticOutStream<65536> stream_data;
        uint32_t data_size = std::min(::strlen(string_data) + 1, stream_data.get_capacity());

        stream_data.out_copy_bytes(string_data, data_size);

        virtual_channel_pdu.send_to_server( this->nego.trans, this->encrypt, this->encryptionLevel
                            , this->userid, this->auth_channel_chanid
                            , stream_data.get_offset()
                            , this->auth_channel_flags
                            , stream_data.get_data()
                            , stream_data.get_offset());
    }

private:
    void send_to_channel(
        const CHANNELS::ChannelDef & channel,
        uint8_t const * chunk, std::size_t chunk_size,
        size_t length, uint32_t flags
    ) {
        if (this->verbose & RDPVerboseFlags::basic_trace7) {
            LOG( LOG_INFO, "mod_rdp::send_to_channel length=%zu chunk_size=%zu", length, chunk_size);
            channel.log(-1u);
        }

        if (channel.flags & GCC::UserData::CSNet::CHANNEL_OPTION_SHOW_PROTOCOL) {
            flags |= CHANNELS::CHANNEL_FLAG_SHOW_PROTOCOL;
        }

        if (chunk_size <= CHANNELS::CHANNEL_CHUNK_LENGTH) {
            CHANNELS::VirtualChannelPDU virtual_channel_pdu;

            virtual_channel_pdu.send_to_server( this->nego.trans, this->encrypt, this->encryptionLevel
                                              , this->userid, channel.chanid, length, flags, chunk, chunk_size);
        }
        else {
            uint8_t const * virtual_channel_data = chunk;
            size_t          remaining_data_length = length;

            auto get_channel_control_flags = [] (uint32_t flags, size_t data_length,
                                                 size_t remaining_data_length,
                                                 size_t virtual_channel_data_length) -> uint32_t {
                if (remaining_data_length == data_length) {
                    return (flags & (~CHANNELS::CHANNEL_FLAG_LAST));
                }
                else if (remaining_data_length == virtual_channel_data_length) {
                    return (flags & (~CHANNELS::CHANNEL_FLAG_FIRST));
                }

                return (flags & (~(CHANNELS::CHANNEL_FLAG_FIRST | CHANNELS::CHANNEL_FLAG_LAST)));
            };

            do {
                const size_t virtual_channel_data_length =
                    std::min<size_t>(remaining_data_length, CHANNELS::CHANNEL_CHUNK_LENGTH);

                CHANNELS::VirtualChannelPDU virtual_channel_pdu;

                virtual_channel_pdu.send_to_server( this->nego.trans, this->encrypt, this->encryptionLevel
                                                  , this->userid, channel.chanid, length
                                                  , get_channel_control_flags(flags, length, remaining_data_length, virtual_channel_data_length)
                                                  , virtual_channel_data, virtual_channel_data_length);

                remaining_data_length -= virtual_channel_data_length;
                virtual_channel_data  += virtual_channel_data_length;
            }
            while (remaining_data_length);
        }

        if (this->verbose & RDPVerboseFlags::basic_trace7) {
            LOG(LOG_INFO, "mod_rdp::send_to_channel done");
        }
    }

    template<class... WriterData>
    void send_data_request(uint16_t channelId, WriterData... writer_data) {
        if (this->verbose & RDPVerboseFlags::basic_trace7) {
            LOG(LOG_INFO, "send data request");
        }

        write_packets(
            this->nego.trans,
#ifdef IN_IDE_PARSER
            writer_data,
#else
            writer_data...,
#endif
            [this, channelId](StreamSize<256>, OutStream & mcs_header, std::size_t packet_size) {
                MCS::SendDataRequest_Send mcs(
                    static_cast<OutPerStream&>(mcs_header), this->userid,
                    channelId, 1, 3, packet_size, MCS::PER_ENCODING
                );

                (void)mcs;
            },
            write_x224_dt_tpdu_fn{}
        );
        if (this->verbose & RDPVerboseFlags::basic_trace7) {
            LOG(LOG_INFO, "send data request done");
        }
    }

    template<class... WriterData>
    void send_data_request_ex(uint16_t channelId, WriterData ... writer_data) {
        this->send_data_request(
            channelId,
            writer_data...,
            write_sec_send_fn{0, this->encrypt, this->encryptionLevel}
        );
    }

public:
    wait_obj& get_event() override {
        if ((this->state == MOD_RDP_NEGO) &&
            ((this->nego.state == RdpNego::NEGO_STATE_INITIAL) ||
             (this->nego.state == RdpNego::NEGO_STATE_FINAL))) {
            this->event.object_and_time = true;
            this->event.set();
        }
        return this->event;
    }


    // Basic Settings Exchange
    // -----------------------

    // Basic Settings Exchange: Basic settings are exchanged between the client and
    // server by using the MCS Connect Initial and MCS Connect Response PDUs. The
    // Connect Initial PDU contains a GCC Conference Create Request, while the
    // Connect Response PDU contains a GCC Conference Create Response.

    // These two Generic Conference Control (GCC) packets contain concatenated
    // blocks of settings data (such as core data, security data and network data)
    // which are read by client and server


    // Client                                                     Server
    //    |--------------MCS Connect Initial PDU with-------------> |
    //                   GCC Conference Create Request
    //    | <------------MCS Connect Response PDU with------------- |
    //                   GCC conference Create Response

    void send_connectInitialPDUwithGccConferenceCreateRequest()
    {
        char * hostname = this->hostname;

        /* Generic Conference Control (T.124) ConferenceCreateRequest */
        write_packets(
            this->nego.trans,
            [this, &hostname](StreamSize<65536-1024>, OutStream & stream) {
                // ------------------------------------------------------------
                GCC::UserData::CSCore cs_core;

                Rect primary_monitor_rect =
                    this->cs_monitor.get_primary_monitor_rect();

                cs_core.version = this->use_rdp5?0x00080004:0x00080001;
                const bool single_monitor =
                    (!this->allow_using_multiple_monitors ||
                     (this->cs_monitor.monitorCount < 2));
                cs_core.desktopWidth  = (single_monitor ? this->front_width : primary_monitor_rect.cx + 1);
                cs_core.desktopHeight = (single_monitor ? this->front_height : primary_monitor_rect.cy + 1);
                //cs_core.highColorDepth = this->front_bpp;
                cs_core.highColorDepth = ((this->front_bpp == 32)
                    ? uint16_t(GCC::UserData::HIGH_COLOR_24BPP) : this->front_bpp);
                cs_core.keyboardLayout = this->keylayout;
                if (this->front_bpp == 32) {
                    cs_core.supportedColorDepths = 15;
                    cs_core.earlyCapabilityFlags |= GCC::UserData::RNS_UD_CS_WANT_32BPP_SESSION;
                }
                if (!single_monitor) {
                    LOG(LOG_INFO, "not a single_monitor");
                    cs_core.earlyCapabilityFlags |= GCC::UserData::RNS_UD_CS_SUPPORT_MONITOR_LAYOUT_PDU;
                }

                uint16_t hostlen = strlen(hostname);
                uint16_t maxhostlen = std::min(uint16_t(15), hostlen);
                for (size_t i = 0; i < maxhostlen ; i++){
                    cs_core.clientName[i] = hostname[i];
                }
                memset(&(cs_core.clientName[maxhostlen]), 0, (16 - maxhostlen) * sizeof(uint16_t));

                if (this->nego.tls){
                    cs_core.serverSelectedProtocol = this->nego.selected_protocol;
                }
                if (this->verbose & RDPVerboseFlags::basic_trace) {
                    cs_core.log("Sending to Server");
                }
                LOG(LOG_INFO, "before cs_core.emit(stream);");
                cs_core.emit(stream);
                LOG(LOG_INFO, "after cs_core.emit(stream);");
                // ------------------------------------------------------------

                GCC::UserData::CSCluster cs_cluster;
                // TODO CGR: values used for setting console_session looks crazy. It's old code and actual validity of these values should be checked. It should only be about REDIRECTED_SESSIONID_FIELD_VALID and shouldn't touch redirection version. Shouldn't it ?
                if (this->server_redirection_support) {
                    LOG(LOG_INFO, "CS_Cluster: Server Redirection Supported");
                    if (!this->nego.tls){
                        cs_cluster.flags |= GCC::UserData::CSCluster::REDIRECTION_SUPPORTED;
                        cs_cluster.flags |= (2 << 2); // REDIRECTION V3
                    } else {
                        cs_cluster.flags |= GCC::UserData::CSCluster::REDIRECTION_SUPPORTED;
                        cs_cluster.flags |= (3 << 2);  // REDIRECTION V4
                    }
                    if (this->redir_info.valid) {
                        cs_cluster.flags |= GCC::UserData::CSCluster::REDIRECTED_SESSIONID_FIELD_VALID;
                        cs_cluster.redirectedSessionID = this->redir_info.session_id;
                        LOG(LOG_INFO, "Effective Redirection SessionId=%u",
                            cs_cluster.redirectedSessionID);
                    }
                }
                if (this->console_session) {
                    cs_cluster.flags |= GCC::UserData::CSCluster::REDIRECTED_SESSIONID_FIELD_VALID;
                }
                // if (!this->nego.tls){
                //     if (this->console_session){
                //         cs_cluster.flags = GCC::UserData::CSCluster::REDIRECTED_SESSIONID_FIELD_VALID | (3 << 2) ; // REDIRECTION V4
                //     }
                //     else {
                //         cs_cluster.flags = GCC::UserData::CSCluster::REDIRECTION_SUPPORTED            | (2 << 2) ; // REDIRECTION V3
                //     }
                //     }
                // else {
                //     cs_cluster.flags = GCC::UserData::CSCluster::REDIRECTION_SUPPORTED * ((3 << 2)|1);  // REDIRECTION V4
                //     if (this->console_session){
                //         cs_cluster.flags |= GCC::UserData::CSCluster::REDIRECTED_SESSIONID_FIELD_VALID ;
                //     }
                // }
                if (this->verbose & RDPVerboseFlags::basic_trace) {
                    cs_cluster.log("Sending to server");
                }
                cs_cluster.emit(stream);
                // ------------------------------------------------------------

                if (this->verbose & RDPVerboseFlags::basic_trace) {
                    this->cs_security.log("Sending to server");
                }
                cs_security.emit(stream);
                // ------------------------------------------------------------

                const CHANNELS::ChannelDefArray & channel_list = this->front.get_channel_list();
                size_t num_channels = channel_list.size();
                if ((num_channels > 0) || this->enable_auth_channel ||
                    this->file_system_drive_manager.HasManagedDrive()) {
                    /* Here we need to put channel information in order
                    to redirect channel data
                    from client to server passing through the "proxy" */
                    GCC::UserData::CSNet cs_net;
                    cs_net.channelCount = num_channels;
                    bool has_cliprdr_channel = false;
                    bool has_rdpdr_channel   = false;
                    bool has_rdpsnd_channel  = false;
                    for (size_t index = 0; index < num_channels; index++) {
                        const CHANNELS::ChannelDef & channel_item = channel_list[index];
                        if (this->authorization_channels.is_authorized(channel_item.name) ||
                            ((!strcmp(channel_item.name, channel_names::rdpdr) ||
                              !strcmp(channel_item.name, channel_names::rdpsnd)) &&
                            this->file_system_drive_manager.HasManagedDrive())
                        ) {
                            if (!strcmp(channel_item.name, channel_names::cliprdr)) {
                                has_cliprdr_channel = true;
                            }
                            else if (!strcmp(channel_item.name, channel_names::rdpdr)) {
                                has_rdpdr_channel = true;
                            }
                            else if (!strcmp(channel_item.name, channel_names::rdpsnd)) {
                                has_rdpsnd_channel = true;
                            }
                            memcpy(cs_net.channelDefArray[index].name, channel_item.name, 8);
                        }
                        else {
                            memcpy(cs_net.channelDefArray[index].name, "\0\0\0\0\0\0\0", 8);
                        }
                        cs_net.channelDefArray[index].options = channel_item.flags;
                        CHANNELS::ChannelDef def;
                        memcpy(def.name, cs_net.channelDefArray[index].name, 8);
                        def.flags = channel_item.flags;
                        if (this->verbose & RDPVerboseFlags::basic_trace7) {
                            def.log(index);
                        }
                        this->mod_channel_list.push_back(def);
                    }

                    // Inject a new channel for file system virtual channel (rdpdr)
                    if (!has_rdpdr_channel && this->file_system_drive_manager.HasManagedDrive()) {
                        ::snprintf(cs_net.channelDefArray[cs_net.channelCount].name,
                                sizeof(cs_net.channelDefArray[cs_net.channelCount].name),
                                "%s", channel_names::rdpdr);
                        cs_net.channelDefArray[cs_net.channelCount].options =
                              GCC::UserData::CSNet::CHANNEL_OPTION_INITIALIZED
                            | GCC::UserData::CSNet::CHANNEL_OPTION_COMPRESS_RDP;
                        CHANNELS::ChannelDef def;
                        ::snprintf(def.name, sizeof(def.name), "%s", channel_names::rdpdr);
                        def.flags = cs_net.channelDefArray[cs_net.channelCount].options;
                        if (this->verbose & RDPVerboseFlags::basic_trace7){
                            def.log(cs_net.channelCount);
                        }
                        this->mod_channel_list.push_back(def);
                        cs_net.channelCount++;
                    }

                    // Inject a new channel for clipboard channel (cliprdr)
                    if (!has_cliprdr_channel && this->session_probe_use_clipboard_based_launcher) {
                        ::snprintf(cs_net.channelDefArray[cs_net.channelCount].name,
                                sizeof(cs_net.channelDefArray[cs_net.channelCount].name),
                                "%s", channel_names::cliprdr);
                        cs_net.channelDefArray[cs_net.channelCount].options =
                              GCC::UserData::CSNet::CHANNEL_OPTION_INITIALIZED
                            | GCC::UserData::CSNet::CHANNEL_OPTION_COMPRESS_RDP
                            | GCC::UserData::CSNet::CHANNEL_OPTION_SHOW_PROTOCOL;
                        CHANNELS::ChannelDef def;
                        ::snprintf(def.name, sizeof(def.name), "%s", channel_names::cliprdr);
                        def.flags = cs_net.channelDefArray[cs_net.channelCount].options;
                        if (this->verbose & RDPVerboseFlags::basic_trace7){
                            def.log(cs_net.channelCount);
                        }
                        this->mod_channel_list.push_back(def);
                        cs_net.channelCount++;
                    }

                    // The RDPDR channel advertised by the client is ONLY accepted by the RDP
                    //  server 2012 if the RDPSND channel is also advertised.
                    if (!has_rdpsnd_channel &&
                        this->file_system_drive_manager.HasManagedDrive()) {
                        ::snprintf(cs_net.channelDefArray[cs_net.channelCount].name,
                                sizeof(cs_net.channelDefArray[cs_net.channelCount].name),
                                "%s", channel_names::rdpsnd);
                        cs_net.channelDefArray[cs_net.channelCount].options =
                              GCC::UserData::CSNet::CHANNEL_OPTION_INITIALIZED
                            | GCC::UserData::CSNet::CHANNEL_OPTION_COMPRESS_RDP;
                        CHANNELS::ChannelDef def;
                        ::snprintf(def.name, sizeof(def.name), "%s", channel_names::rdpsnd);
                        def.flags = cs_net.channelDefArray[cs_net.channelCount].options;
                        if (this->verbose & RDPVerboseFlags::basic_trace7){
                            def.log(cs_net.channelCount);
                        }
                        this->mod_channel_list.push_back(def);
                        cs_net.channelCount++;
                    }

                    // Inject a new channel for auth_channel virtual channel (wablauncher)
                    if (this->enable_auth_channel) {
                        REDASSERT(this->auth_channel[0]);
                        memcpy(cs_net.channelDefArray[cs_net.channelCount].name, this->auth_channel, 8);
                        cs_net.channelDefArray[cs_net.channelCount].options =
                            GCC::UserData::CSNet::CHANNEL_OPTION_INITIALIZED;
                        CHANNELS::ChannelDef def;
                        memcpy(def.name, this->auth_channel, 8);
                        def.flags = cs_net.channelDefArray[cs_net.channelCount].options;
                        if (this->verbose & RDPVerboseFlags::basic_trace7){
                            def.log(cs_net.channelCount);
                        }
                        this->mod_channel_list.push_back(def);
                        cs_net.channelCount++;
                    }

                    if (this->enable_session_probe) {
                        const char * session_probe_channel_name = "sespro\0\0";
                        memcpy(cs_net.channelDefArray[cs_net.channelCount].name, session_probe_channel_name, 8);
                        cs_net.channelDefArray[cs_net.channelCount].options =
                            GCC::UserData::CSNet::CHANNEL_OPTION_INITIALIZED;
                        CHANNELS::ChannelDef def;
                        memcpy(def.name, session_probe_channel_name, 8);
                        def.flags = cs_net.channelDefArray[cs_net.channelCount].options;
                        if (this->verbose & RDPVerboseFlags::basic_trace7){
                            def.log(cs_net.channelCount);
                        }
                        this->mod_channel_list.push_back(def);
                        cs_net.channelCount++;
                    }

                    if (this->verbose & RDPVerboseFlags::basic_trace) {
                        cs_net.log("Sending to server");
                    }
                    cs_net.emit(stream);
                }

                if (!single_monitor) {
                    //if (this->verbose & RDPVerboseFlags::basic_trace) {
                        this->cs_monitor.log("Sending to server");
                    //}
                    this->cs_monitor.emit(stream);
                }
            },
            [this](StreamSize<256>, OutStream & gcc_header, std::size_t packet_size) {
                GCC::Create_Request_Send(
                    static_cast<OutPerStream&>(gcc_header),
                    packet_size
                );
            },
            [this](StreamSize<256>, OutStream & mcs_header, std::size_t packet_size) {
                MCS::CONNECT_INITIAL_Send mcs(mcs_header, packet_size, MCS::BER_ENCODING);
                (void)mcs;
            },
            write_x224_dt_tpdu_fn{}
        );

        this->state = MOD_RDP_BASIC_SETTINGS_EXCHANGE;
    }

    void early_tls_security_exchange()
    {
        if (this->verbose & RDPVerboseFlags::basic_trace){
            LOG(LOG_INFO, "mod_rdp::Early TLS Security Exchange");
        }

        switch (this->nego.state){
        case RdpNego::NEGO_STATE_INITIAL:
                LOG(LOG_INFO, "RdpNego::NEGO_STATE_INITIAL");
                this->nego.send_negotiation_request();
                this->nego.state = RdpNego::NEGO_STATE_NEGOCIATE;
        break;
        case RdpNego::NEGO_STATE_NEGOCIATE:
            LOG(LOG_INFO, "nego->state=RdpNego::NEGO_STATE_NEGOCIATE");
            LOG(LOG_INFO, "RdpNego::NEGO_STATE_%s",
                    (this->nego.nla) ? "NLA" :
                    (this->nego.tls) ? "TLS" :
                                       "RDP");
            this->nego.recv_connection_confirm(
                    this->server_cert_store,
                    this->server_cert_check,
                    this->server_notifier,
                    this->certif_path.get()
                );
                if (this->nego.state == RdpNego::NEGO_STATE_FINAL){
                    this->send_connectInitialPDUwithGccConferenceCreateRequest();
                }
            break;
        case RdpNego::NEGO_STATE_FINAL:
                //TODO: we should never go there, add checking code
                LOG(LOG_INFO, "RdpNego::NEGO_STATE_FINAL");
            break;
        }
        if (this->verbose & RDPVerboseFlags::basic_trace){
            LOG(LOG_INFO, "mod_rdp::Early TLS Security Exchange end");
        }
    }

    void basic_settings_exchange()
    {
        if (this->verbose & RDPVerboseFlags::basic_trace){
            LOG(LOG_INFO, "mod_rdp::Basic Settings Exchange");
        }

        {
            constexpr std::size_t array_size = 65536;

            uint8_t array[array_size];

            uint8_t * end = array;

            X224::RecvFactory f(this->nego.trans, &end, array_size);
            InStream x224_data(array, end - array);

            X224::DT_TPDU_Recv x224(x224_data);

            MCS::CONNECT_RESPONSE_PDU_Recv mcs(x224.payload, MCS::BER_ENCODING);
            GCC::Create_Response_Recv gcc_cr(mcs.payload);

            while (gcc_cr.payload.in_check_rem(4)) {
                GCC::UserData::RecvFactory f(gcc_cr.payload);
                switch (f.tag) {
                case SC_CORE:
//                            LOG(LOG_INFO, "=================== SC_CORE =============");
                    {
                        this->sc_core.recv(f.payload);
                        if (this->verbose & RDPVerboseFlags::basic_trace) {
                            sc_core.log("Received from server");
                        }
                        if (0x0080001 == sc_core.version){ // can't use rdp5
                            this->use_rdp5 = 0;
                        }
                    }
                    break;
                case SC_SECURITY:
                    LOG(LOG_INFO, "=================== SC_SECURITY =============");
                    {
                        this->sc_sec1.recv(f.payload);

                        if (this->verbose & RDPVerboseFlags::basic_trace) {
                            this->sc_sec1.log("Received from server");
                        }

                        this->encryptionLevel = this->sc_sec1.encryptionLevel;
                        this->encryptionMethod = this->sc_sec1.encryptionMethod;

                        if (this->sc_sec1.encryptionLevel == 0
                            &&  this->sc_sec1.encryptionMethod == 0) { /* no encryption */
                            LOG(LOG_INFO, "No encryption");
                        }
                        else {

                            uint8_t serverRandom[SEC_RANDOM_SIZE] = {};
                            uint8_t modulus[SEC_MAX_MODULUS_SIZE] = {};
                            uint8_t exponent[SEC_EXPONENT_SIZE] = {};

                            memcpy(serverRandom, this->sc_sec1.serverRandom, this->sc_sec1.serverRandomLen);
//                                        LOG(LOG_INFO, "================= SC_SECURITY got random =============");
                            // serverCertificate (variable): The variable-length certificate containing the
                            //  server's public key information. The length in bytes is given by the
                            // serverCertLen field. If the encryptionMethod and encryptionLevel fields are
                            // both set to 0 then this field MUST NOT be present.

                            /* RSA info */
                            if (sc_sec1.dwVersion == GCC::UserData::SCSecurity::CERT_CHAIN_VERSION_1) {
//                                        LOG(LOG_INFO, "================= SC_SECURITY CERT_CHAIN_VERSION_1");

                                memcpy(exponent, this->sc_sec1.proprietaryCertificate.RSAPK.pubExp, SEC_EXPONENT_SIZE);
                                memcpy(modulus, this->sc_sec1.proprietaryCertificate.RSAPK.modulus,
                                       this->sc_sec1.proprietaryCertificate.RSAPK.keylen - SEC_PADDING_SIZE);

                                this->server_public_key_len = this->sc_sec1.proprietaryCertificate.RSAPK.keylen - SEC_PADDING_SIZE;

                            }
                            else {
                                #ifndef __EMSCRIPTEN__

//                                            LOG(LOG_INFO, "================= SC_SECURITY CERT_CHAIN_X509");
                                uint32_t certcount = this->sc_sec1.x509.certCount;
                                if (certcount < 2){
                                    LOG(LOG_ERR, "Server didn't send enough X509 certificates");
                                    throw Error(ERR_SEC);
                                }

                                uint32_t cert_len = this->sc_sec1.x509.cert[certcount - 1].len;
                                X509 *cert = this->sc_sec1.x509.cert[certcount - 1].cert;
                                (void)cert_len;

                                // TODO CGR: Currently, we don't use the CA Certificate, we should
                                // TODO *) Verify the server certificate (server_cert) with the CA certificate.
                                // TODO *) Store the CA Certificate with the hostname of the server we are connecting to as key, and compare it when we connect the next time, in order to prevent MITM-attacks.

                                /* By some reason, Microsoft sets the OID of the Public RSA key to
                                    the oid for "MD5 with RSA Encryption" instead of "RSA Encryption"

                                    Kudos to Richard Levitte for the following (. intuitive .)
                                    lines of code that resets the OID and let's us extract the key. */

                                int nid = OBJ_obj2nid(cert->cert_info->key->algor->algorithm);
                                if ((nid == NID_md5WithRSAEncryption)
                                    || (nid == NID_shaWithRSAEncryption)){
                                    ASN1_OBJECT_free(cert->cert_info->key->algor->algorithm);
                                    cert->cert_info->key->algor->algorithm = OBJ_nid2obj(NID_rsaEncryption);
                                }

//                                            LOG(LOG_INFO, "================= SC_SECURITY X509_get_pubkey");

                                EVP_PKEY * epk = X509_get_pubkey(cert);
                                if (nullptr == epk){
                                    LOG(LOG_ERR, "Failed to extract public key from certificate\n");
                                    throw Error(ERR_SEC);
                                }

                                RSA * server_public_key = EVP_PKEY_get1_RSA(epk);
                                EVP_PKEY_free(epk);
                                this->server_public_key_len = RSA_size(server_public_key);

                                if (nullptr == server_public_key){
                                    LOG(LOG_ERR, "Failed to parse X509 server key");
                                    throw Error(ERR_SEC);
                                }

                                if ((this->server_public_key_len < SEC_MODULUS_SIZE)
                                ||  (this->server_public_key_len > SEC_MAX_MODULUS_SIZE)){
                                    LOG(LOG_ERR, "Wrong server public key size (%u bits)", this->server_public_key_len * 8);
                                    throw Error(ERR_SEC_PARSE_CRYPT_INFO_MOD_SIZE_NOT_OK);
                                }

                                if ((BN_num_bytes(server_public_key->e) > SEC_EXPONENT_SIZE)
                                    ||  (BN_num_bytes(server_public_key->n) > SEC_MAX_MODULUS_SIZE)){
                                    LOG(LOG_ERR, "Failed to extract RSA exponent and modulus");
                                    throw Error(ERR_SEC);
                                }

                                int len_e = BN_bn2bin(server_public_key->e, exponent);
                                int len_n = BN_bn2bin(server_public_key->n, modulus);
                                reverseit(exponent, len_e);
                                reverseit(modulus, len_n);
                                RSA_free(server_public_key);

                                #endif
                            }

                            uint8_t client_random[SEC_RANDOM_SIZE];
                            memset(client_random, 0, sizeof(SEC_RANDOM_SIZE));

                            /* Generate a client random, and determine encryption keys */
                            this->gen.random(client_random, SEC_RANDOM_SIZE);

                            ssllib ssl;

//                                        LOG(LOG_INFO, "================= SC_SECURITY rsa_encrypt");
//                                        LOG(LOG_INFO, "================= SC_SECURITY client_random");
//                                        hexdump(client_random, SEC_RANDOM_SIZE);
//                                        LOG(LOG_INFO, "================= SC_SECURITY SEC_RANDOM_SIZE=%u",
//                                            static_cast<unsigned>(SEC_RANDOM_SIZE));

//                                        LOG(LOG_INFO, "================= SC_SECURITY server_public_key_len");
//                                        hexdump(modulus, this->server_public_key_len);
//                                        LOG(LOG_INFO, "================= SC_SECURITY server_public_key_len=%u",
//                                            static_cast<unsigned>(this->server_public_key_len));

//                                        LOG(LOG_INFO, "================= SC_SECURITY exponent");
//                                        hexdump(exponent, SEC_EXPONENT_SIZE);
//                                        LOG(LOG_INFO, "================= SC_SECURITY exponent_size=%u",
//                                            static_cast<unsigned>(SEC_EXPONENT_SIZE));

                            ssl.rsa_encrypt(
                                this->client_crypt_random,
                                SEC_RANDOM_SIZE,
                                client_random,
                                this->server_public_key_len,
                                modulus,
                                SEC_EXPONENT_SIZE,
                                exponent);

//                                        LOG(LOG_INFO, "================= SC_SECURITY client_crypt_random");
//                                        hexdump(this->client_crypt_random, sizeof(this->client_crypt_random));
//                                        LOG(LOG_INFO, "================= SC_SECURITY SEC_RANDOM_SIZE=%u",
//                                            static_cast<unsigned>(sizeof(this->client_crypt_random)));

                            SEC::KeyBlock key_block(client_random, serverRandom);
                            memcpy(encrypt.sign_key, key_block.blob0, 16);
                            if (sc_sec1.encryptionMethod == 1){
                                ssl.sec_make_40bit(encrypt.sign_key);
                            }
                            this->decrypt.generate_key(key_block.key1, this->sc_sec1.encryptionMethod);
                            this->encrypt.generate_key(key_block.key2, this->sc_sec1.encryptionMethod);
                        }
                    }
                    break;
                case SC_NET:
//                            LOG(LOG_INFO, "=================== SC_NET =============");

                    {
                        GCC::UserData::SCNet sc_net;
                        sc_net.recv(f.payload, this->bogus_sc_net_size);

                        /* We assume that the channel_id array is confirmed in the same order
                           that it has been sent. If there are any channels not confirmed, they're
                           going to be the last channels on the array sent in MCS Connect Initial */
                        if (this->verbose & RDPVerboseFlags::basic_trace7){
                            LOG(LOG_INFO, "server_channels_count=%" PRIu16 " sent_channels_count=%zu",
                                sc_net.channelCount,
                                mod_channel_list.size());
                        }
                        for (uint32_t index = 0; index < sc_net.channelCount; index++) {
                            if (this->verbose & RDPVerboseFlags::basic_trace7){
                                this->mod_channel_list[index].log(index);
                            }
                            this->mod_channel_list.set_chanid(index, sc_net.channelDefArray[index].id);
                        }
                        if (this->verbose & RDPVerboseFlags::basic_trace) {
                            sc_net.log("Received from server");
                        }
                    }
                    break;
                default:
                    LOG(LOG_ERR, "unsupported GCC UserData response tag 0x%x", f.tag);
                    throw Error(ERR_GCC);
                }
            }

            if (gcc_cr.payload.in_check_rem(1)) {
                LOG(LOG_ERR, "Error while parsing GCC UserData : short header");
                throw Error(ERR_GCC);
            }
        }

        if (this->verbose & (RDPVerboseFlags::basic_trace | RDPVerboseFlags::basic_trace6)){
            LOG(LOG_INFO, "mod_rdp::Channel Connection");
        }

        // Channel Connection
        // ------------------
        // Channel Connection: The client sends an MCS Erect Domain Request PDU,
        // followed by an MCS Attach User Request PDU to attach the primary user
        // identity to the MCS domain.

        // The server responds with an MCS Attach User Response PDU containing the user
        // channel ID.

        // The client then proceeds to join the :
        // - user channel,
        // - the input/output (I/O) channel
        // - and all of the static virtual channels

        // (the I/O and static virtual channel IDs are obtained from the data embedded
        //  in the GCC packets) by using multiple MCS Channel Join Request PDUs.

        // The server confirms each channel with an MCS Channel Join Confirm PDU.
        // (The client only sends a Channel Join Request after it has received the
        // Channel Join Confirm for the previously sent request.)

        // From this point, all subsequent data sent from the client to the server is
        // wrapped in an MCS Send Data Request PDU, while data sent from the server to
        //  the client is wrapped in an MCS Send Data Indication PDU. This is in
        // addition to the data being wrapped by an X.224 Data PDU.

        // Client                                                     Server
        //    |-------MCS Erect Domain Request PDU--------------------> |
        //    |-------MCS Attach User Request PDU---------------------> |

        //    | <-----MCS Attach User Confirm PDU---------------------- |

        //    |-------MCS Channel Join Request PDU--------------------> |
        //    | <-----MCS Channel Join Confirm PDU--------------------- |

        if (this->verbose & RDPVerboseFlags::basic_trace){
            LOG(LOG_INFO, "Send MCS::ErectDomainRequest");
        }
        write_packets(
            this->nego.trans,
            [](StreamSize<256>, OutStream & mcs_header){
                MCS::ErectDomainRequest_Send mcs(
                    static_cast<OutPerStream&>(mcs_header),
                    0, 0, MCS::PER_ENCODING
                );
                (void)mcs;
            },
            write_x224_dt_tpdu_fn{}
        );

        if (this->verbose & RDPVerboseFlags::basic_trace){
            LOG(LOG_INFO, "Send MCS::AttachUserRequest");
        }
        write_packets(
            this->nego.trans,
            [](StreamSize<256>, OutStream & mcs_data){
                MCS::AttachUserRequest_Send mcs(mcs_data, MCS::PER_ENCODING);
                (void)mcs;
            },
            write_x224_dt_tpdu_fn{}
        );
        this->state = MOD_RDP_CHANNEL_CONNECTION_ATTACH_USER;
        if (this->verbose & RDPVerboseFlags::basic_trace){
            LOG(LOG_INFO, "mod_rdp::Basic Settings Exchange end");
        }
    }


    void AttachUserConfirm()
    {
        constexpr size_t array_size = AUTOSIZE;
        uint8_t array[array_size];
        uint8_t * end = array;
        X224::RecvFactory f(this->nego.trans, &end, array_size);
        InStream stream(array, end - array);
        X224::DT_TPDU_Recv x224(stream);
        InStream & mcs_cjcf_data = x224.payload;
        MCS::AttachUserConfirm_Recv mcs(mcs_cjcf_data, MCS::PER_ENCODING);
        if (mcs.initiator_flag){
            this->userid = mcs.initiator;
        }
    }

    void channel_connection_attach_user(time_t now)
    {
        if (this->verbose & RDPVerboseFlags::basic_trace){
            LOG(LOG_INFO, "mod_rdp::Channel Connection Attach User");
        }
        {
            this->AttachUserConfirm();
            {
                size_t num_channels = this->mod_channel_list.size();

                uint16_t channels_id[CHANNELS::MAX_STATIC_VIRTUAL_CHANNELS + 2];
                channels_id[0] = this->userid + GCC::MCS_USERCHANNEL_BASE;
                channels_id[1] = GCC::MCS_GLOBAL_CHANNEL;
                for (size_t index = 0; index < num_channels; index++){
                    channels_id[index+2] = this->mod_channel_list[index].chanid;
                }

                for (size_t index = 0; index < num_channels+2; index++) {
                    if (this->verbose & RDPVerboseFlags::basic_trace7){
                        LOG(LOG_INFO, "cjrq[%zu] = %" PRIu16, index, channels_id[index]);
                    }
                    write_packets(
                        this->nego.trans,
                        [this, &channels_id, index](StreamSize<256>, OutStream & mcs_cjrq_data){
                            MCS::ChannelJoinRequest_Send mcs(
                                mcs_cjrq_data, this->userid,
                                channels_id[index], MCS::PER_ENCODING
                            );
                            (void)mcs;
                        },
                        write_x224_dt_tpdu_fn{}
                    );
                    LOG(LOG_INFO, "Waiting for Channel Join Confirm");
                    constexpr size_t array_size = AUTOSIZE;
                    uint8_t array[array_size];
                    uint8_t * end = array;
                    X224::RecvFactory f(this->nego.trans, &end, array_size);
                    InStream x224_data(array, end - array);
                    X224::DT_TPDU_Recv x224(x224_data);
                    InStream & mcs_cjcf_data = x224.payload;
                    MCS::ChannelJoinConfirm_Recv mcs(mcs_cjcf_data, MCS::PER_ENCODING);
                    // TODO If mcs.result is negative channel is not confirmed and should be removed from mod_channel list
                    if (this->verbose & RDPVerboseFlags::basic_trace7){
                        LOG(LOG_INFO, "cjcf[%zu] = %" PRIu16, index, mcs.channelId);
                    }
                }
            }
            if (this->verbose & RDPVerboseFlags::basic_trace){
                LOG(LOG_INFO, "mod_rdp::Channel Connection Attach User end");
            }

            // RDP Security Commencement
            // -------------------------

            // RDP Security Commencement: If standard RDP security methods are being
            // employed and encryption is in force (this is determined by examining the data
            // embedded in the GCC Conference Create Response packet) then the client sends
            // a Security Exchange PDU containing an encrypted 32-byte random number to the
            // server. This random number is encrypted with the public key of the server
            // (the server's public key, as well as a 32-byte server-generated random
            // number, are both obtained from the data embedded in the GCC Conference Create
            //  Response packet).

            // The client and server then utilize the two 32-byte random numbers to generate
            // session keys which are used to encrypt and validate the integrity of
            // subsequent RDP traffic.

            // From this point, all subsequent RDP traffic can be encrypted and a security
            // header is include " with the data if encryption is in force (the Client Info
            // and licensing PDUs are an exception in that they always have a security
            // header). The Security Header follows the X.224 and MCS Headers and indicates
            // whether the attached data is encrypted.

            // Even if encryption is in force server-to-client traffic may not always be
            // encrypted, while client-to-server traffic will always be encrypted by
            // Microsoft RDP implementations (encryption of licensing PDUs is optional,
            // however).

            // Client                                                     Server
            //    |------Security Exchange PDU ---------------------------> |
            if (this->verbose & RDPVerboseFlags::basic_trace){
                LOG(LOG_INFO, "mod_rdp::RDP Security Commencement");
            }

            if (this->encryptionLevel){
                if (this->verbose & RDPVerboseFlags::basic_trace){
                    LOG(LOG_INFO, "mod_rdp::SecExchangePacket keylen=%u",
                        this->server_public_key_len);
                }

                this->send_data_request(
                    GCC::MCS_GLOBAL_CHANNEL,
                    dynamic_packet(this->server_public_key_len + 32, [this](OutStream & stream) {
                        SEC::SecExchangePacket_Send mcs(
                            stream, this->client_crypt_random, this->server_public_key_len
                        );
                        (void)mcs;
                    })
                );
            }

            // Secure Settings Exchange
            // ------------------------

            // Secure Settings Exchange: Secure client data (such as the username,
            // password and auto-reconnect cookie) is sent to the server using the Client
            // Info PDU.

            // Client                                                     Server
            //    |------ Client Info PDU      ---------------------------> |

            if (this->verbose & RDPVerboseFlags::basic_trace){
                LOG(LOG_INFO, "mod_rdp::Secure Settings Exchange");
            }

            this->send_client_info_pdu(now);
            this->state = MOD_RDP_GET_LICENSE;
        }
    }

    void get_license()
    {
        if (this->verbose & RDPVerboseFlags::basic_trace2){
            LOG(LOG_INFO, "mod_rdp::Licensing");
        }
        // Licensing
        // ---------

        // Licensing: The goal of the licensing exchange is to transfer a
        // license from the server to the client.

        // The client should store this license and on subsequent
        // connections send the license to the server for validation.
        // However, in some situations the client may not be issued a
        // license to store. In effect, the packets exchanged during this
        // phase of the protocol depend on the licensing mechanisms
        // employed by the server. Within the context of this document
        // we will assume that the client will not be issued a license to
        // store. For details regarding more advanced licensing scenarios
        // that take place during the Licensing Phase, see [MS-RDPELE].

        // Client                                                     Server
        //    | <------ License Error PDU Valid Client ---------------- |

        // 2.2.1.12 Server License Error PDU - Valid Client
        // ================================================

        // The License Error (Valid Client) PDU is an RDP Connection Sequence PDU sent
        // from server to client during the Licensing phase of the RDP Connection
        // Sequence (see section 1.3.1.1 for an overview of the RDP Connection Sequence
        // phases). This licensing PDU indicates that the server will not issue the
        // client a license to store and that the Licensing Phase has ended
        // successfully. This is one possible licensing PDU that may be sent during the
        // Licensing Phase (see [MS-RDPELE] section 2.2.2 for a list of all permissible
        // licensing PDUs).

        // tpktHeader (4 bytes): A TPKT Header, as specified in [T123] section 8.

        // x224Data (3 bytes): An X.224 Class 0 Data TPDU, as specified in [X224] section 13.7.

        // mcsSDin (variable): Variable-length PER-encoded MCS Domain PDU (DomainMCSPDU)
        // which encapsulates an MCS Send Data Indication structure (SDin, choice 26
        // from DomainMCSPDU), as specified in [T125] section 11.33 (the ASN.1 structure
        // definitions are given in [T125] section 7, parts 7 and 10). The userData
        // field of the MCS Send Data Indication contains a Security Header and a Valid
        // Client License Data (section 2.2.1.12.1) structure.

        // securityHeader (variable): Security header. The format of the security header
        // depends on the Encryption Level and Encryption Method selected by the server
        // (sections 5.3.2 and 2.2.1.4.3).

        // This field MUST contain one of the following headers:
        //  - Basic Security Header (section 2.2.8.1.1.2.1) if the Encryption Level
        // selected by the server is ENCRYPTION_LEVEL_NONE (0) or ENCRYPTION_LEVEL_LOW
        // (1) and the embedded flags field does not contain the SEC_ENCRYPT (0x0008)
        // flag.
        //  - Non-FIPS Security Header (section 2.2.8.1.1.2.2) if the Encryption Method
        // selected by the server is ENCRYPTION_METHOD_40BIT (0x00000001),
        // ENCRYPTION_METHOD_56BIT (0x00000008), or ENCRYPTION_METHOD_128BIT
        // (0x00000002) and the embedded flags field contains the SEC_ENCRYPT (0x0008)
        // flag.
        //  - FIPS Security Header (section 2.2.8.1.1.2.3) if the Encryption Method
        // selected by the server is ENCRYPTION_METHOD_FIPS (0x00000010) and the
        // embedded flags field contains the SEC_ENCRYPT (0x0008) flag.

        // If the Encryption Level is set to ENCRYPTION_LEVEL_CLIENT_COMPATIBLE (2),
        // ENCRYPTION_LEVEL_HIGH (3), or ENCRYPTION_LEVEL_FIPS (4) and the flags field
        // of the security header does not contain the SEC_ENCRYPT (0x0008) flag (the
        // licensing PDU is not encrypted), then the field MUST contain a Basic Security
        // Header. This MUST be the case if SEC_LICENSE_ENCRYPT_SC (0x0200) flag was not
        // set on the Security Exchange PDU (section 2.2.1.10).

        // The flags field of the security header MUST contain the SEC_LICENSE_PKT
        // (0x0080) flag (see Basic (TS_SECURITY_HEADER)).

        // validClientLicenseData (variable): The actual contents of the License Error
        // (Valid Client) PDU, as specified in section 2.2.1.12.1.

        {
            const char * hostname = this->hostname;
            const char * username;
            char username_a_domain[512];
            if (this->domain[0]) {
                snprintf(username_a_domain, sizeof(username_a_domain), "%s@%s", this->username, this->domain);
                username = username_a_domain;
            }
            else {
                username = this->username;
            }
            LOG(LOG_INFO, "Rdp::Get license: username=\"%s\"", username);
            // read tpktHeader (4 bytes = 3 0 len)
            // TPDU class 0    (3 bytes = LI F0 PDU_DT)

            constexpr size_t array_size = AUTOSIZE;
            uint8_t array[array_size];
            uint8_t * end = array;
            X224::RecvFactory f(this->nego.trans, &end, array_size);
            InStream stream(array, end - array);
            X224::DT_TPDU_Recv x224(stream);
            // TODO Shouldn't we use mcs_type to manage possible Deconnection Ultimatum here
            //int mcs_type = MCS::peekPerEncodedMCSType(x224.payload);
            MCS::SendDataIndication_Recv mcs(x224.payload, MCS::PER_ENCODING);

            SEC::SecSpecialPacket_Recv sec(mcs.payload, this->decrypt, this->encryptionLevel);

            if (sec.flags & SEC::SEC_LICENSE_PKT) {
                LIC::RecvFactory flic(sec.payload);

                switch (flic.tag) {
                case LIC::LICENSE_REQUEST:
                    if (this->verbose & RDPVerboseFlags::basic_trace2) {
                        LOG(LOG_INFO, "Rdp::License Request");
                    }
                    {
                        LIC::LicenseRequest_Recv lic(sec.payload);
                        uint8_t null_data[SEC_MODULUS_SIZE];
                        memset(null_data, 0, sizeof(null_data));
                        /* We currently use null client keys. This is a bit naughty but, hey,
                           the security of license negotiation isn't exactly paramount. */
                        SEC::SessionKey keyblock(null_data, null_data, lic.server_random);

                        /* Store first 16 bytes of session key as MAC secret */
                        memcpy(this->lic_layer_license_sign_key, keyblock.get_MAC_salt_key(), 16);
                        memcpy(this->lic_layer_license_key, keyblock.get_LicensingEncryptionKey(), 16);
                    }
                    this->send_data_request(
                        GCC::MCS_GLOBAL_CHANNEL,
                        [this, &hostname, &username](StreamSize<65535 - 1024>, OutStream & lic_data) {
                            if (this->lic_layer_license_size > 0) {
                                uint8_t hwid[LIC::LICENSE_HWID_SIZE];
                                buf_out_uint32(hwid, 2);
                                memcpy(hwid + 4, hostname, LIC::LICENSE_HWID_SIZE - 4);

                                /* Generate a signature for the HWID buffer */
                                uint8_t signature[LIC::LICENSE_SIGNATURE_SIZE];

                                uint8_t lenhdr[4];
                                buf_out_uint32(lenhdr, sizeof(hwid));

                                Sign sign(this->lic_layer_license_sign_key, 16);
                                sign.update(lenhdr, sizeof(lenhdr));
                                sign.update(hwid, sizeof(hwid));

                                static_assert(static_cast<size_t>(SslMd5::DIGEST_LENGTH) == static_cast<size_t>(LIC::LICENSE_SIGNATURE_SIZE), "");
                                sign.final(signature, sizeof(signature));


                                /* Now encrypt the HWID */

                                SslRC4 rc4;
                                rc4.set_key(this->lic_layer_license_key, 16);

                                // in, out
                                rc4.crypt(LIC::LICENSE_HWID_SIZE, hwid, hwid);

                                LIC::ClientLicenseInfo_Send(
                                    lic_data, this->use_rdp5?3:2,
                                    this->lic_layer_license_size,
                                    this->lic_layer_license_data.get(),
                                    hwid, signature
                                );
                            }
                            else {
                                LIC::NewLicenseRequest_Send(
                                    lic_data, this->use_rdp5?3:2, username, hostname
                                );
                            }
                        },
                        write_sec_send_fn{SEC::SEC_LICENSE_PKT, this->encrypt, 0}
                    );
                    break;
                case LIC::PLATFORM_CHALLENGE:
                    if (this->verbose & RDPVerboseFlags::basic_trace2){
                        LOG(LOG_INFO, "Rdp::Platform Challenge");
                    }
                    {
                        LIC::PlatformChallenge_Recv lic(sec.payload);

                        uint8_t out_token[LIC::LICENSE_TOKEN_SIZE];
                        uint8_t decrypt_token[LIC::LICENSE_TOKEN_SIZE];
                        uint8_t hwid[LIC::LICENSE_HWID_SIZE];
                        uint8_t crypt_hwid[LIC::LICENSE_HWID_SIZE];
                        uint8_t out_sig[LIC::LICENSE_SIGNATURE_SIZE];

                        memcpy(out_token, lic.encryptedPlatformChallenge.blob, LIC::LICENSE_TOKEN_SIZE);
                        /* Decrypt the token. It should read TEST in Unicode. */
                        memcpy(decrypt_token, lic.encryptedPlatformChallenge.blob, LIC::LICENSE_TOKEN_SIZE);
                        SslRC4 rc4_decrypt_token;
                        rc4_decrypt_token.set_key(this->lic_layer_license_key, 16);
                        // size, in, out
                        rc4_decrypt_token.crypt(LIC::LICENSE_TOKEN_SIZE, decrypt_token, decrypt_token);

                        /* Generate a signature for a buffer of token and HWID */
                        buf_out_uint32(hwid, 2);
                        memcpy(hwid + 4, hostname, LIC::LICENSE_HWID_SIZE - 4);

                        uint8_t sealed_buffer[LIC::LICENSE_TOKEN_SIZE + LIC::LICENSE_HWID_SIZE];
                        memcpy(sealed_buffer, decrypt_token, LIC::LICENSE_TOKEN_SIZE);
                        memcpy(sealed_buffer + LIC::LICENSE_TOKEN_SIZE, hwid, LIC::LICENSE_HWID_SIZE);

                        uint8_t lenhdr[4];
                        buf_out_uint32(lenhdr, sizeof(sealed_buffer));

                        Sign sign(this->lic_layer_license_sign_key, 16);
                        sign.update(lenhdr, sizeof(lenhdr));
                        sign.update(sealed_buffer, sizeof(sealed_buffer));

                        static_assert(static_cast<size_t>(SslMd5::DIGEST_LENGTH) == static_cast<size_t>(LIC::LICENSE_SIGNATURE_SIZE), "");
                        sign.final(out_sig, sizeof(out_sig));

                        /* Now encrypt the HWID */
                        memcpy(crypt_hwid, hwid, LIC::LICENSE_HWID_SIZE);
                        SslRC4 rc4_hwid;
                        rc4_hwid.set_key(this->lic_layer_license_key, 16);
                        // size, in, out
                        rc4_hwid.crypt(LIC::LICENSE_HWID_SIZE, crypt_hwid, crypt_hwid);

                        this->send_data_request(
                            GCC::MCS_GLOBAL_CHANNEL,
                            [&, this](StreamSize<65535 - 1024>, OutStream & lic_data) {
                                LIC::ClientPlatformChallengeResponse_Send(
                                    lic_data, this->use_rdp5?3:2, out_token, crypt_hwid, out_sig
                                );
                            },
                            write_sec_send_fn{SEC::SEC_LICENSE_PKT, this->encrypt, 0}
                        );
                    }
                    break;
                case LIC::NEW_LICENSE:
                    {
                        if (this->verbose & RDPVerboseFlags::basic_trace2){
                            LOG(LOG_INFO, "Rdp::New License");
                        }

                        LIC::NewLicense_Recv lic(sec.payload, this->lic_layer_license_key);

                        // TODO CGR: Save license to keep a local copy of the license of a remote server thus avoiding to ask it every time we connect. Not obvious files is the best choice to do that
                            this->state = MOD_RDP_CONNECTED;

                        LOG(LOG_WARNING, "New license not saved");
                    }
                    break;
                case LIC::UPGRADE_LICENSE:
                    {
                        if (this->verbose & RDPVerboseFlags::basic_trace2){
                            LOG(LOG_INFO, "Rdp::Upgrade License");
                        }
                        LIC::UpgradeLicense_Recv lic(sec.payload, this->lic_layer_license_key);

                        LOG(LOG_WARNING, "Upgraded license not saved");
                    }
                    break;
                case LIC::ERROR_ALERT:
                    {
                        if (this->verbose & RDPVerboseFlags::basic_trace2){
                            LOG(LOG_INFO, "Rdp::Get license status");
                        }
                        LIC::ErrorAlert_Recv lic(sec.payload);
                        if ((lic.validClientMessage.dwErrorCode == LIC::STATUS_VALID_CLIENT)
                            && (lic.validClientMessage.dwStateTransition == LIC::ST_NO_TRANSITION)){
                            this->state = MOD_RDP_CONNECTED;
                        }
                        else {
                            LOG(LOG_ERR, "RDP::License Alert: error=%u transition=%u",
                                lic.validClientMessage.dwErrorCode, lic.validClientMessage.dwStateTransition);
                        }
                        this->state = MOD_RDP_CONNECTED;
                    }
                    break;
                default:
                    {
                        LOG(LOG_ERR, "Unexpected license tag sent from server (tag = %x)", flic.tag);
                        throw Error(ERR_SEC);
                    }
                    break;
                }

                if (sec.payload.get_current() != sec.payload.get_data_end()){
                    LOG(LOG_ERR, "all data should have been consumed %s:%u tag = %x", __FILE__, __LINE__, flic.tag);
                    throw Error(ERR_SEC);
                }
            }
            else {
                LOG(LOG_WARNING, "Failed to get expected license negotiation PDU");
                hexdump(x224.payload.get_data(), x224.payload.get_capacity());
                //throw Error(ERR_SEC);
                this->state = MOD_RDP_CONNECTED;
                hexdump(sec.payload.get_data(), sec.payload.get_capacity());
            }
        }

    }

    // Capabilities Exchange
    // ---------------------

    // Capabilities Negotiation: The server sends the set of capabilities it
    // supports to the client in a Demand Active PDU. The client responds with its
    // capabilities by sending a Confirm Active PDU.

    // Client                                                     Server
    //    | <------- Demand Active PDU ---------------------------- |
    //    |--------- Confirm Active PDU --------------------------> |

    // Connection Finalization
    // -----------------------

    // Connection Finalization: The client and server send PDUs to finalize the
    // connection details. The client-to-server and server-to-client PDUs exchanged
    // during this phase may be sent concurrently as long as the sequencing in
    // either direction is maintained (there are no cross-dependencies between any
    // of the client-to-server and server-to-client PDUs). After the client receives
    // the Font Map PDU it can start sending mouse and keyboard input to the server,
    // and upon receipt of the Font List PDU the server can start sending graphics
    // output to the client.

    // Client                                                     Server
    //    |----------Synchronize PDU------------------------------> |
    //    |----------Control PDU Cooperate------------------------> |
    //    |----------Control PDU Request Control------------------> |
    //    |----------Persistent Key List PDU(s)-------------------> |
    //    |----------Font List PDU--------------------------------> |

    //    | <--------Synchronize PDU------------------------------- |
    //    | <--------Control PDU Cooperate------------------------- |
    //    | <--------Control PDU Granted Control------------------- |
    //    | <--------Font Map PDU---------------------------------- |

    // All PDU's in the client-to-server direction must be sent in the specified
    // order and all PDU's in the server to client direction must be sent in the
    // specified order. However, there is no requirement that client to server PDU's
    // be sent before server-to-client PDU's. PDU's may be sent concurrently as long
    // as the sequencing in either direction is maintained.


    // Besides input and graphics data, other data that can be exchanged between
    // client and server after the connection has been finalized include "
    // connection management information and virtual channel messages (exchanged
    // between client-side plug-ins and server-side applications).

    void connected(time_t now, gdi::GraphicApi & drawable)
    {
        // read tpktHeader (4 bytes = 3 0 len)
        // TPDU class 0    (3 bytes = LI F0 PDU_DT)

        // Detect fast-path PDU
        constexpr std::size_t array_size = 65536;
        uint8_t array[array_size];
        uint8_t * end = array;
        X224::RecvFactory fx224(this->nego.trans, &end, array_size, true);
        InStream stream(array, end - array);

        if (fx224.fast_path) {
            FastPath::ServerUpdatePDU_Recv su(stream, this->decrypt, array);
            if (this->enable_transparent_mode) {
                //total_data_received += su.payload.size();
                //LOG(LOG_INFO, "total_data_received=%llu", total_data_received);
                if (this->transparent_recorder) {
                    this->transparent_recorder->send_fastpath_data(su.payload);
                }
                this->front.send_fastpath_data(su.payload);

                return;
            }

            while (su.payload.in_remain()) {
                FastPath::Update_Recv upd(su.payload, &this->mppc_dec);

                using FU = FastPath::UpdateType;
                if (this->verbose & RDPVerboseFlags::basic_trace4) {
                    const char * m = "UNKNOWN ORDER";
                    switch (static_cast<FastPath::UpdateType>(upd.updateCode))
                    {
                    case FU::ORDERS:      m = "ORDERS"; break;
                    case FU::BITMAP:      m = "BITMAP"; break;
                    case FU::PALETTE:     m = "PALETTE"; break;
                    case FU::SYNCHRONIZE: m = "SYNCHRONIZE"; break;
                    case FU::SURFCMDS:    m = "SYNCHRONIZE"; break;
                    case FU::PTR_NULL:    m = "PTR_NULL"; break;
                    case FU::PTR_DEFAULT: m = "PTR_DEFAULT"; break;
                    case FU::PTR_POSITION:m = "PTR_POSITION"; break;
                    case FU::COLOR:       m = "COLOR"; break;
                    case FU::CACHED:      m = "CACHED"; break;
                    case FU::POINTER:     m = "POINTER"; break;
                    }
                    LOG(LOG_INFO, "FastPath::UpdateType::%s", m);
                }

                switch (static_cast<FastPath::UpdateType>(upd.updateCode)) {
                case FastPath::UpdateType::ORDERS:
                    this->front.begin_update();
                    this->orders.process_orders(this->bpp, upd.payload, true, drawable,
                                                this->front_width, this->front_height);
                    this->front.end_update();
                    break;

                case FastPath::UpdateType::BITMAP:
                    this->front.begin_update();
                    this->process_bitmap_updates(upd.payload, true, drawable);
                    this->front.end_update();
                    break;

                case FastPath::UpdateType::PALETTE:
                    this->front.begin_update();
                    this->process_palette(upd.payload, true);
                    this->front.end_update();
                    break;

                case FastPath::UpdateType::SYNCHRONIZE:
                    // TODO: we should propagate SYNCHRONIZE to front
                    break;

                case FastPath::UpdateType::SURFCMDS:
                    LOG( LOG_ERR
                       , "mod::rdp: received unsupported fast-path PUD, updateCode = %s"
                       , "FastPath::UPDATETYPE_SURFCMDS");
                    throw Error(ERR_RDP_FASTPATH);

                case FastPath::UpdateType::PTR_NULL:
                    {
                        struct Pointer cursor;
                        memset(cursor.mask, 0xff, sizeof(cursor.mask));
                        this->front.set_pointer(cursor);
                    }
                    break;

                case FastPath::UpdateType::PTR_DEFAULT:
                    {
                        Pointer cursor(Pointer::POINTER_SYSTEM_DEFAULT);
                        this->front.set_pointer(cursor);
                    }
                    break;

                case FastPath::UpdateType::PTR_POSITION:
                    {
                        uint16_t xPos = upd.payload.in_uint16_le();
                        uint16_t yPos = upd.payload.in_uint16_le();
                        this->front.update_pointer_position(xPos, yPos);
                    }
                    break;


    // 2.2.9.1.2.1.7 Fast-Path Color Pointer Update (TS_FP_COLORPOINTERATTRIBUTE)
    // =========================================================================

    // updateHeader (1 byte): An 8-bit, unsigned integer. The format of this field is
    // the same as the updateHeader byte field specified in the Fast-Path Update
    // (section 2.2.9.1.2.1) structure. The updateCode bitfield (4 bits in size) MUST
    // be set to FASTPATH_UPDATETYPE_COLOR (9).

    // compressionFlags (1 byte): An 8-bit, unsigned integer. The format of this optional
    // field (as well as the possible values) is the same as the compressionFlags field
    // specified in the Fast-Path Update structure.

    // size (2 bytes): A 16-bit, unsigned integer. The format of this field (as well as
    // the possible values) is the same as the size field specified in the Fast-Path
    // Update structure.

    // colorPointerUpdateData (variable): Color pointer data. Both slow-path and
    // fast-path utilize the same data format, a Color Pointer Update (section
    // 2.2.9.1.1.4.4) structure, to represent this information.


                case FastPath::UpdateType::COLOR:
                    this->process_color_pointer_pdu(upd.payload);
                    break;

                case FastPath::UpdateType::CACHED:
                    this->process_cached_pointer_pdu(upd.payload);
                    break;

                case FastPath::UpdateType::POINTER:
                    this->process_new_pointer_pdu(upd.payload);
                    break;

                default:
                    LOG( LOG_ERR
                       , "mod::rdp: received unexpected fast-path PUD, updateCode = %u"
                       , upd.updateCode);
                    throw Error(ERR_RDP_FASTPATH);
                }
            }

            // TODO Chech all data in the PDU is consumed
            return;
        }

        X224::DT_TPDU_Recv x224(stream);

        const int mcs_type = MCS::peekPerEncodedMCSType(x224.payload);

        if (mcs_type == MCS::MCSPDU_DisconnectProviderUltimatum){
            LOG(LOG_INFO, "mod::rdp::DisconnectProviderUltimatum received");
            x224.payload.rewind();
            MCS::DisconnectProviderUltimatum_Recv mcs(x224.payload, MCS::PER_ENCODING);
            const char * reason = MCS::get_reason(mcs.reason);
            LOG(LOG_ERR, "mod::rdp::DisconnectProviderUltimatum: reason=%s [%d]", reason, mcs.reason);

            if (this->acl) {
                this->end_session_reason.clear();
                this->end_session_message.clear();

                this->acl->disconnect_target();
                this->acl->report("CLOSE_SESSION_SUCCESSFUL", "OK.");

                if (!this->session_disconnection_logged) {
                    double seconds = ::difftime(now, this->beginning);

                    char extra[1024];
                    snprintf(extra, sizeof(extra), "duration='%02d:%02d:%02d'",
                        (int(seconds) / 3600), ((int(seconds) % 3600) / 60),
                        (int(seconds) % 60));

                    this->acl->log4(false, "SESSION_DISCONNECTION", extra);
                    this->session_disconnection_logged = true;
                }
            }
            throw Error(ERR_MCS_APPID_IS_MCS_DPUM);
        }


        MCS::SendDataIndication_Recv mcs(x224.payload, MCS::PER_ENCODING);
        SEC::Sec_Recv sec(mcs.payload, this->decrypt, this->encryptionLevel);
        if (mcs.channelId != GCC::MCS_GLOBAL_CHANNEL){
            if (this->verbose & RDPVerboseFlags::basic_trace7) {
                LOG(LOG_INFO, "received channel data on mcs.chanid=%u", mcs.channelId);
            }

            int num_channel_src = this->mod_channel_list.get_index_by_id(mcs.channelId);
            if (num_channel_src == -1) {
                LOG(LOG_ERR, "mod::rdp::MOD_RDP_CONNECTED::Unknown Channel id=%d", mcs.channelId);
                throw Error(ERR_CHANNEL_UNKNOWN_CHANNEL);
            }

            const CHANNELS::ChannelDef & mod_channel = this->mod_channel_list[num_channel_src];
            if (this->verbose & RDPVerboseFlags::basic_trace7) {
                mod_channel.log(num_channel_src);
            }

            uint32_t length = sec.payload.in_uint32_le();
            int flags = sec.payload.in_uint32_le();
            size_t chunk_size = sec.payload.in_remain();

            // If channel name is our virtual channel, then don't send data to front
                 if (  this->enable_auth_channel
                    && !strcmp(mod_channel.name, this->auth_channel)) {
                this->process_auth_event(mod_channel, sec.payload, length, flags, chunk_size);
            }
            else if (!strcmp(mod_channel.name, "sespro")) {
                this->process_session_probe_event(mod_channel, sec.payload, length, flags, chunk_size);
            }
            // Clipboard is a Clipboard PDU
            else if (!strcmp(mod_channel.name, channel_names::cliprdr)) {
                this->process_cliprdr_event(mod_channel, sec.payload, length, flags, chunk_size);
            }
            else if (!strcmp(mod_channel.name, channel_names::rail)) {
                this->process_rail_event(mod_channel, sec.payload, length, flags, chunk_size);
            }
            else if (!strcmp(mod_channel.name, channel_names::rdpdr)) {
                this->process_rdpdr_event(mod_channel, sec.payload, length, flags, chunk_size);
            }
            else {
                this->send_to_front_channel(
                    mod_channel.name, sec.payload.get_current(), length, chunk_size, flags
                );
            }
            sec.payload.in_skip_bytes(sec.payload.in_remain());

        }
        else {

            uint8_t const * next_packet = sec.payload.get_current();
            while (next_packet < sec.payload.get_data_end()) {
                sec.payload.rewind();
                sec.payload.in_skip_bytes(next_packet - sec.payload.get_data());

                uint8_t const * current_packet = next_packet;

                if  (peekFlowPDU(sec.payload)){
                    if (this->verbose & RDPVerboseFlags::basic_trace4) {
                        LOG(LOG_WARNING, "FlowPDU TYPE");
                    }
                    ShareFlow_Recv sflow(sec.payload);
                    // ignoring
                    // if (sctrl.flow_pdu_type == FLOW_TEST_PDU) {
                    //     this->send_flow_response_pdu(sctrl.flow_id,
                    //                                  sctrl.flow_number);
                    // }
                    next_packet = sec.payload.get_current();
                }
                else {

                    ShareControl_Recv sctrl(sec.payload);
                    next_packet += sctrl.totalLength;

                    if (this->verbose & RDPVerboseFlags::basic_trace4) {
                        LOG(LOG_WARNING, "LOOPING on PDUs: %u", unsigned(sctrl.totalLength));
                    }

                    switch (sctrl.pduType) {
                    case PDUTYPE_DATAPDU:
                        if (this->verbose & RDPVerboseFlags::basic_trace4) {
                            LOG(LOG_WARNING, "PDUTYPE_DATAPDU");
                        }
                        switch (this->connection_finalization_state){
                        case EARLY:
                            LOG(LOG_ERR, "Rdp::finalization is early");
                            throw Error(ERR_SEC);
                        case WAITING_SYNCHRONIZE:
                            if (this->verbose & RDPVerboseFlags::basic_trace){
                                LOG(LOG_WARNING, "WAITING_SYNCHRONIZE");
                            }

                            {
                                ShareData_Recv sdata(sctrl.payload, &this->mppc_dec);

                                if (sdata.pdutype2 == PDUTYPE2_MONITOR_LAYOUT_PDU) {

                                    MonitorLayoutPDU monitor_layout_pdu;

                                    monitor_layout_pdu.recv(sdata.payload);
                                    monitor_layout_pdu.log(
                                        "Rdp::receiving the server-to-client Monitor Layout PDU");

                                    if (this->cs_monitor.monitorCount &&
                                        (monitor_layout_pdu.get_monitorCount() !=
                                         this->cs_monitor.monitorCount)) {

                                        LOG(LOG_ERR, "Server do not support the display monitor layout of the client");
                                        throw Error(ERR_RDP_UNSUPPORTED_MONITOR_LAYOUT);
                                    }
                                }
                                else {
                                    LOG(LOG_INFO, "Resizing to %ux%ux%u", this->front_width, this->front_height, this->bpp);
                                    if (this->transparent_recorder) {
                                        this->transparent_recorder->server_resize(this->front_width,
                                            this->front_height, this->bpp);
                                    }
                                    if (-1 == this->front.server_resize(this->front_width, this->front_height, this->bpp)){
                                        LOG(LOG_ERR, "Resize not available on older clients,"
                                            " change client resolution to match server resolution");
                                        throw Error(ERR_RDP_RESIZE_NOT_AVAILABLE);
                                    }

                                    this->connection_finalization_state = WAITING_CTL_COOPERATE;
                                    sdata.payload.in_skip_bytes(sdata.payload.in_remain());
                                }
                            }
                            break;
                        case WAITING_CTL_COOPERATE:
                            if (this->verbose & RDPVerboseFlags::basic_trace){
                                LOG(LOG_WARNING, "WAITING_CTL_COOPERATE");
                            }
                            this->connection_finalization_state = WAITING_GRANT_CONTROL_COOPERATE;
                            {
                                ShareData_Recv sdata(sctrl.payload, &this->mppc_dec);
                                sdata.payload.in_skip_bytes(sdata.payload.in_remain());
                            }
                            break;
                        case WAITING_GRANT_CONTROL_COOPERATE:
                            if (this->verbose & RDPVerboseFlags::basic_trace){
                                LOG(LOG_WARNING, "WAITING_GRANT_CONTROL_COOPERATE");
                            }
                            this->connection_finalization_state = WAITING_FONT_MAP;
                            {
                                ShareData_Recv sdata(sctrl.payload, &this->mppc_dec);
                                sdata.payload.in_skip_bytes(sdata.payload.in_remain());
                            }
                            break;
                        case WAITING_FONT_MAP:
                            if (this->verbose & RDPVerboseFlags::basic_trace){
                                LOG(LOG_WARNING, "PDUTYPE2_FONTMAP");
                            }
                            this->connection_finalization_state = UP_AND_RUNNING;

                            if (this->acl && !this->deactivation_reactivation_in_progress) {
                                this->acl->log4(false, "SESSION_ESTABLISHED_SUCCESSFULLY");
                            }

                            // Synchronize sent to indicate server the state of sticky keys (x-locks)
                            // Must be sent at this point of the protocol (sent before, it xwould be ignored or replaced)
                            rdp_input_synchronize(0, 0, (this->key_flags & 0x07), 0);
                            {
                                ShareData_Recv sdata(sctrl.payload, &this->mppc_dec);
                                sdata.payload.in_skip_bytes(sdata.payload.in_remain());
                            }

                            this->deactivation_reactivation_in_progress = false;

                            if (!this->already_upped_and_running) {
                                this->do_enable_session_probe();

                                this->event.object_and_time = (this->open_session_timeout.count() > 0);

                                this->already_upped_and_running = true;
                            }

                            if (this->front.can_be_start_capture(this->acl)) {
                                if (this->bogus_refresh_rect
                                 && allow_using_multiple_monitors
                                 && this->cs_monitor.monitorCount > 1
                                ) {
                                    this->rdp_suppress_display_updates();
                                    this->rdp_allow_display_updates(0, 0, this->front_width, this->front_height);
                                }
                                this->rdp_input_invalidate(Rect(0, 0, this->front_width, this->front_height));
                            }
                            break;
                        case UP_AND_RUNNING:
                            if (this->enable_transparent_mode)
                            {
                                sec.payload.rewind();
                                sec.payload.in_skip_bytes(current_packet - sec.payload.get_data());

                                StaticOutStream<65535> copy_stream;
                                copy_stream.out_copy_bytes(current_packet, next_packet - current_packet);

                                //total_data_received += copy_stream.size();
                                //LOG(LOG_INFO, "total_data_received=%llu", total_data_received);

                                if (this->transparent_recorder) {
                                    this->transparent_recorder->send_data_indication_ex(
                                        mcs.channelId,
                                        copy_stream.get_data(),
                                        copy_stream.get_offset()
                                    );
                                }
                                this->front.send_data_indication_ex(
                                    mcs.channelId,
                                    copy_stream.get_data(),
                                    copy_stream.get_offset()
                                );

                                next_packet = sec.payload.get_data_end();

                                break;
                            }

                            {
                                ShareData_Recv sdata(sctrl.payload, &this->mppc_dec);

                                switch (sdata.pdutype2) {
                                case PDUTYPE2_UPDATE:
                                    {
                                        if (this->verbose & RDPVerboseFlags::basic_trace4){ LOG(LOG_INFO, "PDUTYPE2_UPDATE"); }
                                        // MS-RDPBCGR: 1.3.6
                                        // -----------------
                                        // The most fundamental output that a server can send to a connected client
                                        // is bitmap images of the remote session using the Update Bitmap PDU. This
                                        // allows the client to render the working space and enables a user to
                                        // interact with the session running on the server. The global palette
                                        // information for a session is sent to the client in the Update Palette PDU.

                                        SlowPath::GraphicsUpdate_Recv gur(sdata.payload);
                                        switch (gur.update_type) {
                                        case RDP_UPDATE_ORDERS:
                                            if (this->verbose & RDPVerboseFlags::basic_trace4){ LOG(LOG_INFO, "RDP_UPDATE_ORDERS"); }
                                            this->front.begin_update();
                                            this->orders.process_orders(this->bpp, sdata.payload, false,
                                                drawable,this->front_width, this->front_height);
                                            this->front.end_update();
                                            break;
                                        case RDP_UPDATE_BITMAP:
                                            if (this->verbose & RDPVerboseFlags::basic_trace4){ LOG(LOG_INFO, "RDP_UPDATE_BITMAP");}
                                            this->front.begin_update();
                                            this->process_bitmap_updates(sdata.payload, false, drawable);
                                            this->front.end_update();
                                            break;
                                        case RDP_UPDATE_PALETTE:
                                            if (this->verbose & RDPVerboseFlags::basic_trace4){ LOG(LOG_INFO, "RDP_UPDATE_PALETTE");}
                                            this->front.begin_update();
                                            this->process_palette(sdata.payload, false);
                                            this->front.end_update();
                                            break;
                                        case RDP_UPDATE_SYNCHRONIZE:
                                            if (this->verbose & RDPVerboseFlags::basic_trace4){ LOG(LOG_INFO, "RDP_UPDATE_SYNCHRONIZE");}
                                            sdata.payload.in_skip_bytes(2);
                                            break;
                                        default:
                                            if (this->verbose & RDPVerboseFlags::basic_trace4){ LOG(LOG_WARNING, "mod_rdp::MOD_RDP_CONNECTED:RDP_UPDATE_UNKNOWN");}
                                            break;
                                        }
                                    }
                                    break;
                                case PDUTYPE2_CONTROL:
                                    if (this->verbose & RDPVerboseFlags::basic_trace4){ LOG(LOG_INFO, "PDUTYPE2_CONTROL");}
                                    // TODO CGR: Data should actually be consumed
                                        sdata.payload.in_skip_bytes(sdata.payload.in_remain());
                                    break;
                                case PDUTYPE2_SYNCHRONIZE:
                                    if (this->verbose & RDPVerboseFlags::basic_trace4){ LOG(LOG_INFO, "PDUTYPE2_SYNCHRONIZE");}
                                    // TODO CGR: Data should actually be consumed
                                        sdata.payload.in_skip_bytes(sdata.payload.in_remain());
                                    break;
                                case PDUTYPE2_POINTER:
                                    if (this->verbose & RDPVerboseFlags::basic_trace4){ LOG(LOG_INFO, "PDUTYPE2_POINTER");}
                                    this->process_pointer_pdu(sdata.payload);
                                    // TODO CGR: Data should actually be consumed
                                        sdata.payload.in_skip_bytes(sdata.payload.in_remain());
                                    break;
                                case PDUTYPE2_PLAY_SOUND:
                                    if (this->verbose & RDPVerboseFlags::basic_trace4){ LOG(LOG_INFO, "PDUTYPE2_PLAY_SOUND");}
                                    // TODO CGR: Data should actually be consumed
                                        sdata.payload.in_skip_bytes(sdata.payload.in_remain());
                                    break;
                                case PDUTYPE2_SAVE_SESSION_INFO:
                                    if (this->verbose & RDPVerboseFlags::basic_trace4){ LOG(LOG_INFO, "PDUTYPE2_SAVE_SESSION_INFO");}
                                    // TODO CGR: Data should actually be consumed
                                    this->process_save_session_info(sdata.payload);
                                    break;
                                case PDUTYPE2_SET_ERROR_INFO_PDU:
                                    if (this->verbose & RDPVerboseFlags::basic_trace4){ LOG(LOG_INFO, "PDUTYPE2_SET_ERROR_INFO_PDU");}
                                    this->process_disconnect_pdu(sdata.payload);
                                    break;
                                case PDUTYPE2_SHUTDOWN_DENIED:
                                    //if (this->verbose & RDPVerboseFlags::basic_trace4){ LOG(LOG_INFO, "PDUTYPE2_SHUTDOWN_DENIED");}
                                    LOG(LOG_INFO, "PDUTYPE2_SHUTDOWN_DENIED Received");
                                    break;

                                case PDUTYPE2_SET_KEYBOARD_INDICATORS:
                                    {
                                        if (this->verbose & RDPVerboseFlags::basic_trace4){ LOG(LOG_INFO, "PDUTYPE2_SET_KEYBOARD_INDICATORS");}

                                        sdata.payload.in_skip_bytes(2); // UnitId(2)

                                        uint16_t LedFlags = sdata.payload.in_uint16_le();

                                        this->front.set_keyboard_indicators(LedFlags);

                                        REDASSERT(sdata.payload.get_current() == sdata.payload.get_data_end());
                                    }
                                    break;

                                default:
                                    LOG(LOG_WARNING, "PDUTYPE2 unsupported tag=%u", sdata.pdutype2);
                                    // TODO CGR: Data should actually be consumed
                                    sdata.payload.in_skip_bytes(sdata.payload.in_remain());
                                    break;
                                }
                            }
                            break;
                        }
                        break;
                    case PDUTYPE_DEMANDACTIVEPDU:
                        {
                            if (this->verbose & RDPVerboseFlags::basic_trace4){
                                 LOG(LOG_INFO, "PDUTYPE_DEMANDACTIVEPDU");
                            }

                            this->orders.reset();

// 2.2.1.13.1.1 Demand Active PDU Data (TS_DEMAND_ACTIVE_PDU)
// ==========================================================

//    shareControlHeader (6 bytes): Share Control Header (section 2.2.8.1.1.1.1 ) containing information
//  about the packet. The type subfield of the pduType field of the Share Control Header MUST be set to
// PDUTYPE_DEMANDACTIVEPDU (1).

//    shareId (4 bytes): A 32-bit, unsigned integer. The share identifier for the packet (see [T128]
// section 8.4.2 for more information regarding share IDs).

                            this->share_id = sctrl.payload.in_uint32_le();

//    lengthSourceDescriptor (2 bytes): A 16-bit, unsigned integer. The size in bytes of the sourceDescriptor
// field.
                            uint16_t lengthSourceDescriptor = sctrl.payload.in_uint16_le();

//    lengthCombinedCapabilities (2 bytes): A 16-bit, unsigned integer. The combined size in bytes of the
// numberCapabilities, pad2Octets, and capabilitySets fields.

                            uint16_t lengthCombinedCapabilities = sctrl.payload.in_uint16_le();

//    sourceDescriptor (variable): A variable-length array of bytes containing a source descriptor (see
// [T128] section 8.4.1 for more information regarding source descriptors).

                            // TODO before skipping we should check we do not go outside current stream
                            sctrl.payload.in_skip_bytes(lengthSourceDescriptor);

// numberCapabilities (2 bytes): A 16-bit, unsigned integer. The number of capability sets included in the
// Demand Active PDU.

// pad2Octets (2 bytes): A 16-bit, unsigned integer. Padding. Values in this field MUST be ignored.

// capabilitySets (variable): An array of Capability Set (section 2.2.1.13.1.1.1) structures. The number
//  of capability sets is specified by the numberCapabilities field.

                            this->process_server_caps(sctrl.payload, lengthCombinedCapabilities);


// sessionId (4 bytes): A 32-bit, unsigned integer. The session identifier. This field is ignored by the client.

                            uint32_t sessionId = sctrl.payload.in_uint32_le();

                            (void)sessionId;
                            this->send_confirm_active();
                            this->send_synchronise();
                            this->send_control(RDP_CTL_COOPERATE);
                            this->send_control(RDP_CTL_REQUEST_CONTROL);

                            /* Including RDP 5.0 capabilities */
                            if (this->use_rdp5){
                                LOG(LOG_INFO, "use rdp5");
                                if (this->enable_persistent_disk_bitmap_cache &&
                                    this->persist_bitmap_cache_on_disk) {
                                    if (!this->deactivation_reactivation_in_progress) {
                                        this->send_persistent_key_list();
                                    }
                                }
                                this->send_fonts(3);
                            }
                            else{
                                LOG(LOG_INFO, "not using rdp5");
                                this->send_fonts(1);
                                this->send_fonts(2);
                            }

                            this->send_input(0, RDP_INPUT_SYNCHRONIZE, 0, 0, 0);

/*
                            LOG(LOG_INFO, "Resizing to %ux%ux%u", this->front_width, this->front_height, this->bpp);
                            if (this->transparent_recorder) {
                                this->transparent_recorder->server_resize(this->front_width,
                                    this->front_height, this->bpp);
                            }
                            if (-1 == this->front.server_resize(this->front_width, this->front_height, this->bpp)){
                                LOG(LOG_ERR, "Resize not available on older clients,"
                                    " change client resolution to match server resolution");
                                throw Error(ERR_RDP_RESIZE_NOT_AVAILABLE);
                            }
*/
                            this->connection_finalization_state = WAITING_SYNCHRONIZE;
                        }
                        break;
                    case PDUTYPE_DEACTIVATEALLPDU:
                        if (this->verbose & RDPVerboseFlags::basic_trace4){ LOG(LOG_INFO, "PDUTYPE_DEACTIVATEALLPDU"); }
                        LOG(LOG_INFO, "Deactivate All PDU");
                        this->deactivation_reactivation_in_progress = true;
                        // TODO CGR: Data should actually be consumed
                            // TODO CGR: Check we are indeed expecting Synchronize... dubious
                            this->connection_finalization_state = WAITING_SYNCHRONIZE;
                        break;
                    case PDUTYPE_SERVER_REDIR_PKT:
                        {
                            if (this->verbose & RDPVerboseFlags::basic_trace4){
                                LOG(LOG_INFO, "PDUTYPE_SERVER_REDIR_PKT");
                            }
                            sctrl.payload.in_skip_bytes(2);
                            ServerRedirectionPDU server_redirect;
                            server_redirect.receive(sctrl.payload);
                            sctrl.payload.in_skip_bytes(1);
                            server_redirect.export_to_redirection_info(this->redir_info);
                            if (this->verbose & RDPVerboseFlags::basic_trace4){
                                server_redirect.log(LOG_INFO, "Got Packet");
                                this->redir_info.log(LOG_INFO, "RInfo Ini");
                            }
                            if (!server_redirect.Noredirect()) {
                                LOG(LOG_ERR, "Server Redirection thrown");
                                throw Error(ERR_RDP_SERVER_REDIR);
                            }
                        }
                        break;
                    default:
                        LOG(LOG_INFO, "unknown PDU %u", sctrl.pduType);
                        break;
                    }
                // TODO check sctrl.payload is completely consumed

                }
            }
        }
    }

    void draw_event(time_t now, gdi::GraphicApi & drawable_) override {
        //LOG(LOG_INFO, "mod_rdp::draw_event()");

        if (this->remote_programs_session_manager) {
            this->remote_programs_session_manager->set_drawable(&drawable_, this->bpp);
        }

        gdi::GraphicApi & drawable =
            ( this->remote_programs_session_manager
            ? (*this->remote_programs_session_manager)
            : ( this->graphics_update_disabled
              ? gdi::null_gd()
              : drawable_
              )
            );

        if ((!this->event.waked_up_by_time
            && (!this->session_probe_virtual_channel_p
                || !this->session_probe_virtual_channel_p->is_event_signaled()))
        || ((this->state == MOD_RDP_NEGO)
            && ((this->nego.state == RdpNego::NEGO_STATE_INITIAL)
                || (this->nego.state == RdpNego::NEGO_STATE_FINAL)))) {
            try{
                //LOG(LOG_INFO, "mod_rdp::draw_event() state switch");
                switch (this->state){
                case MOD_RDP_NEGO:
                    this->early_tls_security_exchange();
                    break;

                case MOD_RDP_BASIC_SETTINGS_EXCHANGE:
                    this->basic_settings_exchange();
                    break;

                case MOD_RDP_CHANNEL_CONNECTION_ATTACH_USER:
                    this->channel_connection_attach_user(now);
                    break;

                case MOD_RDP_GET_LICENSE:
                    this->get_license();
                    break;

                case MOD_RDP_CONNECTED:
                    this->connected(now, drawable);
                    break;
                }
            }
            catch(Error const & e){
                LOG(LOG_INFO, "mod_rdp::draw_event() state switch raised exception");

                this->front.must_be_stop_capture();

                if (e.id == ERR_RDP_SERVER_REDIR) {
                    throw;
                }

                if (this->session_probe_virtual_channel_p &&
                    this->session_probe_virtual_channel_p->is_disconnection_reconnection_required()) {
                    throw Error(ERR_SESSION_PROBE_DISCONNECTION_RECONNECTION);
                }

                if (this->acl &&
                    (e.id != ERR_MCS_APPID_IS_MCS_DPUM))
                {
                    char const* reason =
                        ((UP_AND_RUNNING == this->connection_finalization_state) ?
                         "SESSION_EXCEPTION" : "SESSION_EXCEPTION_NO_RECORD");

                    this->acl->report(reason, e.errmsg());

                    this->end_session_reason.clear();
                    this->end_session_message.clear();
                }

                if ((e.id == ERR_TRANSPORT_TLS_CERTIFICATE_CHANGED) ||
                    (e.id == ERR_TRANSPORT_TLS_CERTIFICATE_MISSED) ||
                    (e.id == ERR_TRANSPORT_TLS_CERTIFICATE_CORRUPTED) ||
                    (e.id == ERR_TRANSPORT_TLS_CERTIFICATE_INACCESSIBLE) ||
                    (e.id == ERR_NLA_AUTHENTICATION_FAILED)) {
                    throw;
                }

                StaticOutStream<256> stream;
                X224::DR_TPDU_Send x224(stream, X224::REASON_NOT_SPECIFIED);
                try {
                    this->nego.trans.send(stream.get_data(), stream.get_offset());
                    LOG(LOG_INFO, "Connection to server closed");
                }
                catch(Error const & e){
                    LOG(LOG_INFO, "Connection to server Already closed: error=%d", e.id);
                };

                this->event.signal = BACK_EVENT_NEXT;

                if (this->enable_session_probe) {
                    const bool disable_input_event     = false;
                    const bool disable_graphics_update = false;
                    this->disable_input_event_and_graphics_update(
                        disable_input_event, disable_graphics_update);
                }

                if ((e.id == ERR_LIC) ||
                    (e.id == ERR_RDP_UNSUPPORTED_MONITOR_LAYOUT)) {
                    throw;
                }

                if (UP_AND_RUNNING != this->connection_finalization_state &&
                    !this->already_upped_and_running) {
                    char const * statestr = "UNKNOWN";
                    switch (this->state) {
                        #define CASE(e) case MOD_##e: statestr = #e; break
                        CASE(RDP_NEGO);
                        CASE(RDP_BASIC_SETTINGS_EXCHANGE);
                        CASE(RDP_CHANNEL_CONNECTION_ATTACH_USER);
                        CASE(RDP_GET_LICENSE);
                        CASE(RDP_CONNECTED);
                        #undef CASE
                    }
                    LOG(LOG_ERR, "Creation of new mod 'RDP' failed at %s state", statestr);
                    throw Error(ERR_SESSION_UNKNOWN_BACKEND);
                }
            }
        }

        //LOG(LOG_INFO, "mod_rdp::draw_event() session timeout check count=%u",
        //        static_cast<unsigned>(this->open_session_timeout.count()));
        if (this->open_session_timeout.count()) {
            LOG(LOG_INFO, "mod_rdp::draw_event() session timeout check switch");
            switch(this->open_session_timeout_checker.check(now)) {
            case Timeout::TIMEOUT_REACHED:
                LOG(LOG_INFO, "mod_rdp::draw_event() Timeout::TIMEOUT_REACHED");
                if (this->error_message) {
                    *this->error_message = "Logon timer expired!";
                }

                if (this->acl)
                {
                    this->acl->report("CONNECTION_FAILED", "Logon timer expired.");
                }

                if (this->enable_session_probe) {
                    const bool disable_input_event     = false;
                    const bool disable_graphics_update = false;
                    this->disable_input_event_and_graphics_update(
                        disable_input_event, disable_graphics_update);
                }

                LOG(LOG_ERR,
                    "Logon timer expired on %s. The session will be disconnected.",
                    this->hostname);
                throw Error(ERR_RDP_OPEN_SESSION_TIMEOUT);
            break;
            case Timeout::TIMEOUT_NOT_REACHED:
                LOG(LOG_INFO, "mod_rdp::draw_event() Timeout::TIMEOUT_NOT_REACHED");
                this->event.set(1000000);
            break;
            case Timeout::TIMEOUT_INACTIVE:
                LOG(LOG_INFO, "mod_rdp::draw_event() Timeout::TIMEOUT_INACTIVE");
            break;
            }
        }

        //LOG(LOG_INFO, "mod_rdp::draw_event() session_probe_virtual_channel_p");
        try{
            if (this->session_probe_virtual_channel_p) {
                this->session_probe_virtual_channel_p->process_event();
            }
        }
        catch (Error const & e) {
            if (e.id != ERR_SESSION_PROBE_ENDING_IN_PROGRESS)
                throw;

            this->end_session_reason.clear();
            this->end_session_message.clear();

            this->acl->disconnect_target();
            this->acl->set_auth_error_message(TR("session_logoff_in_progress", this->lang));

            this->event.signal = BACK_EVENT_NEXT;
        }
        //LOG(LOG_INFO, "mod_rdp::draw_event() done");
    }   // draw_event

    wait_obj * get_secondary_event() override {
        if (this->session_probe_virtual_channel_p) {
            return session_probe_virtual_channel_p->get_event();
        }

        return nullptr;
    }

    // 1.3.1.3 Deactivation-Reactivation Sequence
    // ==========================================

    // After the connection sequence has run to completion, the server may determine
    // that the client needs to be connected to a waiting, disconnected session. To
    // accomplish this task the server signals the client with a Deactivate All PDU.
    // A Deactivate All PDU implies that the connection will be dropped or that a
    // capability renegotiation will occur. If a capability renegotiation needs to
    // be performed then the server will re-execute the connection sequence,
    // starting with the Demand Active PDU (the Capability Negotiation and
    // Connection Finalization phases as described in section 1.3.1.1) but excluding
    // the Persistent Key List PDU.


    // 2.2.1.13.1.1 Demand Active PDU Data (TS_DEMAND_ACTIVE_PDU)
    // ==========================================================
    // The TS_DEMAND_ACTIVE_PDU structure is a standard T.128 Demand Active PDU (see [T128] section 8.4.1).

    // shareControlHeader (6 bytes): Share Control Header (section 2.2.8.1.1.1.1) containing information about the packet. The type subfield of the pduType field of the Share Control Header MUST be set to PDUTYPE_DEMANDACTIVEPDU (1).

    // shareId (4 bytes): A 32-bit, unsigned integer. The share identifier for the packet (see [T128] section 8.4.2 for more information regarding share IDs).

    // lengthSourceDescriptor (2 bytes): A 16-bit, unsigned integer. The size in bytes of the sourceDescriptor field.

    // lengthCombinedCapabilities (2 bytes): A 16-bit, unsigned integer. The combined size in bytes of the numberCapabilities, pad2Octets, and capabilitySets fields.

    // sourceDescriptor (variable): A variable-length array of bytes containing a source descriptor (see [T128] section 8.4.1 for more information regarding source descriptors).

    // numberCapabilities (2 bytes): A 16-bit, unsigned integer. The number of capability sets include " in the Demand Active PDU.

    // pad2Octets (2 bytes): A 16-bit, unsigned integer. Padding. Values in this field MUST be ignored.

    // capabilitySets (variable): An array of Capability Set (section 2.2.1.13.1.1.1) structures. The number of capability sets is specified by the numberCapabilities field.

    // sessionId (4 bytes): A 32-bit, unsigned integer. The session identifier. This field is ignored by the client.

    void send_confirm_active() {
        if (this->verbose & RDPVerboseFlags::basic_trace){
            LOG(LOG_INFO, "mod_rdp::send_confirm_active");
        }
        this->send_data_request_ex(
            GCC::MCS_GLOBAL_CHANNEL,
            [this](StreamSize<65536>, OutStream & stream) {
                RDP::ConfirmActivePDU_Send confirm_active_pdu(stream);

                confirm_active_pdu.emit_begin(this->share_id);

                GeneralCaps general_caps;
                general_caps.extraflags  =
                    this->use_rdp5
                    ? NO_BITMAP_COMPRESSION_HDR | AUTORECONNECT_SUPPORTED | LONG_CREDENTIALS_SUPPORTED
                    : 0
                    ;
                // Slow/Fast-path
                general_caps.extraflags |=
                    this->enable_fastpath_server_update
                    ? FASTPATH_OUTPUT_SUPPORTED
                    : 0
                    ;
                if (this->enable_transparent_mode) {
                    this->front.retrieve_client_capability_set(general_caps);
                }
                if (this->verbose & RDPVerboseFlags::basic_trace) {
                    general_caps.log("Sending to server");
                }
                confirm_active_pdu.emit_capability_set(general_caps);

                BitmapCaps bitmap_caps;
                // TODO Client SHOULD set this field to the color depth requested in the Client Core Data
                bitmap_caps.preferredBitsPerPixel = this->bpp;
                //bitmap_caps.preferredBitsPerPixel = this->front_bpp;
                bitmap_caps.desktopWidth          = this->front_width;
                bitmap_caps.desktopHeight         = this->front_height;
                bitmap_caps.bitmapCompressionFlag = 0x0001; // This field MUST be set to TRUE (0x0001).
                //bitmap_caps.drawingFlags = DRAW_ALLOW_DYNAMIC_COLOR_FIDELITY | DRAW_ALLOW_COLOR_SUBSAMPLING | DRAW_ALLOW_SKIP_ALPHA;
                bitmap_caps.drawingFlags = DRAW_ALLOW_SKIP_ALPHA;
                if (this->enable_transparent_mode) {
                    this->front.retrieve_client_capability_set(bitmap_caps);
                }
                if (this->verbose & RDPVerboseFlags::basic_trace) {
                    bitmap_caps.log("Sending to server");
                }
                confirm_active_pdu.emit_capability_set(bitmap_caps);

                OrderCaps order_caps;
                order_caps.numberFonts                                   = 0;
                order_caps.orderFlags                                    = /*0x2a*/
                                                                            NEGOTIATEORDERSUPPORT   /* 0x02 */
                                                                        | ZEROBOUNDSDELTASSUPPORT /* 0x08 */
                                                                        | COLORINDEXSUPPORT       /* 0x20 */
                                                                        | ORDERFLAGS_EXTRA_FLAGS  /* 0x80 */
                                                                        ;
                order_caps.orderSupport[TS_NEG_DSTBLT_INDEX]             = 1;
                order_caps.orderSupport[TS_NEG_MULTIDSTBLT_INDEX]        = (this->enable_multidstblt     ? 1 : 0);
                order_caps.orderSupport[TS_NEG_MULTIOPAQUERECT_INDEX]    = (this->enable_multiopaquerect ? 1 : 0);
                order_caps.orderSupport[TS_NEG_MULTIPATBLT_INDEX]        = (this->enable_multipatblt     ? 1 : 0);
                order_caps.orderSupport[TS_NEG_MULTISCRBLT_INDEX]        = (this->enable_multiscrblt     ? 1 : 0);
                order_caps.orderSupport[TS_NEG_PATBLT_INDEX]             = 1;
                order_caps.orderSupport[TS_NEG_SCRBLT_INDEX]             = 1;
                order_caps.orderSupport[TS_NEG_MEMBLT_INDEX]             = 1;
                order_caps.orderSupport[TS_NEG_MEM3BLT_INDEX]            = (this->enable_mem3blt         ? 1 : 0);
                order_caps.orderSupport[TS_NEG_LINETO_INDEX]             = 1;
                order_caps.orderSupport[TS_NEG_MULTI_DRAWNINEGRID_INDEX] = 0;
                order_caps.orderSupport[UnusedIndex3]                    = 1;
                order_caps.orderSupport[UnusedIndex5]                    = 1;
                order_caps.orderSupport[TS_NEG_POLYGON_SC_INDEX]         = (this->enable_polygonsc       ? 1 : 0);
                order_caps.orderSupport[TS_NEG_POLYGON_CB_INDEX]         = (this->enable_polygoncb       ? 1 : 0);
                order_caps.orderSupport[TS_NEG_POLYLINE_INDEX]           = (this->enable_polyline        ? 1 : 0);
                //order_caps.orderSupport[TS_NEG_FAST_GLYPH_INDEX]         = 1;
                order_caps.orderSupport[TS_NEG_ELLIPSE_SC_INDEX]         = (this->enable_ellipsesc       ? 1 : 0);
                order_caps.orderSupport[TS_NEG_ELLIPSE_CB_INDEX]         = (this->enable_ellipsecb       ? 1 : 0);
                order_caps.orderSupport[TS_NEG_INDEX_INDEX]              = 1;

                order_caps.textFlags                                     = 0x06a1;
                order_caps.orderSupportExFlags                           = ORDERFLAGS_EX_ALTSEC_FRAME_MARKER_SUPPORT;
                order_caps.textANSICodePage                              = 0x4e4; // Windows-1252 codepage is passed (latin-1)

                // Apparently, these primary drawing orders are supported
                // by both rdesktop and xfreerdp :
                // TS_NEG_DSTBLT_INDEX
                // TS_NEG_PATBLT_INDEX
                // TS_NEG_SCRBLT_INDEX
                // TS_NEG_MEMBLT_INDEX
                // TS_NEG_LINETO_INDEX
                // others orders may not be supported.

                // intersect with client order capabilities
                // which may not be supported by clients.

                enum OrdersIndexes idxs[] = {
                      TS_NEG_DSTBLT_INDEX
                    , TS_NEG_PATBLT_INDEX
                    , TS_NEG_SCRBLT_INDEX
                    , TS_NEG_MEMBLT_INDEX
                    , TS_NEG_MEM3BLT_INDEX
//                    , TS_NEG_DRAWNINEGRID_INDEX
                    , TS_NEG_LINETO_INDEX
//                    , TS_NEG_MULTI_DRAWNINEGRID_INDEX
//                    , TS_NEG_SAVEBITMAP_INDEX
                    , TS_NEG_MULTIDSTBLT_INDEX
                    , TS_NEG_MULTIPATBLT_INDEX
                    , TS_NEG_MULTISCRBLT_INDEX
                    , TS_NEG_MULTIOPAQUERECT_INDEX
//                    , TS_NEG_FAST_INDEX_INDEX
                    , TS_NEG_POLYGON_SC_INDEX
                    , TS_NEG_POLYGON_CB_INDEX
                    , TS_NEG_POLYLINE_INDEX
//                    , TS_NEG_FAST_GLYPH_INDEX
                    , TS_NEG_ELLIPSE_SC_INDEX
                    , TS_NEG_ELLIPSE_CB_INDEX
                    , TS_NEG_INDEX_INDEX
                };

                for (auto idx : idxs){
                    order_caps.orderSupport[idx] &= this->front.get_order_cap(idx);
                }

                if ((this->verbose & RDPVerboseFlags::basic_trace) && (!order_caps.orderSupport[TS_NEG_MEMBLT_INDEX])) {
                    LOG(LOG_INFO, "MemBlt Primary Drawing Order is disabled.");
                }

                order_caps.orderSupportExFlags &= this->front.get_order_caps_ex_flags();

                // LOG(LOG_INFO, ">>>>>>>>ORDER CAPABILITIES : ELLIPSE : %d",
                //     order_caps.orderSupport[TS_NEG_ELLIPSE_SC_INDEX]);
                if (this->enable_transparent_mode) {
                    this->front.retrieve_client_capability_set(order_caps);
                }
                if (this->verbose & RDPVerboseFlags::basic_trace) {
                    order_caps.log("Sending to server");
                }
                confirm_active_pdu.emit_capability_set(order_caps);

                BmpCacheCaps bmpcache_caps;
                bmpcache_caps.cache0Entries         = 0x258;
                bmpcache_caps.cache0MaximumCellSize = nbbytes(this->bpp) * 0x100;
                bmpcache_caps.cache1Entries         = 0x12c;
                bmpcache_caps.cache1MaximumCellSize = nbbytes(this->bpp) * 0x400;
                bmpcache_caps.cache2Entries         = 0x106;
                bmpcache_caps.cache2MaximumCellSize = nbbytes(this->bpp) * 0x1000;

                BmpCache2Caps bmpcache2_caps;
                bmpcache2_caps.cacheFlags           = PERSISTENT_KEYS_EXPECTED_FLAG | (this->enable_cache_waiting_list ? ALLOW_CACHE_WAITING_LIST_FLAG : 0);
                bmpcache2_caps.numCellCaches        = 3;
                bmpcache2_caps.bitmapCache0CellInfo = this->BmpCacheRev2_Cache_NumEntries()[0];
                bmpcache2_caps.bitmapCache1CellInfo = this->BmpCacheRev2_Cache_NumEntries()[1];
                bmpcache2_caps.bitmapCache2CellInfo = (this->BmpCacheRev2_Cache_NumEntries()[2] | 0x80000000);

                bool use_bitmapcache_rev2 = false;

                if (this->enable_transparent_mode) {
                    if (!this->front.retrieve_client_capability_set(bmpcache_caps)) {
                        this->front.retrieve_client_capability_set(bmpcache2_caps);
                        use_bitmapcache_rev2 = true;
                    }
                }
                else {
                    use_bitmapcache_rev2 = this->enable_persistent_disk_bitmap_cache;
                }

                if (use_bitmapcache_rev2) {
                    if (this->verbose & RDPVerboseFlags::basic_trace) {
                        bmpcache2_caps.log("Sending to server");
                    }
                    confirm_active_pdu.emit_capability_set(bmpcache2_caps);

                    if (!this->enable_transparent_mode && !this->deactivation_reactivation_in_progress) {
                        this->orders.create_cache_bitmap(this->bpp,
                            120,   nbbytes(this->bpp) * 16 * 16, false,
                            120,   nbbytes(this->bpp) * 32 * 32, false,
                            2553,  nbbytes(this->bpp) * 64 * 64, this->enable_persistent_disk_bitmap_cache,
                            this->enable_cache_waiting_list,
                            this->cache_verbose);
                    }
                }
                else {
                    if (this->verbose & RDPVerboseFlags::basic_trace) {
                        bmpcache_caps.log("Sending to server");
                    }
                    confirm_active_pdu.emit_capability_set(bmpcache_caps);

                    if (!this->enable_transparent_mode && !this->deactivation_reactivation_in_progress) {
                        this->orders.create_cache_bitmap(this->bpp,
                            0x258, nbbytes(this->bpp) * 0x100,   false,
                            0x12c, nbbytes(this->bpp) * 0x400,   false,
                            0x106, nbbytes(this->bpp) * 0x1000,  false,
                            false,
                            this->cache_verbose);
                    }
                }

                ColorCacheCaps colorcache_caps;
                if (this->verbose & RDPVerboseFlags::basic_trace) {
                    colorcache_caps.log("Sending to server");
                }
                confirm_active_pdu.emit_capability_set(colorcache_caps);

                ActivationCaps activation_caps;
                if (this->verbose & RDPVerboseFlags::basic_trace) {
                    activation_caps.log("Sending to server");
                }
                confirm_active_pdu.emit_capability_set(activation_caps);

                ControlCaps control_caps;
                if (this->verbose & RDPVerboseFlags::basic_trace) {
                    control_caps.log("Sending to server");
                }
                confirm_active_pdu.emit_capability_set(control_caps);

                PointerCaps pointer_caps;
                pointer_caps.len                       = 10;
                if (this->enable_new_pointer == false) {
                    pointer_caps.pointerCacheSize      = 0;
                    pointer_caps.colorPointerCacheSize = 20;
                    pointer_caps.len                   = 8;
                    REDASSERT(pointer_caps.colorPointerCacheSize <= sizeof(this->cursors) / sizeof(Pointer));
                }
                if (this->verbose & RDPVerboseFlags::basic_trace) {
                    pointer_caps.log("Sending to server");
                }
                confirm_active_pdu.emit_capability_set(pointer_caps);

                ShareCaps share_caps;
                if (this->verbose & RDPVerboseFlags::basic_trace) {
                    share_caps.log("Sending to server");
                }
                confirm_active_pdu.emit_capability_set(share_caps);

                InputCaps input_caps;
                if (this->verbose & RDPVerboseFlags::basic_trace) {
                    input_caps.log("Sending to server");
                }
                confirm_active_pdu.emit_capability_set(input_caps);

                SoundCaps sound_caps;
                if (this->verbose & RDPVerboseFlags::basic_trace) {
                    sound_caps.log("Sending to server");
                }
                confirm_active_pdu.emit_capability_set(sound_caps);

                FontCaps font_caps;
                if (this->verbose & RDPVerboseFlags::basic_trace) {
                    font_caps.log("Sending to server");
                }
                confirm_active_pdu.emit_capability_set(font_caps);

                GlyphCacheCaps glyphcache_caps;
                if (this->enable_glyph_cache) {
                    this->front.retrieve_client_capability_set(glyphcache_caps);

                    glyphcache_caps.FragCache         = 0;  // Not yet supported
                    glyphcache_caps.GlyphSupportLevel &= GlyphCacheCaps::GLYPH_SUPPORT_PARTIAL;
                }
                if (this->verbose & RDPVerboseFlags::basic_trace) {
                    glyphcache_caps.log("Sending to server");
                }
                confirm_active_pdu.emit_capability_set(glyphcache_caps);

                if (this->remote_program) {
                    RailCaps rail_caps;
                    rail_caps.RailSupportLevel = TS_RAIL_LEVEL_SUPPORTED | TS_RAIL_LEVEL_DOCKED_LANGBAR_SUPPORTED;
                    if (this->verbose & RDPVerboseFlags::basic_trace) {
                        rail_caps.log("Sending to server");
                    }
                    confirm_active_pdu.emit_capability_set(rail_caps);

                    WindowListCaps window_list_caps;
                    window_list_caps.WndSupportLevel = TS_WINDOW_LEVEL_SUPPORTED_EX;
                    window_list_caps.NumIconCaches = 3;
                    window_list_caps.NumIconCacheEntries = 12;
                    if (this->verbose & RDPVerboseFlags::basic_trace) {
                        window_list_caps.log("Sending to server");
                    }
                    confirm_active_pdu.emit_capability_set(window_list_caps);
                }
                confirm_active_pdu.emit_end();
            },
            [this](StreamSize<256>, OutStream & sctrl_header, std::size_t packet_size) {
                // shareControlHeader (6 bytes): Share Control Header (section 2.2.8.1.1.1.1)
                // containing information about the packet. The type subfield of the pduType
                // field of the Share Control Header MUST be set to PDUTYPE_DEMANDACTIVEPDU (1).
                ShareControl_Send(sctrl_header, PDUTYPE_CONFIRMACTIVEPDU,
                    this->userid + GCC::MCS_USERCHANNEL_BASE, packet_size);
            }
        );

        if (this->verbose & RDPVerboseFlags::basic_trace){
            LOG(LOG_INFO, "mod_rdp::send_confirm_active done");
            LOG(LOG_INFO, "Waiting for answer to confirm active");
        }
    }   // send_confirm_active


// 3.2.5.9.2 Processing Slow-Path Pointer Update PDU
// =================================================

// The structure and fields of the Slow-Path Pointer Update PDU are specified in section 2.2.9.1.1.4,
// and the techniques specified in section 3.2.5.9.2 demonstrate how to process the contents of the PDU.
// The messageType field contains an identifier that describes the type of Pointer Update data (see
// section 2.2.9.1.1.4 for a list of possible values) present in the pointerAttributeData field:

// Pointer Position Update (section 2.2.9.1.1.4.2)
// System Pointer Update (section 2.2.9.1.1.4.3)
// Color Pointer Update (section 2.2.9.1.1.4.4)
// New Pointer Update (section 2.2.9.1.1.4.5)
// Cached Pointer Update (section 2.2.9.1.1.4.6)

// If a slow-path update structure is received which does not match one of the known types, the client
// SHOULD ignore the data in the update.

// Once this PDU has been processed, the client MUST carry out any operations necessary to update the
// local pointer position (in the case of the Position Update) or change the shape (in the case of the
// System, Color, New, and Cached Pointer Updates). In the case of the Color and New Pointer Updates
// the new pointer image MUST also be stored in the Pointer Image Cache (section 3.2.1.11), in the slot
// specified by the cacheIndex field. This necessary step ensures that the client is able to correctly
// process future Cached Pointer Updates.


    void process_pointer_pdu(InStream & stream)
    {
        if (this->verbose & RDPVerboseFlags::basic_trace3){
            LOG(LOG_INFO, "mod_rdp::process_pointer_pdu");
        }

        int message_type = stream.in_uint16_le();
        stream.in_skip_bytes(2); /* pad */
        switch (message_type) {
        // Cached Pointer Update (section 2.2.9.1.1.4.6)
        case RDP_POINTER_CACHED:
            if (this->verbose & RDPVerboseFlags::basic_trace3){
                LOG(LOG_INFO, "Process pointer cached");
            }
            this->process_cached_pointer_pdu(stream);
            if (this->verbose & RDPVerboseFlags::basic_trace3){
                LOG(LOG_INFO, "Process pointer cached done");
            }
            break;
        // Color Pointer Update (section 2.2.9.1.1.4.4)
        case RDP_POINTER_COLOR:
            if (this->verbose & RDPVerboseFlags::basic_trace3){
                LOG(LOG_INFO, "Process pointer color");
            }
            this->process_color_pointer_pdu(stream);
            if (this->verbose & RDPVerboseFlags::basic_trace3){
                LOG(LOG_INFO, "Process pointer system done");
            }
            break;
        // New Pointer Update (section 2.2.9.1.1.4.5)
        case RDP_POINTER_NEW:
            if (this->verbose & RDPVerboseFlags::basic_trace3){
                LOG(LOG_INFO, "Process pointer new");
            }
            if (enable_new_pointer) {
                this->process_new_pointer_pdu(stream); // Pointer with arbitrary color depth
            }
            if (this->verbose & RDPVerboseFlags::basic_trace3){
                LOG(LOG_INFO, "Process pointer new done");
            }
            break;
        // System Pointer Update (section 2.2.9.1.1.4.3)

        case RDP_POINTER_SYSTEM:
        {
            if (this->verbose & RDPVerboseFlags::basic_trace3){
                LOG(LOG_INFO, "Process pointer system");
            }
            // TODO: actually show mouse cursor or get back to default
            this->process_system_pointer_pdu(stream);
        }
        break;
        // Pointer Position Update (section 2.2.9.1.1.4.2)

        // [ referenced from 3.2.5.9.2 Processing Slow-Path Pointer Update PDU]
        // 2.2.9.1.1.4.2 Pointer Position Update (TS_POINTERPOSATTRIBUTE)
        // ==============================================================

        // The TS_POINTERPOSATTRIBUTE structure is used to indicate that
        // the client pointer MUST be moved to the specified position
        // relative to the top-left corner of the server's desktop ([T128]
        // section 8.14.4).

        // position (4 bytes): Point (section 2.2.9.1.1.4.1) structure
        // containing the new x-coordinates and y-coordinates of the pointer.
        case RDP_POINTER_MOVE:
            {
                if (this->verbose & RDPVerboseFlags::basic_trace3) {
                    LOG(LOG_INFO, "Process pointer move");
                }
                uint16_t xPos = stream.in_uint16_le();
                uint16_t yPos = stream.in_uint16_le();
                this->front.update_pointer_position(xPos, yPos);
            }
            break;
        default:
            break;
        }
        if (this->verbose & RDPVerboseFlags::basic_trace3){
            LOG(LOG_INFO, "mod_rdp::process_pointer_pdu done");
        }
    }

    void process_palette(InStream & stream, bool fast_path) {
        if (this->verbose & RDPVerboseFlags::basic_trace3) {
            LOG(LOG_INFO, "mod_rdp::process_palette");
        }

        RDP::UpdatePaletteData_Recv(stream, fast_path, this->orders.global_palette);
        this->front.set_palette(this->orders.global_palette);

        if (this->verbose & RDPVerboseFlags::basic_trace3) {
            LOG(LOG_INFO, "mod_rdp::process_palette done");
        }
    }

    // 2.2.5.1.1 Set Error Info PDU Data (TS_SET_ERROR_INFO_PDU)
    // =========================================================
    // The TS_SET_ERROR_INFO_PDU structure contains the contents of the Set Error
    // Info PDU, which is a Share Data Header (section 2.2.8.1.1.1.2) with an error
    // value field.

    // shareDataHeader (18 bytes): Share Data Header containing information about
    // the packet. The type subfield of the pduType field of the Share Control
    // Header (section 2.2.8.1.1.1.1) MUST be set to PDUTYPE_DATAPDU (7). The
    // pduType2 field of the Share Data Header MUST be set to
    // PDUTYPE2_SET_ERROR_INFO_PDU (47), and the pduSource field MUST be set to 0.

    // errorInfo (4 bytes): A 32-bit, unsigned integer. Error code.

    // Protocol-independent codes:
    // +---------------------------------------------+-----------------------------+
    // | 0x00000001 ERRINFO_RPC_INITIATED_DISCONNECT | The disconnection was       |
    // |                                             | initiated by an             |
    // |                                             | administrative tool on the  |
    // |                                             | server in another session.  |
    // +---------------------------------------------+-----------------------------+
    // | 0x00000002 ERRINFO_RPC_INITIATED_LOGOFF     | The disconnection was due   |
    // |                                             | to a forced logoff initiated|
    // |                                             | by an administrative tool   |
    // |                                             | on the server in another    |
    // |                                             | session.                    |
    // +---------------------------------------------+-----------------------------+
    // | 0x00000003 ERRINFO_IDLE_TIMEOUT             | The idle session limit timer|
    // |                                             | on the server has elapsed.  |
    // +---------------------------------------------+-----------------------------+
    // | 0x00000004 ERRINFO_LOGON_TIMEOUT            | The active session limit    |
    // |                                             | timer on the server has     |
    // |                                             | elapsed.                    |
    // +---------------------------------------------+-----------------------------+
    // | 0x00000005                                  | Another user connected to   |
    // | ERRINFO_DISCONNECTED_BY_OTHERCONNECTION     | the server, forcing the     |
    // |                                             | disconnection of the current|
    // |                                             | connection.                 |
    // +---------------------------------------------+-----------------------------+
    // | 0x00000006 ERRINFO_OUT_OF_MEMORY            | The server ran out of       |
    // |                                             | available memory resources. |
    // +---------------------------------------------+-----------------------------+
    // | 0x00000007 ERRINFO_SERVER_DENIED_CONNECTION | The server denied the       |
    // |                                             | connection.                 |
    // +---------------------------------------------+-----+-----------------------+
    // | 0x00000009                                  | The user cannot connect to  |
    // | ERRINFO_SERVER_INSUFFICIENT_PRIVILEGES      | the server due to           |
    // |                                             | insufficient access         |
    // |                                             | privileges.                 |
    // +---------------------------------------------+-----------------------------+
    // | 0x0000000A                                  | The server does not accept  |
    // | ERRINFO_SERVER_FRESH_CREDENTIALS_REQUIRED   | saved user credentials and  |
    // |                                             | requires that the user enter|
    // |                                             | their credentials for each  |
    // |                                             | connection.                 |
    // +-----------------------------------------+---+-----------------------------+
    // | 0x0000000B                              | The disconnection was initiated |
    // | ERRINFO_RPC_INITIATED_DISCONNECT_BYUSER | by an administrative tool on    |
    // |                                         | the server running in the user's|
    // |                                         | session.                        |
    // +-----------------------------------------+---------------------------------+
    // | 0x0000000C ERRINFO_LOGOFF_BY_USER       | The disconnection was initiated |
    // |                                         | by the user logging off his or  |
    // |                                         | her session on the server.      |
    // +-----------------------------------------+---------------------------------+

    // Protocol-independent licensing codes:
    // +-------------------------------------------+-------------------------------+
    // | 0x00000100 ERRINFO_LICENSE_INTERNAL       | An internal error has occurred|
    // |                                           | in the Terminal Services      |
    // |                                           | licensing component.          |
    // +-------------------------------------------+-------------------------------+
    // | 0x00000101                                | A Remote Desktop License      |
    // | ERRINFO_LICENSE_NO_LICENSE_SERVER         | Server ([MS-RDPELE] section   |
    // |                                           | 1.1) could not be found to    |
    // |                                           | provide a license.            |
    // +-------------------------------------------+-------------------------------+
    // | 0x00000102 ERRINFO_LICENSE_NO_LICENSE     | There are no Client Access    |
    // |                                           | Licenses ([MS-RDPELE] section |
    // |                                           | 1.1) available for the target |
    // |                                           | remote computer.              |
    // +-------------------------------------------+-------------------------------+
    // | 0x00000103 ERRINFO_LICENSE_BAD_CLIENT_MSG | The remote computer received  |
    // |                                           | an invalid licensing message  |
    // |                                           | from the client.              |
    // +-------------------------------------------+-------------------------------+
    // | 0x00000104                                | The Client Access License     |
    // | ERRINFO_LICENSE_HWID_DOESNT_MATCH_LICENSE | ([MS-RDPELE] section 1.1)     |
    // |                                           | stored by the client has been |
    // |                                           |  modified.                    |
    // +-------------------------------------------+-------------------------------+
    // | 0x00000105                                | The Client Access License     |
    // | ERRINFO_LICENSE_BAD_CLIENT_LICENSE        | ([MS-RDPELE] section 1.1)     |
    // |                                           | stored by the client is in an |
    // |                                           | invalid format.               |
    // +-------------------------------------------+-------------------------------+
    // | 0x00000106                                | Network problems have caused  |
    // | ERRINFO_LICENSE_CANT_FINISH_PROTOCOL      | the licensing protocol        |
    // |                                           | ([MS-RDPELE] section 1.3.3)   |
    // |                                           | to be terminated.             |
    // +-------------------------------------------+-------------------------------+
    // | 0x00000107                                | The client prematurely ended  |
    // | ERRINFO_LICENSE_CLIENT_ENDED_PROTOCOL     | the licensing protocol        |
    // |                                           | ([MS-RDPELE] section 1.3.3).  |
    // +---------------------------------------+---+-------------------------------+
    // | 0x00000108                            | A licensing message ([MS-RDPELE]  |
    // | ERRINFO_LICENSE_BAD_CLIENT_ENCRYPTION | sections 2.2 and 5.1) was         |
    // |                                       | incorrectly encrypted.            |
    // +---------------------------------------+-----------------------------------+
    // | 0x00000109                            | The Client Access License         |
    // | ERRINFO_LICENSE_CANT_UPGRADE_LICENSE  | ([MS-RDPELE] section 1.1) stored  |
    // |                                       | by the client could not be        |
    // |                                       | upgraded or renewed.              |
    // +---------------------------------------+-----------------------------------+
    // | 0x0000010A                            | The remote computer is not        |
    // | ERRINFO_LICENSE_NO_REMOTE_CONNECTIONS | licensed to accept remote         |
    // |                                       |  connections.                     |
    // +---------------------------------------+-----------------------------------+

    // Protocol-independent codes generated by Connection Broker:
    // +----------------------------------------------+----------------------------+
    // | Value                                        | Meaning                    |
    // +----------------------------------------------+----------------------------+
    // | 0x0000400                                    | The target endpoint could  |
    // | ERRINFO_CB_DESTINATION_NOT_FOUND             | not be found.              |
    // +----------------------------------------------+----------------------------+
    // | 0x0000402                                    | The target endpoint to     |
    // | ERRINFO_CB_LOADING_DESTINATION               | which the client is being  |
    // |                                              | redirected is              |
    // |                                              | disconnecting from the     |
    // |                                              | Connection Broker.         |
    // +----------------------------------------------+----------------------------+
    // | 0x0000404                                    | An error occurred while    |
    // | ERRINFO_CB_REDIRECTING_TO_DESTINATION        | the connection was being   |
    // |                                              | redirected to the target   |
    // |                                              | endpoint.                  |
    // +----------------------------------------------+----------------------------+
    // | 0x0000405                                    | An error occurred while    |
    // | ERRINFO_CB_SESSION_ONLINE_VM_WAKE            | the target endpoint (a     |
    // |                                              | virtual machine) was being |
    // |                                              | awakened.                  |
    // +----------------------------------------------+----------------------------+
    // | 0x0000406                                    | An error occurred while    |
    // | ERRINFO_CB_SESSION_ONLINE_VM_BOOT            | the target endpoint (a     |
    // |                                              | virtual machine) was being |
    // |                                              | started.                   |
    // +----------------------------------------------+----------------------------+
    // | 0x0000407                                    | The IP address of the      |
    // | ERRINFO_CB_SESSION_ONLINE_VM_NO_DNS          | target endpoint (a virtual |
    // |                                              | machine) cannot be         |
    // |                                              | determined.                |
    // +----------------------------------------------+----------------------------+
    // | 0x0000408                                    | There are no available     |
    // | ERRINFO_CB_DESTINATION_POOL_NOT_FREE         | endpoints in the pool      |
    // |                                              | managed by the Connection  |
    // |                                              | Broker.                    |
    // +----------------------------------------------+----------------------------+
    // | 0x0000409                                    | Processing of the          |
    // | ERRINFO_CB_CONNECTION_CANCELLED              | connection has been        |
    // |                                              | cancelled.                 |
    // +----------------------------------------------+----------------------------+
    // | 0x0000410                                    | The settings contained in  |
    // | ERRINFO_CB_CONNECTION_ERROR_INVALID_SETTINGS | the routingToken field of  |
    // |                                              | the X.224 Connection       |
    // |                                              | Request PDU (section       |
    // |                                              | 2.2.1.1) cannot be         |
    // |                                              | validated.                 |
    // +----------------------------------------------+----------------------------+
    // | 0x0000411                                    | A time-out occurred while  |
    // | ERRINFO_CB_SESSION_ONLINE_VM_BOOT_TIMEOUT    | the target endpoint (a     |
    // |                                              | virtual machine) was being |
    // |                                              | started.                   |
    // +----------------------------------------------+----------------------------+
    // | 0x0000412                                    | A session monitoring error |
    // | ERRINFO_CB_SESSION_ONLINE_VM_SESSMON_FAILED  | occurred while the target  |
    // |                                              | endpoint (a virtual        |
    // |                                              | machine) was being         |
    // |                                              | started.                   |
    // +----------------------------------------------+----------------------------+

    // RDP specific codes:
    // +------------------------------------+--------------------------------------+
    // | 0x000010C9 ERRINFO_UNKNOWNPDUTYPE2 | Unknown pduType2 field in a received |
    // |                                    | Share Data Header (section           |
    // |                                    | 2.2.8.1.1.1.2).                      |
    // +------------------------------------+--------------------------------------+
    // | 0x000010CA ERRINFO_UNKNOWNPDUTYPE  | Unknown pduType field in a received  |
    // |                                    | Share Control Header (section        |
    // |                                    | 2.2.8.1.1.1.1).                      |
    // +------------------------------------+--------------------------------------+
    // | 0x000010CB ERRINFO_DATAPDUSEQUENCE | An out-of-sequence Slow-Path Data PDU|
    // |                                    | (section 2.2.8.1.1.1.1) has been     |
    // |                                    | received.                            |
    // +------------------------------------+--------------------------------------+
    // | 0x000010CD                         | An out-of-sequence Slow-Path Non-Data|
    // | ERRINFO_CONTROLPDUSEQUENCE         | PDU (section 2.2.8.1.1.1.1) has been |
    // |                                    | received.                            |
    // +------------------------------------+--------------------------------------+
    // | 0x000010CE                         | A Control PDU (sections 2.2.1.15 and |
    // | ERRINFO_INVALIDCONTROLPDUACTION    | 2.2.1.16) has been received with an  |
    // |                                    | invalid action field.                |
    // +------------------------------------+--------------------------------------+
    // | 0x000010CF                         | (a) A Slow-Path Input Event (section |
    // | ERRINFO_INVALIDINPUTPDUTYPE        | 2.2.8.1.1.3.1.1) has been received   |
    // |                                    | with an invalid messageType field.   |
    // |                                    | (b) A Fast-Path Input Event (section |
    // |                                    | 2.2.8.1.2.2) has been received with  |
    // |                                    | an invalid eventCode field.          |
    // +------------------------------------+--------------------------------------+
    // | 0x000010D0                         | (a) A Slow-Path Mouse Event (section |
    // | ERRINFO_INVALIDINPUTPDUMOUSE       | 2.2.8.1.1.3.1.1.3) or Extended Mouse |
    // |                                    | Event (section 2.2.8.1.1.3.1.1.4)    |
    // |                                    | has been received with an invalid    |
    // |                                    | pointerFlags field.                  |
    // |                                    | (b) A Fast-Path Mouse Event (section |
    // |                                    | 2.2.8.1.2.2.3) or Fast-Path Extended |
    // |                                    | Mouse Event (section 2.2.8.1.2.2.4)  |
    // |                                    | has been received with an invalid    |
    // |                                    | pointerFlags field.                  |
    // +------------------------------------+--------------------------------------+
    // | 0x000010D1                         | An invalid Refresh Rect PDU (section |
    // | ERRINFO_INVALIDREFRESHRECTPDU      | 2.2.11.2) has been received.         |
    // +------------------------------------+--------------------------------------+
    // | 0x000010D2                         | The server failed to construct the   |
    // | ERRINFO_CREATEUSERDATAFAILED       | GCC Conference Create Response user  |
    // |                                    | data (section 2.2.1.4).              |
    // +------------------------------------+--------------------------------------+
    // | 0x000010D3 ERRINFO_CONNECTFAILED   | Processing during the Channel        |
    // |                                    | Connection phase of the RDP          |
    // |                                    | Connection Sequence (see section     |
    // |                                    | 1.3.1.1 for an overview of the RDP   |
    // |                                    | Connection Sequence phases) has      |
    // |                                    | failed.                              |
    // +------------------------------------+--------------------------------------+
    // | 0x000010D4                         | A Confirm Active PDU (section        |
    // | ERRINFO_CONFIRMACTIVEWRONGSHAREID  | 2.2.1.13.2) was received from the    |
    // |                                    | client with an invalid shareId field.|
    // +------------------------------------+-+------------------------------------+
    // | 0x000010D5                           | A Confirm Active PDU (section      |
    // | ERRINFO_CONFIRMACTIVEWRONGORIGINATOR | 2.2.1.13.2) was received from the  |
    // |                                      | client with an invalid originatorId|
    // |                                      | field.                             |
    // +--------------------------------------+------------------------------------+
    // | 0x000010DA                           | There is not enough data to process|
    // | ERRINFO_PERSISTENTKEYPDUBADLENGTH    | a Persistent Key List PDU (section |
    // |                                      | 2.2.1.17).                         |
    // +--------------------------------------+------------------------------------+
    // | 0x000010DB                           | A Persistent Key List PDU (section |
    // | ERRINFO_PERSISTENTKEYPDUILLEGALFIRST | 2.2.1.17) marked as                |
    // |                                      | PERSIST_PDU_FIRST (0x01) was       |
    // |                                      | received after the reception of a  |
    // |                                      | prior Persistent Key List PDU also |
    // |                                      | marked as PERSIST_PDU_FIRST.       |
    // +--------------------------------------+---+--------------------------------+
    // | 0x000010DC                               | A Persistent Key List PDU      |
    // | ERRINFO_PERSISTENTKEYPDUTOOMANYTOTALKEYS | (section 2.2.1.17) was received|
    // |                                          | which specified a total number |
    // |                                          | of bitmap cache entries larger |
    // |                                          | than 262144.                   |
    // +------------------------------------------+--------------------------------+
    // | 0x000010DD                               | A Persistent Key List PDU      |
    // | ERRINFO_PERSISTENTKEYPDUTOOMANYCACHEKEYS | (section 2.2.1.17) was received|
    // |                                          | which specified an invalid     |
    // |                                          | total number of keys for a     |
    // |                                          | bitmap cache (the number of    |
    // |                                          | entries that can be stored     |
    // |                                          | within each bitmap cache is    |
    // |                                          | specified in the Revision 1 or |
    // |                                          | 2 Bitmap Cache Capability Set  |
    // |                                          | (section 2.2.7.1.4) that is    |
    // |                                          | sent from client to server).   |
    // +------------------------------------------+--------------------------------+
    // | 0x000010DE ERRINFO_INPUTPDUBADLENGTH     | There is not enough data to    |
    // |                                          | process Input Event PDU Data   |
    // |                                          | (section 2.2.8.1.1.3.          |
    // |                                          | 2.2.8.1.2).                    |
    // +------------------------------------------+--------------------------------+
    // | 0x000010DF                               | There is not enough data to    |
    // | ERRINFO_BITMAPCACHEERRORPDUBADLENGTH     | process the shareDataHeader,   |
    // |                                          | NumInfoBlocks, Pad1, and Pad2  |
    // |                                          | fields of the Bitmap Cache     |
    // |                                          | Error PDU Data ([MS-RDPEGDI]   |
    // |                                          | section 2.2.2.3.1.1).          |
    // +------------------------------------------+--------------------------------+
    // | 0x000010E0  ERRINFO_SECURITYDATATOOSHORT | (a) The dataSignature field of |
    // |                                          | the Fast-Path Input Event PDU  |
    // |                                          | (section 2.2.8.1.2) does not   |
    // |                                          | contain enough data.           |
    // |                                          | (b) The fipsInformation and    |
    // |                                          | dataSignature fields of the    |
    // |                                          | Fast-Path Input Event PDU      |
    // |                                          | (section 2.2.8.1.2) do not     |
    // |                                          | contain enough data.           |
    // +------------------------------------------+--------------------------------+
    // | 0x000010E1 ERRINFO_VCHANNELDATATOOSHORT  | (a) There is not enough data   |
    // |                                          | in the Client Network Data     |
    // |                                          | (section 2.2.1.3.4) to read the|
    // |                                          | virtual channel configuration  |
    // |                                          | data.                          |
    // |                                          | (b) There is not enough data   |
    // |                                          | to read a complete Channel     |
    // |                                          | PDU Header (section 2.2.6.1.1).|
    // +------------------------------------------+--------------------------------+
    // | 0x000010E2 ERRINFO_SHAREDATATOOSHORT     | (a) There is not enough data   |
    // |                                          | to process Control PDU Data    |
    // |                                          | (section 2.2.1.15.1).          |
    // |                                          | (b) There is not enough data   |
    // |                                          | to read a complete Share       |
    // |                                          | Control Header (section        |
    // |                                          | 2.2.8.1.1.1.1).                |
    // |                                          | (c) There is not enough data   |
    // |                                          | to read a complete Share Data  |
    // |                                          | Header (section 2.2.8.1.1.1.2) |
    // |                                          | of a Slow-Path Data PDU        |
    // |                                          | (section 2.2.8.1.1.1.1).       |
    // |                                          | (d) There is not enough data   |
    // |                                          | to process Font List PDU Data  |
    // |                                          | (section 2.2.1.18.1).          |
    // +------------------------------------------+--------------------------------+
    // | 0x000010E3 ERRINFO_BADSUPRESSOUTPUTPDU   | (a) There is not enough data   |
    // |                                          | to process Suppress Output PDU |
    // |                                          | Data (section 2.2.11.3.1).     |
    // |                                          | (b) The allowDisplayUpdates    |
    // |                                          | field of the Suppress Output   |
    // |                                          | PDU Data (section 2.2.11.3.1)  |
    // |                                          | is invalid.                    |
    // +------------------------------------------+--------------------------------+
    // | 0x000010E5                               | (a) There is not enough data   |
    // | ERRINFO_CONFIRMACTIVEPDUTOOSHORT         | to read the shareControlHeader,|
    // |                                          | shareId, originatorId,         |
    // |                                          | lengthSourceDescriptor, and    |
    // |                                          | lengthCombinedCapabilities     |
    // |                                          | fields of the Confirm Active   |
    // |                                          | PDU Data (section              |
    // |                                          | 2.2.1.13.2.1).                 |
    // |                                          | (b) There is not enough data   |
    // |                                          | to read the sourceDescriptor,  |
    // |                                          | numberCapabilities, pad2Octets,|
    // |                                          | and capabilitySets fields of   |
    // |                                          | the Confirm Active PDU Data    |
    // |                                          | (section 2.2.1.13.2.1).        |
    // +------------------------------------------+--------------------------------+
    // | 0x000010E7 ERRINFO_CAPABILITYSETTOOSMALL | There is not enough data to    |
    // |                                          | read the capabilitySetType and |
    // |                                          | the lengthCapability fields in |
    // |                                          | a received Capability Set      |
    // |                                          | (section 2.2.1.13.1.1.1).      |
    // +------------------------------------------+--------------------------------+
    // | 0x000010E8 ERRINFO_CAPABILITYSETTOOLARGE | A Capability Set (section      |
    // |                                          | 2.2.1.13.1.1.1) has been       |
    // |                                          | received with a                |
    // |                                          | lengthCapability field that    |
    // |                                          | contains a value greater than  |
    // |                                          | the total length of the data   |
    // |                                          | received.                      |
    // +------------------------------------------+--------------------------------+
    // | 0x000010E9 ERRINFO_NOCURSORCACHE         | (a) Both the                   |
    // |                                          | colorPointerCacheSize and      |
    // |                                          | pointerCacheSize fields in the |
    // |                                          | Pointer Capability Set         |
    // |                                          | (section 2.2.7.1.5) are set to |
    // |                                          | zero.                          |
    // |                                          | (b) The pointerCacheSize field |
    // |                                          | in the Pointer Capability Set  |
    // |                                          | (section 2.2.7.1.5) is not     |
    // |                                          | present, and the               |
    // |                                          | colorPointerCacheSize field is |
    // |                                          | set to zero.                   |
    // +------------------------------------------+--------------------------------+
    // | 0x000010EA ERRINFO_BADCAPABILITIES       | The capabilities received from |
    // |                                          | the client in the Confirm      |
    // |                                          | Active PDU (section 2.2.1.13.2)|
    // |                                          | were not accepted by the       |
    // |                                          | server.                        |
    // +------------------------------------------+--------------------------------+
    // | 0x000010EC                               | An error occurred while using  |
    // | ERRINFO_VIRTUALCHANNELDECOMPRESSIONERR   | the bulk compressor (section   |
    // |                                          | 3.1.8 and [MS- RDPEGDI] section|
    // |                                          | 3.1.8) to decompress a Virtual |
    // |                                          | Channel PDU (section 2.2.6.1). |
    // +------------------------------------------+--------------------------------+
    // | 0x000010ED                               | An invalid bulk compression    |
    // | ERRINFO_INVALIDVCCOMPRESSIONTYPE         | package was specified in the   |
    // |                                          | flags field of the Channel PDU |
    // |                                          | Header (section 2.2.6.1.1).    |
    // +------------------------------------------+--------------------------------+
    // | 0x000010EF ERRINFO_INVALIDCHANNELID      | An invalid MCS channel ID was  |
    // |                                          | specified in the mcsPdu field  |
    // |                                          | of the Virtual Channel PDU     |
    // |                                          | (section 2.2.6.1).             |
    // +------------------------------------------+--------------------------------+
    // | 0x000010F0 ERRINFO_VCHANNELSTOOMANY      | The client requested more than |
    // |                                          | the maximum allowed 31 static  |
    // |                                          | virtual channels in the Client |
    // |                                          | Network Data (section          |
    // |                                          | 2.2.1.3.4).                    |
    // +------------------------------------------+--------------------------------+
    // | 0x000010F3 ERRINFO_REMOTEAPPSNOTENABLED  | The INFO_RAIL flag (0x00008000)|
    // |                                          | MUST be set in the flags field |
    // |                                          | of the Info Packet (section    |
    // |                                          | 2.2.1.11.1.1) as the session   |
    // |                                          | on the remote server can only  |
    // |                                          | host remote applications.      |
    // +------------------------------------------+--------------------------------+
    // | 0x000010F4 ERRINFO_CACHECAPNOTSET        | The client sent a Persistent   |
    // |                                          | Key List PDU (section 2.2.1.17)|
    // |                                          | without including the          |
    // |                                          | prerequisite Revision 2 Bitmap |
    // |                                          | Cache Capability Set (section  |
    // |                                          | 2.2.7.1.4.2) in the Confirm    |
    // |                                          | Active PDU (section            |
    // |                                          | 2.2.1.13.2).                   |
    // +------------------------------------------+--------------------------------+
    // | 0x000010F5                               | The NumInfoBlocks field in the |
    // |ERRINFO_BITMAPCACHEERRORPDUBADLENGTH2     | Bitmap Cache Error PDU Data is |
    // |                                          | inconsistent with the amount   |
    // |                                          | of data in the Info field      |
    // |                                          | ([MS-RDPEGDI] section          |
    // |                                          | 2.2.2.3.1.1).                  |
    // +------------------------------------------+--------------------------------+
    // | 0x000010F6                               | There is not enough data to    |
    // | ERRINFO_OFFSCRCACHEERRORPDUBADLENGTH     | process an Offscreen Bitmap    |
    // |                                          | Cache Error PDU ([MS-RDPEGDI]  |
    // |                                          | section 2.2.2.3.2).            |
    // +------------------------------------------+--------------------------------+
    // | 0x000010F7                               | There is not enough data to    |
    // | ERRINFO_DNGCACHEERRORPDUBADLENGTH        | process a DrawNineGrid Cache   |
    // |                                          | Error PDU ([MS-RDPEGDI]        |
    // |                                          | section 2.2.2.3.3).            |
    // +------------------------------------------+--------------------------------+
    // | 0x000010F8 ERRINFO_GDIPLUSPDUBADLENGTH   | There is not enough data to    |
    // |                                          | process a GDI+ Error PDU       |
    // |                                          | ([MS-RDPEGDI] section          |
    // |                                          | 2.2.2.3.4).                    |
    // +------------------------------------------+--------------------------------+
    // | 0x00001111 ERRINFO_SECURITYDATATOOSHORT2 | There is not enough data to    |
    // |                                          | read a Basic Security Header   |
    // |                                          | (section 2.2.8.1.1.2.1).       |
    // +------------------------------------------+--------------------------------+
    // | 0x00001112 ERRINFO_SECURITYDATATOOSHORT3 | There is not enough data to    |
    // |                                          | read a Non- FIPS Security      |
    // |                                          | Header (section 2.2.8.1.1.2.2) |
    // |                                          | or FIPS Security Header        |
    // |                                          | (section 2.2.8.1.1.2.3).       |
    // +------------------------------------------+--------------------------------+
    // | 0x00001113 ERRINFO_SECURITYDATATOOSHORT4 | There is not enough data to    |
    // |                                          | read the basicSecurityHeader   |
    // |                                          | and length fields of the       |
    // |                                          | Security Exchange PDU Data     |
    // |                                          | (section 2.2.1.10.1).          |
    // +------------------------------------------+--------------------------------+
    // | 0x00001114 ERRINFO_SECURITYDATATOOSHORT5 | There is not enough data to    |
    // |                                          | read the CodePage, flags,      |
    // |                                          | cbDomain, cbUserName,          |
    // |                                          | cbPassword, cbAlternateShell,  |
    // |                                          | cbWorkingDir, Domain, UserName,|
    // |                                          | Password, AlternateShell, and  |
    // |                                          | WorkingDir fields in the Info  |
    // |                                          | Packet (section 2.2.1.11.1.1). |
    // +------------------------------------------+--------------------------------+
    // | 0x00001115 ERRINFO_SECURITYDATATOOSHORT6 | There is not enough data to    |
    // |                                          | read the CodePage, flags,      |
    // |                                          | cbDomain, cbUserName,          |
    // |                                          | cbPassword, cbAlternateShell,  |
    // |                                          | and cbWorkingDir fields in the |
    // |                                          | Info Packet (section           |
    // |                                          | 2.2.1.11.1.1).                 |
    // +------------------------------------------+--------------------------------+
    // | 0x00001116 ERRINFO_SECURITYDATATOOSHORT7 | There is not enough data to    |
    // |                                          | read the clientAddressFamily   |
    // |                                          | and cbClientAddress fields in  |
    // |                                          | (section 2.2.1.11.1.1.1).      |
    // +------------------------------------------+--------------------------------+
    // | 0x00001117 ERRINFO_SECURITYDATATOOSHORT8 | There is not enough data to    |
    // |                                          | read the clientAddress field in|
    // |                                          | the Extended Info Packet       |
    // |                                          | (section 2.2.1.11.1.1.1).      |
    // +------------------------------------------+--------------------------------+
    // | 0x00001118 ERRINFO_SECURITYDATATOOSHORT9 | There is not enough data to    |
    // |                                          | read the cbClientDir field in  |
    // |                                          | the Extended Info Packet       |
    // |                                          | (section 2.2.1.11.1.1.1).      |
    // +------------------------------------------+--------------------------------+
    // | 0x00001119 ERRINFO_SECURITYDATATOOSHORT10| There is not enough data to    |
    // |                                          | read the clientDir field in the|
    // |                                          | Extended Info Packet (section  |
    // |                                          | 2.2.1.11.1.1.1).               |
    // +------------------------------------------+--------------------------------+
    // | 0x0000111A ERRINFO_SECURITYDATATOOSHORT11| There is not enough data to    |
    // |                                          | read the clientTimeZone field  |
    // |                                          | in the Extended Info Packet    |
    // |                                          | (section 2.2.1.11.1.1.1).      |
    // +------------------------------------------+--------------------------------+
    // | 0x0000111B ERRINFO_SECURITYDATATOOSHORT12| There is not enough data to    |
    // |                                          | read the clientSessionId field |
    // |                                          | in the Extended Info Packet    |
    // |                                          | (section 2.2.1.11.1.1.1).      |
    // +------------------------------------------+--------------------------------+
    // | 0x0000111C ERRINFO_SECURITYDATATOOSHORT13| There is not enough data to    |
    // |                                          | read the performanceFlags      |
    // |                                          | field in the Extended Info     |
    // |                                          | Packet (section                |
    // |                                          | 2.2.1.11.1.1.1).               |
    // +------------------------------------------+--------------------------------+
    // | 0x0000111D ERRINFO_SECURITYDATATOOSHORT14| There is not enough data to    |
    // |                                          | read the cbAutoReconnectLen    |
    // |                                          | field in the Extended Info     |
    // |                                          | Packet (section                |
    // |                                          | 2.2.1.11.1.1.1).               |
    // +------------------------------------------+--------------------------------+
    // | 0x0000111E ERRINFO_SECURITYDATATOOSHORT15| There is not enough data to    |
    // |                                          | read the autoReconnectCookie   |
    // |                                          | field in the Extended Info     |
    // |                                          | Packet (section                |
    // |                                          | 2.2.1.11.1.1.1).               |
    // +------------------------------------------+--------------------------------+
    // | 0x0000111F ERRINFO_SECURITYDATATOOSHORT16| The cbAutoReconnectLen field   |
    // |                                          | in the Extended Info Packet    |
    // |                                          | (section 2.2.1.11.1.1.1)       |
    // |                                          | contains a value which is      |
    // |                                          | larger than the maximum        |
    // |                                          | allowed length of 128 bytes.   |
    // +------------------------------------------+--------------------------------+
    // | 0x00001120 ERRINFO_SECURITYDATATOOSHORT17| There is not enough data to    |
    // |                                          | read the clientAddressFamily   |
    // |                                          | and cbClientAddress fields in  |
    // |                                          | the Extended Info Packet       |
    // |                                          | (section 2.2.1.11.1.1.1).      |
    // +------------------------------------------+--------------------------------+
    // | 0x00001121 ERRINFO_SECURITYDATATOOSHORT18| There is not enough data to    |
    // |                                          | read the clientAddress field in|
    // |                                          | the Extended Info Packet       |
    // |                                          | (section 2.2.1.11.1.1.1).      |
    // +------------------------------------------+--------------------------------+
    // | 0x00001122 ERRINFO_SECURITYDATATOOSHORT19| There is not enough data to    |
    // |                                          | read the cbClientDir field in  |
    // |                                          | the Extended Info Packet       |
    // |                                          | (section 2.2.1.11.1.1.1).      |
    // +------------------------------------------+--------------------------------+
    // | 0x00001123 ERRINFO_SECURITYDATATOOSHORT20| There is not enough data to    |
    // |                                          | read the clientDir field in    |
    // |                                          | the Extended Info Packet       |
    // |                                          | (section 2.2.1.11.1.1.1).      |
    // +------------------------------------------+--------------------------------+
    // | 0x00001124 ERRINFO_SECURITYDATATOOSHORT21| There is not enough data to    |
    // |                                          | read the clientTimeZone field  |
    // |                                          | in the Extended Info Packet    |
    // |                                          | (section 2.2.1.11.1.1.1).      |
    // +------------------------------------------+--------------------------------+
    // | 0x00001125 ERRINFO_SECURITYDATATOOSHORT22| There is not enough data to    |
    // |                                          | read the clientSessionId field |
    // |                                          | in the Extended Info Packet    |
    // |                                          | (section 2.2.1.11.1.1.1).      |
    // +------------------------------------------+--------------------------------+
    // | 0x00001126 ERRINFO_SECURITYDATATOOSHORT23| There is not enough data to    |
    // |                                          | read the Client Info PDU Data  |
    // |                                          | (section 2.2.1.11.1).          |
    // +------------------------------------------+--------------------------------+
    // | 0x00001129 ERRINFO_BADMONITORDATA        | The monitorCount field in the  |
    // |                                          | Client Monitor Data (section   |
    // |                                          | 2.2.1.3.6) is invalid.         |
    // +------------------------------------------+--------------------------------+
    // | 0x0000112A                               | The server-side decompression  |
    // | ERRINFO_VCDECOMPRESSEDREASSEMBLEFAILED   | buffer is invalid, or the size |
    // |                                          | of the decompressed VC data    |
    // |                                          | exceeds the chunking size      |
    // |                                          | specified in the Virtual       |
    // |                                          | Channel Capability Set         |
    // |                                          | (section 2.2.7.1.10).          |
    // +------------------------------------------+--------------------------------+
    // | 0x0000112B ERRINFO_VCDATATOOLONG         | The size of a received Virtual |
    // |                                          | Channel PDU (section 2.2.6.1)  |
    // |                                          | exceeds the chunking size      |
    // |                                          | specified in the Virtual       |
    // |                                          | Channel Capability Set         |
    // |                                          | (section 2.2.7.1.10).          |
    // +------------------------------------------+--------------------------------+
    // | 0x0000112C ERRINFO_BAD_FRAME_ACK_DATA    | There is not enough data to    |
    // |                                          | read a                         |
    // |                                          | TS_FRAME_ACKNOWLEDGE_PDU ([MS- |
    // |                                          | RDPRFX] section 2.2.3.1).      |
    // +------------------------------------------+--------------------------------+
    // | 0x0000112D                               | The graphics mode requested by |
    // | ERRINFO_GRAPHICSMODENOTSUPPORTED         | the client is not supported by |
    // |                                          | the server.                    |
    // +------------------------------------------+--------------------------------+
    // | 0x0000112E                               | The server-side graphics       |
    // | ERRINFO_GRAPHICSSUBSYSTEMRESETFAILED     | subsystem failed to reset.     |
    // +------------------------------------------+--------------------------------+
    // | 0x0000112F                               | The server-side graphics       |
    // | ERRINFO_GRAPHICSSUBSYSTEMFAILED          | subsystem is in an error state |
    // |                                          | and unable to continue         |
    // |                                          | graphics encoding.             |
    // +------------------------------------------+--------------------------------+
    // | 0x00001130                               | There is not enough data to    |
    // | ERRINFO_TIMEZONEKEYNAMELENGTHTOOSHORT    | read the                       |
    // |                                          | cbDynamicDSTTimeZoneKeyName    |
    // |                                          | field in the Extended Info     |
    // |                                          | Packet (section                |
    // |                                          | 2.2.1.11.1.1.1).               |
    // +------------------------------------------+--------------------------------+
    // | 0x00001131                               | The length reported in the     |
    // | ERRINFO_TIMEZONEKEYNAMELENGTHTOOLONG     | cbDynamicDSTTimeZoneKeyName    |
    // |                                          | field of the Extended Info     |
    // |                                          | Packet (section                |
    // |                                          | 2.2.1.11.1.1.1) is too long.   |
    // +------------------------------------------+--------------------------------+
    // | 0x00001132                               | The                            |
    // | ERRINFO_DYNAMICDSTDISABLEDFIELDMISSING   | dynamicDaylightTimeDisabled    |
    // |                                          | field is not present in the    |
    // |                                          | Extended Info Packet (section  |
    // |                                          | 2.2.1.11.1.1.1).               |
    // +------------------------------------------+--------------------------------+
    // | 0x00001191                               | An attempt to update the       |
    // | ERRINFO_UPDATESESSIONKEYFAILED           | session keys while using       |
    // |                                          | Standard RDP Security          |
    // |                                          | mechanisms (section 5.3.7)     |
    // |                                          | failed.                        |
    // +------------------------------------------+--------------------------------+
    // | 0x00001192 ERRINFO_DECRYPTFAILED         | (a) Decryption using Standard  |
    // |                                          | RDP Security mechanisms        |
    // |                                          | (section 5.3.6) failed.        |
    // |                                          | (b) Session key creation using |
    // |                                          | Standard RDP Security          |
    // |                                          | mechanisms (section 5.3.5)     |
    // |                                          | failed.                        |
    // +------------------------------------------+--------------------------------+
    // | 0x00001193 ERRINFO_ENCRYPTFAILED         | Encryption using Standard RDP  |
    // |                                          | Security mechanisms (section   |
    // |                                          | 5.3.6) failed.                 |
    // +------------------------------------------+--------------------------------+
    // | 0x00001194 ERRINFO_ENCPKGMISMATCH        | Failed to find a usable        |
    // |                                          | Encryption Method (section     |
    // |                                          | 5.3.2) in the encryptionMethods|
    // |                                          | field of the Client Security   |
    // |                                          | Data (section 2.2.1.4.3).      |
    // +------------------------------------------+--------------------------------+
    // | 0x00001195 ERRINFO_DECRYPTFAILED2        | Encryption using Standard RDP  |
    // |                                          | Security mechanisms (section   |
    // |                                          | 5.3.6) failed. Unencrypted     |
    // |                                          | data was encountered in a      |
    // |                                          | protocol stream which is meant |
    // |                                          | to be encrypted with Standard  |
    // |                                          | RDP Security mechanisms        |
    // |                                          | (section 5.3.6).               |
    // +------------------------------------------+--------------------------------+

    enum {
        ERRINFO_RPC_INITIATED_DISCONNECT          = 0x00000001,
        ERRINFO_RPC_INITIATED_LOGOFF              = 0x00000002,
        ERRINFO_IDLE_TIMEOUT                      = 0x00000003,
        ERRINFO_LOGON_TIMEOUT                     = 0x00000004,
        ERRINFO_DISCONNECTED_BY_OTHERCONNECTION   = 0x00000005,
        ERRINFO_OUT_OF_MEMORY                     = 0x00000006,
        ERRINFO_SERVER_DENIED_CONNECTION          = 0x00000007,
        ERRINFO_SERVER_INSUFFICIENT_PRIVILEGES    = 0x00000009,
        ERRINFO_SERVER_FRESH_CREDENTIALS_REQUIRED = 0x0000000A,
        ERRINFO_RPC_INITIATED_DISCONNECT_BYUSER   = 0x0000000B,
        ERRINFO_LOGOFF_BY_USER                    = 0x0000000C,
        ERRINFO_LICENSE_INTERNAL                  = 0x00000100,
        ERRINFO_LICENSE_NO_LICENSE_SERVER         = 0x00000101,
        ERRINFO_LICENSE_NO_LICENSE                = 0x00000102,
        ERRINFO_LICENSE_BAD_CLIENT_MSG            = 0x00000103,
        ERRINFO_LICENSE_HWID_DOESNT_MATCH_LICENSE = 0x00000104,
        ERRINFO_LICENSE_BAD_CLIENT_LICENSE        = 0x00000105,
        ERRINFO_LICENSE_CANT_FINISH_PROTOCOL      = 0x00000106,
        ERRINFO_LICENSE_CLIENT_ENDED_PROTOCOL     = 0x00000107,
        ERRINFO_LICENSE_BAD_CLIENT_ENCRYPTION     = 0x00000108,
        ERRINFO_LICENSE_CANT_UPGRADE_LICENSE      = 0x00000109,
        ERRINFO_LICENSE_NO_REMOTE_CONNECTIONS     = 0x0000010A,

        ERRINFO_CB_DESTINATION_NOT_FOUND             = 0x00000400,
        ERRINFO_CB_LOADING_DESTINATION               = 0x00000402,
        ERRINFO_CB_REDIRECTING_TO_DESTINATION        = 0x00000404,
        ERRINFO_CB_SESSION_ONLINE_VM_WAKE            = 0x00000405,
        ERRINFO_CB_SESSION_ONLINE_VM_BOOT            = 0x00000406,
        ERRINFO_CB_SESSION_ONLINE_VM_NO_DNS          = 0x00000407,
        ERRINFO_CB_DESTINATION_POOL_NOT_FREE         = 0x00000408,
        ERRINFO_CB_CONNECTION_CANCELLED              = 0x00000409,
        ERRINFO_CB_CONNECTION_ERROR_INVALID_SETTINGS = 0x00000410,
        ERRINFO_CB_SESSION_ONLINE_VM_BOOT_TIMEOUT    = 0x00000411,
        ERRINFO_CB_SESSION_ONLINE_VM_SESSMON_FAILED  = 0x00000412,

        ERRINFO_UNKNOWNPDUTYPE2                   = 0x000010C9,
        ERRINFO_UNKNOWNPDUTYPE                    = 0x000010CA,
        ERRINFO_DATAPDUSEQUENCE                   = 0x000010CB,
        ERRINFO_CONTROLPDUSEQUENCE                = 0x000010CD,
        ERRINFO_INVALIDCONTROLPDUACTION           = 0x000010CE,
        ERRINFO_INVALIDINPUTPDUTYPE               = 0x000010CF,
        ERRINFO_INVALIDINPUTPDUMOUSE              = 0x000010D0,
        ERRINFO_INVALIDREFRESHRECTPDU             = 0x000010D1,
        ERRINFO_CREATEUSERDATAFAILED              = 0x000010D2,
        ERRINFO_CONNECTFAILED                     = 0x000010D3,
        ERRINFO_CONFIRMACTIVEWRONGSHAREID         = 0x000010D4,
        ERRINFO_CONFIRMACTIVEWRONGORIGINATOR      = 0x000010D5,
        ERRINFO_PERSISTENTKEYPDUBADLENGTH         = 0x000010DA,
        ERRINFO_PERSISTENTKEYPDUILLEGALFIRST      = 0x000010DB,
        ERRINFO_PERSISTENTKEYPDUTOOMANYTOTALKEYS  = 0x000010DC,
        ERRINFO_PERSISTENTKEYPDUTOOMANYCACHEKEYS  = 0x000010DD,
        ERRINFO_INPUTPDUBADLENGTH                 = 0x000010DE,
        ERRINFO_BITMAPCACHEERRORPDUBADLENGTH      = 0x000010DF,
        ERRINFO_SECURITYDATATOOSHORT              = 0x000010E0,
        ERRINFO_VCHANNELDATATOOSHORT              = 0x000010E1,
        ERRINFO_SHAREDATATOOSHORT                 = 0x000010E2,
        ERRINFO_BADSUPRESSOUTPUTPDU               = 0x000010E3,
        ERRINFO_CONFIRMACTIVEPDUTOOSHORT          = 0x000010E5,
        ERRINFO_CAPABILITYSETTOOSMALL             = 0x000010E7,
        ERRINFO_CAPABILITYSETTOOLARGE             = 0x000010E8,
        ERRINFO_NOCURSORCACHE                     = 0x000010E9,
        ERRINFO_BADCAPABILITIES                   = 0x000010EA,
        ERRINFO_VIRTUALCHANNELDECOMPRESSIONERR    = 0x000010EC,
        ERRINFO_INVALIDVCCOMPRESSIONTYPE          = 0x000010ED,
        ERRINFO_INVALIDCHANNELID                  = 0x000010EF,
        ERRINFO_VCHANNELSTOOMANY                  = 0x000010F0,
        ERRINFO_REMOTEAPPSNOTENABLED              = 0x000010F3,
        ERRINFO_CACHECAPNOTSET                    = 0x000010F4,
        ERRINFO_BITMAPCACHEERRORPDUBADLENGTH2     = 0x000010F5,
        ERRINFO_OFFSCRCACHEERRORPDUBADLENGTH      = 0x000010F6,
        ERRINFO_DNGCACHEERRORPDUBADLENGTH         = 0x000010F7,
        ERRINFO_GDIPLUSPDUBADLENGTH               = 0x000010F8,
        ERRINFO_SECURITYDATATOOSHORT2             = 0x00001111,
        ERRINFO_SECURITYDATATOOSHORT3             = 0x00001112,
        ERRINFO_SECURITYDATATOOSHORT4             = 0x00001113,
        ERRINFO_SECURITYDATATOOSHORT5             = 0x00001114,
        ERRINFO_SECURITYDATATOOSHORT6             = 0x00001115,
        ERRINFO_SECURITYDATATOOSHORT7             = 0x00001116,
        ERRINFO_SECURITYDATATOOSHORT8             = 0x00001117,
        ERRINFO_SECURITYDATATOOSHORT9             = 0x00001118,
        ERRINFO_SECURITYDATATOOSHORT10            = 0x00001119,
        ERRINFO_SECURITYDATATOOSHORT11            = 0x0000111A,
        ERRINFO_SECURITYDATATOOSHORT12            = 0x0000111B,
        ERRINFO_SECURITYDATATOOSHORT13            = 0x0000111C,
        ERRINFO_SECURITYDATATOOSHORT14            = 0x0000111D,
        ERRINFO_SECURITYDATATOOSHORT15            = 0x0000111E,
        ERRINFO_SECURITYDATATOOSHORT16            = 0x0000111F,
        ERRINFO_SECURITYDATATOOSHORT17            = 0x00001120,
        ERRINFO_SECURITYDATATOOSHORT18            = 0x00001121,
        ERRINFO_SECURITYDATATOOSHORT19            = 0x00001122,
        ERRINFO_SECURITYDATATOOSHORT20            = 0x00001123,
        ERRINFO_SECURITYDATATOOSHORT21            = 0x00001124,
        ERRINFO_SECURITYDATATOOSHORT22            = 0x00001125,
        ERRINFO_SECURITYDATATOOSHORT23            = 0x00001126,
        ERRINFO_BADMONITORDATA                    = 0x00001129,
        ERRINFO_VCDECOMPRESSEDREASSEMBLEFAILED    = 0x0000112A,
        ERRINFO_VCDATATOOLONG                     = 0x0000112B,
        ERRINFO_BAD_FRAME_ACK_DATA                = 0x0000112C,
        ERRINFO_GRAPHICSMODENOTSUPPORTED          = 0x0000112D,
        ERRINFO_GRAPHICSSUBSYSTEMRESETFAILED      = 0x0000112E,
        ERRINFO_GRAPHICSSUBSYSTEMFAILED           = 0x0000112F,
        ERRINFO_TIMEZONEKEYNAMELENGTHTOOSHORT     = 0x00001130,
        ERRINFO_TIMEZONEKEYNAMELENGTHTOOLONG      = 0x00001131,
        ERRINFO_DYNAMICDSTDISABLEDFIELDMISSING    = 0x00001132,
        ERRINFO_UPDATESESSIONKEYFAILED            = 0x00001191,
        ERRINFO_DECRYPTFAILED                     = 0x00001192,
        ERRINFO_ENCRYPTFAILED                     = 0x00001193,
        ERRINFO_ENCPKGMISMATCH                    = 0x00001194,
        ERRINFO_DECRYPTFAILED2                    = 0x00001195
    };

    void process_disconnect_pdu(InStream & stream) {
        uint32_t errorInfo = stream.in_uint32_le();
        switch (errorInfo){
        case ERRINFO_RPC_INITIATED_DISCONNECT:
            LOG(LOG_INFO, "process disconnect pdu : code = %8x error=%s", errorInfo, "RPC_INITIATED_DISCONNECT");
            break;
        case ERRINFO_RPC_INITIATED_LOGOFF:
            LOG(LOG_INFO, "process disconnect pdu : code = %8x error=%s", errorInfo, "RPC_INITIATED_LOGOFF");
            break;
        case ERRINFO_IDLE_TIMEOUT:
            LOG(LOG_INFO, "process disconnect pdu : code = %8x error=%s", errorInfo, "IDLE_TIMEOUT");
            break;
        case ERRINFO_LOGON_TIMEOUT:
            LOG(LOG_INFO, "process disconnect pdu : code = %8x error=%s", errorInfo, "LOGON_TIMEOUT");
            break;
        case ERRINFO_DISCONNECTED_BY_OTHERCONNECTION:
            LOG(LOG_INFO, "process disconnect pdu : code = %8x error=%s", errorInfo, "DISCONNECTED_BY_OTHERCONNECTION");
            if (this->acl) {
                this->acl->set_auth_error_message(TR("disconnected_by_otherconnection", this->lang));
            }
            break;
        case ERRINFO_OUT_OF_MEMORY:
            LOG(LOG_INFO, "process disconnect pdu : code = %8x error=%s", errorInfo, "OUT_OF_MEMORY");
            break;
        case ERRINFO_SERVER_DENIED_CONNECTION:
            LOG(LOG_INFO, "process disconnect pdu : code = %8x error=%s", errorInfo, "SERVER_DENIED_CONNECTION");
            break;
        case ERRINFO_SERVER_INSUFFICIENT_PRIVILEGES:
            LOG(LOG_INFO, "process disconnect pdu : code = %8x error=%s", errorInfo, "SERVER_INSUFFICIENT_PRIVILEGES");
            break;
        case ERRINFO_SERVER_FRESH_CREDENTIALS_REQUIRED:
            LOG(LOG_INFO, "process disconnect pdu : code = %8x error=%s", errorInfo, "SERVER_FRESH_CREDENTIALS_REQUIRED");
            break;
        case ERRINFO_RPC_INITIATED_DISCONNECT_BYUSER:
            LOG(LOG_INFO, "process disconnect pdu : code = %8x error=%s", errorInfo, "RPC_INITIATED_DISCONNECT_BYUSER");
            break;
        case ERRINFO_LOGOFF_BY_USER:
            LOG(LOG_INFO, "process disconnect pdu : code = %8x error=%s", errorInfo, "LOGOFF_BY_USER");
            break;
        case ERRINFO_LICENSE_INTERNAL:
            LOG(LOG_INFO, "process disconnect pdu : code = %8x error=%s", errorInfo, "LICENSE_INTERNAL");
            break;
        case ERRINFO_LICENSE_NO_LICENSE_SERVER:
            LOG(LOG_INFO, "process disconnect pdu : code = %8x error=%s", errorInfo, "LICENSE_NO_LICENSE_SERVER");
            break;
        case ERRINFO_LICENSE_NO_LICENSE:
            LOG(LOG_INFO, "process disconnect pdu : code = %8x error=%s", errorInfo, "LICENSE_NO_LICENSE");
            break;
        case ERRINFO_LICENSE_BAD_CLIENT_MSG:
            LOG(LOG_INFO, "process disconnect pdu : code = %8x error=%s", errorInfo, "LICENSE_BAD_CLIENT_MSG");
            break;
        case ERRINFO_LICENSE_HWID_DOESNT_MATCH_LICENSE:
            LOG(LOG_INFO, "process disconnect pdu : code = %8x error=%s", errorInfo, "LICENSE_HWID_DOESNT_MATCH_LICENSE");
            break;
        case ERRINFO_LICENSE_BAD_CLIENT_LICENSE:
            LOG(LOG_INFO, "process disconnect pdu : code = %8x error=%s", errorInfo, "LICENSE_BAD_CLIENT_LICENSE");
            break;
        case ERRINFO_LICENSE_CANT_FINISH_PROTOCOL:
            LOG(LOG_INFO, "process disconnect pdu : code = %8x error=%s", errorInfo, "LICENSE_CANT_FINISH_PROTOCOL");
            break;
        case ERRINFO_LICENSE_CLIENT_ENDED_PROTOCOL:
            LOG(LOG_INFO, "process disconnect pdu : code = %8x error=%s", errorInfo, "LICENSE_CLIENT_ENDED_PROTOCOL");
            break;
        case ERRINFO_LICENSE_BAD_CLIENT_ENCRYPTION:
            LOG(LOG_INFO, "process disconnect pdu : code = %8x error=%s", errorInfo, "LICENSE_BAD_CLIENT_ENCRYPTION");
            break;
        case ERRINFO_LICENSE_CANT_UPGRADE_LICENSE:
            LOG(LOG_INFO, "process disconnect pdu : code = %8x error=%s", errorInfo, "LICENSE_CANT_UPGRADE_LICENSE");
            break;
        case ERRINFO_LICENSE_NO_REMOTE_CONNECTIONS:
            LOG(LOG_INFO, "process disconnect pdu : code = %8x error=%s", errorInfo, "LICENSE_NO_REMOTE_CONNECTIONS");
            break;
        case ERRINFO_CB_DESTINATION_NOT_FOUND:
            LOG(LOG_INFO, "process disconnect pdu : code = %8x error=%s", errorInfo, "CB_DESTINATION_NOT_FOUND");
            break;
        case ERRINFO_CB_LOADING_DESTINATION:
            LOG(LOG_INFO, "process disconnect pdu : code = %8x error=%s", errorInfo, "CB_LOADING_DESTINATION");
            break;
        case ERRINFO_CB_REDIRECTING_TO_DESTINATION:
            LOG(LOG_INFO, "process disconnect pdu : code = %8x error=%s", errorInfo, "CB_REDIRECTING_TO_DESTINATION");
            break;
        case ERRINFO_CB_SESSION_ONLINE_VM_WAKE:
            LOG(LOG_INFO, "process disconnect pdu : code = %8x error=%s", errorInfo, "CB_SESSION_ONLINE_VM_WAKE");
            break;
        case ERRINFO_CB_SESSION_ONLINE_VM_BOOT:
            LOG(LOG_INFO, "process disconnect pdu : code = %8x error=%s", errorInfo, "CB_SESSION_ONLINE_VM_BOOT");
            break;
        case ERRINFO_CB_SESSION_ONLINE_VM_NO_DNS:
            LOG(LOG_INFO, "process disconnect pdu : code = %8x error=%s", errorInfo, "CB_SESSION_ONLINE_VM_NO_DNS");
            break;
        case ERRINFO_CB_DESTINATION_POOL_NOT_FREE:
            LOG(LOG_INFO, "process disconnect pdu : code = %8x error=%s", errorInfo, "CB_DESTINATION_POOL_NOT_FREE");
            break;
        case ERRINFO_CB_CONNECTION_CANCELLED:
            LOG(LOG_INFO, "process disconnect pdu : code = %8x error=%s", errorInfo, "CB_CONNECTION_CANCELLED");
            break;
        case ERRINFO_CB_CONNECTION_ERROR_INVALID_SETTINGS:
            LOG(LOG_INFO, "process disconnect pdu : code = %8x error=%s", errorInfo, "CB_CONNECTION_ERROR_INVALID_SETTINGS");
            break;
        case ERRINFO_CB_SESSION_ONLINE_VM_BOOT_TIMEOUT:
            LOG(LOG_INFO, "process disconnect pdu : code = %8x error=%s", errorInfo, "CB_SESSION_ONLINE_VM_BOOT_TIMEOUT");
            break;
        case ERRINFO_CB_SESSION_ONLINE_VM_SESSMON_FAILED:
            LOG(LOG_INFO, "process disconnect pdu : code = %8x error=%s", errorInfo, "CB_SESSION_ONLINE_VM_SESSMON_FAILED");
            break;
        case ERRINFO_UNKNOWNPDUTYPE2:
            LOG(LOG_INFO, "process disconnect pdu : code = %8x error=%s", errorInfo, "UNKNOWNPDUTYPE2");
            break;
        case ERRINFO_UNKNOWNPDUTYPE:
            LOG(LOG_INFO, "process disconnect pdu : code = %8x error=%s", errorInfo, "UNKNOWNPDUTYPE");
            break;
        case ERRINFO_DATAPDUSEQUENCE:
            LOG(LOG_INFO, "process disconnect pdu : code = %8x error=%s", errorInfo, "DATAPDUSEQUENCE");
            break;
        case ERRINFO_CONTROLPDUSEQUENCE:
            LOG(LOG_INFO, "process disconnect pdu : code = %8x error=%s", errorInfo, "CONTROLPDUSEQUENCE");
            break;
        case ERRINFO_INVALIDCONTROLPDUACTION:
            LOG(LOG_INFO, "process disconnect pdu : code = %8x error=%s", errorInfo, "INVALIDCONTROLPDUACTION");
            break;
        case ERRINFO_INVALIDINPUTPDUTYPE:
            LOG(LOG_INFO, "process disconnect pdu : code = %8x error=%s", errorInfo, "INVALIDINPUTPDUTYPE");
            break;
        case ERRINFO_INVALIDINPUTPDUMOUSE:
            LOG(LOG_INFO, "process disconnect pdu : code = %8x error=%s", errorInfo, "INVALIDINPUTPDUMOUSE");
            break;
        case ERRINFO_INVALIDREFRESHRECTPDU:
            LOG(LOG_INFO, "process disconnect pdu : code = %8x error=%s", errorInfo, "INVALIDREFRESHRECTPDU");
            break;
        case ERRINFO_CREATEUSERDATAFAILED:
            LOG(LOG_INFO, "process disconnect pdu : code = %8x error=%s", errorInfo, "CREATEUSERDATAFAILED");
            break;
        case ERRINFO_CONNECTFAILED:
            LOG(LOG_INFO, "process disconnect pdu : code = %8x error=%s", errorInfo, "CONNECTFAILED");
            break;
        case ERRINFO_CONFIRMACTIVEWRONGSHAREID:
            LOG(LOG_INFO, "process disconnect pdu : code = %8x error=%s", errorInfo, "CONFIRMACTIVEWRONGSHAREID");
            break;
        case ERRINFO_CONFIRMACTIVEWRONGORIGINATOR:
            LOG(LOG_INFO, "process disconnect pdu : code = %8x error=%s", errorInfo, "CONFIRMACTIVEWRONGORIGINATOR");
            break;
        case ERRINFO_PERSISTENTKEYPDUBADLENGTH:
            LOG(LOG_INFO, "process disconnect pdu : code = %8x error=%s", errorInfo, "PERSISTENTKEYPDUBADLENGTH");
            break;
        case ERRINFO_PERSISTENTKEYPDUILLEGALFIRST:
            LOG(LOG_INFO, "process disconnect pdu : code = %8x error=%s", errorInfo, "PERSISTENTKEYPDUILLEGALFIRST");
            break;
        case ERRINFO_PERSISTENTKEYPDUTOOMANYTOTALKEYS:
            LOG(LOG_INFO, "process disconnect pdu : code = %8x error=%s", errorInfo, "PERSISTENTKEYPDUTOOMANYTOTALKEYS");
            break;
        case ERRINFO_PERSISTENTKEYPDUTOOMANYCACHEKEYS:
            LOG(LOG_INFO, "process disconnect pdu : code = %8x error=%s", errorInfo, "PERSISTENTKEYPDUTOOMANYCACHEKEYS");
            break;
        case ERRINFO_INPUTPDUBADLENGTH:
            LOG(LOG_INFO, "process disconnect pdu : code = %8x error=%s", errorInfo, "INPUTPDUBADLENGTH");
            break;
        case ERRINFO_BITMAPCACHEERRORPDUBADLENGTH:
            LOG(LOG_INFO, "process disconnect pdu : code = %8x error=%s", errorInfo, "BITMAPCACHEERRORPDUBADLENGTH");
            break;
        case ERRINFO_SECURITYDATATOOSHORT:
            LOG(LOG_INFO, "process disconnect pdu : code = %8x error=%s", errorInfo, "SECURITYDATATOOSHORT");
            break;
        case ERRINFO_VCHANNELDATATOOSHORT:
            LOG(LOG_INFO, "process disconnect pdu : code = %8x error=%s", errorInfo, "VCHANNELDATATOOSHORT");
            break;
        case ERRINFO_SHAREDATATOOSHORT:
            LOG(LOG_INFO, "process disconnect pdu : code = %8x error=%s", errorInfo, "SHAREDATATOOSHORT");
            break;
        case ERRINFO_BADSUPRESSOUTPUTPDU:
            LOG(LOG_INFO, "process disconnect pdu : code = %8x error=%s", errorInfo, "BADSUPRESSOUTPUTPDU");
            break;
        case ERRINFO_CONFIRMACTIVEPDUTOOSHORT:
            LOG(LOG_INFO, "process disconnect pdu : code = %8x error=%s", errorInfo, "CONFIRMACTIVEPDUTOOSHORT");
            break;
        case ERRINFO_CAPABILITYSETTOOSMALL:
            LOG(LOG_INFO, "process disconnect pdu : code = %8x error=%s", errorInfo, "CAPABILITYSETTOOSMALL");
            break;
        case ERRINFO_CAPABILITYSETTOOLARGE:
            LOG(LOG_INFO, "process disconnect pdu : code = %8x error=%s", errorInfo, "CAPABILITYSETTOOLARGE");
            break;
        case ERRINFO_NOCURSORCACHE:
            LOG(LOG_INFO, "process disconnect pdu : code = %8x error=%s", errorInfo, "NOCURSORCACHE");
            break;
        case ERRINFO_BADCAPABILITIES:
            LOG(LOG_INFO, "process disconnect pdu : code = %8x error=%s", errorInfo, "BADCAPABILITIES");
            break;
        case ERRINFO_VIRTUALCHANNELDECOMPRESSIONERR:
            LOG(LOG_INFO, "process disconnect pdu : code = %8x error=%s", errorInfo, "VIRTUALCHANNELDECOMPRESSIONERR");
            break;
        case ERRINFO_INVALIDVCCOMPRESSIONTYPE:
            LOG(LOG_INFO, "process disconnect pdu : code = %8x error=%s", errorInfo, "INVALIDVCCOMPRESSIONTYPE");
            break;
        case ERRINFO_INVALIDCHANNELID:
            LOG(LOG_INFO, "process disconnect pdu : code = %8x error=%s", errorInfo, "INVALIDCHANNELID");
            break;
        case ERRINFO_VCHANNELSTOOMANY:
            LOG(LOG_INFO, "process disconnect pdu : code = %8x error=%s", errorInfo, "VCHANNELSTOOMANY");
            break;
        case ERRINFO_REMOTEAPPSNOTENABLED:
            LOG(LOG_INFO, "process disconnect pdu : code = %8x error=%s", errorInfo, "REMOTEAPPSNOTENABLED");
            break;
        case ERRINFO_CACHECAPNOTSET:
            LOG(LOG_INFO, "process disconnect pdu : code = %8x error=%s", errorInfo, "CACHECAPNOTSET");
            break;
        case ERRINFO_BITMAPCACHEERRORPDUBADLENGTH2:
            LOG(LOG_INFO, "process disconnect pdu : code = %8x error=%s", errorInfo, "BITMAPCACHEERRORPDUBADLENGTH2");
            break;
        case ERRINFO_OFFSCRCACHEERRORPDUBADLENGTH:
            LOG(LOG_INFO, "process disconnect pdu : code = %8x error=%s", errorInfo, "OFFSCRCACHEERRORPDUBADLENGTH");
            break;
        case ERRINFO_DNGCACHEERRORPDUBADLENGTH:
            LOG(LOG_INFO, "process disconnect pdu : code = %8x error=%s", errorInfo, "DNGCACHEERRORPDUBADLENGTH");
            break;
        case ERRINFO_GDIPLUSPDUBADLENGTH:
            LOG(LOG_INFO, "process disconnect pdu : code = %8x error=%s", errorInfo, "GDIPLUSPDUBADLENGTH");
            break;
        case ERRINFO_SECURITYDATATOOSHORT2:
            LOG(LOG_INFO, "process disconnect pdu : code = %8x error=%s", errorInfo, "SECURITYDATATOOSHORT2");
            break;
        case ERRINFO_SECURITYDATATOOSHORT3:
            LOG(LOG_INFO, "process disconnect pdu : code = %8x error=%s", errorInfo, "SECURITYDATATOOSHORT3");
            break;
        case ERRINFO_SECURITYDATATOOSHORT4:
            LOG(LOG_INFO, "process disconnect pdu : code = %8x error=%s", errorInfo, "SECURITYDATATOOSHORT4");
            break;
        case ERRINFO_SECURITYDATATOOSHORT5:
            LOG(LOG_INFO, "process disconnect pdu : code = %8x error=%s", errorInfo, "SECURITYDATATOOSHORT5");
            break;
        case ERRINFO_SECURITYDATATOOSHORT6:
            LOG(LOG_INFO, "process disconnect pdu : code = %8x error=%s", errorInfo, "SECURITYDATATOOSHORT6");
            break;
        case ERRINFO_SECURITYDATATOOSHORT7:
            LOG(LOG_INFO, "process disconnect pdu : code = %8x error=%s", errorInfo, "SECURITYDATATOOSHORT7");
            break;
        case ERRINFO_SECURITYDATATOOSHORT8:
            LOG(LOG_INFO, "process disconnect pdu : code = %8x error=%s", errorInfo, "SECURITYDATATOOSHORT8");
            break;
        case ERRINFO_SECURITYDATATOOSHORT9:
            LOG(LOG_INFO, "process disconnect pdu : code = %8x error=%s", errorInfo, "SECURITYDATATOOSHORT9");
            break;
        case ERRINFO_SECURITYDATATOOSHORT10:
            LOG(LOG_INFO, "process disconnect pdu : code = %8x error=%s", errorInfo, "SECURITYDATATOOSHORT10");
            break;
        case ERRINFO_SECURITYDATATOOSHORT11:
            LOG(LOG_INFO, "process disconnect pdu : code = %8x error=%s", errorInfo, "SECURITYDATATOOSHORT11");
            break;
        case ERRINFO_SECURITYDATATOOSHORT12:
            LOG(LOG_INFO, "process disconnect pdu : code = %8x error=%s", errorInfo, "SECURITYDATATOOSHORT12");
            break;
        case ERRINFO_SECURITYDATATOOSHORT13:
            LOG(LOG_INFO, "process disconnect pdu : code = %8x error=%s", errorInfo, "SECURITYDATATOOSHORT13");
            break;
        case ERRINFO_SECURITYDATATOOSHORT14:
            LOG(LOG_INFO, "process disconnect pdu : code = %8x error=%s", errorInfo, "SECURITYDATATOOSHORT14");
            break;
        case ERRINFO_SECURITYDATATOOSHORT15:
            LOG(LOG_INFO, "process disconnect pdu : code = %8x error=%s", errorInfo, "SECURITYDATATOOSHORT15");
            break;
        case ERRINFO_SECURITYDATATOOSHORT16:
            LOG(LOG_INFO, "process disconnect pdu : code = %8x error=%s", errorInfo, "SECURITYDATATOOSHORT16");
            break;
        case ERRINFO_SECURITYDATATOOSHORT17:
            LOG(LOG_INFO, "process disconnect pdu : code = %8x error=%s", errorInfo, "SECURITYDATATOOSHORT17");
            break;
        case ERRINFO_SECURITYDATATOOSHORT18:
            LOG(LOG_INFO, "process disconnect pdu : code = %8x error=%s", errorInfo, "SECURITYDATATOOSHORT18");
            break;
        case ERRINFO_SECURITYDATATOOSHORT19:
            LOG(LOG_INFO, "process disconnect pdu : code = %8x error=%s", errorInfo, "SECURITYDATATOOSHORT19");
            break;
        case ERRINFO_SECURITYDATATOOSHORT20:
            LOG(LOG_INFO, "process disconnect pdu : code = %8x error=%s", errorInfo, "SECURITYDATATOOSHORT20");
            break;
        case ERRINFO_SECURITYDATATOOSHORT21:
            LOG(LOG_INFO, "process disconnect pdu : code = %8x error=%s", errorInfo, "SECURITYDATATOOSHORT21");
            break;
        case ERRINFO_SECURITYDATATOOSHORT22:
            LOG(LOG_INFO, "process disconnect pdu : code = %8x error=%s", errorInfo, "SECURITYDATATOOSHORT22");
            break;
        case ERRINFO_SECURITYDATATOOSHORT23:
            LOG(LOG_INFO, "process disconnect pdu : code = %8x error=%s", errorInfo, "SECURITYDATATOOSHORT23");
            break;
        case ERRINFO_BADMONITORDATA:
            LOG(LOG_INFO, "process disconnect pdu : code = %8x error=%s", errorInfo, "BADMONITORDATA");
            break;
        case ERRINFO_VCDECOMPRESSEDREASSEMBLEFAILED:
            LOG(LOG_INFO, "process disconnect pdu : code = %8x error=%s", errorInfo, "VCDECOMPRESSEDREASSEMBLEFAILED");
            break;
        case ERRINFO_VCDATATOOLONG:
            LOG(LOG_INFO, "process disconnect pdu : code = %8x error=%s", errorInfo, "VCDATATOOLONG");
            break;
        case ERRINFO_BAD_FRAME_ACK_DATA:
            LOG(LOG_INFO, "process disconnect pdu : code = %8x error=%s", errorInfo, "BAD_FRAME_ACK_DATA");
            break;
        case ERRINFO_GRAPHICSMODENOTSUPPORTED:
            LOG(LOG_INFO, "process disconnect pdu : code = %8x error=%s", errorInfo, "GRAPHICSMODENOTSUPPORTED");
            break;
        case ERRINFO_GRAPHICSSUBSYSTEMRESETFAILED:
            LOG(LOG_INFO, "process disconnect pdu : code = %8x error=%s", errorInfo, "GRAPHICSSUBSYSTEMRESETFAILED");
            break;
        case ERRINFO_GRAPHICSSUBSYSTEMFAILED:
            LOG(LOG_INFO, "process disconnect pdu : code = %8x error=%s", errorInfo, "GRAPHICSSUBSYSTEMFAILED");
            break;
        case ERRINFO_TIMEZONEKEYNAMELENGTHTOOSHORT:
            LOG(LOG_INFO, "process disconnect pdu : code = %8x error=%s", errorInfo, "TIMEZONEKEYNAMELENGTHTOOSHORT");
            break;
        case ERRINFO_TIMEZONEKEYNAMELENGTHTOOLONG:
            LOG(LOG_INFO, "process disconnect pdu : code = %8x error=%s", errorInfo, "TIMEZONEKEYNAMELENGTHTOOLONG");
            break;
        case ERRINFO_DYNAMICDSTDISABLEDFIELDMISSING:
            LOG(LOG_INFO, "process disconnect pdu : code = %8x error=%s", errorInfo, "DYNAMICDSTDISABLEDFIELDMISSING");
            break;
        case ERRINFO_UPDATESESSIONKEYFAILED:
            LOG(LOG_INFO, "process disconnect pdu : code = %8x error=%s", errorInfo, "UPDATESESSIONKEYFAILED");
            break;
        case ERRINFO_DECRYPTFAILED:
            LOG(LOG_INFO, "process disconnect pdu : code = %8x error=%s", errorInfo, "DECRYPTFAILED");
            break;
        case ERRINFO_ENCRYPTFAILED:
            LOG(LOG_INFO, "process disconnect pdu : code = %8x error=%s", errorInfo, "ENCRYPTFAILED");
            break;
        case ERRINFO_ENCPKGMISMATCH:
            LOG(LOG_INFO, "process disconnect pdu : code = %8x error=%s", errorInfo, "ENCPKGMISMATCH");
            break;
        case ERRINFO_DECRYPTFAILED2:
            LOG(LOG_INFO, "process disconnect pdu : code = %8x error=%s", errorInfo, "DECRYPTFAILED2");
            break;
        default:
            LOG(LOG_INFO, "process disconnect pdu : code = %8x error=%s", errorInfo, "?");
            break;
        }
    }   // process_disconnect_pdu

    void process_logon_info(const char * domain, const char * username) {
        char domain_username_format_0[2048];
        char domain_username_format_1[2048];

        snprintf(domain_username_format_0, sizeof(domain_username_format_0),
            "%s@%s", username, domain);
        snprintf(domain_username_format_1, sizeof(domain_username_format_0),
            "%s\\%s", domain, username);
        //LOG(LOG_INFO,
        //    "Domain username format 0=(%s) Domain username format 1=(%s)",
        //    domain_username_format_0, domain_username_format_0);

        if (this->disconnect_on_logon_user_change &&
            ((strcasecmp(domain, this->domain) || strcasecmp(username, this->username)) &&
             (this->domain[0] ||
              (strcasecmp(domain_username_format_0, this->username) &&
               strcasecmp(domain_username_format_1, this->username) &&
               strcasecmp(username, this->username))))) {
            if (this->error_message) {
                *this->error_message = "Unauthorized logon user change detected!";
            }

            this->end_session_reason  = "OPEN_SESSION_FAILED";
            this->end_session_message = "Unauthorized logon user change detected.";

            LOG(LOG_ERR,
                "Unauthorized logon user change detected on %s (%s%s%s) -> (%s%s%s). "
                    "The session will be disconnected.",
                this->hostname, this->domain,
                (*this->domain ? "\\" : ""),
                this->username, domain,
                ((domain && (*domain)) ? "\\" : ""),
                username);
            throw Error(ERR_RDP_LOGON_USER_CHANGED);
        }

        if (this->session_probe_virtual_channel_p &&
            this->session_probe_start_launch_timeout_timer_only_after_logon) {
            this->session_probe_virtual_channel_p->start_launch_timeout_timer();
        }

        if (this->acl)
        {
            this->acl->report("OPEN_SESSION_SUCCESSFUL", "OK.");
        }
        this->end_session_reason = "CLOSE_SESSION_SUCCESSFUL";
        this->end_session_message = "OK.";

        if (this->open_session_timeout.count()) {
            this->open_session_timeout_checker.cancel_timeout();

            this->event.reset();
        }

        if (this->enable_session_probe) {
            const bool disable_input_event     = true;
            const bool disable_graphics_update = this->enable_session_probe_launch_mask;
            this->disable_input_event_and_graphics_update(
                disable_input_event, disable_graphics_update);
        }
    }   // process_logon_info

    void process_save_session_info(InStream & stream) {
        RDP::SaveSessionInfoPDUData_Recv ssipdudata(stream);

        switch (ssipdudata.infoType) {
        case RDP::INFOTYPE_LOGON:
        {
            LOG(LOG_INFO, "process save session info : Logon");
            RDP::LogonInfoVersion1_Recv liv1(ssipdudata.payload);

            process_logon_info(reinterpret_cast<char *>(liv1.Domain),
                reinterpret_cast<char *>(liv1.UserName));

            this->front.send_savesessioninfo();
        }
        break;
        case RDP::INFOTYPE_LOGON_LONG:
        {
            LOG(LOG_INFO, "process save session info : Logon long");
            RDP::LogonInfoVersion2_Recv liv2(ssipdudata.payload);

            process_logon_info(reinterpret_cast<char *>(liv2.Domain),
                reinterpret_cast<char *>(liv2.UserName));

            this->front.send_savesessioninfo();
        }
        break;
        case RDP::INFOTYPE_LOGON_PLAINNOTIFY:
        {
            LOG(LOG_INFO, "process save session info : Logon plainnotify");
            RDP::PlainNotify_Recv pn(ssipdudata.payload);

            if (this->enable_session_probe) {
                const bool disable_input_event     = true;
                const bool disable_graphics_update = this->enable_session_probe_launch_mask;
                this->disable_input_event_and_graphics_update(
                    disable_input_event, disable_graphics_update);
            }

            if (this->session_probe_virtual_channel_p &&
                this->session_probe_start_launch_timeout_timer_only_after_logon) {
                this->session_probe_virtual_channel_p->start_launch_timeout_timer();
            }
        }
        break;
        case RDP::INFOTYPE_LOGON_EXTENDED_INFO:
        {
            LOG(LOG_INFO, "process save session info : Logon extended info");
            RDP::LogonInfoExtended_Recv lie(ssipdudata.payload);

            RDP::LogonInfoField_Recv lif(lie.payload);

            if (lie.FieldsPresent & RDP::LOGON_EX_AUTORECONNECTCOOKIE) {
                LOG(LOG_INFO, "process save session info : Auto-reconnect cookie");

                RDP::ServerAutoReconnectPacket auto_reconnect;

                auto_reconnect.receive(lif.payload);
                auto_reconnect.log(LOG_INFO);

                this->front.send_auto_reconnect_packet(auto_reconnect);
            }
            if (lie.FieldsPresent & RDP::LOGON_EX_LOGONERRORS) {
                LOG(LOG_INFO, "process save session info : Logon Errors Info");

                RDP::LogonErrorsInfo_Recv lei(lif.payload);

                if ((RDP::LOGON_MSG_SESSION_CONTINUE != lei.ErrorNotificationType) &&
                    (RDP::LOGON_WARNING >= lei.ErrorNotificationData) &&
                    this->remote_program) {
                    LOG(LOG_ERR, "Can not redirect user's focus to the WinLogon screen in RemoteApp mode!");

                    std::string errmsg = "(RemoteApp) ";

                    errmsg += RDP::LogonErrorsInfo_Recv::ErrorNotificationDataToShortMessage(lei.ErrorNotificationData);
                    this->acl->set_auth_error_message(errmsg.c_str());
                    throw Error(ERR_RAIL_LOGON_FAILED_OR_WARNING);
                }
            }
        }
        break;
        }

        stream.in_skip_bytes(stream.in_remain());
    }

    // TODO CGR: this can probably be unified with process_confirm_active in front
    void process_server_caps(InStream & stream, uint16_t len) {
        // TODO check stream consumed and len
        (void)len;
        if (this->verbose & RDPVerboseFlags::basic_trace5){
            LOG(LOG_INFO, "mod_rdp::process_server_caps");
        }

        struct autoclose_file {
            FILE * file;

            ~autoclose_file()
            {
                if (this->file) {
                    fclose(this->file);
                }
            }
        };
        FILE * const output_file =
            !this->output_filename.empty()
            ? fopen(this->output_filename.c_str(), "w")
            : nullptr;
        autoclose_file autoclose{output_file};

        unsigned expected = 4; /* numberCapabilities(2) + pad2Octets(2) */
        if (!stream.in_check_rem(expected)){
            LOG(LOG_ERR, "Truncated Demand active PDU data, need=%u remains=%zu",
                expected, stream.in_remain());
            throw Error(ERR_MCS_PDU_TRUNCATED);
        }

        uint16_t ncapsets = stream.in_uint16_le();
        stream.in_skip_bytes(2); /* pad */

        for (uint16_t n = 0; n < ncapsets; n++) {
            expected = 4; /* capabilitySetType(2) + lengthCapability(2) */
            if (!stream.in_check_rem(expected)){
                LOG(LOG_ERR, "Truncated Demand active PDU data, need=%u remains=%zu",
                    expected, stream.in_remain());
                throw Error(ERR_MCS_PDU_TRUNCATED);
            }

            uint16_t capset_type = stream.in_uint16_le();
            uint16_t capset_length = stream.in_uint16_le();

            expected = capset_length - 4 /* capabilitySetType(2) + lengthCapability(2) */;
            if (!stream.in_check_rem(expected)){
                LOG(LOG_ERR, "Truncated Demand active PDU data, need=%u remains=%zu",
                    expected, stream.in_remain());
                throw Error(ERR_MCS_PDU_TRUNCATED);
            }

            uint8_t const * next = stream.get_current() + expected;
            switch (capset_type) {
            case CAPSTYPE_GENERAL:
                {
                    GeneralCaps general_caps;
                    general_caps.recv(stream, capset_length);
                    if (this->verbose & RDPVerboseFlags::basic_trace) {
                        general_caps.log("Received from server");
                    }
                    if (output_file) {
                        general_caps.dump(output_file);
                    }
                }
                break;
            case CAPSTYPE_BITMAP:
                {
                    BitmapCaps bitmap_caps;
                    bitmap_caps.recv(stream, capset_length);
                    if (this->verbose & RDPVerboseFlags::basic_trace) {
                        bitmap_caps.log("Received from server");
                    }
                    if (output_file) {
                        bitmap_caps.dump(output_file);
                    }
                    this->bpp = bitmap_caps.preferredBitsPerPixel;
                    this->front_width = bitmap_caps.desktopWidth;
                    this->front_height = bitmap_caps.desktopHeight;
                }
                break;
            case CAPSTYPE_ORDER:
                {
                    OrderCaps order_caps;
                    order_caps.recv(stream, capset_length);
                    if (this->verbose & RDPVerboseFlags::basic_trace) {
                        order_caps.log("Received from server");
                    }
                    if (output_file) {
                        order_caps.dump(output_file);
                    }
                }
                break;
            case CAPSTYPE_INPUT:
                {
                    InputCaps input_caps;
                    input_caps.recv(stream, capset_length);
                    if (this->verbose & RDPVerboseFlags::basic_trace) {
                        input_caps.log("Received from server");
                    }

                    this->enable_fastpath_client_input_event =
                        (this->enable_fastpath && ((input_caps.inputFlags & (INPUT_FLAG_FASTPATH_INPUT | INPUT_FLAG_FASTPATH_INPUT2)) != 0));
                }
                break;
            case CAPSTYPE_RAIL:
                {
                    RailCaps rail_caps;
                    rail_caps.recv(stream, capset_length);
                    if (this->verbose & RDPVerboseFlags::basic_trace) {
                        rail_caps.log("Received from server");
                    }
                }
                break;
            case CAPSTYPE_WINDOW:
                {
                    WindowListCaps window_list_caps;
                    window_list_caps.recv(stream, capset_length);
                    if (this->verbose & RDPVerboseFlags::basic_trace) {
                        window_list_caps.log("Received from server");
                    }
                }
                break;
            default:
                if (this->verbose & RDPVerboseFlags::basic_trace) {
                    LOG(LOG_WARNING,
                        "Unprocessed Capability Set is encountered. capabilitySetType=%s(%u)",
                        ::get_capabilitySetType_name(capset_type),
                        capset_type);
                }
                break;
            }
            stream.in_skip_bytes(next - stream.get_current());
        }

        if (this->verbose & RDPVerboseFlags::basic_trace5){
            LOG(LOG_INFO, "mod_rdp::process_server_caps done");
        }
    }   // process_server_caps

    void send_control(int action) {
        if (this->verbose & RDPVerboseFlags::basic_trace) {
            LOG(LOG_INFO, "mod_rdp::send_control");
        }

        this->send_data_request_ex(
            GCC::MCS_GLOBAL_CHANNEL,
            [this, action](StreamSize<256>, OutStream & stream) {
                ShareData sdata(stream);
                sdata.emit_begin(PDUTYPE2_CONTROL, this->share_id, RDP::STREAM_MED);

                // Payload
                stream.out_uint16_le(action);
                stream.out_uint16_le(0); /* userid */
                stream.out_uint32_le(0); /* control id */

                // Packet trailer
                sdata.emit_end();
            },
            [this](StreamSize<256>, OutStream & sctrl_header, std::size_t packet_size) {
                ShareControl_Send(sctrl_header, PDUTYPE_DATAPDU, this->userid + GCC::MCS_USERCHANNEL_BASE, packet_size);

            }
        );

        if (this->verbose & RDPVerboseFlags::basic_trace) {
            LOG(LOG_INFO, "mod_rdp::send_control done");
        }
    }

    /* Send persistent bitmap cache enumeration PDU's
       Not implemented yet because it should be implemented
       before in process_data case. The problem is that
       we don't save the bitmap key list attached with rdp_bmpcache2 capability
       message so we can't develop this function yet */
    template<class DataWriter>
    void send_persistent_key_list_pdu(DataWriter data_writer) {
        this->send_pdu_type2(PDUTYPE2_BITMAPCACHE_PERSISTENT_LIST, RDP::STREAM_MED, data_writer);
    }

    template<class DataWriter>
    void send_pdu_type2(uint8_t pdu_type2, uint8_t stream_id, DataWriter data_writer) {
        using packet_size_t = decltype(details_::packet_size(data_writer));
        this->send_data_request_ex(
            GCC::MCS_GLOBAL_CHANNEL,
            [this, &data_writer, pdu_type2, stream_id](
                StreamSize<256 + packet_size_t{}>, OutStream & stream) {
                ShareData sdata(stream);
                sdata.emit_begin(pdu_type2, this->share_id, stream_id);
                {
                    OutStream substream(stream.get_current(), packet_size_t{});
                    data_writer(packet_size_t{}, substream);
                    stream.out_skip_bytes(substream.get_offset());
                }
                sdata.emit_end();
            },
            [this](StreamSize<256>, OutStream & sctrl_header, std::size_t packet_size) {
                ShareControl_Send(
                    sctrl_header, PDUTYPE_DATAPDU,
                    this->userid + GCC::MCS_USERCHANNEL_BASE, packet_size
                );
            }
        );
    }

    void send_persistent_key_list_regular() {
        if (this->verbose & RDPVerboseFlags::basic_trace) {
            LOG(LOG_INFO, "mod_rdp::send_persistent_key_list_regular");
        }

        uint16_t totalEntriesCache[BmpCache::MAXIMUM_NUMBER_OF_CACHES] = { 0, 0, 0, 0, 0 };

        for (uint8_t cache_id = 0; cache_id < this->orders.bmp_cache->number_of_cache; cache_id++) {
            const BmpCache::cache_ & cache = this->orders.bmp_cache->get_cache(cache_id);
            if (cache.persistent()) {
                uint16_t idx = 0;
                while (idx < cache.size() && cache[idx]) {
                    ++idx;
                }
                uint32_t const max_cache_num_entries = this->BmpCacheRev2_Cache_NumEntries()[cache_id];
                totalEntriesCache[cache_id] = std::min<uint32_t>(idx, max_cache_num_entries);
                //LOG(LOG_INFO, "totalEntriesCache[%d]=%d", cache_id, idx);
            }
        }
        //LOG(LOG_INFO, "totalEntriesCache0=%u totalEntriesCache1=%u totalEntriesCache2=%u totalEntriesCache3=%u totalEntriesCache4=%u",
        //    totalEntriesCache[0], totalEntriesCache[1], totalEntriesCache[2], totalEntriesCache[3], totalEntriesCache[4]);

        uint16_t total_number_of_entries = totalEntriesCache[0] + totalEntriesCache[1] + totalEntriesCache[2] +
                                           totalEntriesCache[3] + totalEntriesCache[4];
        if (total_number_of_entries > 0) {
            RDP::PersistentKeyListPDUData pklpdu;
            pklpdu.bBitMask |= RDP::PERSIST_FIRST_PDU;

            uint16_t number_of_entries     = 0;
            uint8_t  pdu_number_of_entries = 0;
            for (uint8_t cache_id = 0; cache_id < this->orders.bmp_cache->number_of_cache; cache_id++) {
                const BmpCache::cache_ & cache = this->orders.bmp_cache->get_cache(cache_id);

                if (!cache.persistent()) {
                    continue;
                }

                const uint16_t entries_max = totalEntriesCache[cache_id];
                for (uint16_t cache_index = 0; cache_index < entries_max; cache_index++) {
                    pklpdu.entries[pdu_number_of_entries].Key1 = cache[cache_index].sig.sig_32[0];
                    pklpdu.entries[pdu_number_of_entries].Key2 = cache[cache_index].sig.sig_32[1];

                    pklpdu.numEntriesCache[cache_id]++;
                    number_of_entries++;
                    pdu_number_of_entries++;

                    if ((pdu_number_of_entries == RDP::PersistentKeyListPDUData::MAXIMUM_ENCAPSULATED_BITMAP_KEYS) ||
                        (number_of_entries == total_number_of_entries))
                    {
                        if (number_of_entries == total_number_of_entries) {
                            pklpdu.bBitMask |= RDP::PERSIST_LAST_PDU;
                        }

                        pklpdu.totalEntriesCache[0] = totalEntriesCache[0];
                        pklpdu.totalEntriesCache[1] = totalEntriesCache[1];
                        pklpdu.totalEntriesCache[2] = totalEntriesCache[2];
                        pklpdu.totalEntriesCache[3] = totalEntriesCache[3];
                        pklpdu.totalEntriesCache[4] = totalEntriesCache[4];

                        //pklpdu.log(LOG_INFO, "Send to server");

                        this->send_persistent_key_list_pdu(
                            [&pklpdu](StreamSize<2048>, OutStream & pdu_data_stream) {
                                pklpdu.emit(pdu_data_stream);
                            }
                        );

                        pklpdu.reset();

                        pdu_number_of_entries = 0;
                    }
                }
            }
        }

        if (this->verbose & RDPVerboseFlags::basic_trace) {
            LOG(LOG_INFO, "mod_rdp::send_persistent_key_list_regular done");
        }
    }   // send_persistent_key_list_regular

    void send_persistent_key_list_transparent() {
        if (!this->persistent_key_list_transport) {
            return;
        }

        if (this->verbose & RDPVerboseFlags::basic_trace) {
            LOG(LOG_INFO, "mod_rdp::send_persistent_key_list_transparent");
        }

        try
        {
            while (1) {
                this->send_persistent_key_list_pdu(
                    [this](StreamSize<65535>, OutStream & pdu_data_stream) {
                        uint8_t * data = pdu_data_stream.get_data();
                        uint8_t * end = data;
                        this->persistent_key_list_transport->recv(&end, 2/*pdu_size(2)*/);
                        std::size_t pdu_size = Parse(data).in_uint16_le();
                        end = data;
                        this->persistent_key_list_transport->recv(&end, pdu_size);
                        pdu_data_stream.out_skip_bytes(pdu_size);

                        if (this->verbose & RDPVerboseFlags::basic_trace) {
                            InStream stream(data, pdu_size);
                            RDP::PersistentKeyListPDUData pklpdu;
                            pklpdu.receive(stream);
                            pklpdu.log(LOG_INFO, "Send to server");
                        }
                    }
                );
            }
        }
        catch (Error const & e)
        {
            if (e.id != ERR_TRANSPORT_NO_MORE_DATA) {
                LOG(LOG_ERR, "mod_rdp::send_persistent_key_list_transparent: error=%u", e.id);
                throw;
            }
        }

        if (this->verbose & RDPVerboseFlags::basic_trace) {
            LOG(LOG_INFO, "mod_rdp::send_persistent_key_list_transparent done");
        }
    }

    void send_persistent_key_list() {
        if (this->enable_transparent_mode) {
            this->send_persistent_key_list_transparent();
        }
        else {
            this->send_persistent_key_list_regular();
        }
    }

    // TODO CGR: duplicated code in front
    void send_synchronise() {
        if (this->verbose & RDPVerboseFlags::basic_trace){
            LOG(LOG_INFO, "mod_rdp::send_synchronise");
        }

        this->send_pdu_type2(
            PDUTYPE2_SYNCHRONIZE, RDP::STREAM_MED,
            [](StreamSize<4>, OutStream & stream) {
                stream.out_uint16_le(1); /* type */
                stream.out_uint16_le(1002);
            }
        );

        if (this->verbose & RDPVerboseFlags::basic_trace){
            LOG(LOG_INFO, "mod_rdp::send_synchronise done");
        }
    }

    void send_fonts(int seq) {
        if (this->verbose & RDPVerboseFlags::basic_trace){
            LOG(LOG_INFO, "mod_rdp::send_fonts");
        }

        this->send_pdu_type2(
            PDUTYPE2_FONTLIST, RDP::STREAM_MED,
            [seq](StreamSize<8>, OutStream & stream){
                // Payload
                stream.out_uint16_le(0); /* number of fonts */
                stream.out_uint16_le(0); /* pad? */
                stream.out_uint16_le(seq); /* unknown */
                stream.out_uint16_le(0x32); /* entry size */
            }
        );

        if (this->verbose & RDPVerboseFlags::basic_trace){
            LOG(LOG_INFO, "mod_rdp::send_fonts done");
        }
    }

public:

    void send_input_slowpath(int time, int message_type, int device_flags, int param1, int param2) {
        if (this->verbose & RDPVerboseFlags::basic_trace3){
            LOG(LOG_INFO, "mod_rdp::send_input_slowpath");
        }

        this->send_pdu_type2(
            PDUTYPE2_INPUT, RDP::STREAM_HI,
            [&](StreamSize<16>, OutStream & stream){
                // Payload
                stream.out_uint16_le(1); /* number of events */
                stream.out_uint16_le(0);
                stream.out_uint32_le(time);
                stream.out_uint16_le(message_type);
                stream.out_uint16_le(device_flags);
                stream.out_uint16_le(param1);
                stream.out_uint16_le(param2);
            }
        );

        if (this->verbose & RDPVerboseFlags::basic_trace3){
            LOG(LOG_INFO, "mod_rdp::send_input_slowpath done");
        }
    }

    void send_input_fastpath(int time, int message_type, uint16_t device_flags, int param1, int param2) {
        (void)time;
        if (this->verbose & RDPVerboseFlags::basic_trace3) {
            LOG(LOG_INFO, "mod_rdp::send_input_fastpath");
        }

        write_packets(
            this->nego.trans,
            [&](StreamSize<256>, OutStream & stream) {
                switch (message_type) {
                case RDP_INPUT_SCANCODE:
                    FastPath::KeyboardEvent_Send(stream, device_flags, param1);
                    break;

                case RDP_INPUT_UNICODE:
                    FastPath::KeyboardEventUniCode_Send(stream, device_flags, param1);
                    break;

                case RDP_INPUT_SYNCHRONIZE:
                    FastPath::SynchronizeEvent_Send(stream, param1);
                    break;

                case RDP_INPUT_MOUSE:
                    FastPath::MouseEvent_Send(stream, device_flags, param1, param2);
                    break;

                default:
                    LOG(LOG_ERR, "unsupported fast-path input message type 0x%x", message_type);
                    throw Error(ERR_RDP_FASTPATH);
                }
            },
            [&](StreamSize<256>, OutStream & fastpath_header, uint8_t * packet_data, std::size_t packet_size) {
                FastPath::ClientInputEventPDU_Send out_cie(
                    fastpath_header, packet_data, packet_size, 1,
                    this->encrypt, this->encryptionLevel, this->encryptionMethod
                );
                (void)out_cie;
            }
        );

        if (this->verbose & RDPVerboseFlags::basic_trace3) {
            LOG(LOG_INFO, "mod_rdp::send_input_fastpath done");
        }
    }

    void send_input(int time, int message_type, int device_flags, int param1, int param2) override {
        if (this->enable_fastpath_client_input_event == false) {
            this->send_input_slowpath(time, message_type, device_flags, param1, param2);
        }
        else {
            this->send_input_fastpath(time, message_type, device_flags, param1, param2);
        }
    }

    void rdp_input_invalidate(const Rect & r) override {
        if (this->verbose & RDPVerboseFlags::basic_trace3){
            LOG(LOG_INFO, "mod_rdp::rdp_input_invalidate");
        }
        if (UP_AND_RUNNING == this->connection_finalization_state) {
            if (!r.isempty()){
                RDP::RefreshRectPDU rrpdu(this->share_id,
                                          this->userid,
                                          this->encryptionLevel,
                                          this->encrypt);

                rrpdu.addInclusiveRect(r.x, r.y, r.x + r.cx - 1, r.y + r.cy - 1);

                rrpdu.emit(this->nego.trans);
            }
        }
        if (this->verbose & RDPVerboseFlags::basic_trace3){
            LOG(LOG_INFO, "mod_rdp::rdp_input_invalidate done");
        }
    }

    void rdp_input_invalidate2(array_view<Rect const> vr) override {
        if (this->verbose & RDPVerboseFlags::basic_trace3){
            LOG(LOG_INFO, "mod_rdp::rdp_input_invalidate 2");
        }
        if ((UP_AND_RUNNING == this->connection_finalization_state)
            && (vr.size() > 0)) {
            RDP::RefreshRectPDU rrpdu(this->share_id,
                                      this->userid,
                                      this->encryptionLevel,
                                      this->encrypt);
            for (Rect const & rect : vr) {
                if (!rect.isempty()){
                    rrpdu.addInclusiveRect(rect.x, rect.y, rect.x + rect.cx - 1, rect.y + rect.cy - 1);
                }
            }
            rrpdu.emit(this->nego.trans);
        }
        if (this->verbose & RDPVerboseFlags::basic_trace3){
            LOG(LOG_INFO, "mod_rdp::rdp_input_invalidate done");
        }
    }

    void rdp_allow_display_updates(uint16_t left, uint16_t top,
            uint16_t right, uint16_t bottom) override {
        if (this->verbose & RDPVerboseFlags::basic_trace){
            LOG(LOG_INFO, "mod_rdp::rdp_allow_display_updates");
        }

        if (UP_AND_RUNNING == this->connection_finalization_state) {
            this->send_pdu_type2(
                PDUTYPE2_SUPPRESS_OUTPUT, RDP::STREAM_MED,
                [left, top, right, bottom](StreamSize<32>, OutStream & stream) {
                    RDP::SuppressOutputPDUData sopdud(left, top, right, bottom);

                    sopdud.emit(stream);
                }
            );
        }

        if (this->verbose & RDPVerboseFlags::basic_trace){
            LOG(LOG_INFO, "mod_rdp::rdp_allow_display_updates done");
        }
    }

    void rdp_suppress_display_updates() override {
        if (this->verbose & RDPVerboseFlags::basic_trace){
            LOG(LOG_INFO, "mod_rdp::rdp_suppress_display_updates");
        }

        if (UP_AND_RUNNING == this->connection_finalization_state) {
            this->send_pdu_type2(
                PDUTYPE2_SUPPRESS_OUTPUT, RDP::STREAM_MED,
                [](StreamSize<32>, OutStream & stream) {
                    RDP::SuppressOutputPDUData sopdud;

                    sopdud.emit(stream);
                }
            );
        }

        if (this->verbose & RDPVerboseFlags::basic_trace){
            LOG(LOG_INFO, "mod_rdp::rdp_suppress_display_updates done");
        }
    }

    // [referenced from 2.2.9.1.2.1.7 Fast-Path Color Pointer Update (TS_FP_COLORPOINTERATTRIBUTE) ]
    // [referenced from 3.2.5.9.2 Processing Slow-Path Pointer Update PDU]
    // 2.2.9.1.1.4.4 Color Pointer Update (TS_COLORPOINTERATTRIBUTE)
    // =============================================================

    // The TS_COLORPOINTERATTRIBUTE structure represents a regular T.128 24 bpp
    // color pointer, as specified in [T128] section 8.14.3. This pointer update
    // is used for both monochrome and color pointers in RDP.

    //    cacheIndex (2 bytes): A 16-bit, unsigned integer. The zero-based cache
    // entry in the pointer cache in which to store the pointer image. The number
    // of cache entries is specified using the Pointer Capability Set (section 2.2.7.1.5).

    //    hotSpot (4 bytes): Point (section 2.2.9.1.1.4.1 ) structure containing
    // the x-coordinates and y-coordinates of the pointer hotspot.

    //    width (2 bytes): A 16-bit, unsigned integer. The width of the pointer
    // in pixels. The maximum allowed pointer width is 96 pixels if the client
    // indicated support for large pointers by setting the LARGE_POINTER_FLAG (0x00000001)
    // in the Large Pointer Capability Set (section 2.2.7.2.7). If the LARGE_POINTER_FLAG
    // was not set, the maximum allowed pointer width is 32 pixels.

    //    height (2 bytes): A 16-bit, unsigned integer. The height of the pointer
    // in pixels. The maximum allowed pointer height is 96 pixels if the client
    // indicated support for large pointers by setting the LARGE_POINTER_FLAG (0x00000001)
    // in the Large Pointer Capability Set (section 2.2.7.2.7). If the LARGE_POINTER_FLAG
    // was not set, the maximum allowed pointer height is 32 pixels.

    //    lengthAndMask (2 bytes): A 16-bit, unsigned integer. The size in bytes of the
    // andMaskData field.

    //    lengthXorMask (2 bytes): A 16-bit, unsigned integer. The size in bytes of the
    // xorMaskData field.

    //    xorMaskData (variable): A variable-length array of bytes. Contains the 24-bpp,
    // bottom-up XOR mask scan-line data. The XOR mask is padded to a 2-byte boundary for
    // each encoded scan-line. For example, if a 3x3 pixel cursor is being sent, then each
    // scan-line will consume 10 bytes (3 pixels per scan-line multiplied by 3 bytes per pixel,
    // rounded up to the next even number of bytes).

    //    andMaskData (variable): A variable-length array of bytes. Contains the 1-bpp, bottom-up
    // AND mask scan-line data. The AND mask is padded to a 2-byte boundary for each encoded scan-line.
    // For example, if a 7x7 pixel cursor is being sent, then each scan-line will consume 2 bytes
    // (7 pixels per scan-line multiplied by 1 bpp, rounded up to the next even number of bytes).

    //    pad (1 byte): An optional 8-bit, unsigned integer. Padding. Values in this field MUST be ignored.

    void process_color_pointer_pdu(InStream & stream) {
        if (this->verbose & RDPVerboseFlags::basic_trace3) {
            LOG(LOG_INFO, "mod_rdp::process_color_pointer_pdu");
        }
        unsigned pointer_cache_idx = stream.in_uint16_le();
        if (pointer_cache_idx >= (sizeof(this->cursors) / sizeof(this->cursors[0]))) {
            LOG(LOG_ERR, "mod_rdp::process_color_pointer_pdu: index out of bounds");
            throw Error(ERR_RDP_PROCESS_COLOR_POINTER_CACHE_NOT_OK);
        }

        Pointer & cursor = this->cursors[pointer_cache_idx];

        memset(&cursor, 0, sizeof(Pointer));
        cursor.bpp = 24;
        cursor.x      = stream.in_uint16_le();
        cursor.y      = stream.in_uint16_le();
        cursor.width  = stream.in_uint16_le();
        cursor.height = stream.in_uint16_le();
        unsigned mlen  = stream.in_uint16_le(); /* mask length */
        unsigned dlen  = stream.in_uint16_le(); /* data length */

        if ((mlen > sizeof(cursor.mask)) || (dlen > sizeof(cursor.data))) {
            LOG(LOG_ERR,
                "mod_rdp::process_color_pointer_pdu: "
                    "bad length for color pointer mask_len=%u data_len=%u",
                mlen, dlen);
            throw Error(ERR_RDP_PROCESS_COLOR_POINTER_LEN_NOT_OK);
        }
        // TODO this is modifiying cursor in place: we should not do that.
        memcpy(cursor.data, stream.in_uint8p(dlen), dlen);
        memcpy(cursor.mask, stream.in_uint8p(mlen), mlen);

        this->front.set_pointer(cursor);
        if (this->verbose & RDPVerboseFlags::basic_trace3) {
            LOG(LOG_INFO, "mod_rdp::process_color_pointer_pdu done");
        }
    }

    // [ referenced from 3.2.5.9.2 Processing Slow-Path Pointer Update PDU]
    // 2.2.9.1.1.4.6 Cached Pointer Update (TS_CACHEDPOINTERATTRIBUTE)
    // ---------------------------------------------------------------

    // The TS_CACHEDPOINTERATTRIBUTE structure is used to instruct the
    // client to change the current pointer shape to one already present
    // in the pointer cache.

    // cacheIndex (2 bytes): A 16-bit, unsigned integer. A zero-based
    // cache entry containing the cache index of the cached pointer to
    // which the client's pointer MUST be changed. The pointer data MUST
    // have already been cached using either the Color Pointer Update
    // (section 2.2.9.1.1.4.4) or New Pointer Update (section 2.2.9.1.1.4.5).

    void process_cached_pointer_pdu(InStream & stream)
    {
        if (this->verbose & RDPVerboseFlags::basic_trace3){
            LOG(LOG_INFO, "mod_rdp::process_cached_pointer_pdu");
        }

        // TODO Add check that the idx transmitted is actually an used pointer
        uint16_t pointer_idx = stream.in_uint16_le();
        if (pointer_idx >= (sizeof(this->cursors) / sizeof(Pointer))) {
            LOG(LOG_ERR,
                "mod_rdp::process_cached_pointer_pdu pointer cache idx overflow (%d)",
                pointer_idx);
            throw Error(ERR_RDP_PROCESS_POINTER_CACHE_NOT_OK);
        }
        struct Pointer & cursor = this->cursors[pointer_idx];
        if (cursor.is_valid()) {
            this->front.set_pointer(cursor);
        }
        else {
            LOG(LOG_WARNING,
                "mod_rdp::process_cached_pointer_pdu: incalid cache cell index, use system default. index=%u",
                pointer_idx);
            Pointer cursor(Pointer::POINTER_NORMAL);
            this->front.set_pointer(cursor);
        }
        if (this->verbose & RDPVerboseFlags::basic_trace3){
            LOG(LOG_INFO, "mod_rdp::process_cached_pointer_pdu done");
        }
    }

    // [ referenced from 3.2.5.9.2 Processing Slow-Path Pointer Update PDU]
    // 2.2.9.1.1.4.3 System Pointer Update (TS_SYSTEMPOINTERATTRIBUTE)
    // ---------------------------------------------------------------

    // systemPointerType (4 bytes): A 32-bit, unsigned integer. The type of system pointer.

    // +---------------------------+-----------------------------+
    // |      Value                |      Meaning                |
    // +---------------------------+-----------------------------+
    // | SYSPTR_NULL    0x00000000 | The hidden pointer.         |
    // +---------------------------+-----------------------------+
    // | SYSPTR_DEFAULT 0x00007F00 | The default system pointer. |
    // +---------------------------+-----------------------------+

    void process_system_pointer_pdu(InStream & stream)
    {
        if (this->verbose & RDPVerboseFlags::basic_trace3){
            LOG(LOG_INFO, "mod_rdp::process_system_pointer_pdu");
        }
        int system_pointer_type = stream.in_uint32_le();
        switch (system_pointer_type) {
        case RDP_NULL_POINTER:
            {
                Pointer cursor;
                memset(cursor.mask, 0xff, sizeof(cursor.mask));
                this->front.set_pointer(cursor);
            }
            break;
        default:
            {
                Pointer cursor(Pointer::POINTER_NORMAL);
                this->front.set_pointer(cursor);
            }
            break;
        }
        if (this->verbose & RDPVerboseFlags::basic_trace3){
            LOG(LOG_INFO, "mod_rdp::process_system_pointer_pdu done");
        }
    }

    void to_regular_mask(const uint8_t * indata, unsigned mlen, uint8_t bpp, uint8_t * mask) {
        if (this->verbose & RDPVerboseFlags::basic_trace3) {
            LOG(LOG_INFO, "mod_rdp::to_regular_mask");
        }

        /* TODO check code below: why do we revert mask and pointer when pointer is 1 BPP
         * and not with other color depth ? Looks fishy, a mask and pointer should always
         * be encoded in the same way, not depending on color depth difficult to see for
         * symmetrical pointers... check documentation it may be more efficient to revert
         * cursor after creating it instead of doing it on the fly */
        switch (bpp) {
        case 1 :
        {
            for (unsigned x = 0; x < mlen ; x++) {
                BGRColor px = indata[x];
                // incoming new pointer mask is upside down, revert it
                mask[128 - 4 - (x & 0x7C) + (x & 3)] = px;
            }
        }
        break;
        default:
            memcpy(mask, indata, mlen);
        break;
        }

        if (this->verbose & RDPVerboseFlags::basic_trace3) {
            LOG(LOG_INFO, "mod_rdp::to_regular_mask");
        }
    }

    void to_regular_pointer(const uint8_t * indata, unsigned dlen, uint8_t bpp, uint8_t * data) {
        if (this->verbose & RDPVerboseFlags::basic_trace3) {
            LOG(LOG_INFO, "mod_rdp::to_regular_pointer");
        }
        switch (bpp) {
        case 1 :
        {
            for (unsigned x = 0; x < dlen ; x ++) {
                BGRColor px = indata[x];
                // target cursor will receive 8 bits input at once
                for (unsigned b = 0 ; b < 8 ; b++) {
                    // incoming new pointer is upside down, revert it
                    uint8_t * bstart = &(data[24 * (128 - 4 - (x & 0xFFFC) + (x & 3))]);
                    // emit all individual bits
                    ::out_bytes_le(bstart,      3, (px & 0x80) ? 0xFFFFFF : 0);
                    ::out_bytes_le(bstart +  3, 3, (px & 0x40) ? 0xFFFFFF : 0);
                    ::out_bytes_le(bstart +  6, 3, (px & 0x20) ? 0xFFFFFF : 0);
                    ::out_bytes_le(bstart +  9, 3, (px & 0x10) ? 0xFFFFFF : 0);
                    ::out_bytes_le(bstart + 12, 3, (px &    8) ? 0xFFFFFF : 0);
                    ::out_bytes_le(bstart + 15, 3, (px &    4) ? 0xFFFFFF : 0);
                    ::out_bytes_le(bstart + 18, 3, (px &    2) ? 0xFFFFFF : 0);
                    ::out_bytes_le(bstart + 21, 3, (px &    1) ? 0xFFFFFF : 0);
                }
            }
        }
        break;
        case 4 :
        {
            for (unsigned i = 0; i < dlen ; i++) {
                BGRColor px = indata[i];
                // target cursor will receive 8 bits input at once
                ::out_bytes_le(&(data[6 * i]),     3, this->orders.global_palette[(px >> 4) & 0xF]);
                ::out_bytes_le(&(data[6 * i + 3]), 3, this->orders.global_palette[ px       & 0xF]);
            }
        }
        break;
        case 32: case 24: case 16: case 15: case 8:
        {
            uint8_t BPP = nbbytes(bpp);
            for (unsigned i = 0; i + BPP <= dlen; i += BPP) {
                BGRColor px = in_uint32_from_nb_bytes_le(BPP, indata + i);
                ::out_bytes_le(&(data[(i/BPP)*3]), 3, color_decode(px, bpp, this->orders.global_palette));
            }
        }
        break;
        default:
            LOG(LOG_ERR, "Mouse pointer : color depth not supported %d, forcing green mouse (running in the grass ?)", bpp);
            for (size_t x = 0 ; x < 1024 ; x++) {
                ::out_bytes_le(data + x *3, 3, GREEN);
            }
            break;
        }

        if (this->verbose & RDPVerboseFlags::basic_trace3) {
            LOG(LOG_INFO, "mod_rdp::to_regular_pointer");
        }
    }

    // [ referenced from 3.2.5.9.2 Processing Slow-Path Pointer Update PDU]
    // 2.2.9.1.1.4.5 New Pointer Update (TS_POINTERATTRIBUTE)
    // ------------------------------------------------------

    // The TS_POINTERATTRIBUTE structure is used to send pointer data at an arbitrary
    // color depth. Support for the New Pointer Update is advertised in the Pointer
    // Capability Set (section 2.2.7.1.5).


    // xorBpp (2 bytes): A 16-bit, unsigned integer. The color depth in bits-per-pixel
    // of the XOR mask contained in the colorPtrAttr field.

    // colorPtrAttr (variable): Encapsulated Color Pointer Update (section 2.2.9.1.1.4.4)
    //  structure which contains information about the pointer. The Color Pointer Update
    //  fields are all used, as specified in section 2.2.9.1.1.4.4; however color XOR data
    //  is presented in the color depth described in the xorBpp field (for 8 bpp, each byte
    //  contains one palette index; for 4 bpp, there are two palette indices per byte).

    void process_new_pointer_pdu(InStream & stream) {
        if (this->verbose & RDPVerboseFlags::basic_trace3) {
            LOG(LOG_INFO, "mod_rdp::process_new_pointer_pdu");
        }

        unsigned data_bpp  = stream.in_uint16_le(); /* data bpp */
        unsigned pointer_idx = stream.in_uint16_le();

        if (pointer_idx >= (sizeof(this->cursors) / sizeof(Pointer))) {
            LOG(LOG_ERR,
                "mod_rdp::process_new_pointer_pdu pointer cache idx overflow (%d)",
                pointer_idx);
            throw Error(ERR_RDP_PROCESS_POINTER_CACHE_NOT_OK);
        }

        Pointer & cursor = this->cursors[pointer_idx];
        memset(&cursor, 0, sizeof(struct Pointer));
        cursor.bpp    = 24;
        cursor.x      = stream.in_uint16_le();
        cursor.y      = stream.in_uint16_le();
        cursor.width  = stream.in_uint16_le();
        cursor.height = stream.in_uint16_le();
        uint16_t mlen  = stream.in_uint16_le(); /* mask length */
        uint16_t dlen  = stream.in_uint16_le(); /* data length */

        if (cursor.width > Pointer::MAX_WIDTH){
            LOG(LOG_ERR, "mod_rdp::process_new_pointer_pdu pointer width overflow (%d)", cursor.width);
            throw Error(ERR_RDP_PROCESS_POINTER_CACHE_NOT_OK);
        }
        if (cursor.height > Pointer::MAX_HEIGHT){
            LOG(LOG_ERR, "mod_rdp::process_new_pointer_pdu pointer height overflow (%d)", cursor.height);
            throw Error(ERR_RDP_PROCESS_POINTER_CACHE_NOT_OK);
        }

        if (static_cast<unsigned>(cursor.x) >= cursor.width){
            LOG(LOG_INFO, "mod_rdp::process_new_pointer_pdu hotspot x out of pointer (%d >= %d)", cursor.x, cursor.width);
            cursor.x = 0;
        }

        if (static_cast<unsigned>(cursor.y) >= cursor.height){
            LOG(LOG_INFO, "mod_rdp::process_new_pointer_pdu hotspot y out of pointer (%d >= %d)", cursor.y, cursor.height);
            cursor.y = 0;
        }

        if (!stream.in_check_rem(dlen)){
            LOG(LOG_ERR, "Not enough data for cursor pixels (need=%" PRIu16 " remain=%zu)",
                dlen, stream.in_remain());
            throw Error(ERR_RDP_PROCESS_NEW_POINTER_LEN_NOT_OK);
        }
        if (!stream.in_check_rem(mlen + dlen)){
            LOG(LOG_ERR, "Not enough data for cursor mask (need=%" PRIu16 " remain=%zu)",
                mlen, stream.in_remain() - dlen);
            throw Error(ERR_RDP_PROCESS_NEW_POINTER_LEN_NOT_OK);
        }

        size_t out_data_len = 3 * (
            (bpp == 1) ? (cursor.width * cursor.height) / 8 :
            (bpp == 4) ? (cursor.width * cursor.height) / 2 :
            (dlen / nbbytes(data_bpp)));

        if ((mlen > sizeof(cursor.mask)) ||
            (out_data_len > sizeof(cursor.data))) {
            LOG(LOG_ERR,
                "mod_rdp::Bad length for color pointer mask_len=%" PRIu16 " "
                    "data_len=%" PRIu16 " Width = %u Height = %u bpp = %u out_data_len = %zu nbbytes=%" PRIu8,
                mlen, dlen, cursor.width, cursor.height,
                data_bpp, out_data_len, nbbytes(data_bpp));
            throw Error(ERR_RDP_PROCESS_NEW_POINTER_LEN_NOT_OK);
        }

        if (data_bpp == 1) {
            uint8_t data_data[32*32/8];
            uint8_t mask_data[32*32/8];
            stream.in_copy_bytes(data_data, dlen);
            stream.in_copy_bytes(mask_data, mlen);

            if (this->bogus_linux_cursor == BogusLinuxCursor::enable) {
                for (unsigned i = 0 ; i < mlen; i++) {
                    uint8_t new_mask_data = (mask_data[i] & (data_data[i] ^ 0xFF));
                    uint8_t new_data_data = (data_data[i] ^ mask_data[i] ^ new_mask_data);
                    data_data[i]    = new_data_data;
                    mask_data[i]    = new_mask_data;
                }
            }

            // TODO move that into cursor
            this->to_regular_pointer(data_data, dlen, 1, cursor.data);
            this->to_regular_mask(mask_data, mlen, 1, cursor.mask);
        }
        else {
            // TODO move that into cursor
            this->to_regular_pointer(stream.get_current(), dlen, data_bpp, cursor.data);
            stream.in_skip_bytes(dlen);
            this->to_regular_mask(stream.get_current(), mlen, data_bpp, cursor.mask);
            stream.in_skip_bytes(mlen);
        }

        this->front.set_pointer(cursor);
        if (this->verbose & RDPVerboseFlags::basic_trace3) {
            LOG(LOG_INFO, "mod_rdp::process_new_pointer_pdu done");
        }
    }   // process_new_pointer_pdu

private:
    void process_bitmap_updates(InStream & stream, bool fast_path, gdi::GraphicApi & drawable) {
        if (this->verbose & RDPVerboseFlags::graphics){
            LOG(LOG_INFO, "mod_rdp::process_bitmap_updates");
        }

        this->recv_bmp_update++;

        if (fast_path) {
            stream.in_skip_bytes(2); // updateType(2)
        }

        // RDP-BCGR: 2.2.9.1.1.3.1.2 Bitmap Update (TS_UPDATE_BITMAP)
        // ----------------------------------------------------------
        // The TS_UPDATE_BITMAP structure contains one or more rectangular
        // clippings taken from the server-side screen frame buffer (see [T128]
        // section 8.17).

        // shareDataHeader (18 bytes): Share Data Header (section 2.2.8.1.1.1.2)
        // containing information about the packet. The type subfield of the
        // pduType field of the Share Control Header (section 2.2.8.1.1.1.1)
        // MUST be set to PDUTYPE_DATAPDU (7). The pduType2 field of the Share
        // Data Header MUST be set to PDUTYPE2_UPDATE (2).

        // bitmapData (variable): The actual bitmap update data, as specified in
        // section 2.2.9.1.1.3.1.2.1.

        // 2.2.9.1.1.3.1.2.1 Bitmap Update Data (TS_UPDATE_BITMAP_DATA)
        // ------------------------------------------------------------
        // The TS_UPDATE_BITMAP_DATA structure encapsulates the bitmap data that
        // defines a Bitmap Update (section 2.2.9.1.1.3.1.2).

        // updateType (2 bytes): A 16-bit, unsigned integer. The graphics update
        // type. This field MUST be set to UPDATETYPE_BITMAP (0x0001).

        // numberRectangles (2 bytes): A 16-bit, unsigned integer.
        // The number of screen rectangles present in the rectangles field.
        size_t numberRectangles = stream.in_uint16_le();
        if (this->verbose & RDPVerboseFlags::graphics){
            LOG(LOG_INFO, "/* ---------------- Sending %zu rectangles ----------------- */", numberRectangles);
        }

        for (size_t i = 0; i < numberRectangles; i++) {

            // rectangles (variable): Variable-length array of TS_BITMAP_DATA
            // (section 2.2.9.1.1.3.1.2.2) structures, each of which contains a
            // rectangular clipping taken from the server-side screen frame buffer.
            // The number of screen clippings in the array is specified by the
            // numberRectangles field.

            // 2.2.9.1.1.3.1.2.2 Bitmap Data (TS_BITMAP_DATA)
            // ----------------------------------------------

            // The TS_BITMAP_DATA structure wraps the bitmap data bytestream
            // for a screen area rectangle containing a clipping taken from
            // the server-side screen frame buffer.

            // A 16-bit, unsigned integer. Left bound of the rectangle.

            // A 16-bit, unsigned integer. Top bound of the rectangle.

            // A 16-bit, unsigned integer. Right bound of the rectangle.

            // A 16-bit, unsigned integer. Bottom bound of the rectangle.

            // A 16-bit, unsigned integer. The width of the rectangle.

            // A 16-bit, unsigned integer. The height of the rectangle.

            // A 16-bit, unsigned integer. The color depth of the rectangle
            // data in bits-per-pixel.

            // CGR: As far as I understand we should have
            // align4(right-left) == width and bottom-top == height
            // maybe put some assertion to check it's true
            // LOG(LOG_ERR, "left=%u top=%u right=%u bottom=%u width=%u height=%u bpp=%u", left, top, right, bottom, width, height, bpp);

            // A 16-bit, unsigned integer. The flags describing the format
            // of the bitmap data in the bitmapDataStream field.

            // +-----------------------------------+---------------------------+
            // | 0x0001 BITMAP_COMPRESSION         | Indicates that the bitmap |
            // |                                   | data is compressed. This  |
            // |                                   | implies that the          |
            // |                                   | bitmapComprHdr field is   |
            // |                                   | present if the NO_BITMAP_C|
            // |                                   |OMPRESSION_HDR (0x0400)    |
            // |                                   | flag is not set.          |
            // +-----------------------------------+---------------------------+
            // | 0x0400 NO_BITMAP_COMPRESSION_HDR  | Indicates that the        |
            // |                                   | bitmapComprHdr field is   |
            // |                                   | not present(removed for   |
            // |                                   | bandwidth efficiency to   |
            // |                                   | save 8 bytes).            |
            // +-----------------------------------+---------------------------+

            RDPBitmapData bmpdata;

            bmpdata.receive(stream);

            Rect boundary( bmpdata.dest_left
                           , bmpdata.dest_top
                           , bmpdata.dest_right - bmpdata.dest_left + 1
                           , bmpdata.dest_bottom - bmpdata.dest_top + 1
                           );

            // BITMAP_COMPRESSION 0x0001
            // Indicates that the bitmap data is compressed. This implies
            // that the bitmapComprHdr field is present if the
            // NO_BITMAP_COMPRESSION_HDR (0x0400) flag is not set.

            if (this->verbose & RDPVerboseFlags::graphics) {
                LOG( LOG_INFO
                     , "/* Rect [%zu] bpp=%" PRIu16
                       " width=%" PRIu16 " height=%" PRIu16
                       " b(%" PRId16 ", %" PRId16 ", %" PRIu16 ", %" PRIu16 ") */"
                     , i
                     , bmpdata.bits_per_pixel
                     , bmpdata.width
                     , bmpdata.height
                     , boundary.x
                     , boundary.y
                     , boundary.cx
                     , boundary.cy
                     );
            }

            // bitmapComprHdr (8 bytes): Optional Compressed Data Header
            // structure (see Compressed Data Header (TS_CD_HEADER)
            // (section 2.2.9.1.1.3.1.2.3)) specifying the bitmap data
            // in the bitmapDataStream. This field MUST be present if
            // the BITMAP_COMPRESSION (0x0001) flag is present in the
            // Flags field, but the NO_BITMAP_COMPRESSION_HDR (0x0400)
            // flag is not.

            if (bmpdata.flags & BITMAP_COMPRESSION) {
                if ((bmpdata.width <= 0) || (bmpdata.height <= 0)) {
                    LOG( LOG_WARNING
                         , "Unexpected bitmap size: width=%" PRIu16 " height=%" PRIu16 " size=%" PRIu16
                           " left=%" PRIu16 ", top=%" PRIu16 ", right=%" PRIu16 ", bottom=%" PRIu16
                         , bmpdata.width
                         , bmpdata.height
                         , bmpdata.cb_comp_main_body_size
                         , bmpdata.dest_left
                         , bmpdata.dest_top
                         , bmpdata.dest_right
                         , bmpdata.dest_bottom
                         );
                }
            }

            // TODO CGR: check which sanity checks should be done
                //            if (bufsize != bitmap.bmp_size){
                //                LOG(LOG_WARNING, "Unexpected bufsize in bitmap received [%u != %u] width=%u height=%u bpp=%u",
                //                    bufsize, bitmap.bmp_size, width, height, bpp);
                //            }
                const uint8_t * data = stream.in_uint8p(bmpdata.bitmap_size());
            Bitmap bitmap( this->bpp
                           , bmpdata.bits_per_pixel
                           , &this->orders.global_palette
                           , bmpdata.width
                           , bmpdata.height
                           , data
                           , bmpdata.bitmap_size()
                           , (bmpdata.flags & BITMAP_COMPRESSION)
                           );

            if (   bmpdata.cb_scan_width
                   && ((bmpdata.cb_scan_width - bitmap.line_size()) >= nbbytes(bitmap.bpp()))) {
                LOG( LOG_WARNING
                     , "Bad line size: line_size=%" PRIu16 " width=%" PRIu16 " height=%" PRIu16 " bpp=%" PRIu16
                     , bmpdata.cb_scan_width
                     , bmpdata.width
                     , bmpdata.height
                     , bmpdata.bits_per_pixel
                     );
            }

            if (   bmpdata.cb_uncompressed_size
                   && (bmpdata.cb_uncompressed_size != bitmap.bmp_size())) {
                LOG( LOG_WARNING
                     , "final_size should be size of decompressed bitmap [%" PRIu16 " != %zu]"
                       " width=%" PRIu16 " height=%" PRIu16 " bpp=%" PRIu16
                     , bmpdata.cb_uncompressed_size
                     , bitmap.bmp_size()
                     , bmpdata.width
                     , bmpdata.height
                     , bmpdata.bits_per_pixel
                     );
            }

            drawable.draw(bmpdata, bitmap);
        }
        if (this->verbose & RDPVerboseFlags::graphics){
            LOG(LOG_INFO, "mod_rdp::process_bitmap_updates done");
        }
    }   // process_bitmap_updates

    void send_client_info_pdu(const time_t & now) {
        if (this->verbose & RDPVerboseFlags::basic_trace){
            LOG(LOG_INFO, "mod_rdp::send_client_info_pdu");
        }
        InfoPacket infoPacket( this->use_rdp5
                             , this->domain
                             , this->username
                             , this->password
                             , this->program
                             , this->directory
                             , this->performanceFlags
                             , this->clientAddr
                             );
        infoPacket.extendedInfoPacket.clientTimeZone = this->client_time_zone;
        this->send_data_request(
            GCC::MCS_GLOBAL_CHANNEL,
            [this, &infoPacket](StreamSize<1024>, OutStream & stream) {
                if (bool(this->rdp_compression)) {
                    infoPacket.flags |= INFO_COMPRESSION;
                    infoPacket.flags &= ~CompressionTypeMask;
                    infoPacket.flags |= (static_cast<unsigned>(this->rdp_compression) - 1) << 9;
                }

                if (this->enable_session_probe) {
                    infoPacket.flags &= ~INFO_MAXIMIZESHELL;
                }

                if (this->remote_program) {
                    infoPacket.flags |= INFO_RAIL;
                }

                infoPacket.emit(stream);

            },
            write_sec_send_fn{SEC::SEC_INFO_PKT, this->encrypt, this->encryptionLevel}
        );
        if (this->verbose & RDPVerboseFlags::basic_trace) {
            infoPacket.log("Send data request", this->password_printing_mode, !this->enable_session_probe);
        }

        if (this->open_session_timeout.count()) {
            this->open_session_timeout_checker.restart_timeout(
                now, this->open_session_timeout.count());
            this->event.set(1000000);
        }
        if (this->verbose & RDPVerboseFlags::basic_trace){
            LOG(LOG_INFO, "mod_rdp::send_client_info_pdu done");
        }
    }

public:
    bool is_up_and_running() override {
        return (UP_AND_RUNNING == this->connection_finalization_state);
    }

private:
    void disconnect(time_t now) override {
        if (this->is_up_and_running()) {
            if (this->verbose & RDPVerboseFlags::basic_trace){
                LOG(LOG_INFO, "mod_rdp::disconnect()");
            }
            // this->send_shutdown_request();
            // this->draw_event(time(nullptr));
            this->send_disconnect_ultimatum();
        }
        if (this->acl) {
            if (!this->session_disconnection_logged) {
                double seconds = ::difftime(now, this->beginning);

                char extra[1024];
                snprintf(extra, sizeof(extra), "duration='%02d:%02d:%02d'",
                    (int(seconds) / 3600), ((int(seconds) % 3600) / 60),
                    (int(seconds) % 60));

                this->acl->log4(false, "SESSION_DISCONNECTION", extra);
                this->session_disconnection_logged = true;
            }
        }
    }

    //void send_shutdown_request() {
    //    LOG(LOG_INFO, "SEND SHUTDOWN REQUEST PDU");
    //
    //    BStream stream(65536);
    //    ShareData sdata(stream);
    //    sdata.emit_begin(PDUTYPE2_SHUTDOWN_REQUEST, this->share_id,
    //                     RDP::STREAM_MED);
    //    sdata.emit_end();
    //    BStream sctrl_header(256);
    //    ShareControl_Send(sctrl_header, PDUTYPE_DATAPDU,
    //                      this->userid + GCC::MCS_USERCHANNEL_BASE,
    //                      stream.size());
    //    HStream target_stream(1024, 65536);
    //    target_stream.out_copy_bytes(sctrl_header);
    //    target_stream.out_copy_bytes(stream);
    //    target_stream.mark_end();
    //
    //    this->send_data_request_ex(GCC::MCS_GLOBAL_CHANNEL, target_stream);
    //}

    void send_disconnect_ultimatum() {
        if (this->verbose & RDPVerboseFlags::basic_trace){
            LOG(LOG_INFO, "SEND MCS DISCONNECT PROVIDER ULTIMATUM PDU");
        }
        write_packets(
            this->nego.trans,
            [](StreamSize<256>, OutStream & mcs_data) {
                MCS::DisconnectProviderUltimatum_Send(mcs_data, 3, MCS::PER_ENCODING);
            },
            write_x224_dt_tpdu_fn{}
        );
    }

    //void send_flow_response_pdu(uint8_t flow_id, uint8_t flow_number) {
    //    LOG(LOG_INFO, "SEND FLOW RESPONSE PDU n° %u", flow_number);
    //    BStream flowpdu(256);
    //    FlowPDU_Send(flowpdu, FLOW_RESPONSE_PDU, flow_id, flow_number,
    //                 this->userid + GCC::MCS_USERCHANNEL_BASE);
    //    HStream target_stream(1024, 65536);
    //    target_stream.out_copy_bytes(flowpdu);
    //    target_stream.mark_end();
    //    this->send_data_request_ex(GCC::MCS_GLOBAL_CHANNEL, target_stream);
    //}

    void process_auth_event(
        const CHANNELS::ChannelDef & auth_channel,
        InStream & stream, uint32_t length, uint32_t flags, size_t chunk_size
    ) {
        (void)length;
        (void)chunk_size;
        REDASSERT(stream.in_remain() == chunk_size);

        std::string auth_channel_message(char_ptr_cast(stream.get_current()), stream.in_remain());

        LOG(LOG_INFO, "Auth channel data=\"%s\"", auth_channel_message.c_str());

        this->auth_channel_flags  = flags;
        this->auth_channel_chanid = auth_channel.chanid;

        if (this->acl) {
            this->acl->set_auth_channel_target(auth_channel_message.c_str());
        }
    }

    void process_session_probe_event(
        const CHANNELS::ChannelDef & session_probe_channel,
        InStream & stream, uint32_t length, uint32_t flags, size_t chunk_size
    ) {
        (void)session_probe_channel;
        BaseVirtualChannel& channel = this->get_session_probe_virtual_channel();

        std::unique_ptr<AsynchronousTask> out_asynchronous_task;

        channel.process_server_message(length, flags, stream.get_current(), chunk_size,
            out_asynchronous_task);

        REDASSERT(!out_asynchronous_task);
    }

    void process_cliprdr_event(
        const CHANNELS::ChannelDef & cliprdr_channel, InStream & stream,
        uint32_t length, uint32_t flags, size_t chunk_size
    ) {
        (void)cliprdr_channel;
        BaseVirtualChannel& channel = this->get_clipboard_virtual_channel();

        std::unique_ptr<AsynchronousTask> out_asynchronous_task;

        channel.process_server_message(length, flags, stream.get_current(), chunk_size,
            out_asynchronous_task);

        REDASSERT(!out_asynchronous_task);
    }   // process_cliprdr_event

    void process_rail_event(const CHANNELS::ChannelDef & rail_channel,
            InStream & stream, uint32_t length, uint32_t flags, size_t chunk_size) {
        (void)rail_channel;
        BaseVirtualChannel& channel = this->get_remote_programs_virtual_channel();

        std::unique_ptr<AsynchronousTask> out_asynchronous_task;

        channel.process_server_message(length, flags, stream.get_current(), chunk_size,
            out_asynchronous_task);

        REDASSERT(!out_asynchronous_task);
    }

    void process_rdpdr_event(const CHANNELS::ChannelDef &,
            InStream & stream, uint32_t length, uint32_t flags, size_t chunk_size) {
        if (this->authorization_channels.rdpdr_type_all_is_authorized() &&
            !this->file_system_drive_manager.HasManagedDrive()) {
            if (this->verbose && (flags & CHANNELS::CHANNEL_FLAG_LAST)) {
                LOG(LOG_INFO,
                    "mod_rdp::process_rdpdr_event: "
                        "send Chunked Virtual Channel Data transparently.");
            }

            this->send_to_front_channel(
                channel_names::rdpdr, stream.get_current(), length, chunk_size, flags);
            return;
        }

        BaseVirtualChannel& channel = this->get_file_system_virtual_channel();

        std::unique_ptr<AsynchronousTask> out_asynchronous_task;

        channel.process_server_message(length, flags, stream.get_current(), chunk_size,
            out_asynchronous_task);

        if (out_asynchronous_task) {
            if (this->asynchronous_tasks.empty()) {
                this->asynchronous_task_event.~wait_obj();
                new (&this->asynchronous_task_event) wait_obj();

                out_asynchronous_task->configure_wait_object(this->asynchronous_task_event);
            }

            this->asynchronous_tasks.push_back(std::move(out_asynchronous_task));
        }
    }

    bool disable_input_event_and_graphics_update(bool disable_input_event,
            bool disable_graphics_update) override {
        bool need_full_screen_update =
            (this->graphics_update_disabled && !disable_graphics_update);

        if (this->input_event_disabled != disable_input_event) {
            LOG(LOG_INFO, "Mod_rdp: %s input event.",
                (disable_input_event ? "Disable" : "Enable"));
        }
        if (this->graphics_update_disabled != disable_graphics_update) {
            LOG(LOG_INFO, "Mod_rdp: %s graphics update.",
                (disable_graphics_update ? "Disable" : "Enable"));
        }

        this->input_event_disabled     = disable_input_event;
        this->graphics_update_disabled = disable_graphics_update;

        if (this->remote_programs_session_manager) {
            this->remote_programs_session_manager->disable_graphics_update(
                disable_graphics_update);
        }

        return need_full_screen_update;
    }

    void do_enable_session_probe() {
        if (this->enable_session_probe) {
            ClipboardVirtualChannel& cvc =
                this->get_clipboard_virtual_channel();
            cvc.set_session_probe_launcher(
                this->session_probe_launcher.get());

            FileSystemVirtualChannel& fsvc =
                this->get_file_system_virtual_channel();
            fsvc.set_session_probe_launcher(
                this->session_probe_launcher.get());

            this->file_system_drive_manager.set_session_probe_launcher(
                this->session_probe_launcher.get());

            SessionProbeVirtualChannel& spvc =
                this->get_session_probe_virtual_channel();
            spvc.set_session_probe_launcher(this->session_probe_launcher.get());
            this->session_probe_virtual_channel_p = &spvc;
            if (!this->session_probe_start_launch_timeout_timer_only_after_logon) {
                spvc.start_launch_timeout_timer();
            }

            if (this->session_probe_launcher) {
                this->session_probe_launcher->set_clipboard_virtual_channel(
                    &cvc);

                this->session_probe_launcher->set_session_probe_virtual_channel(
                    this->session_probe_virtual_channel_p);
            }
        }
    }

public:
    windowing_api* get_windowing_api() const {
        if (this->remote_programs_session_manager) {
            return this->remote_programs_session_manager.get();
        }

        return nullptr;
    }
};<|MERGE_RESOLUTION|>--- conflicted
+++ resolved
@@ -221,6 +221,9 @@
 
     int  use_rdp5;
 
+    uint16_t cbAutoReconnectCookie = 0;
+    uint8_t  autoReconnectCookie[28] = { 0 };
+
     int  keylayout;
 
     uint8_t   lic_layer_license_key[16];
@@ -692,6 +695,7 @@
             mod_rdp_params.deny_channels ? *mod_rdp_params.deny_channels : std::string{}
           )
         , use_rdp5(1)
+        , cbAutoReconnectCookie(info.cbAutoReconnectCookie)
         , keylayout(info.keylayout)
         , orders( mod_rdp_params.target_host, mod_rdp_params.enable_persistent_disk_bitmap_cache
                 , mod_rdp_params.persist_bitmap_cache_on_disk, mod_rdp_params.verbose)
@@ -835,6 +839,10 @@
 
         this->beginning = timeobj.get_time().tv_sec;
 
+        if (this->cbAutoReconnectCookie) {
+            ::memcpy(this->autoReconnectCookie, info.autoReconnectCookie, sizeof(this->autoReconnectCookie));
+        }
+
         if (this->bogus_linux_cursor == BogusLinuxCursor::smart) {
             GeneralCaps general_caps;
             this->front.retrieve_client_capability_set(general_caps);
@@ -994,13 +1002,9 @@
             }
         }
 
-<<<<<<< HEAD
         char session_probe_window_title[32] = { 0 };
 
-        if (this->verbose & 1) {
-=======
         if (this->verbose & RDPVerboseFlags::basic_trace) {
->>>>>>> 89006f50
             LOG(LOG_INFO, "enable_session_probe=%s",
                 (this->enable_session_probe ? "yes" : "no"));
         }
@@ -6590,6 +6594,14 @@
                              , this->clientAddr
                              );
         infoPacket.extendedInfoPacket.clientTimeZone = this->client_time_zone;
+
+        if (this->cbAutoReconnectCookie) {
+            infoPacket.extendedInfoPacket.cbAutoReconnectLen =
+                this->cbAutoReconnectCookie;
+            ::memcpy(infoPacket.extendedInfoPacket.autoReconnectCookie, this->autoReconnectCookie,
+                sizeof(infoPacket.extendedInfoPacket.autoReconnectCookie));
+        }
+
         this->send_data_request(
             GCC::MCS_GLOBAL_CHANNEL,
             [this, &infoPacket](StreamSize<1024>, OutStream & stream) {
