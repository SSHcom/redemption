--- conflicted
+++ resolved
@@ -1947,15 +1947,10 @@
     }
 
 public:
-<<<<<<< HEAD
+
     void draw_event(time_t now, const GraphicApi & drawable) override {
         if (!this->event.waked_up_by_time
         && (!this->session_probe_virtual_channel_p
-=======
-    void draw_event(time_t now, GraphicApi & drawable) override {
-        if (!this->event.waked_up_by_time 
-        && (!this->session_probe_virtual_channel_p 
->>>>>>> 7dcae49c
           ||!this->session_probe_virtual_channel_p->is_event_signaled())) {
             try{
                 //EM_ASM_({ console.log('draw_event start'); }, 0);
