/*
  This program is free software; you can redistribute it and/or modify
  it under the terms of the GNU General Public License as published by
  the Free Software Foundation; either version 2 of the License, or
  (at your option) any later version.

  This program is distributed in the hope that it will be useful,
  but WITHOUT ANY WARRANTY; without even the implied warranty of
  MERCHANTABILITY or FITNESS FOR A PARTICULAR PURPOSE. See the
  GNU General Public License for more details.

  You should have received a copy of the GNU General Public License
  along with this program; if not, write to the Free Software
  Foundation, Inc., 675 Mass Ave, Cambridge, MA 02139, USA.

  Product name: redemption, a FLOSS RDP proxy
  Copyright (C) Wallix 2010
  Author(s): Christophe Grosjean, Javier Caverni, Dominique Lafages,
             Raphael Zhou, Meng Tan, Clément Moroldo
  Based on xrdp Copyright (C) Jay Sorg 2004-2010

  rdp module main header file
*/

#pragma once

#include "acl/auth_api.hpp"
#include "acl/license_api.hpp"

#include "core/RDP/MonitorLayoutPDU.hpp"
#include "core/RDP/PersistentKeyListPDU.hpp"
#include "core/RDP/RefreshRectPDU.hpp"
#include "core/RDP/SaveSessionInfoPDU.hpp"
#include "core/RDP/ServerRedirection.hpp"
#include "core/RDP/SuppressOutputPDU.hpp"
#include "core/RDP/autoreconnect.hpp"
#include "core/RDP/bitmapupdate.hpp"

#include "core/RDP/capabilities/activate.hpp"
#include "core/RDP/capabilities/bitmapcachehostsupport.hpp"
#include "core/RDP/capabilities/bitmapcodecs.hpp"
#include "core/RDP/capabilities/bmpcache2.hpp"
#include "core/RDP/capabilities/cap_bitmap.hpp"
#include "core/RDP/capabilities/cap_bmpcache.hpp"
#include "core/RDP/capabilities/cap_brushcache.hpp"
#include "core/RDP/capabilities/cap_font.hpp"
#include "core/RDP/capabilities/cap_glyphcache.hpp"
#include "core/RDP/capabilities/cap_share.hpp"
#include "core/RDP/capabilities/cap_sound.hpp"
#include "core/RDP/capabilities/colcache.hpp"
#include "core/RDP/capabilities/compdesk.hpp"
#include "core/RDP/capabilities/control.hpp"
#include "core/RDP/capabilities/drawgdiplus.hpp"
#include "core/RDP/capabilities/drawninegridcache.hpp"
#include "core/RDP/capabilities/frameacknowledge.hpp"
#include "core/RDP/capabilities/input.hpp"
#include "core/RDP/capabilities/largepointer.hpp"
#include "core/RDP/capabilities/multifragmentupdate.hpp"
#include "core/RDP/capabilities/order.hpp"
#include "core/RDP/capabilities/pointer.hpp"
#include "core/RDP/capabilities/surfacecommands.hpp"
#include "core/RDP/capabilities/window.hpp"

#include "core/RDP/clipboard.hpp"
#include "core/RDP/fastpath.hpp"
#include "core/RDP/mcs.hpp"
#include "core/RDP/mppc.hpp"
#include "core/RDP/protocol.hpp"
#include "core/RDP/remote_programs.hpp"
#include "core/RDP/rdp_pointer.hpp"
#include "core/RDP/sec.hpp"
#include "core/RDP/tpdu_buffer.hpp"
#include "core/RDP/x224.hpp"
#include "core/RDP/orders/remoteFx.hpp"
#include "core/RDP/orders/RDPSurfaceCommands.hpp"
#include "core/RDP/windows_execute_shell_params.hpp"

#include "core/RDPEA/audio_output.hpp"

#include "core/session_reactor.hpp"

#include "core/log_id.hpp"
#include "core/channel_list.hpp"
#include "core/channel_names.hpp"
#include "core/client_info.hpp"
#include "core/front_api.hpp"
#include "core/report_message_api.hpp"

#ifdef __EMSCRIPTEN__
class RDPMetrics;
struct FileValidatorService;
# define IF_ENABLE_METRICS(m) do {} while(0)
# include "mod/rdp/windowing_api.hpp"
#else
# include "mod/rdp/rdp_metrics.hpp"
# include "mod/file_validator_service.hpp"
# define IF_ENABLE_METRICS(m) do { if (this->metrics) this->metrics->m; } while (0)
# include "mod/rdp/channels/rail_session_manager.hpp"
# include "mod/rdp/channels/rail_channel.hpp"
# include "mod/rdp/channels/sespro_alternate_shell_based_launcher.hpp"
# include "mod/rdp/channels/sespro_channel.hpp"
# include "mod/rdp/channels/sespro_clipboard_based_launcher.hpp"
# include "mod/rdp/channels/cliprdr_channel.hpp"
# include "mod/rdp/channels/validator_params.hpp"
# include "mod/rdp/channels/clipboard_virtual_channels_params.hpp"
# include "mod/rdp/channels/drdynvc_channel.hpp"
# include "mod/rdp/channels/rdpdr_channel.hpp"
# include "mod/rdp/channels/rdpdr_file_system_drive_manager.hpp"
#include "core/RDP/channels/rdpdr.hpp"
# include "core/RDP/capabilities/rail.hpp"
# include "RAIL/client_execute.hpp"
#endif

#include "mod/mod_api.hpp"

#include "mod/rdp/mod_rdp_factory.hpp"
#include "mod/rdp/mod_rdp_variables.hpp"
#include "mod/rdp/rdp_api.hpp"
#include "mod/rdp/rdp_negociation_data.hpp"
#include "mod/rdp/rdp_orders.hpp"
#include "mod/rdp/rdp_params.hpp"
#include "mod/rdp/server_transport_context.hpp"

#include "core/channels_authorizations.hpp"
#include "utils/genrandom.hpp"
#include "utils/parse_primary_drawing_orders.hpp"
#include "utils/stream.hpp"
#include "utils/sugar/algostring.hpp"
#include "utils/sugar/cast.hpp"
#include "utils/sugar/splitter.hpp"

#include <cstdlib>
#include <deque>
#include <bitset>


#ifndef __EMSCRIPTEN__
// TODO: isn't AsynchronousTaskContainer is general purpose class that should have it's own file ?
struct AsynchronousTaskContainer
{
private:
    static auto remover() noexcept
    {
        return [](AsynchronousTaskContainer* pself, AsynchronousTask& task) noexcept {
            (void)task;
            assert(&task == pself->tasks.front().get());
            pself->tasks.pop_front();
            pself->next();
        };
    }

public:
    explicit AsynchronousTaskContainer(SessionReactor& session_reactor, TopFdContainer& fd_events_, GraphicFdContainer& graphic_fd_events_, TimerContainer& timer_events_)
        : session_reactor(session_reactor), fd_events_(fd_events_), graphic_fd_events_(graphic_fd_events_), timer_events_(timer_events_)
    {}

    void add(std::unique_ptr<AsynchronousTask>&& task)
    {
        this->tasks.emplace_back(std::move(task));
        if (this->tasks.size() == 1u) {
            this->tasks.front()->configure_event(this->session_reactor, this->fd_events_, this->graphic_fd_events_, this->timer_events_, {this, remover()});
        }
    }

private:
    void next()
    {
        if (!this->tasks.empty()) {
            this->tasks.front()->configure_event(this->session_reactor, this->fd_events_, this->graphic_fd_events_, this->timer_events_, {this, remover()});
        }
    }

    std::deque<std::unique_ptr<AsynchronousTask>> tasks;
public:
    SessionReactor& session_reactor;
    TopFdContainer& fd_events_;
    GraphicFdContainer& graphic_fd_events_;
    TimerContainer& timer_events_;
};
#else
struct AsynchronousTaskContainer
{
    explicit AsynchronousTaskContainer(SessionReactor&, TopFdContainer& fd_events_, GraphicFdContainer& graphic_fd_events_, TimerContainer&)
    {}
};
#endif

class mod_rdp_channels
{
public:
    CHANNELS::ChannelDefArray mod_channel_list;

    const ChannelsAuthorizations channels_authorizations;

public:
    const bool enable_auth_channel;
    const CHANNELS::ChannelNameId auth_channel;
    const CHANNELS::ChannelNameId checkout_channel;
#ifndef __EMSCRIPTEN__
    int auth_channel_flags      = 0;
    int auth_channel_chanid     = 0;
    int checkout_channel_flags  = 0;
    int checkout_channel_chanid = 0;
    RDPMetrics * metrics;

private:
    Random & gen;

public:
    struct SessionProbe
    {
        const bool enable_session_probe;
        const bool enable_launch_mask;

    private:
        const bool used_to_launch_remote_program;

    public:
        std::unique_ptr<SessionProbeLauncher> session_probe_launcher;

    private:
        const SessionProbeVirtualChannelParams session_probe_channel_params;

        std::string target_informations;

        struct ChannelParams
        {
            std::string real_alternate_shell;
            std::string real_working_dir;
        } channel_params;

    public:
        SessionProbe(ModRdpSessionProbeParams const& sespro_params)
        : enable_session_probe(sespro_params.enable_session_probe)
        , enable_launch_mask(sespro_params.enable_launch_mask && this->enable_session_probe)
        , used_to_launch_remote_program(sespro_params.used_to_launch_remote_program)
        , session_probe_channel_params(sespro_params.vc_params)
        {}

        friend class mod_rdp_channels;
    } session_probe;

    struct RemoteApp
    {
        const bool enable_remote_program;

    private:
        const bool remote_program_enhanced;

    public:
        const bool convert_remoteapp_to_desktop;

    private:
        const bool should_ignore_first_client_execute;

    public:
        const std::chrono::milliseconds bypass_legal_notice_delay;
        const std::chrono::milliseconds bypass_legal_notice_timeout;

    private:
        WindowsExecuteShellParams client_execute;
        WindowsExecuteShellParams real_client_execute;

    public:
        RemoteApp(ModRDPParams::RemoteAppParams const& remote_app_params)
        : enable_remote_program(remote_app_params.enable_remote_program)
        , remote_program_enhanced(remote_app_params.remote_program_enhanced)
        , convert_remoteapp_to_desktop(remote_app_params.convert_remoteapp_to_desktop)
        , should_ignore_first_client_execute(
            remote_app_params.should_ignore_first_client_execute)
        , bypass_legal_notice_delay(remote_app_params.bypass_legal_notice_delay)
        , bypass_legal_notice_timeout(remote_app_params.bypass_legal_notice_timeout)
        {}

        friend class mod_rdp_channels;
    } remote_app;

private:
    struct Clipboard
    {
        const bool disable_log_syslog;
        const bool log_only_relevant_activities;

        Clipboard(ModRDPParams::ClipboardParams const& clipboard_params)
        : disable_log_syslog(clipboard_params.disable_log_syslog)
        , log_only_relevant_activities(clipboard_params.log_only_relevant_activities)
        {}
    } clipboard;

    struct FileSystem
    {
        const bool disable_log_syslog;
        const bool bogus_ios_rdpdr_virtual_channel;

        const bool enable_rdpdr_data_analysis;

        FileSystem(ModRDPParams::FileSystemParams const& file_system_params)
        : disable_log_syslog(file_system_params.disable_log_syslog)
        , bogus_ios_rdpdr_virtual_channel(file_system_params.bogus_ios_rdpdr_virtual_channel)
        , enable_rdpdr_data_analysis(file_system_params.enable_rdpdr_data_analysis)
        {}
    } file_system;

public:
    class Drive
    {
        const bool use_application_driver;
        const std::string proxy_managed_prefix;

    public:
        FileSystemDriveManager file_system_drive_manager;

        Drive(
            ApplicationParams const& application_params,
            ModRDPParams::DriveParams const& drive_params,
            RDPVerbose verbose)
        : use_application_driver(
            application_params.alternate_shell
         && !::strncasecmp(application_params.alternate_shell, "\\\\tsclient\\SESPRO\\AppDriver.exe", 31))
        , proxy_managed_prefix(drive_params.proxy_managed_prefix)
        {
            if (drive_params.proxy_managed_drives && *drive_params.proxy_managed_drives) {
                if (bool(verbose & RDPVerbose::connection)) {
                    LOG(LOG_INFO, "Proxy managed drives=\"%s\"",
                        drive_params.proxy_managed_drives);
                }

                for (auto & r : get_line(drive_params.proxy_managed_drives, ',')) {
                    auto const trimmed_range = trim(r);

                    if (trimmed_range.empty()) continue;

                    if (bool(verbose & RDPVerbose::connection)) {
                        LOG(LOG_INFO, "Proxy managed drive=\"%.*s\"",
                            int(trimmed_range.size()), trimmed_range.begin());
                    }

                    this->file_system_drive_manager.enable_drive(
                        FileSystemDriveManager::DriveName(
                            std::string_view{trimmed_range.begin(), trimmed_range.size()}),
                        this->proxy_managed_prefix, verbose);
                }
            }
        }

        friend class mod_rdp_channels;
    } drive;

    ModRdpFactory& mod_rdp_factory;

    std::unique_ptr<VirtualChannelDataSender>     clipboard_to_client_sender;
    std::unique_ptr<VirtualChannelDataSender>     clipboard_to_server_sender;

    std::unique_ptr<ClipboardVirtualChannel>      clipboard_virtual_channel;

    std::unique_ptr<VirtualChannelDataSender>     file_system_to_client_sender;
    std::unique_ptr<VirtualChannelDataSender>     file_system_to_server_sender;

    std::unique_ptr<FileSystemVirtualChannel>     file_system_virtual_channel;

    std::unique_ptr<VirtualChannelDataSender>     dynamic_channel_to_client_sender;
    std::unique_ptr<VirtualChannelDataSender>     dynamic_channel_to_server_sender;

    std::unique_ptr<DynamicChannelVirtualChannel> dynamic_channel_virtual_channel;

    std::unique_ptr<VirtualChannelDataSender>     session_probe_to_server_sender;

public:
    std::unique_ptr<SessionProbeVirtualChannel>   session_probe_virtual_channel;

private:
    std::unique_ptr<VirtualChannelDataSender>     remote_programs_to_client_sender;
    std::unique_ptr<VirtualChannelDataSender>     remote_programs_to_server_sender;

    std::unique_ptr<RemoteProgramsVirtualChannel> remote_programs_virtual_channel;

public:
    std::unique_ptr<RemoteProgramsSessionManager> remote_programs_session_manager;

private:
    ReportMessageApi& report_message;

    RDPECLIP::CliprdrLogState cliprdrLogStatus;
    rdpdr::RdpDrStatus rdpdrLogStatus;

    const RDPVerbose verbose;

    SessionReactor & session_reactor;
    TopFdContainer & fd_events_;
    GraphicFdContainer & graphic_fd_events_;
    TimerContainer& timer_events_;
    GraphicEventContainer & graphic_events_;
    FileValidatorService * file_validator_service;
    ValidatorParams validator_params;

public:
    mod_rdp_channels(
        const ChannelsAuthorizations channels_authorizations,
        const ModRDPParams & mod_rdp_params, const RDPVerbose verbose,
        ReportMessageApi & report_message, Random & gen, RDPMetrics * metrics,
        SessionReactor & session_reactor, TopFdContainer & fd_events_, GraphicFdContainer & graphic_fd_events_, TimerContainer& timer_events_, GraphicEventContainer & graphic_events_,
        FileValidatorService * file_validator_service,
        ModRdpFactory& mod_rdp_factory)
    : channels_authorizations(channels_authorizations)
    , enable_auth_channel(mod_rdp_params.application_params.alternate_shell[0]
                        && !mod_rdp_params.ignore_auth_channel)
    , auth_channel([&]{
        switch (mod_rdp_params.auth_channel) {
            case CHANNELS::ChannelNameId():
            case CHANNELS::ChannelNameId("*"):
                return CHANNELS::ChannelNameId("wablnch");
            default:
                return mod_rdp_params.auth_channel;
        }
        }())
    , checkout_channel(mod_rdp_params.checkout_channel)
    , metrics(metrics)
    , gen(gen)
    , session_probe(mod_rdp_params.session_probe_params)
    , remote_app(mod_rdp_params.remote_app_params)
    , clipboard(mod_rdp_params.clipboard_params)
    , file_system(mod_rdp_params.file_system_params)
    , drive(mod_rdp_params.application_params, mod_rdp_params.drive_params, verbose)
    , mod_rdp_factory(mod_rdp_factory)
    , report_message(report_message)
    , verbose(verbose)
    , session_reactor(session_reactor)
    , fd_events_(fd_events_)
    , graphic_fd_events_(graphic_fd_events_)
    , timer_events_(timer_events_)
    , graphic_events_(graphic_events_)
    , file_validator_service(file_validator_service)
    , validator_params(mod_rdp_params.validator_params)
    {}

    void DLP_antivirus_check_channels_files() {
        this->clipboard_virtual_channel->DLP_antivirus_check_channels_files();
    }

    void init_remote_program_and_session_probe(
        gdi::GraphicApi& gd,
        mod_api & mod_rdp,
        const ModRDPParams & mod_rdp_params,
        AuthApi & authentifier,
        const ClientInfo & info,
        // TODO OutParam<...>
        char (&program)[512],
        char (&directory)[512])
    {
        // TODO: to make init code clearer we would prefer to have to consecutive inits
        // - one for remote_program initialisation
        // - one for session probe initialisation

        // Something like:

        // if probe: init_session_probe(... session_reactor);
        // if remote_prog: init_remote_program(... lang, font, identifier, program, directory);

        // This could probably work like two consecutive filters
        // one to prepare part of the context, the other used to prepare the remaining context.
        // There should be a way to prepare some objects useful for the remaining work to do

        if (this->remote_app.enable_remote_program) {
            char session_probe_window_title[32] = { 0 };
            uint32_t const r = this->gen.rand32();

            snprintf(session_probe_window_title,
                sizeof(session_probe_window_title),
                "%X%X%X%X",
                (r & 0xFF000000) >> 24,
                (r & 0x00FF0000) >> 16,
                (r & 0x0000FF00) >> 8,
                 r & 0x000000FF
            );

            if (mod_rdp_params.session_probe_params.enable_session_probe) {
                this->init_remote_program_with_session_probe(
                    mod_rdp_params.remote_app_params,
                    mod_rdp_params.application_params,
                    mod_rdp_params.session_probe_params,
                    session_probe_window_title);
            }
            else {
                this->init_remote_program_without_session_probe(
                    mod_rdp_params.remote_app_params,
                    mod_rdp_params.application_params);
            }

            this->remote_programs_session_manager = std::make_unique<RemoteProgramsSessionManager>(
                this->session_reactor, this->timer_events_, gd, mod_rdp, mod_rdp_params.lang,
                mod_rdp_params.font, mod_rdp_params.theme, authentifier,
                session_probe_window_title,
                mod_rdp_params.remote_app_params.rail_client_execute,
                mod_rdp_params.remote_app_params.rail_disconnect_message_delay,
                this->verbose
            );
        }
        else {
            if (mod_rdp_params.session_probe_params.enable_session_probe) {
                this->init_no_remote_program_with_session_probe(
                    mod_rdp, info, mod_rdp_params.application_params, mod_rdp_params.session_probe_params, program, directory);
            }
            else  {
                this->init_no_remote_program_no_session_probe(
                    info, mod_rdp_params.application_params, program, directory);
            }
        }
    }

private:
    std::unique_ptr<VirtualChannelDataSender> create_to_client_sender(
        CHANNELS::ChannelNameId channel_name, FrontAPI& front) const
    {
        if (!this->channels_authorizations.is_authorized(channel_name))
        {
            return nullptr;
        }

        const CHANNELS::ChannelDefArray& front_channel_list = front.get_channel_list();

        const CHANNELS::ChannelDef* channel = front_channel_list.get_by_name(channel_name);
        if (!channel)
        {
            return nullptr;
        }

        class ToClientSender : public VirtualChannelDataSender
        {
            FrontAPI& front;
            const CHANNELS::ChannelDef& channel;
            const bool verbose;

        public:
            explicit ToClientSender(
                FrontAPI& front,
                const CHANNELS::ChannelDef& channel,
                bool verbose) noexcept
            : front(front)
            , channel(channel)
            , verbose(verbose)
            {}

            void operator()(uint32_t total_length, uint32_t flags,
                bytes_view chunk_data) override
            {
                if (this->verbose) {
                    const bool send              = true;
                    const bool from_or_to_client = true;
                    ::msgdump_c(send, from_or_to_client, total_length, flags, chunk_data);
                }

                this->front.send_to_channel(this->channel, chunk_data, total_length, flags);
            }
        };

        bool const verbose
          = bool(this->verbose & (RDPVerbose::cliprdr_dump | RDPVerbose::rdpdr_dump))
          && (channel_name == channel_names::cliprdr || channel_name == channel_names::rdpdr);
        return std::make_unique<ToClientSender>(front, *channel, verbose);
    }

    inline void create_clipboard_virtual_channel(FrontAPI & front, ServerTransportContext & stc, FileValidatorService * file_validator_service) {
        assert(!this->clipboard_to_client_sender
            && !this->clipboard_to_server_sender);

        this->clipboard_to_client_sender = this->create_to_client_sender(channel_names::cliprdr, front);
        this->clipboard_to_server_sender = this->create_to_server_synchronous_sender(channel_names::cliprdr, stc);

        BaseVirtualChannel::Params base_params(this->report_message, this->verbose);

        ClipboardVirtualChannelParams cvc_params;
        cvc_params.clipboard_down_authorized = this->channels_authorizations.cliprdr_down_is_authorized();
        cvc_params.clipboard_up_authorized   = this->channels_authorizations.cliprdr_up_is_authorized();
        cvc_params.clipboard_file_authorized = this->channels_authorizations.cliprdr_file_is_authorized();
        cvc_params.dont_log_data_into_syslog = this->clipboard.disable_log_syslog;
        cvc_params.log_only_relevant_clipboard_activities = this->clipboard.log_only_relevant_activities;
        cvc_params.validator_params = this->validator_params;

        this->clipboard_virtual_channel = std::make_unique<ClipboardVirtualChannel>(
            this->clipboard_to_client_sender.get(),
            this->clipboard_to_server_sender.get(),
            this->session_reactor,
            base_params,
            std::move(cvc_params),
            file_validator_service,
            ClipboardVirtualChannel::FileRecord{
                this->mod_rdp_factory.get_fdx_capture(),
                this->mod_rdp_factory.always_file_record
            }
        );
    }


    std::unique_ptr<VirtualChannelDataSender> create_to_server_synchronous_sender(CHANNELS::ChannelNameId channel_name, ServerTransportContext & stc)
    {
        const CHANNELS::ChannelDef* channel = this->mod_channel_list.get_by_name(channel_name);
        if (!channel)
        {
            return nullptr;
        }

        class ToServerSender : public VirtualChannelDataSender
        {
            ServerTransportContext stc;
            const uint16_t channel_id;
            const bool     show_protocol;
            const bool     verbose;

        public:
            explicit ToServerSender(
                ServerTransportContext & stc,
                uint16_t channel_id,
                bool show_protocol,
                bool verbose) noexcept
            : stc(stc)
            , channel_id(channel_id)
            , show_protocol(show_protocol)
            , verbose(verbose)
            {}

            void operator()(uint32_t total_length, uint32_t flags, bytes_view chunk_data) override
            {
                if (this->show_protocol) {
                    flags |= CHANNELS::CHANNEL_FLAG_SHOW_PROTOCOL;
                }

                if (verbose) {
                    const bool send              = true;
                    const bool from_or_to_client = false;
                    ::msgdump_c(send, from_or_to_client, total_length, flags, chunk_data);
                }

                CHANNELS::VirtualChannelPDU virtual_channel_pdu;
                virtual_channel_pdu.send_to_server(this->stc, this->channel_id,
                    total_length, flags, chunk_data);
            }
        };

        bool const verbose
          = bool(this->verbose & (RDPVerbose::cliprdr_dump | RDPVerbose::rdpdr_dump))
          && (channel_name == channel_names::cliprdr || channel_name == channel_names::rdpdr);

        return std::make_unique<ToServerSender>(
            stc,
            channel->chanid,
            (channel->flags & GCC::UserData::CSNet::CHANNEL_OPTION_SHOW_PROTOCOL),
            verbose);
    }


    std::unique_ptr<VirtualChannelDataSender> create_to_server_asynchronous_sender(CHANNELS::ChannelNameId channel_name, ServerTransportContext & stc, AsynchronousTaskContainer & asynchronous_tasks)
    {
        class ToServerAsynchronousSender : public VirtualChannelDataSender
        {
            std::unique_ptr<VirtualChannelDataSender> to_server_synchronous_sender;

            AsynchronousTaskContainer& asynchronous_tasks;

            RDPVerbose verbose;

        public:
            explicit ToServerAsynchronousSender(
                std::unique_ptr<VirtualChannelDataSender>&& to_server_synchronous_sender,
                AsynchronousTaskContainer& asynchronous_tasks,
                RDPVerbose verbose)
            : to_server_synchronous_sender(std::move(to_server_synchronous_sender))
            , asynchronous_tasks(asynchronous_tasks)
            , verbose(verbose)
            {}

            VirtualChannelDataSender& SynchronousSender() override {
                return *to_server_synchronous_sender;
            }

            void operator()(
                uint32_t total_length, uint32_t flags, bytes_view chunk_data) override
            {
                this->asynchronous_tasks.add(
                    std::make_unique<RdpdrSendClientMessageTask>(
                        total_length, flags, chunk_data,
                        *this->to_server_synchronous_sender,
                        this->verbose
                    )
                );
            }
        };

        return std::make_unique<ToServerAsynchronousSender>(
            create_to_server_synchronous_sender(channel_name, stc),
            asynchronous_tasks,
            this->verbose);
    }


    void create_dynamic_channel_virtual_channel(FrontAPI& front, ServerTransportContext & stc) {
        assert(!this->dynamic_channel_to_client_sender && !this->dynamic_channel_to_server_sender);

        this->dynamic_channel_to_client_sender = this->create_to_client_sender(channel_names::drdynvc, front);
        this->dynamic_channel_to_server_sender = this->create_to_server_synchronous_sender(channel_names::drdynvc, stc);

        DynamicChannelVirtualChannel::Params dcvc_params(this->report_message, this->verbose);

        this->dynamic_channel_virtual_channel =
            std::make_unique<DynamicChannelVirtualChannel>(
                this->dynamic_channel_to_client_sender.get(),
                this->dynamic_channel_to_server_sender.get(),
                dcvc_params);
    }

    inline void create_file_system_virtual_channel(
                FrontAPI& front,
                ServerTransportContext & stc,
                AsynchronousTaskContainer & asynchronous_tasks,
                GeneralCaps const & client_general_caps,
                const char (& client_name)[128]) {

        assert(!this->file_system_to_client_sender && !this->file_system_to_server_sender);

        this->file_system_to_client_sender = (((client_general_caps.os_major != OSMAJORTYPE_IOS)
                                                || !this->file_system.bogus_ios_rdpdr_virtual_channel)
                                            ? this->create_to_client_sender(channel_names::rdpdr, front)
                                            : nullptr);
        this->file_system_to_server_sender = this->create_to_server_asynchronous_sender(channel_names::rdpdr, stc, asynchronous_tasks);

        BaseVirtualChannel::Params base_params(this->report_message, this->verbose);

        FileSystemVirtualChannelParams fsvc_params;

        fsvc_params.file_system_read_authorized = this->channels_authorizations.rdpdr_drive_read_is_authorized();
        fsvc_params.file_system_write_authorized = this->channels_authorizations.rdpdr_drive_write_is_authorized();
        fsvc_params.parallel_port_authorized = this->channels_authorizations.rdpdr_type_is_authorized(rdpdr::RDPDR_DTYP_PARALLEL);
        fsvc_params.print_authorized = this->channels_authorizations.rdpdr_type_is_authorized(rdpdr::RDPDR_DTYP_PRINT);
        fsvc_params.serial_port_authorized = this->channels_authorizations.rdpdr_type_is_authorized(rdpdr::RDPDR_DTYP_SERIAL);
        fsvc_params.smart_card_authorized = this->channels_authorizations.rdpdr_type_is_authorized(rdpdr::RDPDR_DTYP_SMARTCARD);
        fsvc_params.dont_log_data_into_syslog = this->file_system.disable_log_syslog;

        this->file_system_virtual_channel =  std::make_unique<FileSystemVirtualChannel>(
                asynchronous_tasks.session_reactor,
                asynchronous_tasks.timer_events_,
                this->file_system_to_client_sender.get(),
                this->file_system_to_server_sender.get(),
                this->drive.file_system_drive_manager,
                false,
                "",
                client_name,
                ::getpid(),
                this->drive.proxy_managed_prefix.c_str(),
                base_params,
                fsvc_params);
        if (this->file_system_to_server_sender) {
            if (this->session_probe.enable_session_probe || this->drive.use_application_driver) {
                this->file_system_virtual_channel->enable_session_probe_drive();
            }
        }
    }

public:
    inline void create_session_probe_virtual_channel(
                    FrontAPI& front,
                    ServerTransportContext stc,
                    AsynchronousTaskContainer & asynchronous_tasks,
                    mod_api& mod, rdp_api& rdp, AuthApi& authentifier,
                    const Translation::language_t & lang,
                    const bool bogus_refresh_rect,
                    const uint32_t monitor_count,
                    GeneralCaps const & client_general_caps,
                    const char (& client_name)[128]
                ) {
        assert(!this->session_probe_to_server_sender);

        this->session_probe_to_server_sender =
            this->create_to_server_synchronous_sender(channel_names::sespro, stc);

        if (!this->file_system_virtual_channel) {
            this->create_file_system_virtual_channel(front, stc, asynchronous_tasks, client_general_caps, client_name);
        }

        FileSystemVirtualChannel& file_system_virtual_channel = *this->file_system_virtual_channel;

        BaseVirtualChannel::Params base_params(this->report_message, this->verbose);

        SessionProbeVirtualChannel::Params sp_vc_params;

        sp_vc_params.sespro_params = this->session_probe.session_probe_channel_params;
        sp_vc_params.target_informations = this->session_probe.target_informations.c_str();


        sp_vc_params.front_width = stc.negociation_result.front_width;
        sp_vc_params.front_height = stc.negociation_result.front_height;
        sp_vc_params.real_alternate_shell = this->session_probe.channel_params.real_alternate_shell.c_str();
        sp_vc_params.real_working_dir = this->session_probe.channel_params.real_working_dir.c_str();
        sp_vc_params.lang = lang;
        sp_vc_params.bogus_refresh_rect_ex = (bogus_refresh_rect && monitor_count);
        sp_vc_params.show_maximized = !this->remote_app.enable_remote_program;

#ifndef __EMSCRIPTEN__
        this->session_probe_virtual_channel = std::make_unique<SessionProbeVirtualChannel>(
            this->session_reactor,
            this->timer_events_,
            this->graphic_events_,
            this->session_probe_to_server_sender.get(),
            front,
            mod,
            rdp,
            authentifier,
            file_system_virtual_channel,
            this->gen,
            base_params,
            sp_vc_params);
#endif

    }

private:
    inline void create_remote_programs_virtual_channel(
                    FrontAPI& front,
                    ServerTransportContext & stc,
                    const ModRdpVariables & vars,
                    RailCaps const & client_rail_caps) {
        assert(!this->remote_programs_to_client_sender &&
            !this->remote_programs_to_server_sender);

        if (!this->remote_app.convert_remoteapp_to_desktop) {
            this->remote_programs_to_client_sender =
                this->create_to_client_sender(channel_names::rail, front);
        }
        this->remote_programs_to_server_sender =
            this->create_to_server_synchronous_sender(channel_names::rail, stc);

        BaseVirtualChannel::Params base_params(this->report_message, this->verbose);

        RemoteProgramsVirtualChannelParams remote_programs_virtual_channel_params;

        remote_programs_virtual_channel_params.use_session_probe_to_launch_remote_program   =
            this->session_probe.used_to_launch_remote_program;

        remote_programs_virtual_channel_params.client_execute = this->remote_app.client_execute;
        remote_programs_virtual_channel_params.client_execute_2 = this->remote_app.real_client_execute;

        remote_programs_virtual_channel_params.rail_session_manager               =
            this->remote_programs_session_manager.get();

        remote_programs_virtual_channel_params.should_ignore_first_client_execute =
            this->remote_app.should_ignore_first_client_execute;

        remote_programs_virtual_channel_params.client_supports_handshakeex_pdu    =
            (client_rail_caps.RailSupportLevel & TS_RAIL_LEVEL_HANDSHAKE_EX_SUPPORTED);
        remote_programs_virtual_channel_params.client_supports_enhanced_remoteapp =
            this->remote_app.remote_program_enhanced;


        this->remote_programs_virtual_channel =
            std::make_unique<RemoteProgramsVirtualChannel>(
                this->remote_programs_to_client_sender.get(),
                this->remote_programs_to_server_sender.get(),
                front,
                this->remote_app.convert_remoteapp_to_desktop,
                stc.negociation_result.front_width,
                stc.negociation_result.front_height,
                vars,
                base_params,
                remote_programs_virtual_channel_params);
    }

public:
    // TODO: make that private again when callers will be moved to channels
    static void send_to_front_channel(FrontAPI & front, CHANNELS::ChannelNameId mod_channel_name, uint8_t const * data, size_t length, size_t chunk_size, int flags) {
        const CHANNELS::ChannelDef * front_channel = front.get_channel_list().get_by_name(mod_channel_name);
        if (front_channel) {
            front.send_to_channel(*front_channel, {data, chunk_size}, length, flags);
        }
    }

    void process_cliprdr_event(InStream & stream, uint32_t length, uint32_t flags, size_t chunk_size,
        FrontAPI& front,
        ServerTransportContext & stc,
        FileValidatorService * file_validator_service
    ) {
        if (!this->clipboard_virtual_channel) {
            this->create_clipboard_virtual_channel(front, stc, file_validator_service);
        }

        ClipboardVirtualChannel& channel = *this->clipboard_virtual_channel;

        if (bool(this->verbose & RDPVerbose::cliprdr)) {
            InStream clone = stream.clone();
            RDPECLIP::streamLogCliprdr(clone, flags, this->cliprdrLogStatus);// FIX
        }

        std::unique_ptr<AsynchronousTask> out_asynchronous_task;
        channel.process_server_message(length, flags, {stream.get_current(), chunk_size}, out_asynchronous_task);
        assert(!out_asynchronous_task);
    }   // process_cliprdr_event


    void process_auth_event(
        const CHANNELS::ChannelDef & auth_channel,
        InStream & stream, uint32_t length, uint32_t flags, size_t chunk_size,
        FrontAPI& front,
        mod_api & mod_rdp,
        ServerTransportContext & stc,
        AsynchronousTaskContainer & asynchronous_tasks,
        GeneralCaps const & client_general_caps,
        const char (& client_name)[128],
        AuthApi& authentifier
    ) {
        (void)length;
        (void)chunk_size;
        assert(stream.in_remain() == chunk_size);

        if ((flags & (CHANNELS::CHANNEL_FLAG_FIRST | CHANNELS::CHANNEL_FLAG_LAST)) !=
            (CHANNELS::CHANNEL_FLAG_FIRST | CHANNELS::CHANNEL_FLAG_LAST))
        {
            LOG(LOG_WARNING, "mod_rdp::process_auth_event: Chunked Virtual Channel Data ignored!");
            return;
        }

        std::string auth_channel_message(char_ptr_cast(stream.get_current()), stream.in_remain());

        this->auth_channel_flags  = flags;
        this->auth_channel_chanid = auth_channel.chanid;

        std::string              order;
        std::vector<std::string> parameters;
        ::parse_server_message(auth_channel_message.c_str(), order, parameters);

        if (!::strcasecmp(order.c_str(), "Input") && !parameters.empty()) {
            const bool disable_input_event     = (::strcasecmp(parameters[0].c_str(), "Enable") != 0);
            const bool disable_graphics_update = false;
            mod_rdp.disable_input_event_and_graphics_update(disable_input_event, disable_graphics_update);
        }
        else if (!::strcasecmp(order.c_str(), "Log") && !parameters.empty()) {
            LOG(LOG_INFO, "WABLauncher: %s", parameters[0]);
        }
        else if (!::strcasecmp(order.c_str(), "RemoveDrive") && parameters.empty()) {

            if (!this->file_system_virtual_channel) {
                this->create_file_system_virtual_channel(front, stc, asynchronous_tasks, client_general_caps, client_name);
            }

            FileSystemVirtualChannel& rdpdr_channel = *this->file_system_virtual_channel;

            rdpdr_channel.disable_session_probe_drive();
        }
        else {
            LOG(LOG_INFO, "Auth channel data=\"%s\"", auth_channel_message);

            authentifier.set_auth_channel_target(auth_channel_message.c_str());
        }
    }

    void process_checkout_event(
        const CHANNELS::ChannelDef & checkout_channel,
        InStream & stream, uint32_t length, uint32_t flags, size_t chunk_size,
        AuthApi& authentifier
    ) {
        (void)length;
        (void)chunk_size;
        assert(stream.in_remain() == chunk_size);

        if ((flags & (CHANNELS::CHANNEL_FLAG_FIRST | CHANNELS::CHANNEL_FLAG_LAST)) !=
            (CHANNELS::CHANNEL_FLAG_FIRST | CHANNELS::CHANNEL_FLAG_LAST))
        {
            LOG(LOG_WARNING, "mod_rdp::process_checkout_event: Chunked Virtual Channel Data ignored!");
            return;
        }

        // Version(2) + DataLength(2)
        ::check_throw(stream, 4, "mod_rdp::process_checkout_event", ERR_RDP_DATA_TRUNCATED);

        uint16_t const version = stream.in_uint16_le();
        uint16_t const data_length = stream.in_uint16_le();

        LOG(LOG_INFO, "mod_rdp::process_checkout_event: Version=%u DataLength=%u", version, data_length);

        std::string checkout_channel_message(char_ptr_cast(stream.get_current()), stream.in_remain());

        this->checkout_channel_flags  = flags;
        this->checkout_channel_chanid = checkout_channel.chanid;

        LOG(LOG_INFO, "mod_rdp::process_checkout_event: Data=\"%s\"", checkout_channel_message);

//        send_checkout_channel_data("{ \"response_code\": 0, \"response_message\": \"Succeeded.\" }");
        authentifier.set_pm_request(checkout_channel_message.c_str());
    }

    void process_session_probe_event(
        const CHANNELS::ChannelDef & session_probe_channel,
        InStream & stream, uint32_t length, uint32_t flags, size_t chunk_size,
        FrontAPI& front,
        mod_api & mod_rdp,
        rdp_api& rdp,
        AuthApi& authentifier,
        ServerTransportContext & stc,
        AsynchronousTaskContainer & asynchronous_tasks,
        GeneralCaps const & client_general_caps,
        const char (& client_name)[128],
        const uint32_t monitor_count,
        const bool bogus_refresh_rect,
        const Translation::language_t & lang
    ) {
        (void)session_probe_channel;
#ifndef __EMSCRIPTEN__
        if (!this->session_probe_virtual_channel) {
            this->create_session_probe_virtual_channel(
                    front, stc,
                    asynchronous_tasks,
                    mod_rdp, rdp, authentifier,
                    lang,
                    bogus_refresh_rect,
                    monitor_count,
                    client_general_caps,
                    client_name);
#endif
        }

#ifndef __EMSCRIPTEN__
        SessionProbeVirtualChannel& channel = *this->session_probe_virtual_channel;
#endif
        std::unique_ptr<AsynchronousTask> out_asynchronous_task;

        channel.process_server_message(length, flags, {stream.get_current(), chunk_size}, out_asynchronous_task);

        assert(!out_asynchronous_task);
    }

    void process_rail_event(const CHANNELS::ChannelDef & rail_channel,
            InStream & stream, uint32_t length, uint32_t flags, size_t chunk_size,
            FrontAPI& front,
            ServerTransportContext & stc,
            const ModRdpVariables & vars,
            RailCaps const & client_rail_caps
            ) {
        (void)rail_channel;

        if (!this->remote_programs_virtual_channel) {
            this->create_remote_programs_virtual_channel(front, stc, vars, client_rail_caps);
        }

        RemoteProgramsVirtualChannel& channel = *this->remote_programs_virtual_channel;

        std::unique_ptr<AsynchronousTask> out_asynchronous_task;

        channel.process_server_message(length, flags, {stream.get_current(), chunk_size}, out_asynchronous_task);

        assert(!out_asynchronous_task);
    }

    void send_to_mod_rail_channel(InStream & chunk, size_t length, uint32_t flags,
                    FrontAPI& front,
                    ServerTransportContext & stc,
                    const ModRdpVariables & vars,
                    RailCaps const & client_rail_caps) {

        if (!this->remote_programs_virtual_channel) {
            this->create_remote_programs_virtual_channel(front, stc, vars, client_rail_caps);
        }

        RemoteProgramsVirtualChannel& channel = *this->remote_programs_virtual_channel;


        channel.process_client_message(length, flags, chunk.remaining_bytes());

    }   // send_to_mod_rail_channel

    void send_to_mod_cliprdr_channel(InStream & chunk, size_t length, uint32_t flags,
                            FrontAPI& front,
                            ServerTransportContext & stc) {

        if (!this->clipboard_virtual_channel) {
            this->create_clipboard_virtual_channel(front, stc, this->file_validator_service);
        }
        ClipboardVirtualChannel& channel = *this->clipboard_virtual_channel;

        if (bool(this->verbose & RDPVerbose::cliprdr)) {
            InStream clone = chunk.clone();
            RDPECLIP::streamLogCliprdr(clone, flags, this->cliprdrLogStatus);
        }

        if (this->session_probe.session_probe_launcher) {
            if (!this->session_probe.session_probe_launcher->process_client_cliprdr_message(chunk, length, flags)) {
                return;
            }
        }

        channel.process_client_message(length, flags, chunk.remaining_bytes());
    }

    void process_drdynvc_event(InStream & stream, uint32_t length, uint32_t flags, size_t chunk_size,
                                FrontAPI& front,
                                ServerTransportContext & stc,
                                AsynchronousTaskContainer & asynchronous_tasks) {

        if (!this->dynamic_channel_virtual_channel) {
            this->create_dynamic_channel_virtual_channel(front, stc);
        }

        DynamicChannelVirtualChannel& channel = *this->dynamic_channel_virtual_channel;

        std::unique_ptr<AsynchronousTask> out_asynchronous_task;

        channel.process_server_message(length, flags, {stream.get_current(), chunk_size}, out_asynchronous_task);

        if (out_asynchronous_task) {
            asynchronous_tasks.add(std::move(out_asynchronous_task));
        }
    }

    void process_unknown_channel_event(const CHANNELS::ChannelDef & channel,
            InStream & stream, uint32_t length, uint32_t flags, size_t chunk_size,
            FrontAPI& front) {

        if (channel.name == channel_names::rdpsnd && bool(this->verbose & RDPVerbose::rdpsnd)) {
            InStream clone = stream.clone();
            rdpsnd::streamLogServer(clone, flags);
        }

        this->send_to_front_channel(front, channel.name, stream.get_current(), length, chunk_size, flags);
    }

    void process_rdpdr_event(InStream & stream, uint32_t length, uint32_t flags, size_t chunk_size,
                            FrontAPI& front,
                            ServerTransportContext & stc,
                            AsynchronousTaskContainer & asynchronous_tasks,
                            GeneralCaps const & client_general_caps,
                            const char (& client_name)[128]) {
        if (!this->file_system.enable_rdpdr_data_analysis
        &&   this->channels_authorizations.rdpdr_type_all_is_authorized()
        &&  !this->drive.file_system_drive_manager.has_managed_drive()) {

            if (flags & CHANNELS::CHANNEL_FLAG_FIRST) {
                LOG_IF(bool(this->verbose & (RDPVerbose::rdpdr | RDPVerbose::rdpdr_dump)),
                    LOG_INFO,
                    "mod_rdp::process_rdpdr_event: sending to Client, "
                    "send Chunked Virtual Channel Data transparently.");

                if (bool(this->verbose & RDPVerbose::rdpdr_dump)) {
                    const bool send              = false;
                    const bool from_or_to_client = false;

                    ::msgdump_d(send, from_or_to_client, length, flags,
                        {stream.get_data()+8, chunk_size});

                    rdpdr::streamLog(stream, this->rdpdrLogStatus);
                }
            }

            this->send_to_front_channel(front, channel_names::rdpdr, stream.get_current(), length, chunk_size, flags);
            return;
        }

        if (!this->file_system_virtual_channel) {
            this->create_file_system_virtual_channel(front, stc, asynchronous_tasks, client_general_caps, client_name);
        }

        FileSystemVirtualChannel& channel = *this->file_system_virtual_channel;

        std::unique_ptr<AsynchronousTask> out_asynchronous_task;
        channel.process_server_message(length, flags, {stream.get_current(), chunk_size}, out_asynchronous_task);
        if (out_asynchronous_task) {
            asynchronous_tasks.add(std::move(out_asynchronous_task));
        }
    }

    // TODO free function
    static void replace(std::string & text_with_tags, std::string_view marker, std::string_view replacement){
        size_t pos = 0;
        while ((pos = text_with_tags.find(marker, pos)) != std::string::npos) {
            text_with_tags.replace(pos, marker.size(), replacement.data());
            pos += replacement.size();
        }
    }

    static void replace_shell_arguments(
        std::string & text_with_tags,
        ApplicationParams const& application_params
    ){
        mod_rdp_channels::replace(text_with_tags, "${APPID}", application_params.target_application);
        mod_rdp_channels::replace(text_with_tags, "${USER}", application_params.target_application_account);
        mod_rdp_channels::replace(text_with_tags, "${PASSWORD}", application_params.target_application_password);
    }

    static std::string get_shell_arguments(
       ApplicationParams const& application_params)
    {
        std::string shell_arguments = application_params.shell_arguments;
        replace_shell_arguments(shell_arguments, application_params);
        return shell_arguments;
    }

    static void replace_probe_arguments(std::string & text_with_tags,
                                        std::string_view marker1, std::string_view replacement1,
                                        std::string_view marker2, std::string_view replacement2,
                                        std::string_view marker3, std::string_view replacement3,
                                        std::string_view marker4, std::string_view replacement4){
        mod_rdp_channels::replace(text_with_tags, marker1, replacement1);
        mod_rdp_channels::replace(text_with_tags, marker2, replacement2);
        mod_rdp_channels::replace(text_with_tags, marker3, replacement3);
        mod_rdp_channels::replace(text_with_tags, marker4, replacement4);
    }

    void init_remote_program_with_session_probe(
        const ModRDPParams::RemoteAppParams & remote_app_params,
        const ApplicationParams & application_params,
        const ModRdpSessionProbeParams & session_probe_params,
        char const* session_probe_window_title)
    {
        bool has_target = (application_params.target_application && *application_params.target_application);
        bool use_client_provided_remoteapp
          = (remote_app_params.use_client_provided_remoteapp
          && not remote_app_params.client_execute.exe_or_file.empty());

        if (has_target) {
            if (session_probe_params.used_to_launch_remote_program) {
                this->session_probe.channel_params.real_alternate_shell = application_params.alternate_shell;

                std::string shell_arguments = get_shell_arguments(application_params);

                if (!shell_arguments.empty()) {
                    str_append(this->session_probe.channel_params.real_alternate_shell, ' ', shell_arguments);
                }

                this->session_probe.channel_params.real_working_dir     = application_params.shell_working_dir;
            }
            else {
                mod_rdp_channels::replace_shell_arguments(
                    this->remote_app.real_client_execute.arguments, application_params);
                this->remote_app.real_client_execute.flags       = 0;
            }
            this->remote_app.client_execute.flags       = TS_RAIL_EXEC_FLAG_EXPAND_WORKINGDIRECTORY;
            this->session_probe.session_probe_launcher = std::make_unique<SessionProbeAlternateShellBasedLauncher>(this->verbose);
        }
        else if (use_client_provided_remoteapp) {
            this->remote_app.real_client_execute.arguments = remote_app_params.client_execute.arguments;
            this->remote_app.real_client_execute.flags     = remote_app_params.client_execute.flags;
            this->remote_app.client_execute.flags          = TS_RAIL_EXEC_FLAG_EXPAND_WORKINGDIRECTORY;
            this->session_probe.session_probe_launcher = std::make_unique<SessionProbeAlternateShellBasedLauncher>(this->verbose);
        }

        if (has_target || use_client_provided_remoteapp){
            if (use_client_provided_remoteapp
             || !session_probe_params.used_to_launch_remote_program
            ) {
                this->session_probe.channel_params.real_alternate_shell = "[None]";
                this->remote_app.real_client_execute.exe_or_file = remote_app_params.client_execute.exe_or_file;
                this->remote_app.real_client_execute.working_dir = remote_app_params.client_execute.working_dir;
            }

            this->remote_app.client_execute.exe_or_file = session_probe_params.exe_or_file;

            // Executable file name of SP.
            char exe_var_str[16] {};
            if (session_probe_params.customize_executable_name) {
                ::snprintf(exe_var_str, sizeof(exe_var_str), "-%d", ::getpid());
            }

            // Target informations
            str_assign(this->session_probe.target_informations, application_params.target_application, ':');
            if (!session_probe_params.is_public_session) {
                this->session_probe.target_informations += application_params.primary_user_id;
            }

            std::string title_param = str_concat("TITLE ", session_probe_window_title, '&');

            std::string cookie_param
              = this->session_probe.target_informations.empty()
              ? std::string()
              : str_concat("/#", this->session_probe.target_informations, ' ');

            this->remote_app.client_execute.working_dir = "%TMP%";
            this->remote_app.client_execute.arguments   = session_probe_params.arguments;
            mod_rdp_channels::replace_probe_arguments(this->remote_app.client_execute.arguments,
                "${EXE_VAR}", exe_var_str,
                "${TITLE_VAR} ", title_param,
                "/${COOKIE_VAR} ", cookie_param,
                "${CBSPL_VAR} ", "");
        }
    }


    void init_remote_program_without_session_probe(
        const ModRDPParams::RemoteAppParams & remote_app_params,
        const ApplicationParams & application_params)
    {
        if (application_params.target_application && *application_params.target_application) {
            this->remote_app.client_execute.exe_or_file = application_params.alternate_shell;
            this->remote_app.client_execute.arguments   = get_shell_arguments(application_params);
            this->remote_app.client_execute.working_dir = application_params.shell_working_dir;
            this->remote_app.client_execute.flags       = TS_RAIL_EXEC_FLAG_EXPAND_WORKINGDIRECTORY;
        }
        else if (remote_app_params.use_client_provided_remoteapp
            && not remote_app_params.client_execute.exe_or_file.empty()
        ) {
            this->remote_app.client_execute = remote_app_params.client_execute;
        }
    }


    void init_no_remote_program_with_session_probe(
        mod_api & mod_rdp,
        const ClientInfo & info,
        const ApplicationParams & application_params,
        const ModRdpSessionProbeParams & session_probe_params,
        char (&program)[512],
        char (&directory)[512])
    {
        // Executable file name of SP.
        char exe_var_str[16] {};
        if (session_probe_params.customize_executable_name) {
            ::snprintf(exe_var_str, sizeof(exe_var_str), "-%d", ::getpid());
        }

        // Target informations
        str_assign(this->session_probe.target_informations, application_params.target_application, ':');
        if (!session_probe_params.is_public_session) {
            this->session_probe.target_informations += application_params.primary_user_id;
        }

        if (session_probe_params.used_clipboard_based_launcher
            && application_params.target_application && *application_params.target_application
        ) {
            LOG(LOG_WARNING, "mod_rdp: "
                "Clipboard based Session Probe launcher is not compatible with application. "
                "Falled back to using AlternateShell based launcher.");
        }

        bool const used_clipboard_based_launcher =
            session_probe_params.used_clipboard_based_launcher
         && (!application_params.target_application || !*application_params.target_application)
         && (!application_params.use_client_provided_alternate_shell
          || !application_params.alternate_shell[0]
        );

        std::string cookie_param = [&]() -> std::string {
            if (used_clipboard_based_launcher){
                return std::string{};
            }

            if (this->session_probe.target_informations.empty()) {
                return std::string{};
            }

            if (session_probe_params.fix_too_long_cookie
             && this->session_probe.target_informations.length() > 20
            ){
                SslSha1 sha1;
                sha1.update(this->session_probe.target_informations);

                uint8_t sig[SslSha1::DIGEST_LENGTH];
                sha1.final(sig);

                char clipboard_based_launcher_cookie[32];
                snprintf(
                    clipboard_based_launcher_cookie,
                    sizeof(clipboard_based_launcher_cookie),
                    "/#%02X%02X%02X%02X%02X%02X%02X%02X%02X%02X ",
                    sig[0], sig[1], sig[2], sig[3], sig[4],
                    sig[5], sig[6], sig[7], sig[8], sig[9]);

                return std::string(clipboard_based_launcher_cookie);
            }

            return str_concat("/#", this->session_probe.target_informations, ' ');
        }();

        std::string arguments = session_probe_params.arguments;
        mod_rdp_channels::replace_probe_arguments(arguments,
            "${EXE_VAR}", exe_var_str,
            "${TITLE_VAR} ", "",
            "/${COOKIE_VAR} ", cookie_param,
            "${CBSPL_VAR} ", used_clipboard_based_launcher ? "CD %TMP%&" : ""
        );

        std::string alternate_shell = session_probe_params.exe_or_file;

        if (!::strncmp(alternate_shell.c_str(), "||", 2)) {
            alternate_shell.erase(0, 2);
        }

        str_append(alternate_shell, ' ', arguments);

        if (application_params.target_application && *application_params.target_application) {
            std::string shell_arguments = get_shell_arguments(application_params);

            this->session_probe.channel_params.real_alternate_shell = shell_arguments.empty()
                ? std::string(application_params.alternate_shell)
                : str_concat(application_params.alternate_shell, ' ', shell_arguments);
            this->session_probe.channel_params.real_working_dir     = application_params.shell_working_dir;
        }
        else if (application_params.use_client_provided_alternate_shell
            && info.alternate_shell[0] && !info.remote_program
        ) {
            this->session_probe.channel_params.real_alternate_shell = info.alternate_shell;
            this->session_probe.channel_params.real_working_dir     = info.working_dir;
        }
        else if (used_clipboard_based_launcher) {
            this->session_probe.session_probe_launcher =
                std::make_unique<SessionProbeClipboardBasedLauncher>(
                    this->session_reactor,
                    this->timer_events_,
                    mod_rdp, alternate_shell.c_str(),
                    session_probe_params.clipboard_based_launcher,
                    this->verbose);

            return ;
        }

        strncpy(program, alternate_shell.c_str(), sizeof(program) - 1);
        program[sizeof(program) - 1] = 0;
        //LOG(LOG_INFO, "AlternateShell: \"%s\"", this->program);

        const char * session_probe_working_dir = "%TMP%";
        strncpy(directory, session_probe_working_dir, sizeof(directory) - 1);
        directory[sizeof(directory) - 1] = 0;

        this->session_probe.session_probe_launcher =
            std::make_unique<SessionProbeAlternateShellBasedLauncher>(this->verbose);
    }

<<<<<<< HEAD
    void init_no_remote_program_no_session_probe(
                const ClientInfo & info,
                const ApplicationParams & application_params,
                char (&program)[512],
                char (&directory)[512])
=======
    static void init_no_remote_program_no_session_probe(
        const ClientInfo & info,
        const ModRDPParams::ApplicationParams & application_params,
        char (&program)[512],
        char (&directory)[512])
>>>>>>> 2d7eeaf2
    {
        if (application_params.target_application && *application_params.target_application) {
            std::string shell_arguments = get_shell_arguments(application_params);

            std::string alternate_shell(application_params.alternate_shell);

            if (!shell_arguments.empty()) {
                str_append(alternate_shell, ' ', shell_arguments);
            }

            strncpy(program, alternate_shell.c_str(), sizeof(program) - 1);
            program[sizeof(program) - 1] = 0;
            strncpy(directory, application_params.shell_working_dir, sizeof(directory) - 1);
            directory[sizeof(directory) - 1] = 0;
        }
        else if (application_params.use_client_provided_alternate_shell
              && info.alternate_shell[0]
              && !info.remote_program
        ) {
            strncpy(program, info.alternate_shell, sizeof(program) - 1);
            program[sizeof(program) - 1] = 0;
            strncpy(directory, info.working_dir, sizeof(directory) - 1);
            directory[sizeof(directory) - 1] = 0;
        }
    }

    void send_to_mod_rdpdr_channel(const CHANNELS::ChannelDef * rdpdr_channel,
                                    InStream & chunk, size_t length, uint32_t flags,
                                    FrontAPI& front,
                                    ServerTransportContext & stc,
                                    AsynchronousTaskContainer & asynchronous_tasks,
                                    GeneralCaps const & client_general_caps,
                                    const char (& client_name)[128])
    {
        if (!this->file_system.enable_rdpdr_data_analysis
        &&   this->channels_authorizations.rdpdr_type_all_is_authorized()
        &&  !this->drive.file_system_drive_manager.has_managed_drive()) {

            if (flags & CHANNELS::CHANNEL_FLAG_FIRST) {
                LOG_IF(bool(this->verbose & (RDPVerbose::rdpdr | RDPVerbose::rdpdr_dump)),
                    LOG_INFO,
                    "mod_rdp::send_to_mod_rdpdr_channel: recv from Client, "
                    "send Chunked Virtual Channel Data transparently.");

                if (bool(this->verbose & RDPVerbose::rdpdr_dump)) {
                    const bool send              = false;
                    const bool from_or_to_client = false;
                    uint32_t total_length = length;
                    if (total_length > CHANNELS::CHANNEL_CHUNK_LENGTH) {
                        total_length = chunk.get_capacity() - chunk.get_offset();
                    }
                    ::msgdump_d(send, from_or_to_client, length, flags,
                    {chunk.get_data(), total_length});

                    rdpdr::streamLog(chunk, this->rdpdrLogStatus);
                }
            }

            this->send_to_channel(*rdpdr_channel, {chunk.get_data(), chunk.get_capacity()}, length, flags, stc);
            return;
        }

        if (!this->file_system_virtual_channel) {
            this->create_file_system_virtual_channel(front, stc, asynchronous_tasks, client_general_caps, client_name);
        }

        FileSystemVirtualChannel& channel = *this->file_system_virtual_channel;

        channel.process_client_message(length, flags, chunk.remaining_bytes());
    }

    void send_to_mod_drdynvc_channel(InStream & chunk, size_t length, uint32_t flags,
                                        FrontAPI& front,
                                        ServerTransportContext & stc)
    {

        if (!this->dynamic_channel_virtual_channel) {
            this->create_dynamic_channel_virtual_channel(front, stc);
        }

        DynamicChannelVirtualChannel& channel = *this->dynamic_channel_virtual_channel;

        channel.process_client_message(length, flags, chunk.remaining_bytes());
    }
#endif

    void send_to_channel(
        const CHANNELS::ChannelDef & channel,
        bytes_view chunk, size_t length, uint32_t flags,
        ServerTransportContext & stc)
    {
#ifndef __EMSCRIPTEN__
        if (channel.name == channel_names::rdpsnd && bool(this->verbose & RDPVerbose::rdpsnd)) {
            InStream clone(chunk);
            rdpsnd::streamLogClient(clone, flags);
        }

        if (bool(this->verbose & RDPVerbose::channels)) {
            LOG( LOG_INFO, "mod_rdp::send_to_channel length=%zu chunk_size=%zu", length, chunk.size());
            channel.log(-1u);
        }
#endif

        if (channel.flags & GCC::UserData::CSNet::CHANNEL_OPTION_SHOW_PROTOCOL) {
            flags |= CHANNELS::CHANNEL_FLAG_SHOW_PROTOCOL;
        }

        if (chunk.size() <= CHANNELS::CHANNEL_CHUNK_LENGTH) {
            CHANNELS::VirtualChannelPDU virtual_channel_pdu;

            virtual_channel_pdu.send_to_server(stc, channel.chanid, length, flags, chunk);
        }
        else {
            uint8_t const * virtual_channel_data = chunk.data();
            size_t          remaining_data_length = length;

            auto get_channel_control_flags = [] (uint32_t flags, size_t data_length,
                                                    size_t remaining_data_length,
                                                    size_t virtual_channel_data_length) -> uint32_t {
                if (remaining_data_length == data_length) {
                    return (flags & (~CHANNELS::CHANNEL_FLAG_LAST));
                }
                if (remaining_data_length == virtual_channel_data_length) {
                    return (flags & (~CHANNELS::CHANNEL_FLAG_FIRST));
                }

                return (flags & (~(CHANNELS::CHANNEL_FLAG_FIRST | CHANNELS::CHANNEL_FLAG_LAST)));
            };

            do {
                const size_t virtual_channel_data_length =
                    std::min<size_t>(remaining_data_length, CHANNELS::CHANNEL_CHUNK_LENGTH);

                CHANNELS::VirtualChannelPDU virtual_channel_pdu;

                LOG(LOG_INFO, "send to server");

                virtual_channel_pdu.send_to_server(stc, channel.chanid, length,
                    get_channel_control_flags(
                        flags, length, remaining_data_length, virtual_channel_data_length),
                    {virtual_channel_data, virtual_channel_data_length});

                remaining_data_length -= virtual_channel_data_length;
                virtual_channel_data  += virtual_channel_data_length;
            }
            while (remaining_data_length);
        }

#ifndef __EMSCRIPTEN__
        LOG_IF(bool(this->verbose & RDPVerbose::channels), LOG_INFO, "mod_rdp::send_to_channel done");
#endif
    }

    void send_to_mod_channel(
        CHANNELS::ChannelNameId front_channel_name,
        InStream & chunk, size_t length, uint32_t flags,
        FrontAPI& front,
        ServerTransportContext & stc,
        AsynchronousTaskContainer & asynchronous_tasks,
        GeneralCaps const & client_general_caps,
        const ModRdpVariables & vars,
        RailCaps const & client_rail_caps,
        const char (& client_name)[128]
    ) {
        const CHANNELS::ChannelDef * mod_channel = this->mod_channel_list.get_by_name(front_channel_name);
        if (!mod_channel) {
            return;
        }

#ifndef __EMSCRIPTEN__
        if (bool(this->verbose & RDPVerbose::channels)) {
            mod_channel->log(unsigned(mod_channel - &this->mod_channel_list[0]));
        }

        switch (front_channel_name) {
            case channel_names::cliprdr:
                IF_ENABLE_METRICS(set_client_cliprdr_metrics(chunk.clone(), length, flags));
                this->send_to_mod_cliprdr_channel(chunk, length, flags, front, stc);
                break;
            case channel_names::rail:
                IF_ENABLE_METRICS(client_rail_channel_data(length));
                this->send_to_mod_rail_channel(chunk, length, flags, front, stc, vars, client_rail_caps);
                break;
            case channel_names::rdpdr:
                IF_ENABLE_METRICS(set_client_rdpdr_metrics(chunk.clone(), length, flags));
                this->send_to_mod_rdpdr_channel(mod_channel, chunk, length, flags, front, stc, asynchronous_tasks,
                                client_general_caps, client_name);
                break;
            case channel_names::drdynvc:
                IF_ENABLE_METRICS(client_other_channel_data(length));
                this->send_to_mod_drdynvc_channel(chunk, length, flags, front, stc);
                break;
            default:
                IF_ENABLE_METRICS(client_other_channel_data(length));
                this->send_to_channel(*mod_channel, {chunk.get_data(), chunk.get_capacity()}, length, flags, stc);
        }
#else
        this->send_to_channel(*mod_channel, {chunk.get_data(), chunk.get_capacity()}, length, flags, stc);
        (void)front;
        (void)asynchronous_tasks;
        (void)client_general_caps;
        (void)vars;
        (void)client_rail_caps;
        (void)client_name;
#endif
    }

#ifndef __EMSCRIPTEN__
    // This function can be called several times. If a remaining session_probe is running on the
    // target serveur, the session probe channels is already there before the session probe launcher is created
    void do_enable_session_probe(
        FrontAPI& front,
        ServerTransportContext & stc,
        mod_api & mod_rdp,
        rdp_api& rdp,
        AuthApi& authentifier,
        AsynchronousTaskContainer & asynchronous_tasks,
        GeneralCaps const & client_general_caps,
        const ModRdpVariables & vars,
        RailCaps const & client_rail_caps,
        const char (& client_name)[128],
        const uint32_t monitor_count,
        const bool bogus_refresh_rect,
        const Translation::language_t & lang,
        FileValidatorService * file_validator_service)
    {
        assert(this->session_probe.enable_session_probe);
        if (this->session_probe.session_probe_launcher){
            if (!this->clipboard_virtual_channel) {
                this->create_clipboard_virtual_channel(front, stc, file_validator_service);
            }
            ClipboardVirtualChannel& cvc = *this->clipboard_virtual_channel;
            cvc.set_session_probe_launcher(this->session_probe.session_probe_launcher.get());

            if (!this->file_system_virtual_channel) {
                this->create_file_system_virtual_channel(front, stc, asynchronous_tasks, client_general_caps, client_name);
            }

            FileSystemVirtualChannel& fsvc = *this->file_system_virtual_channel;

            fsvc.set_session_probe_launcher(this->session_probe.session_probe_launcher.get());

            this->drive.file_system_drive_manager.set_session_probe_launcher(this->session_probe.session_probe_launcher.get());

            if (!this->session_probe_virtual_channel) {
                this->create_session_probe_virtual_channel(
                    front, stc,
                    asynchronous_tasks,
                    mod_rdp, rdp, authentifier,
                    lang,
                    bogus_refresh_rect,
                    monitor_count,
                    client_general_caps,
                    client_name);
            }
            this->session_probe_virtual_channel->set_session_probe_launcher(this->session_probe.session_probe_launcher.get());
            this->session_probe_virtual_channel->start_launch_timeout_timer();
            this->session_probe.session_probe_launcher->set_clipboard_virtual_channel(&cvc);
            this->session_probe.session_probe_launcher->set_session_probe_virtual_channel(this->session_probe_virtual_channel.get());

            if (this->remote_app.enable_remote_program) {

                if (!this->remote_programs_virtual_channel) {
                    this->create_remote_programs_virtual_channel(front, stc, vars, client_rail_caps);
                }

                RemoteProgramsVirtualChannel& rpvc = *this->remote_programs_virtual_channel;
                rpvc.set_session_probe_virtual_channel(this->session_probe_virtual_channel.get());
                rpvc.set_session_probe_launcher(this->session_probe.session_probe_launcher.get());
                this->session_probe.session_probe_launcher->set_remote_programs_virtual_channel(&rpvc);
            }
        }
        else // not this->session_probe.session_probe_launcher
        {
            if (!this->session_probe_virtual_channel) {
                this->create_session_probe_virtual_channel(
                    front, stc,
                    asynchronous_tasks,
                    mod_rdp, rdp, authentifier,
                    lang,
                    bogus_refresh_rect,
                    monitor_count,
                    client_general_caps,
                    client_name);
            }

            this->session_probe_virtual_channel->start_launch_timeout_timer();

            if (this->remote_app.enable_remote_program) {
                if (!this->remote_programs_virtual_channel) {
                    this->create_remote_programs_virtual_channel(front, stc, vars, client_rail_caps);
                }

                RemoteProgramsVirtualChannel& rpvc = *this->remote_programs_virtual_channel;
                rpvc.set_session_probe_virtual_channel(this->session_probe_virtual_channel.get());
            }
        }
    }

    void auth_rail_exec(
        uint16_t flags, const char* original_exe_or_file,
        const char* exe_or_file, const char* working_dir,
        const char* arguments, const char* account, const char* password,
        FrontAPI& front,
        ServerTransportContext & stc,
        const ModRdpVariables & vars,
        RailCaps const & client_rail_caps
    ) {
        if (this->remote_app.enable_remote_program) {
            if (!this->remote_programs_virtual_channel) {
                this->create_remote_programs_virtual_channel(front, stc, vars, client_rail_caps);
            }

            RemoteProgramsVirtualChannel& rpvc = *this->remote_programs_virtual_channel;

            rpvc.auth_rail_exec(flags, original_exe_or_file, exe_or_file,  working_dir, arguments, account, password);
        }
        else {
            LOG(LOG_WARNING, "mod_rdp::auth_rail_exec(): Current session has no Remote Program Virtual Channel");
        }
    }

    void auth_rail_exec_cancel(
        uint16_t flags, const char* original_exe_or_file, uint16_t exec_result,
        FrontAPI& front,
        ServerTransportContext & stc,
        const ModRdpVariables & vars,
        RailCaps const & client_rail_caps
    ) {
        if (this->remote_app.enable_remote_program) {
            if (!this->remote_programs_virtual_channel) {
                this->create_remote_programs_virtual_channel(front, stc, vars, client_rail_caps);
            }

            RemoteProgramsVirtualChannel& rpvc = *this->remote_programs_virtual_channel;

            rpvc.auth_rail_exec_cancel(flags, original_exe_or_file, exec_result);
        }
        else {
            LOG(LOG_WARNING, "mod_rdp::auth_rail_exec(): Current session has no Remote Program Virtual Channel");
        }
    }

    void sespro_rail_exec_result(
        uint16_t flags, const char* exe_or_file, uint16_t exec_result, uint32_t raw_result,
        FrontAPI& front,
        ServerTransportContext & stc,
        const ModRdpVariables & vars,
        RailCaps const & client_rail_caps
    ) {
        if (this->remote_app.enable_remote_program) {
            if (!this->remote_programs_virtual_channel) {
                this->create_remote_programs_virtual_channel(front, stc, vars, client_rail_caps);
            }
            RemoteProgramsVirtualChannel& rpvc = *this->remote_programs_virtual_channel;
            rpvc.sespro_rail_exec_result(flags, exe_or_file, exec_result, raw_result);
        }
        else {
            LOG(LOG_WARNING, "mod_rdp::sespro_rail_exec_result(): Current session has no Remote Program Virtual Channel");
        }
    }
#else
    template<class... Ts>
    mod_rdp_channels(const ChannelsAuthorizations & channels_authorizations, Ts&&...) noexcept
    : channels_authorizations(channels_authorizations)
    , enable_auth_channel(false)
    {}
#endif
};

class mod_rdp : public mod_api, public rdp_api
{
    mod_rdp_channels channels;

    CryptContext decrypt {};

    RedirectionInfo & redir_info;

    const bool disconnect_on_logon_user_change;
    const RdpLogonInfo logon_info;

    std::array<uint8_t, 28>& server_auto_reconnect_packet_ref;

    uint32_t monitor_count = 0;

    Transport & trans;
    CryptContext encrypt {};
    RdpNegociationResult negociation_result;

    uint32_t front_multifragment_maxsize = 0;

    int share_id = 0;
    bool enable_fastpath_client_input_event = false;
    bool remote_apps_not_enabled = false;

    FrontAPI& front;

    rdp_orders orders;
    RfxDecoder rfxDecoder;

    char client_name[128] = {};

    const int key_flags;
    int  last_key_flags_sent;
    bool first_scancode = true;

    enum : uint8_t {
        EARLY,
        WAITING_SYNCHRONIZE,
        WAITING_CTL_COOPERATE,
        WAITING_GRANT_CONTROL_COOPERATE,
        WAITING_FONT_MAP,
        UP_AND_RUNNING,
        DISCONNECTED,
    } connection_finalization_state = EARLY;

    Pointer cursors[32];

    const RDPVerbose verbose;
    const BmpCache::Verbose cache_verbose;

    AuthApi & authentifier;
    ReportMessageApi & report_message;
    LicenseApi& license_store;

    std::string& close_box_extra_message_ref;

    const bool enable_fastpath;                    // choice of programmer
    const bool enable_fastpath_server_update;      // choice of programmer
    const bool enable_glyph_cache;
    const bool enable_new_pointer;
    const bool enable_persistent_disk_bitmap_cache;
    const bool enable_cache_waiting_list;
    const bool persist_bitmap_cache_on_disk;

    const bool enable_remotefx;
    bool haveRemoteFx{false};
    bool haveSurfaceFrameAck{false};
    uint8_t remoteFx_codec_id;

    const PrimaryDrawingOrdersSupport primary_drawing_orders_support;

    uint32_t frameInProgress = false;
    uint32_t currentFrameId = 0;

    bool delayed_start_capture = false;

    const bool experimental_fix_input_event_sync;

    const bool support_connection_redirection_during_recording;

    size_t recv_bmp_update = 0;

    rdp_mppc_unified_dec mppc_dec;

    std::string * error_message;

    SessionReactor& session_reactor;
    TopFdContainer& fd_events_;
    GraphicFdContainer & graphic_fd_events_;
    TimerContainer& timer_events_;
    GraphicEventContainer & graphic_events_;
    SesmanEventContainer & sesman_events_;
    GraphicFdPtr fd_event;

#ifndef __EMSCRIPTEN__
    TimerPtr remoteapp_one_shot_bypass_window_legalnotice;
#endif

    bool deactivation_reactivation_in_progress = false;

    const bool bogus_refresh_rect;

    AsynchronousTaskContainer asynchronous_tasks;

    Translation::language_t lang;

    bool already_upped_and_running = false;

    bool input_event_disabled     = false;
    bool graphics_update_disabled = false;

    bool mcs_disconnect_provider_ultimatum_pdu_received = false;

    static constexpr std::array<uint32_t, BmpCache::MAXIMUM_NUMBER_OF_CACHES>
    BmpCacheRev2_Cache_NumEntries()
    { return std::array<uint32_t, BmpCache::MAXIMUM_NUMBER_OF_CACHES>{{ 120, 120, 2553, 0, 0 }}; }

    std::chrono::seconds session_time_start;

    bool clean_up_32_bpp_cursor;
    bool large_pointer_support;

    std::unique_ptr<uint8_t[]> multifragment_update_buffer;
    OutStream multifragment_update_data;

    LargePointerCaps        client_large_pointer_caps;
    MultiFragmentUpdateCaps client_multi_fragment_update_caps;

    GeneralCaps const        client_general_caps;
    // BitmapCaps const         client_bitmap_caps;
    // OrderCaps const          client_order_caps;
    // BmpCacheCaps const       client_bmp_cache_caps;
    // BmpCache2Caps const      client_bmp_cache_2_caps;
    // OffScreenCacheCaps const client_off_screen_cache_caps;
    GlyphCacheCaps const     client_glyph_cache_caps;
    RailCaps const           client_rail_caps;
    WindowListCaps const     client_window_list_caps;

    bool is_server_auto_reconnec_packet_received = false;

    bool server_redirection_packet_received = false;

    ModRdpVariables vars;

    bool const accept_monitor_layout_change_if_capture_is_not_started;

#ifndef __EMSCRIPTEN__
    RDPMetrics * metrics;
    FileValidatorService * file_validator_service;
#endif

public:
    using Verbose = RDPVerbose;

    explicit mod_rdp(
        Transport & trans
      , SessionReactor& session_reactor
      , TopFdContainer & fd_events_
      , GraphicFdContainer & graphic_fd_events_
      , TimerContainer& timer_events_
      , GraphicEventContainer & graphic_events_
      , SesmanEventContainer & sesman_events_
      , gdi::GraphicApi & gd
      , FrontAPI & front
      , const ClientInfo & info
      , RedirectionInfo & redir_info
      , Random & gen
      , TimeObj & timeobj
      , ChannelsAuthorizations channels_authorizations
      , const ModRDPParams & mod_rdp_params
      , const TLSClientParams & tls_client_params
      , AuthApi & authentifier
      , ReportMessageApi & report_message
      , LicenseApi & license_store
      , ModRdpVariables vars
      , [[maybe_unused]] RDPMetrics * metrics
      , [[maybe_unused]] FileValidatorService * file_validator_service
      , ModRdpFactory& mod_rdp_factory
    )
        : channels(
            std::move(channels_authorizations), mod_rdp_params, mod_rdp_params.verbose,
            report_message, gen, metrics, session_reactor, fd_events_, graphic_fd_events_, timer_events_, graphic_events_, file_validator_service,
            mod_rdp_factory)
        , redir_info(redir_info)
        , disconnect_on_logon_user_change(mod_rdp_params.disconnect_on_logon_user_change)
        , logon_info(info.hostname, mod_rdp_params.hide_client_name, mod_rdp_params.target_user, mod_rdp_params.split_domain)
        , server_auto_reconnect_packet_ref(mod_rdp_params.server_auto_reconnect_packet_ref)
        , monitor_count(mod_rdp_params.allow_using_multiple_monitors ? info.cs_monitor.monitorCount : 0)
        , trans(trans)
        , front(front)
        , orders( mod_rdp_params.target_host, mod_rdp_params.enable_persistent_disk_bitmap_cache
                , mod_rdp_params.persist_bitmap_cache_on_disk
                , mod_rdp_params.remote_app_params.convert_remoteapp_to_desktop, mod_rdp_params.verbose
                , report_error_from_reporter(report_message))
        , key_flags(mod_rdp_params.key_flags)
        , last_key_flags_sent(key_flags)
        , verbose(mod_rdp_params.verbose)
        , cache_verbose(mod_rdp_params.cache_verbose)
        , authentifier(authentifier)
        , report_message(report_message)
        , license_store(license_store)
        , close_box_extra_message_ref(mod_rdp_params.close_box_extra_message_ref)
        , enable_fastpath(mod_rdp_params.enable_fastpath)
        , enable_fastpath_server_update(mod_rdp_params.enable_fastpath)
        , enable_glyph_cache(mod_rdp_params.enable_glyph_cache)
        , enable_new_pointer(mod_rdp_params.enable_new_pointer)
        , enable_persistent_disk_bitmap_cache(mod_rdp_params.enable_persistent_disk_bitmap_cache)
        , enable_cache_waiting_list(mod_rdp_params.enable_cache_waiting_list)
        , persist_bitmap_cache_on_disk(mod_rdp_params.persist_bitmap_cache_on_disk)
        , enable_remotefx(mod_rdp_params.enable_remotefx)
        , primary_drawing_orders_support(
            mod_rdp_params.primary_drawing_orders_support &
            [](auto& order_support){
                PrimaryDrawingOrdersSupport client_support;
                for (auto idx : order_indexes_supported()) {
                    if (order_support[idx]) {
                        client_support |= idx;
                    }
                }
                return client_support;
            }(info.order_caps.orderSupport))
        // info.order_caps.orderSupport
        , experimental_fix_input_event_sync(mod_rdp_params.experimental_fix_input_event_sync)
        , support_connection_redirection_during_recording(mod_rdp_params.support_connection_redirection_during_recording)
        , error_message(mod_rdp_params.error_message)
        , session_reactor(session_reactor)
        , fd_events_(fd_events_)
        , graphic_fd_events_(graphic_fd_events_)
        , timer_events_(timer_events_)
        , graphic_events_(graphic_events_)
        , sesman_events_(sesman_events_)
        , bogus_refresh_rect(mod_rdp_params.bogus_refresh_rect)
        , asynchronous_tasks(session_reactor, fd_events_, graphic_fd_events_, timer_events_)
        , lang(mod_rdp_params.lang)
        , session_time_start(timeobj.get_time().tv_sec)
        , clean_up_32_bpp_cursor(mod_rdp_params.clean_up_32_bpp_cursor)
        , large_pointer_support(mod_rdp_params.large_pointer_support)
        , multifragment_update_buffer(std::make_unique<uint8_t[]>(65536))
        , multifragment_update_data({multifragment_update_buffer.get(), 65536})
        , client_large_pointer_caps(info.large_pointer_caps)
        , client_multi_fragment_update_caps(info.multi_fragment_update_caps)
        , client_general_caps(info.general_caps)
        // , client_bitmap_caps(info.bitmap_caps)
        // , client_order_caps(info.order_caps)
        // , client_bmp_cache_caps(info.bmp_cache_caps)
        // , client_bmp_cache_2_caps(info.bmp_cache_2_caps)
        // , client_off_screen_cache_caps(info.off_screen_cache_caps)
        , client_glyph_cache_caps(info.glyph_cache_caps)
        , client_rail_caps(info.rail_caps)
        , client_window_list_caps(info.window_list_caps)
        , vars(vars)
        , accept_monitor_layout_change_if_capture_is_not_started(mod_rdp_params.accept_monitor_layout_change_if_capture_is_not_started)
        #ifndef __EMSCRIPTEN__
        , metrics(metrics)
        , file_validator_service(file_validator_service)
        #endif
    {
        if (this->enable_remotefx){
            LOG(LOG_INFO, "RemoteFX enabled on proxy");
        }

        if (bool(this->verbose & RDPVerbose::basic_trace)) {
            LOG(LOG_INFO, "Creation of new mod 'RDP'");
            mod_rdp_params.log();
        }

        this->decrypt.encryptionMethod = 2; /* 128 bits */
        this->encrypt.encryptionMethod = 2; /* 128 bits */

        snprintf(this->client_name, sizeof(this->client_name), "%s", info.hostname);

        char program[512] = {};
        char directory[512] = {};

#ifndef __EMSCRIPTEN__
        this->channels.init_remote_program_and_session_probe(
            gd, *this, mod_rdp_params, this->authentifier, info, program, directory);
#else
        (void)gd;
#endif

        this->negociation_result.front_width = info.screen_info.width;
        this->negociation_result.front_height = info.screen_info.height;

        this->init_negociate_event_(
            info, gen, timeobj, mod_rdp_params, tls_client_params, program, directory,
            mod_rdp_params.open_session_timeout);
    }   // mod_rdp


    ~mod_rdp() override {
#ifndef __EMSCRIPTEN__
        if (this->channels.session_probe.enable_session_probe) {
            const bool disable_input_event     = false;
            const bool disable_graphics_update = false;
            this->disable_input_event_and_graphics_update(disable_input_event, disable_graphics_update);
        }
#endif

        if (DISCONNECTED == this->connection_finalization_state) {
            this->report_message.report("CLOSE_SESSION_SUCCESSFUL", "OK.");
        }

        if (bool(this->verbose & RDPVerbose::basic_trace)) {
            LOG(LOG_INFO, "~mod_rdp(): Recv bmp cache count  = %zu",
                this->orders.recv_bmp_cache_count);
            LOG(LOG_INFO, "~mod_rdp(): Recv order count      = %zu",
                this->orders.recv_order_count);
            LOG(LOG_INFO, "~mod_rdp(): Recv bmp update count = %zu",
                this->recv_bmp_update);
        }

#ifndef __EMSCRIPTEN__
        this->channels.remote_programs_session_manager.reset();
#endif

        if (!this->server_redirection_packet_received) {
            this->redir_info = RedirectionInfo();
        }
    }

    void rdp_input_scancode( long param1, long param2, long device_flags, long time, Keymap2 * /*keymap*/) override {
        if ((UP_AND_RUNNING == this->connection_finalization_state)
            && !this->input_event_disabled) {

            if (this->first_scancode && !(device_flags & 0x8000)) {
#ifndef __EMSCRIPTEN__
                if (this->channels.session_probe.enable_session_probe) {
                    if (!this->channels.session_probe_virtual_channel) {
                        ServerTransportContext stc{
                            this->trans, this->encrypt, this->negociation_result};
                        this->channels.create_session_probe_virtual_channel(
                                this->front, stc,
                                this->asynchronous_tasks,
                                *this, *this, this->authentifier,
                                this->lang,
                                this->bogus_refresh_rect,
                                this->monitor_count,
                                this->client_general_caps,
                                this->client_name);
                    }

                    if (!(this->channels.session_probe.session_probe_launcher
                       && this->channels.session_probe.session_probe_launcher->is_keyboard_sequences_started())
                     || this->channels.session_probe_virtual_channel->has_been_launched()
                    ) {
                        LOG(LOG_INFO, "mod_rdp::rdp_input_scancode: First Keyboard Event. Resend the Synchronize Event to server.");
                        this->first_scancode = false;
                        this->send_input(time, RDP_INPUT_SYNCHRONIZE, 0, this->last_key_flags_sent, 0);
                    }
                }
                else
#endif
                {
                        LOG(LOG_INFO, "mod_rdp::rdp_input_scancode: First Keyboard Event. Resend the Synchronize Event to server.");
                        this->first_scancode = false;
                        this->send_input(time, RDP_INPUT_SYNCHRONIZE, 0, this->last_key_flags_sent, 0);
                }
            }

            this->send_input(time, RDP_INPUT_SCANCODE, device_flags, param1, param2);

#ifndef __EMSCRIPTEN__
            IF_ENABLE_METRICS(key_pressed());

            if (this->channels.remote_programs_session_manager) {
                this->channels.remote_programs_session_manager->input_scancode(param1, param2, device_flags);
            }
#endif
        }
    }

    std::string module_name() override {return "RDP Mod";}

    void rdp_input_unicode(uint16_t unicode, uint16_t flag) override {
        if (UP_AND_RUNNING == this->connection_finalization_state) {
            this->send_input(0, RDP_INPUT_UNICODE, flag, unicode, 0);
            IF_ENABLE_METRICS(key_pressed());
        }
    }

    void rdp_input_synchronize( uint32_t time, uint16_t device_flags, int16_t param1, int16_t param2) override {
        (void)time;
        (void)param2;
        if (UP_AND_RUNNING == this->connection_finalization_state) {
            this->send_input(0, RDP_INPUT_SYNCHRONIZE, device_flags, param1, 0);
        }
    }

    void rdp_input_mouse(int device_flags, int x, int y, Keymap2 * /*keymap*/) override {
        //if (!(MOUSE_FLAG_MOVE & device_flags)) {
        //    LOG(LOG_INFO, "rdp_input_mouse x=%d y=%d device_flags=%d", x, y, device_flags);
        //}
        if (UP_AND_RUNNING == this->connection_finalization_state
         && !this->input_event_disabled
        ) {
            this->send_input(0, RDP_INPUT_MOUSE, device_flags, x, y);

#ifndef __EMSCRIPTEN__
            IF_ENABLE_METRICS(mouse_event(device_flags, x, y));

            if (this->channels.remote_programs_session_manager) {
                this->channels.remote_programs_session_manager->input_mouse(device_flags, x, y);
            }
#endif
        }
    }

    // TODO: move to channels (and also remains here as it is mod API)
    void send_to_mod_channel(
        CHANNELS::ChannelNameId front_channel_name,
        InStream & chunk, size_t length, uint32_t flags
    ) override {
        LOG_IF(bool(this->verbose & RDPVerbose::channels), LOG_INFO,
            "mod_rdp::send_to_mod_channel: front_channel_channel=\"%s\"", front_channel_name);

        ServerTransportContext stc{
            this->trans, this->encrypt, this->negociation_result};
        this->channels.send_to_mod_channel(
            front_channel_name, chunk, length, flags,
            this->front, stc, this->asynchronous_tasks,
            this->client_general_caps, this->vars,
            this->client_rail_caps, this->client_name
        );
    }

    // Method used by session to transmit sesman answer for auth_channel
    // TODO: move to channels
    void send_auth_channel_data(const char * string_data) override {
#ifndef __EMSCRIPTEN__
        CHANNELS::VirtualChannelPDU virtual_channel_pdu;

        StaticOutStream<65536> stream_data;
        uint32_t data_size = std::min(::strlen(string_data) + 1, stream_data.get_capacity());

        stream_data.out_copy_bytes(string_data, data_size);

        ServerTransportContext stc{
            this->trans, this->encrypt, this->negociation_result};
        virtual_channel_pdu.send_to_server(stc, this->channels.auth_channel_chanid
                                          , stream_data.get_offset()
                                          , this->channels.auth_channel_flags
                                          , stream_data.get_bytes());
#else
        (void)string_data;
#endif
    }

    // TODO: move to channels (and also remains here as it is mod API)
    void send_checkout_channel_data(const char * string_data) override {
#ifndef __EMSCRIPTEN__
        CHANNELS::VirtualChannelPDU virtual_channel_pdu;

        StaticOutStream<65536> stream_data;

        uint32_t data_size = std::min(::strlen(string_data), stream_data.get_capacity());

        stream_data.out_uint16_le(1);           // Version
        stream_data.out_uint16_le(data_size);
        stream_data.out_copy_bytes(string_data, data_size);

        ServerTransportContext stc{
            this->trans, this->encrypt, this->negociation_result};

        virtual_channel_pdu.send_to_server(stc, this->channels.checkout_channel_chanid
          , stream_data.get_offset()
          , this->channels.checkout_channel_flags
          , stream_data.get_bytes());
#else
        (void)string_data;
#endif
    }

    void create_shadow_session(const char * userdata, const char * type) override {
#ifndef __EMSCRIPTEN__
        if (this->channels.session_probe_virtual_channel) {
            this->channels.session_probe_virtual_channel->create_shadow_session(userdata, type);
        }
#else
        (void)userdata;
        (void)type;
#endif
    }

public:
    // Capabilities Exchange
    // ---------------------

    // Capabilities Negotiation: The server sends the set of capabilities it
    // supports to the client in a Demand Active PDU. The client responds with its
    // capabilities by sending a Confirm Active PDU.

    // Client                                                     Server
    //    | <------- Demand Active PDU ---------------------------- |
    //    |--------- Confirm Active PDU --------------------------> |

    // Connection Finalization
    // -----------------------

    // Connection Finalization: The client and server send PDUs to finalize the
    // connection details. The client-to-server and server-to-client PDUs exchanged
    // during this phase may be sent concurrently as long as the sequencing in
    // either direction is maintained (there are no cross-dependencies between any
    // of the client-to-server and server-to-client PDUs). After the client receives
    // the Font Map PDU it can start sending mouse and keyboard input to the server,
    // and upon receipt of the Font List PDU the server can start sending graphics
    // output to the client.

    // Client                                                     Server
    //    |----------Synchronize PDU------------------------------> |
    //    |----------Control PDU Cooperate------------------------> |
    //    |----------Control PDU Request Control------------------> |
    //    |----------Persistent Key List PDU(s)-------------------> |
    //    |----------Font List PDU--------------------------------> |

    //    | <--------Synchronize PDU------------------------------- |
    //    | <--------Control PDU Cooperate------------------------- |
    //    | <--------Control PDU Granted Control------------------- |
    //    | <--------Font Map PDU---------------------------------- |

    // All PDU's in the client-to-server direction must be sent in the specified
    // order and all PDU's in the server to client direction must be sent in the
    // specified order. However, there is no requirement that client to server PDU's
    // be sent before server-to-client PDU's. PDU's may be sent concurrently as long
    // as the sequencing in either direction is maintained.


    // Besides input and graphics data, other data that can be exchanged between
    // client and server after the connection has been finalized include "
    // connection management information and virtual channel messages (exchanged
    // between client-side plug-ins and server-side applications).

    void connected_fast_path(gdi::GraphicApi & drawable, array_view_u8 array)
    {
        InStream stream(array);
        IF_ENABLE_METRICS(server_main_channel_data(stream.in_remain()));

        FastPath::ServerUpdatePDU_Recv su(stream, this->decrypt, array.data());

        while (su.payload.in_remain()) {
            FastPath::Update_Recv upd(su.payload, this->mppc_dec);

            if (bool(this->verbose & RDPVerbose::connection)) {
                const char * m = "UNKNOWN ORDER";
                using FU = FastPath::UpdateType;
                switch (static_cast<FastPath::UpdateType>(upd.updateCode))
                {
                case FU::ORDERS:      m = "ORDERS"; break;
                case FU::BITMAP:      m = "BITMAP"; break;
                case FU::PALETTE:     m = "PALETTE"; break;
                case FU::SYNCHRONIZE: m = "SYNCHRONIZE"; break;
                case FU::SURFCMDS:    m = "SURFCMDS"; break;
                case FU::PTR_NULL:    m = "PTR_NULL"; break;
                case FU::PTR_DEFAULT: m = "PTR_DEFAULT"; break;
                case FU::PTR_POSITION:m = "PTR_POSITION"; break;
                case FU::COLOR:       m = "COLOR"; break;
                case FU::CACHED:      m = "CACHED"; break;
                case FU::POINTER:     m = "POINTER"; break;
                }

                const char * f = "UNKNOWN FRAGMENTATION";
                switch(upd.fragmentation) {
                case FastPath::FASTPATH_FRAGMENT_SINGLE: f = "single"; break;
                case FastPath::FASTPATH_FRAGMENT_FIRST: f = "first"; break;
                case FastPath::FASTPATH_FRAGMENT_LAST: f = "last"; break;
                case FastPath::FASTPATH_FRAGMENT_NEXT: f = "next"; break;
                }
                LOG(LOG_INFO, "FastPath::UpdateType::%s flags=%s len=%lu", m, f, upd.payload.in_remain());
                //upd.log(LOG_INFO);
            }

            if (upd.fragmentation != FastPath::FASTPATH_FRAGMENT_SINGLE) {
                if (upd.fragmentation == FastPath::FASTPATH_FRAGMENT_FIRST) {
                    this->multifragment_update_data.rewind();
                }
                this->multifragment_update_data.out_copy_bytes(upd.payload.get_data(), upd.payload.in_remain());
                if (upd.fragmentation != FastPath::FASTPATH_FRAGMENT_LAST) {
                    continue;
                }
            }

            InStream fud(this->multifragment_update_data.get_bytes());

            InStream& stream = ((upd.fragmentation == FastPath::FASTPATH_FRAGMENT_SINGLE) ? upd.payload : fud);

            LOG_IF(bool(this->verbose & RDPVerbose::graphics),
                LOG_INFO, "fastpath full packet len=%lu", stream.in_remain());

            switch (static_cast<FastPath::UpdateType>(upd.updateCode)) {
            case FastPath::UpdateType::ORDERS:
                drawable.begin_update();
                this->orders.process_orders(
                    stream, true, drawable,
                    this->negociation_result.front_width, this->negociation_result.front_height);
                drawable.end_update();
                break;

            case FastPath::UpdateType::BITMAP:
                drawable.begin_update();
                this->process_bitmap_updates(stream, true, drawable);
                drawable.end_update();
                break;

            case FastPath::UpdateType::PALETTE:
                drawable.begin_update();
                this->process_palette(drawable, stream, true);
                drawable.end_update();
                break;

            case FastPath::UpdateType::SYNCHRONIZE:
                // TODO: we should propagate SYNCHRONIZE to front
                break;

            case FastPath::UpdateType::SURFCMDS:
                this->process_surface_command(stream, drawable);
                break;

            case FastPath::UpdateType::PTR_NULL:
                LOG_IF(bool(this->verbose & RDPVerbose::graphics_pointer), LOG_INFO, "Process pointer null (Fast)");
                drawable.set_pointer(0, null_pointer(), gdi::GraphicApi::SetPointerMode::Insert);
                break;

            case FastPath::UpdateType::PTR_DEFAULT:
                LOG_IF(bool(this->verbose & RDPVerbose::graphics_pointer), LOG_INFO, "Process pointer default (Fast)");
                drawable.set_pointer(0, system_normal_pointer(), gdi::GraphicApi::SetPointerMode::Insert);
                break;

            case FastPath::UpdateType::PTR_POSITION:
                {
                    LOG_IF(bool(this->verbose & RDPVerbose::graphics_pointer), LOG_INFO, "Process pointer position (Fast)");

                    /* xPos(2) + yPos(2) */
                    // TODO: there was a break instead of a throw here, see why.
                    ::check_throw(stream, 4, "mod_rdp::Fast-Path Pointer Position Update", ERR_RDP_DATA_TRUNCATED);

                    uint16_t xPos = stream.in_uint16_le();
                    uint16_t yPos = stream.in_uint16_le();
                    this->front.update_pointer_position(xPos, yPos);
                }
                break;


// 2.2.9.1.2.1.7 Fast-Path Color Pointer Update (TS_FP_COLORPOINTERATTRIBUTE)
// =========================================================================

// updateHeader (1 byte): An 8-bit, unsigned integer. The format of this field is
// the same as the updateHeader byte field specified in the Fast-Path Update
// (section 2.2.9.1.2.1) structure. The updateCode bitfield (4 bits in size) MUST
// be set to FASTPATH_UPDATETYPE_COLOR (9).

// compressionFlags (1 byte): An 8-bit, unsigned integer. The format of this optional
// field (as well as the possible values) is the same as the compressionFlags field
// specified in the Fast-Path Update structure.

// size (2 bytes): A 16-bit, unsigned integer. The format of this field (as well as
// the possible values) is the same as the size field specified in the Fast-Path
// Update structure.

// colorPointerUpdateData (variable): Color pointer data. Both slow-path and
// fast-path utilize the same data format, a Color Pointer Update (section
// 2.2.9.1.1.4.4) structure, to represent this information.


            case FastPath::UpdateType::COLOR:
                LOG_IF(bool(this->verbose & RDPVerbose::graphics_pointer), LOG_INFO, "Process pointer color (Fast)");
//                 this->process_color_pointer_pdu(stream, drawable);
                this->process_new_pointer_pdu(BitsPerPixel{24}, stream, drawable);
                break;

            case FastPath::UpdateType::CACHED:
                LOG_IF(bool(this->verbose & RDPVerbose::graphics_pointer), LOG_INFO, "Process pointer cached (Fast)");
                this->process_cached_pointer_pdu(stream, drawable);
                break;

            case FastPath::UpdateType::POINTER:
            {
                LOG_IF(bool(this->verbose & RDPVerbose::graphics_pointer), LOG_INFO,
                    "Process pointer new (Fast)");
                BitsPerPixel data_bpp = checked_int(stream.in_uint16_le()); /* data bpp */
                this->process_new_pointer_pdu(data_bpp, stream, drawable);
            }
            break;

            default:
                LOG( LOG_ERR
                , "mod::rdp: received unexpected fast-path PUD, updateCode = %u"
                , upd.updateCode);
                throw Error(ERR_RDP_FASTPATH);
            }
        }

        // TODO Check that all data in the PDU have been consumed
    }


    // 2.2.9.1.2.1.10.1
    // Surface Command (TS_SURFCMD)
    // The TS_SURFCMD structure is used to specify the Surface Command type and to encapsulate the data
    // for a Surface Command sent from a server to a client. All Surface Commands in section 2.2.9.2
    // conform to this structure.
    //
    // +-------------------------+--------------------+
    // |          cmdType        | cmdData (variable) |
    // +-------------------------+--------------------+
    // |                      ...                     |
    // +----------------------------------------------+
    //
    // cmdType (2 bytes): A 16-bit unsigned integer. Surface Command type.
    // +---------------------------+---------------------------------------+
    // |           Value           |              Meaning                  |
    // +---------------------------+---------------------------------------+
    // | CMDTYPE_SET_SURFACE_BITS  | Indicates a Set Surface Bits Command  |
    // |          0x0001           |     (section 2.2.9.2.1).              |
    // +---------------------------+---------------------------------------+
    // | CMDTYPE_FRAME_MARKER      | Indicates a Frame Marker Command      |
    // |          0x0004           |     (section 2.2.9.2.3).              |
    // +---------------------------+---------------------------------------+
    // |CMDTYPE_STREAM_SURFACE_BITS|Indicates a Stream Surface Bits Command|
    // |          0x0006           |     (section 2.2.9.2.2).              |
    // +---------------------------+---------------------------------------+
    //
    // cmdData (variable): Variable-length data specific to the Surface Command.
    //
    enum {
        CMDTYPE_SET_SURFACE_BITS = 0x0001,
        CMDTYPE_FRAME_MARKER = 0x0004,
        CMDTYPE_STREAM_SURFACE_BITS = 0x0006
    };


    void process_surface_command(InStream & stream, gdi::GraphicApi & drawable) {
        LOG(LOG_INFO, "============ SURFACE COMMAND ==========================");

        while (stream.in_check_rem(2)) {
            ::check_throw(stream, 2, "mod_rdp::SurfaceCommand", ERR_RDP_DATA_TRUNCATED);

            unsigned expected = 2;

            uint16_t cmdType = stream.in_uint16_le();

            switch(cmdType) {
            case CMDTYPE_SET_SURFACE_BITS:
            case CMDTYPE_STREAM_SURFACE_BITS: {
                RDPSetSurfaceCommand setSurface;

                setSurface.recv(stream);

                if (setSurface.codecId == this->remoteFx_codec_id) {
                    setSurface.codec = RDPSetSurfaceCommand::SETSURFACE_CODEC_REMOTEFX;

                    InStream remoteFxStream(bytes_view(stream.get_current(), setSurface.bitmapDataLength));
                    drawable.draw(setSurface);
                    this->rfxDecoder.recv(remoteFxStream, setSurface, drawable);
                }
                else {
                    LOG(LOG_INFO, "unknown codecId=%u", setSurface.codecId);
                }
                stream.in_skip_bytes(setSurface.bitmapDataLength);
                break;
            }

            case CMDTYPE_FRAME_MARKER: {
                // 2.2.9.2.3 Frame Marker Command (TS_FRAME_MARKER)
                // The Frame Marker Command is used to group multiple surface commands so that these commands
                // can be processed and presented to the user as a single entity, a frame.
                //
                // cmdType (2 bytes): A 16-bit, unsigned integer. Surface Command type. This field MUST be set to
                //         CMDTYPE_FRAME_MARKER (0x0004).
                // frameAction (2 bytes): A 16-bit, unsigned integer. Identifies the beginning and end of a frame.
                // +------------------------------+-------------------------------------+
                // |             Value            |         Meaning                     |
                // +------------------------------+-------------------------------------+
                // | SURFACECMD_FRAMEACTION_BEGIN | Indicates the start of a new frame. |
                // |            0x0000            |                                     |
                // +------------------------------+-------------------------------------+
                // | SURFACECMD_FRAMEACTION_END   | Indicates the end of the current    |
                // |             0x0001           | frame.                              |
                // +------------------------------+-------------------------------------+
                //
                // frameId (4 bytes): A 32-bit, unsigned integer. The ID identifying the frame.
                //
                enum {
                    SURFACECMD_FRAMEACTION_BEGIN = 0x0000,
                    SURFACECMD_FRAMEACTION_END = 0x0001
                };

                expected = 6;
                if (!stream.in_check_rem(expected)) {
                    LOG(LOG_ERR, "Truncated FrameMarker, need=%u remains=%zu", expected, stream.in_remain());
                    throw Error(ERR_RDP_DATA_TRUNCATED);
                }

                uint16_t frameAction = stream.in_uint16_le();
                uint32_t frameId = stream.in_uint32_le();
                switch(frameAction) {
                case SURFACECMD_FRAMEACTION_BEGIN:
                    LOG(LOG_DEBUG, "surfaceCmd frame begin(inProgress=%" PRIu32 " lastFrame=0x%" PRIx32 ")", this->frameInProgress, this->currentFrameId);
                    if (this->frameInProgress) {
                        // some servers don't send frame end markers, so send acks when we receive
                        // a new frame and the previous one was not acked
                        drawable.end_update();

                        if (this->haveSurfaceFrameAck) {
                            LOG(LOG_DEBUG, "surfaceCmd framebegin, sending frameAck id=0x%x", this->currentFrameId);
                            uint32_t localLastFrame = this->currentFrameId;
                            this->send_pdu_type2(
                                PDUTYPE2_FRAME_ACKNOWLEDGE, RDP::STREAM_HI,
                                [localLastFrame](StreamSize<32>, OutStream & ostream) {
                                    ostream.out_uint32_le(localLastFrame);
                                }
                            );
                        }
                    }

                    this->frameInProgress = true;
                    this->currentFrameId = frameId;
                    drawable.begin_update();
                    break;
                case SURFACECMD_FRAMEACTION_END:
                    LOG(LOG_DEBUG, "surfaceCmd frameEnd, sending frameAck id=0x%x", frameId);
                    this->frameInProgress = false;
                    drawable.end_update();

                    if (this->haveSurfaceFrameAck) {
                        this->send_pdu_type2(
                            PDUTYPE2_FRAME_ACKNOWLEDGE, RDP::STREAM_HI,
                            [frameId](StreamSize<32>, OutStream & ostream) {
                                ostream.out_uint32_le(frameId);
                            }
                        );
                    }
                    break;
                default:
                    LOG(LOG_ERR, "unknown frame marker action %u", frameAction);
                    break;
                }

                break;
            }
            default:
                LOG(LOG_ERR, "unknown surface command 0x%x", cmdType);
                break;
            }
        }
    }

    void connected_slow_path(gdi::GraphicApi & drawable, InStream & stream)
    {
        // read tpktHeader (4 bytes = 3 0 len)
        // TPDU class 0    (3 bytes = LI F0 PDU_DT)

        X224::DT_TPDU_Recv x224(stream);

        IF_ENABLE_METRICS(server_main_channel_data(stream.in_remain()));

        const int mcs_type = MCS::peekPerEncodedMCSType(x224.payload);

        if (mcs_type == MCS::MCSPDU_DisconnectProviderUltimatum){
            LOG(LOG_INFO, "mod::rdp::DisconnectProviderUltimatum received");
            this->mcs_disconnect_provider_ultimatum_pdu_received = true;

            x224.payload.rewind();
            MCS::DisconnectProviderUltimatum_Recv mcs(x224.payload, MCS::PER_ENCODING);
            const char * reason = MCS::get_reason(mcs.reason);
            LOG(LOG_ERR, "mod::rdp::DisconnectProviderUltimatum: reason=%s [%u]", reason, mcs.reason);

            this->connection_finalization_state = DISCONNECTED;

#ifndef __EMSCRIPTEN__
            if ((!this->channels.session_probe_virtual_channel
                || !this->channels.session_probe_virtual_channel->is_disconnection_reconnection_required())
             && !this->remote_apps_not_enabled) {
                this->authentifier.disconnect_target();
            }
#endif
            this->report_message.report("CLOSE_SESSION_SUCCESSFUL", "OK.");

            this->log_disconnection(bool(this->verbose & RDPVerbose::sesprobe));

            throw Error(ERR_MCS_APPID_IS_MCS_DPUM);
        }


        MCS::SendDataIndication_Recv mcs(x224.payload, MCS::PER_ENCODING);
        SEC::Sec_Recv sec(mcs.payload, this->decrypt, this->negociation_result.encryptionLevel);
        if (mcs.channelId != GCC::MCS_GLOBAL_CHANNEL){
            // TODO: this should move to channels
            LOG_IF(bool(this->verbose & RDPVerbose::channels), LOG_INFO, "received channel data on mcs.chanid=%u", mcs.channelId);

            int num_channel_src = this->channels.mod_channel_list.get_index_by_id(mcs.channelId);
            if (num_channel_src == -1) {
                LOG(LOG_ERR, "mod::rdp::MOD_RDP_CONNECTED::Unknown Channel id=%d", mcs.channelId);
                throw Error(ERR_CHANNEL_UNKNOWN_CHANNEL);
            }

            const CHANNELS::ChannelDef & mod_channel = this->channels.mod_channel_list[num_channel_src];
            if (bool(this->verbose & RDPVerbose::channels)) {
                mod_channel.log(num_channel_src);
            }

            uint32_t length = sec.payload.in_uint32_le();
            int flags = sec.payload.in_uint32_le();
            size_t chunk_size = sec.payload.in_remain();

#ifndef __EMSCRIPTEN__
            // If channel name is our virtual channel, then don't send data to front
            if (mod_channel.name == this->channels.auth_channel && this->channels.enable_auth_channel) {
                ServerTransportContext stc{
                    this->trans, this->encrypt, this->negociation_result};
                this->channels.process_auth_event(mod_channel, sec.payload, length, flags, chunk_size, this->front, *this, stc, this->asynchronous_tasks, this->client_general_caps, this->client_name, this->authentifier);
            }
            else if (mod_channel.name == this->channels.checkout_channel) {
                this->channels.process_checkout_event(mod_channel, sec.payload, length, flags, chunk_size, this->authentifier);
            }
            else if (mod_channel.name == channel_names::sespro) {
                ServerTransportContext stc{
                    this->trans, this->encrypt, this->negociation_result};
                this->channels.process_session_probe_event(mod_channel, sec.payload, length, flags, chunk_size,
                    this->front, *this, *this, this->authentifier, stc,
                    this->asynchronous_tasks,
                    this->client_general_caps, this->client_name,
                    this->monitor_count, this->bogus_refresh_rect, this->lang);
            }
            // Clipboard is a Clipboard PDU
            else if (mod_channel.name == channel_names::cliprdr) {
                IF_ENABLE_METRICS(set_server_cliprdr_metrics(sec.payload.clone(), length, flags));
                ServerTransportContext stc{
                    this->trans, this->encrypt, this->negociation_result};
                this->channels.process_cliprdr_event(sec.payload, length, flags, chunk_size, this->front, stc, this->file_validator_service);
            }
            else if (mod_channel.name == channel_names::rail) {
                IF_ENABLE_METRICS(server_rail_channel_data(length));
                ServerTransportContext stc{
                    this->trans, this->encrypt, this->negociation_result};
                this->channels.process_rail_event(
                    mod_channel, sec.payload, length, flags, chunk_size,
                    this->front, stc, this->vars, this->client_rail_caps);
            }
            else if (mod_channel.name == channel_names::rdpdr) {
                IF_ENABLE_METRICS(set_server_rdpdr_metrics(sec.payload.clone(), length, flags));
                ServerTransportContext stc{
                    this->trans, this->encrypt, this->negociation_result};
                this->channels.process_rdpdr_event(sec.payload, length, flags, chunk_size, this->front, stc, this->asynchronous_tasks, this->client_general_caps, this->client_name);
            }
            else if (mod_channel.name == channel_names::drdynvc) {
                IF_ENABLE_METRICS(server_other_channel_data(length));
                ServerTransportContext stc{
                    this->trans, this->encrypt, this->negociation_result};
                this->channels.process_drdynvc_event(sec.payload, length, flags, chunk_size, this->front, stc, this->asynchronous_tasks);
            }
            else {
                IF_ENABLE_METRICS(server_other_channel_data(length));
                this->channels.process_unknown_channel_event(mod_channel, sec.payload, length, flags, chunk_size, this->front);
            }
#else
            if (const CHANNELS::ChannelDef * front_channel = front.get_channel_list().get_by_name(mod_channel.name)) {
                front.send_to_channel(*front_channel, {sec.payload.get_current(), chunk_size}, length, flags);
            }
#endif

            sec.payload.in_skip_bytes(sec.payload.in_remain());

        }
        else {

            uint8_t const * next_packet = sec.payload.get_current();
            while (next_packet < sec.payload.get_data_end()) {
                sec.payload.rewind();
                sec.payload.in_skip_bytes(next_packet - sec.payload.get_data());

                if  (peekFlowPDU(sec.payload)){
                    LOG_IF(bool(this->verbose & RDPVerbose::connection), LOG_WARNING, "FlowPDU TYPE");
                    ShareFlow_Recv sflow(sec.payload);
                    // ignoring
                    // if (sctrl.flow_pdu_type == FLOW_TEST_PDU) {
                    //     this->send_flow_response_pdu(sctrl.flow_id,
                    //                                  sctrl.flow_number);
                    // }
                    next_packet = sec.payload.get_current();
                }
                else {

                    ShareControl_Recv sctrl(sec.payload);
                    //sctrl.log();
                    next_packet += sctrl.totalLength;

                    LOG_IF(bool(this->verbose & RDPVerbose::basic_trace), LOG_WARNING, "LOOPING on PDUs: %u", unsigned(sctrl.totalLength));

                    switch (sctrl.pduType) {
                    case PDUTYPE_DATAPDU:
                        LOG_IF(bool(this->verbose & RDPVerbose::basic_trace), LOG_WARNING, "PDUTYPE_DATAPDU");
                        switch (this->connection_finalization_state){
                        case EARLY:
                        {
                            ShareData_Recv sdata(sctrl.payload, &this->mppc_dec);
                            // sdata.log();
                            LOG(LOG_ERR, "sdata.pdutype2=%u", sdata.pdutype2);

                            if (sdata.pdutype2 == PDUTYPE2_SET_ERROR_INFO_PDU)
                            {
                                LOG_IF(bool(this->verbose & RDPVerbose::connection),
                                    LOG_INFO, "PDUTYPE2_SET_ERROR_INFO_PDU");
                                uint32_t error_info = this->get_error_info_from_pdu(sdata.payload);
                                this->process_error_info(error_info);
                                if (error_info == ERRINFO_SERVER_DENIED_CONNECTION) {
                                    str_append(
                                        this->close_box_extra_message_ref, ' ',
                                        TR(trkeys::err_server_denied_connection, this->lang)
                                    );
                                }
                            }

                            LOG(LOG_ERR, "Rdp::finalization is early");
                            throw Error(ERR_SEC);
                        }
                        case WAITING_SYNCHRONIZE:
                            LOG_IF(bool(this->verbose & RDPVerbose::basic_trace),
                                LOG_WARNING, "WAITING_SYNCHRONIZE");

                            {
                                ShareData_Recv sdata(sctrl.payload, &this->mppc_dec);
                                // sdata.log();

                                if (sdata.pdutype2 == PDUTYPE2_MONITOR_LAYOUT_PDU) {

                                    MonitorLayoutPDU monitor_layout_pdu;

                                    monitor_layout_pdu.recv(sdata.payload);
                                    monitor_layout_pdu.log(
                                        "Rdp::receiving the server-to-client Monitor Layout PDU");

                                    if ((monitor_layout_pdu.get_monitorCount() !=
                                         (this->monitor_count ? this->monitor_count : 1)) &&
                                        (!this->accept_monitor_layout_change_if_capture_is_not_started || this->front.is_capture_in_progress())) {

                                        LOG(LOG_ERR, "Server do not support the display monitor layout of the client");
                                        throw Error(ERR_RDP_UNSUPPORTED_MONITOR_LAYOUT);
                                    }

                                    this->front.server_relayout(monitor_layout_pdu);

                                    this->monitor_count = ((monitor_layout_pdu.get_monitorCount() == 1) ? 0 : monitor_layout_pdu.get_monitorCount());

#ifndef __EMSCRIPTEN__
                                    if (this->channels.session_probe_virtual_channel) {
                                        this->channels.session_probe_virtual_channel->enable_bogus_refresh_rect_ex_support(this->bogus_refresh_rect && this->monitor_count);
                                    }
#endif
                                }
                                else {
                                    LOG(LOG_INFO, "Resizing to %ux%ux%u", this->negociation_result.front_width, this->negociation_result.front_height, this->orders.get_bpp());

                                    if (FrontAPI::ResizeResult::fail == this->front.server_resize({this->negociation_result.front_width, this->negociation_result.front_height, this->orders.get_bpp()})){
                                        LOG(LOG_ERR, "Resize not available on older clients,"
                                            " change client resolution to match server resolution");
                                        throw Error(ERR_RDP_RESIZE_NOT_AVAILABLE);
                                    }

                                    this->connection_finalization_state = WAITING_CTL_COOPERATE;
                                    sdata.payload.in_skip_bytes(sdata.payload.in_remain());
                                }
                            }
                            break;
                        case WAITING_CTL_COOPERATE:
                            LOG_IF(bool(this->verbose & RDPVerbose::basic_trace),
                                LOG_WARNING, "WAITING_CTL_COOPERATE");
                            this->connection_finalization_state = WAITING_GRANT_CONTROL_COOPERATE;
                            {
                                ShareData_Recv sdata(sctrl.payload, &this->mppc_dec);
                                // sdata.log();
                                sdata.payload.in_skip_bytes(sdata.payload.in_remain());
                            }
                            break;
                        case WAITING_GRANT_CONTROL_COOPERATE:
                            LOG_IF(bool(this->verbose & RDPVerbose::basic_trace),
                                LOG_WARNING, "WAITING_GRANT_CONTROL_COOPERATE");
                            this->connection_finalization_state = WAITING_FONT_MAP;
                            {
                                ShareData_Recv sdata(sctrl.payload, &this->mppc_dec);
                                // sdata.log();
                                sdata.payload.in_skip_bytes(sdata.payload.in_remain());
                            }
                            break;
                        case WAITING_FONT_MAP:
                            LOG_IF(bool(this->verbose & RDPVerbose::basic_trace),
                                LOG_WARNING, "PDUTYPE2_FONTMAP");
                            this->connection_finalization_state = UP_AND_RUNNING;

                            if (!this->deactivation_reactivation_in_progress) {
                                this->report_message.log6(
                                    LogId::SESSION_ESTABLISHED_SUCCESSFULLY,
                                    this->session_reactor.get_current_time(), {});
                            }

                            // Synchronize sent to indicate server the state of sticky keys (x-locks)
                            // Must be sent at this point of the protocol (sent before, it xwould be ignored or replaced)
                            rdp_input_synchronize(0, 0, (this->key_flags & 0x07), 0);
                            {
                                ShareData_Recv sdata(sctrl.payload, &this->mppc_dec);
                                // sdata.log();
                                sdata.payload.in_skip_bytes(sdata.payload.in_remain());
                            }

                            this->deactivation_reactivation_in_progress = false;

                            if (!this->already_upped_and_running) {
#ifndef __EMSCRIPTEN__
                                if (this->channels.session_probe.enable_session_probe) {
                                    ServerTransportContext stc{
                                        this->trans, this->encrypt, this->negociation_result};
                                    this->channels.do_enable_session_probe(
                                        this->front,
                                        stc,
                                        *this,
                                        *this,
                                        this->authentifier,
                                        this->asynchronous_tasks,
                                        this->client_general_caps,
                                        this->vars,
                                        this->client_rail_caps,
                                        this->client_name,
                                        this->monitor_count,
                                        this->bogus_refresh_rect,
                                        this->lang,
                                        this->file_validator_service);
                                }
#endif
                                this->already_upped_and_running = true;
                            }

#ifndef __EMSCRIPTEN__
                            if (this->channels.session_probe.enable_launch_mask) {
                                this->delayed_start_capture = true;

                                LOG(LOG_INFO, "Mod_rdp: Capture starting is delayed.");
                            }
                            else
#endif
                            if (this->front.can_be_start_capture()) {
                                if (this->bogus_refresh_rect && this->monitor_count) {
                                    this->rdp_suppress_display_updates();
                                    this->rdp_allow_display_updates(
                                        0, 0,
                                        this->negociation_result.front_width,
                                        this->negociation_result.front_height);
                                }
                                this->rdp_input_invalidate(Rect(0, 0, this->negociation_result.front_width, this->negociation_result.front_height));
                            }
                            break;
                        case UP_AND_RUNNING:
                            {
                                ShareData_Recv sdata(sctrl.payload, &this->mppc_dec);
                                // sdata.log();

                                switch (sdata.pdutype2) {
                                case PDUTYPE2_UPDATE:
                                    {
                                        LOG_IF(bool(this->verbose & RDPVerbose::basic_trace),
                                            LOG_INFO, "PDUTYPE2_UPDATE");
                                        // MS-RDPBCGR: 1.3.6
                                        // -----------------
                                        // The most fundamental output that a server can send to a connected client
                                        // is bitmap images of the remote session using the Update Bitmap PDU. This
                                        // allows the client to render the working space and enables a user to
                                        // interact with the session running on the server. The global palette
                                        // information for a session is sent to the client in the Update Palette PDU.

                                        SlowPath::GraphicsUpdate_Recv gur(sdata.payload);
                                        switch (gur.update_type) {
                                        case RDP_UPDATE_ORDERS:
                                            LOG_IF(bool(this->verbose & RDPVerbose::graphics),
                                                LOG_INFO, "RDP_UPDATE_ORDERS");
                                            drawable.begin_update();
                                            this->orders.process_orders(sdata.payload, false,
                                                drawable, this->negociation_result.front_width, this->negociation_result.front_height);
                                            drawable.end_update();
                                            break;
                                        case RDP_UPDATE_BITMAP:
                                            LOG_IF(bool(this->verbose & RDPVerbose::graphics),
                                                LOG_INFO, "RDP_UPDATE_BITMAP");
                                            drawable.begin_update();
                                            this->process_bitmap_updates(sdata.payload, false, drawable);
                                            drawable.end_update();
                                            break;
                                        case RDP_UPDATE_PALETTE:
                                            LOG_IF(bool(this->verbose & RDPVerbose::graphics),
                                                LOG_INFO, "RDP_UPDATE_PALETTE");
                                            drawable.begin_update();
                                            this->process_palette(drawable, sdata.payload, false);
                                            drawable.end_update();
                                            break;
                                        case RDP_UPDATE_SYNCHRONIZE:
                                            LOG_IF(bool(this->verbose & RDPVerbose::connection),
                                                LOG_INFO, "RDP_UPDATE_SYNCHRONIZE");
                                            sdata.payload.in_skip_bytes(2);
                                            break;
                                        default:
                                            LOG_IF(bool(this->verbose & RDPVerbose::connection),
                                                LOG_WARNING, "mod_rdp::MOD_RDP_CONNECTED:RDP_UPDATE_UNKNOWN");
                                            break;
                                        }
                                    }
                                    break;
                                case PDUTYPE2_CONTROL:
                                    LOG_IF(bool(this->verbose & RDPVerbose::connection),
                                        LOG_INFO, "PDUTYPE2_CONTROL");
                                    // TODO CGR: Data should actually be consumed
                                    sdata.payload.in_skip_bytes(sdata.payload.in_remain());
                                    break;
                                case PDUTYPE2_SYNCHRONIZE:
                                    LOG_IF(bool(this->verbose & RDPVerbose::connection),
                                        LOG_INFO, "PDUTYPE2_SYNCHRONIZE");
                                    // TODO CGR: Data should actually be consumed
                                    sdata.payload.in_skip_bytes(sdata.payload.in_remain());
                                    break;
                                case PDUTYPE2_POINTER:
                                    LOG_IF(bool(this->verbose & RDPVerbose::graphics_pointer),
                                        LOG_INFO, "PDUTYPE2_POINTER");
                                    this->process_pointer_pdu(sdata.payload, drawable);
                                    // TODO CGR: Data should actually be consumed
                                    sdata.payload.in_skip_bytes(sdata.payload.in_remain());
                                    break;
                                case PDUTYPE2_PLAY_SOUND:
                                    LOG_IF(bool(this->verbose & RDPVerbose::connection),
                                        LOG_INFO, "PDUTYPE2_PLAY_SOUND");
                                    // TODO CGR: Data should actually be consumed
                                    sdata.payload.in_skip_bytes(sdata.payload.in_remain());
                                    break;
                                case PDUTYPE2_SAVE_SESSION_INFO:
                                    LOG_IF(bool(this->verbose & RDPVerbose::connection),
                                        LOG_INFO, "PDUTYPE2_SAVE_SESSION_INFO");
                                    // TODO CGR: Data should actually be consumed
                                    this->process_save_session_info(sdata.payload);
                                    break;
                                case PDUTYPE2_SET_ERROR_INFO_PDU:
                                    {
                                        LOG_IF(bool(this->verbose & RDPVerbose::connection),
                                            LOG_INFO, "PDUTYPE2_SET_ERROR_INFO_PDU");
                                        uint32_t error_info = this->get_error_info_from_pdu(sdata.payload);
                                        this->process_error_info(error_info);
                                    }
                                    break;
                                case PDUTYPE2_SHUTDOWN_DENIED:
                                    //if (bool(this->verbose & RDPVerbose::connection)){ LOG(LOG_INFO, "PDUTYPE2_SHUTDOWN_DENIED");}
                                    LOG(LOG_INFO, "PDUTYPE2_SHUTDOWN_DENIED Received");
                                    break;

                                case PDUTYPE2_SET_KEYBOARD_INDICATORS:
                                    {
                                        LOG_IF(bool(this->verbose & RDPVerbose::connection),
                                            LOG_INFO, "PDUTYPE2_SET_KEYBOARD_INDICATORS");

                                        sdata.payload.in_skip_bytes(2); // UnitId(2)

                                        uint16_t LedFlags = sdata.payload.in_uint16_le();

                                        this->front.set_keyboard_indicators(LedFlags);

                                        assert(sdata.payload.get_current() == sdata.payload.get_data_end());
                                    }
                                    break;

                                default:
                                    LOG(LOG_WARNING, "PDUTYPE2 unsupported tag=%u", sdata.pdutype2);
                                    // TODO CGR: Data should actually be consumed
                                    sdata.payload.in_skip_bytes(sdata.payload.in_remain());
                                    break;
                                }
                            }
                            break;
                        case DISCONNECTED: break;
                        }
                        break;
                    case PDUTYPE_DEMANDACTIVEPDU:
                        {
                            LOG_IF(bool(this->verbose & RDPVerbose::connection),
                                LOG_INFO, "PDUTYPE_DEMANDACTIVEPDU");

                            this->orders.reset();

// 2.2.1.13.1.1 Demand Active PDU Data (TS_DEMAND_ACTIVE_PDU)
// ==========================================================

//    shareControlHeader (6 bytes): Share Control Header (section 2.2.8.1.1.1.1 ) containing information
//  about the packet. The type subfield of the pduType field of the Share Control Header MUST be set to
// PDUTYPE_DEMANDACTIVEPDU (1).

//    shareId (4 bytes): A 32-bit, unsigned integer. The share identifier for the packet (see [T128]
// section 8.4.2 for more information regarding share IDs).

                            this->share_id = sctrl.payload.in_uint32_le();

//    lengthSourceDescriptor (2 bytes): A 16-bit, unsigned integer. The size in bytes of the sourceDescriptor
// field.
                            uint16_t lengthSourceDescriptor = sctrl.payload.in_uint16_le();

//    lengthCombinedCapabilities (2 bytes): A 16-bit, unsigned integer. The combined size in bytes of the
// numberCapabilities, pad2Octets, and capabilitySets fields.

                            uint16_t lengthCombinedCapabilities = sctrl.payload.in_uint16_le();

//    sourceDescriptor (variable): A variable-length array of bytes containing a source descriptor (see
// [T128] section 8.4.1 for more information regarding source descriptors).

                            // TODO before skipping we should check we do not go outside current stream
                            sctrl.payload.in_skip_bytes(lengthSourceDescriptor);

// numberCapabilities (2 bytes): A 16-bit, unsigned integer. The number of capability sets included in the
// Demand Active PDU.

// pad2Octets (2 bytes): A 16-bit, unsigned integer. Padding. Values in this field MUST be ignored.

// capabilitySets (variable): An array of Capability Set (section 2.2.1.13.1.1.1) structures. The number
//  of capability sets is specified by the numberCapabilities field.

                            this->process_server_caps(sctrl.payload, lengthCombinedCapabilities);


// sessionId (4 bytes): A 32-bit, unsigned integer. The session identifier. This field is ignored by the client.

                            uint32_t sessionId = sctrl.payload.in_uint32_le();

                            (void)sessionId;
                            this->send_confirm_active(drawable);
                            this->send_synchronise();
                            this->send_control(RDP_CTL_COOPERATE);
                            this->send_control(RDP_CTL_REQUEST_CONTROL);

                            /* Including RDP 5.0 capabilities */
                            if (this->negociation_result.use_rdp5){
                                LOG(LOG_INFO, "use rdp5");
                                if (this->enable_persistent_disk_bitmap_cache &&
                                    this->persist_bitmap_cache_on_disk) {
                                    if (!this->deactivation_reactivation_in_progress) {
                                        this->send_persistent_key_list();
                                    }
                                }
                                this->send_fonts(3);
                            }
                            else{
                                LOG(LOG_INFO, "not using rdp5");
                                this->send_fonts(1);
                                this->send_fonts(2);
                            }

                            this->send_input(0, RDP_INPUT_SYNCHRONIZE, 0,
                                (this->experimental_fix_input_event_sync ? (this->key_flags & 0x07) : 0), 0);

                            this->connection_finalization_state = WAITING_SYNCHRONIZE;
                        }
                        break;
                    case PDUTYPE_DEACTIVATEALLPDU:
                        LOG_IF(bool(this->verbose & RDPVerbose::connection),
                            LOG_INFO, "PDUTYPE_DEACTIVATEALLPDU");
                        LOG(LOG_INFO, "Deactivate All PDU");
                        this->deactivation_reactivation_in_progress = true;
                        // TODO CGR: Data should actually be consumed
                            // TODO CGR: Check we are indeed expecting Synchronize... dubious
                            this->connection_finalization_state = WAITING_SYNCHRONIZE;
                        break;
                    case PDUTYPE_SERVER_REDIR_PKT:
                        {
                            LOG_IF(bool(this->verbose & RDPVerbose::connection),
                                LOG_INFO, "PDUTYPE_SERVER_REDIR_PKT");
                            sctrl.payload.in_skip_bytes(2);
                            ServerRedirectionPDU server_redirect;
                            server_redirect.receive(sctrl.payload);
                            sctrl.payload.in_skip_bytes(1);
                            server_redirect.export_to_redirection_info(this->redir_info);
                            this->server_redirection_packet_received = true;
                            if (bool(this->verbose & RDPVerbose::connection)){
                                server_redirect.log(LOG_INFO, "Got Packet");
                                this->redir_info.log(LOG_INFO, "RInfo Ini");
                            }
                            if (!server_redirect.Noredirect()) {
                                LOG(LOG_ERR, "Server Redirection thrown");
                                throw Error(ERR_RDP_SERVER_REDIR);
                            }
                        }
                        break;
                    default:
                        LOG(LOG_INFO, "unknown PDU %u", sctrl.pduType);
                        break;
                    }
                // TODO check sctrl.payload is completely consumed

                }
            }
        }
    }

    TpduBuffer buf;

    void draw_event(gdi::GraphicApi & gd)
    {
        //LOG(LOG_INFO, "mod_rdp::draw_event()");

#ifndef __EMSCRIPTEN__
        if (this->channels.remote_programs_session_manager) {
            this->channels.remote_programs_session_manager->set_drawable(&gd);
        }
#endif

        this->buf.load_data(this->trans);
        this->draw_event_impl(gd);
    }


    void draw_event_impl(gdi::GraphicApi & gd)
    {
        while (this->buf.next(TpduBuffer::PDU)) {
            InStream x224_data(this->buf.current_pdu_buffer());

            try{
                gdi::GraphicApi & drawable =
#ifndef __EMSCRIPTEN__
                    this->channels.remote_programs_session_manager
                      ? *this->channels.remote_programs_session_manager
                      :
#endif
                    this->graphics_update_disabled
                      ? gdi::null_gd()
                      : gd;
                if (this->buf.current_pdu_get_type() == Extractors::FASTPATH) {
                    this->connected_fast_path(drawable, this->buf.current_pdu_buffer());
                }
                else {
                    this->connected_slow_path(drawable, x224_data);
                }
            }
            catch(Error const & e){
                LOG(LOG_INFO, "mod_rdp::draw_event() state switch raised exception");

                if (e.id == ERR_RDP_SERVER_REDIR) {
                    if (!this->support_connection_redirection_during_recording) {
                        this->front.must_be_stop_capture();
                    }
                    throw;
                }

#ifndef __EMSCRIPTEN__
                if (this->channels.session_probe_virtual_channel
                &&  this->channels.session_probe_virtual_channel->is_disconnection_reconnection_required()) {
                    throw Error(ERR_SESSION_PROBE_DISCONNECTION_RECONNECTION);
                }
#endif
                this->front.must_be_stop_capture();

                if (this->remote_apps_not_enabled) {
                    throw Error(ERR_RAIL_NOT_ENABLED);
                }

                if (e.id != ERR_MCS_APPID_IS_MCS_DPUM)
                {
                    char const* reason =
                        ((UP_AND_RUNNING == this->connection_finalization_state) ?
                        "SESSION_EXCEPTION" : "SESSION_EXCEPTION_NO_RECORD");

                    this->report_message.report(reason, e.errmsg());
                }

                if ((e.id == ERR_TRANSPORT_TLS_CERTIFICATE_CHANGED) ||
                    (e.id == ERR_TRANSPORT_TLS_CERTIFICATE_MISSED) ||
                    (e.id == ERR_TRANSPORT_TLS_CERTIFICATE_CORRUPTED) ||
                    (e.id == ERR_TRANSPORT_TLS_CERTIFICATE_INACCESSIBLE) ||
                    (e.id == ERR_NLA_AUTHENTICATION_FAILED)) {
                    throw;
                }

                if (this->mcs_disconnect_provider_ultimatum_pdu_received) {
                    StaticOutStream<256> stream;
                    X224::DR_TPDU_Send x224(stream, X224::REASON_NOT_SPECIFIED);
                    try {
                        this->trans.send(stream.get_bytes());
                        LOG(LOG_INFO, "Connection to server closed");
                    }
                    catch(Error const & e){
                        LOG(LOG_INFO, "Connection to server Already closed: error=%u", e.id);
                    }
                }

                this->set_mod_signal(BACK_EVENT_NEXT);

#ifndef __EMSCRIPTEN__
                if (this->channels.session_probe.enable_session_probe) {
                    const bool disable_input_event     = false;
                    const bool disable_graphics_update = false;
                    this->disable_input_event_and_graphics_update(
                        disable_input_event, disable_graphics_update);
                }
#endif

                if ((e.id == ERR_RDP_UNSUPPORTED_MONITOR_LAYOUT) ||
                    (e.id == ERR_RAIL_CLIENT_EXECUTE) ||
                    (e.id == ERR_RAIL_STARTING_PROGRAM) ||
                    (e.id == ERR_RAIL_UNAUTHORIZED_PROGRAM)) {
                    throw;
                }

                if (UP_AND_RUNNING != this->connection_finalization_state &&
                    DISCONNECTED != this->connection_finalization_state &&
                    !this->already_upped_and_running) {
                    const char * statedescr = TR(trkeys::err_mod_rdp_connected, this->lang);
                    str_append(
                        this->close_box_extra_message_ref,
                        ' ',
                        statedescr,
                        " (CONNECTED)");
                    LOG(LOG_ERR, "Creation of new mod 'RDP' failed at CONNECTED state. %s",
                        statedescr);
                    throw Error(ERR_SESSION_UNKNOWN_BACKEND);
                }
            }
        }
        //LOG(LOG_INFO, "mod_rdp::draw_event() done");
    }   // draw_event

    // 1.3.1.3 Deactivation-Reactivation Sequence
    // ==========================================

    // After the connection sequence has run to completion, the server may determine
    // that the client needs to be connected to a waiting, disconnected session. To
    // accomplish this task the server signals the client with a Deactivate All PDU.
    // A Deactivate All PDU implies that the connection will be dropped or that a
    // capability renegotiation will occur. If a capability renegotiation needs to
    // be performed then the server will re-execute the connection sequence,
    // starting with the Demand Active PDU (the Capability Negotiation and
    // Connection Finalization phases as described in section 1.3.1.1) but excluding
    // the Persistent Key List PDU.


    // 2.2.1.13.1.1 Demand Active PDU Data (TS_DEMAND_ACTIVE_PDU)
    // ==========================================================
    // The TS_DEMAND_ACTIVE_PDU structure is a standard T.128 Demand Active PDU (see [T128] section 8.4.1).

    // shareControlHeader (6 bytes): Share Control Header (section 2.2.8.1.1.1.1) containing information about the packet. The type subfield of the pduType field of the Share Control Header MUST be set to PDUTYPE_DEMANDACTIVEPDU (1).

    // shareId (4 bytes): A 32-bit, unsigned integer. The share identifier for the packet (see [T128] section 8.4.2 for more information regarding share IDs).

    // lengthSourceDescriptor (2 bytes): A 16-bit, unsigned integer. The size in bytes of the sourceDescriptor field.

    // lengthCombinedCapabilities (2 bytes): A 16-bit, unsigned integer. The combined size in bytes of the numberCapabilities, pad2Octets, and capabilitySets fields.

    // sourceDescriptor (variable): A variable-length array of bytes containing a source descriptor (see [T128] section 8.4.1 for more information regarding source descriptors).

    // numberCapabilities (2 bytes): A 16-bit, unsigned integer. The number of capability sets include " in the Demand Active PDU.

    // pad2Octets (2 bytes): A 16-bit, unsigned integer. Padding. Values in this field MUST be ignored.

    // capabilitySets (variable): An array of Capability Set (section 2.2.1.13.1.1.1) structures. The number of capability sets is specified by the numberCapabilities field.

    // sessionId (4 bytes): A 32-bit, unsigned integer. The session identifier. This field is ignored by the client.

    void send_confirm_active(gdi::GraphicApi& drawable) {
        LOG_IF(bool(this->verbose & RDPVerbose::capabilities),
            LOG_INFO, "mod_rdp::send_confirm_active");
        this->send_data_request_ex(
            GCC::MCS_GLOBAL_CHANNEL,
            [this, &drawable](StreamSize<65536>, OutStream & stream) {
                RDP::ConfirmActivePDU_Send confirm_active_pdu(stream);

                confirm_active_pdu.emit_begin(this->share_id);

                GeneralCaps general_caps;
                general_caps.os_major = 4;
                general_caps.os_minor = 7;
                general_caps.extraflags  =
                    this->negociation_result.use_rdp5
                    ? NO_BITMAP_COMPRESSION_HDR | AUTORECONNECT_SUPPORTED | LONG_CREDENTIALS_SUPPORTED
                    : 0
                    ;
                // Slow/Fast-path
                general_caps.extraflags |=
                    this->enable_fastpath_server_update
                    ? FASTPATH_OUTPUT_SUPPORTED
                    : 0
                    ;
                general_caps.refreshRectSupport = true;
                general_caps.suppressOutputSupport = true;
                if (bool(this->verbose & RDPVerbose::capabilities)) {
                    general_caps.log("Sending to server");
                }
                confirm_active_pdu.emit_capability_set(general_caps);

                BitmapCaps bitmap_caps;
                // TODO Client SHOULD set this field to the color depth requested in the Client Core Data
                bitmap_caps.preferredBitsPerPixel = safe_int(this->orders.get_bpp());
                // bitmap_caps.preferredBitsPerPixel = this->front_bpp
                bitmap_caps.desktopWidth          = this->negociation_result.front_width;
                bitmap_caps.desktopHeight         = this->negociation_result.front_height;
                bitmap_caps.bitmapCompressionFlag = 0x0001; // This field MUST be set to TRUE (0x0001).
                //bitmap_caps.drawingFlags = DRAW_ALLOW_DYNAMIC_COLOR_FIDELITY | DRAW_ALLOW_COLOR_SUBSAMPLING | DRAW_ALLOW_SKIP_ALPHA;
                bitmap_caps.drawingFlags = DRAW_ALLOW_SKIP_ALPHA;

                if (bool(this->verbose & RDPVerbose::capabilities)) {
                    bitmap_caps.log("Sending to server");
                }
                confirm_active_pdu.emit_capability_set(bitmap_caps);

                OrderCaps order_caps;
                order_caps.numberFonts = 0;
                order_caps.orderFlags  = /*0x2a*/
                                         NEGOTIATEORDERSUPPORT   /* 0x02 */
                                       | ZEROBOUNDSDELTASSUPPORT /* 0x08 */
                                       | COLORINDEXSUPPORT       /* 0x20 */
                                       | ORDERFLAGS_EXTRA_FLAGS  /* 0x80 */
                                       ;

                // intersect with client order capabilities
                // which may not be supported by clients.

                for (auto idx : order_indexes_supported()) {
                    order_caps.orderSupport[idx] = this->primary_drawing_orders_support.test(idx);
                }

                order_caps.textFlags                  = 0x06a1;
                order_caps.orderSupportExFlags        = ORDERFLAGS_EX_ALTSEC_FRAME_MARKER_SUPPORT;
                order_caps.textANSICodePage           = 0x4e4; // Windows-1252 codepage is passed (latin-1)

                LOG_IF(bool(this->verbose & RDPVerbose::capabilities) && !order_caps.orderSupport[TS_NEG_MEMBLT_INDEX],
                    LOG_INFO, "MemBlt Primary Drawing Order is disabled.");

                if (bool(this->verbose & RDPVerbose::capabilities)) {
                    order_caps.log("Sending to server");
                }
                confirm_active_pdu.emit_capability_set(order_caps);

                BmpCacheCaps bmpcache_caps;
                bmpcache_caps.cache0Entries         = 0x258;
                bmpcache_caps.cache0MaximumCellSize = nb_bytes_per_pixel(this->orders.get_bpp()) * 0x100;
                bmpcache_caps.cache1Entries         = 0x12c;
                bmpcache_caps.cache1MaximumCellSize = nb_bytes_per_pixel(this->orders.get_bpp()) * 0x400;
                bmpcache_caps.cache2Entries         = 0x106;
                bmpcache_caps.cache2MaximumCellSize = nb_bytes_per_pixel(this->orders.get_bpp()) * 0x1000;

                BmpCache2Caps bmpcache2_caps;
                bmpcache2_caps.cacheFlags           = PERSISTENT_KEYS_EXPECTED_FLAG;
                if (this->enable_cache_waiting_list
                 || (this->enable_remotefx && this->haveRemoteFx)
                ) {
                    bmpcache2_caps.cacheFlags |= ALLOW_CACHE_WAITING_LIST_FLAG;
                }
                bmpcache2_caps.numCellCaches        = 3;
                bmpcache2_caps.bitmapCache0CellInfo = this->BmpCacheRev2_Cache_NumEntries()[0];
                bmpcache2_caps.bitmapCache1CellInfo = this->BmpCacheRev2_Cache_NumEntries()[1];
                bmpcache2_caps.bitmapCache2CellInfo = (this->BmpCacheRev2_Cache_NumEntries()[2] | 0x80000000);

                bool use_bitmapcache_rev2 = this->enable_persistent_disk_bitmap_cache || (this->enable_remotefx && this->haveRemoteFx);

                if (use_bitmapcache_rev2) {
                    if (bool(this->verbose & RDPVerbose::capabilities)) {
                        bmpcache2_caps.log("Sending to server");
                    }
                    confirm_active_pdu.emit_capability_set(bmpcache2_caps);

                    if (!this->deactivation_reactivation_in_progress) {
                        this->orders.create_cache_bitmap(
                            drawable,
                            this->BmpCacheRev2_Cache_NumEntries()[0], nb_bytes_per_pixel(this->orders.get_bpp()) * 16 * 16, false,
                            this->BmpCacheRev2_Cache_NumEntries()[1], nb_bytes_per_pixel(this->orders.get_bpp()) * 32 * 32, false,
                            this->BmpCacheRev2_Cache_NumEntries()[2], nb_bytes_per_pixel(this->orders.get_bpp()) * 64 * 64, this->enable_persistent_disk_bitmap_cache,
                            this->enable_cache_waiting_list,
                            this->cache_verbose);
                    }
                }
                else {
                    if (bool(this->verbose & RDPVerbose::capabilities)) {
                        bmpcache_caps.log("Sending to server");
                    }
                    confirm_active_pdu.emit_capability_set(bmpcache_caps);

                    if (!this->deactivation_reactivation_in_progress) {
                        this->orders.create_cache_bitmap(
                            drawable,
                            0x258, nb_bytes_per_pixel(this->orders.get_bpp()) * 0x100,  false,
                            0x12c, nb_bytes_per_pixel(this->orders.get_bpp()) * 0x400,  false,
                            0x106, nb_bytes_per_pixel(this->orders.get_bpp()) * 0x1000, false,
                            false,
                            this->cache_verbose);
                    }
                }

                PointerCaps pointer_caps;
                pointer_caps.len                       = 10;
                if (!this->enable_new_pointer) {
                    // TODO std::size(this->cursors) = 32
                    pointer_caps.pointerCacheSize      = 0;
                    pointer_caps.colorPointerCacheSize = 20;
                    pointer_caps.len                   = 8;
                    assert(pointer_caps.colorPointerCacheSize <= sizeof(this->cursors) / sizeof(Pointer));
                }
                if (bool(this->verbose & RDPVerbose::capabilities)) {
                    pointer_caps.log("Sending to server");
                }
                confirm_active_pdu.emit_capability_set(pointer_caps);

                InputCaps input_caps;
                input_caps.inputFlags |= INPUT_FLAG_FASTPATH_INPUT;
                if (bool(this->verbose & RDPVerbose::capabilities)) {
                    input_caps.log("Sending to server");
                }
                confirm_active_pdu.emit_capability_set(input_caps);

                BrushCacheCaps brush_caps;
                // brush_caps.brushSupportLevel = BRUSH_COLOR_FULL;
                if (bool(this->verbose & RDPVerbose::capabilities)) {
                    brush_caps.log("Sending to server");
                }
                confirm_active_pdu.emit_capability_set(brush_caps);

                GlyphCacheCaps glyphcache_caps;
                if (this->enable_glyph_cache) {
                    glyphcache_caps = this->client_glyph_cache_caps;

                    glyphcache_caps.FragCache         = 0;  // Not yet supported
                    if (glyphcache_caps.GlyphSupportLevel != GlyphCacheCaps::GLYPH_SUPPORT_NONE) {
                        glyphcache_caps.GlyphSupportLevel = GlyphCacheCaps::GLYPH_SUPPORT_PARTIAL;
                    }
                }
                if (bool(this->verbose & RDPVerbose::capabilities)) {
                    glyphcache_caps.log("Sending to server");
                }
                confirm_active_pdu.emit_capability_set(glyphcache_caps);

#ifndef __EMSCRIPTEN__
                VirtualChannelCaps virtual_channel_caps;
                virtual_channel_caps.VCChunkSize = CHANNELS::CHANNEL_CHUNK_LENGTH;
                if (bool(this->verbose & RDPVerbose::capabilities)) {
                    virtual_channel_caps.log("Sending to server");
                }
                confirm_active_pdu.emit_capability_set(virtual_channel_caps);

                SoundCaps sound_caps;
                if (bool(this->verbose & RDPVerbose::capabilities)) {
                    sound_caps.log("Sending to server");
                }
                confirm_active_pdu.emit_capability_set(sound_caps);

                ShareCaps share_caps;
                if (bool(this->verbose & RDPVerbose::capabilities)) {
                    share_caps.log("Sending to server");
                }
                confirm_active_pdu.emit_capability_set(share_caps);

                FontCaps font_caps;
                if (bool(this->verbose & RDPVerbose::capabilities)) {
                    font_caps.log("Sending to server");
                }
                confirm_active_pdu.emit_capability_set(font_caps);

                ControlCaps control_caps;
                if (bool(this->verbose & RDPVerbose::capabilities)) {
                    control_caps.log("Sending to server");
                }
                confirm_active_pdu.emit_capability_set(control_caps);

                ColorCacheCaps colorcache_caps;
                if (bool(this->verbose & RDPVerbose::capabilities)) {
                    colorcache_caps.log("Sending to server");
                }
                confirm_active_pdu.emit_capability_set(colorcache_caps);

                ActivationCaps activation_caps;
                if (bool(this->verbose & RDPVerbose::capabilities)) {
                    activation_caps.log("Sending to server");
                }
                confirm_active_pdu.emit_capability_set(activation_caps);


                if (this->channels.remote_app.enable_remote_program) {
                    RailCaps rail_caps = this->client_rail_caps;
                    if (this->channels.remote_app.convert_remoteapp_to_desktop) {
                        rail_caps.RailSupportLevel = 0x83;
                    }
                    rail_caps.RailSupportLevel &= (TS_RAIL_LEVEL_SUPPORTED | TS_RAIL_LEVEL_DOCKED_LANGBAR_SUPPORTED | TS_RAIL_LEVEL_HANDSHAKE_EX_SUPPORTED);
                    if (bool(this->verbose & RDPVerbose::capabilities)) {
                        rail_caps.log("Sending to server");
                    }
                    confirm_active_pdu.emit_capability_set(rail_caps);

                    WindowListCaps window_list_caps = this->client_window_list_caps;
                    if (this->channels.remote_app.convert_remoteapp_to_desktop) {
                        window_list_caps.WndSupportLevel = 0x2;
                        window_list_caps.NumIconCaches = 3;
                        window_list_caps.NumIconCacheEntries = 12;
                    }
                    if (bool(this->verbose & RDPVerbose::capabilities)) {
                        window_list_caps.log("Sending to server");
                    }
                    confirm_active_pdu.emit_capability_set(window_list_caps);
                }
#endif

                bool sendMultiFragmentUpdate = false;
                MultiFragmentUpdateCaps multi_fragment_update_caps;

                LargePointerCaps large_pointer_caps;
                bool sendLargePointer = false;

                if (this->large_pointer_support && this->client_large_pointer_caps.largePointerSupportFlags) {
                    sendLargePointer = true;

                    /* 2.2.7.2.7 Large Pointer Capability Set (TS_LARGE_POINTER_CAPABILITYSET)
                     * To support large pointer shapes, the client and server MUST support multifragment updates and
                     * indicate this support by exchanging the Multifragment Update Capability Set (section 2.2.7.2.6). The
                     * MaxRequestSize field of the Multifragment Update Capability Set MUST be set to at least 38,055
                     * bytes (so that a 96 x 96 pixel 32bpp pointer can be transported).
                     */
                    sendMultiFragmentUpdate = true;
                    if (multi_fragment_update_caps.MaxRequestSize < 38055) {
                        multi_fragment_update_caps.MaxRequestSize = 38055;
                    }
                }

                if (this->primary_drawing_orders_support.test(TS_NEG_DRAWNINEGRID_INDEX)) {
                    DrawNineGridCacheCaps ninegrid_caps(DRAW_NINEGRID_SUPPORTED, 0xffff, 256);
                    confirm_active_pdu.emit_capability_set(ninegrid_caps);
                    if (bool(this->verbose & RDPVerbose::capabilities)) {
                        ninegrid_caps.log("Sending to server");
                    }
                }

                BitmapCodecCaps bitmap_codec_caps(true);
                if (this->enable_remotefx && this->haveRemoteFx) {
                    /**
                     * for remoteFx we need:
                     *     * frameAck
                     *     * announced remoteFx codec
                     *     * appropriate surfaceCommands
                     *     * largePointer
                     *     * a multi_fragment_update that is big enough (at least the value returned by the server)
                     */
                    this->remoteFx_codec_id = bitmap_codec_caps.addCodec(CODEC_GUID_REMOTEFX);

                    if (bool(this->verbose & RDPVerbose::capabilities)) {
                        bitmap_codec_caps.log("Sending to server");
                    }
                    confirm_active_pdu.emit_capability_set(bitmap_codec_caps);

                    if (this->haveSurfaceFrameAck) {
                        FrameAcknowledgeCaps frameAck;
                        frameAck.maxUnacknowledgedFrameCount = 2;
                        if (bool(this->verbose & RDPVerbose::capabilities)) {
                            frameAck.log("Sending to server");
                        }
                        confirm_active_pdu.emit_capability_set(frameAck);
                    }

                    SurfaceCommandsCaps surface_commands_caps;
                    surface_commands_caps.cmdFlags = SURFCMDS_SETSURFACEBITS | SURFCMDS_FRAMEMARKER | SURFCMDS_STREAMSURFACEBITS;
                    if (bool(this->verbose & RDPVerbose::capabilities)) {
                        surface_commands_caps.log("Sending to server");
                    }
                    confirm_active_pdu.emit_capability_set(surface_commands_caps);

                    multi_fragment_update_caps.MaxRequestSize = std::max(
                            this->front_multifragment_maxsize,
                            static_cast<uint32_t>(this->negociation_result.front_width * this->negociation_result.front_height * 4)
                    );
                    sendMultiFragmentUpdate = true;

                    large_pointer_caps.largePointerSupportFlags = LARGE_POINTER_FLAG_96x96;
                    sendLargePointer = true;
                }
                else if (sendLargePointer) {
                    large_pointer_caps = this->client_large_pointer_caps;
                }

                if (sendMultiFragmentUpdate && multi_fragment_update_caps.MaxRequestSize) {
                    if (bool(this->verbose & RDPVerbose::capabilities)) {
                        multi_fragment_update_caps.log("Sending to server");
                    }

                    confirm_active_pdu.emit_capability_set(multi_fragment_update_caps);
                }

                if (sendLargePointer) {
                    confirm_active_pdu.emit_capability_set(large_pointer_caps);
                    if (bool(this->verbose & RDPVerbose::capabilities)) {
                        large_pointer_caps.log("Sending to server");
                    }
                }
                if (this->multifragment_update_data.get_capacity() < multi_fragment_update_caps.MaxRequestSize) {
                    this->multifragment_update_buffer = std::make_unique<uint8_t[]>(multi_fragment_update_caps.MaxRequestSize);
                    this->multifragment_update_data = OutStream({this->multifragment_update_buffer.get(), multi_fragment_update_caps.MaxRequestSize});
                }

                /** OffscreenBitmapCacheCapabilitySet */
                OffScreenCacheCaps offscreen_cache_caps;
                // offscreen_cache_caps.offscreenSupportLevel = true;
                // offscreen_cache_caps.offscreenCacheSize = 0x1E00;
                // offscreen_cache_caps.offscreenCacheEntries = 0x07D0;

                confirm_active_pdu.emit_capability_set(offscreen_cache_caps);
                if (bool(this->verbose & RDPVerbose::capabilities)) {
                    offscreen_cache_caps.log("Sending to server");
                }

                confirm_active_pdu.emit_end();
            },
            [this](StreamSize<256>, OutStream & sctrl_header, std::size_t packet_size) {
                // shareControlHeader (6 bytes): Share Control Header (section 2.2.8.1.1.1.1)
                // containing information about the packet. The type subfield of the pduType
                // field of the Share Control Header MUST be set to PDUTYPE_DEMANDACTIVEPDU (1).
                ShareControl_Send(sctrl_header, PDUTYPE_CONFIRMACTIVEPDU,
                    this->negociation_result.userid + GCC::MCS_USERCHANNEL_BASE, packet_size);
            }
        );

        if (bool(this->verbose & RDPVerbose::capabilities)){
            LOG(LOG_INFO, "mod_rdp::send_confirm_active done");
            LOG(LOG_INFO, "Waiting for answer to confirm active");
        }
    }   // send_confirm_active


// 3.2.5.9.2 Processing Slow-Path Pointer Update PDU
// =================================================

// The structure and fields of the Slow-Path Pointer Update PDU are specified in section 2.2.9.1.1.4,
// and the techniques specified in section 3.2.5.9.2 demonstrate how to process the contents of the PDU.
// The messageType field contains an identifier that describes the type of Pointer Update data (see
// section 2.2.9.1.1.4 for a list of possible values) present in the pointerAttributeData field:

// Pointer Position Update (section 2.2.9.1.1.4.2)
// System Pointer Update (section 2.2.9.1.1.4.3)
// Color Pointer Update (section 2.2.9.1.1.4.4)
// New Pointer Update (section 2.2.9.1.1.4.5)
// Cached Pointer Update (section 2.2.9.1.1.4.6)

// If a slow-path update structure is received which does not match one of the known types, the client
// SHOULD ignore the data in the update.

// Once this PDU has been processed, the client MUST carry out any operations necessary to update the
// local pointer position (in the case of the Position Update) or change the shape (in the case of the
// System, Color, New, and Cached Pointer Updates). In the case of the Color and New Pointer Updates
// the new pointer image MUST also be stored in the Pointer Image Cache (section 3.2.1.11), in the slot
// specified by the cacheIndex field. This necessary step ensures that the client is able to correctly
// process future Cached Pointer Updates.


    void process_pointer_pdu(InStream & stream, gdi::GraphicApi & drawable)
    {
        LOG_IF(bool(this->verbose & RDPVerbose::graphics_pointer),
            LOG_INFO, "mod_rdp::process_pointer_pdu");

        int message_type = stream.in_uint16_le();
        stream.in_skip_bytes(2); /* pad */
        switch (message_type) {
        // Cached Pointer Update (section 2.2.9.1.1.4.6)
        case RDP_POINTER_CACHED:
            LOG_IF(bool(this->verbose & RDPVerbose::graphics_pointer), LOG_INFO, "Process pointer cached");
            this->process_cached_pointer_pdu(stream, drawable);
            LOG_IF(bool(this->verbose & RDPVerbose::graphics_pointer), LOG_INFO, "Process pointer cached done");
            break;
        // Color Pointer Update (section 2.2.9.1.1.4.4)
        case RDP_POINTER_COLOR:
            LOG_IF(bool(this->verbose & RDPVerbose::graphics_pointer), LOG_INFO, "Process pointer color");
//             this->process_color_pointer_pdu(stream, drawable);
            this->process_new_pointer_pdu(BitsPerPixel{24}, stream, drawable);
            LOG_IF(bool(this->verbose & RDPVerbose::graphics_pointer),
                LOG_INFO, "Process pointer color done");
            break;
        // New Pointer Update (section 2.2.9.1.1.4.5)
        case RDP_POINTER_NEW:
            LOG_IF(bool(this->verbose & RDPVerbose::graphics_pointer), LOG_INFO, "Process pointer new");
            if (enable_new_pointer) {
                BitsPerPixel data_bpp = checked_int{stream.in_uint16_le()}; /* data bpp */
                this->process_new_pointer_pdu(data_bpp, stream, drawable);
            }
            LOG_IF(bool(this->verbose & RDPVerbose::graphics_pointer), LOG_INFO, "Process pointer new done");
            break;
        // 2.2.9.1.1.4.3 System Pointer Update (TS_SYSTEMPOINTERATTRIBUTE)
        // ---------------------------------------------------------------

        // systemPointerType (4 bytes): A 32-bit, unsigned integer.
        //    The type of system pointer.

        // +---------------------------+-----------------------------+
        // |      Value                |      Meaning                |
        // +---------------------------+-----------------------------+
        // | SYSPTR_NULL    0x00000000 | The hidden pointer.         |
        // +---------------------------+-----------------------------+
        // | SYSPTR_DEFAULT 0x00007F00 | The default system pointer. |
        // +---------------------------+-----------------------------+

        case RDP_POINTER_SYSTEM:
        {
            int system_pointer_type = stream.in_uint32_le();
            LOG_IF(bool(this->verbose & RDPVerbose::graphics_pointer),
                LOG_INFO, "Process pointer system::RDP_%s_POINTER",
                (system_pointer_type == RDP_NULL_POINTER) ? "NULL" : "DEFAULT");

            if (system_pointer_type == RDP_NULL_POINTER) {
                drawable.set_pointer(0, null_pointer(), gdi::GraphicApi::SetPointerMode::Insert);
            }
            else {
                drawable.set_pointer(0, normal_pointer(), gdi::GraphicApi::SetPointerMode::Insert);
            }
        }
        break;

        // Pointer Position Update (section 2.2.9.1.1.4.2)

        // [ referenced from 3.2.5.9.2 Processing Slow-Path Pointer Update PDU]
        // 2.2.9.1.1.4.2 Pointer Position Update (TS_POINTERPOSATTRIBUTE)
        // ==============================================================

        // The TS_POINTERPOSATTRIBUTE structure is used to indicate that
        // the client pointer MUST be moved to the specified position
        // relative to the top-left corner of the server's desktop ([T128]
        // section 8.14.4).

        // position (4 bytes): Point (section 2.2.9.1.1.4.1) structure
        // containing the new x-coordinates and y-coordinates of the pointer.
        case RDP_POINTER_MOVE:
            {
                LOG_IF(bool(this->verbose & RDPVerbose::graphics_pointer), LOG_INFO, "Process pointer position");

                //  xPos(2) + yPos(2)
                // TODO: see why there was break instead of throw here
                ::check_throw(stream, 6, "mod_rdp::Pointer Position Update", ERR_RDP_DATA_TRUNCATED);

                uint16_t xPos = stream.in_uint16_le();
                uint16_t yPos = stream.in_uint16_le();
                this->front.update_pointer_position(xPos, yPos);
            }
            break;
        default:
            break;
        }
        LOG_IF(bool(this->verbose & RDPVerbose::graphics_pointer),
            LOG_INFO, "mod_rdp::process_pointer_pdu done");
    }

    void process_palette(gdi::GraphicApi & drawable, InStream & stream, bool fast_path) {
        LOG_IF(bool(this->verbose & RDPVerbose::graphics), LOG_INFO, "mod_rdp::process_palette");

        RDP::UpdatePaletteData_Recv(stream, fast_path, this->orders.global_palette);
        drawable.set_palette(this->orders.global_palette);

        LOG_IF(bool(this->verbose & RDPVerbose::graphics), LOG_INFO, "mod_rdp::process_palette done");
    }

    // 2.2.5.1.1 Set Error Info PDU Data (TS_SET_ERROR_INFO_PDU)
    // =========================================================
    // The TS_SET_ERROR_INFO_PDU structure contains the contents of the Set Error
    // Info PDU, which is a Share Data Header (section 2.2.8.1.1.1.2) with an error
    // value field.

    // shareDataHeader (18 bytes): Share Data Header containing information about
    // the packet. The type subfield of the pduType field of the Share Control
    // Header (section 2.2.8.1.1.1.1) MUST be set to PDUTYPE_DATAPDU (7). The
    // pduType2 field of the Share Data Header MUST be set to
    // PDUTYPE2_SET_ERROR_INFO_PDU (47), and the pduSource field MUST be set to 0.

    // errorInfo (4 bytes): A 32-bit, unsigned integer. Error code.

    // Protocol-independent codes:
    // +---------------------------------------------+-----------------------------+
    // | 0x00000001 ERRINFO_RPC_INITIATED_DISCONNECT | The disconnection was       |
    // |                                             | initiated by an             |
    // |                                             | administrative tool on the  |
    // |                                             | server in another session.  |
    // +---------------------------------------------+-----------------------------+
    // | 0x00000002 ERRINFO_RPC_INITIATED_LOGOFF     | The disconnection was due   |
    // |                                             | to a forced logoff initiated|
    // |                                             | by an administrative tool   |
    // |                                             | on the server in another    |
    // |                                             | session.                    |
    // +---------------------------------------------+-----------------------------+
    // | 0x00000003 ERRINFO_IDLE_TIMEOUT             | The idle session limit timer|
    // |                                             | on the server has elapsed.  |
    // +---------------------------------------------+-----------------------------+
    // | 0x00000004 ERRINFO_LOGON_TIMEOUT            | The active session limit    |
    // |                                             | timer on the server has     |
    // |                                             | elapsed.                    |
    // +---------------------------------------------+-----------------------------+
    // | 0x00000005                                  | Another user connected to   |
    // | ERRINFO_DISCONNECTED_BY_OTHERCONNECTION     | the server, forcing the     |
    // |                                             | disconnection of the current|
    // |                                             | connection.                 |
    // +---------------------------------------------+-----------------------------+
    // | 0x00000006 ERRINFO_OUT_OF_MEMORY            | The server ran out of       |
    // |                                             | available memory resources. |
    // +---------------------------------------------+-----------------------------+
    // | 0x00000007 ERRINFO_SERVER_DENIED_CONNECTION | The server denied the       |
    // |                                             | connection.                 |
    // +---------------------------------------------+-----+-----------------------+
    // | 0x00000009                                  | The user cannot connect to  |
    // | ERRINFO_SERVER_INSUFFICIENT_PRIVILEGES      | the server due to           |
    // |                                             | insufficient access         |
    // |                                             | privileges.                 |
    // +---------------------------------------------+-----------------------------+
    // | 0x0000000A                                  | The server does not accept  |
    // | ERRINFO_SERVER_FRESH_CREDENTIALS_REQUIRED   | saved user credentials and  |
    // |                                             | requires that the user enter|
    // |                                             | their credentials for each  |
    // |                                             | connection.                 |
    // +-----------------------------------------+---+-----------------------------+
    // | 0x0000000B                              | The disconnection was initiated |
    // | ERRINFO_RPC_INITIATED_DISCONNECT_BYUSER | by an administrative tool on    |
    // |                                         | the server running in the user's|
    // |                                         | session.                        |
    // +-----------------------------------------+---------------------------------+
    // | 0x0000000C ERRINFO_LOGOFF_BY_USER       | The disconnection was initiated |
    // |                                         | by the user logging off his or  |
    // |                                         | her session on the server.      |
    // +-----------------------------------------+---------------------------------+

    // Protocol-independent licensing codes:
    // +-------------------------------------------+-------------------------------+
    // | 0x00000100 ERRINFO_LICENSE_INTERNAL       | An internal error has occurred|
    // |                                           | in the Terminal Services      |
    // |                                           | licensing component.          |
    // +-------------------------------------------+-------------------------------+
    // | 0x00000101                                | A Remote Desktop License      |
    // | ERRINFO_LICENSE_NO_LICENSE_SERVER         | Server ([MS-RDPELE] section   |
    // |                                           | 1.1) could not be found to    |
    // |                                           | provide a license.            |
    // +-------------------------------------------+-------------------------------+
    // | 0x00000102 ERRINFO_LICENSE_NO_LICENSE     | There are no Client Access    |
    // |                                           | Licenses ([MS-RDPELE] section |
    // |                                           | 1.1) available for the target |
    // |                                           | remote computer.              |
    // +-------------------------------------------+-------------------------------+
    // | 0x00000103 ERRINFO_LICENSE_BAD_CLIENT_MSG | The remote computer received  |
    // |                                           | an invalid licensing message  |
    // |                                           | from the client.              |
    // +-------------------------------------------+-------------------------------+
    // | 0x00000104                                | The Client Access License     |
    // | ERRINFO_LICENSE_HWID_DOESNT_MATCH_LICENSE | ([MS-RDPELE] section 1.1)     |
    // |                                           | stored by the client has been |
    // |                                           |  modified.                    |
    // +-------------------------------------------+-------------------------------+
    // | 0x00000105                                | The Client Access License     |
    // | ERRINFO_LICENSE_BAD_CLIENT_LICENSE        | ([MS-RDPELE] section 1.1)     |
    // |                                           | stored by the client is in an |
    // |                                           | invalid format.               |
    // +-------------------------------------------+-------------------------------+
    // | 0x00000106                                | Network problems have caused  |
    // | ERRINFO_LICENSE_CANT_FINISH_PROTOCOL      | the licensing protocol        |
    // |                                           | ([MS-RDPELE] section 1.3.3)   |
    // |                                           | to be terminated.             |
    // +-------------------------------------------+-------------------------------+
    // | 0x00000107                                | The client prematurely ended  |
    // | ERRINFO_LICENSE_CLIENT_ENDED_PROTOCOL     | the licensing protocol        |
    // |                                           | ([MS-RDPELE] section 1.3.3).  |
    // +---------------------------------------+---+-------------------------------+
    // | 0x00000108                            | A licensing message ([MS-RDPELE]  |
    // | ERRINFO_LICENSE_BAD_CLIENT_ENCRYPTION | sections 2.2 and 5.1) was         |
    // |                                       | incorrectly encrypted.            |
    // +---------------------------------------+-----------------------------------+
    // | 0x00000109                            | The Client Access License         |
    // | ERRINFO_LICENSE_CANT_UPGRADE_LICENSE  | ([MS-RDPELE] section 1.1) stored  |
    // |                                       | by the client could not be        |
    // |                                       | upgraded or renewed.              |
    // +---------------------------------------+-----------------------------------+
    // | 0x0000010A                            | The remote computer is not        |
    // | ERRINFO_LICENSE_NO_REMOTE_CONNECTIONS | licensed to accept remote         |
    // |                                       |  connections.                     |
    // +---------------------------------------+-----------------------------------+

    // Protocol-independent codes generated by Connection Broker:
    // +----------------------------------------------+----------------------------+
    // | Value                                        | Meaning                    |
    // +----------------------------------------------+----------------------------+
    // | 0x0000400                                    | The target endpoint could  |
    // | ERRINFO_CB_DESTINATION_NOT_FOUND             | not be found.              |
    // +----------------------------------------------+----------------------------+
    // | 0x0000402                                    | The target endpoint to     |
    // | ERRINFO_CB_LOADING_DESTINATION               | which the client is being  |
    // |                                              | redirected is              |
    // |                                              | disconnecting from the     |
    // |                                              | Connection Broker.         |
    // +----------------------------------------------+----------------------------+
    // | 0x0000404                                    | An error occurred while    |
    // | ERRINFO_CB_REDIRECTING_TO_DESTINATION        | the connection was being   |
    // |                                              | redirected to the target   |
    // |                                              | endpoint.                  |
    // +----------------------------------------------+----------------------------+
    // | 0x0000405                                    | An error occurred while    |
    // | ERRINFO_CB_SESSION_ONLINE_VM_WAKE            | the target endpoint (a     |
    // |                                              | virtual machine) was being |
    // |                                              | awakened.                  |
    // +----------------------------------------------+----------------------------+
    // | 0x0000406                                    | An error occurred while    |
    // | ERRINFO_CB_SESSION_ONLINE_VM_BOOT            | the target endpoint (a     |
    // |                                              | virtual machine) was being |
    // |                                              | started.                   |
    // +----------------------------------------------+----------------------------+
    // | 0x0000407                                    | The IP address of the      |
    // | ERRINFO_CB_SESSION_ONLINE_VM_NO_DNS          | target endpoint (a virtual |
    // |                                              | machine) cannot be         |
    // |                                              | determined.                |
    // +----------------------------------------------+----------------------------+
    // | 0x0000408                                    | There are no available     |
    // | ERRINFO_CB_DESTINATION_POOL_NOT_FREE         | endpoints in the pool      |
    // |                                              | managed by the Connection  |
    // |                                              | Broker.                    |
    // +----------------------------------------------+----------------------------+
    // | 0x0000409                                    | Processing of the          |
    // | ERRINFO_CB_CONNECTION_CANCELLED              | connection has been        |
    // |                                              | cancelled.                 |
    // +----------------------------------------------+----------------------------+
    // | 0x0000410                                    | The settings contained in  |
    // | ERRINFO_CB_CONNECTION_ERROR_INVALID_SETTINGS | the routingToken field of  |
    // |                                              | the X.224 Connection       |
    // |                                              | Request PDU (section       |
    // |                                              | 2.2.1.1) cannot be         |
    // |                                              | validated.                 |
    // +----------------------------------------------+----------------------------+
    // | 0x0000411                                    | A time-out occurred while  |
    // | ERRINFO_CB_SESSION_ONLINE_VM_BOOT_TIMEOUT    | the target endpoint (a     |
    // |                                              | virtual machine) was being |
    // |                                              | started.                   |
    // +----------------------------------------------+----------------------------+
    // | 0x0000412                                    | A session monitoring error |
    // | ERRINFO_CB_SESSION_ONLINE_VM_SESSMON_FAILED  | occurred while the target  |
    // |                                              | endpoint (a virtual        |
    // |                                              | machine) was being         |
    // |                                              | started.                   |
    // +----------------------------------------------+----------------------------+

    // RDP specific codes:
    // +------------------------------------+--------------------------------------+
    // | 0x000010C9 ERRINFO_UNKNOWNPDUTYPE2 | Unknown pduType2 field in a received |
    // |                                    | Share Data Header (section           |
    // |                                    | 2.2.8.1.1.1.2).                      |
    // +------------------------------------+--------------------------------------+
    // | 0x000010CA ERRINFO_UNKNOWNPDUTYPE  | Unknown pduType field in a received  |
    // |                                    | Share Control Header (section        |
    // |                                    | 2.2.8.1.1.1.1).                      |
    // +------------------------------------+--------------------------------------+
    // | 0x000010CB ERRINFO_DATAPDUSEQUENCE | An out-of-sequence Slow-Path Data PDU|
    // |                                    | (section 2.2.8.1.1.1.1) has been     |
    // |                                    | received.                            |
    // +------------------------------------+--------------------------------------+
    // | 0x000010CD                         | An out-of-sequence Slow-Path Non-Data|
    // | ERRINFO_CONTROLPDUSEQUENCE         | PDU (section 2.2.8.1.1.1.1) has been |
    // |                                    | received.                            |
    // +------------------------------------+--------------------------------------+
    // | 0x000010CE                         | A Control PDU (sections 2.2.1.15 and |
    // | ERRINFO_INVALIDCONTROLPDUACTION    | 2.2.1.16) has been received with an  |
    // |                                    | invalid action field.                |
    // +------------------------------------+--------------------------------------+
    // | 0x000010CF                         | (a) A Slow-Path Input Event (section |
    // | ERRINFO_INVALIDINPUTPDUTYPE        | 2.2.8.1.1.3.1.1) has been received   |
    // |                                    | with an invalid messageType field.   |
    // |                                    | (b) A Fast-Path Input Event (section |
    // |                                    | 2.2.8.1.2.2) has been received with  |
    // |                                    | an invalid eventCode field.          |
    // +------------------------------------+--------------------------------------+
    // | 0x000010D0                         | (a) A Slow-Path Mouse Event (section |
    // | ERRINFO_INVALIDINPUTPDUMOUSE       | 2.2.8.1.1.3.1.1.3) or Extended Mouse |
    // |                                    | Event (section 2.2.8.1.1.3.1.1.4)    |
    // |                                    | has been received with an invalid    |
    // |                                    | pointerFlags field.                  |
    // |                                    | (b) A Fast-Path Mouse Event (section |
    // |                                    | 2.2.8.1.2.2.3) or Fast-Path Extended |
    // |                                    | Mouse Event (section 2.2.8.1.2.2.4)  |
    // |                                    | has been received with an invalid    |
    // |                                    | pointerFlags field.                  |
    // +------------------------------------+--------------------------------------+
    // | 0x000010D1                         | An invalid Refresh Rect PDU (section |
    // | ERRINFO_INVALIDREFRESHRECTPDU      | 2.2.11.2) has been received.         |
    // +------------------------------------+--------------------------------------+
    // | 0x000010D2                         | The server failed to construct the   |
    // | ERRINFO_CREATEUSERDATAFAILED       | GCC Conference Create Response user  |
    // |                                    | data (section 2.2.1.4).              |
    // +------------------------------------+--------------------------------------+
    // | 0x000010D3 ERRINFO_CONNECTFAILED   | Processing during the Channel        |
    // |                                    | Connection phase of the RDP          |
    // |                                    | Connection Sequence (see section     |
    // |                                    | 1.3.1.1 for an overview of the RDP   |
    // |                                    | Connection Sequence phases) has      |
    // |                                    | failed.                              |
    // +------------------------------------+--------------------------------------+
    // | 0x000010D4                         | A Confirm Active PDU (section        |
    // | ERRINFO_CONFIRMACTIVEWRONGSHAREID  | 2.2.1.13.2) was received from the    |
    // |                                    | client with an invalid shareId field.|
    // +------------------------------------+-+------------------------------------+
    // | 0x000010D5                           | A Confirm Active PDU (section      |
    // | ERRINFO_CONFIRMACTIVEWRONGORIGINATOR | 2.2.1.13.2) was received from the  |
    // |                                      | client with an invalid originatorId|
    // |                                      | field.                             |
    // +--------------------------------------+------------------------------------+
    // | 0x000010DA                           | There is not enough data to process|
    // | ERRINFO_PERSISTENTKEYPDUBADLENGTH    | a Persistent Key List PDU (section |
    // |                                      | 2.2.1.17).                         |
    // +--------------------------------------+------------------------------------+
    // | 0x000010DB                           | A Persistent Key List PDU (section |
    // | ERRINFO_PERSISTENTKEYPDUILLEGALFIRST | 2.2.1.17) marked as                |
    // |                                      | PERSIST_PDU_FIRST (0x01) was       |
    // |                                      | received after the reception of a  |
    // |                                      | prior Persistent Key List PDU also |
    // |                                      | marked as PERSIST_PDU_FIRST.       |
    // +--------------------------------------+---+--------------------------------+
    // | 0x000010DC                               | A Persistent Key List PDU      |
    // | ERRINFO_PERSISTENTKEYPDUTOOMANYTOTALKEYS | (section 2.2.1.17) was received|
    // |                                          | which specified a total number |
    // |                                          | of bitmap cache entries larger |
    // |                                          | than 262144.                   |
    // +------------------------------------------+--------------------------------+
    // | 0x000010DD                               | A Persistent Key List PDU      |
    // | ERRINFO_PERSISTENTKEYPDUTOOMANYCACHEKEYS | (section 2.2.1.17) was received|
    // |                                          | which specified an invalid     |
    // |                                          | total number of keys for a     |
    // |                                          | bitmap cache (the number of    |
    // |                                          | entries that can be stored     |
    // |                                          | within each bitmap cache is    |
    // |                                          | specified in the Revision 1 or |
    // |                                          | 2 Bitmap Cache Capability Set  |
    // |                                          | (section 2.2.7.1.4) that is    |
    // |                                          | sent from client to server).   |
    // +------------------------------------------+--------------------------------+
    // | 0x000010DE ERRINFO_INPUTPDUBADLENGTH     | There is not enough data to    |
    // |                                          | process Input Event PDU Data   |
    // |                                          | (section 2.2.8.1.1.3.          |
    // |                                          | 2.2.8.1.2).                    |
    // +------------------------------------------+--------------------------------+
    // | 0x000010DF                               | There is not enough data to    |
    // | ERRINFO_BITMAPCACHEERRORPDUBADLENGTH     | process the shareDataHeader,   |
    // |                                          | NumInfoBlocks, Pad1, and Pad2  |
    // |                                          | fields of the Bitmap Cache     |
    // |                                          | Error PDU Data ([MS-RDPEGDI]   |
    // |                                          | section 2.2.2.3.1.1).          |
    // +------------------------------------------+--------------------------------+
    // | 0x000010E0  ERRINFO_SECURITYDATATOOSHORT | (a) The dataSignature field of |
    // |                                          | the Fast-Path Input Event PDU  |
    // |                                          | (section 2.2.8.1.2) does not   |
    // |                                          | contain enough data.           |
    // |                                          | (b) The fipsInformation and    |
    // |                                          | dataSignature fields of the    |
    // |                                          | Fast-Path Input Event PDU      |
    // |                                          | (section 2.2.8.1.2) do not     |
    // |                                          | contain enough data.           |
    // +------------------------------------------+--------------------------------+
    // | 0x000010E1 ERRINFO_VCHANNELDATATOOSHORT  | (a) There is not enough data   |
    // |                                          | in the Client Network Data     |
    // |                                          | (section 2.2.1.3.4) to read the|
    // |                                          | virtual channel configuration  |
    // |                                          | data.                          |
    // |                                          | (b) There is not enough data   |
    // |                                          | to read a complete Channel     |
    // |                                          | PDU Header (section 2.2.6.1.1).|
    // +------------------------------------------+--------------------------------+
    // | 0x000010E2 ERRINFO_SHAREDATATOOSHORT     | (a) There is not enough data   |
    // |                                          | to process Control PDU Data    |
    // |                                          | (section 2.2.1.15.1).          |
    // |                                          | (b) There is not enough data   |
    // |                                          | to read a complete Share       |
    // |                                          | Control Header (section        |
    // |                                          | 2.2.8.1.1.1.1).                |
    // |                                          | (c) There is not enough data   |
    // |                                          | to read a complete Share Data  |
    // |                                          | Header (section 2.2.8.1.1.1.2) |
    // |                                          | of a Slow-Path Data PDU        |
    // |                                          | (section 2.2.8.1.1.1.1).       |
    // |                                          | (d) There is not enough data   |
    // |                                          | to process Font List PDU Data  |
    // |                                          | (section 2.2.1.18.1).          |
    // +------------------------------------------+--------------------------------+
    // | 0x000010E3 ERRINFO_BADSUPRESSOUTPUTPDU   | (a) There is not enough data   |
    // |                                          | to process Suppress Output PDU |
    // |                                          | Data (section 2.2.11.3.1).     |
    // |                                          | (b) The allowDisplayUpdates    |
    // |                                          | field of the Suppress Output   |
    // |                                          | PDU Data (section 2.2.11.3.1)  |
    // |                                          | is invalid.                    |
    // +------------------------------------------+--------------------------------+
    // | 0x000010E5                               | (a) There is not enough data   |
    // | ERRINFO_CONFIRMACTIVEPDUTOOSHORT         | to read the shareControlHeader,|
    // |                                          | shareId, originatorId,         |
    // |                                          | lengthSourceDescriptor, and    |
    // |                                          | lengthCombinedCapabilities     |
    // |                                          | fields of the Confirm Active   |
    // |                                          | PDU Data (section              |
    // |                                          | 2.2.1.13.2.1).                 |
    // |                                          | (b) There is not enough data   |
    // |                                          | to read the sourceDescriptor,  |
    // |                                          | numberCapabilities, pad2Octets,|
    // |                                          | and capabilitySets fields of   |
    // |                                          | the Confirm Active PDU Data    |
    // |                                          | (section 2.2.1.13.2.1).        |
    // +------------------------------------------+--------------------------------+
    // | 0x000010E7 ERRINFO_CAPABILITYSETTOOSMALL | There is not enough data to    |
    // |                                          | read the capabilitySetType and |
    // |                                          | the lengthCapability fields in |
    // |                                          | a received Capability Set      |
    // |                                          | (section 2.2.1.13.1.1.1).      |
    // +------------------------------------------+--------------------------------+
    // | 0x000010E8 ERRINFO_CAPABILITYSETTOOLARGE | A Capability Set (section      |
    // |                                          | 2.2.1.13.1.1.1) has been       |
    // |                                          | received with a                |
    // |                                          | lengthCapability field that    |
    // |                                          | contains a value greater than  |
    // |                                          | the total length of the data   |
    // |                                          | received.                      |
    // +------------------------------------------+--------------------------------+
    // | 0x000010E9 ERRINFO_NOCURSORCACHE         | (a) Both the                   |
    // |                                          | colorPointerCacheSize and      |
    // |                                          | pointerCacheSize fields in the |
    // |                                          | Pointer Capability Set         |
    // |                                          | (section 2.2.7.1.5) are set to |
    // |                                          | zero.                          |
    // |                                          | (b) The pointerCacheSize field |
    // |                                          | in the Pointer Capability Set  |
    // |                                          | (section 2.2.7.1.5) is not     |
    // |                                          | present, and the               |
    // |                                          | colorPointerCacheSize field is |
    // |                                          | set to zero.                   |
    // +------------------------------------------+--------------------------------+
    // | 0x000010EA ERRINFO_BADCAPABILITIES       | The capabilities received from |
    // |                                          | the client in the Confirm      |
    // |                                          | Active PDU (section 2.2.1.13.2)|
    // |                                          | were not accepted by the       |
    // |                                          | server.                        |
    // +------------------------------------------+--------------------------------+
    // | 0x000010EC                               | An error occurred while using  |
    // | ERRINFO_VIRTUALCHANNELDECOMPRESSIONERR   | the bulk compressor (section   |
    // |                                          | 3.1.8 and [MS- RDPEGDI] section|
    // |                                          | 3.1.8) to decompress a Virtual |
    // |                                          | Channel PDU (section 2.2.6.1). |
    // +------------------------------------------+--------------------------------+
    // | 0x000010ED                               | An invalid bulk compression    |
    // | ERRINFO_INVALIDVCCOMPRESSIONTYPE         | package was specified in the   |
    // |                                          | flags field of the Channel PDU |
    // |                                          | Header (section 2.2.6.1.1).    |
    // +------------------------------------------+--------------------------------+
    // | 0x000010EF ERRINFO_INVALIDCHANNELID      | An invalid MCS channel ID was  |
    // |                                          | specified in the mcsPdu field  |
    // |                                          | of the Virtual Channel PDU     |
    // |                                          | (section 2.2.6.1).             |
    // +------------------------------------------+--------------------------------+
    // | 0x000010F0 ERRINFO_VCHANNELSTOOMANY      | The client requested more than |
    // |                                          | the maximum allowed 31 static  |
    // |                                          | virtual channels in the Client |
    // |                                          | Network Data (section          |
    // |                                          | 2.2.1.3.4).                    |
    // +------------------------------------------+--------------------------------+
    // | 0x000010F3 ERRINFO_REMOTEAPPSNOTENABLED  | The INFO_RAIL flag (0x00008000)|
    // |                                          | MUST be set in the flags field |
    // |                                          | of the Info Packet (section    |
    // |                                          | 2.2.1.11.1.1) as the session   |
    // |                                          | on the remote server can only  |
    // |                                          | host remote applications.      |
    // +------------------------------------------+--------------------------------+
    // | 0x000010F4 ERRINFO_CACHECAPNOTSET        | The client sent a Persistent   |
    // |                                          | Key List PDU (section 2.2.1.17)|
    // |                                          | without including the          |
    // |                                          | prerequisite Revision 2 Bitmap |
    // |                                          | Cache Capability Set (section  |
    // |                                          | 2.2.7.1.4.2) in the Confirm    |
    // |                                          | Active PDU (section            |
    // |                                          | 2.2.1.13.2).                   |
    // +------------------------------------------+--------------------------------+
    // | 0x000010F5                               | The NumInfoBlocks field in the |
    // |ERRINFO_BITMAPCACHEERRORPDUBADLENGTH2     | Bitmap Cache Error PDU Data is |
    // |                                          | inconsistent with the amount   |
    // |                                          | of data in the Info field      |
    // |                                          | ([MS-RDPEGDI] section          |
    // |                                          | 2.2.2.3.1.1).                  |
    // +------------------------------------------+--------------------------------+
    // | 0x000010F6                               | There is not enough data to    |
    // | ERRINFO_OFFSCRCACHEERRORPDUBADLENGTH     | process an Offscreen Bitmap    |
    // |                                          | Cache Error PDU ([MS-RDPEGDI]  |
    // |                                          | section 2.2.2.3.2).            |
    // +------------------------------------------+--------------------------------+
    // | 0x000010F7                               | There is not enough data to    |
    // | ERRINFO_DNGCACHEERRORPDUBADLENGTH        | process a DrawNineGrid Cache   |
    // |                                          | Error PDU ([MS-RDPEGDI]        |
    // |                                          | section 2.2.2.3.3).            |
    // +------------------------------------------+--------------------------------+
    // | 0x000010F8 ERRINFO_GDIPLUSPDUBADLENGTH   | There is not enough data to    |
    // |                                          | process a GDI+ Error PDU       |
    // |                                          | ([MS-RDPEGDI] section          |
    // |                                          | 2.2.2.3.4).                    |
    // +------------------------------------------+--------------------------------+
    // | 0x00001111 ERRINFO_SECURITYDATATOOSHORT2 | There is not enough data to    |
    // |                                          | read a Basic Security Header   |
    // |                                          | (section 2.2.8.1.1.2.1).       |
    // +------------------------------------------+--------------------------------+
    // | 0x00001112 ERRINFO_SECURITYDATATOOSHORT3 | There is not enough data to    |
    // |                                          | read a Non- FIPS Security      |
    // |                                          | Header (section 2.2.8.1.1.2.2) |
    // |                                          | or FIPS Security Header        |
    // |                                          | (section 2.2.8.1.1.2.3).       |
    // +------------------------------------------+--------------------------------+
    // | 0x00001113 ERRINFO_SECURITYDATATOOSHORT4 | There is not enough data to    |
    // |                                          | read the basicSecurityHeader   |
    // |                                          | and length fields of the       |
    // |                                          | Security Exchange PDU Data     |
    // |                                          | (section 2.2.1.10.1).          |
    // +------------------------------------------+--------------------------------+
    // | 0x00001114 ERRINFO_SECURITYDATATOOSHORT5 | There is not enough data to    |
    // |                                          | read the CodePage, flags,      |
    // |                                          | cbDomain, cbUserName,          |
    // |                                          | cbPassword, cbAlternateShell,  |
    // |                                          | cbWorkingDir, Domain, UserName,|
    // |                                          | Password, AlternateShell, and  |
    // |                                          | WorkingDir fields in the Info  |
    // |                                          | Packet (section 2.2.1.11.1.1). |
    // +------------------------------------------+--------------------------------+
    // | 0x00001115 ERRINFO_SECURITYDATATOOSHORT6 | There is not enough data to    |
    // |                                          | read the CodePage, flags,      |
    // |                                          | cbDomain, cbUserName,          |
    // |                                          | cbPassword, cbAlternateShell,  |
    // |                                          | and cbWorkingDir fields in the |
    // |                                          | Info Packet (section           |
    // |                                          | 2.2.1.11.1.1).                 |
    // +------------------------------------------+--------------------------------+
    // | 0x00001116 ERRINFO_SECURITYDATATOOSHORT7 | There is not enough data to    |
    // |                                          | read the clientAddressFamily   |
    // |                                          | and cbClientAddress fields in  |
    // |                                          | (section 2.2.1.11.1.1.1).      |
    // +------------------------------------------+--------------------------------+
    // | 0x00001117 ERRINFO_SECURITYDATATOOSHORT8 | There is not enough data to    |
    // |                                          | read the clientAddress field in|
    // |                                          | the Extended Info Packet       |
    // |                                          | (section 2.2.1.11.1.1.1).      |
    // +------------------------------------------+--------------------------------+
    // | 0x00001118 ERRINFO_SECURITYDATATOOSHORT9 | There is not enough data to    |
    // |                                          | read the cbClientDir field in  |
    // |                                          | the Extended Info Packet       |
    // |                                          | (section 2.2.1.11.1.1.1).      |
    // +------------------------------------------+--------------------------------+
    // | 0x00001119 ERRINFO_SECURITYDATATOOSHORT10| There is not enough data to    |
    // |                                          | read the clientDir field in the|
    // |                                          | Extended Info Packet (section  |
    // |                                          | 2.2.1.11.1.1.1).               |
    // +------------------------------------------+--------------------------------+
    // | 0x0000111A ERRINFO_SECURITYDATATOOSHORT11| There is not enough data to    |
    // |                                          | read the clientTimeZone field  |
    // |                                          | in the Extended Info Packet    |
    // |                                          | (section 2.2.1.11.1.1.1).      |
    // +------------------------------------------+--------------------------------+
    // | 0x0000111B ERRINFO_SECURITYDATATOOSHORT12| There is not enough data to    |
    // |                                          | read the clientSessionId field |
    // |                                          | in the Extended Info Packet    |
    // |                                          | (section 2.2.1.11.1.1.1).      |
    // +------------------------------------------+--------------------------------+
    // | 0x0000111C ERRINFO_SECURITYDATATOOSHORT13| There is not enough data to    |
    // |                                          | read the performanceFlags      |
    // |                                          | field in the Extended Info     |
    // |                                          | Packet (section                |
    // |                                          | 2.2.1.11.1.1.1).               |
    // +------------------------------------------+--------------------------------+
    // | 0x0000111D ERRINFO_SECURITYDATATOOSHORT14| There is not enough data to    |
    // |                                          | read the cbAutoReconnectLen    |
    // |                                          | field in the Extended Info     |
    // |                                          | Packet (section                |
    // |                                          | 2.2.1.11.1.1.1).               |
    // +------------------------------------------+--------------------------------+
    // | 0x0000111E ERRINFO_SECURITYDATATOOSHORT15| There is not enough data to    |
    // |                                          | read the autoReconnectCookie   |
    // |                                          | field in the Extended Info     |
    // |                                          | Packet (section                |
    // |                                          | 2.2.1.11.1.1.1).               |
    // +------------------------------------------+--------------------------------+
    // | 0x0000111F ERRINFO_SECURITYDATATOOSHORT16| The cbAutoReconnectLen field   |
    // |                                          | in the Extended Info Packet    |
    // |                                          | (section 2.2.1.11.1.1.1)       |
    // |                                          | contains a value which is      |
    // |                                          | larger than the maximum        |
    // |                                          | allowed length of 128 bytes.   |
    // +------------------------------------------+--------------------------------+
    // | 0x00001120 ERRINFO_SECURITYDATATOOSHORT17| There is not enough data to    |
    // |                                          | read the clientAddressFamily   |
    // |                                          | and cbClientAddress fields in  |
    // |                                          | the Extended Info Packet       |
    // |                                          | (section 2.2.1.11.1.1.1).      |
    // +------------------------------------------+--------------------------------+
    // | 0x00001121 ERRINFO_SECURITYDATATOOSHORT18| There is not enough data to    |
    // |                                          | read the clientAddress field in|
    // |                                          | the Extended Info Packet       |
    // |                                          | (section 2.2.1.11.1.1.1).      |
    // +------------------------------------------+--------------------------------+
    // | 0x00001122 ERRINFO_SECURITYDATATOOSHORT19| There is not enough data to    |
    // |                                          | read the cbClientDir field in  |
    // |                                          | the Extended Info Packet       |
    // |                                          | (section 2.2.1.11.1.1.1).      |
    // +------------------------------------------+--------------------------------+
    // | 0x00001123 ERRINFO_SECURITYDATATOOSHORT20| There is not enough data to    |
    // |                                          | read the clientDir field in    |
    // |                                          | the Extended Info Packet       |
    // |                                          | (section 2.2.1.11.1.1.1).      |
    // +------------------------------------------+--------------------------------+
    // | 0x00001124 ERRINFO_SECURITYDATATOOSHORT21| There is not enough data to    |
    // |                                          | read the clientTimeZone field  |
    // |                                          | in the Extended Info Packet    |
    // |                                          | (section 2.2.1.11.1.1.1).      |
    // +------------------------------------------+--------------------------------+
    // | 0x00001125 ERRINFO_SECURITYDATATOOSHORT22| There is not enough data to    |
    // |                                          | read the clientSessionId field |
    // |                                          | in the Extended Info Packet    |
    // |                                          | (section 2.2.1.11.1.1.1).      |
    // +------------------------------------------+--------------------------------+
    // | 0x00001126 ERRINFO_SECURITYDATATOOSHORT23| There is not enough data to    |
    // |                                          | read the Client Info PDU Data  |
    // |                                          | (section 2.2.1.11.1).          |
    // +------------------------------------------+--------------------------------+
    // | 0x00001129 ERRINFO_BADMONITORDATA        | The monitorCount field in the  |
    // |                                          | Client Monitor Data (section   |
    // |                                          | 2.2.1.3.6) is invalid.         |
    // +------------------------------------------+--------------------------------+
    // | 0x0000112A                               | The server-side decompression  |
    // | ERRINFO_VCDECOMPRESSEDREASSEMBLEFAILED   | buffer is invalid, or the size |
    // |                                          | of the decompressed VC data    |
    // |                                          | exceeds the chunking size      |
    // |                                          | specified in the Virtual       |
    // |                                          | Channel Capability Set         |
    // |                                          | (section 2.2.7.1.10).          |
    // +------------------------------------------+--------------------------------+
    // | 0x0000112B ERRINFO_VCDATATOOLONG         | The size of a received Virtual |
    // |                                          | Channel PDU (section 2.2.6.1)  |
    // |                                          | exceeds the chunking size      |
    // |                                          | specified in the Virtual       |
    // |                                          | Channel Capability Set         |
    // |                                          | (section 2.2.7.1.10).          |
    // +------------------------------------------+--------------------------------+
    // | 0x0000112C ERRINFO_BAD_FRAME_ACK_DATA    | There is not enough data to    |
    // |                                          | read a                         |
    // |                                          | TS_FRAME_ACKNOWLEDGE_PDU ([MS- |
    // |                                          | RDPRFX] section 2.2.3.1).      |
    // +------------------------------------------+--------------------------------+
    // | 0x0000112D                               | The graphics mode requested by |
    // | ERRINFO_GRAPHICSMODENOTSUPPORTED         | the client is not supported by |
    // |                                          | the server.                    |
    // +------------------------------------------+--------------------------------+
    // | 0x0000112E                               | The server-side graphics       |
    // | ERRINFO_GRAPHICSSUBSYSTEMRESETFAILED     | subsystem failed to reset.     |
    // +------------------------------------------+--------------------------------+
    // | 0x0000112F                               | The server-side graphics       |
    // | ERRINFO_GRAPHICSSUBSYSTEMFAILED          | subsystem is in an error state |
    // |                                          | and unable to continue         |
    // |                                          | graphics encoding.             |
    // +------------------------------------------+--------------------------------+
    // | 0x00001130                               | There is not enough data to    |
    // | ERRINFO_TIMEZONEKEYNAMELENGTHTOOSHORT    | read the                       |
    // |                                          | cbDynamicDSTTimeZoneKeyName    |
    // |                                          | field in the Extended Info     |
    // |                                          | Packet (section                |
    // |                                          | 2.2.1.11.1.1.1).               |
    // +------------------------------------------+--------------------------------+
    // | 0x00001131                               | The length reported in the     |
    // | ERRINFO_TIMEZONEKEYNAMELENGTHTOOLONG     | cbDynamicDSTTimeZoneKeyName    |
    // |                                          | field of the Extended Info     |
    // |                                          | Packet (section                |
    // |                                          | 2.2.1.11.1.1.1) is too long.   |
    // +------------------------------------------+--------------------------------+
    // | 0x00001132                               | The                            |
    // | ERRINFO_DYNAMICDSTDISABLEDFIELDMISSING   | dynamicDaylightTimeDisabled    |
    // |                                          | field is not present in the    |
    // |                                          | Extended Info Packet (section  |
    // |                                          | 2.2.1.11.1.1.1).               |
    // +------------------------------------------+--------------------------------+
    // | 0x00001191                               | An attempt to update the       |
    // | ERRINFO_UPDATESESSIONKEYFAILED           | session keys while using       |
    // |                                          | Standard RDP Security          |
    // |                                          | mechanisms (section 5.3.7)     |
    // |                                          | failed.                        |
    // +------------------------------------------+--------------------------------+
    // | 0x00001192 ERRINFO_DECRYPTFAILED         | (a) Decryption using Standard  |
    // |                                          | RDP Security mechanisms        |
    // |                                          | (section 5.3.6) failed.        |
    // |                                          | (b) Session key creation using |
    // |                                          | Standard RDP Security          |
    // |                                          | mechanisms (section 5.3.5)     |
    // |                                          | failed.                        |
    // +------------------------------------------+--------------------------------+
    // | 0x00001193 ERRINFO_ENCRYPTFAILED         | Encryption using Standard RDP  |
    // |                                          | Security mechanisms (section   |
    // |                                          | 5.3.6) failed.                 |
    // +------------------------------------------+--------------------------------+
    // | 0x00001194 ERRINFO_ENCPKGMISMATCH        | Failed to find a usable        |
    // |                                          | Encryption Method (section     |
    // |                                          | 5.3.2) in the encryptionMethods|
    // |                                          | field of the Client Security   |
    // |                                          | Data (section 2.2.1.4.3).      |
    // +------------------------------------------+--------------------------------+
    // | 0x00001195 ERRINFO_DECRYPTFAILED2        | Encryption using Standard RDP  |
    // |                                          | Security mechanisms (section   |
    // |                                          | 5.3.6) failed. Unencrypted     |
    // |                                          | data was encountered in a      |
    // |                                          | protocol stream which is meant |
    // |                                          | to be encrypted with Standard  |
    // |                                          | RDP Security mechanisms        |
    // |                                          | (section 5.3.6).               |
    // +------------------------------------------+--------------------------------+

    enum {
        ERRINFO_RPC_INITIATED_DISCONNECT          = 0x00000001,
        ERRINFO_RPC_INITIATED_LOGOFF              = 0x00000002,
        ERRINFO_IDLE_TIMEOUT                      = 0x00000003,
        ERRINFO_LOGON_TIMEOUT                     = 0x00000004,
        ERRINFO_DISCONNECTED_BY_OTHERCONNECTION   = 0x00000005,
        ERRINFO_OUT_OF_MEMORY                     = 0x00000006,
        ERRINFO_SERVER_DENIED_CONNECTION          = 0x00000007,
        ERRINFO_SERVER_INSUFFICIENT_PRIVILEGES    = 0x00000009,
        ERRINFO_SERVER_FRESH_CREDENTIALS_REQUIRED = 0x0000000A,
        ERRINFO_RPC_INITIATED_DISCONNECT_BYUSER   = 0x0000000B,
        ERRINFO_LOGOFF_BY_USER                    = 0x0000000C,
        ERRINFO_LICENSE_INTERNAL                  = 0x00000100,
        ERRINFO_LICENSE_NO_LICENSE_SERVER         = 0x00000101,
        ERRINFO_LICENSE_NO_LICENSE                = 0x00000102,
        ERRINFO_LICENSE_BAD_CLIENT_MSG            = 0x00000103,
        ERRINFO_LICENSE_HWID_DOESNT_MATCH_LICENSE = 0x00000104,
        ERRINFO_LICENSE_BAD_CLIENT_LICENSE        = 0x00000105,
        ERRINFO_LICENSE_CANT_FINISH_PROTOCOL      = 0x00000106,
        ERRINFO_LICENSE_CLIENT_ENDED_PROTOCOL     = 0x00000107,
        ERRINFO_LICENSE_BAD_CLIENT_ENCRYPTION     = 0x00000108,
        ERRINFO_LICENSE_CANT_UPGRADE_LICENSE      = 0x00000109,
        ERRINFO_LICENSE_NO_REMOTE_CONNECTIONS     = 0x0000010A,

        ERRINFO_CB_DESTINATION_NOT_FOUND             = 0x00000400,
        ERRINFO_CB_LOADING_DESTINATION               = 0x00000402,
        ERRINFO_CB_REDIRECTING_TO_DESTINATION        = 0x00000404,
        ERRINFO_CB_SESSION_ONLINE_VM_WAKE            = 0x00000405,
        ERRINFO_CB_SESSION_ONLINE_VM_BOOT            = 0x00000406,
        ERRINFO_CB_SESSION_ONLINE_VM_NO_DNS          = 0x00000407,
        ERRINFO_CB_DESTINATION_POOL_NOT_FREE         = 0x00000408,
        ERRINFO_CB_CONNECTION_CANCELLED              = 0x00000409,
        ERRINFO_CB_CONNECTION_ERROR_INVALID_SETTINGS = 0x00000410,
        ERRINFO_CB_SESSION_ONLINE_VM_BOOT_TIMEOUT    = 0x00000411,
        ERRINFO_CB_SESSION_ONLINE_VM_SESSMON_FAILED  = 0x00000412,

        ERRINFO_UNKNOWNPDUTYPE2                   = 0x000010C9,
        ERRINFO_UNKNOWNPDUTYPE                    = 0x000010CA,
        ERRINFO_DATAPDUSEQUENCE                   = 0x000010CB,
        ERRINFO_CONTROLPDUSEQUENCE                = 0x000010CD,
        ERRINFO_INVALIDCONTROLPDUACTION           = 0x000010CE,
        ERRINFO_INVALIDINPUTPDUTYPE               = 0x000010CF,
        ERRINFO_INVALIDINPUTPDUMOUSE              = 0x000010D0,
        ERRINFO_INVALIDREFRESHRECTPDU             = 0x000010D1,
        ERRINFO_CREATEUSERDATAFAILED              = 0x000010D2,
        ERRINFO_CONNECTFAILED                     = 0x000010D3,
        ERRINFO_CONFIRMACTIVEWRONGSHAREID         = 0x000010D4,
        ERRINFO_CONFIRMACTIVEWRONGORIGINATOR      = 0x000010D5,
        ERRINFO_PERSISTENTKEYPDUBADLENGTH         = 0x000010DA,
        ERRINFO_PERSISTENTKEYPDUILLEGALFIRST      = 0x000010DB,
        ERRINFO_PERSISTENTKEYPDUTOOMANYTOTALKEYS  = 0x000010DC,
        ERRINFO_PERSISTENTKEYPDUTOOMANYCACHEKEYS  = 0x000010DD,
        ERRINFO_INPUTPDUBADLENGTH                 = 0x000010DE,
        ERRINFO_BITMAPCACHEERRORPDUBADLENGTH      = 0x000010DF,
        ERRINFO_SECURITYDATATOOSHORT              = 0x000010E0,
        ERRINFO_VCHANNELDATATOOSHORT              = 0x000010E1,
        ERRINFO_SHAREDATATOOSHORT                 = 0x000010E2,
        ERRINFO_BADSUPRESSOUTPUTPDU               = 0x000010E3,
        ERRINFO_CONFIRMACTIVEPDUTOOSHORT          = 0x000010E5,
        ERRINFO_CAPABILITYSETTOOSMALL             = 0x000010E7,
        ERRINFO_CAPABILITYSETTOOLARGE             = 0x000010E8,
        ERRINFO_NOCURSORCACHE                     = 0x000010E9,
        ERRINFO_BADCAPABILITIES                   = 0x000010EA,
        ERRINFO_VIRTUALCHANNELDECOMPRESSIONERR    = 0x000010EC,
        ERRINFO_INVALIDVCCOMPRESSIONTYPE          = 0x000010ED,
        ERRINFO_INVALIDCHANNELID                  = 0x000010EF,
        ERRINFO_VCHANNELSTOOMANY                  = 0x000010F0,
        ERRINFO_REMOTEAPPSNOTENABLED              = 0x000010F3,
        ERRINFO_CACHECAPNOTSET                    = 0x000010F4,
        ERRINFO_BITMAPCACHEERRORPDUBADLENGTH2     = 0x000010F5,
        ERRINFO_OFFSCRCACHEERRORPDUBADLENGTH      = 0x000010F6,
        ERRINFO_DNGCACHEERRORPDUBADLENGTH         = 0x000010F7,
        ERRINFO_GDIPLUSPDUBADLENGTH               = 0x000010F8,
        ERRINFO_SECURITYDATATOOSHORT2             = 0x00001111,
        ERRINFO_SECURITYDATATOOSHORT3             = 0x00001112,
        ERRINFO_SECURITYDATATOOSHORT4             = 0x00001113,
        ERRINFO_SECURITYDATATOOSHORT5             = 0x00001114,
        ERRINFO_SECURITYDATATOOSHORT6             = 0x00001115,
        ERRINFO_SECURITYDATATOOSHORT7             = 0x00001116,
        ERRINFO_SECURITYDATATOOSHORT8             = 0x00001117,
        ERRINFO_SECURITYDATATOOSHORT9             = 0x00001118,
        ERRINFO_SECURITYDATATOOSHORT10            = 0x00001119,
        ERRINFO_SECURITYDATATOOSHORT11            = 0x0000111A,
        ERRINFO_SECURITYDATATOOSHORT12            = 0x0000111B,
        ERRINFO_SECURITYDATATOOSHORT13            = 0x0000111C,
        ERRINFO_SECURITYDATATOOSHORT14            = 0x0000111D,
        ERRINFO_SECURITYDATATOOSHORT15            = 0x0000111E,
        ERRINFO_SECURITYDATATOOSHORT16            = 0x0000111F,
        ERRINFO_SECURITYDATATOOSHORT17            = 0x00001120,
        ERRINFO_SECURITYDATATOOSHORT18            = 0x00001121,
        ERRINFO_SECURITYDATATOOSHORT19            = 0x00001122,
        ERRINFO_SECURITYDATATOOSHORT20            = 0x00001123,
        ERRINFO_SECURITYDATATOOSHORT21            = 0x00001124,
        ERRINFO_SECURITYDATATOOSHORT22            = 0x00001125,
        ERRINFO_SECURITYDATATOOSHORT23            = 0x00001126,
        ERRINFO_BADMONITORDATA                    = 0x00001129,
        ERRINFO_VCDECOMPRESSEDREASSEMBLEFAILED    = 0x0000112A,
        ERRINFO_VCDATATOOLONG                     = 0x0000112B,
        ERRINFO_BAD_FRAME_ACK_DATA                = 0x0000112C,
        ERRINFO_GRAPHICSMODENOTSUPPORTED          = 0x0000112D,
        ERRINFO_GRAPHICSSUBSYSTEMRESETFAILED      = 0x0000112E,
        ERRINFO_GRAPHICSSUBSYSTEMFAILED           = 0x0000112F,
        ERRINFO_TIMEZONEKEYNAMELENGTHTOOSHORT     = 0x00001130,
        ERRINFO_TIMEZONEKEYNAMELENGTHTOOLONG      = 0x00001131,
        ERRINFO_DYNAMICDSTDISABLEDFIELDMISSING    = 0x00001132,
        ERRINFO_UPDATESESSIONKEYFAILED            = 0x00001191,
        ERRINFO_DECRYPTFAILED                     = 0x00001192,
        ERRINFO_ENCRYPTFAILED                     = 0x00001193,
        ERRINFO_ENCPKGMISMATCH                    = 0x00001194,
        ERRINFO_DECRYPTFAILED2                    = 0x00001195
    };

    static const char* get_error_info_name(uint32_t errorInfo) {
        switch (errorInfo){
            #define CASE(e) case ERRINFO_##e: return #e
            CASE(RPC_INITIATED_DISCONNECT);
            CASE(RPC_INITIATED_LOGOFF);
            CASE(IDLE_TIMEOUT);
            CASE(LOGON_TIMEOUT);
            CASE(DISCONNECTED_BY_OTHERCONNECTION);
            CASE(OUT_OF_MEMORY);
            CASE(SERVER_DENIED_CONNECTION);
            CASE(SERVER_INSUFFICIENT_PRIVILEGES);
            CASE(SERVER_FRESH_CREDENTIALS_REQUIRED);
            CASE(RPC_INITIATED_DISCONNECT_BYUSER);
            CASE(LOGOFF_BY_USER);
            CASE(LICENSE_INTERNAL);
            CASE(LICENSE_NO_LICENSE_SERVER);
            CASE(LICENSE_NO_LICENSE);
            CASE(LICENSE_BAD_CLIENT_MSG);
            CASE(LICENSE_HWID_DOESNT_MATCH_LICENSE);
            CASE(LICENSE_BAD_CLIENT_LICENSE);
            CASE(LICENSE_CANT_FINISH_PROTOCOL);
            CASE(LICENSE_CLIENT_ENDED_PROTOCOL);
            CASE(LICENSE_BAD_CLIENT_ENCRYPTION);
            CASE(LICENSE_CANT_UPGRADE_LICENSE);
            CASE(LICENSE_NO_REMOTE_CONNECTIONS);
            CASE(CB_DESTINATION_NOT_FOUND);
            CASE(CB_LOADING_DESTINATION);
            CASE(CB_REDIRECTING_TO_DESTINATION);
            CASE(CB_SESSION_ONLINE_VM_WAKE);
            CASE(CB_SESSION_ONLINE_VM_BOOT);
            CASE(CB_SESSION_ONLINE_VM_NO_DNS);
            CASE(CB_DESTINATION_POOL_NOT_FREE);
            CASE(CB_CONNECTION_CANCELLED);
            CASE(CB_CONNECTION_ERROR_INVALID_SETTINGS);
            CASE(CB_SESSION_ONLINE_VM_BOOT_TIMEOUT);
            CASE(CB_SESSION_ONLINE_VM_SESSMON_FAILED);
            CASE(UNKNOWNPDUTYPE2);
            CASE(UNKNOWNPDUTYPE);
            CASE(DATAPDUSEQUENCE);
            CASE(CONTROLPDUSEQUENCE);
            CASE(INVALIDCONTROLPDUACTION);
            CASE(INVALIDINPUTPDUTYPE);
            CASE(INVALIDINPUTPDUMOUSE);
            CASE(INVALIDREFRESHRECTPDU);
            CASE(CREATEUSERDATAFAILED);
            CASE(CONNECTFAILED);
            CASE(CONFIRMACTIVEWRONGSHAREID);
            CASE(CONFIRMACTIVEWRONGORIGINATOR);
            CASE(PERSISTENTKEYPDUBADLENGTH);
            CASE(PERSISTENTKEYPDUILLEGALFIRST);
            CASE(PERSISTENTKEYPDUTOOMANYTOTALKEYS);
            CASE(PERSISTENTKEYPDUTOOMANYCACHEKEYS);
            CASE(INPUTPDUBADLENGTH);
            CASE(BITMAPCACHEERRORPDUBADLENGTH);
            CASE(SECURITYDATATOOSHORT);
            CASE(VCHANNELDATATOOSHORT);
            CASE(SHAREDATATOOSHORT);
            CASE(BADSUPRESSOUTPUTPDU);
            CASE(CONFIRMACTIVEPDUTOOSHORT);
            CASE(CAPABILITYSETTOOSMALL);
            CASE(CAPABILITYSETTOOLARGE);
            CASE(NOCURSORCACHE);
            CASE(BADCAPABILITIES);
            CASE(VIRTUALCHANNELDECOMPRESSIONERR);
            CASE(INVALIDVCCOMPRESSIONTYPE);
            CASE(INVALIDCHANNELID);
            CASE(VCHANNELSTOOMANY);
            CASE(REMOTEAPPSNOTENABLED);
            CASE(CACHECAPNOTSET);
            CASE(BITMAPCACHEERRORPDUBADLENGTH2);
            CASE(OFFSCRCACHEERRORPDUBADLENGTH);
            CASE(DNGCACHEERRORPDUBADLENGTH);
            CASE(GDIPLUSPDUBADLENGTH);
            CASE(SECURITYDATATOOSHORT2);
            CASE(SECURITYDATATOOSHORT3);
            CASE(SECURITYDATATOOSHORT4);
            CASE(SECURITYDATATOOSHORT5);
            CASE(SECURITYDATATOOSHORT6);
            CASE(SECURITYDATATOOSHORT7);
            CASE(SECURITYDATATOOSHORT8);
            CASE(SECURITYDATATOOSHORT9);
            CASE(SECURITYDATATOOSHORT10);
            CASE(SECURITYDATATOOSHORT11);
            CASE(SECURITYDATATOOSHORT12);
            CASE(SECURITYDATATOOSHORT13);
            CASE(SECURITYDATATOOSHORT14);
            CASE(SECURITYDATATOOSHORT15);
            CASE(SECURITYDATATOOSHORT16);
            CASE(SECURITYDATATOOSHORT17);
            CASE(SECURITYDATATOOSHORT18);
            CASE(SECURITYDATATOOSHORT19);
            CASE(SECURITYDATATOOSHORT20);
            CASE(SECURITYDATATOOSHORT21);
            CASE(SECURITYDATATOOSHORT22);
            CASE(SECURITYDATATOOSHORT23);
            CASE(BADMONITORDATA);
            CASE(VCDECOMPRESSEDREASSEMBLEFAILED);
            CASE(VCDATATOOLONG);
            CASE(BAD_FRAME_ACK_DATA);
            CASE(GRAPHICSMODENOTSUPPORTED);
            CASE(GRAPHICSSUBSYSTEMRESETFAILED);
            CASE(GRAPHICSSUBSYSTEMFAILED);
            CASE(TIMEZONEKEYNAMELENGTHTOOSHORT);
            CASE(TIMEZONEKEYNAMELENGTHTOOLONG);
            CASE(DYNAMICDSTDISABLEDFIELDMISSING);
            CASE(UPDATESESSIONKEYFAILED);
            CASE(DECRYPTFAILED);
            CASE(ENCRYPTFAILED);
            CASE(ENCPKGMISMATCH);
            CASE(DECRYPTFAILED2);
            #undef CASE
            default:
                return "?";
        }
    }   // get_error_info_name

    static uint32_t get_error_info_from_pdu(InStream & stream) {
        return stream.in_uint32_le();
    }

    void process_error_info(uint32_t errorInfo) {
        const char* errorInfo_name = get_error_info_name(errorInfo);
        LOG(LOG_INFO, "process error info pdu: code=0x%08X error=%s", errorInfo, errorInfo_name);

        if (errorInfo) {
            str_append(this->close_box_extra_message_ref, " (", errorInfo_name, ')');
        }

        switch (errorInfo){
        case ERRINFO_DISCONNECTED_BY_OTHERCONNECTION:
            this->authentifier.set_auth_error_message(TR(trkeys::disconnected_by_otherconnection, this->lang));
            break;
        case ERRINFO_REMOTEAPPSNOTENABLED:
            this->remote_apps_not_enabled = true;
            break;
        }
    }   // process_error_info

    void process_logon_info(const char * domain, const char * username, uint32_t native_session_id) {
        this->authentifier.set_native_session_id(native_session_id);

        char domain_username_format_0[2048];
        char domain_username_format_1[2048];

        snprintf(domain_username_format_0, sizeof(domain_username_format_0),
            "%s@%s", username, domain);
        snprintf(domain_username_format_1, sizeof(domain_username_format_0),
            "%s\\%s", domain, username);
        //LOG(LOG_INFO,
        //    "Domain username format 0=(%s) Domain username format 1=(%s)",
        //    domain_username_format_0, domain_username_format_0);

        if (this->disconnect_on_logon_user_change
            && ((0 != ::strcasecmp(domain, this->logon_info.domain().c_str())
             || 0 != ::strcasecmp(username, this->logon_info.username().c_str()))
            && (this->logon_info.domain().c_str()
             || (0 != ::strcasecmp(domain_username_format_0, this->logon_info.username().c_str())
              && 0 != ::strcasecmp(domain_username_format_1, this->logon_info.username().c_str())
              && 0 != ::strcasecmp(username, this->logon_info.username().c_str()))))) {
            if (this->error_message) {
                *this->error_message = "Unauthorized logon user change detected!";
            }

            this->connection_finalization_state = DISCONNECTED;

            this->report_message.report("OPEN_SESSION_FAILED", "Unauthorized logon user change detected.");

            LOG(LOG_ERR,
                "Unauthorized logon user change detected on %s (%s%s%s) -> (%s%s%s). "
                    "The session will be disconnected.",
                this->logon_info.hostname(), this->logon_info.domain().c_str(),
                (*this->logon_info.domain().c_str() ? "\\" : ""),
                this->logon_info.username().c_str(), domain,
                ((domain && *domain) ? "\\" : ""),
                username);
            throw Error(ERR_RDP_LOGON_USER_CHANGED);
        }

#ifndef __EMSCRIPTEN__
        if (this->channels.session_probe_virtual_channel) {
            this->channels.session_probe_virtual_channel->start_launch_timeout_timer();
        }
#endif

        this->report_message.report("OPEN_SESSION_SUCCESSFUL", "OK.");

        this->fd_event->disable_timeout();

#ifndef __EMSCRIPTEN__
        if (this->channels.session_probe.enable_session_probe) {
            const bool disable_input_event     = true;
            const bool disable_graphics_update = this->channels.session_probe.enable_launch_mask;
            this->disable_input_event_and_graphics_update(
                disable_input_event, disable_graphics_update);
        }
#endif
    }   // process_logon_info

    void process_save_session_info(InStream & stream) {
        RDP::SaveSessionInfoPDUData_Recv ssipdudata(stream);

        this->logged_on = CLIENT_LOGGED;

        switch (ssipdudata.infoType) {
        case RDP::INFOTYPE_LOGON:
        {
            LOG(LOG_INFO, "process save session info : Logon");
            RDP::LogonInfoVersion1_Recv liv1(ssipdudata.payload);

            this->process_logon_info(char_ptr_cast(liv1.Domain), char_ptr_cast(liv1.UserName), liv1.SessionId);

            this->front.send_savesessioninfo();

#ifndef __EMSCRIPTEN__
            this->remoteapp_one_shot_bypass_window_legalnotice.reset();
#endif
        }
        break;
        case RDP::INFOTYPE_LOGON_LONG:
        {
            LOG(LOG_INFO, "process save session info : Logon long");
            RDP::LogonInfoVersion2_Recv liv2(ssipdudata.payload);

            this->process_logon_info(char_ptr_cast(liv2.Domain), char_ptr_cast(liv2.UserName), liv2.SessionId);

            this->front.send_savesessioninfo();

#ifndef __EMSCRIPTEN__
            this->remoteapp_one_shot_bypass_window_legalnotice.reset();
#endif
        }
        break;
        case RDP::INFOTYPE_LOGON_PLAINNOTIFY:
        {
            LOG(LOG_INFO, "process save session info : Logon plainnotify");
            RDP::PlainNotify_Recv pn(ssipdudata.payload);

#ifndef __EMSCRIPTEN__
            if (this->channels.session_probe.enable_session_probe) {
                const bool disable_input_event     = true;
                const bool disable_graphics_update = this->channels.session_probe.enable_launch_mask;
                this->disable_input_event_and_graphics_update(
                    disable_input_event, disable_graphics_update);
            }

            if (this->channels.session_probe_virtual_channel) {
                this->channels.session_probe_virtual_channel->start_launch_timeout_timer();
            }
#endif
        }
        break;
        case RDP::INFOTYPE_LOGON_EXTENDED_INFO:
        {
            LOG(LOG_INFO, "process save session info : Logon extended info");
            RDP::LogonInfoExtended_Recv lie(ssipdudata.payload);

            RDP::LogonInfoField_Recv lif(lie.payload);

            if (lie.FieldsPresent & RDP::LOGON_EX_AUTORECONNECTCOOKIE) {
                LOG(LOG_INFO, "process save session info : Auto-reconnect cookie");

                RDP::ServerAutoReconnectPacket auto_reconnect;

                auto_reconnect.receive(lif.payload);
                auto_reconnect.log(LOG_INFO);

                OutStream stream(this->server_auto_reconnect_packet_ref);

                auto_reconnect.emit(stream);

                this->is_server_auto_reconnec_packet_received = true;

#ifndef __EMSCRIPTEN__
                this->remoteapp_one_shot_bypass_window_legalnotice.reset();
#endif
            }

            if (lie.FieldsPresent & RDP::LOGON_EX_LOGONERRORS) {
                LOG(LOG_INFO, "process save session info : Logon Errors Info");

                RDP::LogonErrorsInfo_Recv lei(lif.payload);

#ifndef __EMSCRIPTEN__
                if ((RDP::LOGON_MSG_SESSION_CONTINUE != lei.ErrorNotificationType) &&
                    (RDP::LOGON_WARNING >= lei.ErrorNotificationData) &&
                    this->channels.remote_app.enable_remote_program
                ) {
                    if ((0 != lei.ErrorNotificationType) ||
                        (RDP::LOGON_FAILED_OTHER != lei.ErrorNotificationData) ||
                        (!this->channels.remote_app.bypass_legal_notice_delay.count())
                    ) {
                        this->on_remoteapp_redirect_user_screen(this->authentifier, lei.ErrorNotificationData);
                    }
                    else {
                        this->remoteapp_one_shot_bypass_window_legalnotice = this->timer_events_
                        .create_timer_executor(this->session_reactor)
                        .on_action(jln::sequencer(
                            [this](JLN_TIMER_CTX ctx) {
                                LOG(LOG_INFO, "RDP::process_save_session_info: One-shot bypass Windows's Legal Notice");
                                this->send_input(0, RDP_INPUT_SCANCODE, 0x0, 0x1C, 0x0);
                                this->send_input(0, RDP_INPUT_SCANCODE, 0x8000, 0x1C, 0x0);

                                if (this->channels.remote_app.bypass_legal_notice_timeout.count()) {
                                    ctx.set_delay(this->channels.remote_app.bypass_legal_notice_timeout);

                                    return ctx.next();
                                }
                                return ctx.terminate();
                            },
                            [this](JLN_TIMER_CTX ctx) {
                                this->on_remoteapp_redirect_user_screen(this->authentifier, RDP::LOGON_FAILED_OTHER);

                                return ctx.terminate();
                            }
                        ))
                        .set_delay(this->channels.remote_app.bypass_legal_notice_delay);
                    }
                }
                else if (RDP::LOGON_MSG_SESSION_CONTINUE == lei.ErrorNotificationType) {
                    this->remoteapp_one_shot_bypass_window_legalnotice.reset();
                }
#endif
            }
        }
        break;
        }

        stream.in_skip_bytes(stream.in_remain());
    }

    [[noreturn]]
    static void on_remoteapp_redirect_user_screen(AuthApi& authentifier, uint32_t ErrorNotificationData) {
        LOG(LOG_ERR, "Can not redirect user's focus to the WinLogon screen in RemoteApp mode!");

        std::string errmsg = "(RemoteApp) ";

        errmsg += RDP::LogonErrorsInfo_Recv::ErrorNotificationDataToShortMessage(ErrorNotificationData);
        authentifier.set_auth_error_message(errmsg.c_str());
        throw Error(ERR_RAIL_LOGON_FAILED_OR_WARNING);
    }

    // Note: this template is used for Caps we are merely using but doing nothing with
    template<typename CAPS> CAPS receive_caps(InStream & stream, uint16_t capset_length)
    {
        CAPS caps;
        caps.recv(stream, capset_length);
        if (bool(this->verbose & RDPVerbose::capabilities)) {
            caps.log("Receiving from server");
        }
        return caps;
    }


    void process_server_caps(InStream & stream, uint16_t len) {
        // TODO check stream consumed and len
        (void)len;
        LOG_IF(bool(this->verbose & RDPVerbose::capabilities),
            LOG_INFO, "mod_rdp::process_server_caps");

        uint16_t ncapsets = stream.in_uint16_le();
        stream.in_skip_bytes(2); /* pad */

        for (uint16_t n = 0; n < ncapsets; n++) {
            //  capabilitySetType(2) + lengthCapability(2)
            ::check_throw(stream, 6, "mod_rdp::Demand active PDU (1)", ERR_RDP_DATA_TRUNCATED);
            uint16_t capset_type = stream.in_uint16_le();
            uint16_t capset_length = stream.in_uint16_le();

            ::check_throw(stream, capset_length - 4, "mod_rdp::Demand active PDU (2)", ERR_RDP_DATA_TRUNCATED);
            uint8_t const * next = stream.get_current() + capset_length - 4;

//            InStream substream(stream.get_current(), capset_length - 4);
            switch (capset_type) {
            case CAPSTYPE_GENERAL:
                this->receive_caps<GeneralCaps>(stream, capset_length);
                break;
            case CAPSTYPE_BITMAP:
            {
                auto bitmap_caps = this->receive_caps<BitmapCaps>(stream, capset_length);
                this->orders.set_bpp(checked_int(bitmap_caps.preferredBitsPerPixel));
                this->negociation_result.front_width = bitmap_caps.desktopWidth;
                this->negociation_result.front_height = bitmap_caps.desktopHeight;
                if (bool(this->verbose & RDPVerbose::capabilities)) {
                    LOG(LOG_INFO, "###############################################################");
                    LOG(LOG_INFO, "Bitmap Depth from Server: %d", bitmap_caps.preferredBitsPerPixel);
                }
            }
            break;
            case CAPSTYPE_ORDER:
                this->receive_caps<OrderCaps>(stream, capset_length);
                break;
            case CAPSTYPE_INPUT:
            {
                auto input_caps = this->receive_caps<InputCaps>(stream, capset_length);
                this->enable_fastpath_client_input_event =
                    (this->enable_fastpath && ((input_caps.inputFlags & (INPUT_FLAG_FASTPATH_INPUT | INPUT_FLAG_FASTPATH_INPUT2)) != 0));
            }
            break;
            case CAPSTYPE_RAIL:
                this->receive_caps<RailCaps>(stream, capset_length);
                break;
            case CAPSTYPE_WINDOW:
                this->receive_caps<WindowListCaps>(stream, capset_length);
                break;
            case CAPSTYPE_POINTER:
                this->receive_caps<PointerCaps>(stream, capset_length);
                break;
            case CAPSETTYPE_MULTIFRAGMENTUPDATE:
            {
                auto multi_fragment_update_caps = this->receive_caps<MultiFragmentUpdateCaps>(stream, capset_length);
                this->front_multifragment_maxsize = multi_fragment_update_caps.MaxRequestSize;
            }
            break;
            case CAPSETTYPE_LARGE_POINTER:
                this->receive_caps<LargePointerCaps>(stream, capset_length);
                break;
            case CAPSTYPE_SOUND:
                this->receive_caps<SoundCaps>(stream, capset_length);
                break;
            case CAPSTYPE_FONT:
                this->receive_caps<FontCaps>(stream, capset_length);
                break;
            case CAPSTYPE_ACTIVATION:
                this->receive_caps<ActivationCaps>(stream, capset_length);
                break;
            case CAPSTYPE_VIRTUALCHANNEL:
                this->receive_caps<VirtualChannelCaps>(stream, capset_length);
                break;
            case CAPSTYPE_DRAWGDIPLUS:
                this->receive_caps<DrawGdiPlusCaps>(stream, capset_length);
                break;
            case CAPSTYPE_COLORCACHE:
                this->receive_caps<ColorCacheCaps>(stream, capset_length);
                break;
            case CAPSTYPE_BITMAPCACHE_HOSTSUPPORT:
                this->receive_caps<BitmapCacheHostSupportCaps>(stream, capset_length);
                break;
            case CAPSTYPE_SHARE:
                this->receive_caps<ShareCaps>(stream, capset_length);
                break;
            case CAPSETTYPE_COMPDESK:
                this->receive_caps<CompDeskCaps>(stream, capset_length);
                break;
            case CAPSETTYPE_SURFACE_COMMANDS:
                this->receive_caps<SurfaceCommandsCaps>(stream, capset_length);
                break;
            case CAPSETTYPE_BITMAP_CODECS:
            {
                BitmapCodecCaps caps(false);
                caps.recv(stream, capset_length);
                if (bool(this->verbose & RDPVerbose::capabilities)) {
                    caps.log("Receiving from server");
                }
                this->haveRemoteFx = caps.haveRemoteFxCodec;
                if (this->haveRemoteFx){
                    if (bool(this->verbose & RDPVerbose::capabilities)) {
                        LOG(LOG_INFO, "RemoteFx Enabled on server ++++++++++++++++");
                    }
                }
            }
            break;
            case CAPSETTYPE_FRAME_ACKNOWLEDGE:
                this->receive_caps<FrameAcknowledgeCaps>(stream, capset_length);
                this->haveSurfaceFrameAck = true;
                break;
            default:
                LOG_IF(bool(this->verbose & RDPVerbose::capabilities), LOG_WARNING,
                    "Unprocessed Capability Set is encountered. capabilitySetType=%s(%u)",
                    ::get_capabilitySetType_name(capset_type), capset_type);
                break;
            }
            stream.in_skip_bytes(next - stream.get_current());
        }

        LOG_IF(bool(this->verbose & RDPVerbose::capabilities),
            LOG_INFO, "mod_rdp::process_server_caps done");
    }   // process_server_caps

    void send_control(int action) {
        LOG_IF(bool(this->verbose & RDPVerbose::basic_trace), LOG_INFO, "mod_rdp::send_control");

        this->send_data_request_ex(
            GCC::MCS_GLOBAL_CHANNEL,
            [this, action](StreamSize<256>, OutStream & stream) {
                ShareData sdata(stream);
                sdata.emit_begin(PDUTYPE2_CONTROL, this->share_id, RDP::STREAM_MED);

                // Payload
                stream.out_uint16_le(action);
                stream.out_uint16_le(0); /* userid */
                stream.out_uint32_le(0); /* control id */

                // Packet trailer
                sdata.emit_end();
            },
            [this](StreamSize<256>, OutStream & sctrl_header, std::size_t packet_size) {
                ShareControl_Send(sctrl_header, PDUTYPE_DATAPDU, this->negociation_result.userid + GCC::MCS_USERCHANNEL_BASE, packet_size);

            }
        );

        LOG_IF(bool(this->verbose & RDPVerbose::basic_trace), LOG_INFO, "mod_rdp::send_control done");
    }

    void send_persistent_key_list() {
#ifndef __EMSCRIPTEN__
        LOG_IF(bool(this->verbose & RDPVerbose::basic_trace), LOG_INFO, "mod_rdp::send_persistent_key_list");

        uint16_t totalEntriesCache[BmpCache::MAXIMUM_NUMBER_OF_CACHES] = { 0, 0, 0, 0, 0 };

        for (uint8_t cache_id = 0; cache_id < this->orders.bmp_cache->number_of_cache; cache_id++) {
            const BmpCache::cache_ & cache = this->orders.bmp_cache->get_cache(cache_id);
            if (cache.persistent()) {
                uint16_t idx = 0;
                while (idx < cache.size() && cache[idx]) {
                    ++idx;
                }
                uint32_t const max_cache_num_entries = this->BmpCacheRev2_Cache_NumEntries()[cache_id];
                totalEntriesCache[cache_id] = std::min<uint32_t>(idx, max_cache_num_entries);
                //LOG(LOG_INFO, "totalEntriesCache[%d]=%d", cache_id, idx);
            }
        }
        //LOG(LOG_INFO, "totalEntriesCache0=%u totalEntriesCache1=%u totalEntriesCache2=%u totalEntriesCache3=%u totalEntriesCache4=%u",
        //    totalEntriesCache[0], totalEntriesCache[1], totalEntriesCache[2], totalEntriesCache[3], totalEntriesCache[4]);

        uint16_t total_number_of_entries = totalEntriesCache[0] + totalEntriesCache[1] + totalEntriesCache[2] +
                                           totalEntriesCache[3] + totalEntriesCache[4];
        if (total_number_of_entries > 0) {
            RDP::PersistentKeyListPDUData pklpdu;
            pklpdu.bBitMask |= RDP::PERSIST_FIRST_PDU;

            uint16_t number_of_entries     = 0;
            uint8_t  pdu_number_of_entries = 0;
            for (uint8_t cache_id = 0; cache_id < this->orders.bmp_cache->number_of_cache; cache_id++) {
                const BmpCache::cache_ & cache = this->orders.bmp_cache->get_cache(cache_id);

                if (!cache.persistent()) {
                    continue;
                }

                const uint16_t entries_max = totalEntriesCache[cache_id];
                for (uint16_t cache_index = 0; cache_index < entries_max; cache_index++) {
                    pklpdu.entries[pdu_number_of_entries].Key1 = cache[cache_index].sig.sig_32[0];
                    pklpdu.entries[pdu_number_of_entries].Key2 = cache[cache_index].sig.sig_32[1];

                    pklpdu.numEntriesCache[cache_id]++;
                    number_of_entries++;
                    pdu_number_of_entries++;

                    if ((pdu_number_of_entries == RDP::PersistentKeyListPDUData::MAXIMUM_ENCAPSULATED_BITMAP_KEYS) ||
                        (number_of_entries == total_number_of_entries))
                    {
                        if (number_of_entries == total_number_of_entries) {
                            pklpdu.bBitMask |= RDP::PERSIST_LAST_PDU;
                        }

                        pklpdu.totalEntriesCache[0] = totalEntriesCache[0];
                        pklpdu.totalEntriesCache[1] = totalEntriesCache[1];
                        pklpdu.totalEntriesCache[2] = totalEntriesCache[2];
                        pklpdu.totalEntriesCache[3] = totalEntriesCache[3];
                        pklpdu.totalEntriesCache[4] = totalEntriesCache[4];

                        //pklpdu.log(LOG_INFO, "Send to server");

                        // Send persistent bitmap cache enumeration PDU's not implemented
                        // yet because it should be implemented before in process_data case.
                        // The problem is that we don't save the bitmap key list attached
                        // with rdp_bmpcache2 capability message so we can't develop this
                        // function yet
                        this->send_pdu_type2(
                            PDUTYPE2_BITMAPCACHE_PERSISTENT_LIST, RDP::STREAM_MED,
                            [&pklpdu](StreamSize<2048>, OutStream & pdu_data_stream) {
                                pklpdu.emit(pdu_data_stream);
                            }
                        );

                        pklpdu.reset();

                        pdu_number_of_entries = 0;
                    }
                }
            }
        }

        LOG_IF(bool(this->verbose & RDPVerbose::basic_trace), LOG_INFO, "mod_rdp::send_persistent_key_list done");
#endif
    }   // send_persistent_key_list

    // TODO CGR: duplicated code in front
    void send_synchronise() {
        LOG_IF(bool(this->verbose & RDPVerbose::basic_trace),
            LOG_INFO, "mod_rdp::send_synchronise");

        this->send_pdu_type2(
            PDUTYPE2_SYNCHRONIZE, RDP::STREAM_MED,
            [](StreamSize<4>, OutStream & stream) {
                stream.out_uint16_le(1); /* type */
                stream.out_uint16_le(1002);
            }
        );

        LOG_IF(bool(this->verbose & RDPVerbose::basic_trace),
            LOG_INFO, "mod_rdp::send_synchronise done");
    }

    void send_fonts(int seq) {
        LOG_IF(bool(this->verbose & RDPVerbose::basic_trace), LOG_INFO, "mod_rdp::send_fonts");

        this->send_pdu_type2(
            PDUTYPE2_FONTLIST, RDP::STREAM_MED,
            [seq](StreamSize<8>, OutStream & stream){
                // Payload
                stream.out_uint16_le(0); /* number of fonts */
                stream.out_uint16_le(0); /* pad? */
                stream.out_uint16_le(seq); /* unknown */
                stream.out_uint16_le(0x32); /* entry size */
            }
        );

        LOG_IF(bool(this->verbose & RDPVerbose::basic_trace), LOG_INFO, "mod_rdp::send_fonts done");
    }

    void send_input(int time, int message_type, int device_flags, int param1, int param2) override {
        [[maybe_unused]] std::size_t channel_data_size = this->enable_fastpath_client_input_event
            ? this->send_input_fastpath(time, message_type, device_flags, param1, param2)
            : this->send_input_slowpath(time, message_type, device_flags, param1, param2);

        if (message_type == RDP_INPUT_SYNCHRONIZE) {
            this->last_key_flags_sent = param1;
        }
    }

    void rdp_input_invalidate(Rect r) override {
        if (UP_AND_RUNNING == this->connection_finalization_state) {
            LOG_IF(bool(this->verbose & RDPVerbose::input), LOG_INFO,
                "mod_rdp::rdp_input_invalidate");

            if (!r.isempty()){
                RDP::RefreshRectPDU rrpdu(
                    this->share_id,
                    this->negociation_result.userid,
                    this->negociation_result.encryptionLevel,
                    this->encrypt);

                rrpdu.addInclusiveRect(r.x, r.y, r.x + r.cx - 1, r.y + r.cy - 1);

                rrpdu.emit(this->trans);
            }

            LOG_IF(bool(this->verbose & RDPVerbose::input), LOG_INFO,
                "mod_rdp::rdp_input_invalidate done");
        }
    }

    void rdp_input_invalidate2(array_view<Rect const> vr) override {
        if (UP_AND_RUNNING == this->connection_finalization_state) {
            LOG_IF(bool(this->verbose & RDPVerbose::input), LOG_INFO,
                "mod_rdp::rdp_input_invalidate 2");

            if (!vr.empty()) {
                RDP::RefreshRectPDU rrpdu(
                    this->share_id,
                    this->negociation_result.userid,
                    this->negociation_result.encryptionLevel,
                    this->encrypt);

                for (Rect const & rect : vr) {
                    if (!rect.isempty()){
                        rrpdu.addInclusiveRect(rect.x, rect.y, rect.x + rect.cx - 1, rect.y + rect.cy - 1);
                    }
                }

                rrpdu.emit(this->trans);
            }

            LOG_IF(bool(this->verbose & RDPVerbose::input), LOG_INFO,
                "mod_rdp::rdp_input_invalidate 2 done");
        }
    }

    void rdp_allow_display_updates(uint16_t left, uint16_t top,
            uint16_t right, uint16_t bottom) override {
        LOG_IF(bool(this->verbose & RDPVerbose::basic_trace),
            LOG_INFO, "mod_rdp::rdp_allow_display_updates");

        if (UP_AND_RUNNING == this->connection_finalization_state) {
            this->send_pdu_type2(
                PDUTYPE2_SUPPRESS_OUTPUT, RDP::STREAM_MED,
                [left, top, right, bottom](StreamSize<32>, OutStream & stream) {
                    RDP::SuppressOutputPDUData sopdud(left, top, right, bottom);

                    sopdud.emit(stream);
                }
            );
        }

        LOG_IF(bool(this->verbose & RDPVerbose::basic_trace),
            LOG_INFO, "mod_rdp::rdp_allow_display_updates done");
    }

    void rdp_suppress_display_updates() override {
        LOG_IF(bool(this->verbose & RDPVerbose::basic_trace),
            LOG_INFO, "mod_rdp::rdp_suppress_display_updates");

        if (UP_AND_RUNNING == this->connection_finalization_state) {
            this->send_pdu_type2(
                PDUTYPE2_SUPPRESS_OUTPUT, RDP::STREAM_MED,
                [](StreamSize<32>, OutStream & stream) {
                    RDP::SuppressOutputPDUData sopdud;

                    sopdud.emit(stream);
                }
            );
        }

        LOG_IF(bool(this->verbose & RDPVerbose::basic_trace),
            LOG_INFO, "mod_rdp::rdp_suppress_display_updates done");
    }

    void refresh(Rect r) override {
        this->rdp_input_invalidate(r);
    }

    // [ referenced from 3.2.5.9.2 Processing Slow-Path Pointer Update PDU]
    // 2.2.9.1.1.4.6 Cached Pointer Update (TS_CACHEDPOINTERATTRIBUTE)
    // ---------------------------------------------------------------

    // The TS_CACHEDPOINTERATTRIBUTE structure is used to instruct the
    // client to change the current pointer shape to one already present
    // in the pointer cache.

    // cacheIndex (2 bytes): A 16-bit, unsigned integer. A zero-based
    // cache entry containing the cache index of the cached pointer to
    // which the client's pointer MUST be changed. The pointer data MUST
    // have already been cached using either the Color Pointer Update
    // (section 2.2.9.1.1.4.4) or New Pointer Update (section 2.2.9.1.1.4.5).

    void process_cached_pointer_pdu(InStream & stream, gdi::GraphicApi & drawable)
    {
        LOG_IF(bool(this->verbose & RDPVerbose::graphics_pointer),
            LOG_INFO, "mod_rdp::process_cached_pointer_pdu");

        // TODO Add check that the idx transmitted is actually an used pointer
        uint16_t pointer_idx = stream.in_uint16_le();
        if (pointer_idx >= (sizeof(this->cursors) / sizeof(Pointer))) {
            LOG(LOG_ERR,
                "mod_rdp::process_cached_pointer_pdu pointer cache idx overflow (%d)",
                pointer_idx);
            throw Error(ERR_RDP_PROCESS_POINTER_CACHE_NOT_OK);
        }
        Pointer & cursor = this->cursors[pointer_idx];
        if (cursor.is_valid()) {
            drawable.set_pointer(pointer_idx, cursor, gdi::GraphicApi::SetPointerMode::Cached);
        }
        else {
            LOG(LOG_WARNING,  "mod_rdp::process_cached_pointer_pdu: invalid cache cell index, use system default. index=%u",
                pointer_idx);
        }

        LOG_IF(bool(this->verbose & RDPVerbose::graphics_pointer),
            LOG_INFO, "mod_rdp::process_cached_pointer_pdu done");
    }


    // [ referenced from 3.2.5.9.2 Processing Slow-Path Pointer Update PDU]
    // 2.2.9.1.1.4.5 New Pointer Update (TS_POINTERATTRIBUTE)
    // ------------------------------------------------------

    // The TS_POINTERATTRIBUTE structure is used to send pointer data at an arbitrary
    // color depth. Support for the New Pointer Update is advertised in the Pointer
    // Capability Set (section 2.2.7.1.5).


    // xorBpp (2 bytes): A 16-bit, unsigned integer. The color depth in bits-per-pixel
    // of the XOR mask contained in the colorPtrAttr field.

    // colorPtrAttr (variable): Encapsulated Color Pointer Update (section 2.2.9.1.1.4.4)
    //  structure which contains information about the pointer. The Color Pointer Update
    //  fields are all used, as specified in section 2.2.9.1.1.4.4; however color XOR data
    //  is presented in the color depth described in the xorBpp field (for 8 bpp, each byte
    //  contains one palette index; for 4 bpp, there are two palette indices per byte).

    // 2.2.9.1.1.4.4 Color Pointer Update (TS_COLORPOINTERATTRIBUTE)
    // =============================================================

    // The TS_COLORPOINTERATTRIBUTE structure represents a regular T.128 24 bpp
    // color pointer, as specified in [T128] section 8.14.3. This pointer update
    // is used for both monochrome and color pointers in RDP.

    //    cacheIndex (2 bytes): A 16-bit, unsigned integer. The zero-based cache
    // entry in the pointer cache in which to store the pointer image. The number
    // of cache entries is specified using the Pointer Capability Set (section 2.2.7.1.5).

    //    hotSpot (4 bytes): Point (section 2.2.9.1.1.4.1 ) structure containing
    // the x-coordinates and y-coordinates of the pointer hotspot.

    //    width (2 bytes): A 16-bit, unsigned integer. The width of the pointer
    // in pixels. The maximum allowed pointer width is 96 pixels if the client
    // indicated support for large pointers by setting the LARGE_POINTER_FLAG (0x00000001)
    // in the Large Pointer Capability Set (section 2.2.7.2.7). If the LARGE_POINTER_FLAG
    // was not set, the maximum allowed pointer width is 32 pixels.

    //    height (2 bytes): A 16-bit, unsigned integer. The height of the pointer
    // in pixels. The maximum allowed pointer height is 96 pixels if the client
    // indicated support for large pointers by setting the LARGE_POINTER_FLAG (0x00000001)
    // in the Large Pointer Capability Set (section 2.2.7.2.7). If the LARGE_POINTER_FLAG
    // was not set, the maximum allowed pointer height is 32 pixels.

    //    lengthAndMask (2 bytes): A 16-bit, unsigned integer. The size in bytes of the
    // andMaskData field.

    //    lengthXorMask (2 bytes): A 16-bit, unsigned integer. The size in bytes of the
    // xorMaskData field.

    //    xorMaskData (variable): A variable-length array of bytes. Contains the 24-bpp,
    // bottom-up XOR mask scan-line data. The XOR mask is padded to a 2-byte boundary for
    // each encoded scan-line. For example, if a 3x3 pixel cursor is being sent, then each
    // scan-line will consume 10 bytes (3 pixels per scan-line multiplied by 3 bytes per pixel,
    // rounded up to the next even number of bytes).

    //    andMaskData (variable): A variable-length array of bytes. Contains the 1-bpp, bottom-up
    // AND mask scan-line data. The AND mask is padded to a 2-byte boundary for each encoded scan-line.
    // For example, if a 7x7 pixel cursor is being sent, then each scan-line will consume 2 bytes
    // (7 pixels per scan-line multiplied by 1 bpp, rounded up to the next even number of bytes).

    //    pad (1 byte): An optional 8-bit, unsigned integer. Padding. Values in this field MUST be ignored.

    void process_new_pointer_pdu(BitsPerPixel data_bpp, InStream & stream, gdi::GraphicApi & drawable) {
        LOG_IF(bool(this->verbose & RDPVerbose::graphics_pointer), LOG_INFO, "mod_rdp::process_new_pointer_pdu");

//         InStream stream_to_log = stream.clone();
//           ::hexdump(stream.get_data(), stream.in_remain());

        unsigned pointer_idx = stream.in_uint16_le();
        LOG_IF(bool(this->verbose & RDPVerbose::graphics_pointer),
            LOG_INFO, "mod_rdp::process_new_pointer_pdu xorBpp=%u pointer_idx=%u",
            data_bpp, pointer_idx);

        if (pointer_idx >= (sizeof(this->cursors) / sizeof(this->cursors[0]))) {
            LOG(LOG_ERR,
                "mod_rdp::process_new_pointer_pdu pointer cache idx overflow (%u)",
                pointer_idx);
            throw Error(ERR_RDP_PROCESS_POINTER_CACHE_NOT_OK);
        }

        Pointer& cursor = this->cursors[pointer_idx];
        cursor = pointer_loader_new(data_bpp, stream, this->orders.global_palette, this->clean_up_32_bpp_cursor);
        drawable.set_pointer(pointer_idx, cursor, gdi::GraphicApi::SetPointerMode::New);
    }   // process_new_pointer_pdu

private:
    void process_bitmap_updates(InStream & stream, bool fast_path, gdi::GraphicApi & drawable) {
        LOG_IF(bool(this->verbose & RDPVerbose::graphics),
            LOG_INFO, "mod_rdp::process_bitmap_updates");

        this->recv_bmp_update++;

        if (fast_path) {
            stream.in_skip_bytes(2); // updateType(2)
        }

        // RDP-BCGR: 2.2.9.1.1.3.1.2 Bitmap Update (TS_UPDATE_BITMAP)
        // ----------------------------------------------------------
        // The TS_UPDATE_BITMAP structure contains one or more rectangular
        // clippings taken from the server-side screen frame buffer (see [T128]
        // section 8.17).

        // shareDataHeader (18 bytes): Share Data Header (section 2.2.8.1.1.1.2)
        // containing information about the packet. The type subfield of the
        // pduType field of the Share Control Header (section 2.2.8.1.1.1.1)
        // MUST be set to PDUTYPE_DATAPDU (7). The pduType2 field of the Share
        // Data Header MUST be set to PDUTYPE2_UPDATE (2).

        // bitmapData (variable): The actual bitmap update data, as specified in
        // section 2.2.9.1.1.3.1.2.1.

        // 2.2.9.1.1.3.1.2.1 Bitmap Update Data (TS_UPDATE_BITMAP_DATA)
        // ------------------------------------------------------------
//         // The TS_UPDATE_BITMAP_DATA structure encapsulates the bitmap data that
        // defines a Bitmap Update (section 2.2.9.1.1.3.1.2).

        // updateType (2 bytes): A 16-bit, unsigned integer. The graphics update
        // type. This field MUST be set to UPDATETYPE_BITMAP (0x0001).

        // numberRectangles (2 bytes): A 16-bit, unsigned integer.
        // The number of screen rectangles present in the rectangles field.
        size_t numberRectangles = stream.in_uint16_le();
        LOG_IF(bool(this->verbose & RDPVerbose::graphics),
            LOG_INFO, "/* ---------------- Sending %zu rectangles ----------------- */",
            numberRectangles);

        for (size_t i = 0; i < numberRectangles; i++) {

            // rectangles (variable): Variable-length array of TS_BITMAP_DATA
            // (section 2.2.9.1.1.3.1.2.2) structures, each of which contains a
            // rectangular clipping taken from the server-side screen frame buffer.
            // The number of screen clippings in the array is specified by the
            // numberRectangles field.

            // 2.2.9.1.1.3.1.2.2 Bitmap Data (TS_BITMAP_DATA)
            // ----------------------------------------------

            // The TS_BITMAP_DATA structure wraps the bitmap data bytestream
            // for a screen area rectangle containing a clipping taken from
            // the server-side screen frame buffer.

            // A 16-bit, unsigned integer. Left bound of the rectangle.

            // A 16-bit, unsigned integer. Top bound of the rectangle.

            // A 16-bit, unsigned integer. Right bound of the rectangle.

            // A 16-bit, unsigned integer. Bottom bound of the rectangle.

            // A 16-bit, unsigned integer. The width of the rectangle.

            // A 16-bit, unsigned integer. The height of the rectangle.

            // A 16-bit, unsigned integer. The color depth of the rectangle
            // data in bits-per-pixel.

            // CGR: As far as I understand we should have
            // align4(right-left) == width and bottom-top == height
            // maybe put some assertion to check it's true
            // LOG(LOG_ERR, "left=%u top=%u right=%u bottom=%u width=%u height=%u bpp=%u", left, top, right, bottom, width, height, bpp);

            // A 16-bit, unsigned integer. The flags describing the format
            // of the bitmap data in the bitmapDataStream field.

            // +-----------------------------------+---------------------------+
            // | 0x0001 BITMAP_COMPRESSION         | Indicates that the bitmap |
            // |                                   | data is compressed. This  |
            // |                                   | implies that the          |
            // |                                   | bitmapComprHdr field is   |
            // |                                   | present if the NO_BITMAP_C|
            // |                                   |OMPRESSION_HDR (0x0400)    |
            // |                                   | flag is not set.          |
            // +-----------------------------------+---------------------------+
            // | 0x0400 NO_BITMAP_COMPRESSION_HDR  | Indicates that the        |
            // |                                   | bitmapComprHdr field is   |
            // |                                   | not present(removed for   |
            // |                                   | bandwidth efficiency to   |
            // |                                   | save 8 bytes).            |
            // +-----------------------------------+---------------------------+

            RDPBitmapData bmpdata;

            bmpdata.receive(stream);

            Rect boundary( bmpdata.dest_left
                           , bmpdata.dest_top
                           , bmpdata.dest_right - bmpdata.dest_left + 1
                           , bmpdata.dest_bottom - bmpdata.dest_top + 1
                           );

            // TODO : verify code below, why is there no check at all on BITMAP_COMPRESSION_NO_HDR flag ?
            // CGR: both flags seems to be redundant. Was there an old version of RDP
            // where compression header was present but compresion not enabled ?
            // That's the only potential use I see for this flag

            // BITMAP_COMPRESSION 0x0001
            // Indicates that the bitmap data is compressed. This implies
            // that the bitmapComprHdr field is present if the
            // NO_BITMAP_COMPRESSION_HDR (0x0400) flag is not set.

            LOG_IF(bool(this->verbose & RDPVerbose::graphics), LOG_INFO,
                "/* Rect [%zu] bpp=%" PRIu16 " width=%" PRIu16 " height=%" PRIu16
                " b(%" PRId16 ", %" PRId16 ", %" PRIu16 ", %" PRIu16 ") */",
                i, bmpdata.bits_per_pixel, bmpdata.width, bmpdata.height,
                boundary.x, boundary.y, boundary.cx, boundary.cy);

            // bitmapComprHdr (8 bytes): Optional Compressed Data Header
            // structure (see Compressed Data Header (TS_CD_HEADER)
            // (section 2.2.9.1.1.3.1.2.3)) specifying the bitmap data
            // in the bitmapDataStream. This field MUST be present if
            // the BITMAP_COMPRESSION (0x0001) flag is present in the
            // Flags field, but the NO_BITMAP_COMPRESSION_HDR (0x0400)
            // flag is not.

            if (bmpdata.flags & BITMAP_COMPRESSION) {
                if ((bmpdata.width <= 0) || (bmpdata.height <= 0)) {
                    LOG( LOG_WARNING
                         , "Unexpected bitmap size: width=%" PRIu16 " height=%" PRIu16 " size=%" PRIu16
                           " left=%" PRIu16 ", top=%" PRIu16 ", right=%" PRIu16 ", bottom=%" PRIu16
                         , bmpdata.width
                         , bmpdata.height
                         , bmpdata.cb_comp_main_body_size
                         , bmpdata.dest_left
                         , bmpdata.dest_top
                         , bmpdata.dest_right
                         , bmpdata.dest_bottom
                         );
                }
            }

            // TODO CGR: check which sanity checks should be done
            //            if (bufsize != bitmap.bmp_size){
            //                LOG(LOG_WARNING, "Unexpected bufsize in bitmap received [%u != %u] width=%u height=%u bpp=%u",
            //                    bufsize, bitmap.bmp_size, width, height, bpp);
            //            }
            const uint8_t * data = stream.in_uint8p(bmpdata.bitmap_size());
            Bitmap bitmap( this->orders.get_bpp()
                         , checked_int(bmpdata.bits_per_pixel)
                         , &this->orders.global_palette
                         , bmpdata.width
                         , bmpdata.height
                         , data
                         , bmpdata.bitmap_size()
                         , (bmpdata.flags & BITMAP_COMPRESSION)
                         );

            if (   bmpdata.cb_scan_width
                   && ((bmpdata.cb_scan_width - bitmap.line_size()) >= nb_bytes_per_pixel(bitmap.bpp()))) {
                LOG( LOG_WARNING
                     , "Bad line size: line_size=%" PRIu16 " width=%" PRIu16 " height=%" PRIu16 " bpp=%" PRIu16
                     , bmpdata.cb_scan_width
                     , bmpdata.width
                     , bmpdata.height
                     , bmpdata.bits_per_pixel
                     );
            }

            if (   bmpdata.cb_uncompressed_size
                   && (bmpdata.cb_uncompressed_size != bitmap.bmp_size())) {
                LOG( LOG_WARNING
                     , "final_size should be size of decompressed bitmap [%" PRIu16 " != %zu]"
                       " width=%" PRIu16 " height=%" PRIu16 " bpp=%" PRIu16
                     , bmpdata.cb_uncompressed_size
                     , bitmap.bmp_size()
                     , bmpdata.width
                     , bmpdata.height
                     , bmpdata.bits_per_pixel
                     );
            }

            drawable.draw(bmpdata, bitmap);
        }
        LOG_IF(bool(this->verbose & RDPVerbose::graphics),
            LOG_INFO, "mod_rdp::process_bitmap_updates done");
    }   // process_bitmap_updates

public:
    [[nodiscard]] bool is_up_and_running() const override {
        return (UP_AND_RUNNING == this->connection_finalization_state);
    }

    void disconnect() override {
        if (this->is_up_and_running()) {
            LOG_IF(bool(this->verbose & RDPVerbose::basic_trace),
                LOG_INFO, "mod_rdp::disconnect()");
            this->report_message.report("CLOSE_SESSION_SUCCESSFUL", "OK.");
            // this->send_shutdown_request();
            // this->draw_event(time(nullptr));
            this->send_disconnect_ultimatum();
        }

        this->log_disconnection(false);
    }

private:
    void log_disconnection(bool enable_verbose)
    {
        if (this->session_time_start.count()) {
            uint64_t seconds = this->session_reactor.get_current_time().tv_sec - this->session_time_start.count();
            this->session_time_start = std::chrono::seconds::zero();

            char duration_str[128];
            size_t len = snprintf(duration_str, sizeof(duration_str), "%d:%02d:%02d",
                int(seconds / 3600),
                int((seconds % 3600) / 60),
                int(seconds % 60));

            this->report_message.log6(
                LogId::SESSION_DISCONNECTION,
                this->session_reactor.get_current_time(), {
                KVLog("duration"_av, {duration_str, len}),
            });

            LOG_IF(enable_verbose, LOG_INFO,
                "type=SESSION_DISCONNECTION duration=%s", duration_str);
        }
    }

    void send_disconnect_ultimatum() {
        LOG_IF(bool(this->verbose & RDPVerbose::basic_trace),
            LOG_INFO, "SEND MCS DISCONNECT PROVIDER ULTIMATUM PDU");

        if (!this->mcs_disconnect_provider_ultimatum_pdu_received) {
            this->connection_finalization_state = DISCONNECTED;
            write_packets(
                this->trans,
                [](StreamSize<256>, OutStream & mcs_data) {
                    MCS::DisconnectProviderUltimatum_Send(mcs_data, 3, MCS::PER_ENCODING);
                },
                X224::write_x224_dt_tpdu_fn{}
            );
        }
    }

public:
    bool disable_input_event_and_graphics_update(
        bool disable_input_event, bool disable_graphics_update) override
    {
        bool need_full_screen_update =
            (this->graphics_update_disabled && !disable_graphics_update);

        if (this->input_event_disabled != disable_input_event) {
            LOG(LOG_INFO, "Mod_rdp: %s input event.",
                (disable_input_event ? "Disable" : "Enable"));
        }
        if (this->graphics_update_disabled != disable_graphics_update) {
            LOG(LOG_INFO, "Mod_rdp: %s graphics update.",
                (disable_graphics_update ? "Disable" : "Enable"));
        }

        this->input_event_disabled     = disable_input_event;
        this->graphics_update_disabled = disable_graphics_update;

#ifndef __EMSCRIPTEN__
        if (this->channels.remote_programs_session_manager) {
            this->channels.remote_programs_session_manager->disable_graphics_update(
                disable_graphics_update);
        }
#endif

        return need_full_screen_update;
    }

public:
    void DLP_antivirus_check_channels_files() override {
#ifndef __EMSCRIPTEN__
        this->channels.DLP_antivirus_check_channels_files();
#endif
    }

    [[nodiscard]] windowing_api* get_windowing_api() const {
#ifndef __EMSCRIPTEN__
        if (this->channels.remote_programs_session_manager && !this->channels.remote_app.convert_remoteapp_to_desktop) {
            return this->channels.remote_programs_session_manager.get();
        }
#endif

        return nullptr;
    }

    [[nodiscard]] Dimension get_dim() const override
    { return Dimension(this->negociation_result.front_width, this->negociation_result.front_height); }

    bool is_auto_reconnectable() override {
        return this->is_server_auto_reconnec_packet_received
            && this->is_up_and_running()
#ifndef __EMSCRIPTEN__
            && (!this->channels.session_probe.session_probe_launcher || this->channels.session_probe.session_probe_launcher->is_stopped())
#endif
            ;
    }

    void auth_rail_exec(uint16_t flags, const char* original_exe_or_file,
            const char* exe_or_file, const char* working_dir,
            const char* arguments, const char* account, const char* password) override {
#ifndef __EMSCRIPTEN__
        ServerTransportContext stc{
            this->trans, this->encrypt, this->negociation_result};
        this->channels.auth_rail_exec(flags, original_exe_or_file, exe_or_file,
                                working_dir, arguments, account, password,
                                this->front, stc, this->vars, this->client_rail_caps);
#else
        (void)flags;
        (void)original_exe_or_file;
        (void)exe_or_file;
        (void)working_dir;
        (void)arguments;
        (void)account;
        (void)password;
#endif
    }

    void auth_rail_exec_cancel(uint16_t flags, const char* original_exe_or_file, uint16_t exec_result) override {
#ifndef __EMSCRIPTEN__
            ServerTransportContext stc{
                this->trans, this->encrypt, this->negociation_result};
        this->channels.auth_rail_exec_cancel(
            flags, original_exe_or_file, exec_result,
            this->front, stc, this->vars, this->client_rail_caps);
#else
        (void)flags;
        (void)original_exe_or_file;
        (void)exec_result;
#endif
    }

    void sespro_rail_exec_result(uint16_t flags, const char* exe_or_file, uint16_t exec_result, uint32_t raw_result) override {
#ifndef __EMSCRIPTEN__
        ServerTransportContext stc{
            this->trans, this->encrypt, this->negociation_result};
        this->channels.sespro_rail_exec_result(
            flags, exe_or_file, exec_result, raw_result,
            this->front, stc, this->vars, this->client_rail_caps);
#else
        (void)flags;
        (void)exe_or_file;
        (void)exec_result;
        (void)raw_result;
#endif
    }

    void sespro_ending_in_progress() override
    {
        this->authentifier.disconnect_target();
        this->authentifier.set_auth_error_message(TR(trkeys::session_logoff_in_progress, this->lang));
        this->set_mod_signal(BACK_EVENT_NEXT);
    }

    void sespro_launch_process_ended() override {
        if (this->delayed_start_capture) {
            this->delayed_start_capture = false;

            if (this->front.can_be_start_capture()) {
                if (this->bogus_refresh_rect && this->monitor_count) {
                    this->rdp_suppress_display_updates();
                    this->rdp_allow_display_updates(0, 0, this->negociation_result.front_width, this->negociation_result.front_height);
                }
                this->rdp_input_invalidate(Rect(0, 0, this->negociation_result.front_width, this->negociation_result.front_height));
            }
        }
    }

private:
    template<class... WriterData>
    void send_data_request_ex(uint16_t channelId, WriterData... writer_data)
    {
        write_packets(
            this->trans,
            writer_data...,
            SEC::write_sec_send_fn{0, this->encrypt, this->negociation_result.encryptionLevel},
            [this, channelId](StreamSize<256>, OutStream & mcs_header, std::size_t packet_size) {
                MCS::SendDataRequest_Send mcs(
                    mcs_header, this->negociation_result.userid,
                    channelId, 1, 3, packet_size, MCS::PER_ENCODING
                );
                (void)mcs;
            },
            X224::write_x224_dt_tpdu_fn{},
            [this](StreamSize<0>, OutStream &, std::size_t total_pdu_sz) {
                (void)this;
                (void)total_pdu_sz;
                IF_ENABLE_METRICS(client_main_channel_data(total_pdu_sz));
            }
        );
    }

    template<class DataWriter>
    void send_pdu_type2(uint8_t pdu_type2, uint8_t stream_id, DataWriter data_writer)
    {
        using packet_size_t = decltype(details_::packet_size(data_writer));

        this->send_data_request_ex(
            GCC::MCS_GLOBAL_CHANNEL,
            [this, &data_writer, pdu_type2, stream_id](
                StreamSize<256 + packet_size_t{}>, OutStream & stream) {
                ShareData sdata(stream);
                sdata.emit_begin(pdu_type2, this->share_id, stream_id);
                {
                    OutStream substream({stream.get_current(), packet_size_t{}});
                    data_writer(packet_size_t{}, substream);
                    stream.out_skip_bytes(substream.get_offset());
                }
                sdata.emit_end();
            },
            [this](StreamSize<256>, OutStream & sctrl_header, std::size_t packet_size) {
                ShareControl_Send(
                    sctrl_header, PDUTYPE_DATAPDU,
                    this->negociation_result.userid + GCC::MCS_USERCHANNEL_BASE, packet_size
                );
            }
        );
    }

    std::size_t send_input_slowpath(int time, int message_type, int device_flags, int param1, int param2)
    {
        std::size_t channel_data_size = 0;

        LOG_IF(bool(this->verbose & RDPVerbose::input), LOG_INFO,
            "mod_rdp::send_input_slowpath");

        if (message_type == RDP_INPUT_SYNCHRONIZE) {
            LOG(LOG_INFO, "mod_rdp::send_input_slowpath: Synchronize Event toggleFlags=0x%X",
                static_cast<unsigned>(param1));
        }

        this->send_pdu_type2(
            PDUTYPE2_INPUT, RDP::STREAM_HI,
            [&](StreamSize<16>, OutStream & stream){
                // Payload
                stream.out_uint16_le(1); /* number of events */
                stream.out_uint16_le(0);
                stream.out_uint32_le(time);
                stream.out_uint16_le(message_type);
                stream.out_uint16_le(device_flags);
                stream.out_uint16_le(param1);
                stream.out_uint16_le(param2);

                channel_data_size = stream.tailroom();
            }
        );

        LOG_IF(bool(this->verbose & RDPVerbose::input), LOG_INFO,
            "mod_rdp::send_input_slowpath done");

        return channel_data_size;
    }

    std::size_t send_input_fastpath(int time, int message_type, uint16_t device_flags, int param1, int param2)
    {
        std::size_t channel_data_size = 0;

        (void)time;
        LOG_IF(bool(this->verbose & RDPVerbose::input), LOG_INFO,
            "mod_rdp::send_input_fastpath");

        write_packets(
            this->trans,
            [&](StreamSize<256>, OutStream & stream) {

                switch (message_type) {
                case RDP_INPUT_SCANCODE:
                    FastPath::KeyboardEvent_Send(stream, device_flags, param1);
                    break;

                case RDP_INPUT_UNICODE:
                    FastPath::UniCodeKeyboardEvent_Send(stream, device_flags, param1);
                    break;

                case RDP_INPUT_SYNCHRONIZE:
                    LOG(LOG_INFO, "mod_rdp::send_input_fastpath: Synchronize Event toggleFlags=0x%X",
                        static_cast<unsigned>(param1));

                    FastPath::SynchronizeEvent_Send(stream, param1);
                    break;

                case RDP_INPUT_MOUSE:
                    FastPath::MouseEvent_Send(stream, device_flags, param1, param2);
                    break;

                default:
                    LOG(LOG_ERR, "unsupported fast-path input message type 0x%x", unsigned(message_type));
                    throw Error(ERR_RDP_FASTPATH);
                }

                channel_data_size = stream.tailroom();
            },
            [&](StreamSize<256>, OutStream & fastpath_header, writable_bytes_view packet) {
                FastPath::ClientInputEventPDU_Send out_cie(
                    fastpath_header, packet.data(), packet.size(), 1,
                    this->encrypt, this->negociation_result.encryptionLevel,
                    this->negociation_result.encryptionMethod
                );
                (void)out_cie;
            }
        );

        LOG_IF(bool(this->verbose & RDPVerbose::input), LOG_INFO,
            "mod_rdp::send_input_fastpath done");

        return channel_data_size;
    }

    void init_negociate_event_(
        const ClientInfo & info, Random & gen, TimeObj & timeobj,
        const ModRDPParams & mod_rdp_params, const TLSClientParams & tls_client_params, char const* program, char const* directory,
        const std::chrono::seconds open_session_timeout);
};

#undef IF_ENABLE_METRICS<|MERGE_RESOLUTION|>--- conflicted
+++ resolved
@@ -85,6 +85,7 @@
 #include "core/client_info.hpp"
 #include "core/front_api.hpp"
 #include "core/report_message_api.hpp"
+#include "mod/rdp/rdp.hpp"
 
 #ifdef __EMSCRIPTEN__
 class RDPMetrics;
@@ -1417,19 +1418,11 @@
             std::make_unique<SessionProbeAlternateShellBasedLauncher>(this->verbose);
     }
 
-<<<<<<< HEAD
-    void init_no_remote_program_no_session_probe(
-                const ClientInfo & info,
-                const ApplicationParams & application_params,
-                char (&program)[512],
-                char (&directory)[512])
-=======
     static void init_no_remote_program_no_session_probe(
         const ClientInfo & info,
-        const ModRDPParams::ApplicationParams & application_params,
+        const ApplicationParams & application_params,
         char (&program)[512],
         char (&directory)[512])
->>>>>>> 2d7eeaf2
     {
         if (application_params.target_application && *application_params.target_application) {
             std::string shell_arguments = get_shell_arguments(application_params);
