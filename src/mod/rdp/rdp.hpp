/*
  This program is free software; you can redistribute it and/or modify
  it under the terms of the GNU General Public License as published by
  the Free Software Foundation; either version 2 of the License, or
  (at your option) any later version.

  This program is distributed in the hope that it will be useful,
  but WITHOUT ANY WARRANTY; without even the implied warranty of
  MERCHANTABILITY or FITNESS FOR A PARTICULAR PURPOSE. See the
  GNU General Public License for more details.

  You should have received a copy of the GNU General Public License
  along with this program; if not, write to the Free Software
  Foundation, Inc., 675 Mass Ave, Cambridge, MA 02139, USA.

  Product name: redemption, a FLOSS RDP proxy
  Copyright (C) Wallix 2010
  Author(s): Christophe Grosjean, Javier Caverni, Dominique Lafages,
             Raphael Zhou, Meng Tan, Clément Moroldo
  Based on xrdp Copyright (C) Jay Sorg 2004-2010

  rdp module main header file
*/

#pragma once

#include "acl/auth_api.hpp"
#include "acl/license_api.hpp"

#include "core/RDP/MonitorLayoutPDU.hpp"
#include "core/RDP/PersistentKeyListPDU.hpp"
#include "core/RDP/RefreshRectPDU.hpp"
#include "core/RDP/SaveSessionInfoPDU.hpp"
#include "core/RDP/ServerRedirection.hpp"
#include "core/RDP/SuppressOutputPDU.hpp"
#include "core/RDP/autoreconnect.hpp"
#include "core/RDP/bitmapupdate.hpp"

#include "core/RDP/capabilities/activate.hpp"
#include "core/RDP/capabilities/bitmapcachehostsupport.hpp"
#include "core/RDP/capabilities/bitmapcodecs.hpp"
#include "core/RDP/capabilities/bmpcache2.hpp"
#include "core/RDP/capabilities/cap_bitmap.hpp"
#include "core/RDP/capabilities/cap_bmpcache.hpp"
#include "core/RDP/capabilities/cap_brushcache.hpp"
#include "core/RDP/capabilities/cap_font.hpp"
#include "core/RDP/capabilities/cap_glyphcache.hpp"
#include "core/RDP/capabilities/cap_share.hpp"
#include "core/RDP/capabilities/cap_sound.hpp"
#include "core/RDP/capabilities/colcache.hpp"
#include "core/RDP/capabilities/compdesk.hpp"
#include "core/RDP/capabilities/control.hpp"
#include "core/RDP/capabilities/drawgdiplus.hpp"
#include "core/RDP/capabilities/drawninegridcache.hpp"
#include "core/RDP/capabilities/frameacknowledge.hpp"
#include "core/RDP/capabilities/input.hpp"
#include "core/RDP/capabilities/largepointer.hpp"
#include "core/RDP/capabilities/multifragmentupdate.hpp"
#include "core/RDP/capabilities/order.hpp"
#include "core/RDP/capabilities/pointer.hpp"
#include "core/RDP/capabilities/surfacecommands.hpp"
#include "core/RDP/capabilities/window.hpp"

#include "core/RDP/clipboard.hpp"
#include "core/RDP/fastpath.hpp"
#include "core/RDP/mcs.hpp"
#include "core/RDP/mppc.hpp"
#include "core/RDP/protocol.hpp"
#include "core/RDP/remote_programs.hpp"
#include "core/RDP/rdp_pointer.hpp"
#include "core/RDP/sec.hpp"
#include "core/RDP/tpdu_buffer.hpp"
#include "core/RDP/x224.hpp"
#include "core/RDP/orders/remoteFx.hpp"
#include "core/RDP/orders/RDPSurfaceCommands.hpp"
#include "core/RDP/windows_execute_shell_params.hpp"

#include "core/RDPEA/audio_output.hpp"

#include "core/session_reactor.hpp"

#include "core/log_id.hpp"
#include "core/channel_list.hpp"
#include "core/channel_names.hpp"
#include "core/client_info.hpp"
#include "core/front_api.hpp"
#include "core/report_message_api.hpp"
#include "mod/rdp/rdp.hpp"

#ifdef __EMSCRIPTEN__
class RDPMetrics;
struct FileValidatorService;
# define IF_ENABLE_METRICS(m) do {} while(0)
# include "mod/rdp/windowing_api.hpp"
#else
# include "mod/rdp/rdp_metrics.hpp"
# include "mod/file_validator_service.hpp"
# define IF_ENABLE_METRICS(m) do { if (this->metrics) this->metrics->m; } while (0)
# include "mod/rdp/channels/rail_session_manager.hpp"
# include "mod/rdp/channels/rail_channel.hpp"
# include "mod/rdp/channels/sespro_alternate_shell_based_launcher.hpp"
# include "mod/rdp/channels/sespro_channel.hpp"
# include "mod/rdp/channels/sespro_clipboard_based_launcher.hpp"
# include "mod/rdp/channels/cliprdr_channel.hpp"
# include "mod/rdp/channels/validator_params.hpp"
# include "mod/rdp/channels/clipboard_virtual_channels_params.hpp"
# include "mod/rdp/channels/drdynvc_channel.hpp"
# include "mod/rdp/channels/rdpdr_channel.hpp"
# include "mod/rdp/channels/rdpdr_file_system_drive_manager.hpp"
#include "core/RDP/channels/rdpdr.hpp"
# include "core/RDP/capabilities/rail.hpp"
# include "RAIL/client_execute.hpp"
#endif

#include "mod/mod_api.hpp"

#include "mod/rdp/mod_rdp_factory.hpp"
#include "mod/rdp/mod_rdp_variables.hpp"
#include "mod/rdp/rdp_api.hpp"
#include "mod/rdp/rdp_negociation_data.hpp"
#include "mod/rdp/rdp_orders.hpp"
#include "mod/rdp/rdp_params.hpp"
#include "mod/rdp/server_transport_context.hpp"

#include "core/channels_authorizations.hpp"
#include "utils/genrandom.hpp"
#include "utils/parse_primary_drawing_orders.hpp"
#include "utils/stream.hpp"
#include "utils/sugar/algostring.hpp"
#include "utils/sugar/cast.hpp"
#include "utils/sugar/splitter.hpp"
#include "mod/rdp/rdp_negociation.hpp"
#include "acl/sesman.hpp"

#include <cstdlib>
#include <deque>
#include <bitset>

namespace { // anonymous namespace
    struct PrivateRdpNegociation
    {
        RdpNegociation rdp_negociation;
        GraphicEventPtr graphic_event;
        const std::chrono::seconds open_session_timeout;
#ifndef __EMSCRIPTEN__
        CertificateResult result = CertificateResult::wait;
#endif

        template<class... Ts>
        explicit PrivateRdpNegociation(
            std::chrono::seconds open_session_timeout,
            char const* program, char const* directory,
            Ts&&... xs)
        : rdp_negociation(static_cast<Ts&&>(xs)...)
        , open_session_timeout(open_session_timeout)
        {
            this->rdp_negociation.set_program(program, directory);
        }
    };
};


#ifndef __EMSCRIPTEN__
// TODO: isn't AsynchronousTaskContainer is general purpose class that should have it's own file ?
struct AsynchronousTaskContainer
{
private:
    static auto remover() noexcept
    {
        return [](AsynchronousTaskContainer* pself, AsynchronousTask& task) noexcept {
            (void)task;
            assert(&task == pself->tasks.front().get());
            pself->tasks.pop_front();
            pself->next();
        };
    }

public:
    explicit AsynchronousTaskContainer(SessionReactor& session_reactor, TopFdContainer& fd_events_, GraphicFdContainer& graphic_fd_events_, TimerContainer& timer_events_)
        : session_reactor(session_reactor), fd_events_(fd_events_), graphic_fd_events_(graphic_fd_events_), timer_events_(timer_events_)
    {}

    void add(std::unique_ptr<AsynchronousTask>&& task)
    {
        this->tasks.emplace_back(std::move(task));
        if (this->tasks.size() == 1u) {
            this->tasks.front()->configure_event(this->session_reactor, this->fd_events_, this->graphic_fd_events_, this->timer_events_, {this, remover()});
        }
    }

private:
    void next()
    {
        if (!this->tasks.empty()) {
            this->tasks.front()->configure_event(this->session_reactor, this->fd_events_, this->graphic_fd_events_, this->timer_events_, {this, remover()});
        }
    }

    std::deque<std::unique_ptr<AsynchronousTask>> tasks;
public:
    SessionReactor& session_reactor;
    TopFdContainer& fd_events_;
    GraphicFdContainer& graphic_fd_events_;
    TimerContainer& timer_events_;
};
#else
struct AsynchronousTaskContainer
{
    explicit AsynchronousTaskContainer(SessionReactor&, TopFdContainer& fd_events_, GraphicFdContainer& graphic_fd_events_, TimerContainer&)
    {}
};
#endif

class mod_rdp_channels
{
public:
    CHANNELS::ChannelDefArray mod_channel_list;

    const ChannelsAuthorizations channels_authorizations;

public:
    const bool enable_auth_channel;
    const CHANNELS::ChannelNameId auth_channel;
    const CHANNELS::ChannelNameId checkout_channel;
#ifndef __EMSCRIPTEN__
    int auth_channel_flags      = 0;
    int auth_channel_chanid     = 0;
    int checkout_channel_flags  = 0;
    int checkout_channel_chanid = 0;
    RDPMetrics * metrics;

private:
    Random & gen;

public:
    struct SessionProbe
    {
        const bool enable_session_probe;
        const bool enable_launch_mask;
        const bool start_launch_timeout_timer_only_after_logon;


    private:
        const bool used_to_launch_remote_program;

    public:
        std::unique_ptr<SessionProbeLauncher> session_probe_launcher;

    private:
        const SessionProbeVirtualChannelParams session_probe_channel_params;

        std::string target_informations;

        struct ChannelParams
        {
            std::string real_alternate_shell;
            std::string real_working_dir;
        } channel_params;

    public:
        SessionProbe(ModRdpSessionProbeParams const& sespro_params)
        : enable_session_probe(sespro_params.enable_session_probe)
        , enable_launch_mask(sespro_params.enable_launch_mask && this->enable_session_probe)
        , start_launch_timeout_timer_only_after_logon(sespro_params.start_launch_timeout_timer_only_after_logon)
        , used_to_launch_remote_program(sespro_params.used_to_launch_remote_program)
        , session_probe_channel_params(sespro_params.vc_params)
        {}

        friend class mod_rdp_channels;
    } session_probe;

    struct RemoteApp
    {
        const bool enable_remote_program;

    private:
        const bool remote_program_enhanced;

    public:
        const bool convert_remoteapp_to_desktop;

    private:
        const bool should_ignore_first_client_execute;

    public:
        const std::chrono::milliseconds bypass_legal_notice_delay;
        const std::chrono::milliseconds bypass_legal_notice_timeout;

    private:
        WindowsExecuteShellParams client_execute;
        WindowsExecuteShellParams real_client_execute;

    public:
        RemoteApp(ModRDPParams::RemoteAppParams const& remote_app_params)
        : enable_remote_program(remote_app_params.enable_remote_program)
        , remote_program_enhanced(remote_app_params.remote_program_enhanced)
        , convert_remoteapp_to_desktop(remote_app_params.convert_remoteapp_to_desktop)
        , should_ignore_first_client_execute(
            remote_app_params.should_ignore_first_client_execute)
        , bypass_legal_notice_delay(remote_app_params.bypass_legal_notice_delay)
        , bypass_legal_notice_timeout(remote_app_params.bypass_legal_notice_timeout)
        {}

        friend class mod_rdp_channels;
    } remote_app;

private:
    struct Clipboard
    {
        const bool disable_log_syslog;
        const bool log_only_relevant_activities;

        Clipboard(ModRDPParams::ClipboardParams const& clipboard_params)
        : disable_log_syslog(clipboard_params.disable_log_syslog)
        , log_only_relevant_activities(clipboard_params.log_only_relevant_activities)
        {}
    } clipboard;

public:
    struct FileSystem
    {
        const bool disable_log_syslog;
        const bool bogus_ios_rdpdr_virtual_channel;

        const bool enable_rdpdr_data_analysis;

        const bool smartcard_passthrough;

        FileSystem(ModRDPParams::FileSystemParams const& file_system_params)
        : disable_log_syslog(file_system_params.disable_log_syslog)
        , bogus_ios_rdpdr_virtual_channel(file_system_params.bogus_ios_rdpdr_virtual_channel)
        , enable_rdpdr_data_analysis(file_system_params.enable_rdpdr_data_analysis)
        , smartcard_passthrough(file_system_params.smartcard_passthrough)
        {}
    } file_system;

    class Drive
    {
        const bool use_application_driver;
        const std::string proxy_managed_prefix;

    public:
        FileSystemDriveManager file_system_drive_manager;

        Drive(
            ApplicationParams const& application_params,
            ModRDPParams::DriveParams const& drive_params,
            RDPVerbose verbose)
        : use_application_driver(
            application_params.alternate_shell
         && !::strncasecmp(application_params.alternate_shell, "\\\\tsclient\\SESPRO\\AppDriver.exe", 31))
        , proxy_managed_prefix(drive_params.proxy_managed_prefix)
        {
            if (drive_params.proxy_managed_drives && *drive_params.proxy_managed_drives) {
                if (bool(verbose & RDPVerbose::connection)) {
                    LOG(LOG_INFO, "Proxy managed drives=\"%s\"",
                        drive_params.proxy_managed_drives);
                }

                for (auto & r : get_line(drive_params.proxy_managed_drives, ',')) {
                    auto const trimmed_range = trim(r);

                    if (trimmed_range.empty()) continue;

                    if (bool(verbose & RDPVerbose::connection)) {
                        LOG(LOG_INFO, "Proxy managed drive=\"%.*s\"",
                            int(trimmed_range.size()), trimmed_range.begin());
                    }

                    this->file_system_drive_manager.enable_drive(
                        FileSystemDriveManager::DriveName(
                            std::string_view{trimmed_range.begin(), trimmed_range.size()}),
                        this->proxy_managed_prefix, verbose);
                }
            }
        }

        friend class mod_rdp_channels;
    } drive;

    ModRdpFactory& mod_rdp_factory;

    std::unique_ptr<VirtualChannelDataSender>     clipboard_to_client_sender;
    std::unique_ptr<VirtualChannelDataSender>     clipboard_to_server_sender;

    std::unique_ptr<ClipboardVirtualChannel>      clipboard_virtual_channel;

    std::unique_ptr<VirtualChannelDataSender>     file_system_to_client_sender;
    std::unique_ptr<VirtualChannelDataSender>     file_system_to_server_sender;

    std::unique_ptr<FileSystemVirtualChannel>     file_system_virtual_channel;

    std::unique_ptr<VirtualChannelDataSender>     dynamic_channel_to_client_sender;
    std::unique_ptr<VirtualChannelDataSender>     dynamic_channel_to_server_sender;

    std::unique_ptr<DynamicChannelVirtualChannel> dynamic_channel_virtual_channel;

    std::unique_ptr<VirtualChannelDataSender>     session_probe_to_server_sender;

public:
    std::unique_ptr<SessionProbeVirtualChannel>   session_probe_virtual_channel;

private:
    std::unique_ptr<VirtualChannelDataSender>     remote_programs_to_client_sender;
    std::unique_ptr<VirtualChannelDataSender>     remote_programs_to_server_sender;

    std::unique_ptr<RemoteProgramsVirtualChannel> remote_programs_virtual_channel;

public:
    std::unique_ptr<RemoteProgramsSessionManager> remote_programs_session_manager;

private:
    ReportMessageApi& report_message;

    RDPECLIP::CliprdrLogState cliprdrLogStatus;
    rdpdr::RdpDrStatus rdpdrLogStatus;

    const RDPVerbose verbose;

    SessionReactor & session_reactor;
    TopFdContainer & fd_events_;
    GraphicFdContainer & graphic_fd_events_;
    TimerContainer& timer_events_;
    GraphicEventContainer & graphic_events_;
    FileValidatorService * file_validator_service;
    ValidatorParams validator_params;

public:
    mod_rdp_channels(
        const ChannelsAuthorizations channels_authorizations,
        const ModRDPParams & mod_rdp_params, const RDPVerbose verbose,
        ReportMessageApi & report_message, Random & gen, RDPMetrics * metrics,
        SessionReactor & session_reactor, TopFdContainer & fd_events_, GraphicFdContainer & graphic_fd_events_, TimerContainer& timer_events_, GraphicEventContainer & graphic_events_,
        FileValidatorService * file_validator_service,
        ModRdpFactory& mod_rdp_factory)
    : channels_authorizations(channels_authorizations)
    , enable_auth_channel(mod_rdp_params.application_params.alternate_shell[0]
                        && !mod_rdp_params.ignore_auth_channel)
    , auth_channel([&]{
        switch (mod_rdp_params.auth_channel) {
            case CHANNELS::ChannelNameId():
            case CHANNELS::ChannelNameId("*"):
                return CHANNELS::ChannelNameId("wablnch");
            default:
                return mod_rdp_params.auth_channel;
        }
        }())
    , checkout_channel(mod_rdp_params.checkout_channel)
    , metrics(metrics)
    , gen(gen)
    , session_probe(mod_rdp_params.session_probe_params)
    , remote_app(mod_rdp_params.remote_app_params)
    , clipboard(mod_rdp_params.clipboard_params)
    , file_system(mod_rdp_params.file_system_params)
    , drive(mod_rdp_params.application_params, mod_rdp_params.drive_params, verbose)
    , mod_rdp_factory(mod_rdp_factory)
    , report_message(report_message)
    , verbose(verbose)
    , session_reactor(session_reactor)
    , fd_events_(fd_events_)
    , graphic_fd_events_(graphic_fd_events_)
    , timer_events_(timer_events_)
    , graphic_events_(graphic_events_)
    , file_validator_service(file_validator_service)
    , validator_params(mod_rdp_params.validator_params)
    {}

    void DLP_antivirus_check_channels_files() {
        this->clipboard_virtual_channel->DLP_antivirus_check_channels_files();
    }

    void init_remote_program_and_session_probe(
        gdi::GraphicApi& gd,
        mod_api & mod_rdp,
        const ModRDPParams & mod_rdp_params,
        AuthApi & authentifier,
        const ClientInfo & info,
        // TODO OutParam<...>
        char (&program)[512],
        char (&directory)[512])
    {
        // TODO: to make init code clearer we would prefer to have to consecutive inits
        // - one for remote_program initialisation
        // - one for session probe initialisation

        // Something like:

        // if probe: init_session_probe(... session_reactor);
        // if remote_prog: init_remote_program(... lang, font, identifier, program, directory);

        // This could probably work like two consecutive filters
        // one to prepare part of the context, the other used to prepare the remaining context.
        // There should be a way to prepare some objects useful for the remaining work to do

        if (this->remote_app.enable_remote_program) {
            char session_probe_window_title[32] = { 0 };
            uint32_t const r = this->gen.rand32();

            snprintf(session_probe_window_title,
                sizeof(session_probe_window_title),
                "%X%X%X%X",
                (r & 0xFF000000) >> 24,
                (r & 0x00FF0000) >> 16,
                (r & 0x0000FF00) >> 8,
                 r & 0x000000FF
            );

            if (mod_rdp_params.session_probe_params.enable_session_probe) {
                this->init_remote_program_with_session_probe(
                    mod_rdp_params.remote_app_params,
                    mod_rdp_params.application_params,
                    mod_rdp_params.session_probe_params,
                    session_probe_window_title);
            }
            else {
                this->init_remote_program_without_session_probe(
                    mod_rdp_params.remote_app_params,
                    mod_rdp_params.application_params);
            }

            this->remote_programs_session_manager = std::make_unique<RemoteProgramsSessionManager>(
                this->session_reactor, this->timer_events_, gd, mod_rdp, mod_rdp_params.lang,
                mod_rdp_params.font, mod_rdp_params.theme, authentifier,
                session_probe_window_title,
                mod_rdp_params.remote_app_params.rail_client_execute,
                mod_rdp_params.remote_app_params.rail_disconnect_message_delay,
                this->verbose
            );
        }
        else {
            if (mod_rdp_params.session_probe_params.enable_session_probe) {
                this->init_no_remote_program_with_session_probe(
                    mod_rdp, info, mod_rdp_params.application_params, mod_rdp_params.session_probe_params, program, directory);
            }
            else  {
                this->init_no_remote_program_no_session_probe(
                    info, mod_rdp_params.application_params, program, directory);
            }
        }
    }

private:
    std::unique_ptr<VirtualChannelDataSender> create_to_client_sender(
        CHANNELS::ChannelNameId channel_name, FrontAPI& front) const
    {
        if (!this->channels_authorizations.is_authorized(channel_name))
        {
            return nullptr;
        }

        const CHANNELS::ChannelDefArray& front_channel_list = front.get_channel_list();

        const CHANNELS::ChannelDef* channel = front_channel_list.get_by_name(channel_name);
        if (!channel)
        {
            return nullptr;
        }

        class ToClientSender : public VirtualChannelDataSender
        {
            FrontAPI& front;
            const CHANNELS::ChannelDef& channel;
            const bool verbose;

        public:
            explicit ToClientSender(
                FrontAPI& front,
                const CHANNELS::ChannelDef& channel,
                bool verbose) noexcept
            : front(front)
            , channel(channel)
            , verbose(verbose)
            {}

            void operator()(uint32_t total_length, uint32_t flags,
                bytes_view chunk_data) override
            {
                if (this->verbose) {
                    const bool send              = true;
                    const bool from_or_to_client = true;
                    ::msgdump_c(send, from_or_to_client, total_length, flags, chunk_data);
                }

                this->front.send_to_channel(this->channel, chunk_data, total_length, flags);
            }
        };

        bool const verbose
          = bool(this->verbose & (RDPVerbose::cliprdr_dump | RDPVerbose::rdpdr_dump))
          && (channel_name == channel_names::cliprdr || channel_name == channel_names::rdpdr);
        return std::make_unique<ToClientSender>(front, *channel, verbose);
    }

    inline void create_clipboard_virtual_channel(FrontAPI & front, ServerTransportContext & stc, FileValidatorService * file_validator_service) {
        assert(!this->clipboard_to_client_sender
            && !this->clipboard_to_server_sender);

        this->clipboard_to_client_sender = this->create_to_client_sender(channel_names::cliprdr, front);
        this->clipboard_to_server_sender = this->create_to_server_synchronous_sender(channel_names::cliprdr, stc);

        BaseVirtualChannel::Params base_params(this->report_message, this->verbose);

        ClipboardVirtualChannelParams cvc_params;
        cvc_params.clipboard_down_authorized = this->channels_authorizations.cliprdr_down_is_authorized();
        cvc_params.clipboard_up_authorized   = this->channels_authorizations.cliprdr_up_is_authorized();
        cvc_params.clipboard_file_authorized = this->channels_authorizations.cliprdr_file_is_authorized();
        cvc_params.dont_log_data_into_syslog = this->clipboard.disable_log_syslog;
        cvc_params.log_only_relevant_clipboard_activities = this->clipboard.log_only_relevant_activities;
        cvc_params.validator_params = this->validator_params;

        this->clipboard_virtual_channel = std::make_unique<ClipboardVirtualChannel>(
            this->clipboard_to_client_sender.get(),
            this->clipboard_to_server_sender.get(),
            this->session_reactor,
            base_params,
            std::move(cvc_params),
            file_validator_service,
            ClipboardVirtualChannel::FileStorage{
                this->mod_rdp_factory.get_fdx_capture(),
                this->mod_rdp_factory.always_file_storage
            }
        );
    }


    std::unique_ptr<VirtualChannelDataSender> create_to_server_synchronous_sender(CHANNELS::ChannelNameId channel_name, ServerTransportContext & stc)
    {
        const CHANNELS::ChannelDef* channel = this->mod_channel_list.get_by_name(channel_name);
        if (!channel)
        {
            return nullptr;
        }

        class ToServerSender : public VirtualChannelDataSender
        {
            ServerTransportContext stc;
            const uint16_t channel_id;
            const bool     show_protocol;
            const bool     verbose;

        public:
            explicit ToServerSender(
                ServerTransportContext & stc,
                uint16_t channel_id,
                bool show_protocol,
                bool verbose) noexcept
            : stc(stc)
            , channel_id(channel_id)
            , show_protocol(show_protocol)
            , verbose(verbose)
            {}

            void operator()(uint32_t total_length, uint32_t flags, bytes_view chunk_data) override
            {
                if (this->show_protocol) {
                    flags |= CHANNELS::CHANNEL_FLAG_SHOW_PROTOCOL;
                }

                if (verbose) {
                    const bool send              = true;
                    const bool from_or_to_client = false;
                    ::msgdump_c(send, from_or_to_client, total_length, flags, chunk_data);
                }

                CHANNELS::VirtualChannelPDU virtual_channel_pdu;
                virtual_channel_pdu.send_to_server(this->stc, this->channel_id,
                    total_length, flags, chunk_data);
            }
        };

        bool const verbose
          = bool(this->verbose & (RDPVerbose::cliprdr_dump | RDPVerbose::rdpdr_dump))
          && (channel_name == channel_names::cliprdr || channel_name == channel_names::rdpdr);

        return std::make_unique<ToServerSender>(
            stc,
            channel->chanid,
            (channel->flags & GCC::UserData::CSNet::CHANNEL_OPTION_SHOW_PROTOCOL),
            verbose);
    }


    std::unique_ptr<VirtualChannelDataSender> create_to_server_asynchronous_sender(CHANNELS::ChannelNameId channel_name, ServerTransportContext & stc, AsynchronousTaskContainer & asynchronous_tasks)
    {
        class ToServerAsynchronousSender : public VirtualChannelDataSender
        {
            std::unique_ptr<VirtualChannelDataSender> to_server_synchronous_sender;

            AsynchronousTaskContainer& asynchronous_tasks;

            RDPVerbose verbose;

        public:
            explicit ToServerAsynchronousSender(
                std::unique_ptr<VirtualChannelDataSender>&& to_server_synchronous_sender,
                AsynchronousTaskContainer& asynchronous_tasks,
                RDPVerbose verbose)
            : to_server_synchronous_sender(std::move(to_server_synchronous_sender))
            , asynchronous_tasks(asynchronous_tasks)
            , verbose(verbose)
            {}

            VirtualChannelDataSender& SynchronousSender() override {
                return *to_server_synchronous_sender;
            }

            void operator()(
                uint32_t total_length, uint32_t flags, bytes_view chunk_data) override
            {
                this->asynchronous_tasks.add(
                    std::make_unique<RdpdrSendClientMessageTask>(
                        total_length, flags, chunk_data,
                        *this->to_server_synchronous_sender,
                        this->verbose
                    )
                );
            }
        };

        return std::make_unique<ToServerAsynchronousSender>(
            create_to_server_synchronous_sender(channel_name, stc),
            asynchronous_tasks,
            this->verbose);
    }


    void create_dynamic_channel_virtual_channel(FrontAPI& front, ServerTransportContext & stc) {
        assert(!this->dynamic_channel_to_client_sender && !this->dynamic_channel_to_server_sender);

        this->dynamic_channel_to_client_sender = this->create_to_client_sender(channel_names::drdynvc, front);
        this->dynamic_channel_to_server_sender = this->create_to_server_synchronous_sender(channel_names::drdynvc, stc);

        DynamicChannelVirtualChannel::Params dcvc_params(this->report_message, this->verbose);

        this->dynamic_channel_virtual_channel =
            std::make_unique<DynamicChannelVirtualChannel>(
                this->dynamic_channel_to_client_sender.get(),
                this->dynamic_channel_to_server_sender.get(),
                dcvc_params);
    }

    inline void create_file_system_virtual_channel(
                FrontAPI& front,
                ServerTransportContext & stc,
                AsynchronousTaskContainer & asynchronous_tasks,
                GeneralCaps const & client_general_caps,
                const char (& client_name)[128]) {

        assert(!this->file_system_to_client_sender && !this->file_system_to_server_sender);

        this->file_system_to_client_sender = (((client_general_caps.os_major != OSMAJORTYPE_IOS)
                                                || !this->file_system.bogus_ios_rdpdr_virtual_channel)
                                            ? this->create_to_client_sender(channel_names::rdpdr, front)
                                            : nullptr);
        this->file_system_to_server_sender = this->create_to_server_asynchronous_sender(channel_names::rdpdr, stc, asynchronous_tasks);

        BaseVirtualChannel::Params base_params(this->report_message, this->verbose);

        FileSystemVirtualChannelParams fsvc_params;

        fsvc_params.file_system_read_authorized = this->channels_authorizations.rdpdr_drive_read_is_authorized();
        fsvc_params.file_system_write_authorized = this->channels_authorizations.rdpdr_drive_write_is_authorized();
        fsvc_params.parallel_port_authorized = this->channels_authorizations.rdpdr_type_is_authorized(rdpdr::RDPDR_DTYP_PARALLEL);
        fsvc_params.print_authorized = this->channels_authorizations.rdpdr_type_is_authorized(rdpdr::RDPDR_DTYP_PRINT);
        fsvc_params.serial_port_authorized = this->channels_authorizations.rdpdr_type_is_authorized(rdpdr::RDPDR_DTYP_SERIAL);
        fsvc_params.smart_card_authorized = this->channels_authorizations.rdpdr_type_is_authorized(rdpdr::RDPDR_DTYP_SMARTCARD);
        fsvc_params.dont_log_data_into_syslog = this->file_system.disable_log_syslog;
        fsvc_params.smartcard_passthrough = this->file_system.smartcard_passthrough;

        this->file_system_virtual_channel =  std::make_unique<FileSystemVirtualChannel>(
                asynchronous_tasks.session_reactor,
                asynchronous_tasks.timer_events_,
                this->file_system_to_client_sender.get(),
                this->file_system_to_server_sender.get(),
                this->drive.file_system_drive_manager,
                false,
                "",
                client_name,
                ::getpid(),
                this->drive.proxy_managed_prefix.c_str(),
                base_params,
                fsvc_params);
        if (this->file_system_to_server_sender) {
            if (this->session_probe.enable_session_probe || this->drive.use_application_driver) {
                this->file_system_virtual_channel->enable_session_probe_drive();
            }
        }
    }

public:
    inline void create_session_probe_virtual_channel(
                    FrontAPI& front,
                    ServerTransportContext stc,
                    AsynchronousTaskContainer & asynchronous_tasks,
                    mod_api& mod, rdp_api& rdp, AuthApi& authentifier,
                    const Translation::language_t & lang,
                    const bool bogus_refresh_rect,
                    const uint32_t monitor_count,
                    GeneralCaps const & client_general_caps,
                    const char (& client_name)[128]
                ) {
        assert(!this->session_probe_to_server_sender);

        this->session_probe_to_server_sender =
            this->create_to_server_synchronous_sender(channel_names::sespro, stc);

        if (!this->file_system_virtual_channel) {
            this->create_file_system_virtual_channel(front, stc, asynchronous_tasks, client_general_caps, client_name);
        }

        FileSystemVirtualChannel& file_system_virtual_channel = *this->file_system_virtual_channel;

        BaseVirtualChannel::Params base_params(this->report_message, this->verbose);

        SessionProbeVirtualChannel::Params sp_vc_params;

        sp_vc_params.sespro_params = this->session_probe.session_probe_channel_params;
        sp_vc_params.target_informations = this->session_probe.target_informations.c_str();


        sp_vc_params.front_width = stc.negociation_result.front_width;
        sp_vc_params.front_height = stc.negociation_result.front_height;
        sp_vc_params.real_alternate_shell = this->session_probe.channel_params.real_alternate_shell.c_str();
        sp_vc_params.real_working_dir = this->session_probe.channel_params.real_working_dir.c_str();
        sp_vc_params.lang = lang;
        sp_vc_params.bogus_refresh_rect_ex = (bogus_refresh_rect && monitor_count);
        sp_vc_params.show_maximized = !this->remote_app.enable_remote_program;

#ifndef __EMSCRIPTEN__
        this->session_probe_virtual_channel = std::make_unique<SessionProbeVirtualChannel>(
            this->session_reactor,
            this->timer_events_,
            this->graphic_events_,
            this->session_probe_to_server_sender.get(),
            front,
            mod,
            rdp,
            authentifier,
            file_system_virtual_channel,
            this->gen,
            base_params,
            sp_vc_params);
#endif

    }

private:
    inline void create_remote_programs_virtual_channel(
                    FrontAPI& front,
                    ServerTransportContext & stc,
                    const ModRdpVariables & vars,
                    RailCaps const & client_rail_caps) {
        assert(!this->remote_programs_to_client_sender &&
            !this->remote_programs_to_server_sender);

        if (!this->remote_app.convert_remoteapp_to_desktop) {
            this->remote_programs_to_client_sender =
                this->create_to_client_sender(channel_names::rail, front);
        }
        this->remote_programs_to_server_sender =
            this->create_to_server_synchronous_sender(channel_names::rail, stc);

        BaseVirtualChannel::Params base_params(this->report_message, this->verbose);

        RemoteProgramsVirtualChannelParams remote_programs_virtual_channel_params;

        remote_programs_virtual_channel_params.use_session_probe_to_launch_remote_program   =
            this->session_probe.used_to_launch_remote_program;

        remote_programs_virtual_channel_params.client_execute = this->remote_app.client_execute;
        remote_programs_virtual_channel_params.client_execute_2 = this->remote_app.real_client_execute;

        remote_programs_virtual_channel_params.rail_session_manager               =
            this->remote_programs_session_manager.get();

        remote_programs_virtual_channel_params.should_ignore_first_client_execute =
            this->remote_app.should_ignore_first_client_execute;

        remote_programs_virtual_channel_params.client_supports_handshakeex_pdu    =
            (client_rail_caps.RailSupportLevel & TS_RAIL_LEVEL_HANDSHAKE_EX_SUPPORTED);
        remote_programs_virtual_channel_params.client_supports_enhanced_remoteapp =
            this->remote_app.remote_program_enhanced;


        this->remote_programs_virtual_channel =
            std::make_unique<RemoteProgramsVirtualChannel>(
                this->remote_programs_to_client_sender.get(),
                this->remote_programs_to_server_sender.get(),
                front,
                this->remote_app.convert_remoteapp_to_desktop,
                stc.negociation_result.front_width,
                stc.negociation_result.front_height,
                vars,
                base_params,
                remote_programs_virtual_channel_params);
    }

public:
    // TODO: make that private again when callers will be moved to channels
    static void send_to_front_channel(FrontAPI & front, CHANNELS::ChannelNameId mod_channel_name, uint8_t const * data, size_t length, size_t chunk_size, int flags) {
        LOG(LOG_INFO, ">>>>>>>>>>>>>>>>>>>>>>>>>>>>>>>> send_to_front_channel");
        const CHANNELS::ChannelDef * front_channel = front.get_channel_list().get_by_name(mod_channel_name);
        if (front_channel) {
            front.send_to_channel(*front_channel, {data, chunk_size}, length, flags);
        }
    }

    void process_cliprdr_event(InStream & stream, uint32_t length, uint32_t flags, size_t chunk_size,
        FrontAPI& front,
        ServerTransportContext & stc,
        FileValidatorService * file_validator_service,
        SesmanInterface & sesman
    ) {
        LOG(LOG_INFO, "!!!!!!!!!!!!!!!!!!!!!!!!! process_cliprdr_event");

        if (!this->clipboard_virtual_channel) {
            this->create_clipboard_virtual_channel(front, stc, file_validator_service);
        }

        ClipboardVirtualChannel& channel = *this->clipboard_virtual_channel;

        if (bool(this->verbose & RDPVerbose::cliprdr)) {
            InStream clone = stream.clone();
            RDPECLIP::streamLogCliprdr(clone, flags, this->cliprdrLogStatus);// FIX
        }

        std::unique_ptr<AsynchronousTask> out_asynchronous_task;
        channel.process_server_message(length, flags, {stream.get_current(), chunk_size}, out_asynchronous_task, sesman);
        assert(!out_asynchronous_task);
    }   // process_cliprdr_event


    void process_auth_event(
        const CHANNELS::ChannelDef & auth_channel,
        InStream & stream, uint32_t length, uint32_t flags, size_t chunk_size,
        FrontAPI& front,
        mod_api & mod_rdp,
        ServerTransportContext & stc,
        AsynchronousTaskContainer & asynchronous_tasks,
        GeneralCaps const & client_general_caps,
        const char (& client_name)[128],
        AuthApi& authentifier
    ) {
        (void)length;
        (void)chunk_size;
        assert(stream.in_remain() == chunk_size);

        if ((flags & (CHANNELS::CHANNEL_FLAG_FIRST | CHANNELS::CHANNEL_FLAG_LAST)) !=
            (CHANNELS::CHANNEL_FLAG_FIRST | CHANNELS::CHANNEL_FLAG_LAST))
        {
            LOG(LOG_WARNING, "mod_rdp::process_auth_event: Chunked Virtual Channel Data ignored!");
            return;
        }

        std::string auth_channel_message(char_ptr_cast(stream.get_current()), stream.in_remain());

        this->auth_channel_flags  = flags;
        this->auth_channel_chanid = auth_channel.chanid;

        std::string              order;
        std::vector<std::string> parameters;
        ::parse_server_message(auth_channel_message.c_str(), order, parameters);

        if (!::strcasecmp(order.c_str(), "Input") && !parameters.empty()) {
            const bool disable_input_event     = (::strcasecmp(parameters[0].c_str(), "Enable") != 0);
            const bool disable_graphics_update = false;
            mod_rdp.disable_input_event_and_graphics_update(disable_input_event, disable_graphics_update);
        }
        else if (!::strcasecmp(order.c_str(), "Log") && !parameters.empty()) {
            LOG(LOG_INFO, "WABLauncher: %s", parameters[0]);
        }
        else if (!::strcasecmp(order.c_str(), "RemoveDrive") && parameters.empty()) {

            if (!this->file_system_virtual_channel) {
                this->create_file_system_virtual_channel(front, stc, asynchronous_tasks, client_general_caps, client_name);
            }

            FileSystemVirtualChannel& rdpdr_channel = *this->file_system_virtual_channel;

            rdpdr_channel.disable_session_probe_drive();
        }
        else {
            LOG(LOG_INFO, "Auth channel data=\"%s\"", auth_channel_message);

            authentifier.set_auth_channel_target(auth_channel_message.c_str());
        }
    }

    void process_checkout_event(
        const CHANNELS::ChannelDef & checkout_channel,
        InStream & stream, uint32_t length, uint32_t flags, size_t chunk_size,
        AuthApi& authentifier
    ) {
        (void)length;
        (void)chunk_size;
        assert(stream.in_remain() == chunk_size);

        if ((flags & (CHANNELS::CHANNEL_FLAG_FIRST | CHANNELS::CHANNEL_FLAG_LAST)) !=
            (CHANNELS::CHANNEL_FLAG_FIRST | CHANNELS::CHANNEL_FLAG_LAST))
        {
            LOG(LOG_WARNING, "mod_rdp::process_checkout_event: Chunked Virtual Channel Data ignored!");
            return;
        }

        // Version(2) + DataLength(2)
        ::check_throw(stream, 4, "mod_rdp::process_checkout_event", ERR_RDP_DATA_TRUNCATED);

        uint16_t const version = stream.in_uint16_le();
        uint16_t const data_length = stream.in_uint16_le();

        LOG(LOG_INFO, "mod_rdp::process_checkout_event: Version=%u DataLength=%u", version, data_length);

        std::string checkout_channel_message(char_ptr_cast(stream.get_current()), stream.in_remain());

        this->checkout_channel_flags  = flags;
        this->checkout_channel_chanid = checkout_channel.chanid;

        LOG(LOG_INFO, "mod_rdp::process_checkout_event: Data=\"%s\"", checkout_channel_message);

//        send_checkout_channel_data("{ \"response_code\": 0, \"response_message\": \"Succeeded.\" }");
        authentifier.set_pm_request(checkout_channel_message.c_str());
    }

    void process_session_probe_event(
        const CHANNELS::ChannelDef & session_probe_channel,
        InStream & stream, uint32_t length, uint32_t flags, size_t chunk_size,
        FrontAPI& front,
        mod_api & mod_rdp,
        rdp_api& rdp,
        AuthApi& authentifier,
        ServerTransportContext & stc,
        AsynchronousTaskContainer & asynchronous_tasks,
        GeneralCaps const & client_general_caps,
        const char (& client_name)[128],
        const uint32_t monitor_count,
        const bool bogus_refresh_rect,
        const Translation::language_t & lang,
        SesmanInterface & sesman
    ) {
        (void)session_probe_channel;
#ifndef __EMSCRIPTEN__
        if (!this->session_probe_virtual_channel) {
            this->create_session_probe_virtual_channel(
                    front, stc,
                    asynchronous_tasks,
                    mod_rdp, rdp, authentifier,
                    lang,
                    bogus_refresh_rect,
                    monitor_count,
                    client_general_caps,
                    client_name);
#endif
        }

#ifndef __EMSCRIPTEN__
        SessionProbeVirtualChannel& channel = *this->session_probe_virtual_channel;
#endif
        std::unique_ptr<AsynchronousTask> out_asynchronous_task;

        channel.process_server_message(length, flags, {stream.get_current(), chunk_size}, out_asynchronous_task, sesman);

        assert(!out_asynchronous_task);
    }

    void process_rail_event(const CHANNELS::ChannelDef & rail_channel,
            InStream & stream, uint32_t length, uint32_t flags, size_t chunk_size,
            FrontAPI& front,
            ServerTransportContext & stc,
            const ModRdpVariables & vars,
            RailCaps const & client_rail_caps,
            SesmanInterface & sesman
            ) {
        (void)rail_channel;

        if (!this->remote_programs_virtual_channel) {
            this->create_remote_programs_virtual_channel(front, stc, vars, client_rail_caps);
        }

        RemoteProgramsVirtualChannel& channel = *this->remote_programs_virtual_channel;

        std::unique_ptr<AsynchronousTask> out_asynchronous_task;

        channel.process_server_message(length, flags, {stream.get_current(), chunk_size}, out_asynchronous_task, sesman);

        assert(!out_asynchronous_task);
    }

    void send_to_mod_rail_channel(InStream & chunk, size_t length, uint32_t flags,
                    FrontAPI& front,
                    ServerTransportContext & stc,
                    const ModRdpVariables & vars,
                    RailCaps const & client_rail_caps) {

        LOG(LOG_INFO, "!!!!!!!!!!!!!!!!!!!!!!!!! send_to_mod_rail_channel");

        if (!this->remote_programs_virtual_channel) {
            this->create_remote_programs_virtual_channel(front, stc, vars, client_rail_caps);
        }

        RemoteProgramsVirtualChannel& channel = *this->remote_programs_virtual_channel;


        channel.process_client_message(length, flags, chunk.remaining_bytes());

    }   // send_to_mod_rail_channel

    void send_to_mod_cliprdr_channel(InStream & chunk, size_t length, uint32_t flags,
                            FrontAPI& front,
                            ServerTransportContext & stc) {

        LOG(LOG_INFO, "!!!!!!!!!!!!!!!!!!!!!!!!! send_to_mod_cliprdr_channel");

        if (!this->clipboard_virtual_channel) {
            this->create_clipboard_virtual_channel(front, stc, this->file_validator_service);
        }
        ClipboardVirtualChannel& channel = *this->clipboard_virtual_channel;

        if (bool(this->verbose & RDPVerbose::cliprdr)) {
            InStream clone = chunk.clone();
            RDPECLIP::streamLogCliprdr(clone, flags, this->cliprdrLogStatus);
        }

        if (this->session_probe.session_probe_launcher) {
            if (!this->session_probe.session_probe_launcher->process_client_cliprdr_message(chunk, length, flags)) {
                return;
            }
        }

        channel.process_client_message(length, flags, chunk.remaining_bytes());
    }

    void process_drdynvc_event(InStream & stream, uint32_t length, uint32_t flags, size_t chunk_size,
                                FrontAPI& front,
                                ServerTransportContext & stc,
                                AsynchronousTaskContainer & asynchronous_tasks,
                                SesmanInterface & sesman) {

        if (!this->dynamic_channel_virtual_channel) {
            this->create_dynamic_channel_virtual_channel(front, stc);
        }

        DynamicChannelVirtualChannel& channel = *this->dynamic_channel_virtual_channel;

        std::unique_ptr<AsynchronousTask> out_asynchronous_task;

        channel.process_server_message(length, flags, {stream.get_current(), chunk_size}, out_asynchronous_task, sesman);

        if (out_asynchronous_task) {
            asynchronous_tasks.add(std::move(out_asynchronous_task));
        }
    }

    void process_unknown_channel_event(const CHANNELS::ChannelDef & channel,
            InStream & stream, uint32_t length, uint32_t flags, size_t chunk_size,
            FrontAPI& front) {

        if (channel.name == channel_names::rdpsnd && bool(this->verbose & RDPVerbose::rdpsnd)) {
            InStream clone = stream.clone();
            rdpsnd::streamLogServer(clone, flags);
        }

        this->send_to_front_channel(front, channel.name, stream.get_current(), length, chunk_size, flags);
    }

    void process_rdpdr_event(InStream & stream, uint32_t length, uint32_t flags, size_t chunk_size,
                            FrontAPI& front,
                            ServerTransportContext & stc,
                            AsynchronousTaskContainer & asynchronous_tasks,
                            GeneralCaps const & client_general_caps,
                            const char (& client_name)[128],
                            SesmanInterface & sesman) {
        if (!this->file_system.enable_rdpdr_data_analysis
        &&   this->channels_authorizations.rdpdr_type_all_is_authorized()
        &&  !this->drive.file_system_drive_manager.has_managed_drive()) {

            if (flags & CHANNELS::CHANNEL_FLAG_FIRST) {
                LOG_IF(bool(this->verbose & (RDPVerbose::rdpdr | RDPVerbose::rdpdr_dump)),
                    LOG_INFO,
                    "mod_rdp::process_rdpdr_event: sending to Client, "
                    "send Chunked Virtual Channel Data transparently.");

                if (bool(this->verbose & RDPVerbose::rdpdr_dump)) {
                    const bool send              = false;
                    const bool from_or_to_client = false;

                    ::msgdump_d(send, from_or_to_client, length, flags,
                        {stream.get_data()+8, chunk_size});

                    rdpdr::streamLog(stream, this->rdpdrLogStatus);
                }
            }

            this->send_to_front_channel(front, channel_names::rdpdr, stream.get_current(), length, chunk_size, flags);
            return;
        }

        if (!this->file_system_virtual_channel) {
            this->create_file_system_virtual_channel(front, stc, asynchronous_tasks, client_general_caps, client_name);
        }

        FileSystemVirtualChannel& channel = *this->file_system_virtual_channel;

        std::unique_ptr<AsynchronousTask> out_asynchronous_task;
        channel.process_server_message(length, flags, {stream.get_current(), chunk_size}, out_asynchronous_task, sesman);
        if (out_asynchronous_task) {
            asynchronous_tasks.add(std::move(out_asynchronous_task));
        }
    }

    // TODO free function
    static void replace(std::string & text_with_tags, std::string_view marker, std::string_view replacement){
        size_t pos = 0;
        while ((pos = text_with_tags.find(marker, pos)) != std::string::npos) {
            text_with_tags.replace(pos, marker.size(), replacement.data());
            pos += replacement.size();
        }
    }

    static void replace_shell_arguments(
        std::string & text_with_tags,
        ApplicationParams const& application_params
    ){
        mod_rdp_channels::replace(text_with_tags, "${APPID}", application_params.target_application);
        mod_rdp_channels::replace(text_with_tags, "${USER}", application_params.target_application_account);
        mod_rdp_channels::replace(text_with_tags, "${PASSWORD}", application_params.target_application_password);
    }

    static std::string get_shell_arguments(
       ApplicationParams const& application_params)
    {
        std::string shell_arguments = application_params.shell_arguments;
        replace_shell_arguments(shell_arguments, application_params);
        return shell_arguments;
    }

    static void replace_probe_arguments(std::string & text_with_tags,
                                        std::string_view marker1, std::string_view replacement1,
                                        std::string_view marker2, std::string_view replacement2,
                                        std::string_view marker3, std::string_view replacement3,
                                        std::string_view marker4, std::string_view replacement4){
        mod_rdp_channels::replace(text_with_tags, marker1, replacement1);
        mod_rdp_channels::replace(text_with_tags, marker2, replacement2);
        mod_rdp_channels::replace(text_with_tags, marker3, replacement3);
        mod_rdp_channels::replace(text_with_tags, marker4, replacement4);
    }

    void init_remote_program_with_session_probe(
        const ModRDPParams::RemoteAppParams & remote_app_params,
        const ApplicationParams & application_params,
        const ModRdpSessionProbeParams & session_probe_params,
        char const* session_probe_window_title)
    {
        bool has_target = (application_params.target_application && *application_params.target_application);
        bool use_client_provided_remoteapp
          = (remote_app_params.use_client_provided_remoteapp
          && not remote_app_params.client_execute.exe_or_file.empty());

        if (has_target) {
            if (session_probe_params.used_to_launch_remote_program) {
                this->session_probe.channel_params.real_alternate_shell = application_params.alternate_shell;

                std::string shell_arguments = get_shell_arguments(application_params);

                if (!shell_arguments.empty()) {
                    str_append(this->session_probe.channel_params.real_alternate_shell, ' ', shell_arguments);
                }

                this->session_probe.channel_params.real_working_dir     = application_params.shell_working_dir;
            }
            else {
                mod_rdp_channels::replace_shell_arguments(
                    this->remote_app.real_client_execute.arguments, application_params);
                this->remote_app.real_client_execute.flags       = 0;
            }
            this->remote_app.client_execute.flags       = TS_RAIL_EXEC_FLAG_EXPAND_WORKINGDIRECTORY;
            this->session_probe.session_probe_launcher = std::make_unique<SessionProbeAlternateShellBasedLauncher>(this->verbose);
        }
        else if (use_client_provided_remoteapp) {
            this->remote_app.real_client_execute.arguments = remote_app_params.client_execute.arguments;
            this->remote_app.real_client_execute.flags     = remote_app_params.client_execute.flags;
            this->remote_app.client_execute.flags          = TS_RAIL_EXEC_FLAG_EXPAND_WORKINGDIRECTORY;
            this->session_probe.session_probe_launcher = std::make_unique<SessionProbeAlternateShellBasedLauncher>(this->verbose);
        }

        if (has_target || use_client_provided_remoteapp){
            if (use_client_provided_remoteapp
             || !session_probe_params.used_to_launch_remote_program
            ) {
                this->session_probe.channel_params.real_alternate_shell = "[None]";
                this->remote_app.real_client_execute.exe_or_file = remote_app_params.client_execute.exe_or_file;
                this->remote_app.real_client_execute.working_dir = remote_app_params.client_execute.working_dir;
            }

            this->remote_app.client_execute.exe_or_file = session_probe_params.exe_or_file;

            // Executable file name of SP.
            char exe_var_str[16] {};
            if (session_probe_params.customize_executable_name) {
                ::snprintf(exe_var_str, sizeof(exe_var_str), "-%d", ::getpid());
            }

            // Target informations
            str_assign(this->session_probe.target_informations, application_params.target_application, ':');
            if (!session_probe_params.is_public_session) {
                this->session_probe.target_informations += application_params.primary_user_id;
            }

            std::string title_param = str_concat("TITLE ", session_probe_window_title, '&');

            std::string cookie_param
              = this->session_probe.target_informations.empty()
              ? std::string()
              : str_concat("/#", this->session_probe.target_informations, ' ');

            this->remote_app.client_execute.working_dir = "%TMP%";
            this->remote_app.client_execute.arguments   = session_probe_params.arguments;
            mod_rdp_channels::replace_probe_arguments(this->remote_app.client_execute.arguments,
                "${EXE_VAR}", exe_var_str,
                "${TITLE_VAR} ", title_param,
                "/${COOKIE_VAR} ", cookie_param,
                "${CBSPL_VAR} ", "");
        }
    }


    void init_remote_program_without_session_probe(
        const ModRDPParams::RemoteAppParams & remote_app_params,
        const ApplicationParams & application_params)
    {
        if (application_params.target_application && *application_params.target_application) {
            this->remote_app.client_execute.exe_or_file = application_params.alternate_shell;
            this->remote_app.client_execute.arguments   = get_shell_arguments(application_params);
            this->remote_app.client_execute.working_dir = application_params.shell_working_dir;
            this->remote_app.client_execute.flags       = TS_RAIL_EXEC_FLAG_EXPAND_WORKINGDIRECTORY;
        }
        else if (remote_app_params.use_client_provided_remoteapp
            && not remote_app_params.client_execute.exe_or_file.empty()
        ) {
            this->remote_app.client_execute = remote_app_params.client_execute;
        }
    }


    void init_no_remote_program_with_session_probe(
        mod_api & mod_rdp,
        const ClientInfo & info,
        const ApplicationParams & application_params,
        const ModRdpSessionProbeParams & session_probe_params,
        char (&program)[512],
        char (&directory)[512])
    {
        // Executable file name of SP.
        char exe_var_str[16] {};
        if (session_probe_params.customize_executable_name) {
            ::snprintf(exe_var_str, sizeof(exe_var_str), "-%d", ::getpid());
        }

        // Target informations
        str_assign(this->session_probe.target_informations, application_params.target_application, ':');
        if (!session_probe_params.is_public_session) {
            this->session_probe.target_informations += application_params.primary_user_id;
        }

        if (session_probe_params.used_clipboard_based_launcher
            && application_params.target_application && *application_params.target_application
        ) {
            LOG(LOG_WARNING, "mod_rdp: "
                "Clipboard based Session Probe launcher is not compatible with application. "
                "Falled back to using AlternateShell based launcher.");
        }

        bool const used_clipboard_based_launcher =
            session_probe_params.used_clipboard_based_launcher
         && (!application_params.target_application || !*application_params.target_application)
         && (!application_params.use_client_provided_alternate_shell
          || !application_params.alternate_shell[0]
        );

        std::string cookie_param = [&]() -> std::string {
            if (used_clipboard_based_launcher){
                return std::string{};
            }

            if (this->session_probe.target_informations.empty()) {
                return std::string{};
            }

            if (session_probe_params.fix_too_long_cookie
             && this->session_probe.target_informations.length() > 20
            ){
                SslSha1 sha1;
                sha1.update(this->session_probe.target_informations);

                uint8_t sig[SslSha1::DIGEST_LENGTH];
                sha1.final(sig);

                char clipboard_based_launcher_cookie[32];
                snprintf(
                    clipboard_based_launcher_cookie,
                    sizeof(clipboard_based_launcher_cookie),
                    "/#%02X%02X%02X%02X%02X%02X%02X%02X%02X%02X ",
                    sig[0], sig[1], sig[2], sig[3], sig[4],
                    sig[5], sig[6], sig[7], sig[8], sig[9]);

                return std::string(clipboard_based_launcher_cookie);
            }

            return str_concat("/#", this->session_probe.target_informations, ' ');
        }();

        std::string arguments = session_probe_params.arguments;
        mod_rdp_channels::replace_probe_arguments(arguments,
            "${EXE_VAR}", exe_var_str,
            "${TITLE_VAR} ", "",
            "/${COOKIE_VAR} ", cookie_param,
            "${CBSPL_VAR} ", used_clipboard_based_launcher ? "CD %TMP%&" : ""
        );

        std::string alternate_shell = session_probe_params.exe_or_file;

        if (!::strncmp(alternate_shell.c_str(), "||", 2)) {
            alternate_shell.erase(0, 2);
        }

        str_append(alternate_shell, ' ', arguments);

        if (application_params.target_application && *application_params.target_application) {
            std::string shell_arguments = get_shell_arguments(application_params);

            this->session_probe.channel_params.real_alternate_shell = shell_arguments.empty()
                ? std::string(application_params.alternate_shell)
                : str_concat(application_params.alternate_shell, ' ', shell_arguments);
            this->session_probe.channel_params.real_working_dir     = application_params.shell_working_dir;
        }
        else if (application_params.use_client_provided_alternate_shell
            && info.alternate_shell[0] && !info.remote_program
        ) {
            this->session_probe.channel_params.real_alternate_shell = info.alternate_shell;
            this->session_probe.channel_params.real_working_dir     = info.working_dir;
        }
        else if (used_clipboard_based_launcher) {
            this->session_probe.session_probe_launcher =
                std::make_unique<SessionProbeClipboardBasedLauncher>(
                    this->session_reactor,
                    this->timer_events_,
                    mod_rdp, alternate_shell.c_str(),
                    session_probe_params.clipboard_based_launcher,
                    this->verbose);

            return ;
        }

        strncpy(program, alternate_shell.c_str(), sizeof(program) - 1);
        program[sizeof(program) - 1] = 0;
        //LOG(LOG_INFO, "AlternateShell: \"%s\"", this->program);

        const char * session_probe_working_dir = "%TMP%";
        strncpy(directory, session_probe_working_dir, sizeof(directory) - 1);
        directory[sizeof(directory) - 1] = 0;

        this->session_probe.session_probe_launcher =
            std::make_unique<SessionProbeAlternateShellBasedLauncher>(this->verbose);
    }

    static void init_no_remote_program_no_session_probe(
        const ClientInfo & info,
        const ApplicationParams & application_params,
        char (&program)[512],
        char (&directory)[512])
    {
        if (application_params.target_application && *application_params.target_application) {
            std::string shell_arguments = get_shell_arguments(application_params);

            std::string alternate_shell(application_params.alternate_shell);

            if (!shell_arguments.empty()) {
                str_append(alternate_shell, ' ', shell_arguments);
            }

            strncpy(program, alternate_shell.c_str(), sizeof(program) - 1);
            program[sizeof(program) - 1] = 0;
            strncpy(directory, application_params.shell_working_dir, sizeof(directory) - 1);
            directory[sizeof(directory) - 1] = 0;
        }
        else if (application_params.use_client_provided_alternate_shell
              && info.alternate_shell[0]
              && !info.remote_program
        ) {
            strncpy(program, info.alternate_shell, sizeof(program) - 1);
            program[sizeof(program) - 1] = 0;
            strncpy(directory, info.working_dir, sizeof(directory) - 1);
            directory[sizeof(directory) - 1] = 0;
        }
    }

    void send_to_mod_rdpdr_channel(const CHANNELS::ChannelDef * rdpdr_channel,
                                    InStream & chunk, size_t length, uint32_t flags,
                                    FrontAPI& front,
                                    ServerTransportContext & stc,
                                    AsynchronousTaskContainer & asynchronous_tasks,
                                    GeneralCaps const & client_general_caps,
                                    const char (& client_name)[128])
    {
    
        LOG(LOG_INFO, "!!!!!!!!!!!!!!!!!!!!!!!!! send_to_mod_rdpdr_channel");

        if (!this->file_system.enable_rdpdr_data_analysis
        &&   this->channels_authorizations.rdpdr_type_all_is_authorized()
        &&  !this->drive.file_system_drive_manager.has_managed_drive()) {

            if (flags & CHANNELS::CHANNEL_FLAG_FIRST) {
                LOG_IF(bool(this->verbose & (RDPVerbose::rdpdr | RDPVerbose::rdpdr_dump)),
                    LOG_INFO,
                    "mod_rdp::send_to_mod_rdpdr_channel: recv from Client, "
                    "send Chunked Virtual Channel Data transparently.");

                if (bool(this->verbose & RDPVerbose::rdpdr_dump)) {
                    const bool send              = false;
                    const bool from_or_to_client = false;
                    uint32_t total_length = length;
                    if (total_length > CHANNELS::CHANNEL_CHUNK_LENGTH) {
                        total_length = chunk.get_capacity() - chunk.get_offset();
                    }
                    ::msgdump_d(send, from_or_to_client, length, flags,
                    {chunk.get_data(), total_length});

                    rdpdr::streamLog(chunk, this->rdpdrLogStatus);
                }
            }

            this->send_to_channel(*rdpdr_channel, {chunk.get_data(), chunk.get_capacity()}, length, flags, stc);
            return;
        }

        if (!this->file_system_virtual_channel) {
            this->create_file_system_virtual_channel(front, stc, asynchronous_tasks, client_general_caps, client_name);
        }

        FileSystemVirtualChannel& channel = *this->file_system_virtual_channel;

        channel.process_client_message(length, flags, chunk.remaining_bytes());
    }

    void send_to_mod_drdynvc_channel(InStream & chunk, size_t length, uint32_t flags,
                                        FrontAPI& front,
                                        ServerTransportContext & stc)
    {

        if (!this->dynamic_channel_virtual_channel) {
            this->create_dynamic_channel_virtual_channel(front, stc);
        }

        DynamicChannelVirtualChannel& channel = *this->dynamic_channel_virtual_channel;

        channel.process_client_message(length, flags, chunk.remaining_bytes());
    }
#endif

    void send_to_channel(
        const CHANNELS::ChannelDef & channel,
        bytes_view chunk, size_t length, uint32_t flags,
        ServerTransportContext & stc)
    {
        LOG(LOG_INFO, "!!!!!!!!!!!!!!!!!!!!!!!!! mod_rdp::send_to_channel");

#ifndef __EMSCRIPTEN__
        if (channel.name == channel_names::rdpsnd && bool(this->verbose & RDPVerbose::rdpsnd)) {
            InStream clone(chunk);
            rdpsnd::streamLogClient(clone, flags);
        }

        if (bool(this->verbose & RDPVerbose::channels)) {
            LOG( LOG_INFO, "mod_rdp::send_to_channel length=%zu chunk_size=%zu", length, chunk.size());
            channel.log(-1u);
        }
#endif

        if (channel.flags & GCC::UserData::CSNet::CHANNEL_OPTION_SHOW_PROTOCOL) {
            flags |= CHANNELS::CHANNEL_FLAG_SHOW_PROTOCOL;
        }

        if (chunk.size() <= CHANNELS::CHANNEL_CHUNK_LENGTH) {
            CHANNELS::VirtualChannelPDU virtual_channel_pdu;

            virtual_channel_pdu.send_to_server(stc, channel.chanid, length, flags, chunk);
        }
        else {
            uint8_t const * virtual_channel_data = chunk.data();
            size_t          remaining_data_length = length;

            auto get_channel_control_flags = [] (uint32_t flags, size_t data_length,
                                                    size_t remaining_data_length,
                                                    size_t virtual_channel_data_length) -> uint32_t {
                if (remaining_data_length == data_length) {
                    return (flags & (~CHANNELS::CHANNEL_FLAG_LAST));
                }
                if (remaining_data_length == virtual_channel_data_length) {
                    return (flags & (~CHANNELS::CHANNEL_FLAG_FIRST));
                }

                return (flags & (~(CHANNELS::CHANNEL_FLAG_FIRST | CHANNELS::CHANNEL_FLAG_LAST)));
            };

            do {
                const size_t virtual_channel_data_length =
                    std::min<size_t>(remaining_data_length, CHANNELS::CHANNEL_CHUNK_LENGTH);

                CHANNELS::VirtualChannelPDU virtual_channel_pdu;

                LOG(LOG_INFO, "send to server");

                virtual_channel_pdu.send_to_server(stc, channel.chanid, length,
                    get_channel_control_flags(
                        flags, length, remaining_data_length, virtual_channel_data_length),
                    {virtual_channel_data, virtual_channel_data_length});

                remaining_data_length -= virtual_channel_data_length;
                virtual_channel_data  += virtual_channel_data_length;
            }
            while (remaining_data_length);
        }

#ifndef __EMSCRIPTEN__
        LOG_IF(bool(this->verbose & RDPVerbose::channels), LOG_INFO, "mod_rdp::send_to_channel done");
#endif
    }

    void send_to_mod_channel(
        CHANNELS::ChannelNameId front_channel_name,
        InStream & chunk, size_t length, uint32_t flags,
        FrontAPI& front,
        ServerTransportContext & stc,
        AsynchronousTaskContainer & asynchronous_tasks,
        GeneralCaps const & client_general_caps,
        const ModRdpVariables & vars,
        RailCaps const & client_rail_caps,
        const char (& client_name)[128]
    ) {
    
        LOG(LOG_INFO, ">>>>>>>>>>>>>>>>>>>>>>>>>>> send_to_mod_channel()");
    
        const CHANNELS::ChannelDef * mod_channel = this->mod_channel_list.get_by_name(front_channel_name);
        if (!mod_channel) {
            return;
        }

#ifndef __EMSCRIPTEN__
        if (bool(this->verbose & RDPVerbose::channels)) {
            mod_channel->log(unsigned(mod_channel - &this->mod_channel_list[0]));
        }

        switch (front_channel_name) {
            case channel_names::cliprdr:
                IF_ENABLE_METRICS(set_client_cliprdr_metrics(chunk.clone(), length, flags));
                this->send_to_mod_cliprdr_channel(chunk, length, flags, front, stc);
                break;
            case channel_names::rail:
                IF_ENABLE_METRICS(client_rail_channel_data(length));
                this->send_to_mod_rail_channel(chunk, length, flags, front, stc, vars, client_rail_caps);
                break;
            case channel_names::rdpdr:
                IF_ENABLE_METRICS(set_client_rdpdr_metrics(chunk.clone(), length, flags));
                this->send_to_mod_rdpdr_channel(mod_channel, chunk, length, flags, front, stc, asynchronous_tasks,
                                client_general_caps, client_name);
                break;
            case channel_names::drdynvc:
                IF_ENABLE_METRICS(client_other_channel_data(length));
                this->send_to_mod_drdynvc_channel(chunk, length, flags, front, stc);
                break;
            default:
                IF_ENABLE_METRICS(client_other_channel_data(length));
                this->send_to_channel(*mod_channel, {chunk.get_data(), chunk.get_capacity()}, length, flags, stc);
        }
#else
        this->send_to_channel(*mod_channel, {chunk.get_data(), chunk.get_capacity()}, length, flags, stc);
        (void)front;
        (void)asynchronous_tasks;
        (void)client_general_caps;
        (void)vars;
        (void)client_rail_caps;
        (void)client_name;
#endif
    }

#ifndef __EMSCRIPTEN__
    // This function can be called several times. If a remaining session_probe is running on the
    // target serveur, the session probe channels is already there before the session probe launcher is created
    void do_enable_session_probe(
        FrontAPI& front,
        ServerTransportContext & stc,
        mod_api & mod_rdp,
        rdp_api& rdp,
        AuthApi& authentifier,
        AsynchronousTaskContainer & asynchronous_tasks,
        GeneralCaps const & client_general_caps,
        const ModRdpVariables & vars,
        RailCaps const & client_rail_caps,
        const char (& client_name)[128],
        const uint32_t monitor_count,
        const bool bogus_refresh_rect,
        const Translation::language_t & lang,
        FileValidatorService * file_validator_service,
        SesmanInterface & sesman)
    {
        assert(this->session_probe.enable_session_probe);
        if (this->session_probe.session_probe_launcher){
            if (!this->clipboard_virtual_channel) {
                this->create_clipboard_virtual_channel(front, stc, file_validator_service);
            }
            ClipboardVirtualChannel& cvc = *this->clipboard_virtual_channel;
            cvc.set_session_probe_launcher(this->session_probe.session_probe_launcher.get());

            if (!this->file_system_virtual_channel) {
                this->create_file_system_virtual_channel(front, stc, asynchronous_tasks, client_general_caps, client_name);
            }

            FileSystemVirtualChannel& fsvc = *this->file_system_virtual_channel;

            fsvc.set_session_probe_launcher(this->session_probe.session_probe_launcher.get());

            this->drive.file_system_drive_manager.set_session_probe_launcher(this->session_probe.session_probe_launcher.get());

            if (!this->session_probe_virtual_channel) {
                this->create_session_probe_virtual_channel(
                    front, stc,
                    asynchronous_tasks,
                    mod_rdp, rdp, authentifier,
                    lang,
                    bogus_refresh_rect,
                    monitor_count,
                    client_general_caps,
                    client_name);
            }
            this->session_probe_virtual_channel->set_session_probe_launcher(this->session_probe.session_probe_launcher.get());
<<<<<<< HEAD
            this->session_probe_virtual_channel->start_launch_timeout_timer(sesman);
=======
            if (!this->session_probe.start_launch_timeout_timer_only_after_logon) {
                this->session_probe_virtual_channel->start_launch_timeout_timer();
            }
>>>>>>> e81f4e04
            this->session_probe.session_probe_launcher->set_clipboard_virtual_channel(&cvc);
            this->session_probe.session_probe_launcher->set_session_probe_virtual_channel(this->session_probe_virtual_channel.get());

            if (this->remote_app.enable_remote_program) {

                if (!this->remote_programs_virtual_channel) {
                    this->create_remote_programs_virtual_channel(front, stc, vars, client_rail_caps);
                }

                RemoteProgramsVirtualChannel& rpvc = *this->remote_programs_virtual_channel;
                rpvc.set_session_probe_virtual_channel(this->session_probe_virtual_channel.get());
                rpvc.set_session_probe_launcher(this->session_probe.session_probe_launcher.get());
                this->session_probe.session_probe_launcher->set_remote_programs_virtual_channel(&rpvc);
            }
        }
        else // not this->session_probe.session_probe_launcher
        {
            if (!this->session_probe_virtual_channel) {
                this->create_session_probe_virtual_channel(
                    front, stc,
                    asynchronous_tasks,
                    mod_rdp, rdp, authentifier,
                    lang,
                    bogus_refresh_rect,
                    monitor_count,
                    client_general_caps,
                    client_name);
            }

<<<<<<< HEAD
            this->session_probe_virtual_channel->start_launch_timeout_timer(sesman);
=======
            if (!this->session_probe.start_launch_timeout_timer_only_after_logon) {
                this->session_probe_virtual_channel->start_launch_timeout_timer();
            }
>>>>>>> e81f4e04

            if (this->remote_app.enable_remote_program) {
                if (!this->remote_programs_virtual_channel) {
                    this->create_remote_programs_virtual_channel(front, stc, vars, client_rail_caps);
                }

                RemoteProgramsVirtualChannel& rpvc = *this->remote_programs_virtual_channel;
                rpvc.set_session_probe_virtual_channel(this->session_probe_virtual_channel.get());
            }
        }
    }

    void auth_rail_exec(
        uint16_t flags, const char* original_exe_or_file,
        const char* exe_or_file, const char* working_dir,
        const char* arguments, const char* account, const char* password,
        FrontAPI& front,
        ServerTransportContext & stc,
        const ModRdpVariables & vars,
        RailCaps const & client_rail_caps
    ) {
        if (this->remote_app.enable_remote_program) {
            if (!this->remote_programs_virtual_channel) {
                this->create_remote_programs_virtual_channel(front, stc, vars, client_rail_caps);
            }

            RemoteProgramsVirtualChannel& rpvc = *this->remote_programs_virtual_channel;

            rpvc.auth_rail_exec(flags, original_exe_or_file, exe_or_file,  working_dir, arguments, account, password);
        }
        else {
            LOG(LOG_WARNING, "mod_rdp::auth_rail_exec(): Current session has no Remote Program Virtual Channel");
        }
    }

    void auth_rail_exec_cancel(
        uint16_t flags, const char* original_exe_or_file, uint16_t exec_result,
        FrontAPI& front,
        ServerTransportContext & stc,
        const ModRdpVariables & vars,
        RailCaps const & client_rail_caps
    ) {
        if (this->remote_app.enable_remote_program) {
            if (!this->remote_programs_virtual_channel) {
                this->create_remote_programs_virtual_channel(front, stc, vars, client_rail_caps);
            }

            RemoteProgramsVirtualChannel& rpvc = *this->remote_programs_virtual_channel;

            rpvc.auth_rail_exec_cancel(flags, original_exe_or_file, exec_result);
        }
        else {
            LOG(LOG_WARNING, "mod_rdp::auth_rail_exec(): Current session has no Remote Program Virtual Channel");
        }
    }

    void sespro_rail_exec_result(
        uint16_t flags, const char* exe_or_file, uint16_t exec_result, uint32_t raw_result,
        FrontAPI& front,
        ServerTransportContext & stc,
        const ModRdpVariables & vars,
        RailCaps const & client_rail_caps
    ) {
        if (this->remote_app.enable_remote_program) {
            if (!this->remote_programs_virtual_channel) {
                this->create_remote_programs_virtual_channel(front, stc, vars, client_rail_caps);
            }
            RemoteProgramsVirtualChannel& rpvc = *this->remote_programs_virtual_channel;
            rpvc.sespro_rail_exec_result(flags, exe_or_file, exec_result, raw_result);
        }
        else {
            LOG(LOG_WARNING, "mod_rdp::sespro_rail_exec_result(): Current session has no Remote Program Virtual Channel");
        }
    }
#else
    template<class... Ts>
    mod_rdp_channels(const ChannelsAuthorizations & channels_authorizations, Ts&&...) noexcept
    : channels_authorizations(channels_authorizations)
    , enable_auth_channel(false)
    {}
#endif
};

class mod_rdp : public mod_api, public rdp_api
{
    mod_rdp_channels channels;

    CryptContext decrypt {};

    RedirectionInfo & redir_info;

    const bool disconnect_on_logon_user_change;
    const RdpLogonInfo logon_info;
    const Recv_CS_BitmapCodecCaps front_bitmap_codec_caps;

    std::array<uint8_t, 28>& server_auto_reconnect_packet_ref;

    uint32_t monitor_count = 0;

    Transport & trans;
    Inifile & ini;
    CryptContext encrypt {};
    RdpNegociationResult negociation_result;

    uint32_t front_multifragment_maxsize = 0;

    int share_id = 0;
    bool enable_fastpath_client_input_event = false;
    bool remote_apps_not_enabled = false;

    FrontAPI& front;

    rdp_orders orders;
    RfxDecoder rfxDecoder;

    char client_name[128] = {};

    const int key_flags;
    int  last_key_flags_sent;
    bool first_scancode = true;

    enum : uint8_t {
        EARLY,
        WAITING_SYNCHRONIZE,
        WAITING_CTL_COOPERATE,
        WAITING_GRANT_CONTROL_COOPERATE,
        WAITING_FONT_MAP,
        UP_AND_RUNNING,
        DISCONNECTED,
    } connection_finalization_state = EARLY;

    Pointer cursors[32];

    const RDPVerbose verbose;
    const BmpCache::Verbose cache_verbose;

    AuthApi & authentifier;
    ReportMessageApi & report_message;
    LicenseApi& license_store;

    std::string& close_box_extra_message_ref;

    const bool enable_fastpath;                    // choice of programmer
    const bool enable_fastpath_server_update;      // choice of programmer
    const bool enable_glyph_cache;
    const bool enable_new_pointer;
    const bool enable_persistent_disk_bitmap_cache;
    const bool enable_cache_waiting_list;
    const bool persist_bitmap_cache_on_disk;
    const bool enable_server_cert_external_validation;
    const bool enable_remotefx;
    bool haveRemoteFx{false};
    bool haveSurfaceFrameAck{false};
    std::vector<uint8_t> remoteFx_codec_id;

    const PrimaryDrawingOrdersSupport primary_drawing_orders_support;

    uint32_t frameInProgress = false;
    uint32_t currentFrameId = 0;

    bool delayed_start_capture = false;

    const bool experimental_fix_input_event_sync;

    const bool support_connection_redirection_during_recording;

    size_t recv_bmp_update = 0;

    rdp_mppc_unified_dec mppc_dec;

    std::string * error_message;

    SessionReactor& session_reactor;
    TopFdContainer& fd_events_;
    GraphicFdContainer & graphic_fd_events_;
    TimerContainer& timer_events_;
    GraphicEventContainer & graphic_events_;
    SesmanInterface & sesman;
    GraphicFdPtr fd_event;

#ifndef __EMSCRIPTEN__
    TimerPtr remoteapp_one_shot_bypass_window_legalnotice;
#endif

    bool deactivation_reactivation_in_progress = false;

    const bool bogus_refresh_rect;

    AsynchronousTaskContainer asynchronous_tasks;

    Translation::language_t lang;

    bool already_upped_and_running = false;

    bool input_event_disabled     = false;
    bool graphics_update_disabled = false;

    bool mcs_disconnect_provider_ultimatum_pdu_received = false;

    static constexpr std::array<uint32_t, BmpCache::MAXIMUM_NUMBER_OF_CACHES>
    BmpCacheRev2_Cache_NumEntries()
    { return std::array<uint32_t, BmpCache::MAXIMUM_NUMBER_OF_CACHES>{{ 120, 120, 2553, 0, 0 }}; }

    std::chrono::seconds session_time_start;

    bool clean_up_32_bpp_cursor;
    bool large_pointer_support;

    std::unique_ptr<uint8_t[]> multifragment_update_buffer;
    OutStream multifragment_update_data;

    LargePointerCaps        client_large_pointer_caps;
    MultiFragmentUpdateCaps client_multi_fragment_update_caps;

    GeneralCaps const        client_general_caps;
    // BitmapCaps const         client_bitmap_caps;
    // OrderCaps const          client_order_caps;
    // BmpCacheCaps const       client_bmp_cache_caps;
    // BmpCache2Caps const      client_bmp_cache_2_caps;
    // OffScreenCacheCaps const client_off_screen_cache_caps;
    GlyphCacheCaps const     client_glyph_cache_caps;
    RailCaps const           client_rail_caps;
    WindowListCaps const     client_window_list_caps;

    bool is_server_auto_reconnec_packet_received = false;

    bool server_redirection_packet_received = false;

    ModRdpVariables vars;

    bool const accept_monitor_layout_change_if_capture_is_not_started;

#ifndef __EMSCRIPTEN__
    bool const session_probe_start_launch_timeout_timer_only_after_logon;
#endif

#ifndef __EMSCRIPTEN__
    RDPMetrics * metrics;
    FileValidatorService * file_validator_service;
#endif

public:
    using Verbose = RDPVerbose;
    
    
    
    std::unique_ptr<PrivateRdpNegociation> private_rdp_negociation;
    
    explicit mod_rdp(
        Transport & trans
      , Inifile & ini
      , SessionReactor& session_reactor
      , TopFdContainer & fd_events_
      , GraphicFdContainer & graphic_fd_events_
      , TimerContainer& timer_events_
      , GraphicEventContainer & graphic_events_
      , SesmanInterface & sesman
      , gdi::GraphicApi & gd
      , FrontAPI & front
      , const ClientInfo & info
      , RedirectionInfo & redir_info
      , Random & gen
      , TimeObj & timeobj
      , ChannelsAuthorizations channels_authorizations
      , const ModRDPParams & mod_rdp_params
      , const TLSClientParams & tls_client_params
      , AuthApi & authentifier
      , ReportMessageApi & report_message
      , LicenseApi & license_store
      , ModRdpVariables vars
      , [[maybe_unused]] RDPMetrics * metrics
      , [[maybe_unused]] FileValidatorService * file_validator_service
      , ModRdpFactory& mod_rdp_factory
    )
        : channels(
            std::move(channels_authorizations), mod_rdp_params, mod_rdp_params.verbose,
            report_message, gen, metrics, session_reactor, fd_events_, graphic_fd_events_, timer_events_, graphic_events_, file_validator_service,
            mod_rdp_factory)
        , redir_info(redir_info)
        , disconnect_on_logon_user_change(mod_rdp_params.disconnect_on_logon_user_change)
        , logon_info(info.hostname, mod_rdp_params.hide_client_name, mod_rdp_params.target_user, mod_rdp_params.split_domain)
        , front_bitmap_codec_caps(info.bitmap_codec_caps)
        , server_auto_reconnect_packet_ref(mod_rdp_params.server_auto_reconnect_packet_ref)
        , monitor_count(mod_rdp_params.allow_using_multiple_monitors ? info.cs_monitor.monitorCount : 0)
        , trans(trans)
        , ini(ini)
        , front(front)
        , orders( mod_rdp_params.target_host, mod_rdp_params.enable_persistent_disk_bitmap_cache
                , mod_rdp_params.persist_bitmap_cache_on_disk
                , mod_rdp_params.remote_app_params.convert_remoteapp_to_desktop, mod_rdp_params.verbose
                , report_error_from_reporter(report_message))
        , key_flags(mod_rdp_params.key_flags)
        , last_key_flags_sent(key_flags)
        , verbose(mod_rdp_params.verbose)
        , cache_verbose(mod_rdp_params.cache_verbose)
        , authentifier(authentifier)
        , report_message(report_message)
        , license_store(license_store)
        , close_box_extra_message_ref(mod_rdp_params.close_box_extra_message_ref)
        , enable_fastpath(mod_rdp_params.enable_fastpath)
        , enable_fastpath_server_update(mod_rdp_params.enable_fastpath)
        , enable_glyph_cache(mod_rdp_params.enable_glyph_cache)
        , enable_new_pointer(mod_rdp_params.enable_new_pointer)
        , enable_persistent_disk_bitmap_cache(mod_rdp_params.enable_persistent_disk_bitmap_cache)
        , enable_cache_waiting_list(mod_rdp_params.enable_cache_waiting_list)
        , persist_bitmap_cache_on_disk(mod_rdp_params.persist_bitmap_cache_on_disk)
        , enable_server_cert_external_validation(mod_rdp_params.enable_server_cert_external_validation)
        , enable_remotefx(mod_rdp_params.enable_remotefx)
        , primary_drawing_orders_support(
            mod_rdp_params.primary_drawing_orders_support &
            [](auto& order_support){
                PrimaryDrawingOrdersSupport client_support;
                for (auto idx : order_indexes_supported()) {
                    if (order_support[idx]) {
                        client_support |= idx;
                    }
                }
                return client_support;
            }(info.order_caps.orderSupport))
        // info.order_caps.orderSupport
        , experimental_fix_input_event_sync(mod_rdp_params.experimental_fix_input_event_sync)
        , support_connection_redirection_during_recording(mod_rdp_params.support_connection_redirection_during_recording)
        , error_message(mod_rdp_params.error_message)
        , session_reactor(session_reactor)
        , fd_events_(fd_events_)
        , graphic_fd_events_(graphic_fd_events_)
        , timer_events_(timer_events_)
        , graphic_events_(graphic_events_)
        , sesman(sesman)
        , bogus_refresh_rect(mod_rdp_params.bogus_refresh_rect)
        , asynchronous_tasks(session_reactor, fd_events_, graphic_fd_events_, timer_events_)
        , lang(mod_rdp_params.lang)
        , session_time_start(timeobj.get_time().tv_sec)
        , clean_up_32_bpp_cursor(mod_rdp_params.clean_up_32_bpp_cursor)
        , large_pointer_support(mod_rdp_params.large_pointer_support)
        , multifragment_update_buffer(std::make_unique<uint8_t[]>(65536))
        , multifragment_update_data({multifragment_update_buffer.get(), 65536})
        , client_large_pointer_caps(info.large_pointer_caps)
        , client_multi_fragment_update_caps(info.multi_fragment_update_caps)
        , client_general_caps(info.general_caps)
        // , client_bitmap_caps(info.bitmap_caps)
        // , client_order_caps(info.order_caps)
        // , client_bmp_cache_caps(info.bmp_cache_caps)
        // , client_bmp_cache_2_caps(info.bmp_cache_2_caps)
        // , client_off_screen_cache_caps(info.off_screen_cache_caps)
        , client_glyph_cache_caps(info.glyph_cache_caps)
        , client_rail_caps(info.rail_caps)
        , client_window_list_caps(info.window_list_caps)
        , vars(vars)
        , accept_monitor_layout_change_if_capture_is_not_started(mod_rdp_params.accept_monitor_layout_change_if_capture_is_not_started)
        #ifndef __EMSCRIPTEN__
        , session_probe_start_launch_timeout_timer_only_after_logon(mod_rdp_params.session_probe_params.start_launch_timeout_timer_only_after_logon)
        , metrics(metrics)
        , file_validator_service(file_validator_service)
        #endif
    {
        if (this->enable_remotefx){
            LOG(LOG_INFO, "RemoteFX enabled on proxy");
        }

        if (bool(this->verbose & RDPVerbose::basic_trace)) {
            LOG(LOG_INFO, "Creation of new mod 'RDP'");
            mod_rdp_params.log();
        }

        this->decrypt.encryptionMethod = 2; /* 128 bits */
        this->encrypt.encryptionMethod = 2; /* 128 bits */

        snprintf(this->client_name, sizeof(this->client_name), "%s", info.hostname);

        char program[512] = {};
        char directory[512] = {};

#ifndef __EMSCRIPTEN__
        this->channels.init_remote_program_and_session_probe(
            gd, *this, mod_rdp_params, this->authentifier, info, program, directory);
#else
        (void)gd;
#endif

        this->negociation_result.front_width = info.screen_info.width;
        this->negociation_result.front_height = info.screen_info.height;

        gdi_clear_screen(gd, this->get_dim());
        LOG(LOG_INFO, "RdpNego::NEGO_STATE_INITIAL");

        this->init_negociate_event_(
            info, gen, timeobj, mod_rdp_params, tls_client_params, program, directory,
            (mod_rdp_params.open_session_timeout!=0s)?mod_rdp_params.open_session_timeout:15s);
    }   // mod_rdp


    ~mod_rdp() override {
#ifndef __EMSCRIPTEN__
        if (this->channels.session_probe.enable_session_probe) {
            const bool disable_input_event     = false;
            const bool disable_graphics_update = false;
            this->disable_input_event_and_graphics_update(disable_input_event, disable_graphics_update);
        }
#endif

        if (DISCONNECTED == this->connection_finalization_state) {
            this->report_message.report("CLOSE_SESSION_SUCCESSFUL", "OK.");
        }

        if (bool(this->verbose & RDPVerbose::basic_trace)) {
            LOG(LOG_INFO, "~mod_rdp(): Recv bmp cache count  = %zu",
                this->orders.recv_bmp_cache_count);
            LOG(LOG_INFO, "~mod_rdp(): Recv order count      = %zu",
                this->orders.recv_order_count);
            LOG(LOG_INFO, "~mod_rdp(): Recv bmp update count = %zu",
                this->recv_bmp_update);
        }

#ifndef __EMSCRIPTEN__
        this->channels.remote_programs_session_manager.reset();
#endif

        if (!this->server_redirection_packet_received) {
            this->redir_info = RedirectionInfo();
        }
    }

    void acl_update() override;

    void rdp_input_scancode( long param1, long param2, long device_flags, long time, Keymap2 * /*keymap*/) override {
//        LOG(LOG_INFO, "!!!!!!!!!!!!!!!!!!!!SCANCODE RECEIVED RDP MOD!!!!!!!!!!!!!!!!!!!!! cfs=%d ie=%s",
//            int(this->connection_finalization_state), this->input_event_disabled?"dis":"ena");
        if ((UP_AND_RUNNING == this->connection_finalization_state)
            && !this->input_event_disabled) {

            if (this->first_scancode && !(device_flags & 0x8000)) {
#ifndef __EMSCRIPTEN__
                if (this->channels.session_probe.enable_session_probe) {
                    if (!this->channels.session_probe_virtual_channel) {
                        ServerTransportContext stc{
                            this->trans, this->encrypt, this->negociation_result};
                        this->channels.create_session_probe_virtual_channel(
                                this->front, stc,
                                this->asynchronous_tasks,
                                *this, *this, this->authentifier,
                                this->lang,
                                this->bogus_refresh_rect,
                                this->monitor_count,
                                this->client_general_caps,
                                this->client_name);
                    }

                    if (!(this->channels.session_probe.session_probe_launcher
                       && this->channels.session_probe.session_probe_launcher->is_keyboard_sequences_started())
                     || this->channels.session_probe_virtual_channel->has_been_launched()
                    ) {
                        LOG(LOG_INFO, "mod_rdp::rdp_input_scancode: First Keyboard Event. Resend the Synchronize Event to server.");
                        this->first_scancode = false;
                        this->send_input(time, RDP_INPUT_SYNCHRONIZE, 0, this->last_key_flags_sent, 0);
                    }
                }
                else
#endif
                {
                        LOG(LOG_INFO, "mod_rdp::rdp_input_scancode: First Keyboard Event. Resend the Synchronize Event to server.");
                        this->first_scancode = false;
                        this->send_input(time, RDP_INPUT_SYNCHRONIZE, 0, this->last_key_flags_sent, 0);
                }
            }

//            LOG(LOG_INFO, "mod_rdp::rdp_input_scancode::send_input");
            this->send_input(time, RDP_INPUT_SCANCODE, device_flags, param1, param2);

#ifndef __EMSCRIPTEN__
            IF_ENABLE_METRICS(key_pressed());

            if (this->channels.remote_programs_session_manager) {
                this->channels.remote_programs_session_manager->input_scancode(param1, param2, device_flags);
            }
#endif
        }
    }

    std::string module_name() override {return "RDP Mod";}

    void rdp_input_unicode(uint16_t unicode, uint16_t flag) override {
        if (UP_AND_RUNNING == this->connection_finalization_state) {
            this->send_input(0, RDP_INPUT_UNICODE, flag, unicode, 0);
            IF_ENABLE_METRICS(key_pressed());
        }
    }

    void rdp_input_synchronize( uint32_t time, uint16_t device_flags, int16_t param1, int16_t param2) override {
        (void)time;
        (void)param2;
        if (UP_AND_RUNNING == this->connection_finalization_state) {
            this->send_input(0, RDP_INPUT_SYNCHRONIZE, device_flags, param1, 0);
        }
    }

    void rdp_input_mouse(int device_flags, int x, int y, Keymap2 * /*keymap*/) override {
        //if (!(MOUSE_FLAG_MOVE & device_flags)) {
        //    LOG(LOG_INFO, "rdp_input_mouse x=%d y=%d device_flags=%d", x, y, device_flags);
        //}
        if (UP_AND_RUNNING == this->connection_finalization_state
         && !this->input_event_disabled
        ) {
            this->send_input(0, RDP_INPUT_MOUSE, device_flags, x, y);

#ifndef __EMSCRIPTEN__
            IF_ENABLE_METRICS(mouse_event(device_flags, x, y));

            if (this->channels.remote_programs_session_manager) {
                this->channels.remote_programs_session_manager->input_mouse(device_flags, x, y);
            }
#endif
        }
    }

    // TODO: move to channels (and also remains here as it is mod API)
    void send_to_mod_channel(
        CHANNELS::ChannelNameId front_channel_name,
        InStream & chunk, size_t length, uint32_t flags
    ) override {
        LOG_IF(bool(this->verbose & RDPVerbose::channels), LOG_INFO,
            "mod_rdp::send_to_mod_channel: front_channel_channel=\"%s\"", front_channel_name);

        ServerTransportContext stc{
            this->trans, this->encrypt, this->negociation_result};
        this->channels.send_to_mod_channel(
            front_channel_name, chunk, length, flags,
            this->front, stc, this->asynchronous_tasks,
            this->client_general_caps, this->vars,
            this->client_rail_caps, this->client_name
        );
    }

    // Method used by session to transmit sesman answer for auth_channel
    // TODO: move to channels
    void send_auth_channel_data(const char * string_data) override {
#ifndef __EMSCRIPTEN__
        CHANNELS::VirtualChannelPDU virtual_channel_pdu;

        StaticOutStream<65536> stream_data;
        uint32_t data_size = std::min(::strlen(string_data) + 1, stream_data.get_capacity());

        stream_data.out_copy_bytes(string_data, data_size);

        ServerTransportContext stc{
            this->trans, this->encrypt, this->negociation_result};
        virtual_channel_pdu.send_to_server(stc, this->channels.auth_channel_chanid
                                          , stream_data.get_offset()
                                          , this->channels.auth_channel_flags
                                          , stream_data.get_bytes());
#else
        (void)string_data;
#endif
    }

    // TODO: move to channels (and also remains here as it is mod API)
    void send_checkout_channel_data(const char * string_data) override {
#ifndef __EMSCRIPTEN__
        CHANNELS::VirtualChannelPDU virtual_channel_pdu;

        StaticOutStream<65536> stream_data;

        uint32_t data_size = std::min(::strlen(string_data), stream_data.get_capacity());

        stream_data.out_uint16_le(1);           // Version
        stream_data.out_uint16_le(data_size);
        stream_data.out_copy_bytes(string_data, data_size);

        ServerTransportContext stc{
            this->trans, this->encrypt, this->negociation_result};

        virtual_channel_pdu.send_to_server(stc, this->channels.checkout_channel_chanid
          , stream_data.get_offset()
          , this->channels.checkout_channel_flags
          , stream_data.get_bytes());
#else
        (void)string_data;
#endif
    }

    void create_shadow_session(const char * userdata, const char * type) override {
#ifndef __EMSCRIPTEN__
        if (this->channels.session_probe_virtual_channel) {
            this->channels.session_probe_virtual_channel->create_shadow_session(userdata, type);
        }
#else
        (void)userdata;
        (void)type;
#endif
    }

public:
    // Capabilities Exchange
    // ---------------------

    // Capabilities Negotiation: The server sends the set of capabilities it
    // supports to the client in a Demand Active PDU. The client responds with its
    // capabilities by sending a Confirm Active PDU.

    // Client                                                     Server
    //    | <------- Demand Active PDU ---------------------------- |
    //    |--------- Confirm Active PDU --------------------------> |

    // Connection Finalization
    // -----------------------

    // Connection Finalization: The client and server send PDUs to finalize the
    // connection details. The client-to-server and server-to-client PDUs exchanged
    // during this phase may be sent concurrently as long as the sequencing in
    // either direction is maintained (there are no cross-dependencies between any
    // of the client-to-server and server-to-client PDUs). After the client receives
    // the Font Map PDU it can start sending mouse and keyboard input to the server,
    // and upon receipt of the Font List PDU the server can start sending graphics
    // output to the client.

    // Client                                                     Server
    //    |----------Synchronize PDU------------------------------> |
    //    |----------Control PDU Cooperate------------------------> |
    //    |----------Control PDU Request Control------------------> |
    //    |----------Persistent Key List PDU(s)-------------------> |
    //    |----------Font List PDU--------------------------------> |

    //    | <--------Synchronize PDU------------------------------- |
    //    | <--------Control PDU Cooperate------------------------- |
    //    | <--------Control PDU Granted Control------------------- |
    //    | <--------Font Map PDU---------------------------------- |

    // All PDU's in the client-to-server direction must be sent in the specified
    // order and all PDU's in the server to client direction must be sent in the
    // specified order. However, there is no requirement that client to server PDU's
    // be sent before server-to-client PDU's. PDU's may be sent concurrently as long
    // as the sequencing in either direction is maintained.


    // Besides input and graphics data, other data that can be exchanged between
    // client and server after the connection has been finalized include "
    // connection management information and virtual channel messages (exchanged
    // between client-side plug-ins and server-side applications).

    void connected_fast_path(gdi::GraphicApi & drawable, array_view_u8 array)
    {
        InStream stream(array);
        IF_ENABLE_METRICS(server_main_channel_data(stream.in_remain()));

        FastPath::ServerUpdatePDU_Recv su(stream, this->decrypt, array.data());

        while (su.payload.in_remain()) {
            FastPath::Update_Recv upd(su.payload, this->mppc_dec);

            if (bool(this->verbose & RDPVerbose::connection)) {
                const char * m = "UNKNOWN ORDER";
                using FU = FastPath::UpdateType;
                switch (static_cast<FastPath::UpdateType>(upd.updateCode))
                {
                case FU::ORDERS:      m = "ORDERS"; break;
                case FU::BITMAP:      m = "BITMAP"; break;
                case FU::PALETTE:     m = "PALETTE"; break;
                case FU::SYNCHRONIZE: m = "SYNCHRONIZE"; break;
                case FU::SURFCMDS:    m = "SURFCMDS"; break;
                case FU::PTR_NULL:    m = "PTR_NULL"; break;
                case FU::PTR_DEFAULT: m = "PTR_DEFAULT"; break;
                case FU::PTR_POSITION:m = "PTR_POSITION"; break;
                case FU::COLOR:       m = "COLOR"; break;
                case FU::CACHED:      m = "CACHED"; break;
                case FU::POINTER:     m = "POINTER"; break;
                }

                const char * f = "UNKNOWN FRAGMENTATION";
                switch(upd.fragmentation) {
                case FastPath::FASTPATH_FRAGMENT_SINGLE: f = "single"; break;
                case FastPath::FASTPATH_FRAGMENT_FIRST: f = "first"; break;
                case FastPath::FASTPATH_FRAGMENT_LAST: f = "last"; break;
                case FastPath::FASTPATH_FRAGMENT_NEXT: f = "next"; break;
                }
                LOG(LOG_INFO, "FastPath::UpdateType::%s flags=%s len=%lu", m, f, upd.payload.in_remain());
                //upd.log(LOG_INFO);
            }

            if (upd.fragmentation != FastPath::FASTPATH_FRAGMENT_SINGLE) {
                if (upd.fragmentation == FastPath::FASTPATH_FRAGMENT_FIRST) {
                    this->multifragment_update_data.rewind();
                }
                this->multifragment_update_data.out_copy_bytes(upd.payload.get_data(), upd.payload.in_remain());
                if (upd.fragmentation != FastPath::FASTPATH_FRAGMENT_LAST) {
                    continue;
                }
            }

            InStream fud(this->multifragment_update_data.get_bytes());

            InStream& stream = ((upd.fragmentation == FastPath::FASTPATH_FRAGMENT_SINGLE) ? upd.payload : fud);

            LOG_IF(bool(this->verbose & RDPVerbose::graphics),
                LOG_INFO, "fastpath full packet len=%lu", stream.in_remain());

            switch (static_cast<FastPath::UpdateType>(upd.updateCode)) {
            case FastPath::UpdateType::ORDERS:
                drawable.begin_update();
                this->orders.process_orders(
                    stream, true, drawable,
                    this->negociation_result.front_width, this->negociation_result.front_height);
                drawable.end_update();
                break;

            case FastPath::UpdateType::BITMAP:
                drawable.begin_update();
                this->process_bitmap_updates(stream, true, drawable);
                drawable.end_update();
                break;

            case FastPath::UpdateType::PALETTE:
                drawable.begin_update();
                this->process_palette(drawable, stream, true);
                drawable.end_update();
                break;

            case FastPath::UpdateType::SYNCHRONIZE:
                // TODO: we should propagate SYNCHRONIZE to front
                break;

            case FastPath::UpdateType::SURFCMDS:
                this->process_surface_command(stream, drawable);
                break;

            case FastPath::UpdateType::PTR_NULL:
                LOG_IF(bool(this->verbose & RDPVerbose::graphics_pointer), LOG_INFO, "Process pointer null (Fast)");
                drawable.set_pointer(0, null_pointer(), gdi::GraphicApi::SetPointerMode::Insert);
                break;

            case FastPath::UpdateType::PTR_DEFAULT:
                LOG_IF(bool(this->verbose & RDPVerbose::graphics_pointer), LOG_INFO, "Process pointer default (Fast)");
                drawable.set_pointer(0, system_normal_pointer(), gdi::GraphicApi::SetPointerMode::Insert);
                break;

            case FastPath::UpdateType::PTR_POSITION:
                {
                    LOG_IF(bool(this->verbose & RDPVerbose::graphics_pointer), LOG_INFO, "Process pointer position (Fast)");

                    /* xPos(2) + yPos(2) */
                    // TODO: there was a break instead of a throw here, see why.
                    ::check_throw(stream, 4, "mod_rdp::Fast-Path Pointer Position Update", ERR_RDP_DATA_TRUNCATED);

                    uint16_t xPos = stream.in_uint16_le();
                    uint16_t yPos = stream.in_uint16_le();
                    this->front.update_pointer_position(xPos, yPos);
                }
                break;


// 2.2.9.1.2.1.7 Fast-Path Color Pointer Update (TS_FP_COLORPOINTERATTRIBUTE)
// =========================================================================

// updateHeader (1 byte): An 8-bit, unsigned integer. The format of this field is
// the same as the updateHeader byte field specified in the Fast-Path Update
// (section 2.2.9.1.2.1) structure. The updateCode bitfield (4 bits in size) MUST
// be set to FASTPATH_UPDATETYPE_COLOR (9).

// compressionFlags (1 byte): An 8-bit, unsigned integer. The format of this optional
// field (as well as the possible values) is the same as the compressionFlags field
// specified in the Fast-Path Update structure.

// size (2 bytes): A 16-bit, unsigned integer. The format of this field (as well as
// the possible values) is the same as the size field specified in the Fast-Path
// Update structure.

// colorPointerUpdateData (variable): Color pointer data. Both slow-path and
// fast-path utilize the same data format, a Color Pointer Update (section
// 2.2.9.1.1.4.4) structure, to represent this information.


            case FastPath::UpdateType::COLOR:
                LOG_IF(bool(this->verbose & RDPVerbose::graphics_pointer), LOG_INFO, "Process pointer color (Fast)");
//                 this->process_color_pointer_pdu(stream, drawable);
                this->process_new_pointer_pdu(BitsPerPixel{24}, stream, drawable);
                break;

            case FastPath::UpdateType::CACHED:
                LOG_IF(bool(this->verbose & RDPVerbose::graphics_pointer), LOG_INFO, "Process pointer cached (Fast)");
                this->process_cached_pointer_pdu(stream, drawable);
                break;

            case FastPath::UpdateType::POINTER:
            {
                LOG_IF(bool(this->verbose & RDPVerbose::graphics_pointer), LOG_INFO,
                    "Process pointer new (Fast)");
                BitsPerPixel data_bpp = checked_int(stream.in_uint16_le()); /* data bpp */
                this->process_new_pointer_pdu(data_bpp, stream, drawable);
            }
            break;

            default:
                LOG( LOG_ERR
                , "mod::rdp: received unexpected fast-path PUD, updateCode = %u"
                , upd.updateCode);
                throw Error(ERR_RDP_FASTPATH);
            }
        }

        // TODO Check that all data in the PDU have been consumed
    }


    // 2.2.9.1.2.1.10.1
    // Surface Command (TS_SURFCMD)
    // The TS_SURFCMD structure is used to specify the Surface Command type and to encapsulate the data
    // for a Surface Command sent from a server to a client. All Surface Commands in section 2.2.9.2
    // conform to this structure.
    //
    // +-------------------------+--------------------+
    // |          cmdType        | cmdData (variable) |
    // +-------------------------+--------------------+
    // |                      ...                     |
    // +----------------------------------------------+
    //
    // cmdType (2 bytes): A 16-bit unsigned integer. Surface Command type.
    // +---------------------------+---------------------------------------+
    // |           Value           |              Meaning                  |
    // +---------------------------+---------------------------------------+
    // | CMDTYPE_SET_SURFACE_BITS  | Indicates a Set Surface Bits Command  |
    // |          0x0001           |     (section 2.2.9.2.1).              |
    // +---------------------------+---------------------------------------+
    // | CMDTYPE_FRAME_MARKER      | Indicates a Frame Marker Command      |
    // |          0x0004           |     (section 2.2.9.2.3).              |
    // +---------------------------+---------------------------------------+
    // |CMDTYPE_STREAM_SURFACE_BITS|Indicates a Stream Surface Bits Command|
    // |          0x0006           |     (section 2.2.9.2.2).              |
    // +---------------------------+---------------------------------------+
    //
    // cmdData (variable): Variable-length data specific to the Surface Command.
    //
    enum {
        CMDTYPE_SET_SURFACE_BITS = 0x0001,
        CMDTYPE_FRAME_MARKER = 0x0004,
        CMDTYPE_STREAM_SURFACE_BITS = 0x0006
    };


    void process_surface_command(InStream & stream, gdi::GraphicApi & drawable) {
        LOG(LOG_INFO, "============ SURFACE COMMAND ==========================");

        while (stream.in_check_rem(2)) {
            ::check_throw(stream, 2, "mod_rdp::SurfaceCommand", ERR_RDP_DATA_TRUNCATED);

            unsigned expected = 2;

            uint16_t cmdType = stream.in_uint16_le();

            switch(cmdType) {
            case CMDTYPE_SET_SURFACE_BITS:
            case CMDTYPE_STREAM_SURFACE_BITS: {
                RDPSetSurfaceCommand setSurface;

                setSurface.recv(stream);

                if (std::find(this->remoteFx_codec_id.begin(), this->remoteFx_codec_id.end(), setSurface.codecId) != this->remoteFx_codec_id.end()) {
                    LOG_IF(bool(this->verbose & RDPVerbose::surfaceCmd), LOG_INFO, "setSurfaceBits: remoteFX codec");
                    setSurface.codec = RDPSetSurfaceCommand::SETSURFACE_CODEC_REMOTEFX;

                    InStream remoteFxStream(bytes_view(stream.get_current(), setSurface.bitmapDataLength));
                    drawable.draw(setSurface);
                    this->rfxDecoder.recv(remoteFxStream, setSurface, drawable);
                }
                else {
                    LOG(LOG_INFO, "unknown codecId=%u", setSurface.codecId);
                }
                stream.in_skip_bytes(setSurface.bitmapDataLength);
                break;
            }

            case CMDTYPE_FRAME_MARKER: {
                // 2.2.9.2.3 Frame Marker Command (TS_FRAME_MARKER)
                // The Frame Marker Command is used to group multiple surface commands so that these commands
                // can be processed and presented to the user as a single entity, a frame.
                //
                // cmdType (2 bytes): A 16-bit, unsigned integer. Surface Command type. This field MUST be set to
                //         CMDTYPE_FRAME_MARKER (0x0004).
                // frameAction (2 bytes): A 16-bit, unsigned integer. Identifies the beginning and end of a frame.
                // +------------------------------+-------------------------------------+
                // |             Value            |         Meaning                     |
                // +------------------------------+-------------------------------------+
                // | SURFACECMD_FRAMEACTION_BEGIN | Indicates the start of a new frame. |
                // |            0x0000            |                                     |
                // +------------------------------+-------------------------------------+
                // | SURFACECMD_FRAMEACTION_END   | Indicates the end of the current    |
                // |             0x0001           | frame.                              |
                // +------------------------------+-------------------------------------+
                //
                // frameId (4 bytes): A 32-bit, unsigned integer. The ID identifying the frame.
                //
                enum {
                    SURFACECMD_FRAMEACTION_BEGIN = 0x0000,
                    SURFACECMD_FRAMEACTION_END = 0x0001
                };

                expected = 6;
                if (!stream.in_check_rem(expected)) {
                    LOG(LOG_ERR, "Truncated FrameMarker, need=%u remains=%zu", expected, stream.in_remain());
                    throw Error(ERR_RDP_DATA_TRUNCATED);
                }

                uint16_t frameAction = stream.in_uint16_le();
                uint32_t frameId = stream.in_uint32_le();
                LOG_IF(bool(this->verbose & RDPVerbose::surfaceCmd), LOG_DEBUG, "setSurfaceBits: frameMarker action=%d frameId=%d",
                        frameAction, frameId);

                switch(frameAction) {
                case SURFACECMD_FRAMEACTION_BEGIN:
                    LOG(LOG_DEBUG, "surfaceCmd frame begin(inProgress=%" PRIu32 " lastFrame=0x%" PRIx32 ")", this->frameInProgress, this->currentFrameId);
                    if (this->frameInProgress) {
                        // some servers don't send frame end markers, so send acks when we receive
                        // a new frame and the previous one was not acked
                        drawable.end_update();

                        if (this->haveSurfaceFrameAck) {
                            LOG(LOG_DEBUG, "surfaceCmd framebegin, sending frameAck id=0x%x", this->currentFrameId);
                            uint32_t localLastFrame = this->currentFrameId;
                            this->send_pdu_type2(
                                PDUTYPE2_FRAME_ACKNOWLEDGE, RDP::STREAM_HI,
                                [localLastFrame](StreamSize<32> /*maxlen*/, OutStream & ostream) {
                                    ostream.out_uint32_le(localLastFrame);
                                }
                            );
                        }
                    }

                    this->frameInProgress = true;
                    this->currentFrameId = frameId;
                    drawable.begin_update();
                    break;
                case SURFACECMD_FRAMEACTION_END:
                    LOG(LOG_DEBUG, "surfaceCmd frameEnd, sending frameAck id=0x%x", frameId);
                    this->frameInProgress = false;
                    drawable.end_update();

                    if (this->haveSurfaceFrameAck) {
                        this->send_pdu_type2(
                            PDUTYPE2_FRAME_ACKNOWLEDGE, RDP::STREAM_HI,
                            [frameId](StreamSize<32> /*maxlen*/, OutStream & ostream) {
                                ostream.out_uint32_le(frameId);
                            }
                        );
                    }
                    break;
                default:
                    LOG(LOG_ERR, "unknown frame marker action %u", frameAction);
                    break;
                }

                break;
            }
            default:
                LOG(LOG_ERR, "unknown surface command 0x%x", cmdType);
                break;
            }
        }
    }

    void connected_slow_path(gdi::GraphicApi & drawable, InStream & stream, SesmanInterface & sesman)
    {
        // read tpktHeader (4 bytes = 3 0 len)
        // TPDU class 0    (3 bytes = LI F0 PDU_DT)

        X224::DT_TPDU_Recv x224(stream);

        IF_ENABLE_METRICS(server_main_channel_data(stream.in_remain()));

        const int mcs_type = MCS::peekPerEncodedMCSType(x224.payload);

        if (mcs_type == MCS::MCSPDU_DisconnectProviderUltimatum){
            LOG(LOG_INFO, "mod::rdp::DisconnectProviderUltimatum received");
            this->mcs_disconnect_provider_ultimatum_pdu_received = true;

            x224.payload.rewind();
            MCS::DisconnectProviderUltimatum_Recv mcs(x224.payload, MCS::PER_ENCODING);
            const char * reason = MCS::get_reason(mcs.reason);
            LOG(LOG_ERR, "mod::rdp::DisconnectProviderUltimatum: reason=%s [%u]", reason, mcs.reason);

            this->connection_finalization_state = DISCONNECTED;

#ifndef __EMSCRIPTEN__
            if ((!this->channels.session_probe_virtual_channel
                || !this->channels.session_probe_virtual_channel->is_disconnection_reconnection_required())
             && !this->remote_apps_not_enabled) {
                this->authentifier.disconnect_target();
            }
#endif
            this->report_message.report("CLOSE_SESSION_SUCCESSFUL", "OK.");

            this->log_disconnection(bool(this->verbose & RDPVerbose::sesprobe));

            throw Error(ERR_MCS_APPID_IS_MCS_DPUM);
        }


        MCS::SendDataIndication_Recv mcs(x224.payload, MCS::PER_ENCODING);
        SEC::Sec_Recv sec(mcs.payload, this->decrypt, this->negociation_result.encryptionLevel);
        if (mcs.channelId != GCC::MCS_GLOBAL_CHANNEL){
            // TODO: this should move to channels
            LOG_IF(bool(this->verbose & RDPVerbose::channels), LOG_INFO, "received channel data on mcs.chanid=%u", mcs.channelId);

            int num_channel_src = this->channels.mod_channel_list.get_index_by_id(mcs.channelId);
            if (num_channel_src == -1) {
                LOG(LOG_ERR, "mod::rdp::MOD_RDP_CONNECTED::Unknown Channel id=%d", mcs.channelId);
                throw Error(ERR_CHANNEL_UNKNOWN_CHANNEL);
            }

            const CHANNELS::ChannelDef & mod_channel = this->channels.mod_channel_list[num_channel_src];
            if (bool(this->verbose & RDPVerbose::channels)) {
                mod_channel.log(num_channel_src);
            }

            uint32_t length = sec.payload.in_uint32_le();
            int flags = sec.payload.in_uint32_le();
            size_t chunk_size = sec.payload.in_remain();

#ifndef __EMSCRIPTEN__
            // If channel name is our virtual channel, then don't send data to front
            if (mod_channel.name == this->channels.auth_channel && this->channels.enable_auth_channel) {
                ServerTransportContext stc{
                    this->trans, this->encrypt, this->negociation_result};
                this->channels.process_auth_event(mod_channel, sec.payload, length, flags, chunk_size, this->front, *this, stc, this->asynchronous_tasks, this->client_general_caps, this->client_name, this->authentifier);
            }
            else if (mod_channel.name == this->channels.checkout_channel) {
                this->channels.process_checkout_event(mod_channel, sec.payload, length, flags, chunk_size, this->authentifier);
            }
            else if (mod_channel.name == channel_names::sespro) {
                ServerTransportContext stc{
                    this->trans, this->encrypt, this->negociation_result};
                this->channels.process_session_probe_event(mod_channel, sec.payload, length, flags, chunk_size,
                    this->front, *this, *this, this->authentifier, stc,
                    this->asynchronous_tasks,
                    this->client_general_caps, this->client_name,
                    this->monitor_count, this->bogus_refresh_rect, this->lang, sesman);
            }
            // Clipboard is a Clipboard PDU
            else if (mod_channel.name == channel_names::cliprdr) {
                IF_ENABLE_METRICS(set_server_cliprdr_metrics(sec.payload.clone(), length, flags));
                ServerTransportContext stc{
                    this->trans, this->encrypt, this->negociation_result};
                this->channels.process_cliprdr_event(sec.payload, length, flags, chunk_size, this->front, stc, this->file_validator_service, sesman);
            }
            else if (mod_channel.name == channel_names::rail) {
                IF_ENABLE_METRICS(server_rail_channel_data(length));
                ServerTransportContext stc{
                    this->trans, this->encrypt, this->negociation_result};
                this->channels.process_rail_event(
                    mod_channel, sec.payload, length, flags, chunk_size,
                    this->front, stc, this->vars, this->client_rail_caps, sesman);
            }
            else if (mod_channel.name == channel_names::rdpdr) {
                IF_ENABLE_METRICS(set_server_rdpdr_metrics(sec.payload.clone(), length, flags));
                ServerTransportContext stc{
                    this->trans, this->encrypt, this->negociation_result};
                this->channels.process_rdpdr_event(sec.payload, length, flags, chunk_size, this->front, stc, this->asynchronous_tasks, this->client_general_caps, this->client_name, sesman);
            }
            else if (mod_channel.name == channel_names::drdynvc) {
                IF_ENABLE_METRICS(server_other_channel_data(length));
                ServerTransportContext stc{
                    this->trans, this->encrypt, this->negociation_result};
                this->channels.process_drdynvc_event(sec.payload, length, flags, chunk_size, this->front, stc, this->asynchronous_tasks, sesman);
            }
            else {
                IF_ENABLE_METRICS(server_other_channel_data(length));
                this->channels.process_unknown_channel_event(mod_channel, sec.payload, length, flags, chunk_size, this->front);
            }
#else
            if (const CHANNELS::ChannelDef * front_channel = front.get_channel_list().get_by_name(mod_channel.name)) {
                front.send_to_channel(*front_channel, {sec.payload.get_current(), chunk_size}, length, flags);
            }
#endif

            sec.payload.in_skip_bytes(sec.payload.in_remain());

        }
        else {

            uint8_t const * next_packet = sec.payload.get_current();
            while (next_packet < sec.payload.get_data_end()) {
                sec.payload.rewind();
                sec.payload.in_skip_bytes(next_packet - sec.payload.get_data());

                if  (peekFlowPDU(sec.payload)){
                    LOG_IF(bool(this->verbose & RDPVerbose::connection), LOG_WARNING, "FlowPDU TYPE");
                    ShareFlow_Recv sflow(sec.payload);
                    // ignoring
                    // if (sctrl.flow_pdu_type == FLOW_TEST_PDU) {
                    //     this->send_flow_response_pdu(sctrl.flow_id,
                    //                                  sctrl.flow_number);
                    // }
                    next_packet = sec.payload.get_current();
                }
                else {

                    ShareControl_Recv sctrl(sec.payload);
                    //sctrl.log();
                    next_packet += sctrl.totalLength;

                    LOG_IF(bool(this->verbose & RDPVerbose::basic_trace), LOG_WARNING, "LOOPING on PDUs: %u", unsigned(sctrl.totalLength));

                    switch (sctrl.pduType) {
                    case PDUTYPE_DATAPDU:
                        LOG_IF(bool(this->verbose & RDPVerbose::basic_trace), LOG_WARNING, "PDUTYPE_DATAPDU");
                        switch (this->connection_finalization_state){
                        case EARLY:
                        {
                            ShareData_Recv sdata(sctrl.payload, &this->mppc_dec);
                            // sdata.log();
                            LOG(LOG_ERR, "sdata.pdutype2=%u", sdata.pdutype2);

                            if (sdata.pdutype2 == PDUTYPE2_SET_ERROR_INFO_PDU)
                            {
                                LOG_IF(bool(this->verbose & RDPVerbose::connection),
                                    LOG_INFO, "PDUTYPE2_SET_ERROR_INFO_PDU");
                                uint32_t error_info = this->get_error_info_from_pdu(sdata.payload);
                                this->process_error_info(error_info);
                                if (error_info == ERRINFO_SERVER_DENIED_CONNECTION) {
                                    str_append(
                                        this->close_box_extra_message_ref, ' ',
                                        TR(trkeys::err_server_denied_connection, this->lang)
                                    );
                                }
                            }

                            LOG(LOG_ERR, "Rdp::finalization is early");
                            throw Error(ERR_SEC);
                        }
                        case WAITING_SYNCHRONIZE:
                            LOG_IF(bool(this->verbose & RDPVerbose::basic_trace),
                                LOG_WARNING, "WAITING_SYNCHRONIZE");

                            {
                                ShareData_Recv sdata(sctrl.payload, &this->mppc_dec);
                                // sdata.log();

                                if (sdata.pdutype2 == PDUTYPE2_MONITOR_LAYOUT_PDU) {

                                    MonitorLayoutPDU monitor_layout_pdu;

                                    monitor_layout_pdu.recv(sdata.payload);
                                    monitor_layout_pdu.log(
                                        "Rdp::receiving the server-to-client Monitor Layout PDU");

                                    if ((monitor_layout_pdu.get_monitorCount() !=
                                         (this->monitor_count ? this->monitor_count : 1)) &&
                                        (!this->accept_monitor_layout_change_if_capture_is_not_started || this->front.is_capture_in_progress())) {

                                        LOG(LOG_ERR, "Server do not support the display monitor layout of the client");
                                        throw Error(ERR_RDP_UNSUPPORTED_MONITOR_LAYOUT);
                                    }

                                    this->front.server_relayout(monitor_layout_pdu);

                                    this->monitor_count = ((monitor_layout_pdu.get_monitorCount() == 1) ? 0 : monitor_layout_pdu.get_monitorCount());

#ifndef __EMSCRIPTEN__
                                    if (this->channels.session_probe_virtual_channel) {
                                        this->channels.session_probe_virtual_channel->enable_bogus_refresh_rect_ex_support(this->bogus_refresh_rect && this->monitor_count);
                                    }
#endif
                                }
                                else {
                                    LOG(LOG_INFO, "Resizing to %ux%ux%u", this->negociation_result.front_width, this->negociation_result.front_height, this->orders.get_bpp());

                                    auto resize_result = this->front.server_resize({this->negociation_result.front_width, this->negociation_result.front_height, this->orders.get_bpp()});
                                    switch (resize_result){
                                    case FrontAPI::ResizeResult::fail:
                                    {
                                        LOG(LOG_ERR, "Resize not available on older clients,"
                                            " change client resolution to match server resolution");
                                        throw Error(ERR_RDP_RESIZE_NOT_AVAILABLE);
                                    }
                                    case FrontAPI::ResizeResult::instant_done:
                                    break;
                                    case FrontAPI::ResizeResult::done:
//                                        this->front.restart_capture(sesman);
                                    break;
                                    case FrontAPI::ResizeResult::no_need:
                                    break;
                                    case FrontAPI::ResizeResult::remoteapp:
                                    break;
                                    }

                                    this->connection_finalization_state = WAITING_CTL_COOPERATE;
                                    sdata.payload.in_skip_bytes(sdata.payload.in_remain());
                                }
                            }
                            break;
                        case WAITING_CTL_COOPERATE:
                            LOG_IF(bool(this->verbose & RDPVerbose::basic_trace),
                                LOG_WARNING, "WAITING_CTL_COOPERATE");
                            this->connection_finalization_state = WAITING_GRANT_CONTROL_COOPERATE;
                            {
                                ShareData_Recv sdata(sctrl.payload, &this->mppc_dec);
                                // sdata.log();
                                sdata.payload.in_skip_bytes(sdata.payload.in_remain());
                            }
                            break;
                        case WAITING_GRANT_CONTROL_COOPERATE:
                            LOG_IF(bool(this->verbose & RDPVerbose::basic_trace),
                                LOG_WARNING, "WAITING_GRANT_CONTROL_COOPERATE");
                            this->connection_finalization_state = WAITING_FONT_MAP;
                            {
                                ShareData_Recv sdata(sctrl.payload, &this->mppc_dec);
                                // sdata.log();
                                sdata.payload.in_skip_bytes(sdata.payload.in_remain());
                            }
                            break;
                        case WAITING_FONT_MAP:
                            LOG_IF(bool(this->verbose & RDPVerbose::basic_trace),
                                LOG_WARNING, "PDUTYPE2_FONTMAP");
                            this->connection_finalization_state = UP_AND_RUNNING;

                            if (!this->deactivation_reactivation_in_progress) {
                                this->report_message.log6(
                                    LogId::SESSION_ESTABLISHED_SUCCESSFULLY,
                                    this->session_reactor.get_current_time(), {});
                            }

                            // Synchronize sent to indicate server the state of sticky keys (x-locks)
                            // Must be sent at this point of the protocol (sent before, it xwould be ignored or replaced)
                            rdp_input_synchronize(0, 0, (this->key_flags & 0x07), 0);
                            {
                                ShareData_Recv sdata(sctrl.payload, &this->mppc_dec);
                                // sdata.log();
                                sdata.payload.in_skip_bytes(sdata.payload.in_remain());
                            }

                            this->deactivation_reactivation_in_progress = false;

                            if (!this->already_upped_and_running) {
#ifndef __EMSCRIPTEN__
                                if (this->channels.session_probe.enable_session_probe) {
                                    ServerTransportContext stc{
                                        this->trans, this->encrypt, this->negociation_result};
                                    this->channels.do_enable_session_probe(
                                        this->front,
                                        stc,
                                        *this,
                                        *this,
                                        this->authentifier,
                                        this->asynchronous_tasks,
                                        this->client_general_caps,
                                        this->vars,
                                        this->client_rail_caps,
                                        this->client_name,
                                        this->monitor_count,
                                        this->bogus_refresh_rect,
                                        this->lang,
                                        this->file_validator_service,
                                        sesman);
                                }
#endif
                                this->already_upped_and_running = true;
                            }

#ifndef __EMSCRIPTEN__
                            if (this->channels.session_probe.enable_launch_mask) {
                                this->delayed_start_capture = true;

                                LOG(LOG_INFO, "Mod_rdp: Capture starting is delayed.");
                            }
                            else
#endif
                            if (this->front.can_be_start_capture(sesman)) {
                                if (this->bogus_refresh_rect && this->monitor_count) {
                                    this->rdp_suppress_display_updates();
                                    this->rdp_allow_display_updates(
                                        0, 0,
                                        this->negociation_result.front_width,
                                        this->negociation_result.front_height);
                                }
                                this->rdp_input_invalidate(Rect(0, 0, this->negociation_result.front_width, this->negociation_result.front_height));
                            }
                            break;
                        case UP_AND_RUNNING:
                            {
                                ShareData_Recv sdata(sctrl.payload, &this->mppc_dec);
                                // sdata.log();

                                switch (sdata.pdutype2) {
                                case PDUTYPE2_UPDATE:
                                    {
                                        LOG_IF(bool(this->verbose & RDPVerbose::basic_trace),
                                            LOG_INFO, "PDUTYPE2_UPDATE");
                                        // MS-RDPBCGR: 1.3.6
                                        // -----------------
                                        // The most fundamental output that a server can send to a connected client
                                        // is bitmap images of the remote session using the Update Bitmap PDU. This
                                        // allows the client to render the working space and enables a user to
                                        // interact with the session running on the server. The global palette
                                        // information for a session is sent to the client in the Update Palette PDU.

                                        SlowPath::GraphicsUpdate_Recv gur(sdata.payload);
                                        switch (gur.update_type) {
                                        case RDP_UPDATE_ORDERS:
                                            LOG_IF(bool(this->verbose & RDPVerbose::graphics),
                                                LOG_INFO, "RDP_UPDATE_ORDERS");
                                            drawable.begin_update();
                                            this->orders.process_orders(sdata.payload, false,
                                                drawable, this->negociation_result.front_width, this->negociation_result.front_height);
                                            drawable.end_update();
                                            break;
                                        case RDP_UPDATE_BITMAP:
                                            LOG_IF(bool(this->verbose & RDPVerbose::graphics),
                                                LOG_INFO, "RDP_UPDATE_BITMAP");
                                            drawable.begin_update();
                                            this->process_bitmap_updates(sdata.payload, false, drawable);
                                            drawable.end_update();
                                            break;
                                        case RDP_UPDATE_PALETTE:
                                            LOG_IF(bool(this->verbose & RDPVerbose::graphics),
                                                LOG_INFO, "RDP_UPDATE_PALETTE");
                                            drawable.begin_update();
                                            this->process_palette(drawable, sdata.payload, false);
                                            drawable.end_update();
                                            break;
                                        case RDP_UPDATE_SYNCHRONIZE:
                                            LOG_IF(bool(this->verbose & RDPVerbose::connection),
                                                LOG_INFO, "RDP_UPDATE_SYNCHRONIZE");
                                            sdata.payload.in_skip_bytes(2);
                                            break;
                                        default:
                                            LOG_IF(bool(this->verbose & RDPVerbose::connection),
                                                LOG_WARNING, "mod_rdp::MOD_RDP_CONNECTED:RDP_UPDATE_UNKNOWN");
                                            break;
                                        }
                                    }
                                    break;
                                case PDUTYPE2_CONTROL:
                                    LOG_IF(bool(this->verbose & RDPVerbose::connection),
                                        LOG_INFO, "PDUTYPE2_CONTROL");
                                    // TODO CGR: Data should actually be consumed
                                    sdata.payload.in_skip_bytes(sdata.payload.in_remain());
                                    break;
                                case PDUTYPE2_SYNCHRONIZE:
                                    LOG_IF(bool(this->verbose & RDPVerbose::connection),
                                        LOG_INFO, "PDUTYPE2_SYNCHRONIZE");
                                    // TODO CGR: Data should actually be consumed
                                    sdata.payload.in_skip_bytes(sdata.payload.in_remain());
                                    break;
                                case PDUTYPE2_POINTER:
                                    LOG_IF(bool(this->verbose & RDPVerbose::graphics_pointer),
                                        LOG_INFO, "PDUTYPE2_POINTER");
                                    this->process_pointer_pdu(sdata.payload, drawable);
                                    // TODO CGR: Data should actually be consumed
                                    sdata.payload.in_skip_bytes(sdata.payload.in_remain());
                                    break;
                                case PDUTYPE2_PLAY_SOUND:
                                    LOG_IF(bool(this->verbose & RDPVerbose::connection),
                                        LOG_INFO, "PDUTYPE2_PLAY_SOUND");
                                    // TODO CGR: Data should actually be consumed
                                    sdata.payload.in_skip_bytes(sdata.payload.in_remain());
                                    break;
                                case PDUTYPE2_SAVE_SESSION_INFO:
                                    LOG_IF(bool(this->verbose & RDPVerbose::connection),
                                        LOG_INFO, "PDUTYPE2_SAVE_SESSION_INFO");
                                    // TODO CGR: Data should actually be consumed
                                    this->process_save_session_info(sdata.payload);
                                    break;
                                case PDUTYPE2_SET_ERROR_INFO_PDU:
                                    {
                                        LOG_IF(bool(this->verbose & RDPVerbose::connection),
                                            LOG_INFO, "PDUTYPE2_SET_ERROR_INFO_PDU");
                                        uint32_t error_info = this->get_error_info_from_pdu(sdata.payload);
                                        this->process_error_info(error_info);
                                    }
                                    break;
                                case PDUTYPE2_SHUTDOWN_DENIED:
                                    //if (bool(this->verbose & RDPVerbose::connection)){ LOG(LOG_INFO, "PDUTYPE2_SHUTDOWN_DENIED");}
                                    LOG(LOG_INFO, "PDUTYPE2_SHUTDOWN_DENIED Received");
                                    break;

                                case PDUTYPE2_SET_KEYBOARD_INDICATORS:
                                    {
                                        LOG_IF(bool(this->verbose & RDPVerbose::connection),
                                            LOG_INFO, "PDUTYPE2_SET_KEYBOARD_INDICATORS");

                                        sdata.payload.in_skip_bytes(2); // UnitId(2)

                                        uint16_t LedFlags = sdata.payload.in_uint16_le();

                                        this->front.set_keyboard_indicators(LedFlags);

                                        assert(sdata.payload.get_current() == sdata.payload.get_data_end());
                                    }
                                    break;

                                default:
                                    LOG(LOG_WARNING, "PDUTYPE2 unsupported tag=%u", sdata.pdutype2);
                                    // TODO CGR: Data should actually be consumed
                                    hexdump(sdata.payload.remaining_bytes());
                                    sdata.payload.in_skip_bytes(sdata.payload.in_remain());
                                    break;
                                }
                            }
                            break;
                        case DISCONNECTED: break;
                        }
                        break;
                    case PDUTYPE_DEMANDACTIVEPDU:
                        {
                            LOG_IF(bool(this->verbose & RDPVerbose::connection),
                                LOG_INFO, "PDUTYPE_DEMANDACTIVEPDU");

                            this->orders.reset();
                            
                            this->process_demand_active(sctrl);
                            this->send_confirm_active(drawable);
                            this->send_synchronise();
                            this->send_control(RDP_CTL_COOPERATE);
                            this->send_control(RDP_CTL_REQUEST_CONTROL);

                            /* Including RDP 5.0 capabilities */
                            if (this->negociation_result.use_rdp5){
                                LOG(LOG_INFO, "use rdp5");
                                if (this->enable_persistent_disk_bitmap_cache &&
                                    this->persist_bitmap_cache_on_disk) {
                                    if (!this->deactivation_reactivation_in_progress) {
                                        this->send_persistent_key_list();
                                    }
                                }
                                this->send_fonts(3);
                            }
                            else{
                                LOG(LOG_INFO, "not using rdp5");
                                this->send_fonts(1);
                                this->send_fonts(2);
                            }

                            this->send_input(0, RDP_INPUT_SYNCHRONIZE, 0,
                                (this->experimental_fix_input_event_sync ? (this->key_flags & 0x07) : 0), 0);

                            this->connection_finalization_state = WAITING_SYNCHRONIZE;
                        }
                        break;
                    case PDUTYPE_DEACTIVATEALLPDU:
                        LOG_IF(bool(this->verbose & RDPVerbose::connection),
                            LOG_INFO, "PDUTYPE_DEACTIVATEALLPDU");
                        LOG(LOG_INFO, "Deactivate All PDU");
                        this->deactivation_reactivation_in_progress = true;
                        // TODO CGR: Data should actually be consumed
                            // TODO CGR: Check we are indeed expecting Synchronize... dubious
                            this->connection_finalization_state = WAITING_SYNCHRONIZE;
                        break;
                    case PDUTYPE_SERVER_REDIR_PKT:
                        {
                            LOG_IF(bool(this->verbose & RDPVerbose::connection),
                                LOG_INFO, "PDUTYPE_SERVER_REDIR_PKT");
                            sctrl.payload.in_skip_bytes(2);
                            ServerRedirectionPDU server_redirect;
                            server_redirect.receive(sctrl.payload);
                            sctrl.payload.in_skip_bytes(1);
                            server_redirect.export_to_redirection_info(this->redir_info);
                            this->server_redirection_packet_received = true;
                            if (bool(this->verbose & RDPVerbose::connection)){
                                server_redirect.log(LOG_INFO, "Got Packet");
                                this->redir_info.log(LOG_INFO, "RInfo Ini");
                            }
                            if (!server_redirect.Noredirect()) {
                                LOG(LOG_ERR, "Server Redirection thrown");
                                throw Error(ERR_RDP_SERVER_REDIR);
                            }
                        }
                        break;
                    default:
                        LOG(LOG_INFO, "unknown PDU %u", sctrl.pduType);
                        break;
                    }
                // TODO check sctrl.payload is completely consumed

                }
            }
        }
    }

    TpduBuffer buf;

    void draw_event(gdi::GraphicApi & gd, SesmanInterface & sesman)
    {
        //LOG(LOG_INFO, "mod_rdp::draw_event()");

#ifndef __EMSCRIPTEN__
        if (this->channels.remote_programs_session_manager) {
            this->channels.remote_programs_session_manager->set_drawable(&gd);
        }
#endif

        this->buf.load_data(this->trans);
        this->draw_event_impl(gd, sesman);
    }


    void draw_event_impl(gdi::GraphicApi & gd, SesmanInterface & sesman)
    {
        while (this->buf.next(TpduBuffer::PDU)) {
            InStream x224_data(this->buf.current_pdu_buffer());

            try{
                gdi::GraphicApi & drawable =
#ifndef __EMSCRIPTEN__
                    this->channels.remote_programs_session_manager
                      ? *this->channels.remote_programs_session_manager
                      :
#endif
                    this->graphics_update_disabled
                      ? gdi::null_gd()
                      : gd;
                if (this->buf.current_pdu_get_type() == Extractors::FASTPATH) {
                    this->connected_fast_path(drawable, this->buf.current_pdu_buffer());
                }
                else {
                    this->connected_slow_path(drawable, x224_data, sesman);
                }
            }
            catch(Error const & e){
                LOG(LOG_INFO, "mod_rdp::draw_event() state switch raised exception");

                if (e.id == ERR_RDP_SERVER_REDIR) {
                    if (!this->support_connection_redirection_during_recording) {
                        this->front.must_be_stop_capture();
                    }
                    throw;
                }

#ifndef __EMSCRIPTEN__
                if (this->channels.session_probe_virtual_channel
                &&  this->channels.session_probe_virtual_channel->is_disconnection_reconnection_required()) {
                    throw Error(ERR_SESSION_PROBE_DISCONNECTION_RECONNECTION);
                }
#endif
                this->front.must_be_stop_capture();

                if (this->remote_apps_not_enabled) {
                    throw Error(ERR_RAIL_NOT_ENABLED);
                }

                if (e.id != ERR_MCS_APPID_IS_MCS_DPUM)
                {
                    char const* reason =
                        ((UP_AND_RUNNING == this->connection_finalization_state) ?
                        "SESSION_EXCEPTION" : "SESSION_EXCEPTION_NO_RECORD");

                    this->report_message.report(reason, e.errmsg());
                }

                if ((e.id == ERR_TRANSPORT_TLS_CERTIFICATE_CHANGED) ||
                    (e.id == ERR_TRANSPORT_TLS_CERTIFICATE_MISSED) ||
                    (e.id == ERR_TRANSPORT_TLS_CERTIFICATE_CORRUPTED) ||
                    (e.id == ERR_TRANSPORT_TLS_CERTIFICATE_INACCESSIBLE) ||
                    (e.id == ERR_NLA_AUTHENTICATION_FAILED)) {
                    throw;
                }

                if (this->mcs_disconnect_provider_ultimatum_pdu_received) {
                    StaticOutStream<256> stream;
                    X224::DR_TPDU_Send x224(stream, X224::REASON_NOT_SPECIFIED);
                    try {
                        this->trans.send(stream.get_bytes());
                        LOG(LOG_INFO, "Connection to server closed");
                    }
                    catch(Error const & e){
                        LOG(LOG_INFO, "Connection to server Already closed: error=%u", e.id);
                    }
                }

                this->set_mod_signal(BACK_EVENT_NEXT);

#ifndef __EMSCRIPTEN__
                if (this->channels.session_probe.enable_session_probe) {
                    const bool disable_input_event     = false;
                    const bool disable_graphics_update = false;
                    this->disable_input_event_and_graphics_update(
                        disable_input_event, disable_graphics_update);
                }
#endif

                if ((e.id == ERR_RDP_UNSUPPORTED_MONITOR_LAYOUT) ||
                    (e.id == ERR_RAIL_CLIENT_EXECUTE) ||
                    (e.id == ERR_RAIL_STARTING_PROGRAM) ||
                    (e.id == ERR_RAIL_UNAUTHORIZED_PROGRAM)) {
                    throw;
                }

                if (UP_AND_RUNNING != this->connection_finalization_state &&
                    DISCONNECTED != this->connection_finalization_state &&
                    !this->already_upped_and_running) {
                    const char * statedescr = TR(trkeys::err_mod_rdp_connected, this->lang);
                    str_append(
                        this->close_box_extra_message_ref,
                        ' ',
                        statedescr,
                        " (CONNECTED)");
                    LOG(LOG_ERR, "Creation of new mod 'RDP' failed at CONNECTED state. %s",
                        statedescr);
                    throw Error(ERR_SESSION_UNKNOWN_BACKEND);
                }
            }
        }
        //LOG(LOG_INFO, "mod_rdp::draw_event() done");
    }   // draw_event

    // 1.3.1.3 Deactivation-Reactivation Sequence
    // ==========================================

    // After the connection sequence has run to completion, the server may determine
    // that the client needs to be connected to a waiting, disconnected session. To
    // accomplish this task the server signals the client with a Deactivate All PDU.
    // A Deactivate All PDU implies that the connection will be dropped or that a
    // capability renegotiation will occur. If a capability renegotiation needs to
    // be performed then the server will re-execute the connection sequence,
    // starting with the Demand Active PDU (the Capability Negotiation and
    // Connection Finalization phases as described in section 1.3.1.1) but excluding
    // the Persistent Key List PDU.


    // 2.2.1.13.1.1 Demand Active PDU Data (TS_DEMAND_ACTIVE_PDU)
    // ==========================================================
    // The TS_DEMAND_ACTIVE_PDU structure is a standard T.128 Demand Active PDU (see [T128] section 8.4.1).

    // shareControlHeader (6 bytes): Share Control Header (section 2.2.8.1.1.1.1) containing information about the packet. The type subfield of the pduType field of the Share Control Header MUST be set to PDUTYPE_DEMANDACTIVEPDU (1).

    // shareId (4 bytes): A 32-bit, unsigned integer. The share identifier for the packet (see [T128] section 8.4.2 for more information regarding share IDs).

    // lengthSourceDescriptor (2 bytes): A 16-bit, unsigned integer. The size in bytes of the sourceDescriptor field.

    // lengthCombinedCapabilities (2 bytes): A 16-bit, unsigned integer. The combined size in bytes of the numberCapabilities, pad2Octets, and capabilitySets fields.

    // sourceDescriptor (variable): A variable-length array of bytes containing a source descriptor (see [T128] section 8.4.1 for more information regarding source descriptors).

    // numberCapabilities (2 bytes): A 16-bit, unsigned integer. The number of capability sets include " in the Demand Active PDU.

    // pad2Octets (2 bytes): A 16-bit, unsigned integer. Padding. Values in this field MUST be ignored.

    // capabilitySets (variable): An array of Capability Set (section 2.2.1.13.1.1.1) structures. The number of capability sets is specified by the numberCapabilities field.

    // sessionId (4 bytes): A 32-bit, unsigned integer. The session identifier. This field is ignored by the client.

    void send_confirm_active(gdi::GraphicApi& drawable) {
        LOG(LOG_INFO, "mod_rdp::send_confirm_active");
        LOG_IF(bool(this->verbose & RDPVerbose::capabilities),
            LOG_INFO, "mod_rdp::send_confirm_active");
        this->send_data_request_ex(
            GCC::MCS_GLOBAL_CHANNEL,
            [this, &drawable](StreamSize<65536> /*maxlen*/, OutStream & stream) {
                RDP::ConfirmActivePDU_Send confirm_active_pdu(stream);

                confirm_active_pdu.emit_begin(this->share_id);

                GeneralCaps general_caps;
                general_caps.os_major = 4;
                general_caps.os_minor = 7;
                general_caps.extraflags  =
                    this->negociation_result.use_rdp5
                    ? NO_BITMAP_COMPRESSION_HDR | AUTORECONNECT_SUPPORTED | LONG_CREDENTIALS_SUPPORTED
                    : 0
                    ;
                // Slow/Fast-path
                general_caps.extraflags |=
                    this->enable_fastpath_server_update
                    ? FASTPATH_OUTPUT_SUPPORTED
                    : 0
                    ;
                general_caps.refreshRectSupport = true;
                general_caps.suppressOutputSupport = true;
                if (bool(this->verbose & RDPVerbose::capabilities)) {
                    general_caps.log("Sending to server");
                }
                confirm_active_pdu.emit_capability_set(general_caps);

                BitmapCaps bitmap_caps;
                // TODO Client SHOULD set this field to the color depth requested in the Client Core Data
                bitmap_caps.preferredBitsPerPixel = safe_int(this->orders.get_bpp());
                // bitmap_caps.preferredBitsPerPixel = this->front_bpp
                bitmap_caps.desktopWidth          = this->negociation_result.front_width;
                bitmap_caps.desktopHeight         = this->negociation_result.front_height;
                bitmap_caps.bitmapCompressionFlag = 0x0001; // This field MUST be set to TRUE (0x0001).
                //bitmap_caps.drawingFlags = DRAW_ALLOW_DYNAMIC_COLOR_FIDELITY | DRAW_ALLOW_COLOR_SUBSAMPLING | DRAW_ALLOW_SKIP_ALPHA;
                bitmap_caps.drawingFlags = DRAW_ALLOW_SKIP_ALPHA;

                if (bool(this->verbose & RDPVerbose::capabilities)) {
                    bitmap_caps.log("Sending to server");
                }
                confirm_active_pdu.emit_capability_set(bitmap_caps);

                OrderCaps order_caps;
                order_caps.numberFonts = 0;
                order_caps.orderFlags  = /*0x2a*/
                                         NEGOTIATEORDERSUPPORT   /* 0x02 */
                                       | ZEROBOUNDSDELTASSUPPORT /* 0x08 */
                                       | COLORINDEXSUPPORT       /* 0x20 */
                                       | ORDERFLAGS_EXTRA_FLAGS  /* 0x80 */
                                       ;

                // intersect with client order capabilities
                // which may not be supported by clients.

                for (auto idx : order_indexes_supported()) {
                    order_caps.orderSupport[idx] = this->primary_drawing_orders_support.test(idx);
                }

                order_caps.textFlags                  = 0x06a1;
                order_caps.orderSupportExFlags        = ORDERFLAGS_EX_ALTSEC_FRAME_MARKER_SUPPORT;
                order_caps.textANSICodePage           = 0x4e4; // Windows-1252 codepage is passed (latin-1)

                LOG_IF(bool(this->verbose & RDPVerbose::capabilities) && !order_caps.orderSupport[TS_NEG_MEMBLT_INDEX],
                    LOG_INFO, "MemBlt Primary Drawing Order is disabled.");

                if (bool(this->verbose & RDPVerbose::capabilities)) {
                    order_caps.log("Sending to server");
                }
                confirm_active_pdu.emit_capability_set(order_caps);

                BmpCacheCaps bmpcache_caps;
                bmpcache_caps.cache0Entries         = 0x258;
                bmpcache_caps.cache0MaximumCellSize = nb_bytes_per_pixel(this->orders.get_bpp()) * 0x100;
                bmpcache_caps.cache1Entries         = 0x12c;
                bmpcache_caps.cache1MaximumCellSize = nb_bytes_per_pixel(this->orders.get_bpp()) * 0x400;
                bmpcache_caps.cache2Entries         = 0x106;
                bmpcache_caps.cache2MaximumCellSize = nb_bytes_per_pixel(this->orders.get_bpp()) * 0x1000;

                BmpCache2Caps bmpcache2_caps;
                bmpcache2_caps.cacheFlags           = PERSISTENT_KEYS_EXPECTED_FLAG;
                if (this->enable_cache_waiting_list
                 || (this->enable_remotefx && this->haveRemoteFx)
                ) {
                    bmpcache2_caps.cacheFlags |= ALLOW_CACHE_WAITING_LIST_FLAG;
                }
                bmpcache2_caps.numCellCaches        = 3;
                bmpcache2_caps.bitmapCache0CellInfo = this->BmpCacheRev2_Cache_NumEntries()[0];
                bmpcache2_caps.bitmapCache1CellInfo = this->BmpCacheRev2_Cache_NumEntries()[1];
                bmpcache2_caps.bitmapCache2CellInfo = (this->BmpCacheRev2_Cache_NumEntries()[2] | 0x80000000);

                bool use_bitmapcache_rev2 = this->enable_persistent_disk_bitmap_cache || (this->enable_remotefx && this->haveRemoteFx);

                if (use_bitmapcache_rev2) {
                    if (bool(this->verbose & RDPVerbose::capabilities)) {
                        bmpcache2_caps.log("Sending to server");
                    }
                    confirm_active_pdu.emit_capability_set(bmpcache2_caps);

                    if (!this->deactivation_reactivation_in_progress) {
                        this->orders.create_cache_bitmap(
                            drawable,
                            this->BmpCacheRev2_Cache_NumEntries()[0], nb_bytes_per_pixel(this->orders.get_bpp()) * 16 * 16, false,
                            this->BmpCacheRev2_Cache_NumEntries()[1], nb_bytes_per_pixel(this->orders.get_bpp()) * 32 * 32, false,
                            this->BmpCacheRev2_Cache_NumEntries()[2], nb_bytes_per_pixel(this->orders.get_bpp()) * 64 * 64, this->enable_persistent_disk_bitmap_cache,
                            this->enable_cache_waiting_list,
                            this->cache_verbose);
                    }
                }
                else {
                    if (bool(this->verbose & RDPVerbose::capabilities)) {
                        bmpcache_caps.log("Sending to server");
                    }
                    confirm_active_pdu.emit_capability_set(bmpcache_caps);

                    if (!this->deactivation_reactivation_in_progress) {
                        this->orders.create_cache_bitmap(
                            drawable,
                            0x258, nb_bytes_per_pixel(this->orders.get_bpp()) * 0x100,  false,
                            0x12c, nb_bytes_per_pixel(this->orders.get_bpp()) * 0x400,  false,
                            0x106, nb_bytes_per_pixel(this->orders.get_bpp()) * 0x1000, false,
                            false,
                            this->cache_verbose);
                    }
                }

                PointerCaps pointer_caps;
                pointer_caps.len                       = 10;
                if (!this->enable_new_pointer) {
                    // TODO std::size(this->cursors) = 32
                    pointer_caps.pointerCacheSize      = 0;
                    pointer_caps.colorPointerCacheSize = 20;
                    pointer_caps.len                   = 8;
                    assert(pointer_caps.colorPointerCacheSize <= sizeof(this->cursors) / sizeof(Pointer));
                }
                if (bool(this->verbose & RDPVerbose::capabilities)) {
                    pointer_caps.log("Sending to server");
                }
                confirm_active_pdu.emit_capability_set(pointer_caps);

                InputCaps input_caps;
                input_caps.inputFlags |= INPUT_FLAG_FASTPATH_INPUT;
                if (bool(this->verbose & RDPVerbose::capabilities)) {
                    input_caps.log("Sending to server");
                }
                confirm_active_pdu.emit_capability_set(input_caps);

                BrushCacheCaps brush_caps;
                // brush_caps.brushSupportLevel = BRUSH_COLOR_FULL;
                if (bool(this->verbose & RDPVerbose::capabilities)) {
                    brush_caps.log("Sending to server");
                }
                confirm_active_pdu.emit_capability_set(brush_caps);

                GlyphCacheCaps glyphcache_caps;
                if (this->enable_glyph_cache) {
                    glyphcache_caps = this->client_glyph_cache_caps;

                    glyphcache_caps.FragCache         = 0;  // Not yet supported
                    if (glyphcache_caps.GlyphSupportLevel != GlyphCacheCaps::GLYPH_SUPPORT_NONE) {
                        glyphcache_caps.GlyphSupportLevel = GlyphCacheCaps::GLYPH_SUPPORT_PARTIAL;
                    }
                }
                if (bool(this->verbose & RDPVerbose::capabilities)) {
                    glyphcache_caps.log("Sending to server");
                }
                confirm_active_pdu.emit_capability_set(glyphcache_caps);

#ifndef __EMSCRIPTEN__
                VirtualChannelCaps virtual_channel_caps;
                virtual_channel_caps.VCChunkSize = CHANNELS::CHANNEL_CHUNK_LENGTH;
                if (bool(this->verbose & RDPVerbose::capabilities)) {
                    virtual_channel_caps.log("Sending to server");
                }
                confirm_active_pdu.emit_capability_set(virtual_channel_caps);

                SoundCaps sound_caps;
                if (bool(this->verbose & RDPVerbose::capabilities)) {
                    sound_caps.log("Sending to server");
                }
                confirm_active_pdu.emit_capability_set(sound_caps);

                ShareCaps share_caps;
                if (bool(this->verbose & RDPVerbose::capabilities)) {
                    share_caps.log("Sending to server");
                }
                confirm_active_pdu.emit_capability_set(share_caps);

                FontCaps font_caps;
                if (bool(this->verbose & RDPVerbose::capabilities)) {
                    font_caps.log("Sending to server");
                }
                confirm_active_pdu.emit_capability_set(font_caps);

                ControlCaps control_caps;
                if (bool(this->verbose & RDPVerbose::capabilities)) {
                    control_caps.log("Sending to server");
                }
                confirm_active_pdu.emit_capability_set(control_caps);

                ColorCacheCaps colorcache_caps;
                if (bool(this->verbose & RDPVerbose::capabilities)) {
                    colorcache_caps.log("Sending to server");
                }
                confirm_active_pdu.emit_capability_set(colorcache_caps);

                ActivationCaps activation_caps;
                if (bool(this->verbose & RDPVerbose::capabilities)) {
                    activation_caps.log("Sending to server");
                }
                confirm_active_pdu.emit_capability_set(activation_caps);


                if (this->channels.remote_app.enable_remote_program) {
                    RailCaps rail_caps = this->client_rail_caps;
                    if (this->channels.remote_app.convert_remoteapp_to_desktop) {
                        rail_caps.RailSupportLevel = 0x83;
                    }
                    rail_caps.RailSupportLevel &= (TS_RAIL_LEVEL_SUPPORTED | TS_RAIL_LEVEL_DOCKED_LANGBAR_SUPPORTED | TS_RAIL_LEVEL_HANDSHAKE_EX_SUPPORTED);
                    if (bool(this->verbose & RDPVerbose::capabilities)) {
                        rail_caps.log("Sending to server");
                    }
                    confirm_active_pdu.emit_capability_set(rail_caps);

                    WindowListCaps window_list_caps = this->client_window_list_caps;
                    if (this->channels.remote_app.convert_remoteapp_to_desktop) {
                        window_list_caps.WndSupportLevel = 0x2;
                        window_list_caps.NumIconCaches = 3;
                        window_list_caps.NumIconCacheEntries = 12;
                    }
                    if (bool(this->verbose & RDPVerbose::capabilities)) {
                        window_list_caps.log("Sending to server");
                    }
                    confirm_active_pdu.emit_capability_set(window_list_caps);
                }
#endif

                bool sendMultiFragmentUpdate = false;
                MultiFragmentUpdateCaps multi_fragment_update_caps;

                LargePointerCaps large_pointer_caps;
                bool sendLargePointer = false;

                if (this->large_pointer_support && this->client_large_pointer_caps.largePointerSupportFlags) {
                    sendLargePointer = true;

                    /* 2.2.7.2.7 Large Pointer Capability Set (TS_LARGE_POINTER_CAPABILITYSET)
                     * To support large pointer shapes, the client and server MUST support multifragment updates and
                     * indicate this support by exchanging the Multifragment Update Capability Set (section 2.2.7.2.6). The
                     * MaxRequestSize field of the Multifragment Update Capability Set MUST be set to at least 38,055
                     * bytes (so that a 96 x 96 pixel 32bpp pointer can be transported).
                     */
                    sendMultiFragmentUpdate = true;
                    if (multi_fragment_update_caps.MaxRequestSize < 38055) {
                        multi_fragment_update_caps.MaxRequestSize = 38055;
                    }
                }

                if (this->primary_drawing_orders_support.test(TS_NEG_DRAWNINEGRID_INDEX)) {
                    DrawNineGridCacheCaps ninegrid_caps(DRAW_NINEGRID_SUPPORTED, 0xffff, 256);
                    confirm_active_pdu.emit_capability_set(ninegrid_caps);
                    if (bool(this->verbose & RDPVerbose::capabilities)) {
                        ninegrid_caps.log("Sending to server");
                    }
                }

                if (this->enable_remotefx && this->haveRemoteFx) {
                    /**
                     * for remoteFx we need:
                     *     * frameAck
                     *     * announced remoteFx codec
                     *     * appropriate surfaceCommands
                     *     * largePointer
                     *     * a multi_fragment_update that is big enough (at least the value returned by the server)
                     */
                    Emit_CS_BitmapCodecCaps bitmap_codec_caps;
                    
                    if (this->front_bitmap_codec_caps.haveRemoteFxCodec) {
                        for (uint8_t i = 0 ; i < this->front_bitmap_codec_caps.bitmapCodecCount ; i++){
                            if (this->front_bitmap_codec_caps.bitmapCodecArray[i].codecType == CODEC_REMOTEFX){
                                auto id = this->front_bitmap_codec_caps.bitmapCodecArray[i].codecID;
                                auto codecGUID = this->front_bitmap_codec_caps.bitmapCodecArray[i].codecGUID;
                                // CODEC_GUID_IMAGE_REMOTEFX
                                if (memcmp(codecGUID, "\x12\x2F\x77\x76\x72\xBD\x63\x44\xAF\xB3\xB7\x3C\x9C\x6F\x78\x86", 16) == 0) {
                                    bitmap_codec_caps.addCodec(id, CODEC_GUID_IMAGE_REMOTEFX);
                                    this->remoteFx_codec_id.push_back(id);
                                } else 
                                // CODEC_GUID_REMOTEFX
                                if(memcmp(codecGUID, "\xD4\xCC\x44\x27\x8A\x9D\x74\x4E\x80\x3C\x0E\xCB\xEE\xA1\x9C\x54", 16) == 0) {
                                    bitmap_codec_caps.addCodec(id, CODEC_GUID_REMOTEFX);
                                    this->remoteFx_codec_id.push_back(id);
                                } else {
                                    // CODEC_REMOTEFX: "\xA6\x51\x43\x9C\x35\x35\xAE\x42\x91\x0C\xCD\xFC\xE5\x76\x0B\x58"
                                    // NSCODEC: "\xB9\x1B\x8D\xCA\x0F\x00\x4F\x15\x58\x9F\xAE\x2D\x1A\x87\xE2\xD6"
                                }
                            }
                        }
                    }
                    else {
                        bitmap_codec_caps.addCodec(3, CODEC_GUID_REMOTEFX);
                        this->remoteFx_codec_id.push_back(3);
                        bitmap_codec_caps.addCodec(5, CODEC_GUID_IMAGE_REMOTEFX);
                        this->remoteFx_codec_id.push_back(5);
                    }

                    if (bool(this->verbose & RDPVerbose::capabilities)) {
                        bitmap_codec_caps.log("Sending to server");
                    }
                    confirm_active_pdu.emit_capability_set(bitmap_codec_caps);

                    if (this->haveSurfaceFrameAck) {
                        FrameAcknowledgeCaps frameAck;
                        frameAck.maxUnacknowledgedFrameCount = 2;
                        if (bool(this->verbose & RDPVerbose::capabilities)) {
                            frameAck.log("Sending to server");
                        }
                        confirm_active_pdu.emit_capability_set(frameAck);
                    }

                    SurfaceCommandsCaps surface_commands_caps;
                    surface_commands_caps.cmdFlags = SURFCMDS_SETSURFACEBITS | SURFCMDS_FRAMEMARKER | SURFCMDS_STREAMSURFACEBITS;
                    if (bool(this->verbose & RDPVerbose::capabilities)) {
                        surface_commands_caps.log("Sending to server");
                    }
                    confirm_active_pdu.emit_capability_set(surface_commands_caps);

                    multi_fragment_update_caps.MaxRequestSize = std::max(
                            this->front_multifragment_maxsize,
                            static_cast<uint32_t>(this->negociation_result.front_width * this->negociation_result.front_height * 4)
                    );
                    sendMultiFragmentUpdate = true;

                    large_pointer_caps.largePointerSupportFlags = LARGE_POINTER_FLAG_96x96;
                    sendLargePointer = true;
                }
                else if (sendLargePointer) {
                    large_pointer_caps = this->client_large_pointer_caps;
                }

                if (sendMultiFragmentUpdate && multi_fragment_update_caps.MaxRequestSize) {
                    if (bool(this->verbose & RDPVerbose::capabilities)) {
                        multi_fragment_update_caps.log("Sending to server");
                    }

                    confirm_active_pdu.emit_capability_set(multi_fragment_update_caps);
                }

                if (sendLargePointer) {
                    confirm_active_pdu.emit_capability_set(large_pointer_caps);
                    if (bool(this->verbose & RDPVerbose::capabilities)) {
                        large_pointer_caps.log("Sending to server");
                    }
                }
                if (this->multifragment_update_data.get_capacity() < multi_fragment_update_caps.MaxRequestSize) {
                    this->multifragment_update_buffer = std::make_unique<uint8_t[]>(multi_fragment_update_caps.MaxRequestSize);
                    this->multifragment_update_data = OutStream({this->multifragment_update_buffer.get(), multi_fragment_update_caps.MaxRequestSize});
                }

                /** OffscreenBitmapCacheCapabilitySet */
                OffScreenCacheCaps offscreen_cache_caps;
                // offscreen_cache_caps.offscreenSupportLevel = true;
                // offscreen_cache_caps.offscreenCacheSize = 0x1E00;
                // offscreen_cache_caps.offscreenCacheEntries = 0x07D0;

                confirm_active_pdu.emit_capability_set(offscreen_cache_caps);
                if (bool(this->verbose & RDPVerbose::capabilities)) {
                    offscreen_cache_caps.log("Sending to server");
                }

                confirm_active_pdu.emit_end();
            },
            [this](StreamSize<256> /*maxlen*/, OutStream & sctrl_header, std::size_t packet_size) {
                // shareControlHeader (6 bytes): Share Control Header (section 2.2.8.1.1.1.1)
                // containing information about the packet. The type subfield of the pduType
                // field of the Share Control Header MUST be set to PDUTYPE_DEMANDACTIVEPDU (1).
                ShareControl_Send(sctrl_header, PDUTYPE_CONFIRMACTIVEPDU,
                    this->negociation_result.userid + GCC::MCS_USERCHANNEL_BASE, packet_size);
            }
        );

        if (bool(this->verbose & RDPVerbose::capabilities)){
            LOG(LOG_INFO, "mod_rdp::send_confirm_active done");
            LOG(LOG_INFO, "Waiting for answer to confirm active");
        }
    }   // send_confirm_active


// 3.2.5.9.2 Processing Slow-Path Pointer Update PDU
// =================================================

// The structure and fields of the Slow-Path Pointer Update PDU are specified in section 2.2.9.1.1.4,
// and the techniques specified in section 3.2.5.9.2 demonstrate how to process the contents of the PDU.
// The messageType field contains an identifier that describes the type of Pointer Update data (see
// section 2.2.9.1.1.4 for a list of possible values) present in the pointerAttributeData field:

// Pointer Position Update (section 2.2.9.1.1.4.2)
// System Pointer Update (section 2.2.9.1.1.4.3)
// Color Pointer Update (section 2.2.9.1.1.4.4)
// New Pointer Update (section 2.2.9.1.1.4.5)
// Cached Pointer Update (section 2.2.9.1.1.4.6)

// If a slow-path update structure is received which does not match one of the known types, the client
// SHOULD ignore the data in the update.

// Once this PDU has been processed, the client MUST carry out any operations necessary to update the
// local pointer position (in the case of the Position Update) or change the shape (in the case of the
// System, Color, New, and Cached Pointer Updates). In the case of the Color and New Pointer Updates
// the new pointer image MUST also be stored in the Pointer Image Cache (section 3.2.1.11), in the slot
// specified by the cacheIndex field. This necessary step ensures that the client is able to correctly
// process future Cached Pointer Updates.


    void process_pointer_pdu(InStream & stream, gdi::GraphicApi & drawable)
    {
        LOG_IF(bool(this->verbose & RDPVerbose::graphics_pointer),
            LOG_INFO, "mod_rdp::process_pointer_pdu");

        int message_type = stream.in_uint16_le();
        stream.in_skip_bytes(2); /* pad */
        switch (message_type) {
        // Cached Pointer Update (section 2.2.9.1.1.4.6)
        case RDP_POINTER_CACHED:
            LOG_IF(bool(this->verbose & RDPVerbose::graphics_pointer), LOG_INFO, "Process pointer cached");
            this->process_cached_pointer_pdu(stream, drawable);
            LOG_IF(bool(this->verbose & RDPVerbose::graphics_pointer), LOG_INFO, "Process pointer cached done");
            break;
        // Color Pointer Update (section 2.2.9.1.1.4.4)
        case RDP_POINTER_COLOR:
            LOG_IF(bool(this->verbose & RDPVerbose::graphics_pointer), LOG_INFO, "Process pointer color");
//             this->process_color_pointer_pdu(stream, drawable);
            this->process_new_pointer_pdu(BitsPerPixel{24}, stream, drawable);
            LOG_IF(bool(this->verbose & RDPVerbose::graphics_pointer),
                LOG_INFO, "Process pointer color done");
            break;
        // New Pointer Update (section 2.2.9.1.1.4.5)
        case RDP_POINTER_NEW:
            LOG_IF(bool(this->verbose & RDPVerbose::graphics_pointer), LOG_INFO, "Process pointer new");
            if (enable_new_pointer) {
                BitsPerPixel data_bpp = checked_int{stream.in_uint16_le()}; /* data bpp */
                this->process_new_pointer_pdu(data_bpp, stream, drawable);
            }
            LOG_IF(bool(this->verbose & RDPVerbose::graphics_pointer), LOG_INFO, "Process pointer new done");
            break;
        // 2.2.9.1.1.4.3 System Pointer Update (TS_SYSTEMPOINTERATTRIBUTE)
        // ---------------------------------------------------------------

        // systemPointerType (4 bytes): A 32-bit, unsigned integer.
        //    The type of system pointer.

        // +---------------------------+-----------------------------+
        // |      Value                |      Meaning                |
        // +---------------------------+-----------------------------+
        // | SYSPTR_NULL    0x00000000 | The hidden pointer.         |
        // +---------------------------+-----------------------------+
        // | SYSPTR_DEFAULT 0x00007F00 | The default system pointer. |
        // +---------------------------+-----------------------------+

        case RDP_POINTER_SYSTEM:
        {
            int system_pointer_type = stream.in_uint32_le();
            LOG_IF(bool(this->verbose & RDPVerbose::graphics_pointer),
                LOG_INFO, "Process pointer system::RDP_%s_POINTER",
                (system_pointer_type == RDP_NULL_POINTER) ? "NULL" : "DEFAULT");

            if (system_pointer_type == RDP_NULL_POINTER) {
                drawable.set_pointer(0, null_pointer(), gdi::GraphicApi::SetPointerMode::Insert);
            }
            else {
                drawable.set_pointer(0, normal_pointer(), gdi::GraphicApi::SetPointerMode::Insert);
            }
        }
        break;

        // Pointer Position Update (section 2.2.9.1.1.4.2)

        // [ referenced from 3.2.5.9.2 Processing Slow-Path Pointer Update PDU]
        // 2.2.9.1.1.4.2 Pointer Position Update (TS_POINTERPOSATTRIBUTE)
        // ==============================================================

        // The TS_POINTERPOSATTRIBUTE structure is used to indicate that
        // the client pointer MUST be moved to the specified position
        // relative to the top-left corner of the server's desktop ([T128]
        // section 8.14.4).

        // position (4 bytes): Point (section 2.2.9.1.1.4.1) structure
        // containing the new x-coordinates and y-coordinates of the pointer.
        case RDP_POINTER_MOVE:
            {
                LOG_IF(bool(this->verbose & RDPVerbose::graphics_pointer), LOG_INFO, "Process pointer position");

                //  xPos(2) + yPos(2)
                // TODO: see why there was break instead of throw here
                ::check_throw(stream, 6, "mod_rdp::Pointer Position Update", ERR_RDP_DATA_TRUNCATED);

                uint16_t xPos = stream.in_uint16_le();
                uint16_t yPos = stream.in_uint16_le();
                this->front.update_pointer_position(xPos, yPos);
            }
            break;
        default:
            break;
        }
        LOG_IF(bool(this->verbose & RDPVerbose::graphics_pointer),
            LOG_INFO, "mod_rdp::process_pointer_pdu done");
    }

    void process_palette(gdi::GraphicApi & drawable, InStream & stream, bool fast_path) {
        LOG_IF(bool(this->verbose & RDPVerbose::graphics), LOG_INFO, "mod_rdp::process_palette");

        RDP::UpdatePaletteData_Recv(stream, fast_path, this->orders.global_palette);
        drawable.set_palette(this->orders.global_palette);

        LOG_IF(bool(this->verbose & RDPVerbose::graphics), LOG_INFO, "mod_rdp::process_palette done");
    }

    // 2.2.5.1.1 Set Error Info PDU Data (TS_SET_ERROR_INFO_PDU)
    // =========================================================
    // The TS_SET_ERROR_INFO_PDU structure contains the contents of the Set Error
    // Info PDU, which is a Share Data Header (section 2.2.8.1.1.1.2) with an error
    // value field.

    // shareDataHeader (18 bytes): Share Data Header containing information about
    // the packet. The type subfield of the pduType field of the Share Control
    // Header (section 2.2.8.1.1.1.1) MUST be set to PDUTYPE_DATAPDU (7). The
    // pduType2 field of the Share Data Header MUST be set to
    // PDUTYPE2_SET_ERROR_INFO_PDU (47), and the pduSource field MUST be set to 0.

    // errorInfo (4 bytes): A 32-bit, unsigned integer. Error code.

    // Protocol-independent codes:
    // +---------------------------------------------+-----------------------------+
    // | 0x00000001 ERRINFO_RPC_INITIATED_DISCONNECT | The disconnection was       |
    // |                                             | initiated by an             |
    // |                                             | administrative tool on the  |
    // |                                             | server in another session.  |
    // +---------------------------------------------+-----------------------------+
    // | 0x00000002 ERRINFO_RPC_INITIATED_LOGOFF     | The disconnection was due   |
    // |                                             | to a forced logoff initiated|
    // |                                             | by an administrative tool   |
    // |                                             | on the server in another    |
    // |                                             | session.                    |
    // +---------------------------------------------+-----------------------------+
    // | 0x00000003 ERRINFO_IDLE_TIMEOUT             | The idle session limit timer|
    // |                                             | on the server has elapsed.  |
    // +---------------------------------------------+-----------------------------+
    // | 0x00000004 ERRINFO_LOGON_TIMEOUT            | The active session limit    |
    // |                                             | timer on the server has     |
    // |                                             | elapsed.                    |
    // +---------------------------------------------+-----------------------------+
    // | 0x00000005                                  | Another user connected to   |
    // | ERRINFO_DISCONNECTED_BY_OTHERCONNECTION     | the server, forcing the     |
    // |                                             | disconnection of the current|
    // |                                             | connection.                 |
    // +---------------------------------------------+-----------------------------+
    // | 0x00000006 ERRINFO_OUT_OF_MEMORY            | The server ran out of       |
    // |                                             | available memory resources. |
    // +---------------------------------------------+-----------------------------+
    // | 0x00000007 ERRINFO_SERVER_DENIED_CONNECTION | The server denied the       |
    // |                                             | connection.                 |
    // +---------------------------------------------+-----+-----------------------+
    // | 0x00000009                                  | The user cannot connect to  |
    // | ERRINFO_SERVER_INSUFFICIENT_PRIVILEGES      | the server due to           |
    // |                                             | insufficient access         |
    // |                                             | privileges.                 |
    // +---------------------------------------------+-----------------------------+
    // | 0x0000000A                                  | The server does not accept  |
    // | ERRINFO_SERVER_FRESH_CREDENTIALS_REQUIRED   | saved user credentials and  |
    // |                                             | requires that the user enter|
    // |                                             | their credentials for each  |
    // |                                             | connection.                 |
    // +-----------------------------------------+---+-----------------------------+
    // | 0x0000000B                              | The disconnection was initiated |
    // | ERRINFO_RPC_INITIATED_DISCONNECT_BYUSER | by an administrative tool on    |
    // |                                         | the server running in the user's|
    // |                                         | session.                        |
    // +-----------------------------------------+---------------------------------+
    // | 0x0000000C ERRINFO_LOGOFF_BY_USER       | The disconnection was initiated |
    // |                                         | by the user logging off his or  |
    // |                                         | her session on the server.      |
    // +-----------------------------------------+---------------------------------+

    // Protocol-independent licensing codes:
    // +-------------------------------------------+-------------------------------+
    // | 0x00000100 ERRINFO_LICENSE_INTERNAL       | An internal error has occurred|
    // |                                           | in the Terminal Services      |
    // |                                           | licensing component.          |
    // +-------------------------------------------+-------------------------------+
    // | 0x00000101                                | A Remote Desktop License      |
    // | ERRINFO_LICENSE_NO_LICENSE_SERVER         | Server ([MS-RDPELE] section   |
    // |                                           | 1.1) could not be found to    |
    // |                                           | provide a license.            |
    // +-------------------------------------------+-------------------------------+
    // | 0x00000102 ERRINFO_LICENSE_NO_LICENSE     | There are no Client Access    |
    // |                                           | Licenses ([MS-RDPELE] section |
    // |                                           | 1.1) available for the target |
    // |                                           | remote computer.              |
    // +-------------------------------------------+-------------------------------+
    // | 0x00000103 ERRINFO_LICENSE_BAD_CLIENT_MSG | The remote computer received  |
    // |                                           | an invalid licensing message  |
    // |                                           | from the client.              |
    // +-------------------------------------------+-------------------------------+
    // | 0x00000104                                | The Client Access License     |
    // | ERRINFO_LICENSE_HWID_DOESNT_MATCH_LICENSE | ([MS-RDPELE] section 1.1)     |
    // |                                           | stored by the client has been |
    // |                                           |  modified.                    |
    // +-------------------------------------------+-------------------------------+
    // | 0x00000105                                | The Client Access License     |
    // | ERRINFO_LICENSE_BAD_CLIENT_LICENSE        | ([MS-RDPELE] section 1.1)     |
    // |                                           | stored by the client is in an |
    // |                                           | invalid format.               |
    // +-------------------------------------------+-------------------------------+
    // | 0x00000106                                | Network problems have caused  |
    // | ERRINFO_LICENSE_CANT_FINISH_PROTOCOL      | the licensing protocol        |
    // |                                           | ([MS-RDPELE] section 1.3.3)   |
    // |                                           | to be terminated.             |
    // +-------------------------------------------+-------------------------------+
    // | 0x00000107                                | The client prematurely ended  |
    // | ERRINFO_LICENSE_CLIENT_ENDED_PROTOCOL     | the licensing protocol        |
    // |                                           | ([MS-RDPELE] section 1.3.3).  |
    // +---------------------------------------+---+-------------------------------+
    // | 0x00000108                            | A licensing message ([MS-RDPELE]  |
    // | ERRINFO_LICENSE_BAD_CLIENT_ENCRYPTION | sections 2.2 and 5.1) was         |
    // |                                       | incorrectly encrypted.            |
    // +---------------------------------------+-----------------------------------+
    // | 0x00000109                            | The Client Access License         |
    // | ERRINFO_LICENSE_CANT_UPGRADE_LICENSE  | ([MS-RDPELE] section 1.1) stored  |
    // |                                       | by the client could not be        |
    // |                                       | upgraded or renewed.              |
    // +---------------------------------------+-----------------------------------+
    // | 0x0000010A                            | The remote computer is not        |
    // | ERRINFO_LICENSE_NO_REMOTE_CONNECTIONS | licensed to accept remote         |
    // |                                       |  connections.                     |
    // +---------------------------------------+-----------------------------------+

    // Protocol-independent codes generated by Connection Broker:
    // +----------------------------------------------+----------------------------+
    // | Value                                        | Meaning                    |
    // +----------------------------------------------+----------------------------+
    // | 0x0000400                                    | The target endpoint could  |
    // | ERRINFO_CB_DESTINATION_NOT_FOUND             | not be found.              |
    // +----------------------------------------------+----------------------------+
    // | 0x0000402                                    | The target endpoint to     |
    // | ERRINFO_CB_LOADING_DESTINATION               | which the client is being  |
    // |                                              | redirected is              |
    // |                                              | disconnecting from the     |
    // |                                              | Connection Broker.         |
    // +----------------------------------------------+----------------------------+
    // | 0x0000404                                    | An error occurred while    |
    // | ERRINFO_CB_REDIRECTING_TO_DESTINATION        | the connection was being   |
    // |                                              | redirected to the target   |
    // |                                              | endpoint.                  |
    // +----------------------------------------------+----------------------------+
    // | 0x0000405                                    | An error occurred while    |
    // | ERRINFO_CB_SESSION_ONLINE_VM_WAKE            | the target endpoint (a     |
    // |                                              | virtual machine) was being |
    // |                                              | awakened.                  |
    // +----------------------------------------------+----------------------------+
    // | 0x0000406                                    | An error occurred while    |
    // | ERRINFO_CB_SESSION_ONLINE_VM_BOOT            | the target endpoint (a     |
    // |                                              | virtual machine) was being |
    // |                                              | started.                   |
    // +----------------------------------------------+----------------------------+
    // | 0x0000407                                    | The IP address of the      |
    // | ERRINFO_CB_SESSION_ONLINE_VM_NO_DNS          | target endpoint (a virtual |
    // |                                              | machine) cannot be         |
    // |                                              | determined.                |
    // +----------------------------------------------+----------------------------+
    // | 0x0000408                                    | There are no available     |
    // | ERRINFO_CB_DESTINATION_POOL_NOT_FREE         | endpoints in the pool      |
    // |                                              | managed by the Connection  |
    // |                                              | Broker.                    |
    // +----------------------------------------------+----------------------------+
    // | 0x0000409                                    | Processing of the          |
    // | ERRINFO_CB_CONNECTION_CANCELLED              | connection has been        |
    // |                                              | cancelled.                 |
    // +----------------------------------------------+----------------------------+
    // | 0x0000410                                    | The settings contained in  |
    // | ERRINFO_CB_CONNECTION_ERROR_INVALID_SETTINGS | the routingToken field of  |
    // |                                              | the X.224 Connection       |
    // |                                              | Request PDU (section       |
    // |                                              | 2.2.1.1) cannot be         |
    // |                                              | validated.                 |
    // +----------------------------------------------+----------------------------+
    // | 0x0000411                                    | A time-out occurred while  |
    // | ERRINFO_CB_SESSION_ONLINE_VM_BOOT_TIMEOUT    | the target endpoint (a     |
    // |                                              | virtual machine) was being |
    // |                                              | started.                   |
    // +----------------------------------------------+----------------------------+
    // | 0x0000412                                    | A session monitoring error |
    // | ERRINFO_CB_SESSION_ONLINE_VM_SESSMON_FAILED  | occurred while the target  |
    // |                                              | endpoint (a virtual        |
    // |                                              | machine) was being         |
    // |                                              | started.                   |
    // +----------------------------------------------+----------------------------+

    // RDP specific codes:
    // +------------------------------------+--------------------------------------+
    // | 0x000010C9 ERRINFO_UNKNOWNPDUTYPE2 | Unknown pduType2 field in a received |
    // |                                    | Share Data Header (section           |
    // |                                    | 2.2.8.1.1.1.2).                      |
    // +------------------------------------+--------------------------------------+
    // | 0x000010CA ERRINFO_UNKNOWNPDUTYPE  | Unknown pduType field in a received  |
    // |                                    | Share Control Header (section        |
    // |                                    | 2.2.8.1.1.1.1).                      |
    // +------------------------------------+--------------------------------------+
    // | 0x000010CB ERRINFO_DATAPDUSEQUENCE | An out-of-sequence Slow-Path Data PDU|
    // |                                    | (section 2.2.8.1.1.1.1) has been     |
    // |                                    | received.                            |
    // +------------------------------------+--------------------------------------+
    // | 0x000010CD                         | An out-of-sequence Slow-Path Non-Data|
    // | ERRINFO_CONTROLPDUSEQUENCE         | PDU (section 2.2.8.1.1.1.1) has been |
    // |                                    | received.                            |
    // +------------------------------------+--------------------------------------+
    // | 0x000010CE                         | A Control PDU (sections 2.2.1.15 and |
    // | ERRINFO_INVALIDCONTROLPDUACTION    | 2.2.1.16) has been received with an  |
    // |                                    | invalid action field.                |
    // +------------------------------------+--------------------------------------+
    // | 0x000010CF                         | (a) A Slow-Path Input Event (section |
    // | ERRINFO_INVALIDINPUTPDUTYPE        | 2.2.8.1.1.3.1.1) has been received   |
    // |                                    | with an invalid messageType field.   |
    // |                                    | (b) A Fast-Path Input Event (section |
    // |                                    | 2.2.8.1.2.2) has been received with  |
    // |                                    | an invalid eventCode field.          |
    // +------------------------------------+--------------------------------------+
    // | 0x000010D0                         | (a) A Slow-Path Mouse Event (section |
    // | ERRINFO_INVALIDINPUTPDUMOUSE       | 2.2.8.1.1.3.1.1.3) or Extended Mouse |
    // |                                    | Event (section 2.2.8.1.1.3.1.1.4)    |
    // |                                    | has been received with an invalid    |
    // |                                    | pointerFlags field.                  |
    // |                                    | (b) A Fast-Path Mouse Event (section |
    // |                                    | 2.2.8.1.2.2.3) or Fast-Path Extended |
    // |                                    | Mouse Event (section 2.2.8.1.2.2.4)  |
    // |                                    | has been received with an invalid    |
    // |                                    | pointerFlags field.                  |
    // +------------------------------------+--------------------------------------+
    // | 0x000010D1                         | An invalid Refresh Rect PDU (section |
    // | ERRINFO_INVALIDREFRESHRECTPDU      | 2.2.11.2) has been received.         |
    // +------------------------------------+--------------------------------------+
    // | 0x000010D2                         | The server failed to construct the   |
    // | ERRINFO_CREATEUSERDATAFAILED       | GCC Conference Create Response user  |
    // |                                    | data (section 2.2.1.4).              |
    // +------------------------------------+--------------------------------------+
    // | 0x000010D3 ERRINFO_CONNECTFAILED   | Processing during the Channel        |
    // |                                    | Connection phase of the RDP          |
    // |                                    | Connection Sequence (see section     |
    // |                                    | 1.3.1.1 for an overview of the RDP   |
    // |                                    | Connection Sequence phases) has      |
    // |                                    | failed.                              |
    // +------------------------------------+--------------------------------------+
    // | 0x000010D4                         | A Confirm Active PDU (section        |
    // | ERRINFO_CONFIRMACTIVEWRONGSHAREID  | 2.2.1.13.2) was received from the    |
    // |                                    | client with an invalid shareId field.|
    // +------------------------------------+-+------------------------------------+
    // | 0x000010D5                           | A Confirm Active PDU (section      |
    // | ERRINFO_CONFIRMACTIVEWRONGORIGINATOR | 2.2.1.13.2) was received from the  |
    // |                                      | client with an invalid originatorId|
    // |                                      | field.                             |
    // +--------------------------------------+------------------------------------+
    // | 0x000010DA                           | There is not enough data to process|
    // | ERRINFO_PERSISTENTKEYPDUBADLENGTH    | a Persistent Key List PDU (section |
    // |                                      | 2.2.1.17).                         |
    // +--------------------------------------+------------------------------------+
    // | 0x000010DB                           | A Persistent Key List PDU (section |
    // | ERRINFO_PERSISTENTKEYPDUILLEGALFIRST | 2.2.1.17) marked as                |
    // |                                      | PERSIST_PDU_FIRST (0x01) was       |
    // |                                      | received after the reception of a  |
    // |                                      | prior Persistent Key List PDU also |
    // |                                      | marked as PERSIST_PDU_FIRST.       |
    // +--------------------------------------+---+--------------------------------+
    // | 0x000010DC                               | A Persistent Key List PDU      |
    // | ERRINFO_PERSISTENTKEYPDUTOOMANYTOTALKEYS | (section 2.2.1.17) was received|
    // |                                          | which specified a total number |
    // |                                          | of bitmap cache entries larger |
    // |                                          | than 262144.                   |
    // +------------------------------------------+--------------------------------+
    // | 0x000010DD                               | A Persistent Key List PDU      |
    // | ERRINFO_PERSISTENTKEYPDUTOOMANYCACHEKEYS | (section 2.2.1.17) was received|
    // |                                          | which specified an invalid     |
    // |                                          | total number of keys for a     |
    // |                                          | bitmap cache (the number of    |
    // |                                          | entries that can be stored     |
    // |                                          | within each bitmap cache is    |
    // |                                          | specified in the Revision 1 or |
    // |                                          | 2 Bitmap Cache Capability Set  |
    // |                                          | (section 2.2.7.1.4) that is    |
    // |                                          | sent from client to server).   |
    // +------------------------------------------+--------------------------------+
    // | 0x000010DE ERRINFO_INPUTPDUBADLENGTH     | There is not enough data to    |
    // |                                          | process Input Event PDU Data   |
    // |                                          | (section 2.2.8.1.1.3.          |
    // |                                          | 2.2.8.1.2).                    |
    // +------------------------------------------+--------------------------------+
    // | 0x000010DF                               | There is not enough data to    |
    // | ERRINFO_BITMAPCACHEERRORPDUBADLENGTH     | process the shareDataHeader,   |
    // |                                          | NumInfoBlocks, Pad1, and Pad2  |
    // |                                          | fields of the Bitmap Cache     |
    // |                                          | Error PDU Data ([MS-RDPEGDI]   |
    // |                                          | section 2.2.2.3.1.1).          |
    // +------------------------------------------+--------------------------------+
    // | 0x000010E0  ERRINFO_SECURITYDATATOOSHORT | (a) The dataSignature field of |
    // |                                          | the Fast-Path Input Event PDU  |
    // |                                          | (section 2.2.8.1.2) does not   |
    // |                                          | contain enough data.           |
    // |                                          | (b) The fipsInformation and    |
    // |                                          | dataSignature fields of the    |
    // |                                          | Fast-Path Input Event PDU      |
    // |                                          | (section 2.2.8.1.2) do not     |
    // |                                          | contain enough data.           |
    // +------------------------------------------+--------------------------------+
    // | 0x000010E1 ERRINFO_VCHANNELDATATOOSHORT  | (a) There is not enough data   |
    // |                                          | in the Client Network Data     |
    // |                                          | (section 2.2.1.3.4) to read the|
    // |                                          | virtual channel configuration  |
    // |                                          | data.                          |
    // |                                          | (b) There is not enough data   |
    // |                                          | to read a complete Channel     |
    // |                                          | PDU Header (section 2.2.6.1.1).|
    // +------------------------------------------+--------------------------------+
    // | 0x000010E2 ERRINFO_SHAREDATATOOSHORT     | (a) There is not enough data   |
    // |                                          | to process Control PDU Data    |
    // |                                          | (section 2.2.1.15.1).          |
    // |                                          | (b) There is not enough data   |
    // |                                          | to read a complete Share       |
    // |                                          | Control Header (section        |
    // |                                          | 2.2.8.1.1.1.1).                |
    // |                                          | (c) There is not enough data   |
    // |                                          | to read a complete Share Data  |
    // |                                          | Header (section 2.2.8.1.1.1.2) |
    // |                                          | of a Slow-Path Data PDU        |
    // |                                          | (section 2.2.8.1.1.1.1).       |
    // |                                          | (d) There is not enough data   |
    // |                                          | to process Font List PDU Data  |
    // |                                          | (section 2.2.1.18.1).          |
    // +------------------------------------------+--------------------------------+
    // | 0x000010E3 ERRINFO_BADSUPRESSOUTPUTPDU   | (a) There is not enough data   |
    // |                                          | to process Suppress Output PDU |
    // |                                          | Data (section 2.2.11.3.1).     |
    // |                                          | (b) The allowDisplayUpdates    |
    // |                                          | field of the Suppress Output   |
    // |                                          | PDU Data (section 2.2.11.3.1)  |
    // |                                          | is invalid.                    |
    // +------------------------------------------+--------------------------------+
    // | 0x000010E5                               | (a) There is not enough data   |
    // | ERRINFO_CONFIRMACTIVEPDUTOOSHORT         | to read the shareControlHeader,|
    // |                                          | shareId, originatorId,         |
    // |                                          | lengthSourceDescriptor, and    |
    // |                                          | lengthCombinedCapabilities     |
    // |                                          | fields of the Confirm Active   |
    // |                                          | PDU Data (section              |
    // |                                          | 2.2.1.13.2.1).                 |
    // |                                          | (b) There is not enough data   |
    // |                                          | to read the sourceDescriptor,  |
    // |                                          | numberCapabilities, pad2Octets,|
    // |                                          | and capabilitySets fields of   |
    // |                                          | the Confirm Active PDU Data    |
    // |                                          | (section 2.2.1.13.2.1).        |
    // +------------------------------------------+--------------------------------+
    // | 0x000010E7 ERRINFO_CAPABILITYSETTOOSMALL | There is not enough data to    |
    // |                                          | read the capabilitySetType and |
    // |                                          | the lengthCapability fields in |
    // |                                          | a received Capability Set      |
    // |                                          | (section 2.2.1.13.1.1.1).      |
    // +------------------------------------------+--------------------------------+
    // | 0x000010E8 ERRINFO_CAPABILITYSETTOOLARGE | A Capability Set (section      |
    // |                                          | 2.2.1.13.1.1.1) has been       |
    // |                                          | received with a                |
    // |                                          | lengthCapability field that    |
    // |                                          | contains a value greater than  |
    // |                                          | the total length of the data   |
    // |                                          | received.                      |
    // +------------------------------------------+--------------------------------+
    // | 0x000010E9 ERRINFO_NOCURSORCACHE         | (a) Both the                   |
    // |                                          | colorPointerCacheSize and      |
    // |                                          | pointerCacheSize fields in the |
    // |                                          | Pointer Capability Set         |
    // |                                          | (section 2.2.7.1.5) are set to |
    // |                                          | zero.                          |
    // |                                          | (b) The pointerCacheSize field |
    // |                                          | in the Pointer Capability Set  |
    // |                                          | (section 2.2.7.1.5) is not     |
    // |                                          | present, and the               |
    // |                                          | colorPointerCacheSize field is |
    // |                                          | set to zero.                   |
    // +------------------------------------------+--------------------------------+
    // | 0x000010EA ERRINFO_BADCAPABILITIES       | The capabilities received from |
    // |                                          | the client in the Confirm      |
    // |                                          | Active PDU (section 2.2.1.13.2)|
    // |                                          | were not accepted by the       |
    // |                                          | server.                        |
    // +------------------------------------------+--------------------------------+
    // | 0x000010EC                               | An error occurred while using  |
    // | ERRINFO_VIRTUALCHANNELDECOMPRESSIONERR   | the bulk compressor (section   |
    // |                                          | 3.1.8 and [MS- RDPEGDI] section|
    // |                                          | 3.1.8) to decompress a Virtual |
    // |                                          | Channel PDU (section 2.2.6.1). |
    // +------------------------------------------+--------------------------------+
    // | 0x000010ED                               | An invalid bulk compression    |
    // | ERRINFO_INVALIDVCCOMPRESSIONTYPE         | package was specified in the   |
    // |                                          | flags field of the Channel PDU |
    // |                                          | Header (section 2.2.6.1.1).    |
    // +------------------------------------------+--------------------------------+
    // | 0x000010EF ERRINFO_INVALIDCHANNELID      | An invalid MCS channel ID was  |
    // |                                          | specified in the mcsPdu field  |
    // |                                          | of the Virtual Channel PDU     |
    // |                                          | (section 2.2.6.1).             |
    // +------------------------------------------+--------------------------------+
    // | 0x000010F0 ERRINFO_VCHANNELSTOOMANY      | The client requested more than |
    // |                                          | the maximum allowed 31 static  |
    // |                                          | virtual channels in the Client |
    // |                                          | Network Data (section          |
    // |                                          | 2.2.1.3.4).                    |
    // +------------------------------------------+--------------------------------+
    // | 0x000010F3 ERRINFO_REMOTEAPPSNOTENABLED  | The INFO_RAIL flag (0x00008000)|
    // |                                          | MUST be set in the flags field |
    // |                                          | of the Info Packet (section    |
    // |                                          | 2.2.1.11.1.1) as the session   |
    // |                                          | on the remote server can only  |
    // |                                          | host remote applications.      |
    // +------------------------------------------+--------------------------------+
    // | 0x000010F4 ERRINFO_CACHECAPNOTSET        | The client sent a Persistent   |
    // |                                          | Key List PDU (section 2.2.1.17)|
    // |                                          | without including the          |
    // |                                          | prerequisite Revision 2 Bitmap |
    // |                                          | Cache Capability Set (section  |
    // |                                          | 2.2.7.1.4.2) in the Confirm    |
    // |                                          | Active PDU (section            |
    // |                                          | 2.2.1.13.2).                   |
    // +------------------------------------------+--------------------------------+
    // | 0x000010F5                               | The NumInfoBlocks field in the |
    // |ERRINFO_BITMAPCACHEERRORPDUBADLENGTH2     | Bitmap Cache Error PDU Data is |
    // |                                          | inconsistent with the amount   |
    // |                                          | of data in the Info field      |
    // |                                          | ([MS-RDPEGDI] section          |
    // |                                          | 2.2.2.3.1.1).                  |
    // +------------------------------------------+--------------------------------+
    // | 0x000010F6                               | There is not enough data to    |
    // | ERRINFO_OFFSCRCACHEERRORPDUBADLENGTH     | process an Offscreen Bitmap    |
    // |                                          | Cache Error PDU ([MS-RDPEGDI]  |
    // |                                          | section 2.2.2.3.2).            |
    // +------------------------------------------+--------------------------------+
    // | 0x000010F7                               | There is not enough data to    |
    // | ERRINFO_DNGCACHEERRORPDUBADLENGTH        | process a DrawNineGrid Cache   |
    // |                                          | Error PDU ([MS-RDPEGDI]        |
    // |                                          | section 2.2.2.3.3).            |
    // +------------------------------------------+--------------------------------+
    // | 0x000010F8 ERRINFO_GDIPLUSPDUBADLENGTH   | There is not enough data to    |
    // |                                          | process a GDI+ Error PDU       |
    // |                                          | ([MS-RDPEGDI] section          |
    // |                                          | 2.2.2.3.4).                    |
    // +------------------------------------------+--------------------------------+
    // | 0x00001111 ERRINFO_SECURITYDATATOOSHORT2 | There is not enough data to    |
    // |                                          | read a Basic Security Header   |
    // |                                          | (section 2.2.8.1.1.2.1).       |
    // +------------------------------------------+--------------------------------+
    // | 0x00001112 ERRINFO_SECURITYDATATOOSHORT3 | There is not enough data to    |
    // |                                          | read a Non- FIPS Security      |
    // |                                          | Header (section 2.2.8.1.1.2.2) |
    // |                                          | or FIPS Security Header        |
    // |                                          | (section 2.2.8.1.1.2.3).       |
    // +------------------------------------------+--------------------------------+
    // | 0x00001113 ERRINFO_SECURITYDATATOOSHORT4 | There is not enough data to    |
    // |                                          | read the basicSecurityHeader   |
    // |                                          | and length fields of the       |
    // |                                          | Security Exchange PDU Data     |
    // |                                          | (section 2.2.1.10.1).          |
    // +------------------------------------------+--------------------------------+
    // | 0x00001114 ERRINFO_SECURITYDATATOOSHORT5 | There is not enough data to    |
    // |                                          | read the CodePage, flags,      |
    // |                                          | cbDomain, cbUserName,          |
    // |                                          | cbPassword, cbAlternateShell,  |
    // |                                          | cbWorkingDir, Domain, UserName,|
    // |                                          | Password, AlternateShell, and  |
    // |                                          | WorkingDir fields in the Info  |
    // |                                          | Packet (section 2.2.1.11.1.1). |
    // +------------------------------------------+--------------------------------+
    // | 0x00001115 ERRINFO_SECURITYDATATOOSHORT6 | There is not enough data to    |
    // |                                          | read the CodePage, flags,      |
    // |                                          | cbDomain, cbUserName,          |
    // |                                          | cbPassword, cbAlternateShell,  |
    // |                                          | and cbWorkingDir fields in the |
    // |                                          | Info Packet (section           |
    // |                                          | 2.2.1.11.1.1).                 |
    // +------------------------------------------+--------------------------------+
    // | 0x00001116 ERRINFO_SECURITYDATATOOSHORT7 | There is not enough data to    |
    // |                                          | read the clientAddressFamily   |
    // |                                          | and cbClientAddress fields in  |
    // |                                          | (section 2.2.1.11.1.1.1).      |
    // +------------------------------------------+--------------------------------+
    // | 0x00001117 ERRINFO_SECURITYDATATOOSHORT8 | There is not enough data to    |
    // |                                          | read the clientAddress field in|
    // |                                          | the Extended Info Packet       |
    // |                                          | (section 2.2.1.11.1.1.1).      |
    // +------------------------------------------+--------------------------------+
    // | 0x00001118 ERRINFO_SECURITYDATATOOSHORT9 | There is not enough data to    |
    // |                                          | read the cbClientDir field in  |
    // |                                          | the Extended Info Packet       |
    // |                                          | (section 2.2.1.11.1.1.1).      |
    // +------------------------------------------+--------------------------------+
    // | 0x00001119 ERRINFO_SECURITYDATATOOSHORT10| There is not enough data to    |
    // |                                          | read the clientDir field in the|
    // |                                          | Extended Info Packet (section  |
    // |                                          | 2.2.1.11.1.1.1).               |
    // +------------------------------------------+--------------------------------+
    // | 0x0000111A ERRINFO_SECURITYDATATOOSHORT11| There is not enough data to    |
    // |                                          | read the clientTimeZone field  |
    // |                                          | in the Extended Info Packet    |
    // |                                          | (section 2.2.1.11.1.1.1).      |
    // +------------------------------------------+--------------------------------+
    // | 0x0000111B ERRINFO_SECURITYDATATOOSHORT12| There is not enough data to    |
    // |                                          | read the clientSessionId field |
    // |                                          | in the Extended Info Packet    |
    // |                                          | (section 2.2.1.11.1.1.1).      |
    // +------------------------------------------+--------------------------------+
    // | 0x0000111C ERRINFO_SECURITYDATATOOSHORT13| There is not enough data to    |
    // |                                          | read the performanceFlags      |
    // |                                          | field in the Extended Info     |
    // |                                          | Packet (section                |
    // |                                          | 2.2.1.11.1.1.1).               |
    // +------------------------------------------+--------------------------------+
    // | 0x0000111D ERRINFO_SECURITYDATATOOSHORT14| There is not enough data to    |
    // |                                          | read the cbAutoReconnectLen    |
    // |                                          | field in the Extended Info     |
    // |                                          | Packet (section                |
    // |                                          | 2.2.1.11.1.1.1).               |
    // +------------------------------------------+--------------------------------+
    // | 0x0000111E ERRINFO_SECURITYDATATOOSHORT15| There is not enough data to    |
    // |                                          | read the autoReconnectCookie   |
    // |                                          | field in the Extended Info     |
    // |                                          | Packet (section                |
    // |                                          | 2.2.1.11.1.1.1).               |
    // +------------------------------------------+--------------------------------+
    // | 0x0000111F ERRINFO_SECURITYDATATOOSHORT16| The cbAutoReconnectLen field   |
    // |                                          | in the Extended Info Packet    |
    // |                                          | (section 2.2.1.11.1.1.1)       |
    // |                                          | contains a value which is      |
    // |                                          | larger than the maximum        |
    // |                                          | allowed length of 128 bytes.   |
    // +------------------------------------------+--------------------------------+
    // | 0x00001120 ERRINFO_SECURITYDATATOOSHORT17| There is not enough data to    |
    // |                                          | read the clientAddressFamily   |
    // |                                          | and cbClientAddress fields in  |
    // |                                          | the Extended Info Packet       |
    // |                                          | (section 2.2.1.11.1.1.1).      |
    // +------------------------------------------+--------------------------------+
    // | 0x00001121 ERRINFO_SECURITYDATATOOSHORT18| There is not enough data to    |
    // |                                          | read the clientAddress field in|
    // |                                          | the Extended Info Packet       |
    // |                                          | (section 2.2.1.11.1.1.1).      |
    // +------------------------------------------+--------------------------------+
    // | 0x00001122 ERRINFO_SECURITYDATATOOSHORT19| There is not enough data to    |
    // |                                          | read the cbClientDir field in  |
    // |                                          | the Extended Info Packet       |
    // |                                          | (section 2.2.1.11.1.1.1).      |
    // +------------------------------------------+--------------------------------+
    // | 0x00001123 ERRINFO_SECURITYDATATOOSHORT20| There is not enough data to    |
    // |                                          | read the clientDir field in    |
    // |                                          | the Extended Info Packet       |
    // |                                          | (section 2.2.1.11.1.1.1).      |
    // +------------------------------------------+--------------------------------+
    // | 0x00001124 ERRINFO_SECURITYDATATOOSHORT21| There is not enough data to    |
    // |                                          | read the clientTimeZone field  |
    // |                                          | in the Extended Info Packet    |
    // |                                          | (section 2.2.1.11.1.1.1).      |
    // +------------------------------------------+--------------------------------+
    // | 0x00001125 ERRINFO_SECURITYDATATOOSHORT22| There is not enough data to    |
    // |                                          | read the clientSessionId field |
    // |                                          | in the Extended Info Packet    |
    // |                                          | (section 2.2.1.11.1.1.1).      |
    // +------------------------------------------+--------------------------------+
    // | 0x00001126 ERRINFO_SECURITYDATATOOSHORT23| There is not enough data to    |
    // |                                          | read the Client Info PDU Data  |
    // |                                          | (section 2.2.1.11.1).          |
    // +------------------------------------------+--------------------------------+
    // | 0x00001129 ERRINFO_BADMONITORDATA        | The monitorCount field in the  |
    // |                                          | Client Monitor Data (section   |
    // |                                          | 2.2.1.3.6) is invalid.         |
    // +------------------------------------------+--------------------------------+
    // | 0x0000112A                               | The server-side decompression  |
    // | ERRINFO_VCDECOMPRESSEDREASSEMBLEFAILED   | buffer is invalid, or the size |
    // |                                          | of the decompressed VC data    |
    // |                                          | exceeds the chunking size      |
    // |                                          | specified in the Virtual       |
    // |                                          | Channel Capability Set         |
    // |                                          | (section 2.2.7.1.10).          |
    // +------------------------------------------+--------------------------------+
    // | 0x0000112B ERRINFO_VCDATATOOLONG         | The size of a received Virtual |
    // |                                          | Channel PDU (section 2.2.6.1)  |
    // |                                          | exceeds the chunking size      |
    // |                                          | specified in the Virtual       |
    // |                                          | Channel Capability Set         |
    // |                                          | (section 2.2.7.1.10).          |
    // +------------------------------------------+--------------------------------+
    // | 0x0000112C ERRINFO_BAD_FRAME_ACK_DATA    | There is not enough data to    |
    // |                                          | read a                         |
    // |                                          | TS_FRAME_ACKNOWLEDGE_PDU ([MS- |
    // |                                          | RDPRFX] section 2.2.3.1).      |
    // +------------------------------------------+--------------------------------+
    // | 0x0000112D                               | The graphics mode requested by |
    // | ERRINFO_GRAPHICSMODENOTSUPPORTED         | the client is not supported by |
    // |                                          | the server.                    |
    // +------------------------------------------+--------------------------------+
    // | 0x0000112E                               | The server-side graphics       |
    // | ERRINFO_GRAPHICSSUBSYSTEMRESETFAILED     | subsystem failed to reset.     |
    // +------------------------------------------+--------------------------------+
    // | 0x0000112F                               | The server-side graphics       |
    // | ERRINFO_GRAPHICSSUBSYSTEMFAILED          | subsystem is in an error state |
    // |                                          | and unable to continue         |
    // |                                          | graphics encoding.             |
    // +------------------------------------------+--------------------------------+
    // | 0x00001130                               | There is not enough data to    |
    // | ERRINFO_TIMEZONEKEYNAMELENGTHTOOSHORT    | read the                       |
    // |                                          | cbDynamicDSTTimeZoneKeyName    |
    // |                                          | field in the Extended Info     |
    // |                                          | Packet (section                |
    // |                                          | 2.2.1.11.1.1.1).               |
    // +------------------------------------------+--------------------------------+
    // | 0x00001131                               | The length reported in the     |
    // | ERRINFO_TIMEZONEKEYNAMELENGTHTOOLONG     | cbDynamicDSTTimeZoneKeyName    |
    // |                                          | field of the Extended Info     |
    // |                                          | Packet (section                |
    // |                                          | 2.2.1.11.1.1.1) is too long.   |
    // +------------------------------------------+--------------------------------+
    // | 0x00001132                               | The                            |
    // | ERRINFO_DYNAMICDSTDISABLEDFIELDMISSING   | dynamicDaylightTimeDisabled    |
    // |                                          | field is not present in the    |
    // |                                          | Extended Info Packet (section  |
    // |                                          | 2.2.1.11.1.1.1).               |
    // +------------------------------------------+--------------------------------+
    // | 0x00001191                               | An attempt to update the       |
    // | ERRINFO_UPDATESESSIONKEYFAILED           | session keys while using       |
    // |                                          | Standard RDP Security          |
    // |                                          | mechanisms (section 5.3.7)     |
    // |                                          | failed.                        |
    // +------------------------------------------+--------------------------------+
    // | 0x00001192 ERRINFO_DECRYPTFAILED         | (a) Decryption using Standard  |
    // |                                          | RDP Security mechanisms        |
    // |                                          | (section 5.3.6) failed.        |
    // |                                          | (b) Session key creation using |
    // |                                          | Standard RDP Security          |
    // |                                          | mechanisms (section 5.3.5)     |
    // |                                          | failed.                        |
    // +------------------------------------------+--------------------------------+
    // | 0x00001193 ERRINFO_ENCRYPTFAILED         | Encryption using Standard RDP  |
    // |                                          | Security mechanisms (section   |
    // |                                          | 5.3.6) failed.                 |
    // +------------------------------------------+--------------------------------+
    // | 0x00001194 ERRINFO_ENCPKGMISMATCH        | Failed to find a usable        |
    // |                                          | Encryption Method (section     |
    // |                                          | 5.3.2) in the encryptionMethods|
    // |                                          | field of the Client Security   |
    // |                                          | Data (section 2.2.1.4.3).      |
    // +------------------------------------------+--------------------------------+
    // | 0x00001195 ERRINFO_DECRYPTFAILED2        | Encryption using Standard RDP  |
    // |                                          | Security mechanisms (section   |
    // |                                          | 5.3.6) failed. Unencrypted     |
    // |                                          | data was encountered in a      |
    // |                                          | protocol stream which is meant |
    // |                                          | to be encrypted with Standard  |
    // |                                          | RDP Security mechanisms        |
    // |                                          | (section 5.3.6).               |
    // +------------------------------------------+--------------------------------+

    enum {
        ERRINFO_RPC_INITIATED_DISCONNECT          = 0x00000001,
        ERRINFO_RPC_INITIATED_LOGOFF              = 0x00000002,
        ERRINFO_IDLE_TIMEOUT                      = 0x00000003,
        ERRINFO_LOGON_TIMEOUT                     = 0x00000004,
        ERRINFO_DISCONNECTED_BY_OTHERCONNECTION   = 0x00000005,
        ERRINFO_OUT_OF_MEMORY                     = 0x00000006,
        ERRINFO_SERVER_DENIED_CONNECTION          = 0x00000007,
        ERRINFO_SERVER_INSUFFICIENT_PRIVILEGES    = 0x00000009,
        ERRINFO_SERVER_FRESH_CREDENTIALS_REQUIRED = 0x0000000A,
        ERRINFO_RPC_INITIATED_DISCONNECT_BYUSER   = 0x0000000B,
        ERRINFO_LOGOFF_BY_USER                    = 0x0000000C,
        ERRINFO_LICENSE_INTERNAL                  = 0x00000100,
        ERRINFO_LICENSE_NO_LICENSE_SERVER         = 0x00000101,
        ERRINFO_LICENSE_NO_LICENSE                = 0x00000102,
        ERRINFO_LICENSE_BAD_CLIENT_MSG            = 0x00000103,
        ERRINFO_LICENSE_HWID_DOESNT_MATCH_LICENSE = 0x00000104,
        ERRINFO_LICENSE_BAD_CLIENT_LICENSE        = 0x00000105,
        ERRINFO_LICENSE_CANT_FINISH_PROTOCOL      = 0x00000106,
        ERRINFO_LICENSE_CLIENT_ENDED_PROTOCOL     = 0x00000107,
        ERRINFO_LICENSE_BAD_CLIENT_ENCRYPTION     = 0x00000108,
        ERRINFO_LICENSE_CANT_UPGRADE_LICENSE      = 0x00000109,
        ERRINFO_LICENSE_NO_REMOTE_CONNECTIONS     = 0x0000010A,

        ERRINFO_CB_DESTINATION_NOT_FOUND             = 0x00000400,
        ERRINFO_CB_LOADING_DESTINATION               = 0x00000402,
        ERRINFO_CB_REDIRECTING_TO_DESTINATION        = 0x00000404,
        ERRINFO_CB_SESSION_ONLINE_VM_WAKE            = 0x00000405,
        ERRINFO_CB_SESSION_ONLINE_VM_BOOT            = 0x00000406,
        ERRINFO_CB_SESSION_ONLINE_VM_NO_DNS          = 0x00000407,
        ERRINFO_CB_DESTINATION_POOL_NOT_FREE         = 0x00000408,
        ERRINFO_CB_CONNECTION_CANCELLED              = 0x00000409,
        ERRINFO_CB_CONNECTION_ERROR_INVALID_SETTINGS = 0x00000410,
        ERRINFO_CB_SESSION_ONLINE_VM_BOOT_TIMEOUT    = 0x00000411,
        ERRINFO_CB_SESSION_ONLINE_VM_SESSMON_FAILED  = 0x00000412,

        ERRINFO_UNKNOWNPDUTYPE2                   = 0x000010C9,
        ERRINFO_UNKNOWNPDUTYPE                    = 0x000010CA,
        ERRINFO_DATAPDUSEQUENCE                   = 0x000010CB,
        ERRINFO_CONTROLPDUSEQUENCE                = 0x000010CD,
        ERRINFO_INVALIDCONTROLPDUACTION           = 0x000010CE,
        ERRINFO_INVALIDINPUTPDUTYPE               = 0x000010CF,
        ERRINFO_INVALIDINPUTPDUMOUSE              = 0x000010D0,
        ERRINFO_INVALIDREFRESHRECTPDU             = 0x000010D1,
        ERRINFO_CREATEUSERDATAFAILED              = 0x000010D2,
        ERRINFO_CONNECTFAILED                     = 0x000010D3,
        ERRINFO_CONFIRMACTIVEWRONGSHAREID         = 0x000010D4,
        ERRINFO_CONFIRMACTIVEWRONGORIGINATOR      = 0x000010D5,
        ERRINFO_PERSISTENTKEYPDUBADLENGTH         = 0x000010DA,
        ERRINFO_PERSISTENTKEYPDUILLEGALFIRST      = 0x000010DB,
        ERRINFO_PERSISTENTKEYPDUTOOMANYTOTALKEYS  = 0x000010DC,
        ERRINFO_PERSISTENTKEYPDUTOOMANYCACHEKEYS  = 0x000010DD,
        ERRINFO_INPUTPDUBADLENGTH                 = 0x000010DE,
        ERRINFO_BITMAPCACHEERRORPDUBADLENGTH      = 0x000010DF,
        ERRINFO_SECURITYDATATOOSHORT              = 0x000010E0,
        ERRINFO_VCHANNELDATATOOSHORT              = 0x000010E1,
        ERRINFO_SHAREDATATOOSHORT                 = 0x000010E2,
        ERRINFO_BADSUPRESSOUTPUTPDU               = 0x000010E3,
        ERRINFO_CONFIRMACTIVEPDUTOOSHORT          = 0x000010E5,
        ERRINFO_CAPABILITYSETTOOSMALL             = 0x000010E7,
        ERRINFO_CAPABILITYSETTOOLARGE             = 0x000010E8,
        ERRINFO_NOCURSORCACHE                     = 0x000010E9,
        ERRINFO_BADCAPABILITIES                   = 0x000010EA,
        ERRINFO_VIRTUALCHANNELDECOMPRESSIONERR    = 0x000010EC,
        ERRINFO_INVALIDVCCOMPRESSIONTYPE          = 0x000010ED,
        ERRINFO_INVALIDCHANNELID                  = 0x000010EF,
        ERRINFO_VCHANNELSTOOMANY                  = 0x000010F0,
        ERRINFO_REMOTEAPPSNOTENABLED              = 0x000010F3,
        ERRINFO_CACHECAPNOTSET                    = 0x000010F4,
        ERRINFO_BITMAPCACHEERRORPDUBADLENGTH2     = 0x000010F5,
        ERRINFO_OFFSCRCACHEERRORPDUBADLENGTH      = 0x000010F6,
        ERRINFO_DNGCACHEERRORPDUBADLENGTH         = 0x000010F7,
        ERRINFO_GDIPLUSPDUBADLENGTH               = 0x000010F8,
        ERRINFO_SECURITYDATATOOSHORT2             = 0x00001111,
        ERRINFO_SECURITYDATATOOSHORT3             = 0x00001112,
        ERRINFO_SECURITYDATATOOSHORT4             = 0x00001113,
        ERRINFO_SECURITYDATATOOSHORT5             = 0x00001114,
        ERRINFO_SECURITYDATATOOSHORT6             = 0x00001115,
        ERRINFO_SECURITYDATATOOSHORT7             = 0x00001116,
        ERRINFO_SECURITYDATATOOSHORT8             = 0x00001117,
        ERRINFO_SECURITYDATATOOSHORT9             = 0x00001118,
        ERRINFO_SECURITYDATATOOSHORT10            = 0x00001119,
        ERRINFO_SECURITYDATATOOSHORT11            = 0x0000111A,
        ERRINFO_SECURITYDATATOOSHORT12            = 0x0000111B,
        ERRINFO_SECURITYDATATOOSHORT13            = 0x0000111C,
        ERRINFO_SECURITYDATATOOSHORT14            = 0x0000111D,
        ERRINFO_SECURITYDATATOOSHORT15            = 0x0000111E,
        ERRINFO_SECURITYDATATOOSHORT16            = 0x0000111F,
        ERRINFO_SECURITYDATATOOSHORT17            = 0x00001120,
        ERRINFO_SECURITYDATATOOSHORT18            = 0x00001121,
        ERRINFO_SECURITYDATATOOSHORT19            = 0x00001122,
        ERRINFO_SECURITYDATATOOSHORT20            = 0x00001123,
        ERRINFO_SECURITYDATATOOSHORT21            = 0x00001124,
        ERRINFO_SECURITYDATATOOSHORT22            = 0x00001125,
        ERRINFO_SECURITYDATATOOSHORT23            = 0x00001126,
        ERRINFO_BADMONITORDATA                    = 0x00001129,
        ERRINFO_VCDECOMPRESSEDREASSEMBLEFAILED    = 0x0000112A,
        ERRINFO_VCDATATOOLONG                     = 0x0000112B,
        ERRINFO_BAD_FRAME_ACK_DATA                = 0x0000112C,
        ERRINFO_GRAPHICSMODENOTSUPPORTED          = 0x0000112D,
        ERRINFO_GRAPHICSSUBSYSTEMRESETFAILED      = 0x0000112E,
        ERRINFO_GRAPHICSSUBSYSTEMFAILED           = 0x0000112F,
        ERRINFO_TIMEZONEKEYNAMELENGTHTOOSHORT     = 0x00001130,
        ERRINFO_TIMEZONEKEYNAMELENGTHTOOLONG      = 0x00001131,
        ERRINFO_DYNAMICDSTDISABLEDFIELDMISSING    = 0x00001132,
        ERRINFO_UPDATESESSIONKEYFAILED            = 0x00001191,
        ERRINFO_DECRYPTFAILED                     = 0x00001192,
        ERRINFO_ENCRYPTFAILED                     = 0x00001193,
        ERRINFO_ENCPKGMISMATCH                    = 0x00001194,
        ERRINFO_DECRYPTFAILED2                    = 0x00001195
    };

    static const char* get_error_info_name(uint32_t errorInfo) {
        switch (errorInfo){
            #define CASE(e) case ERRINFO_##e: return #e
            CASE(RPC_INITIATED_DISCONNECT);
            CASE(RPC_INITIATED_LOGOFF);
            CASE(IDLE_TIMEOUT);
            CASE(LOGON_TIMEOUT);
            CASE(DISCONNECTED_BY_OTHERCONNECTION);
            CASE(OUT_OF_MEMORY);
            CASE(SERVER_DENIED_CONNECTION);
            CASE(SERVER_INSUFFICIENT_PRIVILEGES);
            CASE(SERVER_FRESH_CREDENTIALS_REQUIRED);
            CASE(RPC_INITIATED_DISCONNECT_BYUSER);
            CASE(LOGOFF_BY_USER);
            CASE(LICENSE_INTERNAL);
            CASE(LICENSE_NO_LICENSE_SERVER);
            CASE(LICENSE_NO_LICENSE);
            CASE(LICENSE_BAD_CLIENT_MSG);
            CASE(LICENSE_HWID_DOESNT_MATCH_LICENSE);
            CASE(LICENSE_BAD_CLIENT_LICENSE);
            CASE(LICENSE_CANT_FINISH_PROTOCOL);
            CASE(LICENSE_CLIENT_ENDED_PROTOCOL);
            CASE(LICENSE_BAD_CLIENT_ENCRYPTION);
            CASE(LICENSE_CANT_UPGRADE_LICENSE);
            CASE(LICENSE_NO_REMOTE_CONNECTIONS);
            CASE(CB_DESTINATION_NOT_FOUND);
            CASE(CB_LOADING_DESTINATION);
            CASE(CB_REDIRECTING_TO_DESTINATION);
            CASE(CB_SESSION_ONLINE_VM_WAKE);
            CASE(CB_SESSION_ONLINE_VM_BOOT);
            CASE(CB_SESSION_ONLINE_VM_NO_DNS);
            CASE(CB_DESTINATION_POOL_NOT_FREE);
            CASE(CB_CONNECTION_CANCELLED);
            CASE(CB_CONNECTION_ERROR_INVALID_SETTINGS);
            CASE(CB_SESSION_ONLINE_VM_BOOT_TIMEOUT);
            CASE(CB_SESSION_ONLINE_VM_SESSMON_FAILED);
            CASE(UNKNOWNPDUTYPE2);
            CASE(UNKNOWNPDUTYPE);
            CASE(DATAPDUSEQUENCE);
            CASE(CONTROLPDUSEQUENCE);
            CASE(INVALIDCONTROLPDUACTION);
            CASE(INVALIDINPUTPDUTYPE);
            CASE(INVALIDINPUTPDUMOUSE);
            CASE(INVALIDREFRESHRECTPDU);
            CASE(CREATEUSERDATAFAILED);
            CASE(CONNECTFAILED);
            CASE(CONFIRMACTIVEWRONGSHAREID);
            CASE(CONFIRMACTIVEWRONGORIGINATOR);
            CASE(PERSISTENTKEYPDUBADLENGTH);
            CASE(PERSISTENTKEYPDUILLEGALFIRST);
            CASE(PERSISTENTKEYPDUTOOMANYTOTALKEYS);
            CASE(PERSISTENTKEYPDUTOOMANYCACHEKEYS);
            CASE(INPUTPDUBADLENGTH);
            CASE(BITMAPCACHEERRORPDUBADLENGTH);
            CASE(SECURITYDATATOOSHORT);
            CASE(VCHANNELDATATOOSHORT);
            CASE(SHAREDATATOOSHORT);
            CASE(BADSUPRESSOUTPUTPDU);
            CASE(CONFIRMACTIVEPDUTOOSHORT);
            CASE(CAPABILITYSETTOOSMALL);
            CASE(CAPABILITYSETTOOLARGE);
            CASE(NOCURSORCACHE);
            CASE(BADCAPABILITIES);
            CASE(VIRTUALCHANNELDECOMPRESSIONERR);
            CASE(INVALIDVCCOMPRESSIONTYPE);
            CASE(INVALIDCHANNELID);
            CASE(VCHANNELSTOOMANY);
            CASE(REMOTEAPPSNOTENABLED);
            CASE(CACHECAPNOTSET);
            CASE(BITMAPCACHEERRORPDUBADLENGTH2);
            CASE(OFFSCRCACHEERRORPDUBADLENGTH);
            CASE(DNGCACHEERRORPDUBADLENGTH);
            CASE(GDIPLUSPDUBADLENGTH);
            CASE(SECURITYDATATOOSHORT2);
            CASE(SECURITYDATATOOSHORT3);
            CASE(SECURITYDATATOOSHORT4);
            CASE(SECURITYDATATOOSHORT5);
            CASE(SECURITYDATATOOSHORT6);
            CASE(SECURITYDATATOOSHORT7);
            CASE(SECURITYDATATOOSHORT8);
            CASE(SECURITYDATATOOSHORT9);
            CASE(SECURITYDATATOOSHORT10);
            CASE(SECURITYDATATOOSHORT11);
            CASE(SECURITYDATATOOSHORT12);
            CASE(SECURITYDATATOOSHORT13);
            CASE(SECURITYDATATOOSHORT14);
            CASE(SECURITYDATATOOSHORT15);
            CASE(SECURITYDATATOOSHORT16);
            CASE(SECURITYDATATOOSHORT17);
            CASE(SECURITYDATATOOSHORT18);
            CASE(SECURITYDATATOOSHORT19);
            CASE(SECURITYDATATOOSHORT20);
            CASE(SECURITYDATATOOSHORT21);
            CASE(SECURITYDATATOOSHORT22);
            CASE(SECURITYDATATOOSHORT23);
            CASE(BADMONITORDATA);
            CASE(VCDECOMPRESSEDREASSEMBLEFAILED);
            CASE(VCDATATOOLONG);
            CASE(BAD_FRAME_ACK_DATA);
            CASE(GRAPHICSMODENOTSUPPORTED);
            CASE(GRAPHICSSUBSYSTEMRESETFAILED);
            CASE(GRAPHICSSUBSYSTEMFAILED);
            CASE(TIMEZONEKEYNAMELENGTHTOOSHORT);
            CASE(TIMEZONEKEYNAMELENGTHTOOLONG);
            CASE(DYNAMICDSTDISABLEDFIELDMISSING);
            CASE(UPDATESESSIONKEYFAILED);
            CASE(DECRYPTFAILED);
            CASE(ENCRYPTFAILED);
            CASE(ENCPKGMISMATCH);
            CASE(DECRYPTFAILED2);
            #undef CASE
            default:
                return "?";
        }
    }   // get_error_info_name

    static uint32_t get_error_info_from_pdu(InStream & stream) {
        return stream.in_uint32_le();
    }

    void process_error_info(uint32_t errorInfo) {
        const char* errorInfo_name = get_error_info_name(errorInfo);
        LOG(LOG_INFO, "process error info pdu: code=0x%08X error=%s", errorInfo, errorInfo_name);

        if (errorInfo) {
            str_append(this->close_box_extra_message_ref, " (", errorInfo_name, ')');
        }

        switch (errorInfo){
        case ERRINFO_DISCONNECTED_BY_OTHERCONNECTION:
            this->authentifier.set_auth_error_message(TR(trkeys::disconnected_by_otherconnection, this->lang));
            break;
        case ERRINFO_REMOTEAPPSNOTENABLED:
            this->remote_apps_not_enabled = true;
            break;
        }
    }   // process_error_info

    void process_logon_info(const char * domain, const char * username, uint32_t native_session_id) {
        this->authentifier.set_native_session_id(native_session_id);

        char domain_username_format_0[2048];
        char domain_username_format_1[2048];

        snprintf(domain_username_format_0, sizeof(domain_username_format_0),
            "%s@%s", username, domain);
        snprintf(domain_username_format_1, sizeof(domain_username_format_0),
            "%s\\%s", domain, username);
        //LOG(LOG_INFO,
        //    "Domain username format 0=(%s) Domain username format 1=(%s)",
        //    domain_username_format_0, domain_username_format_0);

#ifndef __EMSCRIPTEN__
        if (this->channels.file_system.smartcard_passthrough) {
            this->authentifier.set_smartcard_login(domain_username_format_0);
        }
#endif

        if (this->disconnect_on_logon_user_change
            && ((0 != ::strcasecmp(domain, this->logon_info.domain().c_str())
             || 0 != ::strcasecmp(username, this->logon_info.username().c_str()))
            && (this->logon_info.domain().c_str()
             || (0 != ::strcasecmp(domain_username_format_0, this->logon_info.username().c_str())
              && 0 != ::strcasecmp(domain_username_format_1, this->logon_info.username().c_str())
              && 0 != ::strcasecmp(username, this->logon_info.username().c_str()))))) {
            if (this->error_message) {
                *this->error_message = "Unauthorized logon user change detected!";
            }

            this->connection_finalization_state = DISCONNECTED;

            this->report_message.report("OPEN_SESSION_FAILED", "Unauthorized logon user change detected.");

            LOG(LOG_ERR,
                "Unauthorized logon user change detected on %s (%s%s%s) -> (%s%s%s). "
                    "The session will be disconnected.",
                this->logon_info.hostname(), this->logon_info.domain().c_str(),
                (*this->logon_info.domain().c_str() ? "\\" : ""),
                this->logon_info.username().c_str(), domain,
                ((domain && *domain) ? "\\" : ""),
                username);
            throw Error(ERR_RDP_LOGON_USER_CHANGED);
        }

#ifndef __EMSCRIPTEN__
<<<<<<< HEAD
        if (this->channels.session_probe_virtual_channel) {
            this->channels.session_probe_virtual_channel->start_launch_timeout_timer(sesman);
=======
        if (this->channels.session_probe_virtual_channel &&
            this->session_probe_start_launch_timeout_timer_only_after_logon) {
            this->channels.session_probe_virtual_channel->start_launch_timeout_timer();
>>>>>>> e81f4e04
        }
#endif

        this->report_message.report("OPEN_SESSION_SUCCESSFUL", "OK.");

        this->fd_event->disable_timeout();

#ifndef __EMSCRIPTEN__
        if (this->channels.session_probe.enable_session_probe) {
            const bool disable_input_event     = true;
            const bool disable_graphics_update = this->channels.session_probe.enable_launch_mask;
            this->disable_input_event_and_graphics_update(
                disable_input_event, disable_graphics_update);
        }
#endif
    }   // process_logon_info

    void process_save_session_info(InStream & stream) {
        RDP::SaveSessionInfoPDUData_Recv ssipdudata(stream);

        this->logged_on = CLIENT_LOGGED;

        switch (ssipdudata.infoType) {
        case RDP::INFOTYPE_LOGON:
        {
            LOG(LOG_INFO, "process save session info : Logon");
            RDP::LogonInfoVersion1_Recv liv1(ssipdudata.payload);

            this->process_logon_info(char_ptr_cast(liv1.Domain), char_ptr_cast(liv1.UserName), liv1.SessionId);

            this->front.send_savesessioninfo();

#ifndef __EMSCRIPTEN__
            this->remoteapp_one_shot_bypass_window_legalnotice.reset();
#endif
        }
        break;
        case RDP::INFOTYPE_LOGON_LONG:
        {
            LOG(LOG_INFO, "process save session info : Logon long");
            RDP::LogonInfoVersion2_Recv liv2(ssipdudata.payload);

            this->process_logon_info(char_ptr_cast(liv2.Domain), char_ptr_cast(liv2.UserName), liv2.SessionId);

            this->front.send_savesessioninfo();

#ifndef __EMSCRIPTEN__
            this->remoteapp_one_shot_bypass_window_legalnotice.reset();
#endif
        }
        break;
        case RDP::INFOTYPE_LOGON_PLAINNOTIFY:
        {
            LOG(LOG_INFO, "process save session info : Logon plainnotify");
            RDP::PlainNotify_Recv pn(ssipdudata.payload);

#ifndef __EMSCRIPTEN__
            if (this->channels.session_probe.enable_session_probe) {
                const bool disable_input_event     = true;
                const bool disable_graphics_update = this->channels.session_probe.enable_launch_mask;
                this->disable_input_event_and_graphics_update(
                    disable_input_event, disable_graphics_update);
            }

<<<<<<< HEAD
            if (this->channels.session_probe_virtual_channel) {
                this->channels.session_probe_virtual_channel->start_launch_timeout_timer(sesman);
=======
            if (this->channels.session_probe_virtual_channel &&
                this->session_probe_start_launch_timeout_timer_only_after_logon) {
                this->channels.session_probe_virtual_channel->start_launch_timeout_timer();
>>>>>>> e81f4e04
            }
#endif
        }
        break;
        case RDP::INFOTYPE_LOGON_EXTENDED_INFO:
        {
            LOG(LOG_INFO, "process save session info : Logon extended info");
            RDP::LogonInfoExtended_Recv lie(ssipdudata.payload);

            RDP::LogonInfoField_Recv lif(lie.payload);

            if (lie.FieldsPresent & RDP::LOGON_EX_AUTORECONNECTCOOKIE) {
                LOG(LOG_INFO, "process save session info : Auto-reconnect cookie");

                RDP::ServerAutoReconnectPacket auto_reconnect;

                auto_reconnect.receive(lif.payload);
                auto_reconnect.log(LOG_INFO);

                OutStream stream(this->server_auto_reconnect_packet_ref);

                auto_reconnect.emit(stream);

                this->is_server_auto_reconnec_packet_received = true;

#ifndef __EMSCRIPTEN__
                this->remoteapp_one_shot_bypass_window_legalnotice.reset();
#endif
            }

            if (lie.FieldsPresent & RDP::LOGON_EX_LOGONERRORS) {
                LOG(LOG_INFO, "process save session info : Logon Errors Info");

                RDP::LogonErrorsInfo_Recv lei(lif.payload);

#ifndef __EMSCRIPTEN__
                if ((RDP::LOGON_MSG_SESSION_CONTINUE != lei.ErrorNotificationType) &&
                    (RDP::LOGON_WARNING >= lei.ErrorNotificationData) &&
                    this->channels.remote_app.enable_remote_program
                ) {
                    if ((0 != lei.ErrorNotificationType) ||
                        (RDP::LOGON_FAILED_OTHER != lei.ErrorNotificationData) ||
                        (!this->channels.remote_app.bypass_legal_notice_delay.count())
                    ) {
                        this->on_remoteapp_redirect_user_screen(this->authentifier, lei.ErrorNotificationData);
                    }
                    else {
                        this->remoteapp_one_shot_bypass_window_legalnotice = this->timer_events_
                        .create_timer_executor(this->session_reactor)
                        .on_action(jln::sequencer(
                            [this](JLN_TIMER_CTX ctx) {
                                LOG(LOG_INFO, "RDP::process_save_session_info: One-shot bypass Windows's Legal Notice");
                                this->send_input(0, RDP_INPUT_SCANCODE, 0x0, 0x1C, 0x0);
                                this->send_input(0, RDP_INPUT_SCANCODE, 0x8000, 0x1C, 0x0);

                                if (this->channels.remote_app.bypass_legal_notice_timeout.count()) {
                                    ctx.set_delay(this->channels.remote_app.bypass_legal_notice_timeout);

                                    return ctx.next();
                                }
                                return ctx.terminate();
                            },
                            [this](JLN_TIMER_CTX ctx) {
                                this->on_remoteapp_redirect_user_screen(this->authentifier, RDP::LOGON_FAILED_OTHER);

                                return ctx.terminate();
                            }
                        ))
                        .set_delay(this->channels.remote_app.bypass_legal_notice_delay);
                    }
                }
                else if (RDP::LOGON_MSG_SESSION_CONTINUE == lei.ErrorNotificationType) {
                    this->remoteapp_one_shot_bypass_window_legalnotice.reset();
                }
#endif
            }
        }
        break;
        }

        stream.in_skip_bytes(stream.in_remain());
    }

    [[noreturn]]
    static void on_remoteapp_redirect_user_screen(AuthApi& authentifier, uint32_t ErrorNotificationData) {
        LOG(LOG_ERR, "Can not redirect user's focus to the WinLogon screen in RemoteApp mode!");

        std::string errmsg = "(RemoteApp) ";

        errmsg += RDP::LogonErrorsInfo_Recv::ErrorNotificationDataToShortMessage(ErrorNotificationData);
        authentifier.set_auth_error_message(errmsg.c_str());
        throw Error(ERR_RAIL_LOGON_FAILED_OR_WARNING);
    }

    // Note: this template is used for Caps we are merely using but doing nothing with
    template<typename CAPS> CAPS receive_caps(InStream & stream, uint16_t capset_length)
    {
        CAPS caps;
        caps.recv(stream, capset_length);
        if (bool(this->verbose & RDPVerbose::capabilities)) {
            caps.log("Receiving from server");
        }
        return caps;
    }

// 2.2.1.13.1.1 Demand Active PDU Data (TS_DEMAND_ACTIVE_PDU)
// ==========================================================

//    shareControlHeader (6 bytes): Share Control Header (section 2.2.8.1.1.1.1)
// containing information about the packet. The type subfield of the pduType
// field of the Share Control Header MUST be set to PDUTYPE_DEMANDACTIVEPDU (1).

//    shareId (4 bytes): A 32-bit, unsigned integer. The share identifier for
// the packet (see [T128] section 8.4.2 for more information regarding share
// IDs).

//    lengthSourceDescriptor (2 bytes): A 16-bit, unsigned integer. The size
//  in bytes of the sourceDescriptor field.

//    lengthCombinedCapabilities (2 bytes): A 16-bit, unsigned integer. 
// The combined size in bytes of the numberCapabilities, pad2Octets, and
// capabilitySets fields.

//    sourceDescriptor (variable): A variable-length array of bytes containing 
// a source descriptor (see [T128] section 8.4.1 for more information regarding
// source descriptors).

// numberCapabilities (2 bytes): A 16-bit, unsigned integer. The number of capability sets included in the
// Demand Active PDU.

// pad2Octets (2 bytes): A 16-bit, unsigned integer. Padding. Values in this field MUST be ignored.

// capabilitySets (variable): An array of Capability Set (section 2.2.1.13.1.1.1) structures. The number
//  of capability sets is specified by the numberCapabilities field.

// sessionId (4 bytes): A 32-bit, unsigned integer. The session identifier. This field is ignored by the client.

    void process_demand_active(ShareControl_Recv & sctrl)
    {
        LOG(LOG_INFO, "mod_rdp::recv_demand_active");

        this->share_id = sctrl.payload.in_uint32_le();

        uint16_t lengthSourceDescriptor = sctrl.payload.in_uint16_le();
        uint16_t lengthCombinedCapabilities = sctrl.payload.in_uint16_le();

        // TODO before skipping we should check we do not go outside current stream
        sctrl.payload.in_skip_bytes(lengthSourceDescriptor);

        // Read number of capabilities and capabilities content
        this->process_server_caps(sctrl.payload, lengthCombinedCapabilities);

        uint32_t sessionId = sctrl.payload.in_uint32_le();
        (void)sessionId;
    }
    
    void process_server_caps(InStream & stream, uint16_t len) {
        // TODO check stream consumed and len
        (void)len;
        LOG_IF(bool(this->verbose & RDPVerbose::capabilities),
            LOG_INFO, "mod_rdp::process_server_caps");

        uint16_t ncapsets = stream.in_uint16_le();
        stream.in_skip_bytes(2); /* pad */

        for (uint16_t n = 0; n < ncapsets; n++) {
            //  capabilitySetType(2) + lengthCapability(2)
            ::check_throw(stream, 6, "mod_rdp::Demand active PDU (1)", ERR_RDP_DATA_TRUNCATED);
            uint16_t capset_type = stream.in_uint16_le();
            uint16_t capset_length = stream.in_uint16_le();

            ::check_throw(stream, capset_length - 4, "mod_rdp::Demand active PDU (2)", ERR_RDP_DATA_TRUNCATED);
            uint8_t const * next = stream.get_current() + capset_length - 4;

//            InStream substream(stream.get_current(), capset_length - 4);
            switch (capset_type) {
            case CAPSTYPE_GENERAL:
                this->receive_caps<GeneralCaps>(stream, capset_length);
                break;
            case CAPSTYPE_BITMAP:
            {
                auto bitmap_caps = this->receive_caps<BitmapCaps>(stream, capset_length);
                this->orders.set_bpp(checked_int(bitmap_caps.preferredBitsPerPixel));
                this->negociation_result.front_width = bitmap_caps.desktopWidth;
                this->negociation_result.front_height = bitmap_caps.desktopHeight;
                if (bool(this->verbose & RDPVerbose::capabilities)) {
                    LOG(LOG_INFO, "###############################################################");
                    LOG(LOG_INFO, "Bitmap Depth from Server: %d", bitmap_caps.preferredBitsPerPixel);
                }
            }
            break;
            case CAPSTYPE_ORDER:
                this->receive_caps<OrderCaps>(stream, capset_length);
                break;
            case CAPSTYPE_INPUT:
            {
                auto input_caps = this->receive_caps<InputCaps>(stream, capset_length);
                this->enable_fastpath_client_input_event =
                    (this->enable_fastpath && ((input_caps.inputFlags & (INPUT_FLAG_FASTPATH_INPUT | INPUT_FLAG_FASTPATH_INPUT2)) != 0));
            }
            break;
            case CAPSTYPE_RAIL:
                this->receive_caps<RailCaps>(stream, capset_length);
                break;
            case CAPSTYPE_WINDOW:
                this->receive_caps<WindowListCaps>(stream, capset_length);
                break;
            case CAPSTYPE_POINTER:
                this->receive_caps<PointerCaps>(stream, capset_length);
                break;
            case CAPSETTYPE_MULTIFRAGMENTUPDATE:
            {
                auto multi_fragment_update_caps = this->receive_caps<MultiFragmentUpdateCaps>(stream, capset_length);
                this->front_multifragment_maxsize = multi_fragment_update_caps.MaxRequestSize;
            }
            break;
            case CAPSETTYPE_LARGE_POINTER:
                this->receive_caps<LargePointerCaps>(stream, capset_length);
                break;
            case CAPSTYPE_SOUND:
                this->receive_caps<SoundCaps>(stream, capset_length);
                break;
            case CAPSTYPE_FONT:
                this->receive_caps<FontCaps>(stream, capset_length);
                break;
            case CAPSTYPE_ACTIVATION:
                this->receive_caps<ActivationCaps>(stream, capset_length);
                break;
            case CAPSTYPE_VIRTUALCHANNEL:
                this->receive_caps<VirtualChannelCaps>(stream, capset_length);
                break;
            case CAPSTYPE_DRAWGDIPLUS:
                this->receive_caps<DrawGdiPlusCaps>(stream, capset_length);
                break;
            case CAPSTYPE_COLORCACHE:
                this->receive_caps<ColorCacheCaps>(stream, capset_length);
                break;
            case CAPSTYPE_BITMAPCACHE_HOSTSUPPORT:
                this->receive_caps<BitmapCacheHostSupportCaps>(stream, capset_length);
                break;
            case CAPSTYPE_SHARE:
                this->receive_caps<ShareCaps>(stream, capset_length);
                break;
            case CAPSETTYPE_COMPDESK:
                this->receive_caps<CompDeskCaps>(stream, capset_length);
                break;
            case CAPSETTYPE_SURFACE_COMMANDS:
                this->receive_caps<SurfaceCommandsCaps>(stream, capset_length);
                break;
            case CAPSETTYPE_BITMAP_CODECS:
            {
                Recv_SC_BitmapCodecCaps bitmap_codecs_caps;
                bitmap_codecs_caps.recv(stream, capset_length);
                if (bool(this->verbose & RDPVerbose::capabilities)) {
                    bitmap_codecs_caps.log("Receiving from server");
                }
                this->haveRemoteFx = bitmap_codecs_caps.haveRemoteFxCodec;
                if (this->haveRemoteFx){
                    if (bool(this->verbose & RDPVerbose::capabilities)) {
                        LOG(LOG_INFO, "RemoteFx Enabled on server ++++++++++++++++");
                    }
                }
            }
            break;
            case CAPSETTYPE_FRAME_ACKNOWLEDGE:
                this->receive_caps<FrameAcknowledgeCaps>(stream, capset_length);
                this->haveSurfaceFrameAck = true;
                break;
            default:
                LOG_IF(bool(this->verbose & RDPVerbose::capabilities), LOG_WARNING,
                    "Unprocessed Capability Set is encountered. capabilitySetType=%s(%u)",
                    ::get_capabilitySetType_name(capset_type), capset_type);
                break;
            }
            stream.in_skip_bytes(next - stream.get_current());
        }

        LOG_IF(bool(this->verbose & RDPVerbose::capabilities),
            LOG_INFO, "mod_rdp::process_server_caps done");
    }   // process_server_caps

    void send_control(int action) {
        LOG_IF(bool(this->verbose & RDPVerbose::basic_trace), LOG_INFO, "mod_rdp::send_control");

        this->send_data_request_ex(
            GCC::MCS_GLOBAL_CHANNEL,
            [this, action](StreamSize<256> /*maxlen*/, OutStream & stream) {
                ShareData sdata(stream);
                sdata.emit_begin(PDUTYPE2_CONTROL, this->share_id, RDP::STREAM_MED);

                // Payload
                stream.out_uint16_le(action);
                stream.out_uint16_le(0); /* userid */
                stream.out_uint32_le(0); /* control id */

                // Packet trailer
                sdata.emit_end();
            },
            [this](StreamSize<256> /*maxlen*/, OutStream & sctrl_header, std::size_t packet_size) {
                ShareControl_Send(sctrl_header, PDUTYPE_DATAPDU, this->negociation_result.userid + GCC::MCS_USERCHANNEL_BASE, packet_size);

            }
        );

        LOG_IF(bool(this->verbose & RDPVerbose::basic_trace), LOG_INFO, "mod_rdp::send_control done");
    }

    void send_persistent_key_list() {
#ifndef __EMSCRIPTEN__
        LOG_IF(bool(this->verbose & RDPVerbose::basic_trace), LOG_INFO, "mod_rdp::send_persistent_key_list");

        uint16_t totalEntriesCache[BmpCache::MAXIMUM_NUMBER_OF_CACHES] = { 0, 0, 0, 0, 0 };

        for (uint8_t cache_id = 0; cache_id < this->orders.bmp_cache->number_of_cache; cache_id++) {
            const BmpCache::cache_ & cache = this->orders.bmp_cache->get_cache(cache_id);
            if (cache.persistent()) {
                uint16_t idx = 0;
                while (idx < cache.size() && cache[idx]) {
                    ++idx;
                }
                uint32_t const max_cache_num_entries = this->BmpCacheRev2_Cache_NumEntries()[cache_id];
                totalEntriesCache[cache_id] = std::min<uint32_t>(idx, max_cache_num_entries);
                //LOG(LOG_INFO, "totalEntriesCache[%d]=%d", cache_id, idx);
            }
        }
        //LOG(LOG_INFO, "totalEntriesCache0=%u totalEntriesCache1=%u totalEntriesCache2=%u totalEntriesCache3=%u totalEntriesCache4=%u",
        //    totalEntriesCache[0], totalEntriesCache[1], totalEntriesCache[2], totalEntriesCache[3], totalEntriesCache[4]);

        uint16_t total_number_of_entries = totalEntriesCache[0] + totalEntriesCache[1] + totalEntriesCache[2] +
                                           totalEntriesCache[3] + totalEntriesCache[4];
        if (total_number_of_entries > 0) {
            RDP::PersistentKeyListPDUData pklpdu;
            pklpdu.bBitMask |= RDP::PERSIST_FIRST_PDU;

            uint16_t number_of_entries     = 0;
            uint8_t  pdu_number_of_entries = 0;
            for (uint8_t cache_id = 0; cache_id < this->orders.bmp_cache->number_of_cache; cache_id++) {
                const BmpCache::cache_ & cache = this->orders.bmp_cache->get_cache(cache_id);

                if (!cache.persistent()) {
                    continue;
                }

                const uint16_t entries_max = totalEntriesCache[cache_id];
                for (uint16_t cache_index = 0; cache_index < entries_max; cache_index++) {
                    pklpdu.entries[pdu_number_of_entries].Key1 = cache[cache_index].sig.sig_32[0];
                    pklpdu.entries[pdu_number_of_entries].Key2 = cache[cache_index].sig.sig_32[1];

                    pklpdu.numEntriesCache[cache_id]++;
                    number_of_entries++;
                    pdu_number_of_entries++;

                    if ((pdu_number_of_entries == RDP::PersistentKeyListPDUData::MAXIMUM_ENCAPSULATED_BITMAP_KEYS) ||
                        (number_of_entries == total_number_of_entries))
                    {
                        if (number_of_entries == total_number_of_entries) {
                            pklpdu.bBitMask |= RDP::PERSIST_LAST_PDU;
                        }

                        pklpdu.totalEntriesCache[0] = totalEntriesCache[0];
                        pklpdu.totalEntriesCache[1] = totalEntriesCache[1];
                        pklpdu.totalEntriesCache[2] = totalEntriesCache[2];
                        pklpdu.totalEntriesCache[3] = totalEntriesCache[3];
                        pklpdu.totalEntriesCache[4] = totalEntriesCache[4];

                        //pklpdu.log(LOG_INFO, "Send to server");

                        // Send persistent bitmap cache enumeration PDU's not implemented
                        // yet because it should be implemented before in process_data case.
                        // The problem is that we don't save the bitmap key list attached
                        // with rdp_bmpcache2 capability message so we can't develop this
                        // function yet
                        this->send_pdu_type2(
                            PDUTYPE2_BITMAPCACHE_PERSISTENT_LIST, RDP::STREAM_MED,
                            [&pklpdu](StreamSize<2048> /*maxlen*/, OutStream & pdu_data_stream) {
                                pklpdu.emit(pdu_data_stream);
                            }
                        );

                        pklpdu.reset();

                        pdu_number_of_entries = 0;
                    }
                }
            }
        }

        LOG_IF(bool(this->verbose & RDPVerbose::basic_trace), LOG_INFO, "mod_rdp::send_persistent_key_list done");
#endif
    }   // send_persistent_key_list

    // TODO CGR: duplicated code in front
    void send_synchronise() {
        LOG_IF(bool(this->verbose & RDPVerbose::basic_trace),
            LOG_INFO, "mod_rdp::send_synchronise");

        this->send_pdu_type2(
            PDUTYPE2_SYNCHRONIZE, RDP::STREAM_MED,
            [](StreamSize<4> /*maxlen*/, OutStream & stream) {
                stream.out_uint16_le(1); /* type */
                stream.out_uint16_le(1002);
            }
        );

        LOG_IF(bool(this->verbose & RDPVerbose::basic_trace),
            LOG_INFO, "mod_rdp::send_synchronise done");
    }

    void send_fonts(int seq) {
        LOG_IF(bool(this->verbose & RDPVerbose::basic_trace), LOG_INFO, "mod_rdp::send_fonts");

        this->send_pdu_type2(
            PDUTYPE2_FONTLIST, RDP::STREAM_MED,
            [seq](StreamSize<8> /*maxlen*/, OutStream & stream){
                // Payload
                stream.out_uint16_le(0); /* number of fonts */
                stream.out_uint16_le(0); /* pad? */
                stream.out_uint16_le(seq); /* unknown */
                stream.out_uint16_le(0x32); /* entry size */
            }
        );

        LOG_IF(bool(this->verbose & RDPVerbose::basic_trace), LOG_INFO, "mod_rdp::send_fonts done");
    }

    void send_input(int time, int message_type, int device_flags, int param1, int param2) override {
        
        [[maybe_unused]] std::size_t channel_data_size = this->enable_fastpath_client_input_event
            ? this->send_input_fastpath(time, message_type, device_flags, param1, param2)
            : this->send_input_slowpath(time, message_type, device_flags, param1, param2);

        if (message_type == RDP_INPUT_SYNCHRONIZE) {
            this->last_key_flags_sent = param1;
        }
    }

    void rdp_gdi_up_and_running(ScreenInfo & ) override {}
    void rdp_gdi_down() override {}
    
    void rdp_input_invalidate(Rect r) override {
        if (UP_AND_RUNNING == this->connection_finalization_state) {
            LOG_IF(bool(this->verbose & RDPVerbose::input), LOG_INFO,
                "mod_rdp::rdp_input_invalidate");

            if (!r.isempty()){
                RDP::RefreshRectPDU rrpdu(
                    this->share_id,
                    this->negociation_result.userid,
                    this->negociation_result.encryptionLevel,
                    this->encrypt);

                rrpdu.addInclusiveRect(r.x, r.y, r.x + r.cx - 1, r.y + r.cy - 1);

                rrpdu.emit(this->trans);
            }

            LOG_IF(bool(this->verbose & RDPVerbose::input), LOG_INFO,
                "mod_rdp::rdp_input_invalidate done");
        }
    }

    void rdp_input_invalidate2(array_view<Rect const> vr) override {
        if (UP_AND_RUNNING == this->connection_finalization_state) {
            LOG_IF(bool(this->verbose & RDPVerbose::input), LOG_INFO,
                "mod_rdp::rdp_input_invalidate 2");

            if (!vr.empty()) {
                RDP::RefreshRectPDU rrpdu(
                    this->share_id,
                    this->negociation_result.userid,
                    this->negociation_result.encryptionLevel,
                    this->encrypt);

                for (Rect const & rect : vr) {
                    if (!rect.isempty()){
                        rrpdu.addInclusiveRect(rect.x, rect.y, rect.x + rect.cx - 1, rect.y + rect.cy - 1);
                    }
                }

                rrpdu.emit(this->trans);
            }

            LOG_IF(bool(this->verbose & RDPVerbose::input), LOG_INFO,
                "mod_rdp::rdp_input_invalidate 2 done");
        }
    }

    void rdp_allow_display_updates(uint16_t left, uint16_t top,
            uint16_t right, uint16_t bottom) override {
        LOG_IF(bool(this->verbose & RDPVerbose::basic_trace),
            LOG_INFO, "mod_rdp::rdp_allow_display_updates");

        if (UP_AND_RUNNING == this->connection_finalization_state) {
            this->send_pdu_type2(
                PDUTYPE2_SUPPRESS_OUTPUT, RDP::STREAM_MED,
                [left, top, right, bottom](StreamSize<32> /*maxlen*/, OutStream & stream) {
                    RDP::SuppressOutputPDUData sopdud(left, top, right, bottom);

                    sopdud.emit(stream);
                }
            );
        }

        LOG_IF(bool(this->verbose & RDPVerbose::basic_trace),
            LOG_INFO, "mod_rdp::rdp_allow_display_updates done");
    }

    void rdp_suppress_display_updates() override {
        LOG_IF(bool(this->verbose & RDPVerbose::basic_trace),
            LOG_INFO, "mod_rdp::rdp_suppress_display_updates");

        if (UP_AND_RUNNING == this->connection_finalization_state) {
            this->send_pdu_type2(
                PDUTYPE2_SUPPRESS_OUTPUT, RDP::STREAM_MED,
                [](StreamSize<32> /*maxlen*/, OutStream & stream) {
                    RDP::SuppressOutputPDUData sopdud;

                    sopdud.emit(stream);
                }
            );
        }

        LOG_IF(bool(this->verbose & RDPVerbose::basic_trace),
            LOG_INFO, "mod_rdp::rdp_suppress_display_updates done");
    }

    void refresh(Rect r) override {
        this->rdp_input_invalidate(r);
    }

    // [ referenced from 3.2.5.9.2 Processing Slow-Path Pointer Update PDU]
    // 2.2.9.1.1.4.6 Cached Pointer Update (TS_CACHEDPOINTERATTRIBUTE)
    // ---------------------------------------------------------------

    // The TS_CACHEDPOINTERATTRIBUTE structure is used to instruct the
    // client to change the current pointer shape to one already present
    // in the pointer cache.

    // cacheIndex (2 bytes): A 16-bit, unsigned integer. A zero-based
    // cache entry containing the cache index of the cached pointer to
    // which the client's pointer MUST be changed. The pointer data MUST
    // have already been cached using either the Color Pointer Update
    // (section 2.2.9.1.1.4.4) or New Pointer Update (section 2.2.9.1.1.4.5).

    void process_cached_pointer_pdu(InStream & stream, gdi::GraphicApi & drawable)
    {
        LOG_IF(bool(this->verbose & RDPVerbose::graphics_pointer),
            LOG_INFO, "mod_rdp::process_cached_pointer_pdu");

        // TODO Add check that the idx transmitted is actually an used pointer
        uint16_t pointer_idx = stream.in_uint16_le();
        if (pointer_idx >= (sizeof(this->cursors) / sizeof(Pointer))) {
            LOG(LOG_ERR,
                "mod_rdp::process_cached_pointer_pdu pointer cache idx overflow (%d)",
                pointer_idx);
            throw Error(ERR_RDP_PROCESS_POINTER_CACHE_NOT_OK);
        }
        Pointer & cursor = this->cursors[pointer_idx];
        if (cursor.is_valid()) {
            drawable.set_pointer(pointer_idx, cursor, gdi::GraphicApi::SetPointerMode::Cached);
        }
        else {
            LOG(LOG_WARNING,  "mod_rdp::process_cached_pointer_pdu: invalid cache cell index, use system default. index=%u",
                pointer_idx);
        }

        LOG_IF(bool(this->verbose & RDPVerbose::graphics_pointer),
            LOG_INFO, "mod_rdp::process_cached_pointer_pdu done");
    }


    // [ referenced from 3.2.5.9.2 Processing Slow-Path Pointer Update PDU]
    // 2.2.9.1.1.4.5 New Pointer Update (TS_POINTERATTRIBUTE)
    // ------------------------------------------------------

    // The TS_POINTERATTRIBUTE structure is used to send pointer data at an arbitrary
    // color depth. Support for the New Pointer Update is advertised in the Pointer
    // Capability Set (section 2.2.7.1.5).


    // xorBpp (2 bytes): A 16-bit, unsigned integer. The color depth in bits-per-pixel
    // of the XOR mask contained in the colorPtrAttr field.

    // colorPtrAttr (variable): Encapsulated Color Pointer Update (section 2.2.9.1.1.4.4)
    //  structure which contains information about the pointer. The Color Pointer Update
    //  fields are all used, as specified in section 2.2.9.1.1.4.4; however color XOR data
    //  is presented in the color depth described in the xorBpp field (for 8 bpp, each byte
    //  contains one palette index; for 4 bpp, there are two palette indices per byte).

    // 2.2.9.1.1.4.4 Color Pointer Update (TS_COLORPOINTERATTRIBUTE)
    // =============================================================

    // The TS_COLORPOINTERATTRIBUTE structure represents a regular T.128 24 bpp
    // color pointer, as specified in [T128] section 8.14.3. This pointer update
    // is used for both monochrome and color pointers in RDP.

    //    cacheIndex (2 bytes): A 16-bit, unsigned integer. The zero-based cache
    // entry in the pointer cache in which to store the pointer image. The number
    // of cache entries is specified using the Pointer Capability Set (section 2.2.7.1.5).

    //    hotSpot (4 bytes): Point (section 2.2.9.1.1.4.1 ) structure containing
    // the x-coordinates and y-coordinates of the pointer hotspot.

    //    width (2 bytes): A 16-bit, unsigned integer. The width of the pointer
    // in pixels. The maximum allowed pointer width is 96 pixels if the client
    // indicated support for large pointers by setting the LARGE_POINTER_FLAG (0x00000001)
    // in the Large Pointer Capability Set (section 2.2.7.2.7). If the LARGE_POINTER_FLAG
    // was not set, the maximum allowed pointer width is 32 pixels.

    //    height (2 bytes): A 16-bit, unsigned integer. The height of the pointer
    // in pixels. The maximum allowed pointer height is 96 pixels if the client
    // indicated support for large pointers by setting the LARGE_POINTER_FLAG (0x00000001)
    // in the Large Pointer Capability Set (section 2.2.7.2.7). If the LARGE_POINTER_FLAG
    // was not set, the maximum allowed pointer height is 32 pixels.

    //    lengthAndMask (2 bytes): A 16-bit, unsigned integer. The size in bytes of the
    // andMaskData field.

    //    lengthXorMask (2 bytes): A 16-bit, unsigned integer. The size in bytes of the
    // xorMaskData field.

    //    xorMaskData (variable): A variable-length array of bytes. Contains the 24-bpp,
    // bottom-up XOR mask scan-line data. The XOR mask is padded to a 2-byte boundary for
    // each encoded scan-line. For example, if a 3x3 pixel cursor is being sent, then each
    // scan-line will consume 10 bytes (3 pixels per scan-line multiplied by 3 bytes per pixel,
    // rounded up to the next even number of bytes).

    //    andMaskData (variable): A variable-length array of bytes. Contains the 1-bpp, bottom-up
    // AND mask scan-line data. The AND mask is padded to a 2-byte boundary for each encoded scan-line.
    // For example, if a 7x7 pixel cursor is being sent, then each scan-line will consume 2 bytes
    // (7 pixels per scan-line multiplied by 1 bpp, rounded up to the next even number of bytes).

    //    pad (1 byte): An optional 8-bit, unsigned integer. Padding. Values in this field MUST be ignored.

    void process_new_pointer_pdu(BitsPerPixel data_bpp, InStream & stream, gdi::GraphicApi & drawable) {
        LOG_IF(bool(this->verbose & RDPVerbose::graphics_pointer), LOG_INFO, "mod_rdp::process_new_pointer_pdu");

//         InStream stream_to_log = stream.clone();
//           ::hexdump(stream.get_data(), stream.in_remain());

        unsigned pointer_idx = stream.in_uint16_le();
        LOG_IF(bool(this->verbose & RDPVerbose::graphics_pointer),
            LOG_INFO, "mod_rdp::process_new_pointer_pdu xorBpp=%u pointer_idx=%u",
            data_bpp, pointer_idx);

        if (pointer_idx >= (sizeof(this->cursors) / sizeof(this->cursors[0]))) {
            LOG(LOG_ERR,
                "mod_rdp::process_new_pointer_pdu pointer cache idx overflow (%u)",
                pointer_idx);
            throw Error(ERR_RDP_PROCESS_POINTER_CACHE_NOT_OK);
        }

        Pointer& cursor = this->cursors[pointer_idx];
        cursor = pointer_loader_new(data_bpp, stream, this->orders.global_palette, this->clean_up_32_bpp_cursor);
        drawable.set_pointer(pointer_idx, cursor, gdi::GraphicApi::SetPointerMode::New);
    }   // process_new_pointer_pdu

private:
    void process_bitmap_updates(InStream & stream, bool fast_path, gdi::GraphicApi & drawable) {
        LOG_IF(bool(this->verbose & RDPVerbose::graphics),
            LOG_INFO, "mod_rdp::process_bitmap_updates");

        this->recv_bmp_update++;

        if (fast_path) {
            stream.in_skip_bytes(2); // updateType(2)
        }

        // RDP-BCGR: 2.2.9.1.1.3.1.2 Bitmap Update (TS_UPDATE_BITMAP)
        // ----------------------------------------------------------
        // The TS_UPDATE_BITMAP structure contains one or more rectangular
        // clippings taken from the server-side screen frame buffer (see [T128]
        // section 8.17).

        // shareDataHeader (18 bytes): Share Data Header (section 2.2.8.1.1.1.2)
        // containing information about the packet. The type subfield of the
        // pduType field of the Share Control Header (section 2.2.8.1.1.1.1)
        // MUST be set to PDUTYPE_DATAPDU (7). The pduType2 field of the Share
        // Data Header MUST be set to PDUTYPE2_UPDATE (2).

        // bitmapData (variable): The actual bitmap update data, as specified in
        // section 2.2.9.1.1.3.1.2.1.

        // 2.2.9.1.1.3.1.2.1 Bitmap Update Data (TS_UPDATE_BITMAP_DATA)
        // ------------------------------------------------------------
//         // The TS_UPDATE_BITMAP_DATA structure encapsulates the bitmap data that
        // defines a Bitmap Update (section 2.2.9.1.1.3.1.2).

        // updateType (2 bytes): A 16-bit, unsigned integer. The graphics update
        // type. This field MUST be set to UPDATETYPE_BITMAP (0x0001).

        // numberRectangles (2 bytes): A 16-bit, unsigned integer.
        // The number of screen rectangles present in the rectangles field.
        size_t numberRectangles = stream.in_uint16_le();
        LOG_IF(bool(this->verbose & RDPVerbose::graphics),
            LOG_INFO, "/* ---------------- Sending %zu rectangles ----------------- */",
            numberRectangles);

        for (size_t i = 0; i < numberRectangles; i++) {

            // rectangles (variable): Variable-length array of TS_BITMAP_DATA
            // (section 2.2.9.1.1.3.1.2.2) structures, each of which contains a
            // rectangular clipping taken from the server-side screen frame buffer.
            // The number of screen clippings in the array is specified by the
            // numberRectangles field.

            // 2.2.9.1.1.3.1.2.2 Bitmap Data (TS_BITMAP_DATA)
            // ----------------------------------------------

            // The TS_BITMAP_DATA structure wraps the bitmap data bytestream
            // for a screen area rectangle containing a clipping taken from
            // the server-side screen frame buffer.

            // A 16-bit, unsigned integer. Left bound of the rectangle.

            // A 16-bit, unsigned integer. Top bound of the rectangle.

            // A 16-bit, unsigned integer. Right bound of the rectangle.

            // A 16-bit, unsigned integer. Bottom bound of the rectangle.

            // A 16-bit, unsigned integer. The width of the rectangle.

            // A 16-bit, unsigned integer. The height of the rectangle.

            // A 16-bit, unsigned integer. The color depth of the rectangle
            // data in bits-per-pixel.

            // CGR: As far as I understand we should have
            // align4(right-left) == width and bottom-top == height
            // maybe put some assertion to check it's true
            // LOG(LOG_ERR, "left=%u top=%u right=%u bottom=%u width=%u height=%u bpp=%u", left, top, right, bottom, width, height, bpp);

            // A 16-bit, unsigned integer. The flags describing the format
            // of the bitmap data in the bitmapDataStream field.

            // +-----------------------------------+---------------------------+
            // | 0x0001 BITMAP_COMPRESSION         | Indicates that the bitmap |
            // |                                   | data is compressed. This  |
            // |                                   | implies that the          |
            // |                                   | bitmapComprHdr field is   |
            // |                                   | present if the NO_BITMAP_C|
            // |                                   |OMPRESSION_HDR (0x0400)    |
            // |                                   | flag is not set.          |
            // +-----------------------------------+---------------------------+
            // | 0x0400 NO_BITMAP_COMPRESSION_HDR  | Indicates that the        |
            // |                                   | bitmapComprHdr field is   |
            // |                                   | not present(removed for   |
            // |                                   | bandwidth efficiency to   |
            // |                                   | save 8 bytes).            |
            // +-----------------------------------+---------------------------+

            RDPBitmapData bmpdata;

            bmpdata.receive(stream);

            Rect boundary( bmpdata.dest_left
                           , bmpdata.dest_top
                           , bmpdata.dest_right - bmpdata.dest_left + 1
                           , bmpdata.dest_bottom - bmpdata.dest_top + 1
                           );

            // TODO : verify code below, why is there no check at all on BITMAP_COMPRESSION_NO_HDR flag ?
            // CGR: both flags seems to be redundant. Was there an old version of RDP
            // where compression header was present but compresion not enabled ?
            // That's the only potential use I see for this flag

            // BITMAP_COMPRESSION 0x0001
            // Indicates that the bitmap data is compressed. This implies
            // that the bitmapComprHdr field is present if the
            // NO_BITMAP_COMPRESSION_HDR (0x0400) flag is not set.

            LOG_IF(bool(this->verbose & RDPVerbose::graphics), LOG_INFO,
                "/* Rect [%zu] bpp=%" PRIu16 " width=%" PRIu16 " height=%" PRIu16
                " b(%" PRId16 ", %" PRId16 ", %" PRIu16 ", %" PRIu16 ") */",
                i, bmpdata.bits_per_pixel, bmpdata.width, bmpdata.height,
                boundary.x, boundary.y, boundary.cx, boundary.cy);

            // bitmapComprHdr (8 bytes): Optional Compressed Data Header
            // structure (see Compressed Data Header (TS_CD_HEADER)
            // (section 2.2.9.1.1.3.1.2.3)) specifying the bitmap data
            // in the bitmapDataStream. This field MUST be present if
            // the BITMAP_COMPRESSION (0x0001) flag is present in the
            // Flags field, but the NO_BITMAP_COMPRESSION_HDR (0x0400)
            // flag is not.

            if (bmpdata.flags & BITMAP_COMPRESSION) {
                if ((bmpdata.width <= 0) || (bmpdata.height <= 0)) {
                    LOG( LOG_WARNING
                         , "Unexpected bitmap size: width=%" PRIu16 " height=%" PRIu16 " size=%" PRIu16
                           " left=%" PRIu16 ", top=%" PRIu16 ", right=%" PRIu16 ", bottom=%" PRIu16
                         , bmpdata.width
                         , bmpdata.height
                         , bmpdata.cb_comp_main_body_size
                         , bmpdata.dest_left
                         , bmpdata.dest_top
                         , bmpdata.dest_right
                         , bmpdata.dest_bottom
                         );
                }
            }

            // TODO CGR: check which sanity checks should be done
            //            if (bufsize != bitmap.bmp_size){
            //                LOG(LOG_WARNING, "Unexpected bufsize in bitmap received [%u != %u] width=%u height=%u bpp=%u",
            //                    bufsize, bitmap.bmp_size, width, height, bpp);
            //            }
            const uint8_t * data = stream.in_uint8p(bmpdata.bitmap_size());
            Bitmap bitmap( this->orders.get_bpp()
                         , checked_int(bmpdata.bits_per_pixel)
                         , &this->orders.global_palette
                         , bmpdata.width
                         , bmpdata.height
                         , data
                         , bmpdata.bitmap_size()
                         , (bmpdata.flags & BITMAP_COMPRESSION)
                         );

            if (   bmpdata.cb_scan_width
                   && ((bmpdata.cb_scan_width - bitmap.line_size()) >= nb_bytes_per_pixel(bitmap.bpp()))) {
                LOG( LOG_WARNING
                     , "Bad line size: line_size=%" PRIu16 " width=%" PRIu16 " height=%" PRIu16 " bpp=%" PRIu16
                     , bmpdata.cb_scan_width
                     , bmpdata.width
                     , bmpdata.height
                     , bmpdata.bits_per_pixel
                     );
            }

            if (   bmpdata.cb_uncompressed_size
                   && (bmpdata.cb_uncompressed_size != bitmap.bmp_size())) {
                LOG( LOG_WARNING
                     , "final_size should be size of decompressed bitmap [%" PRIu16 " != %zu]"
                       " width=%" PRIu16 " height=%" PRIu16 " bpp=%" PRIu16
                     , bmpdata.cb_uncompressed_size
                     , bitmap.bmp_size()
                     , bmpdata.width
                     , bmpdata.height
                     , bmpdata.bits_per_pixel
                     );
            }

            drawable.draw(bmpdata, bitmap);
        }
        LOG_IF(bool(this->verbose & RDPVerbose::graphics),
            LOG_INFO, "mod_rdp::process_bitmap_updates done");
    }   // process_bitmap_updates

public:
    [[nodiscard]] bool is_up_and_running() const override {
        return (UP_AND_RUNNING == this->connection_finalization_state);
    }

    void disconnect() override {
        if (this->is_up_and_running()) {
            LOG_IF(bool(this->verbose & RDPVerbose::basic_trace),
                LOG_INFO, "mod_rdp::disconnect()");
            this->report_message.report("CLOSE_SESSION_SUCCESSFUL", "OK.");
            // this->send_shutdown_request();
            // this->draw_event(time(nullptr));
            this->send_disconnect_ultimatum();
        }

        this->log_disconnection(false);
    }

private:
    void log_disconnection(bool enable_verbose)
    {
        if (this->session_time_start.count()) {
            uint64_t seconds = this->session_reactor.get_current_time().tv_sec - this->session_time_start.count();
            this->session_time_start = std::chrono::seconds::zero();

            char duration_str[128];
            size_t len = snprintf(duration_str, sizeof(duration_str), "%d:%02d:%02d",
                int(seconds / 3600),
                int((seconds % 3600) / 60),
                int(seconds % 60));

            this->report_message.log6(
                LogId::SESSION_DISCONNECTION,
                this->session_reactor.get_current_time(), {
                KVLog("duration"_av, {duration_str, len}),
            });

            LOG_IF(enable_verbose, LOG_INFO,
                "type=SESSION_DISCONNECTION duration=%s", duration_str);
        }
    }

    void send_disconnect_ultimatum() {
        LOG_IF(bool(this->verbose & RDPVerbose::basic_trace),
            LOG_INFO, "SEND MCS DISCONNECT PROVIDER ULTIMATUM PDU");

        if (!this->mcs_disconnect_provider_ultimatum_pdu_received) {
            this->connection_finalization_state = DISCONNECTED;
            write_packets(
                this->trans,
                [](StreamSize<256> /*maxlen*/, OutStream & mcs_data) {
                    MCS::DisconnectProviderUltimatum_Send(mcs_data, 3, MCS::PER_ENCODING);
                },
                X224::write_x224_dt_tpdu_fn{}
            );
        }
    }

public:
    bool disable_input_event_and_graphics_update(
        bool disable_input_event, bool disable_graphics_update) override
    {
        bool need_full_screen_update =
            (this->graphics_update_disabled && !disable_graphics_update);

        if (this->input_event_disabled != disable_input_event) {
            LOG(LOG_INFO, "Mod_rdp: %s input event.",
                (disable_input_event ? "Disable" : "Enable"));
        }
        if (this->graphics_update_disabled != disable_graphics_update) {
            LOG(LOG_INFO, "Mod_rdp: %s graphics update.",
                (disable_graphics_update ? "Disable" : "Enable"));
        }

        this->input_event_disabled     = disable_input_event;
        this->graphics_update_disabled = disable_graphics_update;

#ifndef __EMSCRIPTEN__
        if (this->channels.remote_programs_session_manager) {
            this->channels.remote_programs_session_manager->disable_graphics_update(
                disable_graphics_update);
        }
#endif

        return need_full_screen_update;
    }

public:
    void DLP_antivirus_check_channels_files() override {
#ifndef __EMSCRIPTEN__
        this->channels.DLP_antivirus_check_channels_files();
#endif
    }

    [[nodiscard]] windowing_api* get_windowing_api() const {
#ifndef __EMSCRIPTEN__
        if (this->channels.remote_programs_session_manager && !this->channels.remote_app.convert_remoteapp_to_desktop) {
            return this->channels.remote_programs_session_manager.get();
        }
#endif

        return nullptr;
    }

    [[nodiscard]] Dimension get_dim() const override
    { return Dimension(this->negociation_result.front_width, this->negociation_result.front_height); }

    bool is_auto_reconnectable() override {
        return this->is_server_auto_reconnec_packet_received
            && this->is_up_and_running()
#ifndef __EMSCRIPTEN__
            && (!this->channels.session_probe.session_probe_launcher || this->channels.session_probe.session_probe_launcher->is_stopped())
#endif
            ;
    }

    void auth_rail_exec(uint16_t flags, const char* original_exe_or_file,
            const char* exe_or_file, const char* working_dir,
            const char* arguments, const char* account, const char* password) override {
#ifndef __EMSCRIPTEN__
        ServerTransportContext stc{
            this->trans, this->encrypt, this->negociation_result};
        this->channels.auth_rail_exec(flags, original_exe_or_file, exe_or_file,
                                working_dir, arguments, account, password,
                                this->front, stc, this->vars, this->client_rail_caps);
#else
        (void)flags;
        (void)original_exe_or_file;
        (void)exe_or_file;
        (void)working_dir;
        (void)arguments;
        (void)account;
        (void)password;
#endif
    }

    void auth_rail_exec_cancel(uint16_t flags, const char* original_exe_or_file, uint16_t exec_result) override {
#ifndef __EMSCRIPTEN__
            ServerTransportContext stc{
                this->trans, this->encrypt, this->negociation_result};
        this->channels.auth_rail_exec_cancel(
            flags, original_exe_or_file, exec_result,
            this->front, stc, this->vars, this->client_rail_caps);
#else
        (void)flags;
        (void)original_exe_or_file;
        (void)exec_result;
#endif
    }

    void sespro_rail_exec_result(uint16_t flags, const char* exe_or_file, uint16_t exec_result, uint32_t raw_result) override {
#ifndef __EMSCRIPTEN__
        ServerTransportContext stc{
            this->trans, this->encrypt, this->negociation_result};
        this->channels.sespro_rail_exec_result(
            flags, exe_or_file, exec_result, raw_result,
            this->front, stc, this->vars, this->client_rail_caps);
#else
        (void)flags;
        (void)exe_or_file;
        (void)exec_result;
        (void)raw_result;
#endif
    }

    void sespro_ending_in_progress() override
    {
        this->authentifier.disconnect_target();
        this->authentifier.set_auth_error_message(TR(trkeys::session_logoff_in_progress, this->lang));
        this->set_mod_signal(BACK_EVENT_NEXT);
    }

    void sespro_launch_process_ended(SesmanInterface & sesman) override {
        if (this->delayed_start_capture) {
            this->delayed_start_capture = false;

            if (this->front.can_be_start_capture(sesman)) {
                if (this->bogus_refresh_rect && this->monitor_count) {
                    this->rdp_suppress_display_updates();
                    this->rdp_allow_display_updates(0, 0, this->negociation_result.front_width, this->negociation_result.front_height);
                }
                this->rdp_input_invalidate(Rect(0, 0, this->negociation_result.front_width, this->negociation_result.front_height));
            }
        }
    }

private:
    template<class... WriterData>
    void send_data_request_ex(uint16_t channelId, WriterData... writer_data)
    {
        write_packets(
            this->trans,
            writer_data...,
            SEC::write_sec_send_fn{0, this->encrypt, this->negociation_result.encryptionLevel},
            [this, channelId](StreamSize<256> /*maxlen*/, OutStream & mcs_header, std::size_t packet_size) {
                MCS::SendDataRequest_Send mcs(
                    mcs_header, this->negociation_result.userid,
                    channelId, 1, 3, packet_size, MCS::PER_ENCODING
                );
                (void)mcs;
            },
            X224::write_x224_dt_tpdu_fn{},
            [this](StreamSize<0> /*maxlen*/, OutStream &, std::size_t total_pdu_sz) {
                (void)this;
                (void)total_pdu_sz;
                IF_ENABLE_METRICS(client_main_channel_data(total_pdu_sz));
            }
        );
    }

    template<class DataWriter>
    void send_pdu_type2(uint8_t pdu_type2, uint8_t stream_id, DataWriter data_writer)
    {
        using packet_size_t = decltype(details_::packet_size(data_writer));

        this->send_data_request_ex(
            GCC::MCS_GLOBAL_CHANNEL,
            [this, &data_writer, pdu_type2, stream_id](
                StreamSize<256 + packet_size_t{}>, OutStream & stream) {
                ShareData sdata(stream);
                sdata.emit_begin(pdu_type2, this->share_id, stream_id);
                {
                    OutStream substream({stream.get_current(), packet_size_t{}});
                    data_writer(packet_size_t{}, substream);
                    stream.out_skip_bytes(substream.get_offset());
                }
                sdata.emit_end();
            },
            [this](StreamSize<256> /*maxlen*/, OutStream & sctrl_header, std::size_t packet_size) {
                ShareControl_Send(
                    sctrl_header, PDUTYPE_DATAPDU,
                    this->negociation_result.userid + GCC::MCS_USERCHANNEL_BASE, packet_size
                );
            }
        );
    }

    std::size_t send_input_slowpath(int time, int message_type, int device_flags, int param1, int param2)
    {
        std::size_t channel_data_size = 0;

        LOG_IF(bool(this->verbose & RDPVerbose::input), LOG_INFO,
            "mod_rdp::send_input_slowpath");

        if (message_type == RDP_INPUT_SYNCHRONIZE) {
            LOG(LOG_INFO, "mod_rdp::send_input_slowpath: Synchronize Event toggleFlags=0x%X",
                static_cast<unsigned>(param1));
        }

        this->send_pdu_type2(
            PDUTYPE2_INPUT, RDP::STREAM_HI,
            [&](StreamSize<16> /*maxlen*/, OutStream & stream){
                // Payload
                stream.out_uint16_le(1); /* number of events */
                stream.out_uint16_le(0);
                stream.out_uint32_le(time);
                stream.out_uint16_le(message_type);
                stream.out_uint16_le(device_flags);
                stream.out_uint16_le(param1);
                stream.out_uint16_le(param2);

                channel_data_size = stream.tailroom();
            }
        );

        LOG_IF(bool(this->verbose & RDPVerbose::input), LOG_INFO,
            "mod_rdp::send_input_slowpath done");

        return channel_data_size;
    }

    std::size_t send_input_fastpath(int time, int message_type, uint16_t device_flags, int param1, int param2)
    {
        std::size_t channel_data_size = 0;

        (void)time;
        LOG_IF(bool(this->verbose & RDPVerbose::input), LOG_INFO,
            "mod_rdp::send_input_fastpath");

        write_packets(
            this->trans,
            [&](StreamSize<256> /*maxlen*/, OutStream & stream) {

                switch (message_type) {
                case RDP_INPUT_SCANCODE:
                    FastPath::KeyboardEvent_Send(stream, device_flags, param1);
                    break;

                case RDP_INPUT_UNICODE:
                    FastPath::UniCodeKeyboardEvent_Send(stream, device_flags, param1);
                    break;

                case RDP_INPUT_SYNCHRONIZE:
                    FastPath::SynchronizeEvent_Send(stream, param1);
                    break;

                case RDP_INPUT_MOUSE:
                    FastPath::MouseEvent_Send(stream, device_flags, param1, param2);
                    break;

                default:
                    LOG(LOG_ERR, "unsupported fast-path input message type 0x%x", unsigned(message_type));
                    throw Error(ERR_RDP_FASTPATH);
                }

                channel_data_size = stream.tailroom();
            },
            [&](StreamSize<256> /*maxlen*/, OutStream & fastpath_header, writable_bytes_view packet) {
                FastPath::ClientInputEventPDU_Send out_cie(
                    fastpath_header, packet.data(), packet.size(), 1,
                    this->encrypt, this->negociation_result.encryptionLevel,
                    this->negociation_result.encryptionMethod
                );
                (void)out_cie;
            }
        );

        LOG_IF(bool(this->verbose & RDPVerbose::input), LOG_INFO,
            "mod_rdp::send_input_fastpath done");

        return channel_data_size;
    }

    void init_negociate_event_(
        const ClientInfo & info, Random & gen, TimeObj & timeobj,
        const ModRDPParams & mod_rdp_params, const TLSClientParams & tls_client_params, char const* program, char const* directory,
        const std::chrono::seconds open_session_timeout);
};

#undef IF_ENABLE_METRICS<|MERGE_RESOLUTION|>--- conflicted
+++ resolved
@@ -911,10 +911,14 @@
         FileValidatorService * file_validator_service,
         SesmanInterface & sesman
     ) {
-        LOG(LOG_INFO, "!!!!!!!!!!!!!!!!!!!!!!!!! process_cliprdr_event");
+        LOG(LOG_INFO, "mod_rdp::process_cliprdr_event(%u %u)", length, chunk_size);
 
         if (!this->clipboard_virtual_channel) {
+            LOG(LOG_INFO, "mod_rdp::process_cliprdr_event::create_clipboard_virtual_channel");
             this->create_clipboard_virtual_channel(front, stc, file_validator_service);
+        }
+        else {
+            LOG(LOG_INFO, "mod_rdp::process_cliprdr_event virtual channel already created");
         }
 
         ClipboardVirtualChannel& channel = *this->clipboard_virtual_channel;
@@ -1732,13 +1736,9 @@
                     client_name);
             }
             this->session_probe_virtual_channel->set_session_probe_launcher(this->session_probe.session_probe_launcher.get());
-<<<<<<< HEAD
-            this->session_probe_virtual_channel->start_launch_timeout_timer(sesman);
-=======
             if (!this->session_probe.start_launch_timeout_timer_only_after_logon) {
-                this->session_probe_virtual_channel->start_launch_timeout_timer();
-            }
->>>>>>> e81f4e04
+                this->session_probe_virtual_channel->start_launch_timeout_timer(sesman);
+            }
             this->session_probe.session_probe_launcher->set_clipboard_virtual_channel(&cvc);
             this->session_probe.session_probe_launcher->set_session_probe_virtual_channel(this->session_probe_virtual_channel.get());
 
@@ -1768,13 +1768,9 @@
                     client_name);
             }
 
-<<<<<<< HEAD
-            this->session_probe_virtual_channel->start_launch_timeout_timer(sesman);
-=======
             if (!this->session_probe.start_launch_timeout_timer_only_after_logon) {
-                this->session_probe_virtual_channel->start_launch_timeout_timer();
-            }
->>>>>>> e81f4e04
+                this->session_probe_virtual_channel->start_launch_timeout_timer(sesman);
+            }
 
             if (this->remote_app.enable_remote_program) {
                 if (!this->remote_programs_virtual_channel) {
@@ -2227,7 +2223,7 @@
                        && this->channels.session_probe.session_probe_launcher->is_keyboard_sequences_started())
                      || this->channels.session_probe_virtual_channel->has_been_launched()
                     ) {
-                        LOG(LOG_INFO, "mod_rdp::rdp_input_scancode: First Keyboard Event. Resend the Synchronize Event to server.");
+//                        LOG(LOG_INFO, "mod_rdp::rdp_input_scancode: First Keyboard Event. Resend the Synchronize Event to server.");
                         this->first_scancode = false;
                         this->send_input(time, RDP_INPUT_SYNCHRONIZE, 0, this->last_key_flags_sent, 0);
                     }
@@ -2235,7 +2231,7 @@
                 else
 #endif
                 {
-                        LOG(LOG_INFO, "mod_rdp::rdp_input_scancode: First Keyboard Event. Resend the Synchronize Event to server.");
+//                        LOG(LOG_INFO, "mod_rdp::rdp_input_scancode: First Keyboard Event. Resend the Synchronize Event to server.");
                         this->first_scancode = false;
                         this->send_input(time, RDP_INPUT_SYNCHRONIZE, 0, this->last_key_flags_sent, 0);
                 }
@@ -4875,14 +4871,9 @@
         }
 
 #ifndef __EMSCRIPTEN__
-<<<<<<< HEAD
-        if (this->channels.session_probe_virtual_channel) {
-            this->channels.session_probe_virtual_channel->start_launch_timeout_timer(sesman);
-=======
         if (this->channels.session_probe_virtual_channel &&
             this->session_probe_start_launch_timeout_timer_only_after_logon) {
-            this->channels.session_probe_virtual_channel->start_launch_timeout_timer();
->>>>>>> e81f4e04
+            this->channels.session_probe_virtual_channel->start_launch_timeout_timer(sesman);
         }
 #endif
 
@@ -4947,14 +4938,9 @@
                     disable_input_event, disable_graphics_update);
             }
 
-<<<<<<< HEAD
-            if (this->channels.session_probe_virtual_channel) {
-                this->channels.session_probe_virtual_channel->start_launch_timeout_timer(sesman);
-=======
             if (this->channels.session_probe_virtual_channel &&
                 this->session_probe_start_launch_timeout_timer_only_after_logon) {
-                this->channels.session_probe_virtual_channel->start_launch_timeout_timer();
->>>>>>> e81f4e04
+                this->channels.session_probe_virtual_channel->start_launch_timeout_timer(sesman);
             }
 #endif
         }
