/*
  This program is free software; you can redistribute it and/or modify
  it under the terms of the GNU General Public License as published by
  the Free Software Foundation; either version 2 of the License, or
  (at your option) any later version.

  This program is distributed in the hope that it will be useful,
  but WITHOUT ANY WARRANTY; without even the implied warranty of
  MERCHANTABILITY or FITNESS FOR A PARTICULAR PURPOSE. See the
  GNU General Public License for more details.

  You should have received a copy of the GNU General Public License
  along with this program; if not, write to the Free Software
  Foundation, Inc., 675 Mass Ave, Cambridge, MA 02139, USA.

  Product name: redemption, a FLOSS RDP proxy
  Copyright (C) Wallix 2010
  Author(s): Christophe Grosjean, Javier Caverni, Dominique Lafages,
             Raphael Zhou, Meng Tan
  Based on xrdp Copyright (C) Jay Sorg 2004-2010

  rdp module main header file
*/

#ifndef _REDEMPTION_MOD_RDP_RDP_HPP_
#define _REDEMPTION_MOD_RDP_RDP_HPP_

#include "mod/rdp/rdp_orders.hpp"

/* include "ther h files */
#include "utils/stream.hpp"
#include "system/ssl_calls.hpp"
#include "mod/mod_api.hpp"
#include "acl/auth_api.hpp"
#include "core/front_api.hpp"

#include "core/RDP/x224.hpp"
#include "core/RDP/nego.hpp"
#include "core/RDP/mcs.hpp"
#include "core/RDP/lic.hpp"
#include "core/RDP/logon.hpp"
#include "core/channel_list.hpp"
#include "core/RDP/gcc.hpp"
#include "core/RDP/sec.hpp"
#include "utils/colors.hpp"
#include "core/RDP/autoreconnect.hpp"
#include "core/RDP/ServerRedirection.hpp"
#include "core/RDP/bitmapupdate.hpp"
#include "core/RDP/clipboard.hpp"
#include "core/RDP/fastpath.hpp"
#include "core/RDP/PersistentKeyListPDU.hpp"
#include "core/RDP/protocol.hpp"
#include "core/RDP/RefreshRectPDU.hpp"
#include "core/RDP/SaveSessionInfoPDU.hpp"
#include "core/RDP/pointer.hpp"
#include "core/RDP/mppc_unified_dec.hpp"
#include "core/RDP/capabilities/cap_bitmap.hpp"
#include "core/RDP/capabilities/order.hpp"
#include "core/RDP/capabilities/cap_bmpcache.hpp"
#include "core/RDP/capabilities/bmpcache2.hpp"
#include "core/RDP/capabilities/colcache.hpp"
#include "core/RDP/capabilities/activate.hpp"
#include "core/RDP/capabilities/control.hpp"
#include "core/RDP/capabilities/pointer.hpp"
#include "core/RDP/capabilities/cap_share.hpp"
#include "core/RDP/capabilities/input.hpp"
#include "core/RDP/capabilities/cap_sound.hpp"
#include "core/RDP/capabilities/cap_font.hpp"
#include "core/RDP/capabilities/cap_glyphcache.hpp"
#include "core/RDP/capabilities/rail.hpp"
#include "core/RDP/capabilities/window.hpp"
#include "core/RDP/channels/rdpdr.hpp"
#include "core/RDP/remote_programs.hpp"
#include "transparentrecorder.hpp"

#include "core/client_info.hpp"
#include "utils/genrandom.hpp"
#include "utils/authorization_channels.hpp"
#include "utils/parser.hpp"
#include "core/channel_names.hpp"

#include "core/FSCC/FileInformation.hpp"
#include "mod/rdp/channels/cliprdr_channel.hpp"
#include "mod/rdp/channels/rdpdr_channel.hpp"
#include "mod/rdp/channels/rdpdr_file_system_drive_manager.hpp"
#include "mod/rdp/channels/sespro_alternate_shell_based_launcher.hpp"
#include "mod/rdp/channels/sespro_channel.hpp"
#include "mod/rdp/channels/sespro_clipboard_based_launcher.hpp"
#include "mod/rdp/rdp_params.hpp"
#include "utils/algostring.hpp"
#include "utils/cast.hpp"
#include "utils/splitter.hpp"
#include "utils/timeout.hpp"

#include <cstdlib>

class RDPChannelManagerMod : public mod_api
{
private:
    std::unique_ptr<VirtualChannelDataSender>   file_system_to_client_sender;
    std::unique_ptr<VirtualChannelDataSender>   file_system_to_server_sender;

    std::unique_ptr<FileSystemVirtualChannel>   file_system_virtual_channel;

    std::unique_ptr<VirtualChannelDataSender>   clipboard_to_client_sender;
    std::unique_ptr<VirtualChannelDataSender>   clipboard_to_server_sender;

    std::unique_ptr<ClipboardVirtualChannel>    clipboard_virtual_channel;

    std::unique_ptr<VirtualChannelDataSender>   session_probe_to_server_sender;

    std::unique_ptr<SessionProbeVirtualChannel> session_probe_virtual_channel;

protected:
    FileSystemDriveManager file_system_drive_manager;

    FrontAPI& front;

    class ToClientSender : public VirtualChannelDataSender
    {
        FrontAPI& front;

        const CHANNELS::ChannelDef& channel;

        uint32_t verbose;

    public:
        ToClientSender(FrontAPI& front,
                       const CHANNELS::ChannelDef& channel,
                       uint32_t verbose)
        : front(front)
        , channel(channel)
        , verbose(verbose) {}

        void operator()(uint32_t total_length, uint32_t flags,
            const uint8_t* chunk_data, uint32_t chunk_data_length)
                override
        {
            if ((this->verbose & MODRDP_LOGLEVEL_CLIPRDR_DUMP) ||
                (this->verbose & MODRDP_LOGLEVEL_RDPDR_DUMP)) {
                const bool send              = true;
                const bool from_or_to_client = true;
                ::msgdump_c(send, from_or_to_client, total_length, flags,
                    chunk_data, chunk_data_length);
            }

            this->front.send_to_channel(this->channel,
                chunk_data, total_length, chunk_data_length, flags);
        }
    };

    class ToServerSender : public VirtualChannelDataSender
    {
        Transport&      transport;
        CryptContext&   encrypt;
        int             encryption_level;
        uint16_t        user_id;
        uint16_t        channel_id;
        bool            show_protocol;

        uint32_t verbose;

    public:
        ToServerSender(Transport& transport,
                       CryptContext& encrypt,
                       int encryption_level,
                       uint16_t user_id,
                       uint16_t channel_id,
                       bool show_protocol,
                       uint32_t verbose)
        : transport(transport)
        , encrypt(encrypt)
        , encryption_level(encryption_level)
        , user_id(user_id)
        , channel_id(channel_id)
        , show_protocol(show_protocol)
        , verbose(verbose) {}

        void operator()(uint32_t total_length, uint32_t flags,
            const uint8_t* chunk_data, uint32_t chunk_data_length)
                override {
            CHANNELS::VirtualChannelPDU virtual_channel_pdu;

            if (this->show_protocol) {
                flags |= CHANNELS::CHANNEL_FLAG_SHOW_PROTOCOL;
            }

            if ((this->verbose & MODRDP_LOGLEVEL_CLIPRDR_DUMP) ||
                (this->verbose & MODRDP_LOGLEVEL_RDPDR_DUMP)) {
                const bool send              = true;
                const bool from_or_to_client = false;
                ::msgdump_c(send, from_or_to_client, total_length, flags,
                    chunk_data, chunk_data_length);
            }

            virtual_channel_pdu.send_to_server(this->transport,
                this->encrypt, this->encryption_level, this->user_id,
                this->channel_id, total_length, flags, chunk_data,
                chunk_data_length);
        }
    };

    RDPChannelManagerMod(const uint16_t front_width,
        const uint16_t front_height, FrontAPI& front)
    : mod_api(front_width, front_height)
    , front(front) {}

    virtual std::unique_ptr<VirtualChannelDataSender> create_to_client_sender(
        const char* channel_name) const = 0;

    virtual std::unique_ptr<VirtualChannelDataSender> create_to_server_sender(
        const char* channel_name) = 0;

public:
    inline ClipboardVirtualChannel& get_clipboard_virtual_channel() {
        if (!this->clipboard_virtual_channel) {
            REDASSERT(!this->clipboard_to_client_sender &&
                !this->clipboard_to_server_sender);

            this->clipboard_to_client_sender =
                this->create_to_client_sender(channel_names::cliprdr);
            this->clipboard_to_server_sender =
                this->create_to_server_sender(channel_names::cliprdr);

            this->clipboard_virtual_channel =
                std::make_unique<ClipboardVirtualChannel>(
                    this->clipboard_to_client_sender.get(),
                    this->clipboard_to_server_sender.get(),
                    this->front,
                    this->get_clipboard_virtual_channel_params());
        }

        return *this->clipboard_virtual_channel;
    }

    inline FileSystemVirtualChannel& get_file_system_virtual_channel() {
        if (!this->file_system_virtual_channel) {
            REDASSERT(!this->file_system_to_client_sender &&
                !this->file_system_to_server_sender);

            this->file_system_to_client_sender =
                this->create_to_client_sender(channel_names::rdpdr);
            this->file_system_to_server_sender =
                this->create_to_server_sender(channel_names::rdpdr);

            this->file_system_virtual_channel =
                std::make_unique<FileSystemVirtualChannel>(
                    this->file_system_to_client_sender.get(),
                    this->file_system_to_server_sender.get(),
                    this->file_system_drive_manager,
                    this->front,
                    this->get_file_system_virtual_channel_params());
        }

        return *this->file_system_virtual_channel;
    }

    inline SessionProbeVirtualChannel& get_session_probe_virtual_channel() {
        if (!this->session_probe_virtual_channel) {
            REDASSERT(!this->session_probe_to_server_sender);

            this->session_probe_to_server_sender =
                this->create_to_server_sender(channel_names::sespro);

            FileSystemVirtualChannel& file_system_virtual_channel =
                get_file_system_virtual_channel();

            this->session_probe_virtual_channel =
                std::make_unique<SessionProbeVirtualChannel>(
                    this->session_probe_to_server_sender.get(),
                    this->front,
                    *this,
                    file_system_virtual_channel,
                    this->get_session_probe_virtual_channel_params());
        }

        return *this->session_probe_virtual_channel;
    }

protected:
    virtual const ClipboardVirtualChannel::Params
        get_clipboard_virtual_channel_params() const = 0;

    virtual const FileSystemVirtualChannel::Params
        get_file_system_virtual_channel_params() const = 0;

    virtual const SessionProbeVirtualChannel::Params
        get_session_probe_virtual_channel_params() const = 0;
};  // RDPChannelManagerMod

class mod_rdp : public gdi::GraphicProxy<mod_rdp, RDPChannelManagerMod>
{
    friend gdi::GraphicCoreAccess;

    CHANNELS::ChannelDefArray mod_channel_list;

    const AuthorizationChannels authorization_channels;

    data_size_type max_clipboard_data = 0;
    data_size_type max_rdpdr_data = 0;

    int  use_rdp5;

    int  keylayout;

    uint8_t   lic_layer_license_key[16];
    uint8_t   lic_layer_license_sign_key[16];
    std::unique_ptr<uint8_t[]> lic_layer_license_data;
    size_t    lic_layer_license_size;

    rdp_orders orders;

    int      share_id;
    uint16_t userid;

    char hostname[HOST_NAME_MAX + 1];
    char username[128];
    char password[2048];
    char domain[256];
    char program[512];
    char directory[512];

    char client_name[128];

    uint8_t bpp;

    int encryptionLevel;
    int encryptionMethod;

    const int    key_flags;

    uint32_t     server_public_key_len;
    uint8_t      client_crypt_random[512];
    CryptContext encrypt, decrypt;

    enum {
          MOD_RDP_NEGO
        , MOD_RDP_BASIC_SETTINGS_EXCHANGE
        , MOD_RDP_CHANNEL_CONNECTION_ATTACH_USER
        , MOD_RDP_GET_LICENSE
        , MOD_RDP_CONNECTED
    };

    enum {
        EARLY,
        WAITING_SYNCHRONIZE,
        WAITING_CTL_COOPERATE,
        WAITING_GRANT_CONTROL_COOPERATE,
        WAITING_FONT_MAP,
        UP_AND_RUNNING
    } connection_finalization_state;

    int state;
    Pointer cursors[32];
    const bool console_session;
    const uint8_t front_bpp;
    const uint32_t performanceFlags;
    const ClientTimeZone client_time_zone;
    Random & gen;
    const uint32_t verbose;
    const uint32_t cache_verbose;

    const bool enable_auth_channel;

    char auth_channel[8];
    int  auth_channel_flags;
    int  auth_channel_chanid;
    //int  auth_channel_state;    // 0 means unused, 1 means session running

    auth_api * acl;

    RdpNego nego;

    char clientAddr[512];

    const bool enable_fastpath;                    // choice of programmer
          bool enable_fastpath_client_input_event; // choice of programmer + capability of server
    const bool enable_fastpath_server_update;      // = choice of programmer
    const bool enable_glyph_cache;
    const bool enable_session_probe;
    const bool enable_session_probe_launch_mask;
    const bool enable_mem3blt;
    const bool enable_new_pointer;
    const bool enable_transparent_mode;
    const bool enable_persistent_disk_bitmap_cache;
    const bool enable_cache_waiting_list;
    const bool persist_bitmap_cache_on_disk;
    const bool disable_clipboard_log_syslog;
    const bool disable_clipboard_log_wrm;
    const bool disable_file_system_log_syslog;
    const bool disable_file_system_log_wrm;
    const int  rdp_compression;

    const unsigned                               session_probe_launch_timeout;
    const unsigned                               session_probe_launch_fallback_timeout;
    const bool                                   session_probe_start_launch_timeout_timer_only_after_logon;
    const ::configs::SessionProbeOnLaunchFailure session_probe_on_launch_failure;
    const unsigned                               session_probe_keepalive_timeout;
    const bool                                   session_probe_on_keepalive_timeout_disconnect_user;
    const bool                                   session_probe_end_disconnected_session;
          std::string                            session_probe_alternate_shell;
    const bool                                   session_probe_use_clipboard_based_launcher;

    std::string session_probe_target_informations;

    SessionProbeVirtualChannel * session_probe_virtual_channel_p = nullptr;

    std::string outbound_connection_killing_rules;

    size_t recv_bmp_update;

    rdp_mppc_unified_dec mppc_dec;

    std::string * error_message;

    const bool     disconnect_on_logon_user_change;
    const uint32_t open_session_timeout;

    Timeout open_session_timeout_checker;

    std::string output_filename;

    std::string end_session_reason;
    std::string end_session_message;

    const bool                     server_cert_store;
    const configs::ServerCertCheck server_cert_check;

    std::unique_ptr<char[]> certif_path;

    bool enable_polygonsc;
    bool enable_polygoncb;
    bool enable_polyline;
    bool enable_ellipsesc;
    bool enable_ellipsecb;
    bool enable_multidstblt;
    bool enable_multiopaquerect;
    bool enable_multipatblt;
    bool enable_multiscrblt;

    const bool remote_program;

    const bool server_redirection_support;

    TransparentRecorder * transparent_recorder;
    Transport           * persistent_key_list_transport;

    //uint64_t total_data_received;

    const uint32_t password_printing_mode;

    bool deactivation_reactivation_in_progress;

    RedirectionInfo & redir_info;

    const bool bogus_sc_net_size;

    std::string real_alternate_shell;
    std::string real_working_dir;

    std::deque<std::unique_ptr<AsynchronousTask>> asynchronous_tasks;
    wait_obj                                      asynchronous_task_event;

    Translation::language_t lang;

    class ToServerAsynchronousSender : public VirtualChannelDataSender
    {
        std::unique_ptr<VirtualChannelDataSender> to_server_synchronous_sender;

        std::deque<std::unique_ptr<AsynchronousTask>> & asynchronous_tasks;

        wait_obj & asynchronous_task_event;

        uint32_t verbose;

    public:
        ToServerAsynchronousSender(
            std::unique_ptr<VirtualChannelDataSender> &
                to_server_synchronous_sender,
            std::deque<std::unique_ptr<AsynchronousTask>> &
                asynchronous_tasks,
            wait_obj & asynchronous_task_event,
            uint32_t verbose)
        : to_server_synchronous_sender(
            std::move(to_server_synchronous_sender))
        , asynchronous_tasks(asynchronous_tasks)
        , asynchronous_task_event(asynchronous_task_event)
        , verbose(verbose) {}

        VirtualChannelDataSender& SynchronousSender() override {
            return *(to_server_synchronous_sender.get());
        }

        void operator()(uint32_t total_length, uint32_t flags,
            const uint8_t* chunk_data, uint32_t chunk_data_length)
                override {
            std::unique_ptr<AsynchronousTask> asynchronous_task =
                std::make_unique<RdpdrSendClientMessageTask>(
                    total_length, flags, chunk_data, chunk_data_length,
                    *(this->to_server_synchronous_sender.get()),
                    this->verbose);

            if (this->asynchronous_tasks.empty()) {
                this->asynchronous_task_event.~wait_obj();
                new (&this->asynchronous_task_event) wait_obj();

                asynchronous_task->configure_wait_object(
                    this->asynchronous_task_event);
            }

            this->asynchronous_tasks.push_back(std::move(asynchronous_task));
        }
    };

    TODO("duplicated code in front")
    struct write_x224_dt_tpdu_fn
    {
        void operator()(StreamSize<7>, OutStream & x224_header, std::size_t sz) const {
            X224::DT_TPDU_Send(x224_header, sz);
        }
    };

    struct write_sec_send_fn
    {
        uint32_t flags;
        CryptContext & encrypt;
        int encryption_level;

        void operator()(StreamSize<256>, OutStream & sec_header, uint8_t * packet_data, std::size_t packet_size) const {
            SEC::Sec_Send sec(sec_header, packet_data, packet_size, this->flags, this->encrypt, this->encryption_level);
            (void)sec;
        }
    };

    class RDPServerNotifier : public ServerNotifier {
    private:
        auth_api * acl;

        const configs::ServerNotification server_access_allowed_message;
        const configs::ServerNotification server_cert_create_message;
        const configs::ServerNotification server_cert_success_message;
        const configs::ServerNotification server_cert_failure_message;
        const configs::ServerNotification server_cert_error_message;

        uint32_t verbose;

        bool is_syslog_notification_enabled(
                configs::ServerNotification server_notification) {
            return
                ((server_notification & configs::ServerNotification::syslog) ==
                 configs::ServerNotification::syslog);
        }

    public:
        RDPServerNotifier(
                auth_api * acl,
                configs::ServerNotification server_access_allowed_message,
                configs::ServerNotification server_cert_create_message,
                configs::ServerNotification server_cert_success_message,
                configs::ServerNotification server_cert_failure_message,
                configs::ServerNotification server_cert_error_message,
                uint32_t verbose
            )
        : acl(acl)
        , server_access_allowed_message(server_access_allowed_message)
        , server_cert_create_message(server_cert_create_message)
        , server_cert_success_message(server_cert_success_message)
        , server_cert_failure_message(server_cert_failure_message)
        , server_cert_error_message(server_cert_error_message)
        , verbose(verbose)
        {}

        void server_access_allowed() override {
            if (is_syslog_notification_enabled(
                    this->server_access_allowed_message) &&
                this->acl) {
                this->acl->log4((this->verbose & 1),
                        "CERTIFICATE_CHECK_SUCCESS",
                        "description='Connexion to server allowed'"
                    );
            }
        }

        void server_cert_create() override {
            if (is_syslog_notification_enabled(
                    this->server_cert_create_message) &&
                this->acl) {
                this->acl->log4((this->verbose & 1),
                        "SERVER_CERTIFICATE_NEW",
                        "description='New X.509 certificate created'"
                    );
            }
        }

        void server_cert_success() override {
            if (is_syslog_notification_enabled(
                    this->server_cert_success_message) &&
                this->acl) {
                this->acl->log4((this->verbose & 1),
                        "SERVER_CERTIFICATE_MATCH_SUCCESS",
                        "description='X.509 server certificate match'"
                    );
            }
        }

        void server_cert_failure() override {
            if (is_syslog_notification_enabled(
                    this->server_cert_failure_message) &&
                this->acl) {
                this->acl->log4((this->verbose & 1),
                        "SERVER_CERTIFICATE_MATCH_FAILURE",
                        "description='X.509 server certificate match failure'"
                    );
            }
        }

        void server_cert_error(const char * str_error) override {
            if (is_syslog_notification_enabled(
                    this->server_cert_error_message) &&
                this->acl) {
                char extra[512];
                snprintf(extra, sizeof(extra),
                        "description='X.509 server certificate internal error: \"%s\"'",
                        (str_error ? str_error : "")
                    );
                this->acl->log4((this->verbose & 1),
                        "SERVER_CERTIFICATE_ERROR",
                        extra
                    );
            }
        }
    } server_notifier;

    std::unique_ptr<SessionProbeLauncher> session_probe_launcher;

    GCC::UserData::CSMonitor cs_monitor;

public:
    mod_rdp( Transport & trans
           , FrontAPI & front
           , const ClientInfo & info
           , RedirectionInfo & redir_info
           , Random & gen
           , const ModRDPParams & mod_rdp_params
           )
        : mod_rdp::base_type(info.width - (info.width % 4), info.height, front)
        , authorization_channels(
            mod_rdp_params.allow_channels ? *mod_rdp_params.allow_channels : std::string{},
            mod_rdp_params.deny_channels ? *mod_rdp_params.deny_channels : std::string{}
          )
        , use_rdp5(1)
        , keylayout(info.keylayout)
        , orders( mod_rdp_params.target_host, mod_rdp_params.enable_persistent_disk_bitmap_cache
                , mod_rdp_params.persist_bitmap_cache_on_disk, mod_rdp_params.verbose)
        , share_id(0)
        , userid(0)
        , bpp(0)
        , encryptionLevel(0)
        , key_flags(mod_rdp_params.key_flags)
        , server_public_key_len(0)
        , connection_finalization_state(EARLY)
        , state(MOD_RDP_NEGO)
        , console_session(info.console_session)
        , front_bpp(info.bpp)
        , performanceFlags(info.rdp5_performanceflags)
        , client_time_zone(info.client_time_zone)
        , gen(gen)
        , verbose(mod_rdp_params.verbose)
        , cache_verbose(mod_rdp_params.cache_verbose)
        , enable_auth_channel(mod_rdp_params.alternate_shell[0] && !mod_rdp_params.ignore_auth_channel)
        , auth_channel_flags(0)
        , auth_channel_chanid(0)
        //, auth_channel_state(0) // 0 means unused
        , acl(mod_rdp_params.acl)
        , nego( mod_rdp_params.enable_tls, trans, mod_rdp_params.target_user
              , mod_rdp_params.enable_nla, mod_rdp_params.target_host
              , mod_rdp_params.enable_krb, gen, mod_rdp_params.verbose)
        , enable_fastpath(mod_rdp_params.enable_fastpath)
        , enable_fastpath_client_input_event(false)
        , enable_fastpath_server_update(mod_rdp_params.enable_fastpath)
        , enable_glyph_cache(mod_rdp_params.enable_glyph_cache)
        , enable_session_probe(mod_rdp_params.enable_session_probe)
        , enable_session_probe_launch_mask(mod_rdp_params.enable_session_probe_launch_mask)
        , enable_mem3blt(mod_rdp_params.enable_mem3blt)
        , enable_new_pointer(mod_rdp_params.enable_new_pointer)
        , enable_transparent_mode(mod_rdp_params.enable_transparent_mode)
        , enable_persistent_disk_bitmap_cache(mod_rdp_params.enable_persistent_disk_bitmap_cache)
        , enable_cache_waiting_list(mod_rdp_params.enable_cache_waiting_list)
        , persist_bitmap_cache_on_disk(mod_rdp_params.persist_bitmap_cache_on_disk)
        , disable_clipboard_log_syslog(mod_rdp_params.disable_clipboard_log_syslog)
        , disable_clipboard_log_wrm(mod_rdp_params.disable_clipboard_log_wrm)
        , disable_file_system_log_syslog(mod_rdp_params.disable_file_system_log_syslog)
        , disable_file_system_log_wrm(mod_rdp_params.disable_file_system_log_wrm)
        , rdp_compression(mod_rdp_params.rdp_compression)
        , session_probe_launch_timeout(mod_rdp_params.session_probe_launch_timeout)
        , session_probe_launch_fallback_timeout(mod_rdp_params.session_probe_launch_fallback_timeout)
        , session_probe_start_launch_timeout_timer_only_after_logon(mod_rdp_params.session_probe_start_launch_timeout_timer_only_after_logon)
        , session_probe_on_launch_failure(mod_rdp_params.session_probe_on_launch_failure)
        , session_probe_keepalive_timeout(mod_rdp_params.session_probe_keepalive_timeout)
        , session_probe_on_keepalive_timeout_disconnect_user(mod_rdp_params.session_probe_on_keepalive_timeout_disconnect_user)
        , session_probe_end_disconnected_session(mod_rdp_params.session_probe_end_disconnected_session)
        , session_probe_alternate_shell(mod_rdp_params.session_probe_alternate_shell)
        , session_probe_use_clipboard_based_launcher(mod_rdp_params.session_probe_use_clipboard_based_launcher &&
                                                     (!mod_rdp_params.target_application || !(*mod_rdp_params.target_application)))
        , outbound_connection_killing_rules(mod_rdp_params.outbound_connection_blocking_rules)
        , recv_bmp_update(0)
        , error_message(mod_rdp_params.error_message)
        , disconnect_on_logon_user_change(mod_rdp_params.disconnect_on_logon_user_change)
        , open_session_timeout(mod_rdp_params.open_session_timeout)
        , open_session_timeout_checker(0)
        , output_filename(mod_rdp_params.output_filename)
        , server_cert_store(mod_rdp_params.server_cert_store)
        , server_cert_check(mod_rdp_params.server_cert_check)
        , certif_path([](const char * device_id){
            size_t lg_certif_path = strlen(CERTIF_PATH);
            size_t lg_dev_id = strlen(device_id);
            char * buffer(new(std::nothrow) char[lg_certif_path + lg_dev_id + 2]);
            if (!buffer){
                throw Error(ERR_PATH_TOO_LONG);
            }
            memcpy(buffer, CERTIF_PATH, lg_certif_path);
            buffer[lg_certif_path] =  '/';
            memcpy(buffer+lg_certif_path+1, device_id, lg_dev_id+1);
            return buffer;
        }(mod_rdp_params.device_id))

        , enable_polygonsc(false)
        , enable_polygoncb(false)
        , enable_polyline(false)
        , enable_ellipsesc(false)
        , enable_ellipsecb(false)
        , enable_multidstblt(false)
        , enable_multiopaquerect(false)
        , enable_multipatblt(false)
        , enable_multiscrblt(false)
        , remote_program(info.remote_program)
        , server_redirection_support(mod_rdp_params.server_redirection_support)
        , transparent_recorder(nullptr)
        , persistent_key_list_transport(mod_rdp_params.persistent_key_list_transport)
        //, total_data_received(0)
        , password_printing_mode(mod_rdp_params.password_printing_mode)
        , deactivation_reactivation_in_progress(false)
        , redir_info(redir_info)
        , bogus_sc_net_size(mod_rdp_params.bogus_sc_net_size)
        , lang(mod_rdp_params.lang)
        , server_notifier(mod_rdp_params.acl,
                          mod_rdp_params.server_access_allowed_message,
                          mod_rdp_params.server_cert_create_message,
                          mod_rdp_params.server_cert_success_message,
                          mod_rdp_params.server_cert_failure_message,
                          mod_rdp_params.server_cert_error_message,
                          mod_rdp_params.verbose
                         )
        , cs_monitor(info.cs_monitor)
    {
        if (this->verbose & 1) {
            if (!enable_transparent_mode) {
                LOG(LOG_INFO, "Creation of new mod 'RDP'");
            }
            else {
                LOG(LOG_INFO, "Creation of new mod 'RDP Transparent'");

                if (this->output_filename.empty()) {
                    LOG(LOG_INFO, "Use transparent capabilities.");
                }
                else {
                    LOG(LOG_INFO, "Use proxy default capabilities.");
                }
            }

            mod_rdp_params.log();
        }



        if (this->enable_session_probe) {
            this->file_system_drive_manager.EnableSessionProbeDrive(this->verbose);
        }

        if (mod_rdp_params.proxy_managed_drives && (*mod_rdp_params.proxy_managed_drives)) {
            this->configure_proxy_managed_drives(mod_rdp_params.proxy_managed_drives);
        }

        if (mod_rdp_params.transparent_recorder_transport) {
            this->transparent_recorder = new TransparentRecorder(mod_rdp_params.transparent_recorder_transport);
        }

        this->configure_extra_orders(mod_rdp_params.extra_orders);

        this->event.object_and_time = (this->open_session_timeout > 0);

        memset(this->auth_channel, 0, sizeof(this->auth_channel));
        strncpy(this->auth_channel,
                ((!(*mod_rdp_params.auth_channel) ||
                  !strncmp(mod_rdp_params.auth_channel, "*", 2)) ? "wablnch"
                                                               : mod_rdp_params.auth_channel),
                sizeof(this->auth_channel) - 1);

        memset(this->clientAddr, 0, sizeof(this->clientAddr));
        strncpy(this->clientAddr, mod_rdp_params.client_address, sizeof(this->clientAddr) - 1);
        this->lic_layer_license_size = 0;
        memset(this->lic_layer_license_key, 0, 16);
        memset(this->lic_layer_license_sign_key, 0, 16);
        TODO("CGR: license loading should be done before creating protocol layers");
        struct stat st;
        char path[256];
        snprintf(path, sizeof(path), LICENSE_PATH "/license.%s", info.hostname);
        int fd = open(path, O_RDONLY);
        if (fd != -1){
            if (fstat(fd, &st) != 0){
                this->lic_layer_license_data.reset(new uint8_t[this->lic_layer_license_size]);
                if (this->lic_layer_license_data){
                    size_t lic_size = read(fd, this->lic_layer_license_data.get(), this->lic_layer_license_size);
                    if (lic_size != this->lic_layer_license_size){
                        LOG(LOG_ERR, "license file truncated : expected %zu, got %zu", this->lic_layer_license_size, lic_size);
                    }
                }
            }
            close(fd);
        }

        // from rdp_sec
        memset(this->client_crypt_random, 0, sizeof(this->client_crypt_random));

        // shared
        memset(this->decrypt.key, 0, 16);
        memset(this->encrypt.key, 0, 16);
        memset(this->decrypt.update_key, 0, 16);
        memset(this->encrypt.update_key, 0, 16);
        this->decrypt.encryptionMethod = 2; /* 128 bits */
        this->encrypt.encryptionMethod = 2; /* 128 bits */

        if (::strlen(info.hostname) >= sizeof(this->hostname)) {
            LOG(LOG_WARNING, "mod_rdp: hostname too long! %zu >= %zu", ::strlen(info.hostname), sizeof(this->hostname));
        }
        if (mod_rdp_params.hide_client_name) {
            ::gethostname(this->hostname, sizeof(this->hostname));
        }
        else{
            ::strncpy(this->hostname, info.hostname, sizeof(this->hostname) - 1);
        }
        this->hostname[sizeof(this->hostname) - 1] = 0;


        const char * domain_pos   = nullptr;
        size_t       domain_len   = 0;
        const char * username_pos = nullptr;
        size_t       username_len = 0;
        const char * separator = strchr(mod_rdp_params.target_user, '\\');
        if (separator)
        {
            domain_pos   = mod_rdp_params.target_user;
            domain_len   = separator - mod_rdp_params.target_user;
            username_pos = ++separator;
            username_len = strlen(username_pos);
        }
        else
        {
            separator = strchr(mod_rdp_params.target_user, '@');
            if (separator)
            {
                domain_pos   = separator + 1;
                domain_len   = strlen(domain_pos);
                username_pos = mod_rdp_params.target_user;
                username_len = separator - mod_rdp_params.target_user;
                LOG(LOG_INFO, "mod_rdp: username_len=%zu", username_len);
            }
            else
            {
                username_pos = mod_rdp_params.target_user;
                username_len = strlen(username_pos);
            }
        }

        if (username_len >= sizeof(this->username)) {
            LOG(LOG_INFO, "mod_rdp: username too long! %zu >= %zu", username_len, sizeof(this->username));
        }
        size_t count = std::min(sizeof(this->username) - 1, username_len);
        if (count > 0) strncpy(this->username, username_pos, count);
        this->username[count] = 0;

        if (domain_len >= sizeof(this->domain)) {
            LOG(LOG_INFO, "mod_rdp: domain too long! %zu >= %zu", domain_len, sizeof(this->domain));
        }
        count = std::min(sizeof(this->domain) - 1, domain_len);
        if (count > 0) strncpy(this->domain, domain_pos, count);
        this->domain[count] = 0;

        LOG(LOG_INFO, "Remote RDP Server domain=\"%s\" login=\"%s\" host=\"%s\"",
            this->domain, this->username, this->hostname);


        // Password is a multi-sz!
        // A multi-sz contains a sequence of null-terminated strings,
        //  terminated by an empty string (\0) so that the last two
        //  characters are both null terminators.
        SOHSeparatedStringsToMultiSZ(this->password, sizeof(this->password), mod_rdp_params.target_password);

        snprintf(this->client_name, sizeof(this->client_name), "%s", info.hostname);

        const char * tmp_alternate_shell =
            (((mod_rdp_params.alternate_shell && (*mod_rdp_params.alternate_shell)) ||
              !mod_rdp_params.use_client_provided_alternate_shell) ?
             mod_rdp_params.alternate_shell : info.alternate_shell);
        const char * tmp_working_dir     =
            (((mod_rdp_params.working_dir && (*mod_rdp_params.working_dir)) ||
              !mod_rdp_params.use_client_provided_alternate_shell) ?
             mod_rdp_params.working_dir : info.working_dir);

        std::string alternate_shell(tmp_alternate_shell);
        if (mod_rdp_params.target_application_account && *mod_rdp_params.target_application_account) {
            const char * user_marker = "${USER}";
            size_t pos = alternate_shell.find(user_marker, 0);
            if (pos != std::string::npos) {
                alternate_shell.replace(pos, strlen(user_marker), mod_rdp_params.target_application_account);
            }
        }
        if (mod_rdp_params.target_application_password && *mod_rdp_params.target_application_password) {
            const char * password_marker = "${PASSWORD}";
            size_t pos = alternate_shell.find(password_marker, 0);
            if (pos != std::string::npos) {
                alternate_shell.replace(pos, strlen(password_marker), mod_rdp_params.target_application_password);
            }
        }

        if (this->verbose & 1) {
            LOG(LOG_INFO, "enable_session_probe=%s",
                (this->enable_session_probe ? "yes" : "no"));
        }
        if (this->enable_session_probe) {
            this->real_alternate_shell = std::move(alternate_shell);
            this->real_working_dir     = tmp_working_dir;

            auto replace_tag = [](std::string & str, const char * tag,
                                  const char * replacement_text) {
                const size_t replacement_text_len = ::strlen(replacement_text);
                const size_t tag_len              = ::strlen(tag);

                size_t pos = 0;
                while ((pos = str.find(tag, pos)) != std::string::npos) {
                    str.replace(pos, tag_len, replacement_text);
                    pos += replacement_text_len;
                }
            };

            // Executable file name of SP.
            char exe_var_str[16];
            if (mod_rdp_params.session_probe_customize_executable_name) {
                ::snprintf(exe_var_str, sizeof(exe_var_str), "-%d", ::getpid());
            }
            else {
                ::memset(exe_var_str, 0, sizeof(exe_var_str));
            }
            replace_tag(this->session_probe_alternate_shell, "${EXE_VAR}",
                exe_var_str);

            if (mod_rdp_params.session_probe_use_clipboard_based_launcher &&
                (mod_rdp_params.target_application && (*mod_rdp_params.target_application))) {
                REDASSERT(!this->session_probe_use_clipboard_based_launcher);

                LOG(LOG_WARNING,
                    "mod_rdp: "
                        "Clipboard based Session Probe launcher is not compatible with application."
                        "Falled back to using AlternateShell based launcher.");
            }

            // Target informations
            this->session_probe_target_informations  = mod_rdp_params.target_application;
            this->session_probe_target_informations += ":";
            this->session_probe_target_informations += mod_rdp_params.auth_user;

            if (this->session_probe_use_clipboard_based_launcher) {
                replace_tag(this->session_probe_alternate_shell,
                    " /${COOKIE_VAR}", "");

                replace_tag(this->session_probe_alternate_shell,
                    "${CBSPL_VAR} ", "CD %TMP%&");

                this->session_probe_launcher =
                    std::make_unique<SessionProbeClipboardBasedLauncher>(
                        *this, this->session_probe_alternate_shell,
                        this->verbose);
            }
            else {
                char proxy_managed_connection_cookie[9];
                get_proxy_managed_connection_cookie(
                    this->session_probe_target_informations.c_str(),
                    this->session_probe_target_informations.length(),
                    proxy_managed_connection_cookie);
                std::string param = " /#";
                param += proxy_managed_connection_cookie;
                replace_tag(this->session_probe_alternate_shell,
                    " /${COOKIE_VAR}", param.c_str());

                replace_tag(this->session_probe_alternate_shell,
                    "${CBSPL_VAR} ", "");

                strncpy(this->program, this->session_probe_alternate_shell.c_str(), sizeof(this->program) - 1);
                this->program[sizeof(this->program) - 1] = 0;
                //LOG(LOG_INFO, "AlternateShell: \"%s\"", this->program);

                const char * session_probe_working_dir = "%TMP%";
                strncpy(this->directory, session_probe_working_dir, sizeof(this->directory) - 1);
                this->directory[sizeof(this->directory) - 1] = 0;

                this->session_probe_launcher =
                    std::make_unique<SessionProbeAlternateShellBasedLauncher>(
                        this->verbose);
            }
        }
        else {
            strncpy(this->program, alternate_shell.c_str(), sizeof(this->program) - 1);
            this->program[sizeof(this->program) - 1] = 0;
            strncpy(this->directory, tmp_working_dir, sizeof(this->directory) - 1);
            this->directory[sizeof(this->directory) - 1] = 0;
        }

        LOG(LOG_INFO, "Server key layout is %x", this->keylayout);

        this->nego.set_identity(this->username,
                                this->domain,
                                this->password,
                                this->hostname);

        if (this->verbose & 128){
            this->redir_info.log(LOG_INFO, "Init with Redir_info");
            LOG(LOG_INFO, "ServerRedirectionSupport=%s",
                this->server_redirection_support ? "true" : "false");
        }
        if (this->server_redirection_support) {
            if (this->redir_info.valid && (this->redir_info.lb_info_length > 0)) {
                this->nego.set_lb_info(this->redir_info.lb_info,
                                       this->redir_info.lb_info_length);
            }
        }

        while (UP_AND_RUNNING != this->connection_finalization_state){
            this->draw_event(time(nullptr));
            if (this->event.signal != BACK_EVENT_NONE){
                char statestr[256];
                switch (this->state) {
                case MOD_RDP_NEGO:
                    snprintf(statestr, sizeof(statestr), "RDP_NEGO");
                    break;
                case MOD_RDP_BASIC_SETTINGS_EXCHANGE:
                    snprintf(statestr, sizeof(statestr), "RDP_BASIC_SETTINGS_EXCHANGE");
                    break;
                case MOD_RDP_CHANNEL_CONNECTION_ATTACH_USER:
                    snprintf(statestr, sizeof(statestr),
                             "RDP_CHANNEL_CONNECTION_ATTACH_USER");
                    break;
                case MOD_RDP_GET_LICENSE:
                    snprintf(statestr, sizeof(statestr), "RDP_GET_LICENSE");
                    break;
                case MOD_RDP_CONNECTED:
                    snprintf(statestr, sizeof(statestr), "RDP_CONNECTED");
                    break;
                default:
                    snprintf(statestr, sizeof(statestr), "UNKNOWN");
                    break;
                }
                statestr[255] = 0;
                LOG(LOG_ERR, "Creation of new mod 'RDP' failed at %s state", statestr);
                throw Error(ERR_SESSION_UNKNOWN_BACKEND);
            }
        }

        if (enable_session_probe) {
            ClipboardVirtualChannel& cvc =
                this->get_clipboard_virtual_channel();
            cvc.set_session_probe_launcher(
                this->session_probe_launcher.get());

            this->file_system_drive_manager.set_session_probe_launcher(
                this->session_probe_launcher.get());

            SessionProbeVirtualChannel& spvc =
                this->get_session_probe_virtual_channel();
            spvc.set_session_probe_launcher(this->session_probe_launcher.get());
            this->session_probe_virtual_channel_p = &spvc;
            if (!this->session_probe_start_launch_timeout_timer_only_after_logon) {
                spvc.start_launch_timeout_timer();
            }

            if (this->session_probe_launcher) {
                this->session_probe_launcher->set_clipboard_virtual_channel(
                    &cvc);

                this->session_probe_launcher->set_session_probe_virtual_channel(
                    this->session_probe_virtual_channel_p);
            }
        }

        if (this->acl) {
            this->acl->report("CONNECTION_SUCCESSFUL", "OK.");
        }

        // this->end_session_reason.copy_c_str("OPEN_SESSION_FAILED");
        // this->end_session_message.copy_c_str("Open RDP session cancelled.");
    }   // mod_rdp

    ~mod_rdp() override {
        if (this->enable_session_probe) {
            const bool disable_input_event     = false;
            const bool disable_graphics_update = false;
            this->front.disable_input_event_and_graphics_update(
                disable_input_event, disable_graphics_update);
        }

        delete this->transparent_recorder;

        if (this->acl && !this->end_session_reason.empty() &&
            !this->end_session_message.empty()) {
            this->acl->report(this->end_session_reason.c_str(),
                this->end_session_message.c_str());
        }

        if (this->verbose & 1) {
            LOG(LOG_INFO, "~mod_rdp(): Recv bmp cache count  = %zu",
                this->orders.recv_bmp_cache_count);
            LOG(LOG_INFO, "~mod_rdp(): Recv order count      = %zu",
                this->orders.recv_order_count);
            LOG(LOG_INFO, "~mod_rdp(): Recv bmp update count = %zu",
                this->recv_bmp_update);
        }
    }

protected:
    std::unique_ptr<VirtualChannelDataSender> create_to_client_sender(
            const char* channel_name) const override
    {
        if (!this->authorization_channels.is_authorized(channel_name))
        {
            return nullptr;
        }

        const CHANNELS::ChannelDefArray& front_channel_list =
            this->front.get_channel_list();

        const CHANNELS::ChannelDef* channel =
            front_channel_list.get_by_name(channel_name);
        if (!channel)
        {
            return nullptr;
        }

        std::unique_ptr<ToClientSender> to_client_sender =
            std::make_unique<ToClientSender>(this->front, *channel,
                this->verbose);

        return std::unique_ptr<VirtualChannelDataSender>(
            std::move(to_client_sender));
    }

    std::unique_ptr<VirtualChannelDataSender> create_to_server_sender(
            const char* channel_name) override
    {
        const CHANNELS::ChannelDef* channel =
            this->mod_channel_list.get_by_name(channel_name);
        if (!channel)
        {
            return nullptr;
        }

        std::unique_ptr<ToServerSender> to_server_sender =
            std::make_unique<ToServerSender>(
                this->nego.trans,
                this->encrypt,
                this->encryptionLevel,
                this->userid,
                channel->chanid,
                (channel->flags &
                 GCC::UserData::CSNet::CHANNEL_OPTION_SHOW_PROTOCOL),
                this->verbose);

        if (strcmp(channel_name, channel_names::rdpdr)) {
            return std::unique_ptr<VirtualChannelDataSender>(
                std::move(to_server_sender));
        }

        std::unique_ptr<VirtualChannelDataSender>
            virtual_channel_data_sender(std::move(to_server_sender));

        std::unique_ptr<ToServerAsynchronousSender>
            to_server_asynchronous_sender =
                std::make_unique<ToServerAsynchronousSender>(
                    virtual_channel_data_sender,
                    this->asynchronous_tasks,
                    this->asynchronous_task_event,
                    this->verbose);

        return std::unique_ptr<VirtualChannelDataSender>(
            std::move(to_server_asynchronous_sender));
    }

    const ClipboardVirtualChannel::Params
        get_clipboard_virtual_channel_params() const override
    {
        ClipboardVirtualChannel::Params clipboard_virtual_channel_params;

        clipboard_virtual_channel_params.authentifier                    =
            this->acl;
        clipboard_virtual_channel_params.exchanged_data_limit            =
            this->max_clipboard_data;
        clipboard_virtual_channel_params.verbose                         =
            this->verbose;

        clipboard_virtual_channel_params.clipboard_down_authorized       =
            this->authorization_channels.cliprdr_down_is_authorized();
        clipboard_virtual_channel_params.clipboard_up_authorized         =
            this->authorization_channels.cliprdr_up_is_authorized();
        clipboard_virtual_channel_params.clipboard_file_authorized       =
            this->authorization_channels.cliprdr_file_is_authorized();

        clipboard_virtual_channel_params.dont_log_data_into_syslog       =
            this->disable_clipboard_log_syslog;
        clipboard_virtual_channel_params.dont_log_data_into_wrm          =
            this->disable_clipboard_log_wrm;

        clipboard_virtual_channel_params.acl                             =
            this->acl;

        return clipboard_virtual_channel_params;
    }

    const FileSystemVirtualChannel::Params
        get_file_system_virtual_channel_params() const override
    {
        FileSystemVirtualChannel::Params file_system_virtual_channel_params;

        file_system_virtual_channel_params.authentifier                    =
            this->acl;
        file_system_virtual_channel_params.exchanged_data_limit            =
            this->max_rdpdr_data;
        file_system_virtual_channel_params.verbose                         =
            this->verbose;

        file_system_virtual_channel_params.client_name                     =
            this->client_name;
        file_system_virtual_channel_params.file_system_read_authorized     =
            this->authorization_channels.rdpdr_drive_read_is_authorized();
        file_system_virtual_channel_params.file_system_write_authorized    =
            this->authorization_channels.rdpdr_drive_write_is_authorized();
        file_system_virtual_channel_params.parallel_port_authorized        =
            this->authorization_channels.rdpdr_type_is_authorized(
                rdpdr::RDPDR_DTYP_PARALLEL);
        file_system_virtual_channel_params.print_authorized                =
            this->authorization_channels.rdpdr_type_is_authorized(
                rdpdr::RDPDR_DTYP_PRINT);
        file_system_virtual_channel_params.serial_port_authorized          =
            this->authorization_channels.rdpdr_type_is_authorized(
                rdpdr::RDPDR_DTYP_SERIAL);
        file_system_virtual_channel_params.smart_card_authorized           =
            this->authorization_channels.rdpdr_type_is_authorized(
                rdpdr::RDPDR_DTYP_SMARTCARD);
        file_system_virtual_channel_params.random_number                   =
            ::getpid();

        file_system_virtual_channel_params.dont_log_data_into_syslog       =
            this->disable_file_system_log_syslog;
        file_system_virtual_channel_params.dont_log_data_into_wrm          =
            this->disable_file_system_log_wrm;

        file_system_virtual_channel_params.acl                             =
            this->acl;

        return file_system_virtual_channel_params;
    }

    const SessionProbeVirtualChannel::Params
        get_session_probe_virtual_channel_params() const override
    {
        SessionProbeVirtualChannel::Params
            session_probe_virtual_channel_params;

        session_probe_virtual_channel_params.authentifier                           =
            this->acl;
        session_probe_virtual_channel_params.exchanged_data_limit                   =
            static_cast<data_size_type>(-1);
        session_probe_virtual_channel_params.verbose                                =
            this->verbose;

        session_probe_virtual_channel_params.session_probe_launch_timeout           =
            this->session_probe_launch_timeout;
        session_probe_virtual_channel_params.session_probe_launch_fallback_timeout  =
            this->session_probe_launch_fallback_timeout;
        session_probe_virtual_channel_params.session_probe_keepalive_timeout        =
            this->session_probe_keepalive_timeout;
        session_probe_virtual_channel_params.session_probe_on_keepalive_timeout_disconnect_user =
            this->session_probe_on_keepalive_timeout_disconnect_user;

        session_probe_virtual_channel_params.session_probe_on_launch_failure        =
            this->session_probe_on_launch_failure;

        session_probe_virtual_channel_params.session_probe_end_disconnected_session =
            this->session_probe_end_disconnected_session;

        session_probe_virtual_channel_params.target_informations                    =
            this->session_probe_target_informations.c_str();

        session_probe_virtual_channel_params.front_width                            =
            this->front_width;
        session_probe_virtual_channel_params.front_height                           =
            this->front_height;

        session_probe_virtual_channel_params.real_alternate_shell                   =
            this->real_alternate_shell.c_str();
        session_probe_virtual_channel_params.real_working_dir                       =
            this->real_working_dir.c_str();

        session_probe_virtual_channel_params.outbound_connection_notifying_rules    =
            "";
        session_probe_virtual_channel_params.outbound_connection_killing_rules      =
            this->outbound_connection_killing_rules.c_str();

        session_probe_virtual_channel_params.lang                                   =
            this->lang;

        session_probe_virtual_channel_params.acl                                    =
            this->acl;

        return session_probe_virtual_channel_params;
    }

public:
    static void get_proxy_managed_connection_cookie(const char * target_informations,
            size_t target_informations_length, char (&cookie)[9]) {
        SslSha1 sha1;
        sha1.update(byte_ptr_cast(target_informations), target_informations_length);
        uint8_t sig[20];
        sha1.final(sig, sizeof(sig));

        static_assert(((sizeof(cookie) % 2) == 1), "Buffer size must be an odd number");

        char * temp = cookie;
        ::memset(cookie, 0, sizeof(cookie));
        for (unsigned i = 0, c = std::min<unsigned>(sizeof(cookie) / 2, sizeof(sig) / 2);
             i < c; ++i) {
            snprintf(temp, 3, "%02X", sig[i]);
            temp += 2;
        }
    }

    void configure_extra_orders(const char * extra_orders) {
        if (verbose) {
            LOG(LOG_INFO, "RDP Extra orders=\"%s\"", extra_orders);
        }

        char * end;
        char const * p = extra_orders;
        for (int order_number = std::strtol(p, &end, 0);
            p != end;
            order_number = std::strtol(p, &end, 0))
        {
            if (verbose) {
                LOG(LOG_INFO, "RDP Extra orders number=%d", order_number);
            }
            switch (order_number) {
            case RDP::MULTIDSTBLT:
                if (verbose) {
                    LOG(LOG_INFO, "RDP Extra orders=MultiDstBlt");
                }
                this->enable_multidstblt = true;
                break;
            case RDP::MULTIOPAQUERECT:
                if (verbose) {
                    LOG(LOG_INFO, "RDP Extra orders=MultiOpaqueRect");
                }
                this->enable_multiopaquerect = true;
                break;
            case RDP::MULTIPATBLT:
                if (verbose) {
                    LOG(LOG_INFO, "RDP Extra orders=MultiPatBlt");
                }
                this->enable_multipatblt = true;
                break;
            case RDP::MULTISCRBLT:
                if (verbose) {
                    LOG(LOG_INFO, "RDP Extra orders=MultiScrBlt");
                }
                this->enable_multiscrblt = true;
                break;
            case RDP::POLYGONSC:
                if (verbose) {
                    LOG(LOG_INFO, "RDP Extra orders=PolygonSC");
                }
                this->enable_polygonsc = true;
                break;
            case RDP::POLYGONCB:
                if (verbose) {
                    LOG(LOG_INFO, "RDP Extra orders=PolygonCB");
                }
                this->enable_polygoncb = true;
                break;
            case RDP::POLYLINE:
                if (verbose) {
                    LOG(LOG_INFO, "RDP Extra orders=Polyline");
                }
                this->enable_polyline = true;
                break;
            case RDP::ELLIPSESC:
                if (verbose) {
                    LOG(LOG_INFO, "RDP Extra orders=EllipseSC");
                }
                this->enable_ellipsesc = true;
                break;
            case RDP::ELLIPSECB:
                if (verbose) {
                    LOG(LOG_INFO, "RDP Extra orders=EllipseCB");
                }
                this->enable_ellipsecb = true;
                break;
            default:
                if (verbose) {
                    LOG(LOG_INFO, "RDP Unknown Extra orders");
                }
                break;
            }

            p = end;
            while (*p && (*p == ' ' || *p == '\t' || *p == ',')) {
                ++p;
            }
        }
    }   // configure_extra_orders

    void configure_proxy_managed_drives(const char * proxy_managed_drives) {
        if (verbose) {
            LOG(LOG_INFO, "Proxy managed drives=\"%s\"", proxy_managed_drives);
        }

        std::string drive;
        for (auto & r : get_line(proxy_managed_drives, ',')) {
            auto trimmed_range = trim(r);

            if (trimmed_range.empty()) continue;

            drive.assign(begin(trimmed_range), end(trimmed_range));

            if (verbose) {
                LOG(LOG_INFO, "Proxy managed drive=\"%s\"", drive.c_str());
            }
            this->file_system_drive_manager.EnableDrive(drive.c_str(), this->verbose);
        }
    }   // configure_proxy_managed_drives

    void rdp_input_scancode( long param1, long param2, long device_flags, long time
                                     , Keymap2 * keymap) override {
        if (UP_AND_RUNNING == this->connection_finalization_state) {
            this->send_input(time, RDP_INPUT_SCANCODE, device_flags, param1, param2);
        }
    }

    void rdp_input_synchronize( uint32_t time, uint16_t device_flags, int16_t param1
                                        , int16_t param2) override {
        if (UP_AND_RUNNING == this->connection_finalization_state) {
            this->send_input(0, RDP_INPUT_SYNCHRONIZE, device_flags, param1, 0);
        }
    }

    void rdp_input_mouse(int device_flags, int x, int y, Keymap2 * keymap) override {
        if (UP_AND_RUNNING == this->connection_finalization_state) {
            this->send_input(0, RDP_INPUT_MOUSE, device_flags, x, y);
        }
    }

    void send_to_front_channel( const char * const mod_channel_name, uint8_t const * data
                              , size_t length, size_t chunk_size, int flags) override {
        if (this->transparent_recorder) {
            this->transparent_recorder->send_to_front_channel( mod_channel_name, data, length
                                                             , chunk_size, flags);
        }

        const CHANNELS::ChannelDef * front_channel = this->front.get_channel_list().get_by_name(mod_channel_name);
        if (front_channel) {
            this->front.send_to_channel(*front_channel, data, length, chunk_size, flags);
        }
    }

public:
    wait_obj * get_asynchronous_task_event(int & out_fd) override {
        if (this->asynchronous_tasks.empty()) {
            out_fd = -1;
            return nullptr;
        }

        out_fd = this->asynchronous_tasks.front()->get_file_descriptor();

        return &this->asynchronous_task_event;
    }

    void process_asynchronous_task() override {
        if (!this->asynchronous_tasks.front()->run(this->asynchronous_task_event)) {
            this->asynchronous_tasks.pop_front();
        }

        this->asynchronous_task_event.~wait_obj();
        new (&this->asynchronous_task_event) wait_obj();

        if (!this->asynchronous_tasks.empty()) {
            this->asynchronous_tasks.front()->configure_wait_object(this->asynchronous_task_event);
        }
    }

    virtual wait_obj * get_session_probe_launcher_event() override {
        if (this->session_probe_launcher) {
            return this->session_probe_launcher->get_event();
        }

        return nullptr;
    }

    virtual void process_session_probe_launcher() override {
        if (this->session_probe_launcher) {
            this->session_probe_launcher->on_event();
        }
    }

    void send_to_mod_channel( const char * const front_channel_name
                                    , InStream & chunk
                                    , size_t length
                                    , uint32_t flags) override {
        if (this->verbose & 16) {
            LOG(LOG_INFO,
                "mod_rdp::send_to_mod_channel: front_channel_channel=\"%s\"",
                front_channel_name);
        }

        const CHANNELS::ChannelDef * mod_channel = this->mod_channel_list.get_by_name(front_channel_name);
        if (!mod_channel) {
            return;
        }
        if (this->verbose & 16) {
            mod_channel->log(unsigned(mod_channel - &this->mod_channel_list[0]));
        }

             if (!strcmp(front_channel_name, channel_names::cliprdr)) {
            this->send_to_mod_cliprdr_channel(mod_channel, chunk, length, flags);
        }
        else if (!strcmp(front_channel_name, channel_names::rail)) {
            this->send_to_mod_rail_channel(mod_channel, chunk, length, flags);
        }
        else if (!strcmp(front_channel_name, channel_names::rdpdr)) {
            this->send_to_mod_rdpdr_channel(mod_channel, chunk, length, flags);
        }
        else {
            this->send_to_channel(*mod_channel, chunk.get_data(), chunk.get_capacity(), length, flags);
        }
    }

private:
    void send_to_mod_cliprdr_channel(const CHANNELS::ChannelDef * cliprdr_channel,
                                     InStream & chunk, size_t length, uint32_t flags) {
        BaseVirtualChannel& channel = this->get_clipboard_virtual_channel();

        if (this->session_probe_launcher) {
            if (!this->session_probe_launcher->process_client_cliprdr_message(chunk, length, flags)) {
                return;
            }
        }

        channel.process_client_message(length, flags, chunk.get_current(), chunk.in_remain());
    }

    void send_to_mod_rail_channel(const CHANNELS::ChannelDef * rail_channel,
                                  InStream & chunk, size_t length, uint32_t flags) {
        //LOG(LOG_INFO, "mod_rdp::send_to_mod_rail_channel: chunk.size=%u length=%u",
        //    chunk.size(), length);
        //hexdump_d(chunk.get_data(), chunk.size());

        const auto saved_chunk_p = chunk.get_current();

        const uint16_t orderType   = chunk.in_uint16_le();
        const uint16_t orderLength = chunk.in_uint16_le();

        //LOG(LOG_INFO, "mod_rdp::send_to_mod_rail_channel: orderType=%u orderLength=%u",
        //    orderType, orderLength);

        switch (orderType) {
            case TS_RAIL_ORDER_EXEC:
            {
                ClientExecutePDU_Recv cepdur(chunk);

                LOG(LOG_INFO,
                    "mod_rdp::send_to_mod_rail_channel: Client Execute PDU - "
                        "flags=0x%X exe_or_file=\"%s\" working_dir=\"%s\" arguments=\"%s\"",
                    cepdur.Flags(), cepdur.exe_or_file(), cepdur.working_dir(), cepdur.arguments());
            }
            break;

            case TS_RAIL_ORDER_SYSPARAM:
            {
                ClientSystemParametersUpdatePDU_Recv cspupdur(chunk);

                switch(cspupdur.SystemParam()) {
                    case SPI_SETDRAGFULLWINDOWS:
                    {
                        const unsigned expected = 1 /* Body(1) */;
                        if (!chunk.in_check_rem(expected)) {
                            LOG(LOG_ERR,
                                "mod_rdp::send_to_mod_rail_channel: Client System Parameters Update PDU - "
                                    "expected=%u remains=%zu (0x%04X)",
                                expected, chunk.in_remain(),
                                cspupdur.SystemParam());
                            throw Error(ERR_RAIL_PDU_TRUNCATED);
                        }

                        uint8_t Body = chunk.in_uint8();

                        LOG(LOG_INFO,
                            "mod_rdp::send_to_mod_rail_channel: Client System Parameters Update PDU - "
                                "Full Window Drag is %s.",
                            (!Body ? "disabled" : "enabled"));
                    }
                    break;

                    case SPI_SETKEYBOARDCUES:
                    {
                        const unsigned expected = 1 /* Body(1) */;
                        if (!chunk.in_check_rem(expected)) {
                            LOG(LOG_ERR,
                                "mod_rdp::send_to_mod_rail_channel: Client System Parameters Update PDU - "
                                    "expected=%u remains=%zu (0x%04X)",
                                expected, chunk.in_remain(),
                                cspupdur.SystemParam());
                            throw Error(ERR_RAIL_PDU_TRUNCATED);
                        }

                        uint8_t Body = chunk.in_uint8();

                        if (Body) {
                            LOG(LOG_INFO,
                                "mod_rdp::send_to_mod_rail_channel: Client System Parameters Update PDU - "
                                    "Menu Access Keys are always underlined.");
                        }
                        else {
                            LOG(LOG_INFO,
                                "mod_rdp::send_to_mod_rail_channel: Client System Parameters Update PDU - "
                                    "Menu Access Keys are underlined only when the menu is activated by the keyboard.");
                        }
                    }
                    break;

                    case SPI_SETKEYBOARDPREF:
                    {
                        const unsigned expected = 1 /* Body(1) */;
                        if (!chunk.in_check_rem(expected)) {
                            LOG(LOG_ERR,
                                "mod_rdp::send_to_mod_rail_channel: Client System Parameters Update PDU - "
                                    "expected=%u remains=%zu (0x%04X)",
                                expected, chunk.in_remain(),
                                cspupdur.SystemParam());
                            throw Error(ERR_RAIL_PDU_TRUNCATED);
                        }

                        uint8_t Body = chunk.in_uint8();

                        if (Body) {
                            LOG(LOG_INFO,
                                "mod_rdp::send_to_mod_rail_channel: Client System Parameters Update PDU - "
                                    "The user prefers the keyboard over mouse.");
                        }
                        else {
                            LOG(LOG_INFO,
                                "mod_rdp::send_to_mod_rail_channel: Client System Parameters Update PDU - "
                                    "The user does not prefer the keyboard over mouse.");
                        }
                    }
                    break;

                    case SPI_SETMOUSEBUTTONSWAP:
                    {
                        const unsigned expected = 1 /* Body(1) */;
                        if (!chunk.in_check_rem(expected)) {
                            LOG(LOG_ERR,
                                "mod_rdp::send_to_mod_rail_channel: Client System Parameters Update PDU - "
                                    "expected=%u remains=%zu (0x%04X)",
                                expected, chunk.in_remain(),
                                cspupdur.SystemParam());
                            throw Error(ERR_RAIL_PDU_TRUNCATED);
                        }

                        uint8_t Body = chunk.in_uint8();

                        if (Body) {
                            LOG(LOG_INFO,
                                "mod_rdp::send_to_mod_rail_channel: Client System Parameters Update PDU - "
                                    "Swaps the meaning of the left and right mouse buttons.");
                        }
                        else {
                            LOG(LOG_INFO,
                                "mod_rdp::send_to_mod_rail_channel: Client System Parameters Update PDU - "
                                    "Restores the meaning of the left and right mouse buttons to their original meanings.");
                        }
                    }
                    break;

                    case SPI_SETWORKAREA:
                    {
                        const unsigned expected = 8 /* Body(8) */;
                        if (!chunk.in_check_rem(expected)) {
                            LOG(LOG_ERR,
                                "mod_rdp::send_to_mod_rail_channel: Client System Parameters Update PDU - "
                                    "expected=%u remains=%zu (0x%04X)",
                                expected, chunk.in_remain(),
                                cspupdur.SystemParam());
                            throw Error(ERR_RAIL_PDU_TRUNCATED);
                        }

                        uint16_t Left   = chunk.in_uint16_le();
                        uint16_t Top    = chunk.in_uint16_le();
                        uint16_t Right  = chunk.in_uint16_le();
                        uint16_t Bottom = chunk.in_uint16_le();

                        LOG(LOG_INFO,
                            "mod_rdp::send_to_mod_rail_channel: Client System Parameters Update PDU - "
                                "work area in virtual screen coordinates is (left=%u top=%u right=%u bottom=%u).",
                            Left, Top, Right, Bottom);
                    }
                    break;

                    case RAIL_SPI_DISPLAYCHANGE:
                    {
                        const unsigned expected = 8 /* Body(8) */;
                        if (!chunk.in_check_rem(expected)) {
                            LOG(LOG_ERR,
                                "mod_rdp::send_to_mod_rail_channel: Client System Parameters Update PDU - "
                                    "expected=%u remains=%zu (0x%04X)",
                                expected, chunk.in_remain(),
                                cspupdur.SystemParam());
                            throw Error(ERR_RAIL_PDU_TRUNCATED);
                        }

                        uint16_t Left   = chunk.in_uint16_le();
                        uint16_t Top    = chunk.in_uint16_le();
                        uint16_t Right  = chunk.in_uint16_le();
                        uint16_t Bottom = chunk.in_uint16_le();

                        LOG(LOG_INFO,
                            "mod_rdp::send_to_mod_rail_channel: Client System Parameters Update PDU - "
                                "New display resolution in virtual screen coordinates is (left=%u top=%u right=%u bottom=%u).",
                            Left, Top, Right, Bottom);
                    }
                    break;

                    case RAIL_SPI_TASKBARPOS:
                    {
                        const unsigned expected = 8 /* Body(8) */;
                        if (!chunk.in_check_rem(expected)) {
                            LOG(LOG_ERR,
                                "mod_rdp::send_to_mod_rail_channel: Client System Parameters Update PDU - "
                                    "expected=%u remains=%zu (0x%04X)",
                                expected, chunk.in_remain(),
                                cspupdur.SystemParam());
                            throw Error(ERR_RAIL_PDU_TRUNCATED);
                        }

                        uint16_t Left   = chunk.in_uint16_le();
                        uint16_t Top    = chunk.in_uint16_le();
                        uint16_t Right  = chunk.in_uint16_le();
                        uint16_t Bottom = chunk.in_uint16_le();

                        LOG(LOG_INFO,
                            "mod_rdp::send_to_mod_rail_channel: Client System Parameters Update PDU - "
                                "Size of the client taskbar is (left=%u top=%u right=%u bottom=%u).",
                            Left, Top, Right, Bottom);
                    }
                    break;

                    case SPI_SETHIGHCONTRAST:
                    {
                        HighContrastSystemInformationStructure_Recv hcsisr(chunk);

                        LOG(LOG_INFO,
                            "mod_rdp::send_to_mod_rail_channel: Client System Parameters Update PDU - "
                                "parameters for the high-contrast accessibility feature, Flags=0x%X, ColorScheme=\"%s\".",
                            hcsisr.Flags(), hcsisr.ColorScheme());
                    }
                    break;
                }
            }
            break;

            case TS_RAIL_ORDER_CLIENTSTATUS:
            {
                ClientInformationPDU_Recv cipdur(chunk);

                LOG(LOG_INFO,
                    "mod_rdp::send_to_mod_rail_channel: Client Information PDU - Flags=0x%08X",
                    cipdur.Flags());
            }
            break;

            case TS_RAIL_ORDER_HANDSHAKE:
            {
                HandshakePDU_Recv hpdur(chunk);

                LOG(LOG_INFO,
                    "mod_rdp::send_to_mod_rail_channel: Handshake PDU - buildNumber=%u",
                    hpdur.buildNumber());
            }
            break;

            default:
                LOG(LOG_INFO,
                    "mod_rdp::send_to_mod_rail_channel: undecoded PDU - orderType=%u orderLength=%u",
                    orderType, orderLength);
            break;
        }

        this->send_to_channel(*rail_channel, saved_chunk_p, chunk.get_capacity(), length, flags);
    }   // send_to_mod_rail_channel

private:
    void send_to_mod_rdpdr_channel(const CHANNELS::ChannelDef * rdpdr_channel,
                                   InStream & chunk, size_t length, uint32_t flags) {
        if (this->authorization_channels.rdpdr_type_all_is_authorized() &&
            !this->file_system_drive_manager.HasManagedDrive()) {
            if (this->verbose && (flags & CHANNELS::CHANNEL_FLAG_LAST)) {
                LOG(LOG_INFO,
                    "mod_rdp::send_to_mod_rdpdr_channel: "
                        "send Chunked Virtual Channel Data transparently.");
            }

            this->send_to_channel(*rdpdr_channel, chunk.get_data(), chunk.get_capacity(), length, flags);
            return;
        }

        BaseVirtualChannel& channel = this->get_file_system_virtual_channel();

        channel.process_client_message(length, flags, chunk.get_current(), chunk.in_remain());
    }

public:
    // Method used by session to transmit sesman answer for auth_channel

    void send_auth_channel_data(const char * string_data) override {
        //if (strncmp("Error", string_data, 5)) {
        //    this->auth_channel_state = 1; // session started
        //}

        CHANNELS::VirtualChannelPDU virtual_channel_pdu;

        StaticOutStream<65536> stream_data;
        uint32_t data_size = std::min(::strlen(string_data) + 1, stream_data.get_capacity());

        stream_data.out_copy_bytes(string_data, data_size);

        virtual_channel_pdu.send_to_server( this->nego.trans, this->encrypt, this->encryptionLevel
                            , this->userid, this->auth_channel_chanid
                            , stream_data.get_offset()
                            , this->auth_channel_flags
                            , stream_data.get_data()
                            , stream_data.get_offset());
    }

private:
    void send_to_channel(
        const CHANNELS::ChannelDef & channel,
        uint8_t const * chunk, std::size_t chunk_size,
        size_t length, uint32_t flags
    ) {
        if (this->verbose & 16) {
            LOG( LOG_INFO, "mod_rdp::send_to_channel length=%zu chunk_size=%zu", length, chunk_size);
            channel.log(-1u);
        }

        if (channel.flags & GCC::UserData::CSNet::CHANNEL_OPTION_SHOW_PROTOCOL) {
            flags |= CHANNELS::CHANNEL_FLAG_SHOW_PROTOCOL;
        }

        if (chunk_size <= CHANNELS::CHANNEL_CHUNK_LENGTH) {
            CHANNELS::VirtualChannelPDU virtual_channel_pdu;

            virtual_channel_pdu.send_to_server( this->nego.trans, this->encrypt, this->encryptionLevel
                                              , this->userid, channel.chanid, length, flags, chunk, chunk_size);
        }
        else {
            uint8_t const * virtual_channel_data = chunk;
            size_t          remaining_data_length = length;

            auto get_channel_control_flags = [] (uint32_t flags, size_t data_length,
                                                 size_t remaining_data_length,
                                                 size_t virtual_channel_data_length) -> uint32_t {
                if (remaining_data_length == data_length) {
                    return (flags & (~CHANNELS::CHANNEL_FLAG_LAST));
                }
                else if (remaining_data_length == virtual_channel_data_length) {
                    return (flags & (~CHANNELS::CHANNEL_FLAG_FIRST));
                }

                return (flags & (~(CHANNELS::CHANNEL_FLAG_FIRST | CHANNELS::CHANNEL_FLAG_LAST)));
            };

            do {
                const size_t virtual_channel_data_length =
                    std::min<size_t>(remaining_data_length, CHANNELS::CHANNEL_CHUNK_LENGTH);

                CHANNELS::VirtualChannelPDU virtual_channel_pdu;

                virtual_channel_pdu.send_to_server( this->nego.trans, this->encrypt, this->encryptionLevel
                                                  , this->userid, channel.chanid, length
                                                  , get_channel_control_flags(flags, length, remaining_data_length, virtual_channel_data_length)
                                                  , virtual_channel_data, virtual_channel_data_length);

                remaining_data_length -= virtual_channel_data_length;
                virtual_channel_data  += virtual_channel_data_length;
            }
            while (remaining_data_length);
        }

        if (this->verbose & 16) {
            LOG(LOG_INFO, "mod_rdp::send_to_channel done");
        }
    }

    template<class... WriterData>
    void send_data_request(uint16_t channelId, WriterData... writer_data) {
        if (this->verbose & 16) {
            LOG(LOG_INFO, "send data request");
        }

        write_packets(
            this->nego.trans,
#ifdef IN_IDE_PARSER
            writer_data,
#else
            writer_data...,
#endif
            [this, channelId](StreamSize<256>, OutStream & mcs_header, std::size_t packet_size) {
                MCS::SendDataRequest_Send mcs(
                    static_cast<OutPerStream&>(mcs_header), this->userid,
                    channelId, 1, 3, packet_size, MCS::PER_ENCODING
                );
                (void)mcs;
            },
            write_x224_dt_tpdu_fn{}
        );

        if (this->verbose & 16) {
            LOG(LOG_INFO, "send data request done");
        }
    }

    template<class... WriterData>
    void send_data_request_ex(uint16_t channelId, WriterData ... writer_data) {
        this->send_data_request(
            channelId,
            writer_data...,
            write_sec_send_fn{0, this->encrypt, this->encryptionLevel}
        );
    }

public:
    void draw_event(time_t now) override {
        if (!this->event.waked_up_by_time &&
            (!this->session_probe_virtual_channel_p || !this->session_probe_virtual_channel_p->is_event_signaled())) {
            try{
                char * hostname = this->hostname;

                switch (this->state){
                case MOD_RDP_NEGO:
                    if (this->verbose & 1){
                        LOG(LOG_INFO, "mod_rdp::Early TLS Security Exchange");
                    }
                    switch (this->nego.state){
                    default:
                        this->nego.server_event(
                                this->server_cert_store,
                                this->server_cert_check,
                                this->server_notifier,
                                this->certif_path.get()
                            );
                        break;
                    case RdpNego::NEGO_STATE_FINAL:
                        // Basic Settings Exchange
                        // -----------------------

                        // Basic Settings Exchange: Basic settings are exchanged between the client and
                        // server by using the MCS Connect Initial and MCS Connect Response PDUs. The
                        // Connect Initial PDU contains a GCC Conference Create Request, while the
                        // Connect Response PDU contains a GCC Conference Create Response.

                        // These two Generic Conference Control (GCC) packets contain concatenated
                        // blocks of settings data (such as core data, security data and network data)
                        // which are read by client and server


                        // Client                                                     Server
                        //    |--------------MCS Connect Initial PDU with-------------> |
                        //                   GCC Conference Create Request
                        //    | <------------MCS Connect Response PDU with------------- |
                        //                   GCC conference Create Response

                        /* Generic Conference Control (T.124) ConferenceCreateRequest */
                        write_packets(
                            this->nego.trans,
                            [this, &hostname](StreamSize<65536-1024>, OutStream & stream) {
                                // ------------------------------------------------------------
                                GCC::UserData::CSCore cs_core;

                                Rect primary_monitor_rect =
                                    this->cs_monitor.get_primary_monitor_rect();

                                cs_core.version = this->use_rdp5?0x00080004:0x00080001;
                                cs_core.desktopWidth = (primary_monitor_rect.isempty() ? this->front_width : primary_monitor_rect.cx + 1);
                                cs_core.desktopHeight = (primary_monitor_rect.isempty() ? this->front_height : primary_monitor_rect.cy + 1);
                                //cs_core.highColorDepth = this->front_bpp;
                                cs_core.highColorDepth = ((this->front_bpp == 32)
                                    ? uint16_t(GCC::UserData::HIGH_COLOR_24BPP) : this->front_bpp);
                                cs_core.keyboardLayout = this->keylayout;
                                if (this->front_bpp == 32) {
                                    cs_core.supportedColorDepths = 15;
                                    cs_core.earlyCapabilityFlags |= GCC::UserData::RNS_UD_CS_WANT_32BPP_SESSION;
                                }
                                cs_core.earlyCapabilityFlags |= GCC::UserData::RNS_UD_CS_SUPPORT_MONITOR_LAYOUT_PDU;

                                uint16_t hostlen = strlen(hostname);
                                uint16_t maxhostlen = std::min(uint16_t(15), hostlen);
                                for (size_t i = 0; i < maxhostlen ; i++){
                                    cs_core.clientName[i] = hostname[i];
                                }
                                memset(&(cs_core.clientName[hostlen]), 0, 16-hostlen);

                                if (this->nego.tls){
                                    cs_core.serverSelectedProtocol = this->nego.selected_protocol;
                                }
                                if (this->verbose & 1) {
                                    cs_core.log("Sending to Server");
                                }
                                cs_core.emit(stream);
                                // ------------------------------------------------------------

                                GCC::UserData::CSCluster cs_cluster;
                                TODO("CGR: values used for setting console_session looks crazy. It's old code and actual validity of these values should be checked. It should only be about REDIRECTED_SESSIONID_FIELD_VALID and shouldn't touch redirection version. Shouldn't it ?");
                                if (this->server_redirection_support) {
                                    LOG(LOG_INFO, "CS_Cluster: Server Redirection Supported");
                                    if (!this->nego.tls){
                                        cs_cluster.flags |= GCC::UserData::CSCluster::REDIRECTION_SUPPORTED;
                                        cs_cluster.flags |= (2 << 2); // REDIRECTION V3
                                    } else {
                                        cs_cluster.flags |= GCC::UserData::CSCluster::REDIRECTION_SUPPORTED;
                                        cs_cluster.flags |= (3 << 2);  // REDIRECTION V4
                                    }
                                    if (this->redir_info.valid) {
                                        cs_cluster.flags |= GCC::UserData::CSCluster::REDIRECTED_SESSIONID_FIELD_VALID;
                                        cs_cluster.redirectedSessionID = this->redir_info.session_id;
                                        LOG(LOG_INFO, "Effective Redirection SessionId=%u",
                                            cs_cluster.redirectedSessionID);
                                    }
                                }
                                if (this->console_session) {
                                    cs_cluster.flags |= GCC::UserData::CSCluster::REDIRECTED_SESSIONID_FIELD_VALID;
                                }
                                // if (!this->nego.tls){
                                //     if (this->console_session){
                                //         cs_cluster.flags = GCC::UserData::CSCluster::REDIRECTED_SESSIONID_FIELD_VALID | (3 << 2) ; // REDIRECTION V4
                                //     }
                                //     else {
                                //         cs_cluster.flags = GCC::UserData::CSCluster::REDIRECTION_SUPPORTED            | (2 << 2) ; // REDIRECTION V3
                                //     }
                                //     }
                                // else {
                                //     cs_cluster.flags = GCC::UserData::CSCluster::REDIRECTION_SUPPORTED * ((3 << 2)|1);  // REDIRECTION V4
                                //     if (this->console_session){
                                //         cs_cluster.flags |= GCC::UserData::CSCluster::REDIRECTED_SESSIONID_FIELD_VALID ;
                                //     }
                                // }
                                if (this->verbose & 1) {
                                    cs_cluster.log("Sending to server");
                                }
                                cs_cluster.emit(stream);
                                // ------------------------------------------------------------
                                GCC::UserData::CSSecurity cs_security;
                                if (this->verbose & 1) {
                                    cs_security.log("Sending to server");
                                }
                                cs_security.emit(stream);
                                // ------------------------------------------------------------

                                const CHANNELS::ChannelDefArray & channel_list = this->front.get_channel_list();
                                size_t num_channels = channel_list.size();
                                if ((num_channels > 0) || this->enable_auth_channel ||
                                    this->file_system_drive_manager.HasManagedDrive()) {
                                    /* Here we need to put channel information in order
                                    to redirect channel data
                                    from client to server passing through the "proxy" */
                                    GCC::UserData::CSNet cs_net;
                                    cs_net.channelCount = num_channels;
                                    bool has_cliprdr_channel = false;
                                    bool has_rdpdr_channel   = false;
                                    bool has_rdpsnd_channel  = false;
                                    for (size_t index = 0; index < num_channels; index++) {
                                        const CHANNELS::ChannelDef & channel_item = channel_list[index];
                                        if (this->authorization_channels.is_authorized(channel_item.name) ||
                                            ((!strcmp(channel_item.name, channel_names::rdpdr) ||
                                              !strcmp(channel_item.name, channel_names::rdpsnd)) &&
                                            this->file_system_drive_manager.HasManagedDrive())
                                        ) {
                                            if (!strcmp(channel_item.name, channel_names::cliprdr)) {
                                                has_cliprdr_channel = true;
                                            }
                                            else if (!strcmp(channel_item.name, channel_names::rdpdr)) {
                                                has_rdpdr_channel = true;
                                            }
                                            else if (!strcmp(channel_item.name, channel_names::rdpsnd)) {
                                                has_rdpsnd_channel = true;
                                            }
                                            memcpy(cs_net.channelDefArray[index].name, channel_item.name, 8);
                                        }
                                        else {
                                            memcpy(cs_net.channelDefArray[index].name, "\0\0\0\0\0\0\0", 8);
                                        }
                                        cs_net.channelDefArray[index].options = channel_item.flags;
                                        CHANNELS::ChannelDef def;
                                        memcpy(def.name, cs_net.channelDefArray[index].name, 8);
                                        def.flags = channel_item.flags;
                                        if (this->verbose & 16) {
                                            def.log(index);
                                        }
                                        this->mod_channel_list.push_back(def);
                                    }

                                    // Inject a new channel for file system virtual channel (rdpdr)
                                    if (!has_rdpdr_channel && this->file_system_drive_manager.HasManagedDrive()) {
                                        ::snprintf(cs_net.channelDefArray[cs_net.channelCount].name,
                                                sizeof(cs_net.channelDefArray[cs_net.channelCount].name),
                                                "%s", channel_names::rdpdr);
                                        cs_net.channelDefArray[cs_net.channelCount].options =
                                              GCC::UserData::CSNet::CHANNEL_OPTION_INITIALIZED
                                            | GCC::UserData::CSNet::CHANNEL_OPTION_COMPRESS_RDP;
                                        CHANNELS::ChannelDef def;
                                        ::snprintf(def.name, sizeof(def.name), "%s", channel_names::rdpdr);
                                        def.flags = cs_net.channelDefArray[cs_net.channelCount].options;
                                        if (this->verbose & 16){
                                            def.log(cs_net.channelCount);
                                        }
                                        this->mod_channel_list.push_back(def);
                                        cs_net.channelCount++;
                                    }

                                    // Inject a new channel for clipboard channel (cliprdr)
                                    if (!has_cliprdr_channel && this->session_probe_use_clipboard_based_launcher) {
                                        ::snprintf(cs_net.channelDefArray[cs_net.channelCount].name,
                                                sizeof(cs_net.channelDefArray[cs_net.channelCount].name),
                                                "%s", channel_names::cliprdr);
                                        cs_net.channelDefArray[cs_net.channelCount].options =
                                              GCC::UserData::CSNet::CHANNEL_OPTION_INITIALIZED
                                            | GCC::UserData::CSNet::CHANNEL_OPTION_COMPRESS_RDP
                                            | GCC::UserData::CSNet::CHANNEL_OPTION_SHOW_PROTOCOL;
                                        CHANNELS::ChannelDef def;
                                        ::snprintf(def.name, sizeof(def.name), "%s", channel_names::cliprdr);
                                        def.flags = cs_net.channelDefArray[cs_net.channelCount].options;
                                        if (this->verbose & 16){
                                            def.log(cs_net.channelCount);
                                        }
                                        this->mod_channel_list.push_back(def);
                                        cs_net.channelCount++;
                                    }

                                    // The RDPDR channel advertised by the client is ONLY accepted by the RDP
                                    //  server 2012 if the RDPSND channel is also advertised.
                                    if (!has_rdpsnd_channel &&
                                        this->file_system_drive_manager.HasManagedDrive()) {
                                        ::snprintf(cs_net.channelDefArray[cs_net.channelCount].name,
                                                sizeof(cs_net.channelDefArray[cs_net.channelCount].name),
                                                "%s", channel_names::rdpsnd);
                                        cs_net.channelDefArray[cs_net.channelCount].options =
                                              GCC::UserData::CSNet::CHANNEL_OPTION_INITIALIZED
                                            | GCC::UserData::CSNet::CHANNEL_OPTION_COMPRESS_RDP;
                                        CHANNELS::ChannelDef def;
                                        ::snprintf(def.name, sizeof(def.name), "%s", channel_names::rdpsnd);
                                        def.flags = cs_net.channelDefArray[cs_net.channelCount].options;
                                        if (this->verbose & 16){
                                            def.log(cs_net.channelCount);
                                        }
                                        this->mod_channel_list.push_back(def);
                                        cs_net.channelCount++;
                                    }

                                    // Inject a new channel for auth_channel virtual channel (wablauncher)
                                    if (this->enable_auth_channel) {
                                        REDASSERT(this->auth_channel[0]);
                                        memcpy(cs_net.channelDefArray[cs_net.channelCount].name, this->auth_channel, 8);
                                        cs_net.channelDefArray[cs_net.channelCount].options =
                                            GCC::UserData::CSNet::CHANNEL_OPTION_INITIALIZED;
                                        CHANNELS::ChannelDef def;
                                        memcpy(def.name, this->auth_channel, 8);
                                        def.flags = cs_net.channelDefArray[cs_net.channelCount].options;
                                        if (this->verbose & 16){
                                            def.log(cs_net.channelCount);
                                        }
                                        this->mod_channel_list.push_back(def);
                                        cs_net.channelCount++;
                                    }

                                    if (this->enable_session_probe) {
                                        const char * session_probe_channel_name = "sespro\0\0";
                                        memcpy(cs_net.channelDefArray[cs_net.channelCount].name, session_probe_channel_name, 8);
                                        cs_net.channelDefArray[cs_net.channelCount].options =
                                            GCC::UserData::CSNet::CHANNEL_OPTION_INITIALIZED;
                                        CHANNELS::ChannelDef def;
                                        memcpy(def.name, session_probe_channel_name, 8);
                                        def.flags = cs_net.channelDefArray[cs_net.channelCount].options;
                                        if (this->verbose & 16){
                                            def.log(cs_net.channelCount);
                                        }
                                        this->mod_channel_list.push_back(def);
                                        cs_net.channelCount++;
                                    }

                                    if (this->verbose & 1) {
                                        cs_net.log("Sending to server");
                                    }
                                    cs_net.emit(stream);
                                }

                                if (this->cs_monitor.monitorCount) {
                                    if (this->verbose & 1) {
                                        this->cs_monitor.log("Sending to server");
                                    }
                                    this->cs_monitor.emit(stream);
                                }
                            },
                            [this](StreamSize<256>, OutStream & gcc_header, std::size_t packet_size) {
                                GCC::Create_Request_Send(
                                    static_cast<OutPerStream&>(gcc_header),
                                    packet_size
                                );
                            },
                            [this](StreamSize<256>, OutStream & mcs_header, std::size_t packet_size) {
                                MCS::CONNECT_INITIAL_Send mcs(mcs_header, packet_size, MCS::BER_ENCODING);
                                (void)mcs;
                            },
                            write_x224_dt_tpdu_fn{}
                        );

                        this->state = MOD_RDP_BASIC_SETTINGS_EXCHANGE;
                        break;
                    }
                    break;

                case MOD_RDP_BASIC_SETTINGS_EXCHANGE:
                    if (this->verbose & 1){
                        LOG(LOG_INFO, "mod_rdp::Basic Settings Exchange");
                    }
                    {
                        constexpr std::size_t array_size = 65536;
                        uint8_t array[array_size];
                        uint8_t * end = array;
                        X224::RecvFactory f(this->nego.trans, &end, array_size);
                        InStream x224_data(array, end - array);
                        X224::DT_TPDU_Recv x224(x224_data);

                        MCS::CONNECT_RESPONSE_PDU_Recv mcs(x224.payload, MCS::BER_ENCODING);

                        GCC::Create_Response_Recv gcc_cr(mcs.payload);

                        while (gcc_cr.payload.in_check_rem(4)) {

                            GCC::UserData::RecvFactory f(gcc_cr.payload);
                            switch (f.tag) {
                            case SC_CORE:
//                            LOG(LOG_INFO, "=================== SC_CORE =============");
                                {
                                    GCC::UserData::SCCore sc_core;
                                    sc_core.recv(f.payload);
                                    if (this->verbose & 1) {
                                        sc_core.log("Received from server");
                                    }
                                    if (0x0080001 == sc_core.version){ // can't use rdp5
                                        this->use_rdp5 = 0;
                                    }
                                }
                                break;
                            case SC_SECURITY:
                                LOG(LOG_INFO, "=================== SC_SECURITY =============");
                                {
                                    GCC::UserData::SCSecurity sc_sec1;
                                    sc_sec1.recv(f.payload);
                                    if (this->verbose & 1) {
                                        sc_sec1.log("Received from server");
                                    }

                                    this->encryptionLevel = sc_sec1.encryptionLevel;
                                    this->encryptionMethod = sc_sec1.encryptionMethod;
                                    if (sc_sec1.encryptionLevel == 0
                                        &&  sc_sec1.encryptionMethod == 0) { /* no encryption */
                                        LOG(LOG_INFO, "No encryption");
                                    }
                                    else {

                                        uint8_t serverRandom[SEC_RANDOM_SIZE] = {};
                                        uint8_t modulus[SEC_MAX_MODULUS_SIZE] = {};
                                        uint8_t exponent[SEC_EXPONENT_SIZE] = {};

                                        memcpy(serverRandom, sc_sec1.serverRandom, sc_sec1.serverRandomLen);
//                                        LOG(LOG_INFO, "================= SC_SECURITY got random =============");

                                        // serverCertificate (variable): The variable-length certificate containing the
                                        //  server's public key information. The length in bytes is given by the
                                        // serverCertLen field. If the encryptionMethod and encryptionLevel fields are
                                        // both set to 0 then this field MUST NOT be present.

                                        /* RSA info */
                                        if (sc_sec1.dwVersion == GCC::UserData::SCSecurity::CERT_CHAIN_VERSION_1) {
//                                        LOG(LOG_INFO, "================= SC_SECURITY CERT_CHAIN_VERSION_1");

                                            memcpy(exponent, sc_sec1.proprietaryCertificate.RSAPK.pubExp, SEC_EXPONENT_SIZE);
                                            memcpy(modulus, sc_sec1.proprietaryCertificate.RSAPK.modulus,
                                                   sc_sec1.proprietaryCertificate.RSAPK.keylen - SEC_PADDING_SIZE);

                                            this->server_public_key_len = sc_sec1.proprietaryCertificate.RSAPK.keylen - SEC_PADDING_SIZE;

                                        }
                                        else {
//                                            LOG(LOG_INFO, "================= SC_SECURITY CERT_CHAIN_X509");

                                            uint32_t certcount = sc_sec1.x509.certCount;
                                            if (certcount < 2){
                                                LOG(LOG_ERR, "Server didn't send enough X509 certificates");
                                                throw Error(ERR_SEC);
                                            }

                                            uint32_t cert_len = sc_sec1.x509.cert[certcount - 1].len;
                                            X509 *cert =  sc_sec1.x509.cert[certcount - 1].cert;
                                            (void)cert_len;

                            TODO("CGR: Currently, we don't use the CA Certificate, we should"
                                 "*) Verify the server certificate (server_cert) with the CA certificate."
                                 "*) Store the CA Certificate with the hostname of the server we are connecting"
                                 " to as key, and compare it when we connect the next time, in order to prevent"
                                 " MITM-attacks.")

                                                /* By some reason, Microsoft sets the OID of the Public RSA key to
                                                   the oid for "MD5 with RSA Encryption" instead of "RSA Encryption"

                                                   Kudos to Richard Levitte for the following (. intuitive .)
                                                   lines of code that resets the OID and let's us extract the key. */

                                                int nid = OBJ_obj2nid(cert->cert_info->key->algor->algorithm);
                                            if ((nid == NID_md5WithRSAEncryption)
                                                || (nid == NID_shaWithRSAEncryption)){
                                                ASN1_OBJECT_free(cert->cert_info->key->algor->algorithm);
                                                cert->cert_info->key->algor->algorithm = OBJ_nid2obj(NID_rsaEncryption);
                                            }

//                                            LOG(LOG_INFO, "================= SC_SECURITY X509_get_pubkey");

                                            EVP_PKEY * epk = X509_get_pubkey(cert);
                                            if (nullptr == epk){
                                                LOG(LOG_ERR, "Failed to extract public key from certificate\n");
                                                throw Error(ERR_SEC);
                                            }

                                            RSA * server_public_key = EVP_PKEY_get1_RSA(epk);
                                            EVP_PKEY_free(epk);
                                            this->server_public_key_len = RSA_size(server_public_key);

                                            if (nullptr == server_public_key){
                                                LOG(LOG_ERR, "Failed to parse X509 server key");
                                                throw Error(ERR_SEC);
                                            }

                                            if ((this->server_public_key_len < SEC_MODULUS_SIZE)
                                            ||  (this->server_public_key_len > SEC_MAX_MODULUS_SIZE)){
                                                LOG(LOG_ERR, "Wrong server public key size (%u bits)", this->server_public_key_len * 8);
                                                throw Error(ERR_SEC_PARSE_CRYPT_INFO_MOD_SIZE_NOT_OK);
                                            }

                                            if ((BN_num_bytes(server_public_key->e) > SEC_EXPONENT_SIZE)
                                                ||  (BN_num_bytes(server_public_key->n) > SEC_MAX_MODULUS_SIZE)){
                                                LOG(LOG_ERR, "Failed to extract RSA exponent and modulus");
                                                throw Error(ERR_SEC);
                                            }
                                            int len_e = BN_bn2bin(server_public_key->e, exponent);
                                            int len_n = BN_bn2bin(server_public_key->n, modulus);
                                            reverseit(exponent, len_e);
                                            reverseit(modulus, len_n);
                                            RSA_free(server_public_key);
                                        }

                                        uint8_t client_random[SEC_RANDOM_SIZE];
                                        memset(client_random, 0, sizeof(SEC_RANDOM_SIZE));

                                        /* Generate a client random, and determine encryption keys */
                                        this->gen.random(client_random, SEC_RANDOM_SIZE);

                                        ssllib ssl;

//                                        LOG(LOG_INFO, "================= SC_SECURITY rsa_encrypt");
//                                        LOG(LOG_INFO, "================= SC_SECURITY client_random");
//                                        hexdump(client_random, SEC_RANDOM_SIZE);
//                                        LOG(LOG_INFO, "================= SC_SECURITY SEC_RANDOM_SIZE=%u",
//                                            static_cast<unsigned>(SEC_RANDOM_SIZE));

//                                        LOG(LOG_INFO, "================= SC_SECURITY server_public_key_len");
//                                        hexdump(modulus, this->server_public_key_len);
//                                        LOG(LOG_INFO, "================= SC_SECURITY server_public_key_len=%u",
//                                            static_cast<unsigned>(this->server_public_key_len));

//                                        LOG(LOG_INFO, "================= SC_SECURITY exponent");
//                                        hexdump(exponent, SEC_EXPONENT_SIZE);
//                                        LOG(LOG_INFO, "================= SC_SECURITY exponent_size=%u",
//                                            static_cast<unsigned>(SEC_EXPONENT_SIZE));

                                        ssl.rsa_encrypt(
                                            this->client_crypt_random,
                                            SEC_RANDOM_SIZE,
                                            client_random,
                                            this->server_public_key_len,
                                            modulus,
                                            SEC_EXPONENT_SIZE,
                                            exponent);

<<<<<<< HEAD
=======
//                                        LOG(LOG_INFO, "================= SC_SECURITY client_crypt_random");
//                                        hexdump(this->client_crypt_random, sizeof(this->client_crypt_random));
//                                        LOG(LOG_INFO, "================= SC_SECURITY SEC_RANDOM_SIZE=%u",
//                                            static_cast<unsigned>(sizeof(this->client_crypt_random)));

                                            
>>>>>>> e4b0cd5e
                                        SEC::KeyBlock key_block(client_random, serverRandom);
                                        memcpy(encrypt.sign_key, key_block.blob0, 16);
                                        if (sc_sec1.encryptionMethod == 1){
                                            ssl.sec_make_40bit(encrypt.sign_key);
                                        }
                                        this->decrypt.generate_key(key_block.key1, sc_sec1.encryptionMethod);
                                        this->encrypt.generate_key(key_block.key2, sc_sec1.encryptionMethod);
                                    }
                                }
                                break;
                            case SC_NET:
//                            LOG(LOG_INFO, "=================== SC_NET =============");

                                {
                                    GCC::UserData::SCNet sc_net;
                                    sc_net.recv(f.payload, this->bogus_sc_net_size);

                                    /* We assume that the channel_id array is confirmed in the same order
                                       that it has been sent. If there are any channels not confirmed, they're
                                       going to be the last channels on the array sent in MCS Connect Initial */
                                    if (this->verbose & 16){
                                        LOG(LOG_INFO, "server_channels_count=%" PRIu16 " sent_channels_count=%zu",
                                            sc_net.channelCount,
                                            mod_channel_list.size());
                                    }
                                    for (uint32_t index = 0; index < sc_net.channelCount; index++) {
                                        if (this->verbose & 16){
                                            this->mod_channel_list[index].log(index);
                                        }
                                        this->mod_channel_list.set_chanid(index, sc_net.channelDefArray[index].id);
                                    }
                                    if (this->verbose & 1) {
                                        sc_net.log("Received from server");
                                    }
                                }
                                break;
                            default:
                                LOG(LOG_ERR, "unsupported GCC UserData response tag 0x%x", f.tag);
                                throw Error(ERR_GCC);
                            }
                        }
                        if (gcc_cr.payload.in_check_rem(1)) {
                            LOG(LOG_ERR, "Error while parsing GCC UserData : short header");
                            throw Error(ERR_GCC);
                        }

                    }

                    if (this->verbose & (1|16)){
                        LOG(LOG_INFO, "mod_rdp::Channel Connection");
                    }

                    // Channel Connection
                    // ------------------
                    // Channel Connection: The client sends an MCS Erect Domain Request PDU,
                    // followed by an MCS Attach User Request PDU to attach the primary user
                    // identity to the MCS domain.

                    // The server responds with an MCS Attach User Response PDU containing the user
                    // channel ID.

                    // The client then proceeds to join the :
                    // - user channel,
                    // - the input/output (I/O) channel
                    // - and all of the static virtual channels

                    // (the I/O and static virtual channel IDs are obtained from the data embedded
                    //  in the GCC packets) by using multiple MCS Channel Join Request PDUs.

                    // The server confirms each channel with an MCS Channel Join Confirm PDU.
                    // (The client only sends a Channel Join Request after it has received the
                    // Channel Join Confirm for the previously sent request.)

                    // From this point, all subsequent data sent from the client to the server is
                    // wrapped in an MCS Send Data Request PDU, while data sent from the server to
                    //  the client is wrapped in an MCS Send Data Indication PDU. This is in
                    // addition to the data being wrapped by an X.224 Data PDU.

                    // Client                                                     Server
                    //    |-------MCS Erect Domain Request PDU--------------------> |
                    //    |-------MCS Attach User Request PDU---------------------> |

                    //    | <-----MCS Attach User Confirm PDU---------------------- |

                    //    |-------MCS Channel Join Request PDU--------------------> |
                    //    | <-----MCS Channel Join Confirm PDU--------------------- |

                    if (this->verbose & 1){
                        LOG(LOG_INFO, "Send MCS::ErectDomainRequest");
                    }
                    write_packets(
                        this->nego.trans,
                        [](StreamSize<256>, OutStream & mcs_header){
                            MCS::ErectDomainRequest_Send mcs(
                                static_cast<OutPerStream&>(mcs_header),
                                0, 0, MCS::PER_ENCODING
                            );
                            (void)mcs;
                        },
                        write_x224_dt_tpdu_fn{}
                    );
                    if (this->verbose & 1){
                        LOG(LOG_INFO, "Send MCS::AttachUserRequest");
                    }
                    write_packets(
                        this->nego.trans,
                        [](StreamSize<256>, OutStream & mcs_data){
                            MCS::AttachUserRequest_Send mcs(mcs_data, MCS::PER_ENCODING);
                            (void)mcs;
                        },
                        write_x224_dt_tpdu_fn{}
                    );
                    this->state = MOD_RDP_CHANNEL_CONNECTION_ATTACH_USER;
                    break;

                case MOD_RDP_CHANNEL_CONNECTION_ATTACH_USER:
                    if (this->verbose & 1){
                        LOG(LOG_INFO, "mod_rdp::Channel Connection Attach User");
                    }
                    {
                        {
                            constexpr size_t array_size = AUTOSIZE;
                            uint8_t array[array_size];
                            uint8_t * end = array;
                            X224::RecvFactory f(this->nego.trans, &end, array_size);
                            InStream stream(array, end - array);
                            X224::DT_TPDU_Recv x224(stream);
                            InStream & mcs_cjcf_data = x224.payload;
                            MCS::AttachUserConfirm_Recv mcs(mcs_cjcf_data, MCS::PER_ENCODING);
                            if (mcs.initiator_flag){
                                this->userid = mcs.initiator;
                            }
                        }

                        {
                            size_t num_channels = this->mod_channel_list.size();
                            uint16_t channels_id[CHANNELS::MAX_STATIC_VIRTUAL_CHANNELS + 2];
                            channels_id[0] = this->userid + GCC::MCS_USERCHANNEL_BASE;
                            channels_id[1] = GCC::MCS_GLOBAL_CHANNEL;
                            for (size_t index = 0; index < num_channels; index++){
                                channels_id[index+2] = this->mod_channel_list[index].chanid;
                            }

                            for (size_t index = 0; index < num_channels+2; index++) {
                                if (this->verbose & 16){
                                    LOG(LOG_INFO, "cjrq[%zu] = %" PRIu16, index, channels_id[index]);
                                }
                                write_packets(
                                    this->nego.trans,
                                    [this, &channels_id, index](StreamSize<256>, OutStream & mcs_cjrq_data){
                                        MCS::ChannelJoinRequest_Send mcs(
                                            mcs_cjrq_data, this->userid,
                                            channels_id[index], MCS::PER_ENCODING
                                        );
                                        (void)mcs;
                                    },
                                    write_x224_dt_tpdu_fn{}
                                );
                                constexpr size_t array_size = AUTOSIZE;
                                uint8_t array[array_size];
                                uint8_t * end = array;
                                X224::RecvFactory f(this->nego.trans, &end, array_size);
                                InStream x224_data(array, end - array);

                                X224::DT_TPDU_Recv x224(x224_data);
                                InStream & mcs_cjcf_data = x224.payload;
                                MCS::ChannelJoinConfirm_Recv mcs(mcs_cjcf_data, MCS::PER_ENCODING);
                                TODO("If mcs.result is negative channel is not confirmed and should be removed from mod_channel list");
                                if (this->verbose & 16){
                                    LOG(LOG_INFO, "cjcf[%zu] = %" PRIu16, index, mcs.channelId);
                                }
                            }
                        }

                        // RDP Security Commencement
                        // -------------------------

                        // RDP Security Commencement: If standard RDP security methods are being
                        // employed and encryption is in force (this is determined by examining the data
                        // embedded in the GCC Conference Create Response packet) then the client sends
                        // a Security Exchange PDU containing an encrypted 32-byte random number to the
                        // server. This random number is encrypted with the public key of the server
                        // (the server's public key, as well as a 32-byte server-generated random
                        // number, are both obtained from the data embedded in the GCC Conference Create
                        //  Response packet).

                        // The client and server then utilize the two 32-byte random numbers to generate
                        // session keys which are used to encrypt and validate the integrity of
                        // subsequent RDP traffic.

                        // From this point, all subsequent RDP traffic can be encrypted and a security
                        // header is include " with the data if encryption is in force (the Client Info
                        // and licensing PDUs are an exception in that they always have a security
                        // header). The Security Header follows the X.224 and MCS Headers and indicates
                        // whether the attached data is encrypted.

                        // Even if encryption is in force server-to-client traffic may not always be
                        // encrypted, while client-to-server traffic will always be encrypted by
                        // Microsoft RDP implementations (encryption of licensing PDUs is optional,
                        // however).

                        // Client                                                     Server
                        //    |------Security Exchange PDU ---------------------------> |
                        if (this->verbose & 1){
                            LOG(LOG_INFO, "mod_rdp::RDP Security Commencement");
                        }

                        if (this->encryptionLevel){
                            if (this->verbose & 1){
                                LOG(LOG_INFO, "mod_rdp::SecExchangePacket keylen=%u",
                                    this->server_public_key_len);
                            }
                            this->send_data_request(
                                GCC::MCS_GLOBAL_CHANNEL,
                                dynamic_packet(this->server_public_key_len + 32, [this](OutStream & stream) {
                                    SEC::SecExchangePacket_Send mcs(
                                        stream, this->client_crypt_random, this->server_public_key_len
                                    );
                                    (void)mcs;
                                })
                            );
                        }

                        // Secure Settings Exchange
                        // ------------------------

                        // Secure Settings Exchange: Secure client data (such as the username,
                        // password and auto-reconnect cookie) is sent to the server using the Client
                        // Info PDU.

                        // Client                                                     Server
                        //    |------ Client Info PDU      ---------------------------> |

                        if (this->verbose & 1){
                            LOG(LOG_INFO, "mod_rdp::Secure Settings Exchange");
                        }

                        this->send_client_info_pdu(this->userid, this->password, now);

                        this->state = MOD_RDP_GET_LICENSE;
                    }
                    break;

                case MOD_RDP_GET_LICENSE:
                    if (this->verbose & 2){
                        LOG(LOG_INFO, "mod_rdp::Licensing");
                    }
                    // Licensing
                    // ---------

                    // Licensing: The goal of the licensing exchange is to transfer a
                    // license from the server to the client.

                    // The client should store this license and on subsequent
                    // connections send the license to the server for validation.
                    // However, in some situations the client may not be issued a
                    // license to store. In effect, the packets exchanged during this
                    // phase of the protocol depend on the licensing mechanisms
                    // employed by the server. Within the context of this document
                    // we will assume that the client will not be issued a license to
                    // store. For details regarding more advanced licensing scenarios
                    // that take place during the Licensing Phase, see [MS-RDPELE].

                    // Client                                                     Server
                    //    | <------ License Error PDU Valid Client ---------------- |

                    // 2.2.1.12 Server License Error PDU - Valid Client
                    // ================================================

                    // The License Error (Valid Client) PDU is an RDP Connection Sequence PDU sent
                    // from server to client during the Licensing phase of the RDP Connection
                    // Sequence (see section 1.3.1.1 for an overview of the RDP Connection Sequence
                    // phases). This licensing PDU indicates that the server will not issue the
                    // client a license to store and that the Licensing Phase has ended
                    // successfully. This is one possible licensing PDU that may be sent during the
                    // Licensing Phase (see [MS-RDPELE] section 2.2.2 for a list of all permissible
                    // licensing PDUs).

                    // tpktHeader (4 bytes): A TPKT Header, as specified in [T123] section 8.

                    // x224Data (3 bytes): An X.224 Class 0 Data TPDU, as specified in [X224] section 13.7.

                    // mcsSDin (variable): Variable-length PER-encoded MCS Domain PDU (DomainMCSPDU)
                    // which encapsulates an MCS Send Data Indication structure (SDin, choice 26
                    // from DomainMCSPDU), as specified in [T125] section 11.33 (the ASN.1 structure
                    // definitions are given in [T125] section 7, parts 7 and 10). The userData
                    // field of the MCS Send Data Indication contains a Security Header and a Valid
                    // Client License Data (section 2.2.1.12.1) structure.

                    // securityHeader (variable): Security header. The format of the security header
                    // depends on the Encryption Level and Encryption Method selected by the server
                    // (sections 5.3.2 and 2.2.1.4.3).

                    // This field MUST contain one of the following headers:
                    //  - Basic Security Header (section 2.2.8.1.1.2.1) if the Encryption Level
                    // selected by the server is ENCRYPTION_LEVEL_NONE (0) or ENCRYPTION_LEVEL_LOW
                    // (1) and the embedded flags field does not contain the SEC_ENCRYPT (0x0008)
                    // flag.
                    //  - Non-FIPS Security Header (section 2.2.8.1.1.2.2) if the Encryption Method
                    // selected by the server is ENCRYPTION_METHOD_40BIT (0x00000001),
                    // ENCRYPTION_METHOD_56BIT (0x00000008), or ENCRYPTION_METHOD_128BIT
                    // (0x00000002) and the embedded flags field contains the SEC_ENCRYPT (0x0008)
                    // flag.
                    //  - FIPS Security Header (section 2.2.8.1.1.2.3) if the Encryption Method
                    // selected by the server is ENCRYPTION_METHOD_FIPS (0x00000010) and the
                    // embedded flags field contains the SEC_ENCRYPT (0x0008) flag.

                    // If the Encryption Level is set to ENCRYPTION_LEVEL_CLIENT_COMPATIBLE (2),
                    // ENCRYPTION_LEVEL_HIGH (3), or ENCRYPTION_LEVEL_FIPS (4) and the flags field
                    // of the security header does not contain the SEC_ENCRYPT (0x0008) flag (the
                    // licensing PDU is not encrypted), then the field MUST contain a Basic Security
                    // Header. This MUST be the case if SEC_LICENSE_ENCRYPT_SC (0x0200) flag was not
                    // set on the Security Exchange PDU (section 2.2.1.10).

                    // The flags field of the security header MUST contain the SEC_LICENSE_PKT
                    // (0x0080) flag (see Basic (TS_SECURITY_HEADER)).

                    // validClientLicenseData (variable): The actual contents of the License Error
                    // (Valid Client) PDU, as specified in section 2.2.1.12.1.

                    {
                        const char * hostname = this->hostname;
                        const char * username;
                        char username_a_domain[512];
                        if (this->domain[0]) {
                            snprintf(username_a_domain, sizeof(username_a_domain), "%s@%s", this->username, this->domain);
                            username = username_a_domain;
                        }
                        else {
                            username = this->username;
                        }
                        LOG(LOG_INFO, "Rdp::Get license: username=\"%s\"", username);
                        // read tpktHeader (4 bytes = 3 0 len)
                        // TPDU class 0    (3 bytes = LI F0 PDU_DT)

                        constexpr size_t array_size = AUTOSIZE;
                        uint8_t array[array_size];
                        uint8_t * end = array;
                        X224::RecvFactory f(this->nego.trans, &end, array_size);
                        InStream stream(array, end - array);
                        X224::DT_TPDU_Recv x224(stream);
                        TODO("Shouldn't we use mcs_type to manage possible Deconnection Ultimatum here")
                        //int mcs_type = MCS::peekPerEncodedMCSType(x224.payload);
                        MCS::SendDataIndication_Recv mcs(x224.payload, MCS::PER_ENCODING);

                        SEC::SecSpecialPacket_Recv sec(mcs.payload, this->decrypt, this->encryptionLevel);

                        if (sec.flags & SEC::SEC_LICENSE_PKT) {
                            LIC::RecvFactory flic(sec.payload);

                            switch (flic.tag) {
                            case LIC::LICENSE_REQUEST:
                                if (this->verbose & 2) {
                                    LOG(LOG_INFO, "Rdp::License Request");
                                }
                                {
                                    LIC::LicenseRequest_Recv lic(sec.payload);
                                    uint8_t null_data[SEC_MODULUS_SIZE];
                                    memset(null_data, 0, sizeof(null_data));
                                    /* We currently use null client keys. This is a bit naughty but, hey,
                                       the security of license negotiation isn't exactly paramount. */
                                    SEC::SessionKey keyblock(null_data, null_data, lic.server_random);

                                    /* Store first 16 bytes of session key as MAC secret */
                                    memcpy(this->lic_layer_license_sign_key, keyblock.get_MAC_salt_key(), 16);
                                    memcpy(this->lic_layer_license_key, keyblock.get_LicensingEncryptionKey(), 16);
                                }
                                this->send_data_request(
                                    GCC::MCS_GLOBAL_CHANNEL,
                                    [this, &hostname, &username](StreamSize<65535 - 1024>, OutStream & lic_data) {
                                        if (this->lic_layer_license_size > 0) {
                                            uint8_t hwid[LIC::LICENSE_HWID_SIZE];
                                            buf_out_uint32(hwid, 2);
                                            memcpy(hwid + 4, hostname, LIC::LICENSE_HWID_SIZE - 4);

                                            /* Generate a signature for the HWID buffer */
                                            uint8_t signature[LIC::LICENSE_SIGNATURE_SIZE];

                                            uint8_t lenhdr[4];
                                            buf_out_uint32(lenhdr, sizeof(hwid));

                                            Sign sign(this->lic_layer_license_sign_key, 16);
                                            sign.update(lenhdr, sizeof(lenhdr));
                                            sign.update(hwid, sizeof(hwid));

                                            assert(MD5_DIGEST_LENGTH == LIC::LICENSE_SIGNATURE_SIZE);
                                            sign.final(signature, sizeof(signature));


                                            /* Now encrypt the HWID */

                                            SslRC4 rc4;
                                            rc4.set_key(this->lic_layer_license_key, 16);

                                            // in, out
                                            rc4.crypt(LIC::LICENSE_HWID_SIZE, hwid, hwid);

                                            LIC::ClientLicenseInfo_Send(
                                                lic_data, this->use_rdp5?3:2,
                                                this->lic_layer_license_size,
                                                this->lic_layer_license_data.get(),
                                                hwid, signature
                                            );
                                        }
                                        else {
                                            LIC::NewLicenseRequest_Send(
                                                lic_data, this->use_rdp5?3:2, username, hostname
                                            );
                                        }
                                    },
                                    write_sec_send_fn{SEC::SEC_LICENSE_PKT, this->encrypt, 0}
                                );
                                break;
                            case LIC::PLATFORM_CHALLENGE:
                                if (this->verbose & 2){
                                    LOG(LOG_INFO, "Rdp::Platform Challenge");
                                }
                                {
                                    LIC::PlatformChallenge_Recv lic(sec.payload);

                                    uint8_t out_token[LIC::LICENSE_TOKEN_SIZE];
                                    uint8_t decrypt_token[LIC::LICENSE_TOKEN_SIZE];
                                    uint8_t hwid[LIC::LICENSE_HWID_SIZE];
                                    uint8_t crypt_hwid[LIC::LICENSE_HWID_SIZE];
                                    uint8_t out_sig[LIC::LICENSE_SIGNATURE_SIZE];

                                    memcpy(out_token, lic.encryptedPlatformChallenge.blob, LIC::LICENSE_TOKEN_SIZE);
                                    /* Decrypt the token. It should read TEST in Unicode. */
                                    memcpy(decrypt_token, lic.encryptedPlatformChallenge.blob, LIC::LICENSE_TOKEN_SIZE);
                                    SslRC4 rc4_decrypt_token;
                                    rc4_decrypt_token.set_key(this->lic_layer_license_key, 16);
                                    // size, in, out
                                    rc4_decrypt_token.crypt(LIC::LICENSE_TOKEN_SIZE, decrypt_token, decrypt_token);

                                    /* Generate a signature for a buffer of token and HWID */
                                    buf_out_uint32(hwid, 2);
                                    memcpy(hwid + 4, hostname, LIC::LICENSE_HWID_SIZE - 4);

                                    uint8_t sealed_buffer[LIC::LICENSE_TOKEN_SIZE + LIC::LICENSE_HWID_SIZE];
                                    memcpy(sealed_buffer, decrypt_token, LIC::LICENSE_TOKEN_SIZE);
                                    memcpy(sealed_buffer + LIC::LICENSE_TOKEN_SIZE, hwid, LIC::LICENSE_HWID_SIZE);

                                    uint8_t lenhdr[4];
                                    buf_out_uint32(lenhdr, sizeof(sealed_buffer));

                                    Sign sign(this->lic_layer_license_sign_key, 16);
                                    sign.update(lenhdr, sizeof(lenhdr));
                                    sign.update(sealed_buffer, sizeof(sealed_buffer));

                                    assert(MD5_DIGEST_LENGTH == LIC::LICENSE_SIGNATURE_SIZE);
                                    sign.final(out_sig, sizeof(out_sig));

                                    /* Now encrypt the HWID */
                                    memcpy(crypt_hwid, hwid, LIC::LICENSE_HWID_SIZE);
                                    SslRC4 rc4_hwid;
                                    rc4_hwid.set_key(this->lic_layer_license_key, 16);
                                    // size, in, out
                                    rc4_hwid.crypt(LIC::LICENSE_HWID_SIZE, crypt_hwid, crypt_hwid);

                                    this->send_data_request(
                                        GCC::MCS_GLOBAL_CHANNEL,
                                        [&, this](StreamSize<65535 - 1024>, OutStream & lic_data) {
                                            LIC::ClientPlatformChallengeResponse_Send(
                                                lic_data, this->use_rdp5?3:2, out_token, crypt_hwid, out_sig
                                            );
                                        },
                                        write_sec_send_fn{SEC::SEC_LICENSE_PKT, this->encrypt, 0}
                                    );
                                }
                                break;
                            case LIC::NEW_LICENSE:
                                {
                                    if (this->verbose & 2){
                                        LOG(LOG_INFO, "Rdp::New License");
                                    }

                                    LIC::NewLicense_Recv lic(sec.payload, this->lic_layer_license_key);

                                    TODO("CGR: Save license to keep a local copy of the license of a remote server thus avoiding to ask it every time we connect. Not obvious files is the best choice to do that");
                                        this->state = MOD_RDP_CONNECTED;

                                    LOG(LOG_WARNING, "New license not saved");
                                }
                                break;
                            case LIC::UPGRADE_LICENSE:
                                {
                                    if (this->verbose & 2){
                                        LOG(LOG_INFO, "Rdp::Upgrade License");
                                    }
                                    LIC::UpgradeLicense_Recv lic(sec.payload, this->lic_layer_license_key);

                                    LOG(LOG_WARNING, "Upgraded license not saved");
                                }
                                break;
                            case LIC::ERROR_ALERT:
                                {
                                    if (this->verbose & 2){
                                        LOG(LOG_INFO, "Rdp::Get license status");
                                    }
                                    LIC::ErrorAlert_Recv lic(sec.payload);
                                    if ((lic.validClientMessage.dwErrorCode == LIC::STATUS_VALID_CLIENT)
                                        && (lic.validClientMessage.dwStateTransition == LIC::ST_NO_TRANSITION)){
                                        this->state = MOD_RDP_CONNECTED;
                                    }
                                    else {
                                        LOG(LOG_ERR, "RDP::License Alert: error=%u transition=%u",
                                            lic.validClientMessage.dwErrorCode, lic.validClientMessage.dwStateTransition);
                                    }
                                    this->state = MOD_RDP_CONNECTED;
                                }
                                break;
                            default:
                                {
                                    LOG(LOG_ERR, "Unexpected license tag sent from server (tag = %x)", flic.tag);
                                    throw Error(ERR_SEC);
                                }
                                break;
                            }

                            if (sec.payload.get_current() != sec.payload.get_data_end()){
                                LOG(LOG_ERR, "all data should have been consumed %s:%u tag = %x", __FILE__, __LINE__, flic.tag);
                                throw Error(ERR_SEC);
                            }
                        }
                        else {
                            LOG(LOG_WARNING, "Failed to get expected license negotiation PDU");
                            hexdump(x224.payload.get_data(), x224.payload.get_capacity());
                            //throw Error(ERR_SEC);
                            this->state = MOD_RDP_CONNECTED;
                            hexdump(sec.payload.get_data(), sec.payload.get_capacity());
                        }
                    }
                    break;

                    // Capabilities Exchange
                    // ---------------------

                    // Capabilities Negotiation: The server sends the set of capabilities it
                    // supports to the client in a Demand Active PDU. The client responds with its
                    // capabilities by sending a Confirm Active PDU.

                    // Client                                                     Server
                    //    | <------- Demand Active PDU ---------------------------- |
                    //    |--------- Confirm Active PDU --------------------------> |

                    // Connection Finalization
                    // -----------------------

                    // Connection Finalization: The client and server send PDUs to finalize the
                    // connection details. The client-to-server and server-to-client PDUs exchanged
                    // during this phase may be sent concurrently as long as the sequencing in
                    // either direction is maintained (there are no cross-dependencies between any
                    // of the client-to-server and server-to-client PDUs). After the client receives
                    // the Font Map PDU it can start sending mouse and keyboard input to the server,
                    // and upon receipt of the Font List PDU the server can start sending graphics
                    // output to the client.

                    // Client                                                     Server
                    //    |----------Synchronize PDU------------------------------> |
                    //    |----------Control PDU Cooperate------------------------> |
                    //    |----------Control PDU Request Control------------------> |
                    //    |----------Persistent Key List PDU(s)-------------------> |
                    //    |----------Font List PDU--------------------------------> |

                    //    | <--------Synchronize PDU------------------------------- |
                    //    | <--------Control PDU Cooperate------------------------- |
                    //    | <--------Control PDU Granted Control------------------- |
                    //    | <--------Font Map PDU---------------------------------- |

                    // All PDU's in the client-to-server direction must be sent in the specified
                    // order and all PDU's in the server to client direction must be sent in the
                    // specified order. However, there is no requirement that client to server PDU's
                    // be sent before server-to-client PDU's. PDU's may be sent concurrently as long
                    // as the sequencing in either direction is maintained.


                    // Besides input and graphics data, other data that can be exchanged between
                    // client and server after the connection has been finalized include "
                    // connection management information and virtual channel messages (exchanged
                    // between client-side plug-ins and server-side applications).

                case MOD_RDP_CONNECTED:
                    {
                        // read tpktHeader (4 bytes = 3 0 len)
                        // TPDU class 0    (3 bytes = LI F0 PDU_DT)

                        // Detect fast-path PDU
                        constexpr std::size_t array_size = 65536;
                        uint8_t array[array_size];
                        uint8_t * end = array;
                        X224::RecvFactory fx224(this->nego.trans, &end, array_size, true);
                        InStream stream(array, end - array);

                        if (fx224.fast_path) {
                            FastPath::ServerUpdatePDU_Recv su(stream, this->decrypt, array);
                            if (this->enable_transparent_mode) {
                                //total_data_received += su.payload.size();
                                //LOG(LOG_INFO, "total_data_received=%llu", total_data_received);
                                if (this->transparent_recorder) {
                                    this->transparent_recorder->send_fastpath_data(su.payload);
                                }
                                this->front.send_fastpath_data(su.payload);

                                break;
                            }

                            while (su.payload.in_remain()) {
                                FastPath::Update_Recv upd(su.payload, &this->mppc_dec);

                                switch (upd.updateCode) {
                                case FastPath::FASTPATH_UPDATETYPE_ORDERS:
                                    this->front.begin_update();
                                    this->orders.process_orders(this->bpp, upd.payload, true, *this->gd,
                                                                this->front_width, this->front_height);
                                    this->front.end_update();

                                    if (this->verbose & 8) { LOG(LOG_INFO, "FASTPATH_UPDATETYPE_ORDERS"); }
                                    break;

                                case FastPath::FASTPATH_UPDATETYPE_BITMAP:
                                    this->front.begin_update();
                                    this->process_bitmap_updates(upd.payload, true);
                                    this->front.end_update();

                                    if (this->verbose & 8) { LOG(LOG_INFO, "FASTPATH_UPDATETYPE_BITMAP"); }
                                    break;

                                case FastPath::FASTPATH_UPDATETYPE_PALETTE:
                                    this->front.begin_update();
                                    this->process_palette(upd.payload, true);
                                    this->front.end_update();

                                    if (this->verbose & 8) { LOG(LOG_INFO, "FASTPATH_UPDATETYPE_PALETTE"); }
                                    break;

                                case FastPath::FASTPATH_UPDATETYPE_SYNCHRONIZE:
                                    if (this->verbose & 8) { LOG(LOG_INFO, "FASTPATH_UPDATETYPE_SYNCHRONIZE"); }
                                    break;

                                case FastPath::FASTPATH_UPDATETYPE_PTR_NULL:
                                    {
                                        if (this->verbose & 8) { LOG(LOG_INFO, "FASTPATH_UPDATETYPE_PTR_NULL"); }
                                        struct Pointer cursor;
                                        memset(cursor.mask, 0xff, sizeof(cursor.mask));
                                        this->front.set_pointer(cursor);
                                    }
                                    break;

                                case FastPath::FASTPATH_UPDATETYPE_PTR_DEFAULT:
                                    {
                                        if (this->verbose & 8) { LOG(LOG_INFO, "FASTPATH_UPDATETYPE_PTR_DEFAULT"); }
                                        Pointer cursor(Pointer::POINTER_SYSTEM_DEFAULT);
                                        this->front.set_pointer(cursor);
                                    }
                                    break;

                                case FastPath::FASTPATH_UPDATETYPE_PTR_POSITION:
                                    {
                                        if (this->verbose & 8) { LOG(LOG_INFO, "FASTPATH_UPDATETYPE_PTR_POSITION"); }
                                        uint16_t xPos = upd.payload.in_uint16_le();
                                        uint16_t yPos = upd.payload.in_uint16_le();
                                        this->front.update_pointer_position(xPos, yPos);
                                    }
                                    break;

                                case FastPath::FASTPATH_UPDATETYPE_COLOR:
                                    this->process_color_pointer_pdu(upd.payload);

                                    if (this->verbose & 8) { LOG(LOG_INFO, "FASTPATH_UPDATETYPE_COLOR"); }
                                    break;

                                case FastPath::FASTPATH_UPDATETYPE_POINTER:
                                    this->process_new_pointer_pdu(upd.payload);

                                    if (this->verbose & 8) { LOG(LOG_INFO, "FASTPATH_UPDATETYPE_POINTER"); }
                                    break;

                                case FastPath::FASTPATH_UPDATETYPE_CACHED:
                                    this->process_cached_pointer_pdu(upd.payload);

                                    if (this->verbose & 8) { LOG(LOG_INFO, "FASTPATH_UPDATETYPE_CACHED"); }
                                    break;

                                default:
                                    LOG( LOG_ERR
                                       , "mod::rdp: received unexpected fast-path PUD, updateCode = %u"
                                       , upd.updateCode);
                                    throw Error(ERR_RDP_FASTPATH);
                                }
                            }

                            TODO("Chech all data in the PDU is consumed");
                            break;
                        }

                        X224::DT_TPDU_Recv x224(stream);

                        const int mcs_type = MCS::peekPerEncodedMCSType(x224.payload);

                        if (mcs_type == MCS::MCSPDU_DisconnectProviderUltimatum){
                            LOG(LOG_INFO, "mod::rdp::DisconnectProviderUltimatum received");
                            x224.payload.rewind();
                            MCS::DisconnectProviderUltimatum_Recv mcs(x224.payload, MCS::PER_ENCODING);
                            const char * reason = MCS::get_reason(mcs.reason);
                            LOG(LOG_ERR, "mod::rdp::DisconnectProviderUltimatum: reason=%s [%d]", reason, mcs.reason);

                            if (this->acl) {
                                this->end_session_reason.clear();
                                this->end_session_message.clear();

                                this->acl->disconnect_target();
                                this->acl->report("CLOSE_SESSION_SUCCESSFUL", "OK.");

                                this->acl->log4(false, "SESSION_DISCONNECTED_BY_TARGET");
                            }
                            throw Error(ERR_MCS_APPID_IS_MCS_DPUM);
                        }


                        MCS::SendDataIndication_Recv mcs(x224.payload, MCS::PER_ENCODING);
                        SEC::Sec_Recv sec(mcs.payload, this->decrypt, this->encryptionLevel);

                        if (mcs.channelId != GCC::MCS_GLOBAL_CHANNEL){
                            if (this->verbose & 16) {
                                LOG(LOG_INFO, "received channel data on mcs.chanid=%u", mcs.channelId);
                            }

                            int num_channel_src = this->mod_channel_list.get_index_by_id(mcs.channelId);
                            if (num_channel_src == -1) {
                                LOG(LOG_ERR, "mod::rdp::MOD_RDP_CONNECTED::Unknown Channel id=%d", mcs.channelId);
                                throw Error(ERR_CHANNEL_UNKNOWN_CHANNEL);
                            }

                            const CHANNELS::ChannelDef & mod_channel = this->mod_channel_list[num_channel_src];
                            if (this->verbose & 16) {
                                mod_channel.log(num_channel_src);
                            }

                            uint32_t length = sec.payload.in_uint32_le();
                            int flags = sec.payload.in_uint32_le();
                            size_t chunk_size = sec.payload.in_remain();

                            // If channel name is our virtual channel, then don't send data to front
                                 if (  this->enable_auth_channel
                                    && !strcmp(mod_channel.name, this->auth_channel)) {
                                this->process_auth_event(mod_channel, sec.payload, length, flags, chunk_size);
                            }
                            else if (!strcmp(mod_channel.name, "sespro")) {
                                this->process_session_probe_event(mod_channel, sec.payload, length, flags, chunk_size);
                            }
                            // Clipboard is a Clipboard PDU
                            else if (!strcmp(mod_channel.name, channel_names::cliprdr)) {
                                this->process_cliprdr_event(mod_channel, sec.payload, length, flags, chunk_size);
                            }
                            else if (!strcmp(mod_channel.name, channel_names::rail)) {
                                this->process_rail_event(mod_channel, sec.payload, length, flags, chunk_size);
                            }
                            else if (!strcmp(mod_channel.name, channel_names::rdpdr)) {
                                this->process_rdpdr_event(mod_channel, sec.payload, length, flags, chunk_size);
                            }
                            else {
                                this->send_to_front_channel(
                                    mod_channel.name, sec.payload.get_current(), length, chunk_size, flags
                                );
                            }
                            sec.payload.in_skip_bytes(sec.payload.in_remain());
                        }
                        else {
                            uint8_t const * next_packet = sec.payload.get_current();
                            while (next_packet < sec.payload.get_data_end()) {
                                sec.payload.rewind();
                                sec.payload.in_skip_bytes(next_packet - sec.payload.get_data());

                                uint8_t const * current_packet = next_packet;

                                if  (peekFlowPDU(sec.payload)){
                                    if (this->verbose & 128) {
                                        LOG(LOG_WARNING, "FlowPDU TYPE");
                                    }
                                    ShareFlow_Recv sflow(sec.payload);
                                    // ignoring
                                    // if (sctrl.flow_pdu_type == FLOW_TEST_PDU) {
                                    //     this->send_flow_response_pdu(sctrl.flow_id,
                                    //                                  sctrl.flow_number);
                                    // }
                                    next_packet = sec.payload.get_current();
                                }
                                else {
                                    ShareControl_Recv sctrl(sec.payload);
                                    next_packet += sctrl.totalLength;

                                    if (this->verbose & 128) {
                                        LOG(LOG_WARNING, "LOOPING on PDUs: %u", unsigned(sctrl.totalLength));
                                    }

                                    switch (sctrl.pduType) {
                                    case PDUTYPE_DATAPDU:
                                        if (this->verbose & 128) {
                                            LOG(LOG_WARNING, "PDUTYPE_DATAPDU");
                                        }
                                        switch (this->connection_finalization_state){
                                        case EARLY:
                                            LOG(LOG_ERR, "Rdp::finalization is early");
                                            throw Error(ERR_SEC);
                                        case WAITING_SYNCHRONIZE:
                                            if (this->verbose & 1){
                                                LOG(LOG_WARNING, "WAITING_SYNCHRONIZE");
                                            }

                                            {
                                                ShareData_Recv sdata(sctrl.payload, &this->mppc_dec);

                                                if (sdata.pdutype2 == PDUTYPE2_MONITOR_LAYOUT_PDU) {
                                                    MonitorLayoutPDU monitor_layout_pdu;

                                                    monitor_layout_pdu.recv(sdata.payload);
                                                    monitor_layout_pdu.log(
                                                        "Rdp::receiving the server-to-client Monitor Layout PDU");

                                                    if (this->cs_monitor.monitorCount &&
                                                        (monitor_layout_pdu.get_monitorCount() !=
                                                         this->cs_monitor.monitorCount)) {
                                                        LOG(LOG_ERR, "Server do not support the display monitor layout of the client");
                                                        throw Error(ERR_RDP_UNSUPPORTED_MONITOR_LAYOUT);
                                                    }
                                                }
                                                else {
                                                    LOG(LOG_INFO, "Resizing to %ux%ux%u", this->front_width, this->front_height, this->bpp);
                                                    if (this->transparent_recorder) {
                                                        this->transparent_recorder->server_resize(this->front_width,
                                                            this->front_height, this->bpp);
                                                    }
                                                    if (-1 == this->front.server_resize(this->front_width, this->front_height, this->bpp)){
                                                        LOG(LOG_ERR, "Resize not available on older clients,"
                                                            " change client resolution to match server resolution");
                                                        throw Error(ERR_RDP_RESIZE_NOT_AVAILABLE);
                                                    }

                                                    this->connection_finalization_state = WAITING_CTL_COOPERATE;
                                                    sdata.payload.in_skip_bytes(sdata.payload.in_remain());
                                                }
                                            }
                                            break;
                                        case WAITING_CTL_COOPERATE:
                                            if (this->verbose & 1){
                                                LOG(LOG_WARNING, "WAITING_CTL_COOPERATE");
                                            }
                                            this->connection_finalization_state = WAITING_GRANT_CONTROL_COOPERATE;
                                            {
                                                ShareData_Recv sdata(sctrl.payload, &this->mppc_dec);
                                                sdata.payload.in_skip_bytes(sdata.payload.in_remain());
                                            }
                                            break;
                                        case WAITING_GRANT_CONTROL_COOPERATE:
                                            if (this->verbose & 1){
                                                LOG(LOG_WARNING, "WAITING_GRANT_CONTROL_COOPERATE");
                                            }
                                            this->connection_finalization_state = WAITING_FONT_MAP;
                                            {
                                                ShareData_Recv sdata(sctrl.payload, &this->mppc_dec);
                                                sdata.payload.in_skip_bytes(sdata.payload.in_remain());
                                            }
                                            break;
                                        case WAITING_FONT_MAP:
                                            if (this->verbose & 1){
                                                LOG(LOG_WARNING, "PDUTYPE2_FONTMAP");
                                            }
                                            this->connection_finalization_state = UP_AND_RUNNING;

                                            if (this->acl && !this->deactivation_reactivation_in_progress) {
                                                this->acl->log4(false, "SESSION_ESTABLISHED_SUCCESSFULLY");
                                            }

                                            // Synchronize sent to indicate server the state of sticky keys (x-locks)
                                            // Must be sent at this point of the protocol (sent before, it xwould be ignored or replaced)
                                            rdp_input_synchronize(0, 0, (this->key_flags & 0x07), 0);
                                            {
                                                ShareData_Recv sdata(sctrl.payload, &this->mppc_dec);
                                                sdata.payload.in_skip_bytes(sdata.payload.in_remain());
                                            }

                                            this->deactivation_reactivation_in_progress = false;
                                            break;
                                        case UP_AND_RUNNING:
                                            if (this->enable_transparent_mode)
                                            {
                                                sec.payload.rewind();
                                                sec.payload.in_skip_bytes(current_packet - sec.payload.get_data());

                                                StaticOutStream<65535> copy_stream;
                                                copy_stream.out_copy_bytes(current_packet, next_packet - current_packet);

                                                //total_data_received += copy_stream.size();
                                                //LOG(LOG_INFO, "total_data_received=%llu", total_data_received);

                                                if (this->transparent_recorder) {
                                                    this->transparent_recorder->send_data_indication_ex(
                                                        mcs.channelId,
                                                        copy_stream.get_data(),
                                                        copy_stream.get_offset()
                                                    );
                                                }
                                                this->front.send_data_indication_ex(
                                                    mcs.channelId,
                                                    copy_stream.get_data(),
                                                    copy_stream.get_offset()
                                                );

                                                next_packet = sec.payload.get_data_end();

                                                break;
                                            }

                                            {
                                                ShareData_Recv sdata(sctrl.payload, &this->mppc_dec);
                                                switch (sdata.pdutype2) {
                                                case PDUTYPE2_UPDATE:
                                                    {
                                                        if (this->verbose & 8){ LOG(LOG_INFO, "PDUTYPE2_UPDATE"); }
                                                        // MS-RDPBCGR: 1.3.6
                                                        // -----------------
                                                        // The most fundamental output that a server can send to a connected client
                                                        // is bitmap images of the remote session using the Update Bitmap PDU. This
                                                        // allows the client to render the working space and enables a user to
                                                        // interact with the session running on the server. The global palette
                                                        // information for a session is sent to the client in the Update Palette PDU.

                                                        SlowPath::GraphicsUpdate_Recv gur(sdata.payload);
                                                        switch (gur.update_type) {
                                                        case RDP_UPDATE_ORDERS:
                                                            if (this->verbose & 8){ LOG(LOG_INFO, "RDP_UPDATE_ORDERS"); }
                                                            this->front.begin_update();
                                                            this->orders.process_orders(this->bpp, sdata.payload, false, *this->gd,
                                                                                        this->front_width, this->front_height);
                                                            this->front.end_update();
                                                            break;
                                                        case RDP_UPDATE_BITMAP:
                                                            if (this->verbose & 8){ LOG(LOG_INFO, "RDP_UPDATE_BITMAP");}
                                                            this->front.begin_update();
                                                            this->process_bitmap_updates(sdata.payload, false);
                                                            this->front.end_update();
                                                            break;
                                                        case RDP_UPDATE_PALETTE:
                                                            if (this->verbose & 8){ LOG(LOG_INFO, "RDP_UPDATE_PALETTE");}
                                                            this->front.begin_update();
                                                            this->process_palette(sdata.payload, false);
                                                            this->front.end_update();
                                                            break;
                                                        case RDP_UPDATE_SYNCHRONIZE:
                                                            if (this->verbose & 8){ LOG(LOG_INFO, "RDP_UPDATE_SYNCHRONIZE");}
                                                            sdata.payload.in_skip_bytes(2);
                                                            break;
                                                        default:
                                                            if (this->verbose & 8){ LOG(LOG_WARNING, "mod_rdp::MOD_RDP_CONNECTED:RDP_UPDATE_UNKNOWN");}
                                                            break;
                                                        }
                                                    }
                                                    break;
                                                case PDUTYPE2_CONTROL:
                                                    if (this->verbose & 8){ LOG(LOG_INFO, "PDUTYPE2_CONTROL");}
                                                    TODO("CGR: Data should actually be consumed");
                                                        sdata.payload.in_skip_bytes(sdata.payload.in_remain());
                                                    break;
                                                case PDUTYPE2_SYNCHRONIZE:
                                                    if (this->verbose & 8){ LOG(LOG_INFO, "PDUTYPE2_SYNCHRONIZE");}
                                                    TODO("CGR: Data should actually be consumed");
                                                        sdata.payload.in_skip_bytes(sdata.payload.in_remain());
                                                    break;
                                                case PDUTYPE2_POINTER:
                                                    if (this->verbose & 8){ LOG(LOG_INFO, "PDUTYPE2_POINTER");}
                                                    this->process_pointer_pdu(sdata.payload, this);
                                                    TODO("CGR: Data should actually be consumed");
                                                        sdata.payload.in_skip_bytes(sdata.payload.in_remain());
                                                    break;
                                                case PDUTYPE2_PLAY_SOUND:
                                                    if (this->verbose & 8){ LOG(LOG_INFO, "PDUTYPE2_PLAY_SOUND");}
                                                    TODO("CGR: Data should actually be consumed");
                                                        sdata.payload.in_skip_bytes(sdata.payload.in_remain());
                                                    break;
                                                case PDUTYPE2_SAVE_SESSION_INFO:
                                                    if (this->verbose & 8){ LOG(LOG_INFO, "PDUTYPE2_SAVE_SESSION_INFO");}
                                                    TODO("CGR: Data should actually be consumed");
                                                    this->process_save_session_info(sdata.payload);
                                                    break;
                                                case PDUTYPE2_SET_ERROR_INFO_PDU:
                                                    if (this->verbose & 8){ LOG(LOG_INFO, "PDUTYPE2_SET_ERROR_INFO_PDU");}
                                                    this->process_disconnect_pdu(sdata.payload);
                                                    break;
                                                case PDUTYPE2_SHUTDOWN_DENIED:
                                                    //if (this->verbose & 8){ LOG(LOG_INFO, "PDUTYPE2_SHUTDOWN_DENIED");}
                                                    LOG(LOG_INFO, "PDUTYPE2_SHUTDOWN_DENIED Received");
                                                    break;

                                                case PDUTYPE2_SET_KEYBOARD_INDICATORS:
                                                    {
                                                        if (this->verbose & 8){ LOG(LOG_INFO, "PDUTYPE2_SET_KEYBOARD_INDICATORS");}

                                                        sdata.payload.in_skip_bytes(2); // UnitId(2)

                                                        uint16_t LedFlags = sdata.payload.in_uint16_le();

                                                        this->front.set_keyboard_indicators(LedFlags);

                                                        REDASSERT(sdata.payload.get_current() == sdata.payload.get_data_end());
                                                    }
                                                    break;

                                                default:
                                                    LOG(LOG_WARNING, "PDUTYPE2 unsupported tag=%u", sdata.pdutype2);
                                                    TODO("CGR: Data should actually be consumed");
                                                    sdata.payload.in_skip_bytes(sdata.payload.in_remain());
                                                    break;
                                                }
                                            }
                                            break;
                                        }
                                        break;
                                    case PDUTYPE_DEMANDACTIVEPDU:
                                        {
                                            if (this->verbose & 128){
                                                 LOG(LOG_INFO, "PDUTYPE_DEMANDACTIVEPDU");
                                            }

                                            this->orders.reset();

        // 2.2.1.13.1.1 Demand Active PDU Data (TS_DEMAND_ACTIVE_PDU)
        // ==========================================================

        //    shareControlHeader (6 bytes): Share Control Header (section 2.2.8.1.1.1.1 ) containing information
        //  about the packet. The type subfield of the pduType field of the Share Control Header MUST be set to
        // PDUTYPE_DEMANDACTIVEPDU (1).

        //    shareId (4 bytes): A 32-bit, unsigned integer. The share identifier for the packet (see [T128]
        // section 8.4.2 for more information regarding share IDs).

                                            this->share_id = sctrl.payload.in_uint32_le();

        //    lengthSourceDescriptor (2 bytes): A 16-bit, unsigned integer. The size in bytes of the sourceDescriptor
        // field.
                                            uint16_t lengthSourceDescriptor = sctrl.payload.in_uint16_le();

        //    lengthCombinedCapabilities (2 bytes): A 16-bit, unsigned integer. The combined size in bytes of the
        // numberCapabilities, pad2Octets, and capabilitySets fields.

                                            uint16_t lengthCombinedCapabilities = sctrl.payload.in_uint16_le();

        //    sourceDescriptor (variable): A variable-length array of bytes containing a source descriptor (see
        // [T128] section 8.4.1 for more information regarding source descriptors).

                                            TODO("before skipping we should check we do not go outside current stream");
                                            sctrl.payload.in_skip_bytes(lengthSourceDescriptor);

        // numberCapabilities (2 bytes): A 16-bit, unsigned integer. The number of capability sets included in the
        // Demand Active PDU.

        // pad2Octets (2 bytes): A 16-bit, unsigned integer. Padding. Values in this field MUST be ignored.

        // capabilitySets (variable): An array of Capability Set (section 2.2.1.13.1.1.1) structures. The number
        //  of capability sets is specified by the numberCapabilities field.

                                            this->process_server_caps(sctrl.payload, lengthCombinedCapabilities);

        // sessionId (4 bytes): A 32-bit, unsigned integer. The session identifier. This field is ignored by the client.

                                            uint32_t sessionId = sctrl.payload.in_uint32_le();
                                            (void)sessionId;

                                            this->send_confirm_active();
                                            this->send_synchronise();
                                            this->send_control(RDP_CTL_COOPERATE);
                                            this->send_control(RDP_CTL_REQUEST_CONTROL);

                                            /* Including RDP 5.0 capabilities */
                                            if (this->use_rdp5){
                                                LOG(LOG_INFO, "use rdp5");
                                                if (this->enable_persistent_disk_bitmap_cache &&
                                                    this->persist_bitmap_cache_on_disk) {
                                                    if (!this->deactivation_reactivation_in_progress) {
                                                        this->send_persistent_key_list();
                                                    }
                                                }
                                                this->send_fonts(3);
                                            }
                                            else{
                                                LOG(LOG_INFO, "not using rdp5");
                                                this->send_fonts(1);
                                                this->send_fonts(2);
                                            }

                                            this->send_input(0, RDP_INPUT_SYNCHRONIZE, 0, 0, 0);

/*
                                            LOG(LOG_INFO, "Resizing to %ux%ux%u", this->front_width, this->front_height, this->bpp);
                                            if (this->transparent_recorder) {
                                                this->transparent_recorder->server_resize(this->front_width,
                                                    this->front_height, this->bpp);
                                            }
                                            if (-1 == this->front.server_resize(this->front_width, this->front_height, this->bpp)){
                                                LOG(LOG_ERR, "Resize not available on older clients,"
                                                    " change client resolution to match server resolution");
                                                throw Error(ERR_RDP_RESIZE_NOT_AVAILABLE);
                                            }
*/
                                            this->connection_finalization_state = WAITING_SYNCHRONIZE;
                                        }
                                        break;
                                    case PDUTYPE_DEACTIVATEALLPDU:
                                        if (this->verbose & 128){ LOG(LOG_INFO, "PDUTYPE_DEACTIVATEALLPDU"); }
                                        LOG(LOG_INFO, "Deactivate All PDU");
                                        this->deactivation_reactivation_in_progress = true;
                                        TODO("CGR: Data should actually be consumed");
                                            TODO("CGR: Check we are indeed expecting Synchronize... dubious");
                                            this->connection_finalization_state = WAITING_SYNCHRONIZE;
                                        break;
                                    case PDUTYPE_SERVER_REDIR_PKT:
                                        {
                                            if (this->verbose & 128){
                                                LOG(LOG_INFO, "PDUTYPE_SERVER_REDIR_PKT");
                                            }
                                            sctrl.payload.in_skip_bytes(2);
                                            ServerRedirectionPDU server_redirect;
                                            server_redirect.receive(sctrl.payload);
                                            sctrl.payload.in_skip_bytes(1);
                                            server_redirect.export_to_redirection_info(this->redir_info);
                                            if (this->verbose & 128){
                                                server_redirect.log(LOG_INFO, "Got Packet");
                                                this->redir_info.log(LOG_INFO, "RInfo Ini");
                                            }
                                            if (!server_redirect.Noredirect()) {
                                                LOG(LOG_ERR, "Server Redirection thrown");
                                                throw Error(ERR_RDP_SERVER_REDIR);
                                            }
                                        }
                                        break;
                                    default:
                                        LOG(LOG_INFO, "unknown PDU %u", sctrl.pduType);
                                        break;
                                    }
                                TODO("check sctrl.payload is completely consumed");
                                }
                            }
                        }
                    }
                }
            }
            catch(Error const & e){
                if (e.id == ERR_RDP_SERVER_REDIR) {
                    throw;
                }

                if (this->session_probe_virtual_channel_p &&
                    this->session_probe_virtual_channel_p->is_disconnection_reconnection_required()) {
                    throw Error(ERR_SESSION_PROBE_DISCONNECTION_RECONNECTION);
                }

                if (this->acl &&
                    (e.id != ERR_MCS_APPID_IS_MCS_DPUM))
                {
                    char message[128];
                    snprintf(message, sizeof(message), "Code=%d", e.id);
                    this->acl->report("SESSION_EXCEPTION", message);

                    this->end_session_reason.clear();
                    this->end_session_message.clear();
                }

                if ((e.id == ERR_TRANSPORT_TLS_CERTIFICATE_CHANGED) ||
                    (e.id == ERR_TRANSPORT_TLS_CERTIFICATE_MISSED) ||
                    (e.id == ERR_TRANSPORT_TLS_CERTIFICATE_CORRUPTED) ||
                    (e.id == ERR_TRANSPORT_TLS_CERTIFICATE_INACCESSIBLE) ||
                    (e.id == ERR_NLA_AUTHENTICATION_FAILED)) {
                    throw;
                }

                StaticOutStream<256> stream;
                X224::DR_TPDU_Send x224(stream, X224::REASON_NOT_SPECIFIED);
                try {
                    this->nego.trans.send(stream.get_data(), stream.get_offset());
                    LOG(LOG_INFO, "Connection to server closed");
                }
                catch(Error const & e){
                    LOG(LOG_INFO, "Connection to server Already closed: error=%d", e.id);
                };

                this->event.signal = BACK_EVENT_NEXT;

                if (this->enable_session_probe) {
                    const bool disable_input_event     = false;
                    const bool disable_graphics_update = false;
                    this->front.disable_input_event_and_graphics_update(
                        disable_input_event, disable_graphics_update);
                }

                if (e.id == ERR_RDP_UNSUPPORTED_MONITOR_LAYOUT) {
                    throw;
                }
            }
        }

        if (this->open_session_timeout) {
            switch(this->open_session_timeout_checker.check(now)) {
            case Timeout::TIMEOUT_REACHED:
                if (this->error_message) {
                    *this->error_message = "Logon timer expired!";
                }

                if (this->acl)
                {
                    this->acl->report("CONNECTION_FAILED", "Logon timer expired.");
                }

                if (this->enable_session_probe) {
                    const bool disable_input_event     = false;
                    const bool disable_graphics_update = false;
                    this->front.disable_input_event_and_graphics_update(
                        disable_input_event, disable_graphics_update);
                }

                LOG(LOG_ERR,
                    "Logon timer expired on %s. The session will be disconnected.",
                    this->hostname);
                throw Error(ERR_RDP_OPEN_SESSION_TIMEOUT);
            break;
            case Timeout::TIMEOUT_NOT_REACHED:
                this->event.set(1000000);
            break;
            case Timeout::TIMEOUT_INACTIVE:
            break;
            }
        }

        if (this->session_probe_virtual_channel_p) {
            this->session_probe_virtual_channel_p->process_event();
        }
    }   // draw_event

    wait_obj * get_secondary_event() override {
        if (this->session_probe_virtual_channel_p) {
            return session_probe_virtual_channel_p->get_event();
        }

        return nullptr;
    }

    // 1.3.1.3 Deactivation-Reactivation Sequence
    // ==========================================

    // After the connection sequence has run to completion, the server may determine
    // that the client needs to be connected to a waiting, disconnected session. To
    // accomplish this task the server signals the client with a Deactivate All PDU.
    // A Deactivate All PDU implies that the connection will be dropped or that a
    // capability renegotiation will occur. If a capability renegotiation needs to
    // be performed then the server will re-execute the connection sequence,
    // starting with the Demand Active PDU (the Capability Negotiation and
    // Connection Finalization phases as described in section 1.3.1.1) but excluding
    // the Persistent Key List PDU.


    // 2.2.1.13.1.1 Demand Active PDU Data (TS_DEMAND_ACTIVE_PDU)
    // ==========================================================
    // The TS_DEMAND_ACTIVE_PDU structure is a standard T.128 Demand Active PDU (see [T128] section 8.4.1).

    // shareControlHeader (6 bytes): Share Control Header (section 2.2.8.1.1.1.1) containing information about the packet. The type subfield of the pduType field of the Share Control Header MUST be set to PDUTYPE_DEMANDACTIVEPDU (1).

    // shareId (4 bytes): A 32-bit, unsigned integer. The share identifier for the packet (see [T128] section 8.4.2 for more information regarding share IDs).

    // lengthSourceDescriptor (2 bytes): A 16-bit, unsigned integer. The size in bytes of the sourceDescriptor field.

    // lengthCombinedCapabilities (2 bytes): A 16-bit, unsigned integer. The combined size in bytes of the numberCapabilities, pad2Octets, and capabilitySets fields.

    // sourceDescriptor (variable): A variable-length array of bytes containing a source descriptor (see [T128] section 8.4.1 for more information regarding source descriptors).

    // numberCapabilities (2 bytes): A 16-bit, unsigned integer. The number of capability sets include " in the Demand Active PDU.

    // pad2Octets (2 bytes): A 16-bit, unsigned integer. Padding. Values in this field MUST be ignored.

    // capabilitySets (variable): An array of Capability Set (section 2.2.1.13.1.1.1) structures. The number of capability sets is specified by the numberCapabilities field.

    // sessionId (4 bytes): A 32-bit, unsigned integer. The session identifier. This field is ignored by the client.

    void send_confirm_active() {
        if (this->verbose & 1){
            LOG(LOG_INFO, "mod_rdp::send_confirm_active");
        }

        this->send_data_request_ex(
            GCC::MCS_GLOBAL_CHANNEL,
            [this](StreamSize<65536>, OutStream & stream) {
                RDP::ConfirmActivePDU_Send confirm_active_pdu(stream);

                confirm_active_pdu.emit_begin(this->share_id);

                GeneralCaps general_caps;
                general_caps.extraflags  =
                    this->use_rdp5
                    ? NO_BITMAP_COMPRESSION_HDR | AUTORECONNECT_SUPPORTED | LONG_CREDENTIALS_SUPPORTED
                    : 0
                    ;
                // Slow/Fast-path
                general_caps.extraflags |=
                    this->enable_fastpath_server_update
                    ? FASTPATH_OUTPUT_SUPPORTED
                    : 0
                    ;
                if (this->enable_transparent_mode) {
                    this->front.retrieve_client_capability_set(general_caps);
                }
                if (this->verbose & 1) {
                    general_caps.log("Sending to server");
                }
                confirm_active_pdu.emit_capability_set(general_caps);

                BitmapCaps bitmap_caps;
                TODO("Client SHOULD set this field to the color depth requested in the Client Core Data")
                bitmap_caps.preferredBitsPerPixel = this->bpp;
                //bitmap_caps.preferredBitsPerPixel = this->front_bpp;
                bitmap_caps.desktopWidth          = this->front_width;
                bitmap_caps.desktopHeight         = this->front_height;
                bitmap_caps.bitmapCompressionFlag = 0x0001; // This field MUST be set to TRUE (0x0001).
                //bitmap_caps.drawingFlags = DRAW_ALLOW_DYNAMIC_COLOR_FIDELITY | DRAW_ALLOW_COLOR_SUBSAMPLING | DRAW_ALLOW_SKIP_ALPHA;
                bitmap_caps.drawingFlags = DRAW_ALLOW_SKIP_ALPHA;
                if (this->enable_transparent_mode) {
                    this->front.retrieve_client_capability_set(bitmap_caps);
                }
                if (this->verbose & 1) {
                    bitmap_caps.log("Sending to server");
                }
                confirm_active_pdu.emit_capability_set(bitmap_caps);

                OrderCaps order_caps;
                order_caps.numberFonts                                   = 0;
                order_caps.orderFlags                                    = /*0x2a*/
                                                                            NEGOTIATEORDERSUPPORT   /* 0x02 */
                                                                        | ZEROBOUNDSDELTASSUPPORT /* 0x08 */
                                                                        | COLORINDEXSUPPORT       /* 0x20 */
                                                                        | ORDERFLAGS_EXTRA_FLAGS  /* 0x80 */
                                                                        ;
                order_caps.orderSupport[TS_NEG_DSTBLT_INDEX]             = 1;
                order_caps.orderSupport[TS_NEG_MULTIDSTBLT_INDEX]        = (this->enable_multidstblt     ? 1 : 0);
                order_caps.orderSupport[TS_NEG_MULTIOPAQUERECT_INDEX]    = (this->enable_multiopaquerect ? 1 : 0);
                order_caps.orderSupport[TS_NEG_MULTIPATBLT_INDEX]        = (this->enable_multipatblt     ? 1 : 0);
                order_caps.orderSupport[TS_NEG_MULTISCRBLT_INDEX]        = (this->enable_multiscrblt     ? 1 : 0);
                order_caps.orderSupport[TS_NEG_PATBLT_INDEX]             = 1;
                order_caps.orderSupport[TS_NEG_SCRBLT_INDEX]             = 1;
                order_caps.orderSupport[TS_NEG_MEMBLT_INDEX]             = 1;
                order_caps.orderSupport[TS_NEG_MEM3BLT_INDEX]            = (this->enable_mem3blt         ? 1 : 0);
                order_caps.orderSupport[TS_NEG_LINETO_INDEX]             = 1;
                order_caps.orderSupport[TS_NEG_MULTI_DRAWNINEGRID_INDEX] = 0;
                order_caps.orderSupport[UnusedIndex3]                    = 1;
                order_caps.orderSupport[UnusedIndex5]                    = 1;
                order_caps.orderSupport[TS_NEG_POLYGON_SC_INDEX]         = (this->enable_polygonsc       ? 1 : 0);
                order_caps.orderSupport[TS_NEG_POLYGON_CB_INDEX]         = (this->enable_polygoncb       ? 1 : 0);
                order_caps.orderSupport[TS_NEG_POLYLINE_INDEX]           = (this->enable_polyline        ? 1 : 0);
                order_caps.orderSupport[TS_NEG_ELLIPSE_SC_INDEX]         = (this->enable_ellipsesc       ? 1 : 0);
                order_caps.orderSupport[TS_NEG_ELLIPSE_CB_INDEX]         = (this->enable_ellipsecb       ? 1 : 0);
                order_caps.orderSupport[TS_NEG_INDEX_INDEX]              = 1;

                order_caps.textFlags                                     = 0x06a1;
                order_caps.orderSupportExFlags                           = ORDERFLAGS_EX_ALTSEC_FRAME_MARKER_SUPPORT;
                order_caps.textANSICodePage                              = 0x4e4; // Windows-1252 codepage is passed (latin-1)

                // Apparently, these primary drawing orders are supported
                // by both rdesktop and xfreerdp :
                // TS_NEG_DSTBLT_INDEX
                // TS_NEG_PATBLT_INDEX
                // TS_NEG_SCRBLT_INDEX
                // TS_NEG_MEMBLT_INDEX
                // TS_NEG_LINETO_INDEX
                // others orders may not be supported.

                // intersect with client order capabilities
                // which may not be supported by clients.
                this->front.intersect_order_caps(TS_NEG_DSTBLT_INDEX,             order_caps.orderSupport);
                this->front.intersect_order_caps(TS_NEG_PATBLT_INDEX,             order_caps.orderSupport);
                this->front.intersect_order_caps(TS_NEG_SCRBLT_INDEX,             order_caps.orderSupport);
                this->front.intersect_order_caps(TS_NEG_LINETO_INDEX,             order_caps.orderSupport);

                this->front.intersect_order_caps(TS_NEG_MULTIDSTBLT_INDEX,        order_caps.orderSupport);
                this->front.intersect_order_caps(TS_NEG_MULTIOPAQUERECT_INDEX,    order_caps.orderSupport);
                this->front.intersect_order_caps(TS_NEG_MULTIPATBLT_INDEX,        order_caps.orderSupport);
                this->front.intersect_order_caps(TS_NEG_MULTISCRBLT_INDEX,        order_caps.orderSupport);
                this->front.intersect_order_caps(TS_NEG_MEMBLT_INDEX,             order_caps.orderSupport);
                if ((this->verbose & 1) && (!order_caps.orderSupport[TS_NEG_MEMBLT_INDEX])) {
                    LOG(LOG_INFO, "MemBlt Primary Drawing Order is disabled.");
                }
                this->front.intersect_order_caps(TS_NEG_MEM3BLT_INDEX,            order_caps.orderSupport);
                this->front.intersect_order_caps(TS_NEG_MULTI_DRAWNINEGRID_INDEX, order_caps.orderSupport);
                this->front.intersect_order_caps(TS_NEG_POLYGON_SC_INDEX,         order_caps.orderSupport);
                this->front.intersect_order_caps(TS_NEG_POLYGON_CB_INDEX,         order_caps.orderSupport);
                this->front.intersect_order_caps(TS_NEG_POLYLINE_INDEX,           order_caps.orderSupport);
                this->front.intersect_order_caps(TS_NEG_ELLIPSE_SC_INDEX,         order_caps.orderSupport);
                this->front.intersect_order_caps(TS_NEG_ELLIPSE_CB_INDEX,         order_caps.orderSupport);
                this->front.intersect_order_caps(TS_NEG_INDEX_INDEX,              order_caps.orderSupport);

                this->front.intersect_order_caps_ex(order_caps);

                // LOG(LOG_INFO, ">>>>>>>>ORDER CAPABILITIES : ELLIPSE : %d",
                //     order_caps.orderSupport[TS_NEG_ELLIPSE_SC_INDEX]);
                if (this->enable_transparent_mode) {
                    this->front.retrieve_client_capability_set(order_caps);
                }
                if (this->verbose & 1) {
                    order_caps.log("Sending to server");
                }
                confirm_active_pdu.emit_capability_set(order_caps);


                BmpCacheCaps bmpcache_caps;
                bmpcache_caps.cache0Entries         = 0x258;
                bmpcache_caps.cache0MaximumCellSize = nbbytes(this->bpp) * 0x100;
                bmpcache_caps.cache1Entries         = 0x12c;
                bmpcache_caps.cache1MaximumCellSize = nbbytes(this->bpp) * 0x400;
                bmpcache_caps.cache2Entries         = 0x106;
                bmpcache_caps.cache2MaximumCellSize = nbbytes(this->bpp) * 0x1000;

                BmpCache2Caps bmpcache2_caps;
                bmpcache2_caps.cacheFlags           = PERSISTENT_KEYS_EXPECTED_FLAG | (this->enable_cache_waiting_list ? ALLOW_CACHE_WAITING_LIST_FLAG : 0);
                bmpcache2_caps.numCellCaches        = 3;
                bmpcache2_caps.bitmapCache0CellInfo = 120;
                bmpcache2_caps.bitmapCache1CellInfo = 120;
                bmpcache2_caps.bitmapCache2CellInfo = (2553 | 0x80000000);

                bool use_bitmapcache_rev2 = false;

                if (this->enable_transparent_mode) {
                    if (!this->front.retrieve_client_capability_set(bmpcache_caps)) {
                        this->front.retrieve_client_capability_set(bmpcache2_caps);
                        use_bitmapcache_rev2 = true;
                    }
                }
                else {
                    use_bitmapcache_rev2 = this->enable_persistent_disk_bitmap_cache;
                }

                if (use_bitmapcache_rev2) {
                    if (this->verbose & 1) {
                        bmpcache2_caps.log("Sending to server");
                    }
                    confirm_active_pdu.emit_capability_set(bmpcache2_caps);

                    if (!this->enable_transparent_mode && !this->deactivation_reactivation_in_progress) {
                        this->orders.create_cache_bitmap(this->bpp,
                            120,   nbbytes(this->bpp) * 16 * 16, false,
                            120,   nbbytes(this->bpp) * 32 * 32, false,
                            2553,  nbbytes(this->bpp) * 64 * 64, this->enable_persistent_disk_bitmap_cache,
                            this->cache_verbose);
                    }
                }
                else {
                    if (this->verbose & 1) {
                        bmpcache_caps.log("Sending to server");
                    }
                    confirm_active_pdu.emit_capability_set(bmpcache_caps);

                    if (!this->enable_transparent_mode && !this->deactivation_reactivation_in_progress) {
                        this->orders.create_cache_bitmap(this->bpp,
                            0x258, nbbytes(this->bpp) * 0x100,   false,
                            0x12c, nbbytes(this->bpp) * 0x400,   false,
                            0x106, nbbytes(this->bpp) * 0x1000,  false,
                            this->cache_verbose);
                    }
                }

                ColorCacheCaps colorcache_caps;
                if (this->verbose & 1) {
                    colorcache_caps.log("Sending to server");
                }
                confirm_active_pdu.emit_capability_set(colorcache_caps);

                ActivationCaps activation_caps;
                if (this->verbose & 1) {
                    activation_caps.log("Sending to server");
                }
                confirm_active_pdu.emit_capability_set(activation_caps);

                ControlCaps control_caps;
                if (this->verbose & 1) {
                    control_caps.log("Sending to server");
                }
                confirm_active_pdu.emit_capability_set(control_caps);

                PointerCaps pointer_caps;
                pointer_caps.len                       = 10;
                if (this->enable_new_pointer == false) {
                    pointer_caps.pointerCacheSize      = 0;
                    pointer_caps.colorPointerCacheSize = 20;
                    pointer_caps.len                   = 8;
                    REDASSERT(pointer_caps.colorPointerCacheSize <= sizeof(this->cursors) / sizeof(Pointer));
                }
                if (this->verbose & 1) {
                    pointer_caps.log("Sending to server");
                }
                confirm_active_pdu.emit_capability_set(pointer_caps);

                ShareCaps share_caps;
                if (this->verbose & 1) {
                    share_caps.log("Sending to server");
                }
                confirm_active_pdu.emit_capability_set(share_caps);

                InputCaps input_caps;
                if (this->verbose & 1) {
                    input_caps.log("Sending to server");
                }
                confirm_active_pdu.emit_capability_set(input_caps);

                SoundCaps sound_caps;
                if (this->verbose & 1) {
                    sound_caps.log("Sending to server");
                }
                confirm_active_pdu.emit_capability_set(sound_caps);

                FontCaps font_caps;
                if (this->verbose & 1) {
                    font_caps.log("Sending to server");
                }
                confirm_active_pdu.emit_capability_set(font_caps);

                GlyphCacheCaps glyphcache_caps;
                if (this->enable_glyph_cache) {
                    this->front.retrieve_client_capability_set(glyphcache_caps);

                    glyphcache_caps.FragCache         = 0;  // Not yet supported
                    glyphcache_caps.GlyphSupportLevel &= GlyphCacheCaps::GLYPH_SUPPORT_PARTIAL;
                }
                if (this->verbose & 1) {
                    glyphcache_caps.log("Sending to server");
                }
                confirm_active_pdu.emit_capability_set(glyphcache_caps);

                if (this->remote_program) {
                    RailCaps rail_caps;
                    rail_caps.RailSupportLevel = TS_RAIL_LEVEL_SUPPORTED;
                    if (this->verbose & 1) {
                        rail_caps.log("Sending to server");
                    }
                    confirm_active_pdu.emit_capability_set(rail_caps);

                    WindowListCaps window_list_caps;
                    window_list_caps.WndSupportLevel = TS_WINDOW_LEVEL_SUPPORTED;
                    window_list_caps.NumIconCaches = 3;
                    window_list_caps.NumIconCacheEntries = 12;
                    if (this->verbose & 1) {
                        window_list_caps.log("Sending to server");
                    }
                    confirm_active_pdu.emit_capability_set(window_list_caps);
                }
                confirm_active_pdu.emit_end();
            },
            [this](StreamSize<256>, OutStream & sctrl_header, std::size_t packet_size) {
                // shareControlHeader (6 bytes): Share Control Header (section 2.2.8.1.1.1.1)
                // containing information about the packet. The type subfield of the pduType
                // field of the Share Control Header MUST be set to PDUTYPE_DEMANDACTIVEPDU (1).
                ShareControl_Send(sctrl_header, PDUTYPE_CONFIRMACTIVEPDU,
                    this->userid + GCC::MCS_USERCHANNEL_BASE, packet_size);
            }
        );

        if (this->verbose & 1){
            LOG(LOG_INFO, "mod_rdp::send_confirm_active done");
            LOG(LOG_INFO, "Waiting for answer to confirm active");
        }
    }   // send_confirm_active

    void process_pointer_pdu(InStream & stream, mod_api * mod)
    {
        if (this->verbose & 4){
            LOG(LOG_INFO, "mod_rdp::process_pointer_pdu");
        }

        int message_type = stream.in_uint16_le();
        stream.in_skip_bytes(2); /* pad */
        switch (message_type) {
        case RDP_POINTER_CACHED:
            if (this->verbose & 4){
                LOG(LOG_INFO, "Process pointer cached");
            }
            this->process_cached_pointer_pdu(stream);
            if (this->verbose & 4){
                LOG(LOG_INFO, "Process pointer cached done");
            }
            break;
        case RDP_POINTER_COLOR:
            if (this->verbose & 4){
                LOG(LOG_INFO, "Process pointer color");
            }
            this->process_system_pointer_pdu(stream);
            if (this->verbose & 4){
                LOG(LOG_INFO, "Process pointer system done");
            }
            break;
        case RDP_POINTER_NEW:
            if (this->verbose & 4){
                LOG(LOG_INFO, "Process pointer new");
            }
            if (enable_new_pointer) {
                this->process_new_pointer_pdu(stream); // Pointer with arbitrary color depth
            }
            if (this->verbose & 4){
                LOG(LOG_INFO, "Process pointer new done");
            }
            break;
        case RDP_POINTER_SYSTEM:
            if (this->verbose & 4){
                LOG(LOG_INFO, "Process pointer system");
            }
        case RDP_POINTER_MOVE:
            {
                if (this->verbose & 4) {
                    LOG(LOG_INFO, "Process pointer move");
                }
                uint16_t xPos = stream.in_uint16_le();
                uint16_t yPos = stream.in_uint16_le();
                this->front.update_pointer_position(xPos, yPos);
            }
            break;
        default:
            break;
        }
        if (this->verbose & 4){
            LOG(LOG_INFO, "mod_rdp::process_pointer_pdu done");
        }
    }

    void process_palette(InStream & stream, bool fast_path) {
        if (this->verbose & 4) {
            LOG(LOG_INFO, "mod_rdp::process_palette");
        }

        RDP::UpdatePaletteData_Recv(stream, fast_path, this->orders.global_palette);
        this->front.set_palette(this->orders.global_palette);

        if (this->verbose & 4) {
            LOG(LOG_INFO, "mod_rdp::process_palette done");
        }
    }

    // 2.2.5.1.1 Set Error Info PDU Data (TS_SET_ERROR_INFO_PDU)
    // =========================================================
    // The TS_SET_ERROR_INFO_PDU structure contains the contents of the Set Error
    // Info PDU, which is a Share Data Header (section 2.2.8.1.1.1.2) with an error
    // value field.

    // shareDataHeader (18 bytes): Share Data Header containing information about
    // the packet. The type subfield of the pduType field of the Share Control
    // Header (section 2.2.8.1.1.1.1) MUST be set to PDUTYPE_DATAPDU (7). The
    // pduType2 field of the Share Data Header MUST be set to
    // PDUTYPE2_SET_ERROR_INFO_PDU (47), and the pduSource field MUST be set to 0.

    // errorInfo (4 bytes): A 32-bit, unsigned integer. Error code.

    // Protocol-independent codes:
    // +---------------------------------------------+-----------------------------+
    // | 0x00000001 ERRINFO_RPC_INITIATED_DISCONNECT | The disconnection was       |
    // |                                             | initiated by an             |
    // |                                             | administrative tool on the  |
    // |                                             | server in another session.  |
    // +---------------------------------------------+-----------------------------+
    // | 0x00000002 ERRINFO_RPC_INITIATED_LOGOFF     | The disconnection was due   |
    // |                                             | to a forced logoff initiated|
    // |                                             | by an administrative tool   |
    // |                                             | on the server in another    |
    // |                                             | session.                    |
    // +---------------------------------------------+-----------------------------+
    // | 0x00000003 ERRINFO_IDLE_TIMEOUT             | The idle session limit timer|
    // |                                             | on the server has elapsed.  |
    // +---------------------------------------------+-----------------------------+
    // | 0x00000004 ERRINFO_LOGON_TIMEOUT            | The active session limit    |
    // |                                             | timer on the server has     |
    // |                                             | elapsed.                    |
    // +---------------------------------------------+-----------------------------+
    // | 0x00000005                                  | Another user connected to   |
    // | ERRINFO_DISCONNECTED_BY_OTHERCONNECTION     | the server, forcing the     |
    // |                                             | disconnection of the current|
    // |                                             | connection.                 |
    // +---------------------------------------------+-----------------------------+
    // | 0x00000006 ERRINFO_OUT_OF_MEMORY            | The server ran out of       |
    // |                                             | available memory resources. |
    // +---------------------------------------------+-----------------------------+
    // | 0x00000007 ERRINFO_SERVER_DENIED_CONNECTION | The server denied the       |
    // |                                             | connection.                 |
    // +---------------------------------------------+-----+-----------------------+
    // | 0x00000009                                  | The user cannot connect to  |
    // | ERRINFO_SERVER_INSUFFICIENT_PRIVILEGES      | the server due to           |
    // |                                             | insufficient access         |
    // |                                             | privileges.                 |
    // +---------------------------------------------+-----------------------------+
    // | 0x0000000A                                  | The server does not accept  |
    // | ERRINFO_SERVER_FRESH_CREDENTIALS_REQUIRED   | saved user credentials and  |
    // |                                             | requires that the user enter|
    // |                                             | their credentials for each  |
    // |                                             | connection.                 |
    // +-----------------------------------------+---+-----------------------------+
    // | 0x0000000B                              | The disconnection was initiated |
    // | ERRINFO_RPC_INITIATED_DISCONNECT_BYUSER | by an administrative tool on    |
    // |                                         | the server running in the user's|
    // |                                         | session.                        |
    // +-----------------------------------------+---------------------------------+
    // | 0x0000000C ERRINFO_LOGOFF_BY_USER       | The disconnection was initiated |
    // |                                         | by the user logging off his or  |
    // |                                         | her session on the server.      |
    // +-----------------------------------------+---------------------------------+

    // Protocol-independent licensing codes:
    // +-------------------------------------------+-------------------------------+
    // | 0x00000100 ERRINFO_LICENSE_INTERNAL       | An internal error has occurred|
    // |                                           | in the Terminal Services      |
    // |                                           | licensing component.          |
    // +-------------------------------------------+-------------------------------+
    // | 0x00000101                                | A Remote Desktop License      |
    // | ERRINFO_LICENSE_NO_LICENSE_SERVER         | Server ([MS-RDPELE] section   |
    // |                                           | 1.1) could not be found to    |
    // |                                           | provide a license.            |
    // +-------------------------------------------+-------------------------------+
    // | 0x00000102 ERRINFO_LICENSE_NO_LICENSE     | There are no Client Access    |
    // |                                           | Licenses ([MS-RDPELE] section |
    // |                                           | 1.1) available for the target |
    // |                                           | remote computer.              |
    // +-------------------------------------------+-------------------------------+
    // | 0x00000103 ERRINFO_LICENSE_BAD_CLIENT_MSG | The remote computer received  |
    // |                                           | an invalid licensing message  |
    // |                                           | from the client.              |
    // +-------------------------------------------+-------------------------------+
    // | 0x00000104                                | The Client Access License     |
    // | ERRINFO_LICENSE_HWID_DOESNT_MATCH_LICENSE | ([MS-RDPELE] section 1.1)     |
    // |                                           | stored by the client has been |
    // |                                           |  modified.                    |
    // +-------------------------------------------+-------------------------------+
    // | 0x00000105                                | The Client Access License     |
    // | ERRINFO_LICENSE_BAD_CLIENT_LICENSE        | ([MS-RDPELE] section 1.1)     |
    // |                                           | stored by the client is in an |
    // |                                           | invalid format.               |
    // +-------------------------------------------+-------------------------------+
    // | 0x00000106                                | Network problems have caused  |
    // | ERRINFO_LICENSE_CANT_FINISH_PROTOCOL      | the licensing protocol        |
    // |                                           | ([MS-RDPELE] section 1.3.3)   |
    // |                                           | to be terminated.             |
    // +-------------------------------------------+-------------------------------+
    // | 0x00000107                                | The client prematurely ended  |
    // | ERRINFO_LICENSE_CLIENT_ENDED_PROTOCOL     | the licensing protocol        |
    // |                                           | ([MS-RDPELE] section 1.3.3).  |
    // +---------------------------------------+---+-------------------------------+
    // | 0x00000108                            | A licensing message ([MS-RDPELE]  |
    // | ERRINFO_LICENSE_BAD_CLIENT_ENCRYPTION | sections 2.2 and 5.1) was         |
    // |                                       | incorrectly encrypted.            |
    // +---------------------------------------+-----------------------------------+
    // | 0x00000109                            | The Client Access License         |
    // | ERRINFO_LICENSE_CANT_UPGRADE_LICENSE  | ([MS-RDPELE] section 1.1) stored  |
    // |                                       | by the client could not be        |
    // |                                       | upgraded or renewed.              |
    // +---------------------------------------+-----------------------------------+
    // | 0x0000010A                            | The remote computer is not        |
    // | ERRINFO_LICENSE_NO_REMOTE_CONNECTIONS | licensed to accept remote         |
    // |                                       |  connections.                     |
    // +---------------------------------------+-----------------------------------+

    // Protocol-independent codes generated by Connection Broker:
    // +----------------------------------------------+----------------------------+
    // | Value                                        | Meaning                    |
    // +----------------------------------------------+----------------------------+
    // | 0x0000400                                    | The target endpoint could  |
    // | ERRINFO_CB_DESTINATION_NOT_FOUND             | not be found.              |
    // +----------------------------------------------+----------------------------+
    // | 0x0000402                                    | The target endpoint to     |
    // | ERRINFO_CB_LOADING_DESTINATION               | which the client is being  |
    // |                                              | redirected is              |
    // |                                              | disconnecting from the     |
    // |                                              | Connection Broker.         |
    // +----------------------------------------------+----------------------------+
    // | 0x0000404                                    | An error occurred while    |
    // | ERRINFO_CB_REDIRECTING_TO_DESTINATION        | the connection was being   |
    // |                                              | redirected to the target   |
    // |                                              | endpoint.                  |
    // +----------------------------------------------+----------------------------+
    // | 0x0000405                                    | An error occurred while    |
    // | ERRINFO_CB_SESSION_ONLINE_VM_WAKE            | the target endpoint (a     |
    // |                                              | virtual machine) was being |
    // |                                              | awakened.                  |
    // +----------------------------------------------+----------------------------+
    // | 0x0000406                                    | An error occurred while    |
    // | ERRINFO_CB_SESSION_ONLINE_VM_BOOT            | the target endpoint (a     |
    // |                                              | virtual machine) was being |
    // |                                              | started.                   |
    // +----------------------------------------------+----------------------------+
    // | 0x0000407                                    | The IP address of the      |
    // | ERRINFO_CB_SESSION_ONLINE_VM_NO_DNS          | target endpoint (a virtual |
    // |                                              | machine) cannot be         |
    // |                                              | determined.                |
    // +----------------------------------------------+----------------------------+
    // | 0x0000408                                    | There are no available     |
    // | ERRINFO_CB_DESTINATION_POOL_NOT_FREE         | endpoints in the pool      |
    // |                                              | managed by the Connection  |
    // |                                              | Broker.                    |
    // +----------------------------------------------+----------------------------+
    // | 0x0000409                                    | Processing of the          |
    // | ERRINFO_CB_CONNECTION_CANCELLED              | connection has been        |
    // |                                              | cancelled.                 |
    // +----------------------------------------------+----------------------------+
    // | 0x0000410                                    | The settings contained in  |
    // | ERRINFO_CB_CONNECTION_ERROR_INVALID_SETTINGS | the routingToken field of  |
    // |                                              | the X.224 Connection       |
    // |                                              | Request PDU (section       |
    // |                                              | 2.2.1.1) cannot be         |
    // |                                              | validated.                 |
    // +----------------------------------------------+----------------------------+
    // | 0x0000411                                    | A time-out occurred while  |
    // | ERRINFO_CB_SESSION_ONLINE_VM_BOOT_TIMEOUT    | the target endpoint (a     |
    // |                                              | virtual machine) was being |
    // |                                              | started.                   |
    // +----------------------------------------------+----------------------------+
    // | 0x0000412                                    | A session monitoring error |
    // | ERRINFO_CB_SESSION_ONLINE_VM_SESSMON_FAILED  | occurred while the target  |
    // |                                              | endpoint (a virtual        |
    // |                                              | machine) was being         |
    // |                                              | started.                   |
    // +----------------------------------------------+----------------------------+

    // RDP specific codes:
    // +------------------------------------+--------------------------------------+
    // | 0x000010C9 ERRINFO_UNKNOWNPDUTYPE2 | Unknown pduType2 field in a received |
    // |                                    | Share Data Header (section           |
    // |                                    | 2.2.8.1.1.1.2).                      |
    // +------------------------------------+--------------------------------------+
    // | 0x000010CA ERRINFO_UNKNOWNPDUTYPE  | Unknown pduType field in a received  |
    // |                                    | Share Control Header (section        |
    // |                                    | 2.2.8.1.1.1.1).                      |
    // +------------------------------------+--------------------------------------+
    // | 0x000010CB ERRINFO_DATAPDUSEQUENCE | An out-of-sequence Slow-Path Data PDU|
    // |                                    | (section 2.2.8.1.1.1.1) has been     |
    // |                                    | received.                            |
    // +------------------------------------+--------------------------------------+
    // | 0x000010CD                         | An out-of-sequence Slow-Path Non-Data|
    // | ERRINFO_CONTROLPDUSEQUENCE         | PDU (section 2.2.8.1.1.1.1) has been |
    // |                                    | received.                            |
    // +------------------------------------+--------------------------------------+
    // | 0x000010CE                         | A Control PDU (sections 2.2.1.15 and |
    // | ERRINFO_INVALIDCONTROLPDUACTION    | 2.2.1.16) has been received with an  |
    // |                                    | invalid action field.                |
    // +------------------------------------+--------------------------------------+
    // | 0x000010CF                         | (a) A Slow-Path Input Event (section |
    // | ERRINFO_INVALIDINPUTPDUTYPE        | 2.2.8.1.1.3.1.1) has been received   |
    // |                                    | with an invalid messageType field.   |
    // |                                    | (b) A Fast-Path Input Event (section |
    // |                                    | 2.2.8.1.2.2) has been received with  |
    // |                                    | an invalid eventCode field.          |
    // +------------------------------------+--------------------------------------+
    // | 0x000010D0                         | (a) A Slow-Path Mouse Event (section |
    // | ERRINFO_INVALIDINPUTPDUMOUSE       | 2.2.8.1.1.3.1.1.3) or Extended Mouse |
    // |                                    | Event (section 2.2.8.1.1.3.1.1.4)    |
    // |                                    | has been received with an invalid    |
    // |                                    | pointerFlags field.                  |
    // |                                    | (b) A Fast-Path Mouse Event (section |
    // |                                    | 2.2.8.1.2.2.3) or Fast-Path Extended |
    // |                                    | Mouse Event (section 2.2.8.1.2.2.4)  |
    // |                                    | has been received with an invalid    |
    // |                                    | pointerFlags field.                  |
    // +------------------------------------+--------------------------------------+
    // | 0x000010D1                         | An invalid Refresh Rect PDU (section |
    // | ERRINFO_INVALIDREFRESHRECTPDU      | 2.2.11.2) has been received.         |
    // +------------------------------------+--------------------------------------+
    // | 0x000010D2                         | The server failed to construct the   |
    // | ERRINFO_CREATEUSERDATAFAILED       | GCC Conference Create Response user  |
    // |                                    | data (section 2.2.1.4).              |
    // +------------------------------------+--------------------------------------+
    // | 0x000010D3 ERRINFO_CONNECTFAILED   | Processing during the Channel        |
    // |                                    | Connection phase of the RDP          |
    // |                                    | Connection Sequence (see section     |
    // |                                    | 1.3.1.1 for an overview of the RDP   |
    // |                                    | Connection Sequence phases) has      |
    // |                                    | failed.                              |
    // +------------------------------------+--------------------------------------+
    // | 0x000010D4                         | A Confirm Active PDU (section        |
    // | ERRINFO_CONFIRMACTIVEWRONGSHAREID  | 2.2.1.13.2) was received from the    |
    // |                                    | client with an invalid shareId field.|
    // +------------------------------------+-+------------------------------------+
    // | 0x000010D5                           | A Confirm Active PDU (section      |
    // | ERRINFO_CONFIRMACTIVEWRONGORIGINATOR | 2.2.1.13.2) was received from the  |
    // |                                      | client with an invalid originatorId|
    // |                                      | field.                             |
    // +--------------------------------------+------------------------------------+
    // | 0x000010DA                           | There is not enough data to process|
    // | ERRINFO_PERSISTENTKEYPDUBADLENGTH    | a Persistent Key List PDU (section |
    // |                                      | 2.2.1.17).                         |
    // +--------------------------------------+------------------------------------+
    // | 0x000010DB                           | A Persistent Key List PDU (section |
    // | ERRINFO_PERSISTENTKEYPDUILLEGALFIRST | 2.2.1.17) marked as                |
    // |                                      | PERSIST_PDU_FIRST (0x01) was       |
    // |                                      | received after the reception of a  |
    // |                                      | prior Persistent Key List PDU also |
    // |                                      | marked as PERSIST_PDU_FIRST.       |
    // +--------------------------------------+---+--------------------------------+
    // | 0x000010DC                               | A Persistent Key List PDU      |
    // | ERRINFO_PERSISTENTKEYPDUTOOMANYTOTALKEYS | (section 2.2.1.17) was received|
    // |                                          | which specified a total number |
    // |                                          | of bitmap cache entries larger |
    // |                                          | than 262144.                   |
    // +------------------------------------------+--------------------------------+
    // | 0x000010DD                               | A Persistent Key List PDU      |
    // | ERRINFO_PERSISTENTKEYPDUTOOMANYCACHEKEYS | (section 2.2.1.17) was received|
    // |                                          | which specified an invalid     |
    // |                                          | total number of keys for a     |
    // |                                          | bitmap cache (the number of    |
    // |                                          | entries that can be stored     |
    // |                                          | within each bitmap cache is    |
    // |                                          | specified in the Revision 1 or |
    // |                                          | 2 Bitmap Cache Capability Set  |
    // |                                          | (section 2.2.7.1.4) that is    |
    // |                                          | sent from client to server).   |
    // +------------------------------------------+--------------------------------+
    // | 0x000010DE ERRINFO_INPUTPDUBADLENGTH     | There is not enough data to    |
    // |                                          | process Input Event PDU Data   |
    // |                                          | (section 2.2.8.1.1.3.          |
    // |                                          | 2.2.8.1.2).                    |
    // +------------------------------------------+--------------------------------+
    // | 0x000010DF                               | There is not enough data to    |
    // | ERRINFO_BITMAPCACHEERRORPDUBADLENGTH     | process the shareDataHeader,   |
    // |                                          | NumInfoBlocks, Pad1, and Pad2  |
    // |                                          | fields of the Bitmap Cache     |
    // |                                          | Error PDU Data ([MS-RDPEGDI]   |
    // |                                          | section 2.2.2.3.1.1).          |
    // +------------------------------------------+--------------------------------+
    // | 0x000010E0  ERRINFO_SECURITYDATATOOSHORT | (a) The dataSignature field of |
    // |                                          | the Fast-Path Input Event PDU  |
    // |                                          | (section 2.2.8.1.2) does not   |
    // |                                          | contain enough data.           |
    // |                                          | (b) The fipsInformation and    |
    // |                                          | dataSignature fields of the    |
    // |                                          | Fast-Path Input Event PDU      |
    // |                                          | (section 2.2.8.1.2) do not     |
    // |                                          | contain enough data.           |
    // +------------------------------------------+--------------------------------+
    // | 0x000010E1 ERRINFO_VCHANNELDATATOOSHORT  | (a) There is not enough data   |
    // |                                          | in the Client Network Data     |
    // |                                          | (section 2.2.1.3.4) to read the|
    // |                                          | virtual channel configuration  |
    // |                                          | data.                          |
    // |                                          | (b) There is not enough data   |
    // |                                          | to read a complete Channel     |
    // |                                          | PDU Header (section 2.2.6.1.1).|
    // +------------------------------------------+--------------------------------+
    // | 0x000010E2 ERRINFO_SHAREDATATOOSHORT     | (a) There is not enough data   |
    // |                                          | to process Control PDU Data    |
    // |                                          | (section 2.2.1.15.1).          |
    // |                                          | (b) There is not enough data   |
    // |                                          | to read a complete Share       |
    // |                                          | Control Header (section        |
    // |                                          | 2.2.8.1.1.1.1).                |
    // |                                          | (c) There is not enough data   |
    // |                                          | to read a complete Share Data  |
    // |                                          | Header (section 2.2.8.1.1.1.2) |
    // |                                          | of a Slow-Path Data PDU        |
    // |                                          | (section 2.2.8.1.1.1.1).       |
    // |                                          | (d) There is not enough data   |
    // |                                          | to process Font List PDU Data  |
    // |                                          | (section 2.2.1.18.1).          |
    // +------------------------------------------+--------------------------------+
    // | 0x000010E3 ERRINFO_BADSUPRESSOUTPUTPDU   | (a) There is not enough data   |
    // |                                          | to process Suppress Output PDU |
    // |                                          | Data (section 2.2.11.3.1).     |
    // |                                          | (b) The allowDisplayUpdates    |
    // |                                          | field of the Suppress Output   |
    // |                                          | PDU Data (section 2.2.11.3.1)  |
    // |                                          | is invalid.                    |
    // +------------------------------------------+--------------------------------+
    // | 0x000010E5                               | (a) There is not enough data   |
    // | ERRINFO_CONFIRMACTIVEPDUTOOSHORT         | to read the shareControlHeader,|
    // |                                          | shareId, originatorId,         |
    // |                                          | lengthSourceDescriptor, and    |
    // |                                          | lengthCombinedCapabilities     |
    // |                                          | fields of the Confirm Active   |
    // |                                          | PDU Data (section              |
    // |                                          | 2.2.1.13.2.1).                 |
    // |                                          | (b) There is not enough data   |
    // |                                          | to read the sourceDescriptor,  |
    // |                                          | numberCapabilities, pad2Octets,|
    // |                                          | and capabilitySets fields of   |
    // |                                          | the Confirm Active PDU Data    |
    // |                                          | (section 2.2.1.13.2.1).        |
    // +------------------------------------------+--------------------------------+
    // | 0x000010E7 ERRINFO_CAPABILITYSETTOOSMALL | There is not enough data to    |
    // |                                          | read the capabilitySetType and |
    // |                                          | the lengthCapability fields in |
    // |                                          | a received Capability Set      |
    // |                                          | (section 2.2.1.13.1.1.1).      |
    // +------------------------------------------+--------------------------------+
    // | 0x000010E8 ERRINFO_CAPABILITYSETTOOLARGE | A Capability Set (section      |
    // |                                          | 2.2.1.13.1.1.1) has been       |
    // |                                          | received with a                |
    // |                                          | lengthCapability field that    |
    // |                                          | contains a value greater than  |
    // |                                          | the total length of the data   |
    // |                                          | received.                      |
    // +------------------------------------------+--------------------------------+
    // | 0x000010E9 ERRINFO_NOCURSORCACHE         | (a) Both the                   |
    // |                                          | colorPointerCacheSize and      |
    // |                                          | pointerCacheSize fields in the |
    // |                                          | Pointer Capability Set         |
    // |                                          | (section 2.2.7.1.5) are set to |
    // |                                          | zero.                          |
    // |                                          | (b) The pointerCacheSize field |
    // |                                          | in the Pointer Capability Set  |
    // |                                          | (section 2.2.7.1.5) is not     |
    // |                                          | present, and the               |
    // |                                          | colorPointerCacheSize field is |
    // |                                          | set to zero.                   |
    // +------------------------------------------+--------------------------------+
    // | 0x000010EA ERRINFO_BADCAPABILITIES       | The capabilities received from |
    // |                                          | the client in the Confirm      |
    // |                                          | Active PDU (section 2.2.1.13.2)|
    // |                                          | were not accepted by the       |
    // |                                          | server.                        |
    // +------------------------------------------+--------------------------------+
    // | 0x000010EC                               | An error occurred while using  |
    // | ERRINFO_VIRTUALCHANNELDECOMPRESSIONERR   | the bulk compressor (section   |
    // |                                          | 3.1.8 and [MS- RDPEGDI] section|
    // |                                          | 3.1.8) to decompress a Virtual |
    // |                                          | Channel PDU (section 2.2.6.1). |
    // +------------------------------------------+--------------------------------+
    // | 0x000010ED                               | An invalid bulk compression    |
    // | ERRINFO_INVALIDVCCOMPRESSIONTYPE         | package was specified in the   |
    // |                                          | flags field of the Channel PDU |
    // |                                          | Header (section 2.2.6.1.1).    |
    // +------------------------------------------+--------------------------------+
    // | 0x000010EF ERRINFO_INVALIDCHANNELID      | An invalid MCS channel ID was  |
    // |                                          | specified in the mcsPdu field  |
    // |                                          | of the Virtual Channel PDU     |
    // |                                          | (section 2.2.6.1).             |
    // +------------------------------------------+--------------------------------+
    // | 0x000010F0 ERRINFO_VCHANNELSTOOMANY      | The client requested more than |
    // |                                          | the maximum allowed 31 static  |
    // |                                          | virtual channels in the Client |
    // |                                          | Network Data (section          |
    // |                                          | 2.2.1.3.4).                    |
    // +------------------------------------------+--------------------------------+
    // | 0x000010F3 ERRINFO_REMOTEAPPSNOTENABLED  | The INFO_RAIL flag (0x00008000)|
    // |                                          | MUST be set in the flags field |
    // |                                          | of the Info Packet (section    |
    // |                                          | 2.2.1.11.1.1) as the session   |
    // |                                          | on the remote server can only  |
    // |                                          | host remote applications.      |
    // +------------------------------------------+--------------------------------+
    // | 0x000010F4 ERRINFO_CACHECAPNOTSET        | The client sent a Persistent   |
    // |                                          | Key List PDU (section 2.2.1.17)|
    // |                                          | without including the          |
    // |                                          | prerequisite Revision 2 Bitmap |
    // |                                          | Cache Capability Set (section  |
    // |                                          | 2.2.7.1.4.2) in the Confirm    |
    // |                                          | Active PDU (section            |
    // |                                          | 2.2.1.13.2).                   |
    // +------------------------------------------+--------------------------------+
    // | 0x000010F5                               | The NumInfoBlocks field in the |
    // |ERRINFO_BITMAPCACHEERRORPDUBADLENGTH2     | Bitmap Cache Error PDU Data is |
    // |                                          | inconsistent with the amount   |
    // |                                          | of data in the Info field      |
    // |                                          | ([MS-RDPEGDI] section          |
    // |                                          | 2.2.2.3.1.1).                  |
    // +------------------------------------------+--------------------------------+
    // | 0x000010F6                               | There is not enough data to    |
    // | ERRINFO_OFFSCRCACHEERRORPDUBADLENGTH     | process an Offscreen Bitmap    |
    // |                                          | Cache Error PDU ([MS-RDPEGDI]  |
    // |                                          | section 2.2.2.3.2).            |
    // +------------------------------------------+--------------------------------+
    // | 0x000010F7                               | There is not enough data to    |
    // | ERRINFO_DNGCACHEERRORPDUBADLENGTH        | process a DrawNineGrid Cache   |
    // |                                          | Error PDU ([MS-RDPEGDI]        |
    // |                                          | section 2.2.2.3.3).            |
    // +------------------------------------------+--------------------------------+
    // | 0x000010F8 ERRINFO_GDIPLUSPDUBADLENGTH   | There is not enough data to    |
    // |                                          | process a GDI+ Error PDU       |
    // |                                          | ([MS-RDPEGDI] section          |
    // |                                          | 2.2.2.3.4).                    |
    // +------------------------------------------+--------------------------------+
    // | 0x00001111 ERRINFO_SECURITYDATATOOSHORT2 | There is not enough data to    |
    // |                                          | read a Basic Security Header   |
    // |                                          | (section 2.2.8.1.1.2.1).       |
    // +------------------------------------------+--------------------------------+
    // | 0x00001112 ERRINFO_SECURITYDATATOOSHORT3 | There is not enough data to    |
    // |                                          | read a Non- FIPS Security      |
    // |                                          | Header (section 2.2.8.1.1.2.2) |
    // |                                          | or FIPS Security Header        |
    // |                                          | (section 2.2.8.1.1.2.3).       |
    // +------------------------------------------+--------------------------------+
    // | 0x00001113 ERRINFO_SECURITYDATATOOSHORT4 | There is not enough data to    |
    // |                                          | read the basicSecurityHeader   |
    // |                                          | and length fields of the       |
    // |                                          | Security Exchange PDU Data     |
    // |                                          | (section 2.2.1.10.1).          |
    // +------------------------------------------+--------------------------------+
    // | 0x00001114 ERRINFO_SECURITYDATATOOSHORT5 | There is not enough data to    |
    // |                                          | read the CodePage, flags,      |
    // |                                          | cbDomain, cbUserName,          |
    // |                                          | cbPassword, cbAlternateShell,  |
    // |                                          | cbWorkingDir, Domain, UserName,|
    // |                                          | Password, AlternateShell, and  |
    // |                                          | WorkingDir fields in the Info  |
    // |                                          | Packet (section 2.2.1.11.1.1). |
    // +------------------------------------------+--------------------------------+
    // | 0x00001115 ERRINFO_SECURITYDATATOOSHORT6 | There is not enough data to    |
    // |                                          | read the CodePage, flags,      |
    // |                                          | cbDomain, cbUserName,          |
    // |                                          | cbPassword, cbAlternateShell,  |
    // |                                          | and cbWorkingDir fields in the |
    // |                                          | Info Packet (section           |
    // |                                          | 2.2.1.11.1.1).                 |
    // +------------------------------------------+--------------------------------+
    // | 0x00001116 ERRINFO_SECURITYDATATOOSHORT7 | There is not enough data to    |
    // |                                          | read the clientAddressFamily   |
    // |                                          | and cbClientAddress fields in  |
    // |                                          | (section 2.2.1.11.1.1.1).      |
    // +------------------------------------------+--------------------------------+
    // | 0x00001117 ERRINFO_SECURITYDATATOOSHORT8 | There is not enough data to    |
    // |                                          | read the clientAddress field in|
    // |                                          | the Extended Info Packet       |
    // |                                          | (section 2.2.1.11.1.1.1).      |
    // +------------------------------------------+--------------------------------+
    // | 0x00001118 ERRINFO_SECURITYDATATOOSHORT9 | There is not enough data to    |
    // |                                          | read the cbClientDir field in  |
    // |                                          | the Extended Info Packet       |
    // |                                          | (section 2.2.1.11.1.1.1).      |
    // +------------------------------------------+--------------------------------+
    // | 0x00001119 ERRINFO_SECURITYDATATOOSHORT10| There is not enough data to    |
    // |                                          | read the clientDir field in the|
    // |                                          | Extended Info Packet (section  |
    // |                                          | 2.2.1.11.1.1.1).               |
    // +------------------------------------------+--------------------------------+
    // | 0x0000111A ERRINFO_SECURITYDATATOOSHORT11| There is not enough data to    |
    // |                                          | read the clientTimeZone field  |
    // |                                          | in the Extended Info Packet    |
    // |                                          | (section 2.2.1.11.1.1.1).      |
    // +------------------------------------------+--------------------------------+
    // | 0x0000111B ERRINFO_SECURITYDATATOOSHORT12| There is not enough data to    |
    // |                                          | read the clientSessionId field |
    // |                                          | in the Extended Info Packet    |
    // |                                          | (section 2.2.1.11.1.1.1).      |
    // +------------------------------------------+--------------------------------+
    // | 0x0000111C ERRINFO_SECURITYDATATOOSHORT13| There is not enough data to    |
    // |                                          | read the performanceFlags      |
    // |                                          | field in the Extended Info     |
    // |                                          | Packet (section                |
    // |                                          | 2.2.1.11.1.1.1).               |
    // +------------------------------------------+--------------------------------+
    // | 0x0000111D ERRINFO_SECURITYDATATOOSHORT14| There is not enough data to    |
    // |                                          | read the cbAutoReconnectLen    |
    // |                                          | field in the Extended Info     |
    // |                                          | Packet (section                |
    // |                                          | 2.2.1.11.1.1.1).               |
    // +------------------------------------------+--------------------------------+
    // | 0x0000111E ERRINFO_SECURITYDATATOOSHORT15| There is not enough data to    |
    // |                                          | read the autoReconnectCookie   |
    // |                                          | field in the Extended Info     |
    // |                                          | Packet (section                |
    // |                                          | 2.2.1.11.1.1.1).               |
    // +------------------------------------------+--------------------------------+
    // | 0x0000111F ERRINFO_SECURITYDATATOOSHORT16| The cbAutoReconnectLen field   |
    // |                                          | in the Extended Info Packet    |
    // |                                          | (section 2.2.1.11.1.1.1)       |
    // |                                          | contains a value which is      |
    // |                                          | larger than the maximum        |
    // |                                          | allowed length of 128 bytes.   |
    // +------------------------------------------+--------------------------------+
    // | 0x00001120 ERRINFO_SECURITYDATATOOSHORT17| There is not enough data to    |
    // |                                          | read the clientAddressFamily   |
    // |                                          | and cbClientAddress fields in  |
    // |                                          | the Extended Info Packet       |
    // |                                          | (section 2.2.1.11.1.1.1).      |
    // +------------------------------------------+--------------------------------+
    // | 0x00001121 ERRINFO_SECURITYDATATOOSHORT18| There is not enough data to    |
    // |                                          | read the clientAddress field in|
    // |                                          | the Extended Info Packet       |
    // |                                          | (section 2.2.1.11.1.1.1).      |
    // +------------------------------------------+--------------------------------+
    // | 0x00001122 ERRINFO_SECURITYDATATOOSHORT19| There is not enough data to    |
    // |                                          | read the cbClientDir field in  |
    // |                                          | the Extended Info Packet       |
    // |                                          | (section 2.2.1.11.1.1.1).      |
    // +------------------------------------------+--------------------------------+
    // | 0x00001123 ERRINFO_SECURITYDATATOOSHORT20| There is not enough data to    |
    // |                                          | read the clientDir field in    |
    // |                                          | the Extended Info Packet       |
    // |                                          | (section 2.2.1.11.1.1.1).      |
    // +------------------------------------------+--------------------------------+
    // | 0x00001124 ERRINFO_SECURITYDATATOOSHORT21| There is not enough data to    |
    // |                                          | read the clientTimeZone field  |
    // |                                          | in the Extended Info Packet    |
    // |                                          | (section 2.2.1.11.1.1.1).      |
    // +------------------------------------------+--------------------------------+
    // | 0x00001125 ERRINFO_SECURITYDATATOOSHORT22| There is not enough data to    |
    // |                                          | read the clientSessionId field |
    // |                                          | in the Extended Info Packet    |
    // |                                          | (section 2.2.1.11.1.1.1).      |
    // +------------------------------------------+--------------------------------+
    // | 0x00001126 ERRINFO_SECURITYDATATOOSHORT23| There is not enough data to    |
    // |                                          | read the Client Info PDU Data  |
    // |                                          | (section 2.2.1.11.1).          |
    // +------------------------------------------+--------------------------------+
    // | 0x00001129 ERRINFO_BADMONITORDATA        | The monitorCount field in the  |
    // |                                          | Client Monitor Data (section   |
    // |                                          | 2.2.1.3.6) is invalid.         |
    // +------------------------------------------+--------------------------------+
    // | 0x0000112A                               | The server-side decompression  |
    // | ERRINFO_VCDECOMPRESSEDREASSEMBLEFAILED   | buffer is invalid, or the size |
    // |                                          | of the decompressed VC data    |
    // |                                          | exceeds the chunking size      |
    // |                                          | specified in the Virtual       |
    // |                                          | Channel Capability Set         |
    // |                                          | (section 2.2.7.1.10).          |
    // +------------------------------------------+--------------------------------+
    // | 0x0000112B ERRINFO_VCDATATOOLONG         | The size of a received Virtual |
    // |                                          | Channel PDU (section 2.2.6.1)  |
    // |                                          | exceeds the chunking size      |
    // |                                          | specified in the Virtual       |
    // |                                          | Channel Capability Set         |
    // |                                          | (section 2.2.7.1.10).          |
    // +------------------------------------------+--------------------------------+
    // | 0x0000112C ERRINFO_BAD_FRAME_ACK_DATA    | There is not enough data to    |
    // |                                          | read a                         |
    // |                                          | TS_FRAME_ACKNOWLEDGE_PDU ([MS- |
    // |                                          | RDPRFX] section 2.2.3.1).      |
    // +------------------------------------------+--------------------------------+
    // | 0x0000112D                               | The graphics mode requested by |
    // | ERRINFO_GRAPHICSMODENOTSUPPORTED         | the client is not supported by |
    // |                                          | the server.                    |
    // +------------------------------------------+--------------------------------+
    // | 0x0000112E                               | The server-side graphics       |
    // | ERRINFO_GRAPHICSSUBSYSTEMRESETFAILED     | subsystem failed to reset.     |
    // +------------------------------------------+--------------------------------+
    // | 0x0000112F                               | The server-side graphics       |
    // | ERRINFO_GRAPHICSSUBSYSTEMFAILED          | subsystem is in an error state |
    // |                                          | and unable to continue         |
    // |                                          | graphics encoding.             |
    // +------------------------------------------+--------------------------------+
    // | 0x00001130                               | There is not enough data to    |
    // | ERRINFO_TIMEZONEKEYNAMELENGTHTOOSHORT    | read the                       |
    // |                                          | cbDynamicDSTTimeZoneKeyName    |
    // |                                          | field in the Extended Info     |
    // |                                          | Packet (section                |
    // |                                          | 2.2.1.11.1.1.1).               |
    // +------------------------------------------+--------------------------------+
    // | 0x00001131                               | The length reported in the     |
    // | ERRINFO_TIMEZONEKEYNAMELENGTHTOOLONG     | cbDynamicDSTTimeZoneKeyName    |
    // |                                          | field of the Extended Info     |
    // |                                          | Packet (section                |
    // |                                          | 2.2.1.11.1.1.1) is too long.   |
    // +------------------------------------------+--------------------------------+
    // | 0x00001132                               | The                            |
    // | ERRINFO_DYNAMICDSTDISABLEDFIELDMISSING   | dynamicDaylightTimeDisabled    |
    // |                                          | field is not present in the    |
    // |                                          | Extended Info Packet (section  |
    // |                                          | 2.2.1.11.1.1.1).               |
    // +------------------------------------------+--------------------------------+
    // | 0x00001191                               | An attempt to update the       |
    // | ERRINFO_UPDATESESSIONKEYFAILED           | session keys while using       |
    // |                                          | Standard RDP Security          |
    // |                                          | mechanisms (section 5.3.7)     |
    // |                                          | failed.                        |
    // +------------------------------------------+--------------------------------+
    // | 0x00001192 ERRINFO_DECRYPTFAILED         | (a) Decryption using Standard  |
    // |                                          | RDP Security mechanisms        |
    // |                                          | (section 5.3.6) failed.        |
    // |                                          | (b) Session key creation using |
    // |                                          | Standard RDP Security          |
    // |                                          | mechanisms (section 5.3.5)     |
    // |                                          | failed.                        |
    // +------------------------------------------+--------------------------------+
    // | 0x00001193 ERRINFO_ENCRYPTFAILED         | Encryption using Standard RDP  |
    // |                                          | Security mechanisms (section   |
    // |                                          | 5.3.6) failed.                 |
    // +------------------------------------------+--------------------------------+
    // | 0x00001194 ERRINFO_ENCPKGMISMATCH        | Failed to find a usable        |
    // |                                          | Encryption Method (section     |
    // |                                          | 5.3.2) in the encryptionMethods|
    // |                                          | field of the Client Security   |
    // |                                          | Data (section 2.2.1.4.3).      |
    // +------------------------------------------+--------------------------------+
    // | 0x00001195 ERRINFO_DECRYPTFAILED2        | Encryption using Standard RDP  |
    // |                                          | Security mechanisms (section   |
    // |                                          | 5.3.6) failed. Unencrypted     |
    // |                                          | data was encountered in a      |
    // |                                          | protocol stream which is meant |
    // |                                          | to be encrypted with Standard  |
    // |                                          | RDP Security mechanisms        |
    // |                                          | (section 5.3.6).               |
    // +------------------------------------------+--------------------------------+

    enum {
        ERRINFO_RPC_INITIATED_DISCONNECT          = 0x00000001,
        ERRINFO_RPC_INITIATED_LOGOFF              = 0x00000002,
        ERRINFO_IDLE_TIMEOUT                      = 0x00000003,
        ERRINFO_LOGON_TIMEOUT                     = 0x00000004,
        ERRINFO_DISCONNECTED_BY_OTHERCONNECTION   = 0x00000005,
        ERRINFO_OUT_OF_MEMORY                     = 0x00000006,
        ERRINFO_SERVER_DENIED_CONNECTION          = 0x00000007,
        ERRINFO_SERVER_INSUFFICIENT_PRIVILEGES    = 0x00000009,
        ERRINFO_SERVER_FRESH_CREDENTIALS_REQUIRED = 0x0000000A,
        ERRINFO_RPC_INITIATED_DISCONNECT_BYUSER   = 0x0000000B,
        ERRINFO_LOGOFF_BY_USER                    = 0x0000000C,
        ERRINFO_LICENSE_INTERNAL                  = 0x00000100,
        ERRINFO_LICENSE_NO_LICENSE_SERVER         = 0x00000101,
        ERRINFO_LICENSE_NO_LICENSE                = 0x00000102,
        ERRINFO_LICENSE_BAD_CLIENT_MSG            = 0x00000103,
        ERRINFO_LICENSE_HWID_DOESNT_MATCH_LICENSE = 0x00000104,
        ERRINFO_LICENSE_BAD_CLIENT_LICENSE        = 0x00000105,
        ERRINFO_LICENSE_CANT_FINISH_PROTOCOL      = 0x00000106,
        ERRINFO_LICENSE_CLIENT_ENDED_PROTOCOL     = 0x00000107,
        ERRINFO_LICENSE_BAD_CLIENT_ENCRYPTION     = 0x00000108,
        ERRINFO_LICENSE_CANT_UPGRADE_LICENSE      = 0x00000109,
        ERRINFO_LICENSE_NO_REMOTE_CONNECTIONS     = 0x0000010A,

        ERRINFO_CB_DESTINATION_NOT_FOUND             = 0x00000400,
        ERRINFO_CB_LOADING_DESTINATION               = 0x00000402,
        ERRINFO_CB_REDIRECTING_TO_DESTINATION        = 0x00000404,
        ERRINFO_CB_SESSION_ONLINE_VM_WAKE            = 0x00000405,
        ERRINFO_CB_SESSION_ONLINE_VM_BOOT            = 0x00000406,
        ERRINFO_CB_SESSION_ONLINE_VM_NO_DNS          = 0x00000407,
        ERRINFO_CB_DESTINATION_POOL_NOT_FREE         = 0x00000408,
        ERRINFO_CB_CONNECTION_CANCELLED              = 0x00000409,
        ERRINFO_CB_CONNECTION_ERROR_INVALID_SETTINGS = 0x00000410,
        ERRINFO_CB_SESSION_ONLINE_VM_BOOT_TIMEOUT    = 0x00000411,
        ERRINFO_CB_SESSION_ONLINE_VM_SESSMON_FAILED  = 0x00000412,

        ERRINFO_UNKNOWNPDUTYPE2                   = 0x000010C9,
        ERRINFO_UNKNOWNPDUTYPE                    = 0x000010CA,
        ERRINFO_DATAPDUSEQUENCE                   = 0x000010CB,
        ERRINFO_CONTROLPDUSEQUENCE                = 0x000010CD,
        ERRINFO_INVALIDCONTROLPDUACTION           = 0x000010CE,
        ERRINFO_INVALIDINPUTPDUTYPE               = 0x000010CF,
        ERRINFO_INVALIDINPUTPDUMOUSE              = 0x000010D0,
        ERRINFO_INVALIDREFRESHRECTPDU             = 0x000010D1,
        ERRINFO_CREATEUSERDATAFAILED              = 0x000010D2,
        ERRINFO_CONNECTFAILED                     = 0x000010D3,
        ERRINFO_CONFIRMACTIVEWRONGSHAREID         = 0x000010D4,
        ERRINFO_CONFIRMACTIVEWRONGORIGINATOR      = 0x000010D5,
        ERRINFO_PERSISTENTKEYPDUBADLENGTH         = 0x000010DA,
        ERRINFO_PERSISTENTKEYPDUILLEGALFIRST      = 0x000010DB,
        ERRINFO_PERSISTENTKEYPDUTOOMANYTOTALKEYS  = 0x000010DC,
        ERRINFO_PERSISTENTKEYPDUTOOMANYCACHEKEYS  = 0x000010DD,
        ERRINFO_INPUTPDUBADLENGTH                 = 0x000010DE,
        ERRINFO_BITMAPCACHEERRORPDUBADLENGTH      = 0x000010DF,
        ERRINFO_SECURITYDATATOOSHORT              = 0x000010E0,
        ERRINFO_VCHANNELDATATOOSHORT              = 0x000010E1,
        ERRINFO_SHAREDATATOOSHORT                 = 0x000010E2,
        ERRINFO_BADSUPRESSOUTPUTPDU               = 0x000010E3,
        ERRINFO_CONFIRMACTIVEPDUTOOSHORT          = 0x000010E5,
        ERRINFO_CAPABILITYSETTOOSMALL             = 0x000010E7,
        ERRINFO_CAPABILITYSETTOOLARGE             = 0x000010E8,
        ERRINFO_NOCURSORCACHE                     = 0x000010E9,
        ERRINFO_BADCAPABILITIES                   = 0x000010EA,
        ERRINFO_VIRTUALCHANNELDECOMPRESSIONERR    = 0x000010EC,
        ERRINFO_INVALIDVCCOMPRESSIONTYPE          = 0x000010ED,
        ERRINFO_INVALIDCHANNELID                  = 0x000010EF,
        ERRINFO_VCHANNELSTOOMANY                  = 0x000010F0,
        ERRINFO_REMOTEAPPSNOTENABLED              = 0x000010F3,
        ERRINFO_CACHECAPNOTSET                    = 0x000010F4,
        ERRINFO_BITMAPCACHEERRORPDUBADLENGTH2     = 0x000010F5,
        ERRINFO_OFFSCRCACHEERRORPDUBADLENGTH      = 0x000010F6,
        ERRINFO_DNGCACHEERRORPDUBADLENGTH         = 0x000010F7,
        ERRINFO_GDIPLUSPDUBADLENGTH               = 0x000010F8,
        ERRINFO_SECURITYDATATOOSHORT2             = 0x00001111,
        ERRINFO_SECURITYDATATOOSHORT3             = 0x00001112,
        ERRINFO_SECURITYDATATOOSHORT4             = 0x00001113,
        ERRINFO_SECURITYDATATOOSHORT5             = 0x00001114,
        ERRINFO_SECURITYDATATOOSHORT6             = 0x00001115,
        ERRINFO_SECURITYDATATOOSHORT7             = 0x00001116,
        ERRINFO_SECURITYDATATOOSHORT8             = 0x00001117,
        ERRINFO_SECURITYDATATOOSHORT9             = 0x00001118,
        ERRINFO_SECURITYDATATOOSHORT10            = 0x00001119,
        ERRINFO_SECURITYDATATOOSHORT11            = 0x0000111A,
        ERRINFO_SECURITYDATATOOSHORT12            = 0x0000111B,
        ERRINFO_SECURITYDATATOOSHORT13            = 0x0000111C,
        ERRINFO_SECURITYDATATOOSHORT14            = 0x0000111D,
        ERRINFO_SECURITYDATATOOSHORT15            = 0x0000111E,
        ERRINFO_SECURITYDATATOOSHORT16            = 0x0000111F,
        ERRINFO_SECURITYDATATOOSHORT17            = 0x00001120,
        ERRINFO_SECURITYDATATOOSHORT18            = 0x00001121,
        ERRINFO_SECURITYDATATOOSHORT19            = 0x00001122,
        ERRINFO_SECURITYDATATOOSHORT20            = 0x00001123,
        ERRINFO_SECURITYDATATOOSHORT21            = 0x00001124,
        ERRINFO_SECURITYDATATOOSHORT22            = 0x00001125,
        ERRINFO_SECURITYDATATOOSHORT23            = 0x00001126,
        ERRINFO_BADMONITORDATA                    = 0x00001129,
        ERRINFO_VCDECOMPRESSEDREASSEMBLEFAILED    = 0x0000112A,
        ERRINFO_VCDATATOOLONG                     = 0x0000112B,
        ERRINFO_BAD_FRAME_ACK_DATA                = 0x0000112C,
        ERRINFO_GRAPHICSMODENOTSUPPORTED          = 0x0000112D,
        ERRINFO_GRAPHICSSUBSYSTEMRESETFAILED      = 0x0000112E,
        ERRINFO_GRAPHICSSUBSYSTEMFAILED           = 0x0000112F,
        ERRINFO_TIMEZONEKEYNAMELENGTHTOOSHORT     = 0x00001130,
        ERRINFO_TIMEZONEKEYNAMELENGTHTOOLONG      = 0x00001131,
        ERRINFO_DYNAMICDSTDISABLEDFIELDMISSING    = 0x00001132,
        ERRINFO_UPDATESESSIONKEYFAILED            = 0x00001191,
        ERRINFO_DECRYPTFAILED                     = 0x00001192,
        ERRINFO_ENCRYPTFAILED                     = 0x00001193,
        ERRINFO_ENCPKGMISMATCH                    = 0x00001194,
        ERRINFO_DECRYPTFAILED2                    = 0x00001195
    };

    void process_disconnect_pdu(InStream & stream) {
        uint32_t errorInfo = stream.in_uint32_le();
        switch (errorInfo){
        case ERRINFO_RPC_INITIATED_DISCONNECT:
            LOG(LOG_INFO, "process disconnect pdu : code = %8x error=%s", errorInfo, "RPC_INITIATED_DISCONNECT");
            break;
        case ERRINFO_RPC_INITIATED_LOGOFF:
            LOG(LOG_INFO, "process disconnect pdu : code = %8x error=%s", errorInfo, "RPC_INITIATED_LOGOFF");
            break;
        case ERRINFO_IDLE_TIMEOUT:
            LOG(LOG_INFO, "process disconnect pdu : code = %8x error=%s", errorInfo, "IDLE_TIMEOUT");
            break;
        case ERRINFO_LOGON_TIMEOUT:
            LOG(LOG_INFO, "process disconnect pdu : code = %8x error=%s", errorInfo, "LOGON_TIMEOUT");
            break;
        case ERRINFO_DISCONNECTED_BY_OTHERCONNECTION:
            LOG(LOG_INFO, "process disconnect pdu : code = %8x error=%s", errorInfo, "DISCONNECTED_BY_OTHERCONNECTION");
            if (this->acl) {
                this->acl->set_auth_error_message(TR("disconnected_by_otherconnection", this->lang));
            }
            break;
        case ERRINFO_OUT_OF_MEMORY:
            LOG(LOG_INFO, "process disconnect pdu : code = %8x error=%s", errorInfo, "OUT_OF_MEMORY");
            break;
        case ERRINFO_SERVER_DENIED_CONNECTION:
            LOG(LOG_INFO, "process disconnect pdu : code = %8x error=%s", errorInfo, "SERVER_DENIED_CONNECTION");
            break;
        case ERRINFO_SERVER_INSUFFICIENT_PRIVILEGES:
            LOG(LOG_INFO, "process disconnect pdu : code = %8x error=%s", errorInfo, "SERVER_INSUFFICIENT_PRIVILEGES");
            break;
        case ERRINFO_SERVER_FRESH_CREDENTIALS_REQUIRED:
            LOG(LOG_INFO, "process disconnect pdu : code = %8x error=%s", errorInfo, "SERVER_FRESH_CREDENTIALS_REQUIRED");
            break;
        case ERRINFO_RPC_INITIATED_DISCONNECT_BYUSER:
            LOG(LOG_INFO, "process disconnect pdu : code = %8x error=%s", errorInfo, "RPC_INITIATED_DISCONNECT_BYUSER");
            break;
        case ERRINFO_LOGOFF_BY_USER:
            LOG(LOG_INFO, "process disconnect pdu : code = %8x error=%s", errorInfo, "LOGOFF_BY_USER");
            break;
        case ERRINFO_LICENSE_INTERNAL:
            LOG(LOG_INFO, "process disconnect pdu : code = %8x error=%s", errorInfo, "LICENSE_INTERNAL");
            break;
        case ERRINFO_LICENSE_NO_LICENSE_SERVER:
            LOG(LOG_INFO, "process disconnect pdu : code = %8x error=%s", errorInfo, "LICENSE_NO_LICENSE_SERVER");
            break;
        case ERRINFO_LICENSE_NO_LICENSE:
            LOG(LOG_INFO, "process disconnect pdu : code = %8x error=%s", errorInfo, "LICENSE_NO_LICENSE");
            break;
        case ERRINFO_LICENSE_BAD_CLIENT_MSG:
            LOG(LOG_INFO, "process disconnect pdu : code = %8x error=%s", errorInfo, "LICENSE_BAD_CLIENT_MSG");
            break;
        case ERRINFO_LICENSE_HWID_DOESNT_MATCH_LICENSE:
            LOG(LOG_INFO, "process disconnect pdu : code = %8x error=%s", errorInfo, "LICENSE_HWID_DOESNT_MATCH_LICENSE");
            break;
        case ERRINFO_LICENSE_BAD_CLIENT_LICENSE:
            LOG(LOG_INFO, "process disconnect pdu : code = %8x error=%s", errorInfo, "LICENSE_BAD_CLIENT_LICENSE");
            break;
        case ERRINFO_LICENSE_CANT_FINISH_PROTOCOL:
            LOG(LOG_INFO, "process disconnect pdu : code = %8x error=%s", errorInfo, "LICENSE_CANT_FINISH_PROTOCOL");
            break;
        case ERRINFO_LICENSE_CLIENT_ENDED_PROTOCOL:
            LOG(LOG_INFO, "process disconnect pdu : code = %8x error=%s", errorInfo, "LICENSE_CLIENT_ENDED_PROTOCOL");
            break;
        case ERRINFO_LICENSE_BAD_CLIENT_ENCRYPTION:
            LOG(LOG_INFO, "process disconnect pdu : code = %8x error=%s", errorInfo, "LICENSE_BAD_CLIENT_ENCRYPTION");
            break;
        case ERRINFO_LICENSE_CANT_UPGRADE_LICENSE:
            LOG(LOG_INFO, "process disconnect pdu : code = %8x error=%s", errorInfo, "LICENSE_CANT_UPGRADE_LICENSE");
            break;
        case ERRINFO_LICENSE_NO_REMOTE_CONNECTIONS:
            LOG(LOG_INFO, "process disconnect pdu : code = %8x error=%s", errorInfo, "LICENSE_NO_REMOTE_CONNECTIONS");
            break;
        case ERRINFO_CB_DESTINATION_NOT_FOUND:
            LOG(LOG_INFO, "process disconnect pdu : code = %8x error=%s", errorInfo, "CB_DESTINATION_NOT_FOUND");
            break;
        case ERRINFO_CB_LOADING_DESTINATION:
            LOG(LOG_INFO, "process disconnect pdu : code = %8x error=%s", errorInfo, "CB_LOADING_DESTINATION");
            break;
        case ERRINFO_CB_REDIRECTING_TO_DESTINATION:
            LOG(LOG_INFO, "process disconnect pdu : code = %8x error=%s", errorInfo, "CB_REDIRECTING_TO_DESTINATION");
            break;
        case ERRINFO_CB_SESSION_ONLINE_VM_WAKE:
            LOG(LOG_INFO, "process disconnect pdu : code = %8x error=%s", errorInfo, "CB_SESSION_ONLINE_VM_WAKE");
            break;
        case ERRINFO_CB_SESSION_ONLINE_VM_BOOT:
            LOG(LOG_INFO, "process disconnect pdu : code = %8x error=%s", errorInfo, "CB_SESSION_ONLINE_VM_BOOT");
            break;
        case ERRINFO_CB_SESSION_ONLINE_VM_NO_DNS:
            LOG(LOG_INFO, "process disconnect pdu : code = %8x error=%s", errorInfo, "CB_SESSION_ONLINE_VM_NO_DNS");
            break;
        case ERRINFO_CB_DESTINATION_POOL_NOT_FREE:
            LOG(LOG_INFO, "process disconnect pdu : code = %8x error=%s", errorInfo, "CB_DESTINATION_POOL_NOT_FREE");
            break;
        case ERRINFO_CB_CONNECTION_CANCELLED:
            LOG(LOG_INFO, "process disconnect pdu : code = %8x error=%s", errorInfo, "CB_CONNECTION_CANCELLED");
            break;
        case ERRINFO_CB_CONNECTION_ERROR_INVALID_SETTINGS:
            LOG(LOG_INFO, "process disconnect pdu : code = %8x error=%s", errorInfo, "CB_CONNECTION_ERROR_INVALID_SETTINGS");
            break;
        case ERRINFO_CB_SESSION_ONLINE_VM_BOOT_TIMEOUT:
            LOG(LOG_INFO, "process disconnect pdu : code = %8x error=%s", errorInfo, "CB_SESSION_ONLINE_VM_BOOT_TIMEOUT");
            break;
        case ERRINFO_CB_SESSION_ONLINE_VM_SESSMON_FAILED:
            LOG(LOG_INFO, "process disconnect pdu : code = %8x error=%s", errorInfo, "CB_SESSION_ONLINE_VM_SESSMON_FAILED");
            break;
        case ERRINFO_UNKNOWNPDUTYPE2:
            LOG(LOG_INFO, "process disconnect pdu : code = %8x error=%s", errorInfo, "UNKNOWNPDUTYPE2");
            break;
        case ERRINFO_UNKNOWNPDUTYPE:
            LOG(LOG_INFO, "process disconnect pdu : code = %8x error=%s", errorInfo, "UNKNOWNPDUTYPE");
            break;
        case ERRINFO_DATAPDUSEQUENCE:
            LOG(LOG_INFO, "process disconnect pdu : code = %8x error=%s", errorInfo, "DATAPDUSEQUENCE");
            break;
        case ERRINFO_CONTROLPDUSEQUENCE:
            LOG(LOG_INFO, "process disconnect pdu : code = %8x error=%s", errorInfo, "CONTROLPDUSEQUENCE");
            break;
        case ERRINFO_INVALIDCONTROLPDUACTION:
            LOG(LOG_INFO, "process disconnect pdu : code = %8x error=%s", errorInfo, "INVALIDCONTROLPDUACTION");
            break;
        case ERRINFO_INVALIDINPUTPDUTYPE:
            LOG(LOG_INFO, "process disconnect pdu : code = %8x error=%s", errorInfo, "INVALIDINPUTPDUTYPE");
            break;
        case ERRINFO_INVALIDINPUTPDUMOUSE:
            LOG(LOG_INFO, "process disconnect pdu : code = %8x error=%s", errorInfo, "INVALIDINPUTPDUMOUSE");
            break;
        case ERRINFO_INVALIDREFRESHRECTPDU:
            LOG(LOG_INFO, "process disconnect pdu : code = %8x error=%s", errorInfo, "INVALIDREFRESHRECTPDU");
            break;
        case ERRINFO_CREATEUSERDATAFAILED:
            LOG(LOG_INFO, "process disconnect pdu : code = %8x error=%s", errorInfo, "CREATEUSERDATAFAILED");
            break;
        case ERRINFO_CONNECTFAILED:
            LOG(LOG_INFO, "process disconnect pdu : code = %8x error=%s", errorInfo, "CONNECTFAILED");
            break;
        case ERRINFO_CONFIRMACTIVEWRONGSHAREID:
            LOG(LOG_INFO, "process disconnect pdu : code = %8x error=%s", errorInfo, "CONFIRMACTIVEWRONGSHAREID");
            break;
        case ERRINFO_CONFIRMACTIVEWRONGORIGINATOR:
            LOG(LOG_INFO, "process disconnect pdu : code = %8x error=%s", errorInfo, "CONFIRMACTIVEWRONGORIGINATOR");
            break;
        case ERRINFO_PERSISTENTKEYPDUBADLENGTH:
            LOG(LOG_INFO, "process disconnect pdu : code = %8x error=%s", errorInfo, "PERSISTENTKEYPDUBADLENGTH");
            break;
        case ERRINFO_PERSISTENTKEYPDUILLEGALFIRST:
            LOG(LOG_INFO, "process disconnect pdu : code = %8x error=%s", errorInfo, "PERSISTENTKEYPDUILLEGALFIRST");
            break;
        case ERRINFO_PERSISTENTKEYPDUTOOMANYTOTALKEYS:
            LOG(LOG_INFO, "process disconnect pdu : code = %8x error=%s", errorInfo, "PERSISTENTKEYPDUTOOMANYTOTALKEYS");
            break;
        case ERRINFO_PERSISTENTKEYPDUTOOMANYCACHEKEYS:
            LOG(LOG_INFO, "process disconnect pdu : code = %8x error=%s", errorInfo, "PERSISTENTKEYPDUTOOMANYCACHEKEYS");
            break;
        case ERRINFO_INPUTPDUBADLENGTH:
            LOG(LOG_INFO, "process disconnect pdu : code = %8x error=%s", errorInfo, "INPUTPDUBADLENGTH");
            break;
        case ERRINFO_BITMAPCACHEERRORPDUBADLENGTH:
            LOG(LOG_INFO, "process disconnect pdu : code = %8x error=%s", errorInfo, "BITMAPCACHEERRORPDUBADLENGTH");
            break;
        case ERRINFO_SECURITYDATATOOSHORT:
            LOG(LOG_INFO, "process disconnect pdu : code = %8x error=%s", errorInfo, "SECURITYDATATOOSHORT");
            break;
        case ERRINFO_VCHANNELDATATOOSHORT:
            LOG(LOG_INFO, "process disconnect pdu : code = %8x error=%s", errorInfo, "VCHANNELDATATOOSHORT");
            break;
        case ERRINFO_SHAREDATATOOSHORT:
            LOG(LOG_INFO, "process disconnect pdu : code = %8x error=%s", errorInfo, "SHAREDATATOOSHORT");
            break;
        case ERRINFO_BADSUPRESSOUTPUTPDU:
            LOG(LOG_INFO, "process disconnect pdu : code = %8x error=%s", errorInfo, "BADSUPRESSOUTPUTPDU");
            break;
        case ERRINFO_CONFIRMACTIVEPDUTOOSHORT:
            LOG(LOG_INFO, "process disconnect pdu : code = %8x error=%s", errorInfo, "CONFIRMACTIVEPDUTOOSHORT");
            break;
        case ERRINFO_CAPABILITYSETTOOSMALL:
            LOG(LOG_INFO, "process disconnect pdu : code = %8x error=%s", errorInfo, "CAPABILITYSETTOOSMALL");
            break;
        case ERRINFO_CAPABILITYSETTOOLARGE:
            LOG(LOG_INFO, "process disconnect pdu : code = %8x error=%s", errorInfo, "CAPABILITYSETTOOLARGE");
            break;
        case ERRINFO_NOCURSORCACHE:
            LOG(LOG_INFO, "process disconnect pdu : code = %8x error=%s", errorInfo, "NOCURSORCACHE");
            break;
        case ERRINFO_BADCAPABILITIES:
            LOG(LOG_INFO, "process disconnect pdu : code = %8x error=%s", errorInfo, "BADCAPABILITIES");
            break;
        case ERRINFO_VIRTUALCHANNELDECOMPRESSIONERR:
            LOG(LOG_INFO, "process disconnect pdu : code = %8x error=%s", errorInfo, "VIRTUALCHANNELDECOMPRESSIONERR");
            break;
        case ERRINFO_INVALIDVCCOMPRESSIONTYPE:
            LOG(LOG_INFO, "process disconnect pdu : code = %8x error=%s", errorInfo, "INVALIDVCCOMPRESSIONTYPE");
            break;
        case ERRINFO_INVALIDCHANNELID:
            LOG(LOG_INFO, "process disconnect pdu : code = %8x error=%s", errorInfo, "INVALIDCHANNELID");
            break;
        case ERRINFO_VCHANNELSTOOMANY:
            LOG(LOG_INFO, "process disconnect pdu : code = %8x error=%s", errorInfo, "VCHANNELSTOOMANY");
            break;
        case ERRINFO_REMOTEAPPSNOTENABLED:
            LOG(LOG_INFO, "process disconnect pdu : code = %8x error=%s", errorInfo, "REMOTEAPPSNOTENABLED");
            break;
        case ERRINFO_CACHECAPNOTSET:
            LOG(LOG_INFO, "process disconnect pdu : code = %8x error=%s", errorInfo, "CACHECAPNOTSET");
            break;
        case ERRINFO_BITMAPCACHEERRORPDUBADLENGTH2:
            LOG(LOG_INFO, "process disconnect pdu : code = %8x error=%s", errorInfo, "BITMAPCACHEERRORPDUBADLENGTH2");
            break;
        case ERRINFO_OFFSCRCACHEERRORPDUBADLENGTH:
            LOG(LOG_INFO, "process disconnect pdu : code = %8x error=%s", errorInfo, "OFFSCRCACHEERRORPDUBADLENGTH");
            break;
        case ERRINFO_DNGCACHEERRORPDUBADLENGTH:
            LOG(LOG_INFO, "process disconnect pdu : code = %8x error=%s", errorInfo, "DNGCACHEERRORPDUBADLENGTH");
            break;
        case ERRINFO_GDIPLUSPDUBADLENGTH:
            LOG(LOG_INFO, "process disconnect pdu : code = %8x error=%s", errorInfo, "GDIPLUSPDUBADLENGTH");
            break;
        case ERRINFO_SECURITYDATATOOSHORT2:
            LOG(LOG_INFO, "process disconnect pdu : code = %8x error=%s", errorInfo, "SECURITYDATATOOSHORT2");
            break;
        case ERRINFO_SECURITYDATATOOSHORT3:
            LOG(LOG_INFO, "process disconnect pdu : code = %8x error=%s", errorInfo, "SECURITYDATATOOSHORT3");
            break;
        case ERRINFO_SECURITYDATATOOSHORT4:
            LOG(LOG_INFO, "process disconnect pdu : code = %8x error=%s", errorInfo, "SECURITYDATATOOSHORT4");
            break;
        case ERRINFO_SECURITYDATATOOSHORT5:
            LOG(LOG_INFO, "process disconnect pdu : code = %8x error=%s", errorInfo, "SECURITYDATATOOSHORT5");
            break;
        case ERRINFO_SECURITYDATATOOSHORT6:
            LOG(LOG_INFO, "process disconnect pdu : code = %8x error=%s", errorInfo, "SECURITYDATATOOSHORT6");
            break;
        case ERRINFO_SECURITYDATATOOSHORT7:
            LOG(LOG_INFO, "process disconnect pdu : code = %8x error=%s", errorInfo, "SECURITYDATATOOSHORT7");
            break;
        case ERRINFO_SECURITYDATATOOSHORT8:
            LOG(LOG_INFO, "process disconnect pdu : code = %8x error=%s", errorInfo, "SECURITYDATATOOSHORT8");
            break;
        case ERRINFO_SECURITYDATATOOSHORT9:
            LOG(LOG_INFO, "process disconnect pdu : code = %8x error=%s", errorInfo, "SECURITYDATATOOSHORT9");
            break;
        case ERRINFO_SECURITYDATATOOSHORT10:
            LOG(LOG_INFO, "process disconnect pdu : code = %8x error=%s", errorInfo, "SECURITYDATATOOSHORT10");
            break;
        case ERRINFO_SECURITYDATATOOSHORT11:
            LOG(LOG_INFO, "process disconnect pdu : code = %8x error=%s", errorInfo, "SECURITYDATATOOSHORT11");
            break;
        case ERRINFO_SECURITYDATATOOSHORT12:
            LOG(LOG_INFO, "process disconnect pdu : code = %8x error=%s", errorInfo, "SECURITYDATATOOSHORT12");
            break;
        case ERRINFO_SECURITYDATATOOSHORT13:
            LOG(LOG_INFO, "process disconnect pdu : code = %8x error=%s", errorInfo, "SECURITYDATATOOSHORT13");
            break;
        case ERRINFO_SECURITYDATATOOSHORT14:
            LOG(LOG_INFO, "process disconnect pdu : code = %8x error=%s", errorInfo, "SECURITYDATATOOSHORT14");
            break;
        case ERRINFO_SECURITYDATATOOSHORT15:
            LOG(LOG_INFO, "process disconnect pdu : code = %8x error=%s", errorInfo, "SECURITYDATATOOSHORT15");
            break;
        case ERRINFO_SECURITYDATATOOSHORT16:
            LOG(LOG_INFO, "process disconnect pdu : code = %8x error=%s", errorInfo, "SECURITYDATATOOSHORT16");
            break;
        case ERRINFO_SECURITYDATATOOSHORT17:
            LOG(LOG_INFO, "process disconnect pdu : code = %8x error=%s", errorInfo, "SECURITYDATATOOSHORT17");
            break;
        case ERRINFO_SECURITYDATATOOSHORT18:
            LOG(LOG_INFO, "process disconnect pdu : code = %8x error=%s", errorInfo, "SECURITYDATATOOSHORT18");
            break;
        case ERRINFO_SECURITYDATATOOSHORT19:
            LOG(LOG_INFO, "process disconnect pdu : code = %8x error=%s", errorInfo, "SECURITYDATATOOSHORT19");
            break;
        case ERRINFO_SECURITYDATATOOSHORT20:
            LOG(LOG_INFO, "process disconnect pdu : code = %8x error=%s", errorInfo, "SECURITYDATATOOSHORT20");
            break;
        case ERRINFO_SECURITYDATATOOSHORT21:
            LOG(LOG_INFO, "process disconnect pdu : code = %8x error=%s", errorInfo, "SECURITYDATATOOSHORT21");
            break;
        case ERRINFO_SECURITYDATATOOSHORT22:
            LOG(LOG_INFO, "process disconnect pdu : code = %8x error=%s", errorInfo, "SECURITYDATATOOSHORT22");
            break;
        case ERRINFO_SECURITYDATATOOSHORT23:
            LOG(LOG_INFO, "process disconnect pdu : code = %8x error=%s", errorInfo, "SECURITYDATATOOSHORT23");
            break;
        case ERRINFO_BADMONITORDATA:
            LOG(LOG_INFO, "process disconnect pdu : code = %8x error=%s", errorInfo, "BADMONITORDATA");
            break;
        case ERRINFO_VCDECOMPRESSEDREASSEMBLEFAILED:
            LOG(LOG_INFO, "process disconnect pdu : code = %8x error=%s", errorInfo, "VCDECOMPRESSEDREASSEMBLEFAILED");
            break;
        case ERRINFO_VCDATATOOLONG:
            LOG(LOG_INFO, "process disconnect pdu : code = %8x error=%s", errorInfo, "VCDATATOOLONG");
            break;
        case ERRINFO_BAD_FRAME_ACK_DATA:
            LOG(LOG_INFO, "process disconnect pdu : code = %8x error=%s", errorInfo, "BAD_FRAME_ACK_DATA");
            break;
        case ERRINFO_GRAPHICSMODENOTSUPPORTED:
            LOG(LOG_INFO, "process disconnect pdu : code = %8x error=%s", errorInfo, "GRAPHICSMODENOTSUPPORTED");
            break;
        case ERRINFO_GRAPHICSSUBSYSTEMRESETFAILED:
            LOG(LOG_INFO, "process disconnect pdu : code = %8x error=%s", errorInfo, "GRAPHICSSUBSYSTEMRESETFAILED");
            break;
        case ERRINFO_GRAPHICSSUBSYSTEMFAILED:
            LOG(LOG_INFO, "process disconnect pdu : code = %8x error=%s", errorInfo, "GRAPHICSSUBSYSTEMFAILED");
            break;
        case ERRINFO_TIMEZONEKEYNAMELENGTHTOOSHORT:
            LOG(LOG_INFO, "process disconnect pdu : code = %8x error=%s", errorInfo, "TIMEZONEKEYNAMELENGTHTOOSHORT");
            break;
        case ERRINFO_TIMEZONEKEYNAMELENGTHTOOLONG:
            LOG(LOG_INFO, "process disconnect pdu : code = %8x error=%s", errorInfo, "TIMEZONEKEYNAMELENGTHTOOLONG");
            break;
        case ERRINFO_DYNAMICDSTDISABLEDFIELDMISSING:
            LOG(LOG_INFO, "process disconnect pdu : code = %8x error=%s", errorInfo, "DYNAMICDSTDISABLEDFIELDMISSING");
            break;
        case ERRINFO_UPDATESESSIONKEYFAILED:
            LOG(LOG_INFO, "process disconnect pdu : code = %8x error=%s", errorInfo, "UPDATESESSIONKEYFAILED");
            break;
        case ERRINFO_DECRYPTFAILED:
            LOG(LOG_INFO, "process disconnect pdu : code = %8x error=%s", errorInfo, "DECRYPTFAILED");
            break;
        case ERRINFO_ENCRYPTFAILED:
            LOG(LOG_INFO, "process disconnect pdu : code = %8x error=%s", errorInfo, "ENCRYPTFAILED");
            break;
        case ERRINFO_ENCPKGMISMATCH:
            LOG(LOG_INFO, "process disconnect pdu : code = %8x error=%s", errorInfo, "ENCPKGMISMATCH");
            break;
        case ERRINFO_DECRYPTFAILED2:
            LOG(LOG_INFO, "process disconnect pdu : code = %8x error=%s", errorInfo, "DECRYPTFAILED2");
            break;
        default:
            LOG(LOG_INFO, "process disconnect pdu : code = %8x error=%s", errorInfo, "?");
            break;
        }
    }   // process_disconnect_pdu

    void process_logon_info(const char * domain, const char * username) {
        char domain_username_format_0[2048];
        char domain_username_format_1[2048];

        snprintf(domain_username_format_0, sizeof(domain_username_format_0),
            "%s@%s", username, domain);
        snprintf(domain_username_format_1, sizeof(domain_username_format_0),
            "%s\\%s", domain, username);
        //LOG(LOG_INFO,
        //    "Domain username format 0=(%s) Domain username format 1=(%s)",
        //    domain_username_format_0, domain_username_format_0);

        if (this->disconnect_on_logon_user_change &&
            ((strcasecmp(domain, this->domain) || strcasecmp(username, this->username)) &&
             (this->domain[0] ||
              (strcasecmp(domain_username_format_0, this->username) &&
               strcasecmp(domain_username_format_1, this->username) &&
               strcasecmp(username, this->username))))) {
            if (this->error_message) {
                *this->error_message = "Unauthorized logon user change detected!";
            }

            this->end_session_reason  = "OPEN_SESSION_FAILED";
            this->end_session_message = "Unauthorized logon user change detected.";

            LOG(LOG_ERR,
                "Unauthorized logon user change detected on %s (%s%s%s) -> (%s%s%s). "
                    "The session will be disconnected.",
                this->hostname, this->domain,
                (*this->domain ? "\\" : ""),
                this->username, domain,
                ((domain && (*domain)) ? "\\" : ""),
                username);
            throw Error(ERR_RDP_LOGON_USER_CHANGED);
        }

        if (this->session_probe_virtual_channel_p &&
            this->session_probe_start_launch_timeout_timer_only_after_logon) {
            this->session_probe_virtual_channel_p->start_launch_timeout_timer();
        }

        if (this->acl)
        {
            this->acl->report("OPEN_SESSION_SUCCESSFUL", "OK.");
        }
        this->end_session_reason = "CLOSE_SESSION_SUCCESSFUL";
        this->end_session_message = "OK.";

        if (this->open_session_timeout) {
            this->open_session_timeout_checker.cancel_timeout();

            this->event.reset();
        }

        if (this->enable_session_probe) {
            const bool disable_input_event     = true;
            const bool disable_graphics_update = this->enable_session_probe_launch_mask;
            this->front.disable_input_event_and_graphics_update(
                disable_input_event, disable_graphics_update);
        }
    }   // process_logon_info

    void process_save_session_info(InStream & stream) {
        RDP::SaveSessionInfoPDUData_Recv ssipdudata(stream);

        switch (ssipdudata.infoType) {
        case RDP::INFOTYPE_LOGON:
        {
            LOG(LOG_INFO, "process save session info : Logon");
            RDP::LogonInfoVersion1_Recv liv1(ssipdudata.payload);

            process_logon_info(reinterpret_cast<char *>(liv1.Domain),
                reinterpret_cast<char *>(liv1.UserName));
        }
        break;
        case RDP::INFOTYPE_LOGON_LONG:
        {
            LOG(LOG_INFO, "process save session info : Logon long");
            RDP::LogonInfoVersion2_Recv liv2(ssipdudata.payload);

            process_logon_info(reinterpret_cast<char *>(liv2.Domain),
                reinterpret_cast<char *>(liv2.UserName));
        }
        break;
        case RDP::INFOTYPE_LOGON_PLAINNOTIFY:
        {
            LOG(LOG_INFO, "process save session info : Logon plainnotify");
            RDP::PlainNotify_Recv pn(ssipdudata.payload);

            if (this->enable_session_probe) {
                const bool disable_input_event     = true;
                const bool disable_graphics_update = this->enable_session_probe_launch_mask;
                this->front.disable_input_event_and_graphics_update(
                    disable_input_event, disable_graphics_update);
            }

            if (this->session_probe_virtual_channel_p &&
                this->session_probe_start_launch_timeout_timer_only_after_logon) {
                this->session_probe_virtual_channel_p->start_launch_timeout_timer();
            }
        }
        break;
        case RDP::INFOTYPE_LOGON_EXTENDED_INFO:
        {
            LOG(LOG_INFO, "process save session info : Logon extended info");
            RDP::LogonInfoExtended_Recv lie(ssipdudata.payload);

            RDP::LogonInfoField_Recv lif(lie.payload);

            if (lie.FieldsPresent & RDP::LOGON_EX_AUTORECONNECTCOOKIE) {
                LOG(LOG_INFO, "process save session info : Auto-reconnect cookie");

                RDP::ServerAutoReconnectPacket_Recv sarp(lif.payload);
            }
            if (lie.FieldsPresent & RDP::LOGON_EX_LOGONERRORS) {
                LOG(LOG_INFO, "process save session info : Logon Errors Info");

                RDP::LogonErrorsInfo_Recv lei(lif.payload);
            }
        }
        break;
        }

        stream.in_skip_bytes(stream.in_remain());
    }

    TODO("CGR: this can probably be unified with process_confirm_active in front")
    void process_server_caps(InStream & stream, uint16_t len) {
        if (this->verbose & 32){
            LOG(LOG_INFO, "mod_rdp::process_server_caps");
        }

        struct autoclose_file {
            FILE * file;

            ~autoclose_file()
            {
                if (this->file) {
                    fclose(this->file);
                }
            }
        };
        FILE * const output_file =
            !this->output_filename.empty()
            ? fopen(this->output_filename.c_str(), "w")
            : nullptr;
        autoclose_file autoclose{output_file};

        unsigned expected = 4; /* numberCapabilities(2) + pad2Octets(2) */
        if (!stream.in_check_rem(expected)){
            LOG(LOG_ERR, "Truncated Demand active PDU data, need=%u remains=%zu",
                expected, stream.in_remain());
            throw Error(ERR_MCS_PDU_TRUNCATED);
        }

        uint16_t ncapsets = stream.in_uint16_le();
        stream.in_skip_bytes(2); /* pad */

        for (uint16_t n = 0; n < ncapsets; n++) {
            expected = 4; /* capabilitySetType(2) + lengthCapability(2) */
            if (!stream.in_check_rem(expected)){
                LOG(LOG_ERR, "Truncated Demand active PDU data, need=%u remains=%zu",
                    expected, stream.in_remain());
                throw Error(ERR_MCS_PDU_TRUNCATED);
            }

            uint16_t capset_type = stream.in_uint16_le();
            uint16_t capset_length = stream.in_uint16_le();

            expected = capset_length - 4 /* capabilitySetType(2) + lengthCapability(2) */;
            if (!stream.in_check_rem(expected)){
                LOG(LOG_ERR, "Truncated Demand active PDU data, need=%u remains=%zu",
                    expected, stream.in_remain());
                throw Error(ERR_MCS_PDU_TRUNCATED);
            }

            uint8_t const * next = stream.get_current() + expected;
            switch (capset_type) {
            case CAPSTYPE_GENERAL:
                {
                    GeneralCaps general_caps;
                    general_caps.recv(stream, capset_length);
                    if (this->verbose & 1) {
                        general_caps.log("Received from server");
                    }
                    if (output_file) {
                        general_caps.dump(output_file);
                    }
                }
                break;
            case CAPSTYPE_BITMAP:
                {
                    BitmapCaps bitmap_caps;
                    bitmap_caps.recv(stream, capset_length);
                    if (this->verbose & 1) {
                        bitmap_caps.log("Received from server");
                    }
                    if (output_file) {
                        bitmap_caps.dump(output_file);
                    }
                    this->bpp = bitmap_caps.preferredBitsPerPixel;
                    this->front_width = bitmap_caps.desktopWidth;
                    this->front_height = bitmap_caps.desktopHeight;
                }
                break;
            case CAPSTYPE_ORDER:
                {
                    OrderCaps order_caps;
                    order_caps.recv(stream, capset_length);
                    if (this->verbose & 1) {
                        order_caps.log("Received from server");
                    }
                    if (output_file) {
                        order_caps.dump(output_file);
                    }
                }
                break;
            case CAPSTYPE_INPUT:
                {
                    InputCaps input_caps;
                    input_caps.recv(stream, capset_length);
                    if (this->verbose & 1) {
                        input_caps.log("Received from server");
                    }

                    this->enable_fastpath_client_input_event =
                        (this->enable_fastpath && ((input_caps.inputFlags & (INPUT_FLAG_FASTPATH_INPUT | INPUT_FLAG_FASTPATH_INPUT2)) != 0));
                }
                break;
            default:
                if (this->verbose) {
                    LOG(LOG_WARNING,
                        "Unprocessed Capability Set is encountered. capabilitySetType=%s(%u)",
                        ::get_capabilitySetType_name(capset_type),
                        capset_type);
                }
                break;
            }
            stream.in_skip_bytes(next - stream.get_current());
        }

        if (this->verbose & 32){
            LOG(LOG_INFO, "mod_rdp::process_server_caps done");
        }
    }   // process_server_caps

    void send_control(int action) {
        if (this->verbose & 1) {
            LOG(LOG_INFO, "mod_rdp::send_control");
        }

        this->send_data_request_ex(
            GCC::MCS_GLOBAL_CHANNEL,
            [this, action](StreamSize<256>, OutStream & stream) {
                ShareData sdata(stream);
                sdata.emit_begin(PDUTYPE2_CONTROL, this->share_id, RDP::STREAM_MED);

                // Payload
                stream.out_uint16_le(action);
                stream.out_uint16_le(0); /* userid */
                stream.out_uint32_le(0); /* control id */

                // Packet trailer
                sdata.emit_end();
            },
            [this](StreamSize<256>, OutStream & sctrl_header, std::size_t packet_size) {
                ShareControl_Send(sctrl_header, PDUTYPE_DATAPDU, this->userid + GCC::MCS_USERCHANNEL_BASE, packet_size);

            }
        );

        if (this->verbose & 1) {
            LOG(LOG_INFO, "mod_rdp::send_control done");
        }
    }

    /* Send persistent bitmap cache enumeration PDU's
       Not implemented yet because it should be implemented
       before in process_data case. The problem is that
       we don't save the bitmap key list attached with rdp_bmpcache2 capability
       message so we can't develop this function yet */
    template<class DataWriter>
    void send_persistent_key_list_pdu(DataWriter data_writer) {
        this->send_pdu_type2(PDUTYPE2_BITMAPCACHE_PERSISTENT_LIST, RDP::STREAM_MED, data_writer);
    }

    template<class DataWriter>
    void send_pdu_type2(uint8_t pdu_type2, uint8_t stream_id, DataWriter data_writer) {
        using packet_size_t = decltype(details_::packet_size(data_writer));
        this->send_data_request_ex(
            GCC::MCS_GLOBAL_CHANNEL,
            [this, &data_writer, pdu_type2, stream_id](
                StreamSize<256 + packet_size_t{}>, OutStream & stream) {
                ShareData sdata(stream);
                sdata.emit_begin(pdu_type2, this->share_id, stream_id);
                {
                    OutStream substream(stream.get_current(), packet_size_t{});
                    data_writer(packet_size_t{}, substream);
                    stream.out_skip_bytes(substream.get_offset());
                }
                sdata.emit_end();
            },
            [this](StreamSize<256>, OutStream & sctrl_header, std::size_t packet_size) {
                ShareControl_Send(
                    sctrl_header, PDUTYPE_DATAPDU,
                    this->userid + GCC::MCS_USERCHANNEL_BASE, packet_size
                );
            }
        );
    }

    void send_persistent_key_list_regular() {
        if (this->verbose & 1) {
            LOG(LOG_INFO, "mod_rdp::send_persistent_key_list_regular");
        }

        uint16_t totalEntriesCache[BmpCache::MAXIMUM_NUMBER_OF_CACHES] = { 0, 0, 0, 0, 0 };

        for (uint8_t cache_id = 0; cache_id < this->orders.bmp_cache->number_of_cache; cache_id++) {
            const BmpCache::cache_ & cache = this->orders.bmp_cache->get_cache(cache_id);
            if (cache.persistent()) {
                uint16_t idx = 0;
                while (idx < cache.size() && cache[idx]) {
                    ++idx;
                }
                totalEntriesCache[cache_id] = idx;
            }
        }
        //LOG(LOG_INFO, "totalEntriesCache0=%u totalEntriesCache1=%u totalEntriesCache2=%u totalEntriesCache3=%u totalEntriesCache4=%u",
        //    totalEntriesCache[0], totalEntriesCache[1], totalEntriesCache[2], totalEntriesCache[3], totalEntriesCache[4]);

        uint16_t total_number_of_entries = totalEntriesCache[0] + totalEntriesCache[1] + totalEntriesCache[2] +
                                           totalEntriesCache[3] + totalEntriesCache[4];
        if (total_number_of_entries > 0) {
            RDP::PersistentKeyListPDUData pklpdu;
            pklpdu.bBitMask |= RDP::PERSIST_FIRST_PDU;

            uint16_t number_of_entries     = 0;
            uint8_t  pdu_number_of_entries = 0;
            for (uint8_t cache_id = 0; cache_id < this->orders.bmp_cache->number_of_cache; cache_id++) {
                const BmpCache::cache_ & cache = this->orders.bmp_cache->get_cache(cache_id);

                if (!cache.persistent()) {
                    continue;
                }

                const uint16_t entries_max = totalEntriesCache[cache_id];
                for (uint16_t cache_index = 0; cache_index < entries_max; cache_index++) {
                    pklpdu.entries[pdu_number_of_entries].Key1 = cache[cache_index].sig.sig_32[0];
                    pklpdu.entries[pdu_number_of_entries].Key2 = cache[cache_index].sig.sig_32[1];

                    pklpdu.numEntriesCache[cache_id]++;
                    number_of_entries++;
                    pdu_number_of_entries++;

                    if ((pdu_number_of_entries == RDP::PersistentKeyListPDUData::MAXIMUM_ENCAPSULATED_BITMAP_KEYS) ||
                        (number_of_entries == total_number_of_entries))
                    {
                        if (number_of_entries == total_number_of_entries) {
                            pklpdu.bBitMask |= RDP::PERSIST_LAST_PDU;
                        }

                        pklpdu.totalEntriesCache[0] = totalEntriesCache[0];
                        pklpdu.totalEntriesCache[1] = totalEntriesCache[1];
                        pklpdu.totalEntriesCache[2] = totalEntriesCache[2];
                        pklpdu.totalEntriesCache[3] = totalEntriesCache[3];
                        pklpdu.totalEntriesCache[4] = totalEntriesCache[4];

                        //pklpdu.log(LOG_INFO, "Send to server");

                        this->send_persistent_key_list_pdu(
                            [&pklpdu](StreamSize<2048>, OutStream & pdu_data_stream) {
                                pklpdu.emit(pdu_data_stream);
                            }
                        );

                        pklpdu.reset();

                        pdu_number_of_entries = 0;
                    }
                }
            }
        }

        if (this->verbose & 1) {
            LOG(LOG_INFO, "mod_rdp::send_persistent_key_list_regular done");
        }
    }   // send_persistent_key_list_regular

    void send_persistent_key_list_transparent() {
        if (!this->persistent_key_list_transport) {
            return;
        }

        if (this->verbose & 1) {
            LOG(LOG_INFO, "mod_rdp::send_persistent_key_list_transparent");
        }

        try
        {
            while (1) {
                this->send_persistent_key_list_pdu(
                    [this](StreamSize<65535>, OutStream & pdu_data_stream) {
                        uint8_t * data = pdu_data_stream.get_data();
                        uint8_t * end = data;
                        this->persistent_key_list_transport->recv(&end, 2/*pdu_size(2)*/);
                        std::size_t pdu_size = Parse(data).in_uint16_le();
                        end = data;
                        this->persistent_key_list_transport->recv(&end, pdu_size);
                        pdu_data_stream.out_skip_bytes(pdu_size);

                        if (this->verbose & 1) {
                            InStream stream(data, pdu_size);
                            RDP::PersistentKeyListPDUData pklpdu;
                            pklpdu.receive(stream);
                            pklpdu.log(LOG_INFO, "Send to server");
                        }
                    }
                );
            }
        }
        catch (Error const & e)
        {
            if (e.id != ERR_TRANSPORT_NO_MORE_DATA) {
                LOG(LOG_ERR, "mod_rdp::send_persistent_key_list_transparent: error=%u", e.id);
                throw;
            }
        }

        if (this->verbose & 1) {
            LOG(LOG_INFO, "mod_rdp::send_persistent_key_list_transparent done");
        }
    }

    void send_persistent_key_list() {
        if (this->enable_transparent_mode) {
            this->send_persistent_key_list_transparent();
        }
        else {
            this->send_persistent_key_list_regular();
        }
    }

    TODO("CGR: duplicated code in front")
    void send_synchronise() {
        if (this->verbose & 1){
            LOG(LOG_INFO, "mod_rdp::send_synchronise");
        }

        this->send_pdu_type2(
            PDUTYPE2_SYNCHRONIZE, RDP::STREAM_MED,
            [](StreamSize<4>, OutStream & stream) {
                stream.out_uint16_le(1); /* type */
                stream.out_uint16_le(1002);
            }
        );

        if (this->verbose & 1){
            LOG(LOG_INFO, "mod_rdp::send_synchronise done");
        }
    }

    void send_fonts(int seq) {
        if (this->verbose & 1){
            LOG(LOG_INFO, "mod_rdp::send_fonts");
        }

        this->send_pdu_type2(
            PDUTYPE2_FONTLIST, RDP::STREAM_MED,
            [seq](StreamSize<8>, OutStream & stream){
                // Payload
                stream.out_uint16_le(0); /* number of fonts */
                stream.out_uint16_le(0); /* pad? */
                stream.out_uint16_le(seq); /* unknown */
                stream.out_uint16_le(0x32); /* entry size */
            }
        );

        if (this->verbose & 1){
            LOG(LOG_INFO, "mod_rdp::send_fonts done");
        }
    }

public:

    void send_input_slowpath(int time, int message_type, int device_flags, int param1, int param2) {
        if (this->verbose & 4){
            LOG(LOG_INFO, "mod_rdp::send_input_slowpath");
        }

        this->send_pdu_type2(
            PDUTYPE2_INPUT, RDP::STREAM_HI,
            [&](StreamSize<16>, OutStream & stream){
                // Payload
                stream.out_uint16_le(1); /* number of events */
                stream.out_uint16_le(0);
                stream.out_uint32_le(time);
                stream.out_uint16_le(message_type);
                stream.out_uint16_le(device_flags);
                stream.out_uint16_le(param1);
                stream.out_uint16_le(param2);
            }
        );

        if (this->verbose & 4){
            LOG(LOG_INFO, "mod_rdp::send_input_slowpath done");
        }
    }

    void send_input_fastpath(int time, int message_type, uint16_t device_flags, int param1, int param2) {
        if (this->verbose & 4) {
            LOG(LOG_INFO, "mod_rdp::send_input_fastpath");
        }

        write_packets(
            this->nego.trans,
            [&](StreamSize<256>, OutStream & stream) {
                switch (message_type) {
                case RDP_INPUT_SCANCODE:
                    FastPath::KeyboardEvent_Send(stream, device_flags, param1);
                    break;

                case RDP_INPUT_SYNCHRONIZE:
                    FastPath::SynchronizeEvent_Send(stream, param1);
                    break;

                case RDP_INPUT_MOUSE:
                    FastPath::MouseEvent_Send(stream, device_flags, param1, param2);
                    break;

                default:
                    LOG(LOG_ERR, "unsupported fast-path input message type 0x%x", message_type);
                    throw Error(ERR_RDP_FASTPATH);
                }
            },
            [&](StreamSize<256>, OutStream & fastpath_header, uint8_t * packet_data, std::size_t packet_size) {
                FastPath::ClientInputEventPDU_Send out_cie(
                    fastpath_header, packet_data, packet_size, 1,
                    this->encrypt, this->encryptionLevel, this->encryptionMethod
                );
                (void)out_cie;
            }
        );

        if (this->verbose & 4) {
            LOG(LOG_INFO, "mod_rdp::send_input_fastpath done");
        }
    }

    void send_input(int time, int message_type, int device_flags, int param1, int param2) {
        if (this->enable_fastpath_client_input_event == false) {
            this->send_input_slowpath(time, message_type, device_flags, param1, param2);
        }
        else {
            this->send_input_fastpath(time, message_type, device_flags, param1, param2);
        }
    }

    void rdp_input_invalidate(const Rect & r) override {
        if (this->verbose & 4){
            LOG(LOG_INFO, "mod_rdp::rdp_input_invalidate");
        }
        if (UP_AND_RUNNING == this->connection_finalization_state) {
            if (!r.isempty()){
                RDP::RefreshRectPDU rrpdu(this->share_id,
                                          this->userid,
                                          this->encryptionLevel,
                                          this->encrypt);

                rrpdu.addInclusiveRect(r.x, r.y, r.x + r.cx - 1, r.y + r.cy - 1);

                rrpdu.emit(this->nego.trans);
            }
        }
        if (this->verbose & 4){
            LOG(LOG_INFO, "mod_rdp::rdp_input_invalidate done");
        }
    }

    void rdp_input_invalidate2(const DArray<Rect> & vr) override {
        if (this->verbose & 4){
            LOG(LOG_INFO, "mod_rdp::rdp_input_invalidate 2");
        }
        if ((UP_AND_RUNNING == this->connection_finalization_state)
            && (vr.size() > 0)) {
            RDP::RefreshRectPDU rrpdu(this->share_id,
                                      this->userid,
                                      this->encryptionLevel,
                                      this->encrypt);
            for (size_t i = 0; i < vr.size() ; i++){
                if (!vr[i].isempty()){
                    rrpdu.addInclusiveRect(vr[i].x, vr[i].y, vr[i].x + vr[i].cx - 1, vr[i].y + vr[i].cy - 1);
                }
            }
            rrpdu.emit(this->nego.trans);
        }
        if (this->verbose & 4){
            LOG(LOG_INFO, "mod_rdp::rdp_input_invalidate done");
        }

    };

    // 2.2.9.1.2.1.7 Fast-Path Color Pointer Update (TS_FP_COLORPOINTERATTRIBUTE)
    // =========================================================================

    // updateHeader (1 byte): An 8-bit, unsigned integer. The format of this field is
    // the same as the updateHeader byte field specified in the Fast-Path Update
    // (section 2.2.9.1.2.1) structure. The updateCode bitfield (4 bits in size) MUST
    // be set to FASTPATH_UPDATETYPE_COLOR (9).

    // compressionFlags (1 byte): An 8-bit, unsigned integer. The format of this optional
    // field (as well as the possible values) is the same as the compressionFlags field
    // specified in the Fast-Path Update structure.

    // size (2 bytes): A 16-bit, unsigned integer. The format of this field (as well as
    // the possible values) is the same as the size field specified in the Fast-Path
    // Update structure.

    // colorPointerUpdateData (variable): Color pointer data. Both slow-path and
    // fast-path utilize the same data format, a Color Pointer Update (section
    // 2.2.9.1.1.4.4) structure, to represent this information.

    // 2.2.9.1.1.4.4 Color Pointer Update (TS_COLORPOINTERATTRIBUTE)
    // =============================================================

    // The TS_COLORPOINTERATTRIBUTE structure represents a regular T.128 24 bpp
    // color pointer, as specified in [T128] section 8.14.3. This pointer update
    // is used for both monochrome and color pointers in RDP.

    //    cacheIndex (2 bytes): A 16-bit, unsigned integer. The zero-based cache
    // entry in the pointer cache in which to store the pointer image. The number
    // of cache entries is specified using the Pointer Capability Set (section 2.2.7.1.5).

    //    hotSpot (4 bytes): Point (section 2.2.9.1.1.4.1 ) structure containing
    // the x-coordinates and y-coordinates of the pointer hotspot.

    //    width (2 bytes): A 16-bit, unsigned integer. The width of the pointer
    // in pixels. The maximum allowed pointer width is 96 pixels if the client
    // indicated support for large pointers by setting the LARGE_POINTER_FLAG (0x00000001)
    // in the Large Pointer Capability Set (section 2.2.7.2.7). If the LARGE_POINTER_FLAG
    // was not set, the maximum allowed pointer width is 32 pixels.

    //    height (2 bytes): A 16-bit, unsigned integer. The height of the pointer
    // in pixels. The maximum allowed pointer height is 96 pixels if the client
    // indicated support for large pointers by setting the LARGE_POINTER_FLAG (0x00000001)
    // in the Large Pointer Capability Set (section 2.2.7.2.7). If the LARGE_POINTER_FLAG
    // was not set, the maximum allowed pointer height is 32 pixels.

    //    lengthAndMask (2 bytes): A 16-bit, unsigned integer. The size in bytes of the
    // andMaskData field.

    //    lengthXorMask (2 bytes): A 16-bit, unsigned integer. The size in bytes of the
    // xorMaskData field.

    //    xorMaskData (variable): A variable-length array of bytes. Contains the 24-bpp,
    // bottom-up XOR mask scan-line data. The XOR mask is padded to a 2-byte boundary for
    // each encoded scan-line. For example, if a 3x3 pixel cursor is being sent, then each
    // scan-line will consume 10 bytes (3 pixels per scan-line multiplied by 3 bytes per pixel,
    // rounded up to the next even number of bytes).

    //    andMaskData (variable): A variable-length array of bytes. Contains the 1-bpp, bottom-up
    // AND mask scan-line data. The AND mask is padded to a 2-byte boundary for each encoded scan-line.
    // For example, if a 7x7 pixel cursor is being sent, then each scan-line will consume 2 bytes
    // (7 pixels per scan-line multiplied by 1 bpp, rounded up to the next even number of bytes).

    //    pad (1 byte): An optional 8-bit, unsigned integer. Padding. Values in this field MUST be ignored.

    void process_color_pointer_pdu(InStream & stream) {
        if (this->verbose & 4) {
            LOG(LOG_INFO, "mod_rdp::process_color_pointer_pdu");
        }
        unsigned pointer_cache_idx = stream.in_uint16_le();
        if (pointer_cache_idx >= (sizeof(this->cursors) / sizeof(this->cursors[0]))) {
            LOG(LOG_ERR, "mod_rdp::process_color_pointer_pdu: index out of bounds");
            throw Error(ERR_RDP_PROCESS_COLOR_POINTER_CACHE_NOT_OK);
        }

        Pointer & cursor = this->cursors[pointer_cache_idx];

        memset(&cursor, 0, sizeof(Pointer));
        cursor.bpp = 24;
        cursor.x      = stream.in_uint16_le();
        cursor.y      = stream.in_uint16_le();
        cursor.width  = stream.in_uint16_le();
        cursor.height = stream.in_uint16_le();
        unsigned mlen  = stream.in_uint16_le(); /* mask length */
        unsigned dlen  = stream.in_uint16_le(); /* data length */

        if ((mlen > sizeof(cursor.mask)) || (dlen > sizeof(cursor.data))) {
            LOG(LOG_ERR,
                "mod_rdp::process_color_pointer_pdu: "
                    "bad length for color pointer mask_len=%u data_len=%u",
                mlen, dlen);
            throw Error(ERR_RDP_PROCESS_COLOR_POINTER_LEN_NOT_OK);
        }
        TODO("this is modifiying cursor in place: we should not do that.");
        memcpy(cursor.data, stream.in_uint8p(dlen), dlen);
        memcpy(cursor.mask, stream.in_uint8p(mlen), mlen);

        this->front.set_pointer(cursor);
        if (this->verbose & 4) {
            LOG(LOG_INFO, "mod_rdp::process_color_pointer_pdu done");
        }
    }

    // 2.2.9.1.1.4.6 Cached Pointer Update (TS_CACHEDPOINTERATTRIBUTE)
    // ---------------------------------------------------------------

    // The TS_CACHEDPOINTERATTRIBUTE structure is used to instruct the
    // client to change the current pointer shape to one already present
    // in the pointer cache.

    // cacheIndex (2 bytes): A 16-bit, unsigned integer. A zero-based
    // cache entry containing the cache index of the cached pointer to
    // which the client's pointer MUST be changed. The pointer data MUST
    // have already been cached using either the Color Pointer Update
    // (section 2.2.9.1.1.4.4) or New Pointer Update (section 2.2.9.1.1.4.5).

    void process_cached_pointer_pdu(InStream & stream)
    {
        if (this->verbose & 4){
            LOG(LOG_INFO, "mod_rdp::process_cached_pointer_pdu");
        }

        TODO("Add check that the idx transmitted is actually an used pointer")
        uint16_t pointer_idx = stream.in_uint16_le();
        if (pointer_idx >= (sizeof(this->cursors) / sizeof(Pointer))) {
            LOG(LOG_ERR,
                "mod_rdp::process_cached_pointer_pdu pointer cache idx overflow (%d)",
                pointer_idx);
            throw Error(ERR_RDP_PROCESS_POINTER_CACHE_NOT_OK);
        }
        struct Pointer & cursor = this->cursors[pointer_idx];
        if (cursor.is_valid()) {
            this->front.set_pointer(cursor);
        }
        else {
            LOG(LOG_WARNING,
                "mod_rdp::process_cached_pointer_pdu: incalid cache cell index, use system default. index=%u",
                pointer_idx);
            Pointer cursor(Pointer::POINTER_NORMAL);
            this->front.set_pointer(cursor);
        }
        if (this->verbose & 4){
            LOG(LOG_INFO, "mod_rdp::process_cached_pointer_pdu done");
        }
    }

    // 2.2.9.1.1.4.3 System Pointer Update (TS_SYSTEMPOINTERATTRIBUTE)
    // ---------------------------------------------------------------

    // systemPointerType (4 bytes): A 32-bit, unsigned integer. The type of system pointer.

    // +---------------------------+-----------------------------+
    // |      Value                |      Meaning                |
    // +---------------------------+-----------------------------+
    // | SYSPTR_NULL    0x00000000 | The hidden pointer.         |
    // +---------------------------+-----------------------------+
    // | SYSPTR_DEFAULT 0x00007F00 | The default system pointer. |
    // +---------------------------+-----------------------------+

    void process_system_pointer_pdu(InStream & stream)
    {
        if (this->verbose & 4){
            LOG(LOG_INFO, "mod_rdp::process_system_pointer_pdu");
        }
        int system_pointer_type = stream.in_uint32_le();
        switch (system_pointer_type) {
        case RDP_NULL_POINTER:
            {
                Pointer cursor;
                memset(cursor.mask, 0xff, sizeof(cursor.mask));
                this->front.set_pointer(cursor);
            }
            break;
        default:
            {
                Pointer cursor(Pointer::POINTER_NORMAL);
                this->front.set_pointer(cursor);
            }
            break;
        }
        if (this->verbose & 4){
            LOG(LOG_INFO, "mod_rdp::process_system_pointer_pdu done");
        }
    }

    void to_regular_mask(const uint8_t * indata, unsigned mlen, uint8_t bpp, uint8_t * mask, size_t mask_size) {
        if (this->verbose & 4) {
            LOG(LOG_INFO, "mod_rdp::to_regular_mask");
        }

        TODO("check code below: why do we revert mask and pointer when pointer is 1 BPP and not with other color depth ?"
             " Looks fishy, a mask and pointer should always be encoded in the same way, not depending on color depth"
             "difficult to see for symmetrical pointers... check documentation");
        TODO("it may be more efficient to revert cursor after creating it instead of doing it on the fly")
        switch (bpp) {
        case 1 :
        {
            for (unsigned x = 0; x < mlen ; x++) {
                BGRColor px = indata[x];
                // incoming new pointer mask is upside down, revert it
                mask[128 - 4 - (x & 0x7C) + (x & 3)] = px;
            }
        }
        break;
        default:
            memcpy(mask, indata, mlen);
        break;
        }

        if (this->verbose & 4) {
            LOG(LOG_INFO, "mod_rdp::to_regular_mask");
        }
    }

    void to_regular_pointer(const uint8_t * indata, unsigned dlen, uint8_t bpp, uint8_t * data, size_t target_data_len) {
        if (this->verbose & 4) {
            LOG(LOG_INFO, "mod_rdp::to_regular_pointer");
        }
        switch (bpp) {
        case 1 :
        {
            for (unsigned x = 0; x < dlen ; x ++) {
                BGRColor px = indata[x];
                // target cursor will receive 8 bits input at once
                for (unsigned b = 0 ; b < 8 ; b++) {
                    // incoming new pointer is upside down, revert it
                    uint8_t * bstart = &(data[24 * (128 - 4 - (x & 0xFFFC) + (x & 3))]);
                    // emit all individual bits
                    ::out_bytes_le(bstart,      3, (px & 0x80) ? 0xFFFFFF : 0);
                    ::out_bytes_le(bstart +  3, 3, (px & 0x40) ? 0xFFFFFF : 0);
                    ::out_bytes_le(bstart +  6, 3, (px & 0x20) ? 0xFFFFFF : 0);
                    ::out_bytes_le(bstart +  9, 3, (px & 0x10) ? 0xFFFFFF : 0);
                    ::out_bytes_le(bstart + 12, 3, (px &    8) ? 0xFFFFFF : 0);
                    ::out_bytes_le(bstart + 15, 3, (px &    4) ? 0xFFFFFF : 0);
                    ::out_bytes_le(bstart + 18, 3, (px &    2) ? 0xFFFFFF : 0);
                    ::out_bytes_le(bstart + 21, 3, (px &    1) ? 0xFFFFFF : 0);
                }
            }
        }
        break;
        case 4 :
        {
            for (unsigned i = 0; i < dlen ; i++) {
                BGRColor px = indata[i];
                // target cursor will receive 8 bits input at once
                ::out_bytes_le(&(data[6 * i]),     3, this->orders.global_palette[(px >> 4) & 0xF]);
                ::out_bytes_le(&(data[6 * i + 3]), 3, this->orders.global_palette[ px       & 0xF]);
            }
        }
        break;
        case 32: case 24: case 16: case 15: case 8:
        {
            uint8_t BPP = nbbytes(bpp);
            for (unsigned i = 0; i + BPP <= dlen; i += BPP) {
                BGRColor px = in_uint32_from_nb_bytes_le(BPP, indata + i);
                ::out_bytes_le(&(data[(i/BPP)*3]), 3, color_decode(px, bpp, this->orders.global_palette));
            }
        }
        break;
        default:
            LOG(LOG_ERR, "Mouse pointer : color depth not supported %d, forcing green mouse (running in the grass ?)", bpp);
            for (size_t x = 0 ; x < 1024 ; x++) {
                ::out_bytes_le(data + x *3, 3, GREEN);
            }
            break;
        }

        if (this->verbose & 4) {
            LOG(LOG_INFO, "mod_rdp::to_regular_pointer");
        }
    }

    // 2.2.9.1.1.4.5 New Pointer Update (TS_POINTERATTRIBUTE)
    // ------------------------------------------------------

    // The TS_POINTERATTRIBUTE structure is used to send pointer data at an arbitrary
    // color depth. Support for the New Pointer Update is advertised in the Pointer
    // Capability Set (section 2.2.7.1.5).


    // xorBpp (2 bytes): A 16-bit, unsigned integer. The color depth in bits-per-pixel
    // of the XOR mask contained in the colorPtrAttr field.

    // colorPtrAttr (variable): Encapsulated Color Pointer Update (section 2.2.9.1.1.4.4)
    //  structure which contains information about the pointer. The Color Pointer Update
    //  fields are all used, as specified in section 2.2.9.1.1.4.4; however color XOR data
    //  is presented in the color depth described in the xorBpp field (for 8 bpp, each byte
    //  contains one palette index; for 4 bpp, there are two palette indices per byte).

    void process_new_pointer_pdu(InStream & stream) {
        if (this->verbose & 4) {
            LOG(LOG_INFO, "mod_rdp::process_new_pointer_pdu");
        }

        unsigned data_bpp  = stream.in_uint16_le(); /* data bpp */
        unsigned pointer_idx = stream.in_uint16_le();

        if (pointer_idx >= (sizeof(this->cursors) / sizeof(Pointer))) {
            LOG(LOG_ERR,
                "mod_rdp::process_new_pointer_pdu pointer cache idx overflow (%d)",
                pointer_idx);
            throw Error(ERR_RDP_PROCESS_POINTER_CACHE_NOT_OK);
        }

        Pointer & cursor = this->cursors[pointer_idx];
        memset(&cursor, 0, sizeof(struct Pointer));
        cursor.bpp    = 24;
        cursor.x      = stream.in_uint16_le();
        cursor.y      = stream.in_uint16_le();
        cursor.width  = stream.in_uint16_le();
        cursor.height = stream.in_uint16_le();
        uint16_t mlen  = stream.in_uint16_le(); /* mask length */
        uint16_t dlen  = stream.in_uint16_le(); /* data length */

        if (cursor.width > Pointer::MAX_WIDTH){
            LOG(LOG_ERR, "mod_rdp::process_new_pointer_pdu pointer width overflow (%d)", cursor.width);
            throw Error(ERR_RDP_PROCESS_POINTER_CACHE_NOT_OK);
        }
        if (cursor.height > Pointer::MAX_HEIGHT){
            LOG(LOG_ERR, "mod_rdp::process_new_pointer_pdu pointer height overflow (%d)", cursor.height);
            throw Error(ERR_RDP_PROCESS_POINTER_CACHE_NOT_OK);
        }

        if (static_cast<unsigned>(cursor.x) >= cursor.width){
            LOG(LOG_INFO, "mod_rdp::process_new_pointer_pdu hotspot x out of pointer (%d >= %d)", cursor.x, cursor.width);
            cursor.x = 0;
        }

        if (static_cast<unsigned>(cursor.y) >= cursor.height){
            LOG(LOG_INFO, "mod_rdp::process_new_pointer_pdu hotspot y out of pointer (%d >= %d)", cursor.y, cursor.height);
            cursor.y = 0;
        }

        if (!stream.in_check_rem(dlen)){
            LOG(LOG_ERR, "Not enough data for cursor pixels (need=%" PRIu16 " remain=%zu)",
                dlen, stream.in_remain());
            throw Error(ERR_RDP_PROCESS_NEW_POINTER_LEN_NOT_OK);
        }
        if (!stream.in_check_rem(mlen + dlen)){
            LOG(LOG_ERR, "Not enough data for cursor mask (need=%" PRIu16 " remain=%zu)",
                mlen, stream.in_remain() - dlen);
            throw Error(ERR_RDP_PROCESS_NEW_POINTER_LEN_NOT_OK);
        }

        size_t out_data_len = 3 * (
            (bpp == 1) ? (cursor.width * cursor.height) / 8 :
            (bpp == 4) ? (cursor.width * cursor.height) / 2 :
            (dlen / nbbytes(data_bpp)));

        if ((mlen > sizeof(cursor.mask)) ||
            (out_data_len > sizeof(cursor.data))) {
            LOG(LOG_ERR,
                "mod_rdp::Bad length for color pointer mask_len=%" PRIu16 " "
                    "data_len=%" PRIu16 " Width = %u Height = %u bpp = %u out_data_len = %zu nbbytes=%" PRIu8,
                mlen, dlen, cursor.width, cursor.height,
                data_bpp, out_data_len, nbbytes(data_bpp));
            throw Error(ERR_RDP_PROCESS_NEW_POINTER_LEN_NOT_OK);
        }

        if (data_bpp == 1) {
            uint8_t data_data[32*32/8];
            uint8_t mask_data[32*32/8];
            stream.in_copy_bytes(data_data, dlen);
            stream.in_copy_bytes(mask_data, mlen);

            for (unsigned i = 0 ; i < mlen; i++) {
                uint8_t new_mask_data = (mask_data[i] & (data_data[i] ^ 0xFF));
                uint8_t new_data_data = (data_data[i] ^ mask_data[i] ^ new_mask_data);
                data_data[i]    = new_data_data;
                mask_data[i]    = new_mask_data;
            }

            TODO("move that into cursor")
            this->to_regular_pointer(data_data, dlen, 1, cursor.data, sizeof(cursor.data));
            this->to_regular_mask(mask_data, mlen, 1, cursor.mask, sizeof(cursor.mask));
        }
        else {
            TODO("move that into cursor")
            this->to_regular_pointer(stream.get_current(), dlen, data_bpp, cursor.data, sizeof(cursor.data));
            stream.in_skip_bytes(dlen);
            this->to_regular_mask(stream.get_current(), mlen, data_bpp, cursor.mask, sizeof(cursor.mask));
            stream.in_skip_bytes(mlen);
        }

        this->front.set_pointer(cursor);
        if (this->verbose & 4) {
            LOG(LOG_INFO, "mod_rdp::process_new_pointer_pdu done");
        }
    }   // process_new_pointer_pdu

    void process_bitmap_updates(InStream & stream, bool fast_path) {
        if (this->verbose & 64){
            LOG(LOG_INFO, "mod_rdp::process_bitmap_updates");
        }

        this->recv_bmp_update++;

        if (fast_path) {
            stream.in_skip_bytes(2); // updateType(2)
        }

        // RDP-BCGR: 2.2.9.1.1.3.1.2 Bitmap Update (TS_UPDATE_BITMAP)
        // ----------------------------------------------------------
        // The TS_UPDATE_BITMAP structure contains one or more rectangular
        // clippings taken from the server-side screen frame buffer (see [T128]
        // section 8.17).

        // shareDataHeader (18 bytes): Share Data Header (section 2.2.8.1.1.1.2)
        // containing information about the packet. The type subfield of the
        // pduType field of the Share Control Header (section 2.2.8.1.1.1.1)
        // MUST be set to PDUTYPE_DATAPDU (7). The pduType2 field of the Share
        // Data Header MUST be set to PDUTYPE2_UPDATE (2).

        // bitmapData (variable): The actual bitmap update data, as specified in
        // section 2.2.9.1.1.3.1.2.1.

        // 2.2.9.1.1.3.1.2.1 Bitmap Update Data (TS_UPDATE_BITMAP_DATA)
        // ------------------------------------------------------------
        // The TS_UPDATE_BITMAP_DATA structure encapsulates the bitmap data that
        // defines a Bitmap Update (section 2.2.9.1.1.3.1.2).

        // updateType (2 bytes): A 16-bit, unsigned integer. The graphics update
        // type. This field MUST be set to UPDATETYPE_BITMAP (0x0001).

        // numberRectangles (2 bytes): A 16-bit, unsigned integer.
        // The number of screen rectangles present in the rectangles field.
        size_t numberRectangles = stream.in_uint16_le();
        if (this->verbose & 64){
            LOG(LOG_INFO, "/* ---------------- Sending %zu rectangles ----------------- */", numberRectangles);
        }

        for (size_t i = 0; i < numberRectangles; i++) {

            // rectangles (variable): Variable-length array of TS_BITMAP_DATA
            // (section 2.2.9.1.1.3.1.2.2) structures, each of which contains a
            // rectangular clipping taken from the server-side screen frame buffer.
            // The number of screen clippings in the array is specified by the
            // numberRectangles field.

            // 2.2.9.1.1.3.1.2.2 Bitmap Data (TS_BITMAP_DATA)
            // ----------------------------------------------

            // The TS_BITMAP_DATA structure wraps the bitmap data bytestream
            // for a screen area rectangle containing a clipping taken from
            // the server-side screen frame buffer.

            // A 16-bit, unsigned integer. Left bound of the rectangle.

            // A 16-bit, unsigned integer. Top bound of the rectangle.

            // A 16-bit, unsigned integer. Right bound of the rectangle.

            // A 16-bit, unsigned integer. Bottom bound of the rectangle.

            // A 16-bit, unsigned integer. The width of the rectangle.

            // A 16-bit, unsigned integer. The height of the rectangle.

            // A 16-bit, unsigned integer. The color depth of the rectangle
            // data in bits-per-pixel.

            // CGR: As far as I understand we should have
            // align4(right-left) == width and bottom-top == height
            // maybe put some assertion to check it's true
            // LOG(LOG_ERR, "left=%u top=%u right=%u bottom=%u width=%u height=%u bpp=%u", left, top, right, bottom, width, height, bpp);

            // A 16-bit, unsigned integer. The flags describing the format
            // of the bitmap data in the bitmapDataStream field.

            // +-----------------------------------+---------------------------+
            // | 0x0001 BITMAP_COMPRESSION         | Indicates that the bitmap |
            // |                                   | data is compressed. This  |
            // |                                   | implies that the          |
            // |                                   | bitmapComprHdr field is   |
            // |                                   | present if the NO_BITMAP_C|
            // |                                   |OMPRESSION_HDR (0x0400)    |
            // |                                   | flag is not set.          |
            // +-----------------------------------+---------------------------+
            // | 0x0400 NO_BITMAP_COMPRESSION_HDR  | Indicates that the        |
            // |                                   | bitmapComprHdr field is   |
            // |                                   | not present(removed for   |
            // |                                   | bandwidth efficiency to   |
            // |                                   | save 8 bytes).            |
            // +-----------------------------------+---------------------------+

            RDPBitmapData bmpdata;

            bmpdata.receive(stream);

            Rect boundary( bmpdata.dest_left
                           , bmpdata.dest_top
                           , bmpdata.dest_right - bmpdata.dest_left + 1
                           , bmpdata.dest_bottom - bmpdata.dest_top + 1
                           );

            // BITMAP_COMPRESSION 0x0001
            // Indicates that the bitmap data is compressed. This implies
            // that the bitmapComprHdr field is present if the
            // NO_BITMAP_COMPRESSION_HDR (0x0400) flag is not set.

            if (this->verbose & 64) {
                LOG( LOG_INFO
                     , "/* Rect [%zu] bpp=%" PRIu16
                       " width=%" PRIu16 " height=%" PRIu16
                       " b(%" PRId16 ", %" PRId16 ", %" PRIu16 ", %" PRIu16 ") */"
                     , i
                     , bmpdata.bits_per_pixel
                     , bmpdata.width
                     , bmpdata.height
                     , boundary.x
                     , boundary.y
                     , boundary.cx
                     , boundary.cy
                     );
            }

            // bitmapComprHdr (8 bytes): Optional Compressed Data Header
            // structure (see Compressed Data Header (TS_CD_HEADER)
            // (section 2.2.9.1.1.3.1.2.3)) specifying the bitmap data
            // in the bitmapDataStream. This field MUST be present if
            // the BITMAP_COMPRESSION (0x0001) flag is present in the
            // Flags field, but the NO_BITMAP_COMPRESSION_HDR (0x0400)
            // flag is not.

            if (bmpdata.flags & BITMAP_COMPRESSION) {
                if ((bmpdata.width <= 0) || (bmpdata.height <= 0)) {
                    LOG( LOG_WARNING
                         , "Unexpected bitmap size: width=%" PRIu16 " height=%" PRIu16 " size=%" PRIu16
                           " left=%" PRIu16 ", top=%" PRIu16 ", right=%" PRIu16 ", bottom=%" PRIu16
                         , bmpdata.width
                         , bmpdata.height
                         , bmpdata.cb_comp_main_body_size
                         , bmpdata.dest_left
                         , bmpdata.dest_top
                         , bmpdata.dest_right
                         , bmpdata.dest_bottom
                         );
                }
            }

            TODO("CGR: check which sanity checks should be done");
                //            if (bufsize != bitmap.bmp_size){
                //                LOG(LOG_WARNING, "Unexpected bufsize in bitmap received [%u != %u] width=%u height=%u bpp=%u",
                //                    bufsize, bitmap.bmp_size, width, height, bpp);
                //            }
                const uint8_t * data = stream.in_uint8p(bmpdata.bitmap_size());
            Bitmap bitmap( this->bpp
                           , bmpdata.bits_per_pixel
                           , &this->orders.global_palette
                           , bmpdata.width
                           , bmpdata.height
                           , data
                           , bmpdata.bitmap_size()
                           , (bmpdata.flags & BITMAP_COMPRESSION)
                           );

            if (   bmpdata.cb_scan_width
                   && ((bmpdata.cb_scan_width - bitmap.line_size()) >= nbbytes(bitmap.bpp()))) {
                LOG( LOG_WARNING
                     , "Bad line size: line_size=%" PRIu16 " width=%" PRIu16 " height=%" PRIu16 " bpp=%" PRIu16
                     , bmpdata.cb_scan_width
                     , bmpdata.width
                     , bmpdata.height
                     , bmpdata.bits_per_pixel
                     );
            }

            if (   bmpdata.cb_uncompressed_size
                   && (bmpdata.cb_uncompressed_size != bitmap.bmp_size())) {
                LOG( LOG_WARNING
                     , "final_size should be size of decompressed bitmap [%" PRIu16 " != %zu]"
                       " width=%" PRIu16 " height=%" PRIu16 " bpp=%" PRIu16
                     , bmpdata.cb_uncompressed_size
                     , bitmap.bmp_size()
                     , bmpdata.width
                     , bmpdata.height
                     , bmpdata.bits_per_pixel
                     );
            }

            this->gd->draw(bmpdata, bitmap);
        }
        if (this->verbose & 64){
            LOG(LOG_INFO, "mod_rdp::process_bitmap_updates done");
        }
    }   // process_bitmap_updates

    void send_client_info_pdu(int userid, const char * password, const time_t & now) {
        if (this->verbose & 1){
            LOG(LOG_INFO, "mod_rdp::send_client_info_pdu");
        }

        InfoPacket infoPacket( this->use_rdp5
                             , this->domain
                             , this->username
                             , password
                             , this->program
                             , this->directory
                             , this->performanceFlags
                             , this->clientAddr
                             );

        infoPacket.extendedInfoPacket.clientTimeZone = this->client_time_zone;

        this->send_data_request(
            GCC::MCS_GLOBAL_CHANNEL,
            [this, password, &infoPacket](StreamSize<1024>, OutStream & stream) {
                if (this->rdp_compression) {
                    infoPacket.flags |= INFO_COMPRESSION;
                    infoPacket.flags &= ~CompressionTypeMask;
                    infoPacket.flags |= ((this->rdp_compression - 1) << 9);
                }

                if (this->enable_session_probe) {
                    infoPacket.flags &= ~INFO_MAXIMIZESHELL;
                }

                if (this->remote_program) {
                    infoPacket.flags |= INFO_RAIL;
                }

                infoPacket.emit(stream);
            },
            write_sec_send_fn{SEC::SEC_INFO_PKT, this->encrypt, this->encryptionLevel}
        );

        if (this->verbose & 1) {
            infoPacket.log("Send data request", this->password_printing_mode, !this->enable_session_probe);
        }

        if (this->open_session_timeout) {
            this->open_session_timeout_checker.restart_timeout(
                now, this->open_session_timeout);
            this->event.set(1000000);
        }

        if (this->verbose & 1){
            LOG(LOG_INFO, "mod_rdp::send_client_info_pdu done");
        }
    }

    void begin_update() override {
        this->front.begin_update();
    }

    void end_update() override {
        this->front.end_update();
    }

protected:
    FrontAPI & get_gd_proxy_impl() {
        return this->front;
    }

public:
    bool is_up_and_running() override {
        return (UP_AND_RUNNING == this->connection_finalization_state);
    }

    void disconnect() override {
        if (this->is_up_and_running()) {
            if (this->verbose & 1){
                LOG(LOG_INFO, "mod_rdp::disconnect()");
            }
            // this->send_shutdown_request();
            // this->draw_event(time(nullptr));
            this->send_disconnect_ultimatum();
        }
        if (this->acl) {
            this->acl->log4(false, "SESSION_ENDED_BY_PROXY");
        }
    }

    //void send_shutdown_request() {
    //    LOG(LOG_INFO, "SEND SHUTDOWN REQUEST PDU");
    //
    //    BStream stream(65536);
    //    ShareData sdata(stream);
    //    sdata.emit_begin(PDUTYPE2_SHUTDOWN_REQUEST, this->share_id,
    //                     RDP::STREAM_MED);
    //    sdata.emit_end();
    //    BStream sctrl_header(256);
    //    ShareControl_Send(sctrl_header, PDUTYPE_DATAPDU,
    //                      this->userid + GCC::MCS_USERCHANNEL_BASE,
    //                      stream.size());
    //    HStream target_stream(1024, 65536);
    //    target_stream.out_copy_bytes(sctrl_header);
    //    target_stream.out_copy_bytes(stream);
    //    target_stream.mark_end();
    //
    //    this->send_data_request_ex(GCC::MCS_GLOBAL_CHANNEL, target_stream);
    //}

    void send_disconnect_ultimatum() override {
        if (this->verbose & 1){
            LOG(LOG_INFO, "SEND MCS DISCONNECT PROVIDER ULTIMATUM PDU");
        }
        write_packets(
            this->nego.trans,
            [](StreamSize<256>, OutStream & mcs_data) {
                MCS::DisconnectProviderUltimatum_Send(mcs_data, 3, MCS::PER_ENCODING);
            },
            write_x224_dt_tpdu_fn{}
        );
    }

    //void send_flow_response_pdu(uint8_t flow_id, uint8_t flow_number) {
    //    LOG(LOG_INFO, "SEND FLOW RESPONSE PDU n° %u", flow_number);
    //    BStream flowpdu(256);
    //    FlowPDU_Send(flowpdu, FLOW_RESPONSE_PDU, flow_id, flow_number,
    //                 this->userid + GCC::MCS_USERCHANNEL_BASE);
    //    HStream target_stream(1024, 65536);
    //    target_stream.out_copy_bytes(flowpdu);
    //    target_stream.mark_end();
    //    this->send_data_request_ex(GCC::MCS_GLOBAL_CHANNEL, target_stream);
    //}

    void process_auth_event(const CHANNELS::ChannelDef & auth_channel,
            InStream & stream, uint32_t length, uint32_t flags, size_t chunk_size) {
        REDASSERT(stream.in_remain() == chunk_size);

        std::string auth_channel_message(char_ptr_cast(stream.get_current()), stream.in_remain());

        LOG(LOG_INFO, "Auth channel data=\"%s\"", auth_channel_message.c_str());

        this->auth_channel_flags  = flags;
        this->auth_channel_chanid = auth_channel.chanid;

        if (this->acl) {
            this->acl->set_auth_channel_target(auth_channel_message.c_str());
        }
    }

    void process_session_probe_event(const CHANNELS::ChannelDef & session_probe_channel,
            InStream & stream, uint32_t length, uint32_t flags, size_t chunk_size) {
        BaseVirtualChannel& channel = this->get_session_probe_virtual_channel();

        std::unique_ptr<AsynchronousTask> out_asynchronous_task;

        channel.process_server_message(length, flags, stream.get_current(), chunk_size,
            out_asynchronous_task);

        REDASSERT(!out_asynchronous_task);
    }

    void process_cliprdr_event(
            const CHANNELS::ChannelDef & cliprdr_channel, InStream & stream,
            uint32_t length, uint32_t flags, size_t chunk_size) {
        BaseVirtualChannel& channel = this->get_clipboard_virtual_channel();

        std::unique_ptr<AsynchronousTask> out_asynchronous_task;

        channel.process_server_message(length, flags, stream.get_current(), chunk_size,
            out_asynchronous_task);

        REDASSERT(!out_asynchronous_task);
    }   // process_cliprdr_event

    void process_rail_event(const CHANNELS::ChannelDef & rail_channel,
            InStream & stream, uint32_t length, uint32_t flags, size_t chunk_size) {
        REDASSERT(stream.in_remain() == chunk_size);

        if (this->verbose & 1) {
            LOG(LOG_INFO, "mod_rdp::process_rail_event: Server RAIL PDU.");
        }

        const auto saved_stream_p = stream.get_current();

        const uint16_t orderType   = stream.in_uint16_le();
        const uint16_t orderLength = stream.in_uint16_le();

        if (this->verbose & 1) {
            LOG(LOG_INFO, "mod_rdp::process_rail_event: orderType=%u orderLength=%u.",
                orderType, orderLength);
        }

        this->send_to_front_channel(
            rail_channel.name, saved_stream_p, length, chunk_size, flags
        );
    }

    void process_rdpdr_event(const CHANNELS::ChannelDef & rdpdr_channel,
            InStream & stream, uint32_t length, uint32_t flags, size_t chunk_size) {
        if (this->authorization_channels.rdpdr_type_all_is_authorized() &&
            !this->file_system_drive_manager.HasManagedDrive()) {
            if (this->verbose && (flags & CHANNELS::CHANNEL_FLAG_LAST)) {
                LOG(LOG_INFO,
                    "mod_rdp::process_rdpdr_event: "
                        "send Chunked Virtual Channel Data transparently.");
            }

            this->send_to_front_channel(
                channel_names::rdpdr, stream.get_current(), length, chunk_size, flags);
            return;
        }

        BaseVirtualChannel& channel = this->get_file_system_virtual_channel();

        std::unique_ptr<AsynchronousTask> out_asynchronous_task;

        channel.process_server_message(length, flags, stream.get_current(), chunk_size,
            out_asynchronous_task);

        if (out_asynchronous_task) {
            if (this->asynchronous_tasks.empty()) {
                this->asynchronous_task_event.~wait_obj();
                new (&this->asynchronous_task_event) wait_obj();

                out_asynchronous_task->configure_wait_object(this->asynchronous_task_event);
            }

            this->asynchronous_tasks.push_back(std::move(out_asynchronous_task));
        }
    }
};

#endif<|MERGE_RESOLUTION|>--- conflicted
+++ resolved
@@ -2413,15 +2413,11 @@
                                             SEC_EXPONENT_SIZE,
                                             exponent);
 
-<<<<<<< HEAD
-=======
 //                                        LOG(LOG_INFO, "================= SC_SECURITY client_crypt_random");
 //                                        hexdump(this->client_crypt_random, sizeof(this->client_crypt_random));
 //                                        LOG(LOG_INFO, "================= SC_SECURITY SEC_RANDOM_SIZE=%u",
 //                                            static_cast<unsigned>(sizeof(this->client_crypt_random)));
 
-                                            
->>>>>>> e4b0cd5e
                                         SEC::KeyBlock key_block(client_random, serverRandom);
                                         memcpy(encrypt.sign_key, key_block.blob0, 16);
                                         if (sc_sec1.encryptionMethod == 1){
