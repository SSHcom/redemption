--- conflicted
+++ resolved
@@ -554,11 +554,7 @@
             this->clipboard_to_client_sender.get(),
             this->clipboard_to_server_sender.get(),
             front,
-<<<<<<< HEAD
             this->session_reactor,
-=======
-            false,
->>>>>>> ff35a562
             base_params,
             cvc_params,
             icap_service
