/*
  This program is free software; you can redistribute it and/or modify
  it under the terms of the GNU General Public License as published by
  the Free Software Foundation; either version 2 of the License, or
  (at your option) any later version.

  This program is distributed in the hope that it will be useful,
  but WITHOUT ANY WARRANTY; without even the implied warranty of
  MERCHANTABILITY or FITNESS FOR A PARTICULAR PURPOSE. See the
  GNU General Public License for more details.

  You should have received a copy of the GNU General Public License
  along with this program; if not, write to the Free Software
  Foundation, Inc., 675 Mass Ave, Cambridge, MA 02139, USA.

  Product name: redemption, a FLOSS RDP proxy
  Copyright (C) Wallix 2010
  Author(s): Christophe Grosjean, Javier Caverni, Dominique Lafages,
             Raphael Zhou, Meng Tan, Clément Moroldo
  Based on xrdp Copyright (C) Jay Sorg 2004-2010

  rdp module main header file
*/

#pragma once

#include "mod/rdp/rdp_orders.hpp"

#include "utils/stream.hpp"
#include "system/ssl_calls.hpp"
#include "mod/mod_api.hpp"
#include "acl/auth_api.hpp"
#include "core/report_message_api.hpp"
#include "core/front_api.hpp"

#include "core/RDP/x224.hpp"
#include "core/RDP/nego.hpp"
#include "core/RDP/mcs.hpp"
#include "core/RDP/lic.hpp"
#include "core/RDP/logon.hpp"
#include "core/channel_list.hpp"
#include "core/RDP/gcc.hpp"
#include "core/RDP/sec.hpp"
#include "utils/colors.hpp"
#include "core/RDP/autoreconnect.hpp"
#include "core/RDP/ServerRedirection.hpp"
#include "core/RDP/bitmapupdate.hpp"
#include "core/RDP/clipboard.hpp"
#include "core/RDP/fastpath.hpp"
#include "core/RDP/PersistentKeyListPDU.hpp"
#include "core/RDP/protocol.hpp"
#include "core/RDP/RefreshRectPDU.hpp"
#include "core/RDP/SaveSessionInfoPDU.hpp"
#include "core/RDP/SuppressOutputPDU.hpp"
#include "core/RDP/pointer.hpp"
#include "core/RDP/mppc_unified_dec.hpp"
#include "core/RDP/capabilities/cap_bitmap.hpp"
#include "core/RDP/capabilities/order.hpp"
#include "core/RDP/capabilities/cap_bmpcache.hpp"
#include "core/RDP/capabilities/bmpcache2.hpp"
#include "core/RDP/capabilities/colcache.hpp"
#include "core/RDP/capabilities/activate.hpp"
#include "core/RDP/capabilities/control.hpp"
#include "core/RDP/capabilities/pointer.hpp"
#include "core/RDP/capabilities/cap_share.hpp"
#include "core/RDP/capabilities/input.hpp"
#include "core/RDP/capabilities/cap_sound.hpp"
#include "core/RDP/capabilities/cap_font.hpp"
#include "core/RDP/capabilities/cap_glyphcache.hpp"
#include "core/RDP/capabilities/rail.hpp"
#include "core/RDP/capabilities/window.hpp"
#include "core/RDP/capabilities/largepointer.hpp"
#include "core/RDP/capabilities/multifragmentupdate.hpp"
#include "core/RDP/channels/rdpdr.hpp"
#include "core/RDP/MonitorLayoutPDU.hpp"
#include "core/RDP/remote_programs.hpp"
#include "capture/transparentrecorder.hpp"

#include "core/client_info.hpp"
#include "utils/genrandom.hpp"
#include "utils/authorization_channels.hpp"
#include "core/channel_names.hpp"

#include "core/FSCC/FileInformation.hpp"
#include "mod/internal/client_execute.hpp"
#include "mod/rdp/channels/cliprdr_channel.hpp"
#include "mod/rdp/channels/rail_channel.hpp"
#include "mod/rdp/channels/rail_session_manager.hpp"
#include "mod/rdp/channels/rdpdr_channel.hpp"
#include "mod/rdp/channels/rdpdr_file_system_drive_manager.hpp"
#include "mod/rdp/channels/sespro_alternate_shell_based_launcher.hpp"
#include "mod/rdp/channels/sespro_channel.hpp"
#include "mod/rdp/channels/sespro_clipboard_based_launcher.hpp"
#include "mod/rdp/rdp_params.hpp"
#include "utils/sugar/algostring.hpp"
#include "utils/sugar/cast.hpp"
#include "utils/sugar/splitter.hpp"
#include "utils/timeout.hpp"

#include <cstdlib>

class mod_rdp : public mod_api, public rdp_api
{
private:
    std::unique_ptr<VirtualChannelDataSender>     file_system_to_client_sender;
    std::unique_ptr<VirtualChannelDataSender>     file_system_to_server_sender;

    std::unique_ptr<FileSystemVirtualChannel>     file_system_virtual_channel;

    std::unique_ptr<VirtualChannelDataSender>     clipboard_to_client_sender;
    std::unique_ptr<VirtualChannelDataSender>     clipboard_to_server_sender;

    std::unique_ptr<ClipboardVirtualChannel>      clipboard_virtual_channel;

    std::unique_ptr<VirtualChannelDataSender>     session_probe_to_server_sender;

    std::unique_ptr<SessionProbeVirtualChannel>   session_probe_virtual_channel;

    std::unique_ptr<VirtualChannelDataSender>     remote_programs_to_client_sender;
    std::unique_ptr<VirtualChannelDataSender>     remote_programs_to_server_sender;

    std::unique_ptr<RemoteProgramsVirtualChannel> remote_programs_virtual_channel;

    std::unique_ptr<RemoteProgramsSessionManager> remote_programs_session_manager;

    bool remote_apps_not_enabled = false;

protected:
    FileSystemDriveManager file_system_drive_manager;

    uint16_t front_width;
    uint16_t front_height;
    FrontAPI& front;

    class ToClientSender : public VirtualChannelDataSender
    {
        FrontAPI& front;

        const CHANNELS::ChannelDef& channel;

        const RDPVerbose verbose;

    public:
        ToClientSender(FrontAPI& front,
                       const CHANNELS::ChannelDef& channel,
                       RDPVerbose verbose)
        : front(front)
        , channel(channel)
        , verbose(verbose)
        {}

        void operator()(uint32_t total_length, uint32_t flags,
            const uint8_t* chunk_data, uint32_t chunk_data_length)
                override
        {
            if ((
                bool(this->verbose & RDPVerbose::cliprdr_dump)
                && this->channel.name == channel_names::cliprdr
            ) || (
                bool(this->verbose & RDPVerbose::rdpdr_dump)
                && this->channel.name == channel_names::rdpdr
            )) {
                const bool send              = true;
                const bool from_or_to_client = true;
                ::msgdump_c(send, from_or_to_client, total_length, flags,
                    chunk_data, chunk_data_length);
            }

            this->front.send_to_channel(this->channel,
                chunk_data, total_length, chunk_data_length, flags);
        }
    };

    class ToServerSender : public VirtualChannelDataSender
    {
        Transport&      transport;
        CryptContext&   encrypt;
        int             encryption_level;
        uint16_t        user_id;
        CHANNELS::ChannelNameId channel_name;
        uint16_t        channel_id;
        bool            show_protocol;

        const RDPVerbose verbose;

    public:
        ToServerSender(Transport& transport,
                       CryptContext& encrypt,
                       int encryption_level,
                       uint16_t user_id,
                       CHANNELS::ChannelNameId channel_name,
                       uint16_t channel_id,
                       bool show_protocol,
                       RDPVerbose verbose)
        : transport(transport)
        , encrypt(encrypt)
        , encryption_level(encryption_level)
        , user_id(user_id)
        , channel_name(channel_name)
        , channel_id(channel_id)
        , show_protocol(show_protocol)
        , verbose(verbose)
        {}

        void operator()(uint32_t total_length, uint32_t flags,
            const uint8_t* chunk_data, uint32_t chunk_data_length)
                override {
            CHANNELS::VirtualChannelPDU virtual_channel_pdu;

            if (this->show_protocol) {
                flags |= CHANNELS::CHANNEL_FLAG_SHOW_PROTOCOL;
            }

            if ((
                bool(this->verbose & RDPVerbose::cliprdr_dump)
                && this->channel_name == channel_names::cliprdr
            ) || (
                bool(this->verbose & RDPVerbose::rdpdr_dump)
                && this->channel_name == channel_names::rdpdr
            )) {
                const bool send              = true;
                const bool from_or_to_client = false;
                ::msgdump_c(send, from_or_to_client, total_length, flags,
                    chunk_data, chunk_data_length);
            }

            virtual_channel_pdu.send_to_server(this->transport,
                this->encrypt, this->encryption_level, this->user_id,
                this->channel_id, total_length, flags, chunk_data,
                chunk_data_length);
        }
    };

    CHANNELS::ChannelDefArray mod_channel_list;

    const AuthorizationChannels authorization_channels;

    data_size_type max_clipboard_data = 0;
    data_size_type max_rdpdr_data = 0;

    int  use_rdp5;

    uint16_t cbAutoReconnectCookie = 0;
    uint8_t  autoReconnectCookie[28] = { 0 };

    int  keylayout;

    uint8_t   lic_layer_license_key[16];
    uint8_t   lic_layer_license_sign_key[16];
    std::unique_ptr<uint8_t[]> lic_layer_license_data;
    size_t    lic_layer_license_size;

    rdp_orders orders;

    int      share_id;
    uint16_t userid;

    char hostname[HOST_NAME_MAX + 1]  = {};
    char username[128]  = {};
    char password[2048]  = {};
    char domain[256]  = {};
    char program[512] = {};
    char directory[512]  = {};

    char client_name[128]  = {};

    int encryptionLevel;
    int encryptionMethod;

    const int key_flags;

    uint32_t     server_public_key_len;
    uint8_t      client_crypt_random[512];
    CryptContext encrypt, decrypt;

<<<<<<< HEAD
    enum : uint8_t {
          MOD_RDP_NEGO
        , MOD_RDP_BASIC_SETTINGS_EXCHANGE
        , MOD_RDP_CHANNEL_CONNECTION_ATTACH_USER
        , MOD_RDP_CHANNEL_JOIN_CONFIRME
=======
    enum ModState {
          MOD_RDP_NEGO
        , MOD_RDP_BASIC_SETTINGS_EXCHANGE
        , MOD_RDP_CHANNEL_CONNECTION_ATTACH_USER
        , MOD_RDP_CHANNEL_CONNECTION_ATTACH_USER_CONT
>>>>>>> 2fcda11a
        , MOD_RDP_GET_LICENSE
        , MOD_RDP_CONNECTED
    };

    enum : uint8_t {
        EARLY,
        WAITING_SYNCHRONIZE,
        WAITING_CTL_COOPERATE,
        WAITING_GRANT_CONTROL_COOPERATE,
        WAITING_FONT_MAP,
        UP_AND_RUNNING
    } connection_finalization_state;

    ModState state;
    Pointer cursors[32];
    const bool console_session;
    const uint8_t front_bpp;
    const uint32_t performanceFlags;
    const ClientTimeZone client_time_zone;
    Random & gen;
    const RDPVerbose verbose;
    const BmpCache::Verbose cache_verbose;

    const bool enable_auth_channel;

    CHANNELS::ChannelNameId auth_channel;
    int  auth_channel_flags;
    int  auth_channel_chanid;

    AuthApi & authentifier;
    ReportMessageApi & report_message;

    RdpNego nego;

    char clientAddr[512];

    const bool enable_fastpath;                    // choice of programmer
          bool enable_fastpath_client_input_event; // choice of programmer + capability of server
    const bool enable_fastpath_server_update;      // = choice of programmer
    const bool enable_glyph_cache;
    const bool enable_session_probe;
    const bool session_probe_enable_launch_mask;
    const bool enable_mem3blt;
    const bool enable_new_pointer;
    const bool enable_transparent_mode;
    const bool enable_persistent_disk_bitmap_cache;
    const bool enable_cache_waiting_list;
    const bool persist_bitmap_cache_on_disk;
    const bool disable_clipboard_log_syslog;
    const bool disable_clipboard_log_wrm;
    const bool disable_file_system_log_syslog;
    const bool disable_file_system_log_wrm;
    const RdpCompression rdp_compression;

    const std::chrono::milliseconds   session_probe_launch_timeout;
    const std::chrono::milliseconds   session_probe_launch_fallback_timeout;
    const bool                        session_probe_start_launch_timeout_timer_only_after_logon;
    const SessionProbeOnLaunchFailure session_probe_on_launch_failure;
    const std::chrono::milliseconds   session_probe_keepalive_timeout;
    const bool                        session_probe_on_keepalive_timeout_disconnect_user;
    const bool                        session_probe_end_disconnected_session;
    const std::chrono::milliseconds   session_probe_disconnected_application_limit;
    const std::chrono::milliseconds   session_probe_disconnected_session_limit;
    const std::chrono::milliseconds   session_probe_idle_session_limit;
    const bool                        session_probe_use_clipboard_based_launcher;
    const bool                        session_probe_enable_log;

    const bool                        use_session_probe_to_launch_remote_program;

    std::string session_probe_target_informations;

    SessionProbeVirtualChannel * session_probe_virtual_channel_p = nullptr;

    std::string session_probe_extra_system_processes;
    std::string session_probe_outbound_connection_monitoring_rules;
    std::string session_probe_process_monitoring_rules;

    size_t recv_bmp_update;

    rdp_mppc_unified_dec mppc_dec;

    std::string * error_message;

    const bool                 disconnect_on_logon_user_change;
    const std::chrono::seconds open_session_timeout;

    Timeout open_session_timeout_checker;

    std::string output_filename;

    std::string end_session_reason;
    std::string end_session_message;

    const bool            server_cert_store;
    const ServerCertCheck server_cert_check;

    std::unique_ptr<char[]> certif_path;

    bool enable_polygonsc;
    bool enable_polygoncb;
    bool enable_polyline;
    bool enable_ellipsesc;
    bool enable_ellipsecb;
    bool enable_multidstblt;
    bool enable_multiopaquerect;
    bool enable_multipatblt;
    bool enable_multiscrblt;

    const bool remote_program;

    const bool server_redirection_support;

    TransparentRecorder * transparent_recorder;
    Transport           * persistent_key_list_transport;

    //uint64_t total_data_received;

    const uint32_t password_printing_mode;

    bool deactivation_reactivation_in_progress = false;

    RedirectionInfo & redir_info;

    const bool bogus_sc_net_size;
    const bool bogus_refresh_rect;

    BogusLinuxCursor bogus_linux_cursor;

    std::string real_alternate_shell;
    std::string real_working_dir;

    std::deque<std::unique_ptr<AsynchronousTask>> asynchronous_tasks;
    wait_obj                                      asynchronous_task_event;

    Translation::language_t lang;

    Font const & font;

    const bool allow_using_multiple_monitors;

    bool already_upped_and_running = false;

    bool input_event_disabled     = false;
    bool graphics_update_disabled = false;

    static constexpr std::array<uint32_t, BmpCache::MAXIMUM_NUMBER_OF_CACHES>
    BmpCacheRev2_Cache_NumEntries()
    { return std::array<uint32_t, BmpCache::MAXIMUM_NUMBER_OF_CACHES>{{ 120, 120, 2553, 0, 0 }}; }

    class ToServerAsynchronousSender : public VirtualChannelDataSender
    {
        std::unique_ptr<VirtualChannelDataSender> to_server_synchronous_sender;

        std::deque<std::unique_ptr<AsynchronousTask>> & asynchronous_tasks;

        wait_obj & asynchronous_task_event;

        RDPVerbose verbose;

    public:
        ToServerAsynchronousSender(
            std::unique_ptr<VirtualChannelDataSender> &
                to_server_synchronous_sender,
            std::deque<std::unique_ptr<AsynchronousTask>> &
                asynchronous_tasks,
            wait_obj & asynchronous_task_event,
            RDPVerbose verbose)
        : to_server_synchronous_sender(
            std::move(to_server_synchronous_sender))
        , asynchronous_tasks(asynchronous_tasks)
        , asynchronous_task_event(asynchronous_task_event)
        , verbose(verbose)
        {}

        VirtualChannelDataSender& SynchronousSender() override {
            return *(to_server_synchronous_sender.get());
        }

        void operator()(uint32_t total_length, uint32_t flags,
            const uint8_t* chunk_data, uint32_t chunk_data_length)
                override {
            std::unique_ptr<AsynchronousTask> asynchronous_task =
                std::make_unique<RdpdrSendClientMessageTask>(
                    total_length, flags, chunk_data, chunk_data_length,
                    *(this->to_server_synchronous_sender.get()),
                    this->verbose);

                    //LOG(LOG_INFO, "asynchronous_task !!!!!!!!!!!!!!!!!!!!!!!!!!!!!!!!!!!!!!!!!!!!!!!!!");

            if (this->asynchronous_tasks.empty()) {
                this->asynchronous_task_event.full_reset();

                asynchronous_task->configure_wait_object(
                    this->asynchronous_task_event);
            }

            this->asynchronous_tasks.push_back(std::move(asynchronous_task));
        }
    };


    inline ClipboardVirtualChannel& get_clipboard_virtual_channel() {
        if (!this->clipboard_virtual_channel) {
            REDASSERT(!this->clipboard_to_client_sender &&
                !this->clipboard_to_server_sender);

            this->clipboard_to_client_sender =
                this->create_to_client_sender(channel_names::cliprdr);
            this->clipboard_to_server_sender =
                this->create_to_server_sender(channel_names::cliprdr);

            this->clipboard_virtual_channel =
                std::make_unique<ClipboardVirtualChannel>(
                    this->clipboard_to_client_sender.get(),
                    this->clipboard_to_server_sender.get(),
                    this->front,
                    this->get_clipboard_virtual_channel_params());
        }

        return *this->clipboard_virtual_channel;
    }

    inline FileSystemVirtualChannel& get_file_system_virtual_channel() {
        if (!this->file_system_virtual_channel) {
            REDASSERT(!this->file_system_to_client_sender &&
                !this->file_system_to_server_sender);

            this->file_system_to_client_sender =
                this->create_to_client_sender(channel_names::rdpdr);
            this->file_system_to_server_sender =
                this->create_to_server_sender(channel_names::rdpdr);

            this->file_system_virtual_channel =
                std::make_unique<FileSystemVirtualChannel>(
                    this->file_system_to_client_sender.get(),
                    this->file_system_to_server_sender.get(),
                    this->file_system_drive_manager,
                    this->front,
                    this->get_file_system_virtual_channel_params());
        }

        return *this->file_system_virtual_channel;
    }

    inline SessionProbeVirtualChannel& get_session_probe_virtual_channel() {
        if (!this->session_probe_virtual_channel) {
            REDASSERT(!this->session_probe_to_server_sender);

            this->session_probe_to_server_sender =
                this->create_to_server_sender(channel_names::sespro);

            FileSystemVirtualChannel& file_system_virtual_channel =
                get_file_system_virtual_channel();

            this->session_probe_virtual_channel =
                std::make_unique<SessionProbeVirtualChannel>(
                    this->session_probe_to_server_sender.get(),
                    this->front,
                    *this,
                    *this,
                    file_system_virtual_channel,
                    this->get_session_probe_virtual_channel_params());
        }

        return *this->session_probe_virtual_channel;
    }

    inline RemoteProgramsVirtualChannel& get_remote_programs_virtual_channel() {
        if (!this->remote_programs_virtual_channel) {
            REDASSERT(!this->remote_programs_to_client_sender &&
                !this->remote_programs_to_server_sender);

            this->remote_programs_to_client_sender =
                this->create_to_client_sender(channel_names::rail);
            this->remote_programs_to_server_sender =
                this->create_to_server_sender(channel_names::rail);

            this->remote_programs_virtual_channel =
                std::make_unique<RemoteProgramsVirtualChannel>(
                    this->remote_programs_to_client_sender.get(),
                    this->remote_programs_to_server_sender.get(),
                    this->front,
                    this->vars,
                    this->get_remote_programs_virtual_channel_params());
        }

        return *this->remote_programs_virtual_channel;
    }

    // TODO duplicated code in front
    struct write_x224_dt_tpdu_fn
    {
        void operator()(StreamSize<7>, OutStream & x224_header, std::size_t sz) const {
            X224::DT_TPDU_Send(x224_header, sz);
        }
    };

    struct write_sec_send_fn
    {
        uint32_t flags;
        CryptContext & encrypt;
        int encryption_level;

        void operator()(StreamSize<256>, OutStream & sec_header, uint8_t * packet_data, std::size_t packet_size) const {
            SEC::Sec_Send sec(sec_header, packet_data, packet_size, this->flags, this->encrypt, this->encryption_level);
            (void)sec;
        }
    };

    class RDPServerNotifier : public ServerNotifier {
    private:
        ReportMessageApi & report_message;

        const ServerNotification server_access_allowed_message;
        const ServerNotification server_cert_create_message;
        const ServerNotification server_cert_success_message;
        const ServerNotification server_cert_failure_message;
        const ServerNotification server_cert_error_message;

        const RDPVerbose verbose;

        bool is_syslog_notification_enabled(ServerNotification server_notification) {
            return ((server_notification & ServerNotification::syslog) == ServerNotification::syslog);
        }

    public:
        RDPServerNotifier(
                ReportMessageApi & report_message,
                ServerNotification server_access_allowed_message,
                ServerNotification server_cert_create_message,
                ServerNotification server_cert_success_message,
                ServerNotification server_cert_failure_message,
                ServerNotification server_cert_error_message,
                RDPVerbose verbose
            )
        : report_message(report_message)
        , server_access_allowed_message(server_access_allowed_message)
        , server_cert_create_message(server_cert_create_message)
        , server_cert_success_message(server_cert_success_message)
        , server_cert_failure_message(server_cert_failure_message)
        , server_cert_error_message(server_cert_error_message)
        , verbose(verbose)
        {}

        void server_access_allowed() override {
            if (is_syslog_notification_enabled(this->server_access_allowed_message)) {
                this->report_message.log4(bool(this->verbose & RDPVerbose::basic_trace),
                        "CERTIFICATE_CHECK_SUCCESS",
                        "description=\"Connexion to server allowed\""
                    );
            }
        }

        void server_cert_create() override {
            if (is_syslog_notification_enabled(this->server_cert_create_message)) {
                this->report_message.log4(bool(this->verbose & RDPVerbose::basic_trace),
                        "SERVER_CERTIFICATE_NEW",
                        "description=\"New X.509 certificate created\""
                    );
            }
        }

        void server_cert_success() override {
            if (is_syslog_notification_enabled(this->server_cert_success_message)) {
                this->report_message.log4(bool(this->verbose & RDPVerbose::basic_trace),
                        "SERVER_CERTIFICATE_MATCH_SUCCESS",
                        "description=\"X.509 server certificate match\""
                    );
            }
        }

        void server_cert_failure() override {
            if (is_syslog_notification_enabled(this->server_cert_failure_message)) {
                this->report_message.log4(bool(this->verbose & RDPVerbose::basic_trace),
                        "SERVER_CERTIFICATE_MATCH_FAILURE",
                        "description=\"X.509 server certificate match failure\""
                    );
            }
        }

        void server_cert_error(const char * str_error) override {
            if (is_syslog_notification_enabled(this->server_cert_error_message)) {
                std::string extra("description=\"X.509 server certificate internal error: \\\"");
                if (str_error) {
                    append_escaped_delimiters(extra, str_error);
                }
                extra += "\\\"\"";
                this->report_message.log4(bool(this->verbose & RDPVerbose::basic_trace),
                        "SERVER_CERTIFICATE_ERROR",
                        extra.c_str());
            }
        }
    } server_notifier;

    std::unique_ptr<SessionProbeLauncher> session_probe_launcher;

    GCC::UserData::CSMonitor cs_monitor;

    uint16_t    client_execute_flags = 0;
    std::string client_execute_exe_or_file;
    std::string client_execute_working_dir;
    std::string client_execute_arguments;

    bool use_client_provided_remoteapp;

    bool should_ignore_first_client_execute = false;

    uint16_t    real_client_execute_flags = 0;
    std::string real_client_execute_exe_or_file;
    std::string real_client_execute_working_dir;
    std::string real_client_execute_arguments;

    time_t beginning;
    bool   session_disconnection_logged = false;

    rdpdr::RdpDrStatus rdpdrLogStatus;

    class AsynchronousTaskEventHandler : public EventHandler::CB {
        mod_rdp& mod_;

    public:
        AsynchronousTaskEventHandler(mod_rdp& mod)
        : mod_(mod)
        {}

        void operator()(time_t now, wait_obj& event, gdi::GraphicApi& drawable) override {
            this->mod_.process_asynchronous_task_event(now, event, drawable);
        }
    } asynchronous_task_event_handler;

    class SessionProbeLauncherEventHandler : public EventHandler::CB {
        mod_rdp& mod_;

    public:
        SessionProbeLauncherEventHandler(mod_rdp& mod)
        : mod_(mod)
        {}

        void operator()(time_t now, wait_obj& event, gdi::GraphicApi& drawable) override {
            this->mod_.process_session_probe_launcher_event(now, event, drawable);
        }
    } session_probe_launcher_event_handler;

    class SessionProbeVirtualChannelEventHandler : public EventHandler::CB {
        mod_rdp& mod_;

    public:
        SessionProbeVirtualChannelEventHandler(mod_rdp& mod)
        : mod_(mod)
        {}

        void operator()(time_t now, wait_obj& event, gdi::GraphicApi& drawable) override {
            this->mod_.process_session_probe_virtual_channel_event(now, event, drawable);
        }
    } session_probe_virtual_channel_event_handler;


    class RemoteProgramSessionManagerEventHandler : public EventHandler::CB {
        mod_rdp& mod_;

    public:
        RemoteProgramSessionManagerEventHandler(mod_rdp& mod)
        : mod_(mod)
        {}

        void operator()(time_t now, wait_obj& event, gdi::GraphicApi& drawable) override {
            this->mod_.process_remote_program_session_manager_event(now, event, drawable);
        }
    } remote_program_session_manager_event_handler;

    bool clean_up_32_bpp_cursor;
    bool large_pointer_support;

    StaticOutStream<65536> multifragment_update_data;

    LargePointerCaps        client_large_pointer_caps;
    MultiFragmentUpdateCaps client_multi_fragment_update_caps;

    GeneralCaps const        client_general_caps;
    BitmapCaps const         client_bitmap_caps;
    OrderCaps const          client_order_caps;
    BmpCacheCaps const       client_bmp_cache_caps;
    BmpCache2Caps const      client_bmp_cache_2_caps;
    OffScreenCacheCaps const client_off_screen_cache_caps;
    GlyphCacheCaps const     client_glyph_cache_caps;
    RailCaps const           client_rail_caps;
    WindowListCaps const     client_window_list_caps;

    bool client_use_bmp_cache_2 = false;

    std::array<uint8_t, 28>& server_auto_reconnect_packet_ref;

    bool is_server_auto_reconnec_packet_received = false;

    uint8_t client_random[SEC_RANDOM_SIZE] = { 0 };

    std::string load_balance_info;

    bool server_redirection_packet_received = false;

    ModRdpVariables vars;

public:
    using Verbose = RDPVerbose;

    GCC::UserData::SCCore sc_core;
    GCC::UserData::SCSecurity sc_sec1;
    GCC::UserData::CSSecurity cs_security;

    mod_rdp( Transport & trans
           , FrontAPI & front
           , const ClientInfo & info
           , RedirectionInfo & redir_info
           , Random & gen
           , TimeObj & timeobj
           , const ModRDPParams & mod_rdp_params
           , AuthApi & authentifier
           , ReportMessageApi & report_message
           , ModRdpVariables vars
           )
        : front_width(info.width - (info.width % 4))
        , front_height(info.height)
        , front(front)
        , authorization_channels(
            mod_rdp_params.allow_channels ? *mod_rdp_params.allow_channels : std::string{},
            mod_rdp_params.deny_channels ? *mod_rdp_params.deny_channels : std::string{}
          )
        , use_rdp5(1)
        , cbAutoReconnectCookie(info.cbAutoReconnectCookie)
        , keylayout(info.keylayout)
        , orders( mod_rdp_params.target_host, mod_rdp_params.enable_persistent_disk_bitmap_cache
                , mod_rdp_params.persist_bitmap_cache_on_disk, mod_rdp_params.verbose
                , report_error_from_reporter(report_message))
        , share_id(0)
        , userid(0)
        , encryptionLevel(0)
        , key_flags(mod_rdp_params.key_flags)
        , server_public_key_len(0)
        , connection_finalization_state(EARLY)
        , state(MOD_RDP_NEGO)
        , console_session(info.console_session)
        , front_bpp(info.bpp)
        , performanceFlags(info.rdp5_performanceflags &
                           (~(mod_rdp_params.adjust_performance_flags_for_recording ?
                              static_cast<uint32_t>(PERF_ENABLE_FONT_SMOOTHING) : 0)))
        , client_time_zone(info.client_time_zone)
        , gen(gen)
        , verbose(mod_rdp_params.verbose)
        , cache_verbose(mod_rdp_params.cache_verbose)
        , enable_auth_channel(mod_rdp_params.alternate_shell[0] && !mod_rdp_params.ignore_auth_channel)
        , auth_channel_flags(0)
        , auth_channel_chanid(0)
        , authentifier(authentifier)
        , report_message(report_message)
        , nego( mod_rdp_params.enable_tls, trans, mod_rdp_params.target_user
              , mod_rdp_params.enable_nla, mod_rdp_params.target_host
              , mod_rdp_params.enable_krb, gen, timeobj
              , static_cast<RdpNego::Verbose>(mod_rdp_params.verbose))
        , enable_fastpath(mod_rdp_params.enable_fastpath)
        , enable_fastpath_client_input_event(false)
        , enable_fastpath_server_update(mod_rdp_params.enable_fastpath)
        , enable_glyph_cache(mod_rdp_params.enable_glyph_cache)
        , enable_session_probe(mod_rdp_params.enable_session_probe)
        , session_probe_enable_launch_mask(mod_rdp_params.session_probe_enable_launch_mask)
        , enable_mem3blt(mod_rdp_params.enable_mem3blt)
        , enable_new_pointer(mod_rdp_params.enable_new_pointer)
        , enable_transparent_mode(mod_rdp_params.enable_transparent_mode)
        , enable_persistent_disk_bitmap_cache(mod_rdp_params.enable_persistent_disk_bitmap_cache)
        , enable_cache_waiting_list(mod_rdp_params.enable_cache_waiting_list)
        , persist_bitmap_cache_on_disk(mod_rdp_params.persist_bitmap_cache_on_disk)
        , disable_clipboard_log_syslog(mod_rdp_params.disable_clipboard_log_syslog)
        , disable_clipboard_log_wrm(mod_rdp_params.disable_clipboard_log_wrm)
        , disable_file_system_log_syslog(mod_rdp_params.disable_file_system_log_syslog)
        , disable_file_system_log_wrm(mod_rdp_params.disable_file_system_log_wrm)
        , rdp_compression(mod_rdp_params.rdp_compression)
        , session_probe_launch_timeout(mod_rdp_params.session_probe_launch_timeout)
        , session_probe_launch_fallback_timeout(mod_rdp_params.session_probe_launch_fallback_timeout)
        , session_probe_start_launch_timeout_timer_only_after_logon(mod_rdp_params.session_probe_start_launch_timeout_timer_only_after_logon)
        , session_probe_on_launch_failure(mod_rdp_params.session_probe_on_launch_failure)
        , session_probe_keepalive_timeout(mod_rdp_params.session_probe_keepalive_timeout)
        , session_probe_on_keepalive_timeout_disconnect_user(mod_rdp_params.session_probe_on_keepalive_timeout_disconnect_user)
        , session_probe_end_disconnected_session(mod_rdp_params.session_probe_end_disconnected_session)
        , session_probe_disconnected_application_limit(mod_rdp_params.session_probe_disconnected_application_limit)
        , session_probe_disconnected_session_limit(mod_rdp_params.session_probe_disconnected_session_limit)
        , session_probe_idle_session_limit(mod_rdp_params.session_probe_idle_session_limit)
        , session_probe_use_clipboard_based_launcher(mod_rdp_params.session_probe_use_clipboard_based_launcher &&
                                                     (!mod_rdp_params.target_application || !(*mod_rdp_params.target_application)) &&
                                                     (!mod_rdp_params.use_client_provided_alternate_shell ||
                                                      !info.alternate_shell[0]))
        , session_probe_enable_log(mod_rdp_params.session_probe_enable_log)
        , use_session_probe_to_launch_remote_program(mod_rdp_params.use_session_probe_to_launch_remote_program)
        , session_probe_extra_system_processes(mod_rdp_params.session_probe_extra_system_processes)
        , session_probe_outbound_connection_monitoring_rules(mod_rdp_params.session_probe_outbound_connection_monitoring_rules)
        , session_probe_process_monitoring_rules(mod_rdp_params.session_probe_process_monitoring_rules)
        , recv_bmp_update(0)
        , error_message(mod_rdp_params.error_message)
        , disconnect_on_logon_user_change(mod_rdp_params.disconnect_on_logon_user_change)
        , open_session_timeout(mod_rdp_params.open_session_timeout)
        , open_session_timeout_checker(0)
        , output_filename(mod_rdp_params.output_filename)
        , server_cert_store(mod_rdp_params.server_cert_store)
        , server_cert_check(mod_rdp_params.server_cert_check)
        , certif_path([](const char * device_id){
            size_t lg_certif_path = strlen(CERTIF_PATH);
            size_t lg_dev_id = strlen(device_id);
            char * buffer(new(std::nothrow) char[lg_certif_path + lg_dev_id + 2]);
            if (!buffer){
                throw Error(ERR_PATH_TOO_LONG);
            }
            memcpy(buffer, CERTIF_PATH, lg_certif_path);
            buffer[lg_certif_path] =  '/';
            memcpy(buffer+lg_certif_path+1, device_id, lg_dev_id+1);
            return buffer;
        }(mod_rdp_params.device_id))

        , enable_polygonsc(false)
        , enable_polygoncb(false)
        , enable_polyline(false)
        , enable_ellipsesc(false)
        , enable_ellipsecb(false)
        , enable_multidstblt(false)
        , enable_multiopaquerect(false)
        , enable_multipatblt(false)
        , enable_multiscrblt(false)
        , remote_program(mod_rdp_params.remote_program)
        , server_redirection_support(mod_rdp_params.server_redirection_support)
        , transparent_recorder(nullptr)
        , persistent_key_list_transport(mod_rdp_params.persistent_key_list_transport)
        //, total_data_received(0)
        , password_printing_mode(mod_rdp_params.password_printing_mode)
        , redir_info(redir_info)
        , bogus_sc_net_size(mod_rdp_params.bogus_sc_net_size)
        , bogus_refresh_rect(mod_rdp_params.bogus_refresh_rect)
        , bogus_linux_cursor(mod_rdp_params.bogus_linux_cursor)
        , lang(mod_rdp_params.lang)
        , font(mod_rdp_params.font)
        , allow_using_multiple_monitors(mod_rdp_params.allow_using_multiple_monitors)
        , server_notifier(report_message,
                          mod_rdp_params.server_access_allowed_message,
                          mod_rdp_params.server_cert_create_message,
                          mod_rdp_params.server_cert_success_message,
                          mod_rdp_params.server_cert_failure_message,
                          mod_rdp_params.server_cert_error_message,
                          mod_rdp_params.verbose
                         )
        , cs_monitor(info.cs_monitor)
        , use_client_provided_remoteapp(mod_rdp_params.use_client_provided_remoteapp)
        , should_ignore_first_client_execute(mod_rdp_params.should_ignore_first_client_execute)
        , asynchronous_task_event_handler(*this)
        , session_probe_launcher_event_handler(*this)
        , session_probe_virtual_channel_event_handler(*this)
        , remote_program_session_manager_event_handler(*this)
        , clean_up_32_bpp_cursor(mod_rdp_params.clean_up_32_bpp_cursor)
        , large_pointer_support(mod_rdp_params.large_pointer_support)
        , client_large_pointer_caps(info.large_pointer_caps)
        , client_multi_fragment_update_caps(info.multi_fragment_update_caps)
        , client_general_caps(info.general_caps)
        , client_bitmap_caps(info.bitmap_caps)
        , client_order_caps(info.order_caps)
        , client_bmp_cache_caps(info.bmp_cache_caps)
        , client_bmp_cache_2_caps(info.bmp_cache_2_caps)
        , client_off_screen_cache_caps(info.off_screen_cache_caps)
        , client_glyph_cache_caps(info.glyph_cache_caps)
        , client_rail_caps(info.rail_caps)
        , client_window_list_caps(info.window_list_caps)
        , client_use_bmp_cache_2(info.use_bmp_cache_2)
        , server_auto_reconnect_packet_ref(mod_rdp_params.server_auto_reconnect_packet_ref)
        , load_balance_info(mod_rdp_params.load_balance_info)
        , vars(vars)
    {
        if (bool(this->verbose & RDPVerbose::basic_trace)) {
            if (!enable_transparent_mode) {
                LOG(LOG_INFO, "Creation of new mod 'RDP'");
            }
            else {
                LOG(LOG_INFO, "Creation of new mod 'RDP Transparent'");

                if (this->output_filename.empty()) {
                    LOG(LOG_INFO, "Use transparent capabilities.");
                }
                else {
                    LOG(LOG_INFO, "Use proxy default capabilities.");
                }
            }

            mod_rdp_params.log();
        }

        this->beginning = timeobj.get_time().tv_sec;

        if (this->cbAutoReconnectCookie) {
            ::memcpy(this->autoReconnectCookie, info.autoReconnectCookie, sizeof(this->autoReconnectCookie));
        }

        if (this->bogus_linux_cursor == BogusLinuxCursor::smart) {
            this->bogus_linux_cursor =
                ((this->client_general_caps.os_major == OSMAJORTYPE_UNIX) ?
                 BogusLinuxCursor::enable : BogusLinuxCursor::disable);
        }

        if (this->enable_session_probe) {
            this->file_system_drive_manager.EnableSessionProbeDrive(this->verbose);
        }

        if (mod_rdp_params.proxy_managed_drives && (*mod_rdp_params.proxy_managed_drives)) {
            this->configure_proxy_managed_drives(mod_rdp_params.proxy_managed_drives);
        }

        if (mod_rdp_params.transparent_recorder_transport) {
            this->transparent_recorder = new TransparentRecorder(mod_rdp_params.transparent_recorder_transport);
        }

        this->configure_extra_orders(mod_rdp_params.extra_orders);

        switch (mod_rdp_params.auth_channel) {
            case CHANNELS::ChannelNameId():
            case CHANNELS::ChannelNameId("*"):
                this->auth_channel = CHANNELS::ChannelNameId("wablnch");
                break;
            default:
                this->auth_channel = mod_rdp_params.auth_channel;
        }

        memset(this->clientAddr, 0, sizeof(this->clientAddr));
        strncpy(this->clientAddr, mod_rdp_params.client_address, sizeof(this->clientAddr) - 1);
        this->lic_layer_license_size = 0;
        memset(this->lic_layer_license_key, 0, 16);
        memset(this->lic_layer_license_sign_key, 0, 16);
        // TODO CGR: license loading should be done before creating protocol layers
        struct stat st;
        char path[256];
        snprintf(path, sizeof(path), LICENSE_PATH "/license.%s", info.hostname);
        int fd = open(path, O_RDONLY);
        if (fd != -1){
            if (fstat(fd, &st) != 0){
                this->lic_layer_license_data.reset(new uint8_t[this->lic_layer_license_size]);
                if (this->lic_layer_license_data){
                    size_t lic_size = read(fd, this->lic_layer_license_data.get(), this->lic_layer_license_size);
                    if (lic_size != this->lic_layer_license_size){
                        LOG(LOG_ERR, "license file truncated : expected %zu, got %zu", this->lic_layer_license_size, lic_size);
                    }
                }
            }
            close(fd);
        }

        // from rdp_sec
        memset(this->client_crypt_random, 0, sizeof(this->client_crypt_random));

        // shared
        memset(this->decrypt.key, 0, 16);
        memset(this->encrypt.key, 0, 16);
        memset(this->decrypt.update_key, 0, 16);
        memset(this->encrypt.update_key, 0, 16);
        this->decrypt.encryptionMethod = 2; /* 128 bits */
        this->encrypt.encryptionMethod = 2; /* 128 bits */

        if (::strlen(info.hostname) >= sizeof(this->hostname)) {
            LOG(LOG_WARNING, "mod_rdp: hostname too long! %zu >= %zu", ::strlen(info.hostname), sizeof(this->hostname));
        }
        if (mod_rdp_params.hide_client_name) {
            ::gethostname(this->hostname, sizeof(this->hostname));
            this->hostname[sizeof(this->hostname) - 1] = 0;
            char* separator = strchr(this->hostname, '.');
            if (separator) *separator = 0;
        }
        else{
            ::strncpy(this->hostname, info.hostname, sizeof(this->hostname) - 1);
            this->hostname[sizeof(this->hostname) - 1] = 0;
        }

        const char * domain_pos   = nullptr;
        size_t       domain_len   = 0;
        const char * username_pos = nullptr;
        size_t       username_len = 0;
        const char * separator = strchr(mod_rdp_params.target_user, '\\');
        if (separator)
        {
            domain_pos   = mod_rdp_params.target_user;
            domain_len   = separator - mod_rdp_params.target_user;
            username_pos = ++separator;
            username_len = strlen(username_pos);
        }
        else
        {
            separator = strchr(mod_rdp_params.target_user, '@');
            if (separator)
            {
                domain_pos   = separator + 1;
                domain_len   = strlen(domain_pos);
                username_pos = mod_rdp_params.target_user;
                username_len = separator - mod_rdp_params.target_user;
                LOG(LOG_INFO, "mod_rdp: username_len=%zu", username_len);
            }
            else
            {
                username_pos = mod_rdp_params.target_user;
                username_len = strlen(username_pos);
            }
        }

        if (username_len >= sizeof(this->username)) {
            LOG(LOG_WARNING, "mod_rdp: username too long! %zu >= %zu", username_len, sizeof(this->username));
        }
        size_t count = std::min(sizeof(this->username) - 1, username_len);
        if (count > 0) strncpy(this->username, username_pos, count);
        this->username[count] = 0;

        if (domain_len >= sizeof(this->domain)) {
            LOG(LOG_WARNING, "mod_rdp: domain too long! %zu >= %zu", domain_len, sizeof(this->domain));
        }
        count = std::min(sizeof(this->domain) - 1, domain_len);
        if (count > 0) strncpy(this->domain, domain_pos, count);
        this->domain[count] = 0;

        LOG(LOG_INFO, "Remote RDP Server domain=\"%s\" login=\"%s\" host=\"%s\"",
            this->domain, this->username, this->hostname);

        // Password is a multi-sz!
        // A multi-sz contains a sequence of null-terminated strings,
        //  terminated by an empty string (\0) so that the last two
        //  characters are both null terminators.
        SOHSeparatedStringsToMultiSZ(this->password, sizeof(this->password), mod_rdp_params.target_password);

        snprintf(this->client_name, sizeof(this->client_name), "%s", info.hostname);

        std::string shell_arguments;
        if (mod_rdp_params.target_application && (*mod_rdp_params.target_application)) {
            shell_arguments = mod_rdp_params.shell_arguments;

            {
                const char * appid_marker = "${APPID}";
                size_t pos = shell_arguments.find(appid_marker, 0);
                if (pos != std::string::npos) {
                    shell_arguments.replace(pos, strlen(appid_marker), mod_rdp_params.target_application);
                }
            }

            if (mod_rdp_params.target_application_account && *mod_rdp_params.target_application_account) {
                const char * user_marker = "${USER}";
                size_t pos = shell_arguments.find(user_marker, 0);
                if (pos != std::string::npos) {
                    shell_arguments.replace(pos, strlen(user_marker), mod_rdp_params.target_application_account);
                }
            }

            if (mod_rdp_params.target_application_password && *mod_rdp_params.target_application_password) {
                const char * password_marker = "${PASSWORD}";
                size_t pos = shell_arguments.find(password_marker, 0);
                if (pos != std::string::npos) {
                    shell_arguments.replace(pos, strlen(password_marker), mod_rdp_params.target_application_password);
                }
            }
        }

        char session_probe_window_title[32] = { 0 };

        if (bool(this->verbose & RDPVerbose::basic_trace)) {
            LOG(LOG_INFO, "enable_session_probe=%s",
                (this->enable_session_probe ? "yes" : "no"));
        }

        std::string session_probe_arguments = mod_rdp_params.session_probe_arguments;

        if (this->enable_session_probe) {
            auto replace_tag = [](std::string & str, const char * tag,
                                  const char * replacement_text) {
                const size_t replacement_text_len = ::strlen(replacement_text);
                const size_t tag_len              = ::strlen(tag);

                size_t pos = 0;
                while ((pos = str.find(tag, pos)) != std::string::npos) {
                    str.replace(pos, tag_len, replacement_text);
                    pos += replacement_text_len;
                }
            };

            // Executable file name of SP.
            char exe_var_str[16];
            if (mod_rdp_params.session_probe_customize_executable_name) {
                ::snprintf(exe_var_str, sizeof(exe_var_str), "-%d", ::getpid());
            }
            else {
                ::memset(exe_var_str, 0, sizeof(exe_var_str));
            }
            replace_tag(session_probe_arguments, "${EXE_VAR}",
                exe_var_str);

            // Target informations
            this->session_probe_target_informations  = mod_rdp_params.target_application;
            this->session_probe_target_informations += ":";
            this->session_probe_target_informations += mod_rdp_params.primary_user_id;

            if (this->remote_program) {
                char proxy_managed_connection_cookie[9];
                get_proxy_managed_connection_cookie(
                    this->session_probe_target_informations.c_str(),
                    this->session_probe_target_informations.length(),
                    proxy_managed_connection_cookie);
                std::string param = "/#";
                param += proxy_managed_connection_cookie;
                param += " ";
                replace_tag(session_probe_arguments,
                    "/${COOKIE_VAR} ", param.c_str());

                replace_tag(session_probe_arguments,
                    "${CBSPL_VAR} ", "");

                uint32_t r = this->gen.rand32();

                snprintf(session_probe_window_title,
                    sizeof(session_probe_window_title),
                    "%X%X%X%X",
                    ((r & 0xFF000000) >> 24),
                    ((r & 0x00FF0000) >> 16),
                    ((r & 0x0000FF00) >> 8),
                      r & 0x000000FF
                    );

                param  = "TITLE ";
                param += session_probe_window_title;
                param += "&";

                replace_tag(session_probe_arguments,
                    "${TITLE_VAR} ", param.c_str());
            }   // if (this->remote_program)
            else {
                if (mod_rdp_params.session_probe_use_clipboard_based_launcher &&
                    (mod_rdp_params.target_application && (*mod_rdp_params.target_application))) {
                    REDASSERT(!this->session_probe_use_clipboard_based_launcher);

                    LOG(LOG_WARNING,
                        "mod_rdp: "
                            "Clipboard based Session Probe launcher is not compatible with application. "
                            "Falled back to using AlternateShell based launcher.");
                }

                replace_tag(session_probe_arguments,
                    "${TITLE_VAR} ", "");

                if (this->session_probe_use_clipboard_based_launcher) {
                    replace_tag(session_probe_arguments,
                        "/${COOKIE_VAR} ", "");

                    replace_tag(session_probe_arguments,
                        "${CBSPL_VAR} ", "CD %TMP%&");
                }
                else {
                    char proxy_managed_connection_cookie[9];
                    get_proxy_managed_connection_cookie(
                        this->session_probe_target_informations.c_str(),
                        this->session_probe_target_informations.length(),
                        proxy_managed_connection_cookie);
                    std::string param = "/#";
                    param += proxy_managed_connection_cookie;
                    param += " ";
                    replace_tag(session_probe_arguments,
                        "/${COOKIE_VAR} ", param.c_str());

                    replace_tag(session_probe_arguments,
                        "${CBSPL_VAR} ", "");
                }
            }   // if (!this->remote_program)
        }

        if (mod_rdp_params.target_application && (*mod_rdp_params.target_application)) {
            if (this->remote_program) {
                if (this->enable_session_probe) {
                    if (this->use_session_probe_to_launch_remote_program) {
                        std::string alternate_shell(mod_rdp_params.alternate_shell);

                        if (!shell_arguments.empty()) {
                            alternate_shell += " ";
                            alternate_shell += shell_arguments;
                        }

                        this->real_alternate_shell = std::move(alternate_shell);
                        this->real_working_dir     = mod_rdp_params.shell_working_dir;
                    }
                    else {
                        this->real_alternate_shell = "[None]";

                        this->real_client_execute_flags       = 0;
                        this->real_client_execute_exe_or_file = mod_rdp_params.alternate_shell;
                        this->real_client_execute_arguments   = shell_arguments.c_str();
                        this->real_client_execute_working_dir = mod_rdp_params.shell_working_dir;
                    }

                    this->client_execute_exe_or_file = mod_rdp_params.session_probe_exe_or_file;
                    this->client_execute_arguments   = session_probe_arguments;
                    this->client_execute_working_dir = "%TMP%";
                    this->client_execute_flags       = TS_RAIL_EXEC_FLAG_EXPAND_WORKINGDIRECTORY;

                    this->session_probe_launcher =
                        std::make_unique<SessionProbeAlternateShellBasedLauncher>(
                            this->verbose);
                }
                else {
                    this->client_execute_exe_or_file = mod_rdp_params.alternate_shell;
                    this->client_execute_arguments   = std::move(shell_arguments);
                    this->client_execute_working_dir = mod_rdp_params.shell_working_dir;
                    this->client_execute_flags       = TS_RAIL_EXEC_FLAG_EXPAND_WORKINGDIRECTORY;
                }
            }
            else {
                if (this->enable_session_probe) {
                    std::string alternate_shell(mod_rdp_params.alternate_shell);

                    if (!shell_arguments.empty()) {
                        alternate_shell += " ";
                        alternate_shell += shell_arguments;
                    }

                    this->real_alternate_shell = std::move(alternate_shell);
                    this->real_working_dir     = mod_rdp_params.shell_working_dir;

                    alternate_shell = mod_rdp_params.session_probe_exe_or_file;

                    if (!::strncmp(alternate_shell.c_str(), "||", 2))
                        alternate_shell.erase(0, 2);

                    alternate_shell += " ";
                    alternate_shell += session_probe_arguments;

                    strncpy(this->program, alternate_shell.c_str(), sizeof(this->program) - 1);
                    this->program[sizeof(this->program) - 1] = 0;
                    //LOG(LOG_INFO, "AlternateShell: \"%s\"", this->program);

                    const char * session_probe_working_dir = "%TMP%";
                    strncpy(this->directory, session_probe_working_dir, sizeof(this->directory) - 1);
                    this->directory[sizeof(this->directory) - 1] = 0;

                    this->session_probe_launcher =
                        std::make_unique<SessionProbeAlternateShellBasedLauncher>(
                            this->verbose);
                }
                else {
                    std::string alternate_shell(mod_rdp_params.alternate_shell);

                    if (!shell_arguments.empty()) {
                        alternate_shell += " ";
                        alternate_shell += shell_arguments;
                    }

                    strncpy(this->program, alternate_shell.c_str(), sizeof(this->program) - 1);
                    this->program[sizeof(this->program) - 1] = 0;
                    strncpy(this->directory, mod_rdp_params.shell_working_dir, sizeof(this->directory) - 1);
                    this->directory[sizeof(this->directory) - 1] = 0;
                }
            }
        }
        else {
            if (this->remote_program) {
                if (mod_rdp_params.use_client_provided_remoteapp &&
                    mod_rdp_params.client_execute_exe_or_file &&
                    *mod_rdp_params.client_execute_exe_or_file) {
                    if (this->enable_session_probe) {
                        this->real_alternate_shell = "[None]";

                        this->real_client_execute_flags       = mod_rdp_params.client_execute_flags;
                        this->real_client_execute_exe_or_file = mod_rdp_params.client_execute_exe_or_file;
                        this->real_client_execute_arguments   = mod_rdp_params.client_execute_arguments;
                        this->real_client_execute_working_dir = mod_rdp_params.client_execute_working_dir;

                        this->client_execute_exe_or_file = mod_rdp_params.session_probe_exe_or_file;
                        this->client_execute_arguments   = session_probe_arguments;
                        this->client_execute_working_dir = "%TMP%";
                        this->client_execute_flags       = TS_RAIL_EXEC_FLAG_EXPAND_WORKINGDIRECTORY;

                        this->session_probe_launcher =
                            std::make_unique<SessionProbeAlternateShellBasedLauncher>(
                                this->verbose);
                    }
                    else {
                        this->client_execute_flags       = mod_rdp_params.client_execute_flags;
                        this->client_execute_exe_or_file = mod_rdp_params.client_execute_exe_or_file;
                        this->client_execute_arguments   = mod_rdp_params.client_execute_arguments;
                        this->client_execute_working_dir = mod_rdp_params.client_execute_working_dir;
                    }
                }
            }
            else {
                if (mod_rdp_params.use_client_provided_alternate_shell &&
                        info.alternate_shell[0]) {
                    if (this->enable_session_probe) {
                        this->real_alternate_shell = info.alternate_shell;
                        this->real_working_dir     = info.working_dir;

                        std::string alternate_shell(mod_rdp_params.session_probe_exe_or_file);

                        if (!::strncmp(alternate_shell.c_str(), "||", 2))
                            alternate_shell.erase(0, 2);

                        alternate_shell += " ";
                        alternate_shell += session_probe_arguments;

                        strncpy(this->program, alternate_shell.c_str(), sizeof(this->program) - 1);
                        this->program[sizeof(this->program) - 1] = 0;
                        //LOG(LOG_INFO, "AlternateShell: \"%s\"", this->program);

                        const char * session_probe_working_dir = "%TMP%";
                        strncpy(this->directory, session_probe_working_dir, sizeof(this->directory) - 1);
                        this->directory[sizeof(this->directory) - 1] = 0;

                        this->session_probe_launcher =
                            std::make_unique<SessionProbeAlternateShellBasedLauncher>(
                                this->verbose);
                    }
                    else {
                        strncpy(this->program, info.alternate_shell, sizeof(this->program) - 1);
                        this->program[sizeof(this->program) - 1] = 0;
                        //LOG(LOG_INFO, "AlternateShell: \"%s\"", this->program);

                        strncpy(this->directory, info.working_dir, sizeof(this->directory) - 1);
                        this->directory[sizeof(this->directory) - 1] = 0;
                    }
                }
                else {
                    if (this->enable_session_probe) {
                        std::string alternate_shell(mod_rdp_params.session_probe_exe_or_file);

                        if (!::strncmp(alternate_shell.c_str(), "||", 2))
                            alternate_shell.erase(0, 2);

                        alternate_shell += " ";
                        alternate_shell += session_probe_arguments;

                        if (this->session_probe_use_clipboard_based_launcher) {
                            this->session_probe_launcher =
                                std::make_unique<SessionProbeClipboardBasedLauncher>(
                                    *this, alternate_shell.c_str(), this->verbose);
                        }
                        else {
                            strncpy(this->program, alternate_shell.c_str(), sizeof(this->program) - 1);
                            this->program[sizeof(this->program) - 1] = 0;
                            //LOG(LOG_INFO, "AlternateShell: \"%s\"", this->program);

                            const char * session_probe_working_dir = "%TMP%";
                            strncpy(this->directory, session_probe_working_dir, sizeof(this->directory) - 1);
                            this->directory[sizeof(this->directory) - 1] = 0;

                            this->session_probe_launcher =
                                std::make_unique<SessionProbeAlternateShellBasedLauncher>(
                                    this->verbose);
                        }
                    }
                }
            }
        }

        LOG(LOG_INFO, "Server key layout is %x", this->keylayout);

        this->nego.set_identity(this->username,
                                this->domain,
                                this->password,
                                this->hostname);

        if (bool(this->verbose & RDPVerbose::connection)){
            this->redir_info.log(LOG_INFO, "Init with Redir_info");
            LOG(LOG_INFO, "ServerRedirectionSupport=%s",
                this->server_redirection_support ? "true" : "false");
        }
        if (this->server_redirection_support) {
            bool load_balance_info_used = false;

            const size_t load_balance_info_length = this->load_balance_info.length();

            if (!this->redir_info.valid && load_balance_info_length) {
                if (load_balance_info_length + 2 < sizeof(this->redir_info.lb_info)) {
                    load_balance_info_used = true;

                    this->redir_info.valid = true;

                    ::snprintf(::char_ptr_cast(this->redir_info.lb_info),
                        sizeof(this->redir_info.lb_info), "%s\x0D\x0A",
                        this->load_balance_info.c_str());
                    this->redir_info.lb_info_length = load_balance_info_length + 2;
                }
                else {
                    LOG(LOG_WARNING, "mod_rdp: load balance info too long! %zu >= %zu",
                        load_balance_info_length, sizeof(this->redir_info.lb_info));
                }
            }

            if (this->redir_info.valid && (this->redir_info.lb_info_length > 0)) {
                this->nego.set_lb_info(this->redir_info.lb_info,
                                       this->redir_info.lb_info_length);

                if (load_balance_info_used) {
                    this->redir_info.valid = false;
                }
            }
        }

        if (this->remote_program) {
            this->remote_programs_session_manager =
                std::make_unique<RemoteProgramsSessionManager>(
                    front, *this, this->lang, this->font,
                    mod_rdp_params.theme, this->authentifier,
                    session_probe_window_title,
                    mod_rdp_params.client_execute,
                    mod_rdp_params.rail_disconnect_message_delay,
                    this->verbose
                );
        }
    }   // mod_rdp

    ~mod_rdp() override {
        if (this->enable_session_probe) {
            const bool disable_input_event     = false;
            const bool disable_graphics_update = false;
            this->disable_input_event_and_graphics_update(
                disable_input_event, disable_graphics_update);
        }

        delete this->transparent_recorder;

        if (!this->end_session_reason.empty()
        &&  !this->end_session_message.empty()) {
            this->report_message.report(
                this->end_session_reason.c_str(),
                this->end_session_message.c_str());
        }

        if (bool(this->verbose & RDPVerbose::basic_trace)) {
            LOG(LOG_INFO, "~mod_rdp(): Recv bmp cache count  = %zu",
                this->orders.recv_bmp_cache_count);
            LOG(LOG_INFO, "~mod_rdp(): Recv order count      = %zu",
                this->orders.recv_order_count);
            LOG(LOG_INFO, "~mod_rdp(): Recv bmp update count = %zu",
                this->recv_bmp_update);
        }

        this->remote_programs_session_manager.reset();

        if (!this->server_redirection_packet_received) {
            this->redir_info.reset();
        }
    }

    int get_fd() const override { return this->nego.trans.get_fd(); }

protected:
    std::unique_ptr<VirtualChannelDataSender> create_to_client_sender(
        CHANNELS::ChannelNameId channel_name) const
    {
        if (!this->authorization_channels.is_authorized(channel_name))
        {
            return nullptr;
        }

        const CHANNELS::ChannelDefArray& front_channel_list =
            this->front.get_channel_list();

        const CHANNELS::ChannelDef* channel =
            front_channel_list.get_by_name(channel_name);
        if (!channel)
        {
            return nullptr;
        }

        std::unique_ptr<ToClientSender> to_client_sender =
            std::make_unique<ToClientSender>(this->front, *channel,
                this->verbose);

        return std::unique_ptr<VirtualChannelDataSender>(
            std::move(to_client_sender));
    }

    std::unique_ptr<VirtualChannelDataSender> create_to_server_sender(
        CHANNELS::ChannelNameId channel_name)
    {
        const CHANNELS::ChannelDef* channel =
            this->mod_channel_list.get_by_name(channel_name);
        if (!channel)
        {
            return nullptr;
        }

        std::unique_ptr<ToServerSender> to_server_sender =
            std::make_unique<ToServerSender>(
                this->nego.trans,
                this->encrypt,
                this->encryptionLevel,
                this->userid,
                channel_name,
                channel->chanid,
                (channel->flags &
                 GCC::UserData::CSNet::CHANNEL_OPTION_SHOW_PROTOCOL),
                this->verbose);

        if (channel_name != channel_names::rdpdr) {
            return std::unique_ptr<VirtualChannelDataSender>(
                std::move(to_server_sender));
        }

        std::unique_ptr<VirtualChannelDataSender>
            virtual_channel_data_sender(std::move(to_server_sender));

        std::unique_ptr<ToServerAsynchronousSender>
            to_server_asynchronous_sender =
                std::make_unique<ToServerAsynchronousSender>(
                    virtual_channel_data_sender,
                    this->asynchronous_tasks,
                    this->asynchronous_task_event,
                    this->verbose);

        return std::unique_ptr<VirtualChannelDataSender>(
            std::move(to_server_asynchronous_sender));
    }

    const ClipboardVirtualChannel::Params
        get_clipboard_virtual_channel_params() const
    {
        ClipboardVirtualChannel::Params clipboard_virtual_channel_params(this->report_message);

        clipboard_virtual_channel_params.exchanged_data_limit            =
            this->max_clipboard_data;
        clipboard_virtual_channel_params.verbose                         =
            this->verbose;
        clipboard_virtual_channel_params.clipboard_down_authorized       =
            this->authorization_channels.cliprdr_down_is_authorized();
        clipboard_virtual_channel_params.clipboard_up_authorized         =
            this->authorization_channels.cliprdr_up_is_authorized();
        clipboard_virtual_channel_params.clipboard_file_authorized       =
            this->authorization_channels.cliprdr_file_is_authorized();
        clipboard_virtual_channel_params.dont_log_data_into_syslog       =
            this->disable_clipboard_log_syslog;
        clipboard_virtual_channel_params.dont_log_data_into_wrm          =
            this->disable_clipboard_log_wrm;

        return clipboard_virtual_channel_params;
    }

    const FileSystemVirtualChannel::Params
        get_file_system_virtual_channel_params() const
    {
        FileSystemVirtualChannel::Params file_system_virtual_channel_params(this->report_message);

        file_system_virtual_channel_params.exchanged_data_limit            =
            this->max_rdpdr_data;
        file_system_virtual_channel_params.verbose                         =
            this->verbose;

        file_system_virtual_channel_params.client_name                     =
            this->client_name;
        file_system_virtual_channel_params.file_system_read_authorized     =
            this->authorization_channels.rdpdr_drive_read_is_authorized();
        file_system_virtual_channel_params.file_system_write_authorized    =
            this->authorization_channels.rdpdr_drive_write_is_authorized();
        file_system_virtual_channel_params.parallel_port_authorized        =
            this->authorization_channels.rdpdr_type_is_authorized(
                rdpdr::RDPDR_DTYP_PARALLEL);
        file_system_virtual_channel_params.print_authorized                =
            this->authorization_channels.rdpdr_type_is_authorized(
                rdpdr::RDPDR_DTYP_PRINT);
        file_system_virtual_channel_params.serial_port_authorized          =
            this->authorization_channels.rdpdr_type_is_authorized(
                rdpdr::RDPDR_DTYP_SERIAL);
        file_system_virtual_channel_params.smart_card_authorized           =
            this->authorization_channels.rdpdr_type_is_authorized(
                rdpdr::RDPDR_DTYP_SMARTCARD);
        file_system_virtual_channel_params.random_number                   =
            ::getpid();

        file_system_virtual_channel_params.dont_log_data_into_syslog       =
            this->disable_file_system_log_syslog;
        file_system_virtual_channel_params.dont_log_data_into_wrm          =
            this->disable_file_system_log_wrm;

        return file_system_virtual_channel_params;
    }

    const SessionProbeVirtualChannel::Params
        get_session_probe_virtual_channel_params() const
    {
        SessionProbeVirtualChannel::Params
            session_probe_virtual_channel_params(this->report_message);

        session_probe_virtual_channel_params.exchanged_data_limit                   =
            static_cast<data_size_type>(-1);
        session_probe_virtual_channel_params.verbose                                =
            this->verbose;

        session_probe_virtual_channel_params.session_probe_launch_timeout           =
            this->session_probe_launch_timeout;
        session_probe_virtual_channel_params.session_probe_launch_fallback_timeout  =
            this->session_probe_launch_fallback_timeout;
        session_probe_virtual_channel_params.session_probe_keepalive_timeout        =
            this->session_probe_keepalive_timeout;
        session_probe_virtual_channel_params.session_probe_on_keepalive_timeout_disconnect_user =
            this->session_probe_on_keepalive_timeout_disconnect_user;

        session_probe_virtual_channel_params.session_probe_on_launch_failure        =
            this->session_probe_on_launch_failure;

        session_probe_virtual_channel_params.session_probe_end_disconnected_session =
            this->session_probe_end_disconnected_session;

        session_probe_virtual_channel_params.target_informations                    =
            this->session_probe_target_informations.c_str();

        session_probe_virtual_channel_params.front_width                            =
            this->front_width;
        session_probe_virtual_channel_params.front_height                           =
            this->front_height;

        session_probe_virtual_channel_params.session_probe_disconnected_application_limit       =
            this->session_probe_disconnected_application_limit;
        session_probe_virtual_channel_params.session_probe_disconnected_session_limit           =
            this->session_probe_disconnected_session_limit;
        session_probe_virtual_channel_params.session_probe_idle_session_limit       =
            this->session_probe_idle_session_limit;

        session_probe_virtual_channel_params.session_probe_enable_log               =
            this->session_probe_enable_log;

        session_probe_virtual_channel_params.real_alternate_shell                   =
            this->real_alternate_shell.c_str();
        session_probe_virtual_channel_params.real_working_dir                       =
            this->real_working_dir.c_str();

        session_probe_virtual_channel_params.session_probe_extra_system_processes   =
            this->session_probe_extra_system_processes.c_str();

        session_probe_virtual_channel_params.session_probe_outbound_connection_monitoring_rules =
            this->session_probe_outbound_connection_monitoring_rules.c_str();

        session_probe_virtual_channel_params.session_probe_process_monitoring_rules =
            this->session_probe_process_monitoring_rules.c_str();

        session_probe_virtual_channel_params.lang                                   =
            this->lang;

        session_probe_virtual_channel_params.bogus_refresh_rect_ex                  =
            (this->bogus_refresh_rect && this->allow_using_multiple_monitors &&
             (this->cs_monitor.monitorCount > 1));
        session_probe_virtual_channel_params.show_maximized                         =
            (!this->remote_program);

        return session_probe_virtual_channel_params;
    }

    const RemoteProgramsVirtualChannel::Params
        get_remote_programs_virtual_channel_params() const
    {
        RemoteProgramsVirtualChannel::Params remote_programs_virtual_channel_params(this->report_message);

        remote_programs_virtual_channel_params.exchanged_data_limit               =
            0;
        remote_programs_virtual_channel_params.verbose                            =
            this->verbose;

        remote_programs_virtual_channel_params.client_execute_flags               =
            this->client_execute_flags;
        remote_programs_virtual_channel_params.client_execute_exe_or_file         =
            this->client_execute_exe_or_file.c_str();
        remote_programs_virtual_channel_params.client_execute_working_dir         =
            this->client_execute_working_dir.c_str();
        remote_programs_virtual_channel_params.client_execute_arguments           =
            this->client_execute_arguments.c_str();

        remote_programs_virtual_channel_params.client_execute_flags_2             =
            this->real_client_execute_flags;
        remote_programs_virtual_channel_params.client_execute_exe_or_file_2       =
            this->real_client_execute_exe_or_file.c_str();
        remote_programs_virtual_channel_params.client_execute_working_dir_2       =
            this->real_client_execute_working_dir.c_str();
        remote_programs_virtual_channel_params.client_execute_arguments_2         =
            this->real_client_execute_arguments.c_str();

        remote_programs_virtual_channel_params.rail_session_manager               =
            this->remote_programs_session_manager.get();

        remote_programs_virtual_channel_params.should_ignore_first_client_execute =
            this->should_ignore_first_client_execute;

        remote_programs_virtual_channel_params.use_session_probe_to_launch_remote_program   =
            this->use_session_probe_to_launch_remote_program;


        return remote_programs_virtual_channel_params;
    }

public:
    static void get_proxy_managed_connection_cookie(const char * target_informations,
            size_t target_informations_length, char (&cookie)[9]) {
        SslSha1 sha1;
        sha1.update(byte_ptr_cast(target_informations), target_informations_length);
        uint8_t sig[SslSha1::DIGEST_LENGTH];
        sha1.final(sig);

        static_assert(((sizeof(cookie) % 2) == 1), "Buffer size must be an odd number");

        char * temp = cookie;
        ::memset(cookie, 0, sizeof(cookie));
        for (unsigned i = 0, c = std::min<unsigned>(sizeof(cookie) / 2, sizeof(sig) / 2);
             i < c; ++i) {
            snprintf(temp, 3, "%02X", sig[i]);
            temp += 2;
        }
    }

    void configure_extra_orders(const char * extra_orders) {
        if (bool(this->verbose & RDPVerbose::basic_trace)) {
            LOG(LOG_INFO, "RDP Extra orders=\"%s\"", extra_orders);
        }

        char * end;
        char const * p = extra_orders;
        for (int order_number = std::strtol(p, &end, 0);
            p != end;
            order_number = std::strtol(p, &end, 0))
        {
            if (bool(this->verbose & RDPVerbose::capabilities)) {
                LOG(LOG_INFO, "RDP Extra orders number=%d", order_number);
            }
            switch (order_number) {
            case RDP::MULTIDSTBLT:
                if (bool(this->verbose & RDPVerbose::capabilities)) {
                    LOG(LOG_INFO, "RDP Extra orders=MultiDstBlt");
                }
                this->enable_multidstblt = true;
                break;
            case RDP::MULTIOPAQUERECT:
                if (bool(this->verbose & RDPVerbose::capabilities)) {
                    LOG(LOG_INFO, "RDP Extra orders=MultiOpaqueRect");
                }
                this->enable_multiopaquerect = true;
                break;
            case RDP::MULTIPATBLT:
                if (bool(this->verbose & RDPVerbose::capabilities)) {
                    LOG(LOG_INFO, "RDP Extra orders=MultiPatBlt");
                }
                this->enable_multipatblt = true;
                break;
            case RDP::MULTISCRBLT:
                if (bool(this->verbose & RDPVerbose::capabilities)) {
                    LOG(LOG_INFO, "RDP Extra orders=MultiScrBlt");
                }
                this->enable_multiscrblt = true;
                break;
            case RDP::POLYGONSC:
                if (bool(this->verbose & RDPVerbose::capabilities)) {
                    LOG(LOG_INFO, "RDP Extra orders=PolygonSC");
                }
                this->enable_polygonsc = true;
                break;
            case RDP::POLYGONCB:
                if (bool(this->verbose & RDPVerbose::capabilities)) {
                    LOG(LOG_INFO, "RDP Extra orders=PolygonCB");
                }
                this->enable_polygoncb = true;
                break;
            case RDP::POLYLINE:
                if (bool(this->verbose & RDPVerbose::capabilities)) {
                    LOG(LOG_INFO, "RDP Extra orders=Polyline");
                }
                this->enable_polyline = true;
                break;
            case RDP::ELLIPSESC:
                if (bool(this->verbose & RDPVerbose::capabilities)) {
                    LOG(LOG_INFO, "RDP Extra orders=EllipseSC");
                }
                this->enable_ellipsesc = true;
                break;
            case RDP::ELLIPSECB:
                if (bool(this->verbose & RDPVerbose::capabilities)) {
                    LOG(LOG_INFO, "RDP Extra orders=EllipseCB");
                }
                this->enable_ellipsecb = true;
                break;
            default:
                if (bool(this->verbose & RDPVerbose::capabilities)) {
                    LOG(LOG_INFO, "RDP Unknown Extra orders");
                }
                break;
            }

            p = end;
            while (*p && (*p == ' ' || *p == '\t' || *p == ',')) {
                ++p;
            }
        }
    }   // configure_extra_orders

    void configure_proxy_managed_drives(const char * proxy_managed_drives) {
        if (bool(this->verbose & RDPVerbose::connection)) {
            LOG(LOG_INFO, "Proxy managed drives=\"%s\"", proxy_managed_drives);
        }

        std::string drive;
        for (auto & r : get_line(proxy_managed_drives, ',')) {
            auto trimmed_range = trim(r);

            if (trimmed_range.empty()) continue;

            drive.assign(begin(trimmed_range), end(trimmed_range));

            if (bool(this->verbose & RDPVerbose::connection)) {
                LOG(LOG_INFO, "Proxy managed drive=\"%s\"", drive);
            }
            this->file_system_drive_manager.EnableDrive(drive.c_str(), this->verbose);
        }
    }   // configure_proxy_managed_drives

    void rdp_input_scancode( long param1, long param2, long device_flags, long time, Keymap2 *) override {
        if ((UP_AND_RUNNING == this->connection_finalization_state) &&
            !this->input_event_disabled) {
            this->send_input(time, RDP_INPUT_SCANCODE, device_flags, param1, param2);

            if (this->remote_programs_session_manager) {
                this->remote_programs_session_manager->input_scancode(param1, param2, device_flags);
            }
        }
    }

    void rdp_input_unicode(uint16_t unicode, uint8_t flag) override {
        if (UP_AND_RUNNING == this->connection_finalization_state) {
            this->send_input(0, RDP_INPUT_UNICODE, flag, unicode, 0);
        }
    }

    void rdp_input_synchronize( uint32_t time, uint16_t device_flags, int16_t param1, int16_t param2) override {
        (void)time;
        (void)param2;
        if (UP_AND_RUNNING == this->connection_finalization_state) {
            this->send_input(0, RDP_INPUT_SYNCHRONIZE, device_flags, param1, 0);
        }
    }

    void rdp_input_mouse(int device_flags, int x, int y, Keymap2 *) override {
//         if (!(MOUSE_FLAG_MOVE & device_flags)) {
//             LOG(LOG_INFO, "rdp_input_mouse x=%d y=%d device_flags=%d", x, y, device_flags);
//         }
        if ((UP_AND_RUNNING == this->connection_finalization_state) &&
            !this->input_event_disabled) {
            this->send_input(0, RDP_INPUT_MOUSE, device_flags, x, y);

            if (this->remote_programs_session_manager) {
                this->remote_programs_session_manager->input_mouse(device_flags, x, y);
            }
        }
    }

    void send_to_front_channel(CHANNELS::ChannelNameId mod_channel_name, uint8_t const * data
                              , size_t length, size_t chunk_size, int flags) override {
        if (this->transparent_recorder) {
            this->transparent_recorder->send_to_front_channel( mod_channel_name, data, length
                                                             , chunk_size, flags);
        }

        const CHANNELS::ChannelDef * front_channel = this->front.get_channel_list().get_by_name(mod_channel_name);
        if (front_channel) {
            this->front.send_to_channel(*front_channel, data, length, chunk_size, flags);
        }
    }

private:
    void process_asynchronous_task_event(time_t, wait_obj& /* event*/, gdi::GraphicApi&) {
        if (!this->asynchronous_tasks.front()->run(this->asynchronous_task_event)) {
            this->asynchronous_tasks.pop_front();
        }

        this->asynchronous_task_event.full_reset();

        if (!this->asynchronous_tasks.empty()) {
            this->asynchronous_tasks.front()->configure_wait_object(this->asynchronous_task_event);
        }
    }

    void process_session_probe_launcher_event(time_t, wait_obj& /*event*/, gdi::GraphicApi&) {
        if (this->session_probe_launcher) {
            this->session_probe_launcher->on_event();
        }
    }

    void process_session_probe_virtual_channel_event(time_t, wait_obj& event, gdi::GraphicApi&) {
        //LOG(LOG_INFO, "mod_rdp::process_session_probe_virtual_channel_event() ...");
        try{
            if (this->session_probe_virtual_channel_p) {
                this->session_probe_virtual_channel_p->process_event();
            }
        }
        catch (Error const & e) {
            if (e.id != ERR_SESSION_PROBE_ENDING_IN_PROGRESS)
                throw;

            this->end_session_reason.clear();
            this->end_session_message.clear();

            this->authentifier.disconnect_target();
            this->authentifier.set_auth_error_message(TR(trkeys::session_logoff_in_progress, this->lang));

            event.signal = BACK_EVENT_NEXT;
        }
        //LOG(LOG_INFO, "mod_rdp::process_session_probe_virtual_channel_event() done.");
    }

    void process_remote_program_session_manager_event(time_t, wait_obj& /*event*/, gdi::GraphicApi&) {
        if (this->remote_programs_session_manager) {
            this->remote_programs_session_manager->process_event();
        }
    }

public:
    void get_event_handlers(std::vector<EventHandler>& out_event_handlers) override {
        if (!this->asynchronous_tasks.empty()) {
            out_event_handlers.emplace_back(
                &this->asynchronous_task_event,
                &this->asynchronous_task_event_handler,
                this->asynchronous_tasks.front()->get_file_descriptor()
            );
        }

        if (this->session_probe_launcher) {
            if (wait_obj* event = this->session_probe_launcher->get_event()) {
                out_event_handlers.emplace_back(
                    event,
                    &this->session_probe_launcher_event_handler,
                    INVALID_SOCKET
                );
            }
        }

        if (this->session_probe_virtual_channel_p) {
            if (wait_obj* event = this->session_probe_virtual_channel_p->get_event()) {
                out_event_handlers.emplace_back(
                    event,
                    &this->session_probe_virtual_channel_event_handler,
                    INVALID_SOCKET
                );
            }
        }

        if (this->remote_programs_session_manager) {
            if (wait_obj* event = this->remote_programs_session_manager->get_event()) {
                out_event_handlers.emplace_back(
                    event,
                    &this->remote_program_session_manager_event_handler,
                    INVALID_SOCKET
                );
            }
        }
    }

    void send_to_mod_channel(
        CHANNELS::ChannelNameId front_channel_name,
        InStream & chunk, size_t length, uint32_t flags
    ) override {
        if (bool(this->verbose & RDPVerbose::channels)) {
            LOG(LOG_INFO,
                "mod_rdp::send_to_mod_channel: front_channel_channel=\"%s\"",
                front_channel_name);
        }

        const CHANNELS::ChannelDef * mod_channel = this->mod_channel_list.get_by_name(front_channel_name);
        if (!mod_channel) {
            return;
        }
        if (bool(this->verbose & RDPVerbose::channels)) {
            mod_channel->log(unsigned(mod_channel - &this->mod_channel_list[0]));
        }

        switch (front_channel_name) {
            case channel_names::cliprdr:
                this->send_to_mod_cliprdr_channel(mod_channel, chunk, length, flags);
                break;
            case channel_names::rail:
                this->send_to_mod_rail_channel(mod_channel, chunk, length, flags);
                break;
            case channel_names::rdpdr:
                this->send_to_mod_rdpdr_channel(mod_channel, chunk, length, flags);
                break;
            default:
                this->send_to_channel(*mod_channel, chunk.get_data(), chunk.get_capacity(), length, flags);
        }
    }

private:
    void send_to_mod_cliprdr_channel(const CHANNELS::ChannelDef * /*cliprdr_channel*/,
                                     InStream & chunk, size_t length, uint32_t flags) {
        ClipboardVirtualChannel& channel = this->get_clipboard_virtual_channel();

        if (this->session_probe_launcher) {
            if (!this->session_probe_launcher->process_client_cliprdr_message(chunk, length, flags)) {
                return;
            }
        }

        channel.process_client_message(length, flags, chunk.get_current(), chunk.in_remain());
    }

    void send_to_mod_rail_channel(const CHANNELS::ChannelDef *,
                                  InStream & chunk, size_t length, uint32_t flags) {
        RemoteProgramsVirtualChannel& channel = this->get_remote_programs_virtual_channel();

        channel.process_client_message(length, flags, chunk.get_current(), chunk.in_remain());
    }   // send_to_mod_rail_channel

private:
    void send_to_mod_rdpdr_channel(const CHANNELS::ChannelDef * rdpdr_channel,
                                   InStream & chunk, size_t length, uint32_t flags) {
        if (this->authorization_channels.rdpdr_type_all_is_authorized() &&
            !this->file_system_drive_manager.HasManagedDrive()) {

            if (flags & CHANNELS::CHANNEL_FLAG_FIRST) {
                if (bool(this->verbose & (RDPVerbose::rdpdr | RDPVerbose::rdpdr_dump))) {

                    LOG(LOG_INFO,
                        "mod_rdp::send_to_mod_rdpdr_channel: recv from Client, "
                            "send Chunked Virtual Channel Data transparently.");
                }

                if (bool(this->verbose & RDPVerbose::rdpdr_dump)) {
                    const bool send              = false;
                    const bool from_or_to_client = false;
                    uint32_t total_length = length;
                    if (total_length > CHANNELS::CHANNEL_CHUNK_LENGTH) {
                        total_length = chunk.get_capacity() - chunk.get_offset();
                    }
                    ::msgdump_d(send, from_or_to_client, length, flags,
                    chunk.get_data(), total_length);

                    rdpdr::streamLog(chunk, this->rdpdrLogStatus);
                }
            }

            this->send_to_channel(*rdpdr_channel, chunk.get_data(), chunk.get_capacity(), length, flags);
            return;
        }



        FileSystemVirtualChannel& channel = this->get_file_system_virtual_channel();

        channel.process_client_message(length, flags, chunk.get_current(), chunk.in_remain());
    }

public:
    // Method used by session to transmit sesman answer for auth_channel

    void send_auth_channel_data(const char * string_data) override {
        CHANNELS::VirtualChannelPDU virtual_channel_pdu;

        StaticOutStream<65536> stream_data;
        uint32_t data_size = std::min(::strlen(string_data) + 1, stream_data.get_capacity());

        stream_data.out_copy_bytes(string_data, data_size);

        virtual_channel_pdu.send_to_server( this->nego.trans, this->encrypt, this->encryptionLevel
                            , this->userid, this->auth_channel_chanid
                            , stream_data.get_offset()
                            , this->auth_channel_flags
                            , stream_data.get_data()
                            , stream_data.get_offset());
    }

private:
    void send_to_channel(
        const CHANNELS::ChannelDef & channel,
        uint8_t const * chunk, std::size_t chunk_size,
        size_t length, uint32_t flags
    ) {
        if (bool(this->verbose & RDPVerbose::channels)) {
            LOG( LOG_INFO, "mod_rdp::send_to_channel length=%zu chunk_size=%zu", length, chunk_size);
            channel.log(-1u);
        }

        if (channel.flags & GCC::UserData::CSNet::CHANNEL_OPTION_SHOW_PROTOCOL) {
            flags |= CHANNELS::CHANNEL_FLAG_SHOW_PROTOCOL;
        }

        if (chunk_size <= CHANNELS::CHANNEL_CHUNK_LENGTH) {
            CHANNELS::VirtualChannelPDU virtual_channel_pdu;

            virtual_channel_pdu.send_to_server( this->nego.trans, this->encrypt, this->encryptionLevel
                                              , this->userid, channel.chanid, length, flags, chunk, chunk_size);
        }
        else {
            uint8_t const * virtual_channel_data = chunk;
            size_t          remaining_data_length = length;

            auto get_channel_control_flags = [] (uint32_t flags, size_t data_length,
                                                 size_t remaining_data_length,
                                                 size_t virtual_channel_data_length) -> uint32_t {
                if (remaining_data_length == data_length) {
                    return (flags & (~CHANNELS::CHANNEL_FLAG_LAST));
                }
                else if (remaining_data_length == virtual_channel_data_length) {
                    return (flags & (~CHANNELS::CHANNEL_FLAG_FIRST));
                }

                return (flags & (~(CHANNELS::CHANNEL_FLAG_FIRST | CHANNELS::CHANNEL_FLAG_LAST)));
            };

            do {
                const size_t virtual_channel_data_length =
                    std::min<size_t>(remaining_data_length, CHANNELS::CHANNEL_CHUNK_LENGTH);

                CHANNELS::VirtualChannelPDU virtual_channel_pdu;

                LOG(LOG_INFO, "send to server");

                virtual_channel_pdu.send_to_server( this->nego.trans, this->encrypt, this->encryptionLevel
                                                  , this->userid, channel.chanid, length
                                                  , get_channel_control_flags(flags, length, remaining_data_length, virtual_channel_data_length)
                                                  , virtual_channel_data, virtual_channel_data_length);

                remaining_data_length -= virtual_channel_data_length;
                virtual_channel_data  += virtual_channel_data_length;
            }
            while (remaining_data_length);
        }

        if (bool(this->verbose & RDPVerbose::channels)) {
            LOG(LOG_INFO, "mod_rdp::send_to_channel done");
        }
    }

    template<class... WriterData>
    void send_data_request(uint16_t channelId, WriterData... writer_data) {
        if (bool(this->verbose & RDPVerbose::basic_trace)) {
            LOG(LOG_INFO, "send data request");
        }

        write_packets(
            this->nego.trans,
#ifdef IN_IDE_PARSER
            writer_data,
#else
            writer_data...,
#endif
            [this, channelId](StreamSize<256>, OutStream & mcs_header, std::size_t packet_size) {
                MCS::SendDataRequest_Send mcs(
                    static_cast<OutPerStream&>(mcs_header), this->userid,
                    channelId, 1, 3, packet_size, MCS::PER_ENCODING
                );

                (void)mcs;
            },
            write_x224_dt_tpdu_fn{}
        );
        if (bool(this->verbose & RDPVerbose::basic_trace)) {
            LOG(LOG_INFO, "send data request done");
        }
    }

    template<class... WriterData>
    void send_data_request_ex(uint16_t channelId, WriterData ... writer_data) {
        this->send_data_request(
            channelId,
            writer_data...,
            write_sec_send_fn{0, this->encrypt, this->encryptionLevel}
        );
    }

public:
    wait_obj& get_event() override {
        if ((this->state == MOD_RDP_NEGO) &&
            ((this->nego.state == RdpNego::NEGO_STATE_INITIAL) ||
             (this->nego.state == RdpNego::NEGO_STATE_FINAL))) {
            this->event.object_and_time = true;
            this->event.set();
        }
        return this->event;
    }


    // Basic Settings Exchange
    // -----------------------

    // Basic Settings Exchange: Basic settings are exchanged between the client and
    // server by using the MCS Connect Initial and MCS Connect Response PDUs. The
    // Connect Initial PDU contains a GCC Conference Create Request, while the
    // Connect Response PDU contains a GCC Conference Create Response.

    // These two Generic Conference Control (GCC) packets contain concatenated
    // blocks of settings data (such as core data, security data and network data)
    // which are read by client and server


    // Client                                                     Server
    //    |--------------MCS Connect Initial PDU with-------------> |
    //                   GCC Conference Create Request
    //    | <------------MCS Connect Response PDU with------------- |
    //                   GCC conference Create Response

    void send_connectInitialPDUwithGccConferenceCreateRequest()
    {
        char * hostname = this->hostname;

        /* Generic Conference Control (T.124) ConferenceCreateRequest */
        write_packets(
            this->nego.trans,
            [this, &hostname](StreamSize<65536-1024>, OutStream & stream) {
                // ------------------------------------------------------------
                GCC::UserData::CSCore cs_core;

                Rect primary_monitor_rect =
                    this->cs_monitor.get_primary_monitor_rect();

                cs_core.version = this->use_rdp5?0x00080004:0x00080001;
                const bool single_monitor =
                    (!this->allow_using_multiple_monitors ||
                     (this->cs_monitor.monitorCount < 2));
                cs_core.desktopWidth  = (single_monitor ? this->front_width : primary_monitor_rect.cx + 1);
                cs_core.desktopHeight = (single_monitor ? this->front_height : primary_monitor_rect.cy + 1);
                //cs_core.highColorDepth = this->front_bpp;
                cs_core.highColorDepth = ((this->front_bpp == 32)
                    ? uint16_t(GCC::UserData::HIGH_COLOR_24BPP) : this->front_bpp);
                cs_core.keyboardLayout = this->keylayout;
                if (this->front_bpp == 32) {
                    cs_core.supportedColorDepths = 15;
                    cs_core.earlyCapabilityFlags |= GCC::UserData::RNS_UD_CS_WANT_32BPP_SESSION;
                }
                if (!single_monitor) {
                    LOG(LOG_INFO, "not a single_monitor");
                    cs_core.earlyCapabilityFlags |= GCC::UserData::RNS_UD_CS_SUPPORT_MONITOR_LAYOUT_PDU;
                }

                uint16_t hostlen = strlen(hostname);
                uint16_t maxhostlen = std::min(uint16_t(15), hostlen);
                for (size_t i = 0; i < maxhostlen ; i++){
                    cs_core.clientName[i] = hostname[i];
                }
                memset(&(cs_core.clientName[maxhostlen]), 0, (16 - maxhostlen) * sizeof(uint16_t));

                if (this->nego.tls){
                    cs_core.serverSelectedProtocol = this->nego.selected_protocol;
                }
                if (bool(this->verbose & RDPVerbose::security)) {
                    cs_core.log("Sending to Server");
                }
                LOG(LOG_INFO, "before cs_core.emit(stream);");
                cs_core.emit(stream);
                LOG(LOG_INFO, "after cs_core.emit(stream);");
                // ------------------------------------------------------------

                GCC::UserData::CSCluster cs_cluster;
                // TODO CGR: values used for setting console_session looks crazy. It's old code and actual validity of these values should be checked. It should only be about REDIRECTED_SESSIONID_FIELD_VALID and shouldn't touch redirection version. Shouldn't it ?
                if (this->server_redirection_support) {
                    LOG(LOG_INFO, "CS_Cluster: Server Redirection Supported");
                    if (!this->nego.tls){
                        cs_cluster.flags |= GCC::UserData::CSCluster::REDIRECTION_SUPPORTED;
                        cs_cluster.flags |= (2 << 2); // REDIRECTION V3
                    } else {
                        cs_cluster.flags |= GCC::UserData::CSCluster::REDIRECTION_SUPPORTED;
                        cs_cluster.flags |= (3 << 2);  // REDIRECTION V4
                    }
                    if (this->redir_info.valid) {
                        cs_cluster.flags |= GCC::UserData::CSCluster::REDIRECTED_SESSIONID_FIELD_VALID;
                        cs_cluster.redirectedSessionID = this->redir_info.session_id;
                        LOG(LOG_INFO, "Effective Redirection SessionId=%u",
                            cs_cluster.redirectedSessionID);
                    }
                }
                if (this->console_session) {
                    cs_cluster.flags |= GCC::UserData::CSCluster::REDIRECTED_SESSIONID_FIELD_VALID;
                }
                // if (!this->nego.tls){
                //     if (this->console_session){
                //         cs_cluster.flags = GCC::UserData::CSCluster::REDIRECTED_SESSIONID_FIELD_VALID | (3 << 2) ; // REDIRECTION V4
                //     }
                //     else {
                //         cs_cluster.flags = GCC::UserData::CSCluster::REDIRECTION_SUPPORTED            | (2 << 2) ; // REDIRECTION V3
                //     }
                //     }
                // else {
                //     cs_cluster.flags = GCC::UserData::CSCluster::REDIRECTION_SUPPORTED * ((3 << 2)|1);  // REDIRECTION V4
                //     if (this->console_session){
                //         cs_cluster.flags |= GCC::UserData::CSCluster::REDIRECTED_SESSIONID_FIELD_VALID ;
                //     }
                // }
                if (bool(this->verbose & RDPVerbose::security)) {
                    cs_cluster.log("Sending to server");
                }
                cs_cluster.emit(stream);
                // ------------------------------------------------------------

                if (bool(this->verbose & RDPVerbose::security)) {
                    this->cs_security.log("Sending to server");
                }
                cs_security.emit(stream);
                // ------------------------------------------------------------

                const CHANNELS::ChannelDefArray & channel_list = this->front.get_channel_list();
                size_t num_channels = channel_list.size();
                if ((num_channels > 0) || this->enable_auth_channel ||
                    this->file_system_drive_manager.HasManagedDrive()) {
                    /* Here we need to put channel information in order
                    to redirect channel data
                    from client to server passing through the "proxy" */
                    GCC::UserData::CSNet cs_net;
                    cs_net.channelCount = num_channels;
                    bool has_cliprdr_channel = false;
                    bool has_rdpdr_channel   = false;
                    bool has_rdpsnd_channel  = false;
                    for (size_t index = 0; index < num_channels; index++) {
                        const CHANNELS::ChannelDef & channel_item = channel_list[index];
                        if (!this->remote_program && channel_item.name == channel_names::rail) {
                            memcpy(cs_net.channelDefArray[index].name, "\0\0\0\0\0\0\0", 8);
                        }
                        else if (this->authorization_channels.is_authorized(channel_item.name) ||
                                 ((channel_item.name == channel_names::rdpdr ||
                                   channel_item.name == channel_names::rdpsnd) &&
                                  this->file_system_drive_manager.HasManagedDrive())
                        ) {
                            switch (channel_item.name) {
                                case channel_names::cliprdr: has_cliprdr_channel = true; break;
                                case channel_names::rdpdr:   has_rdpdr_channel = true; break;
                                case channel_names::rdpsnd:  has_rdpsnd_channel = true; break;
                            }
                            ::memcpy(cs_net.channelDefArray[index].name, channel_item.name.c_str(), 8);
                        }
                        else {
                            ::memcpy(cs_net.channelDefArray[index].name, "\0\0\0\0\0\0\0", 8);
                        }
                        cs_net.channelDefArray[index].options = channel_item.flags;
                        CHANNELS::ChannelDef def;
                        def.name = CHANNELS::ChannelNameId(cs_net.channelDefArray[index].name);
                        def.flags = channel_item.flags;
                        if (bool(this->verbose & RDPVerbose::channels)) {
                            def.log(index);
                        }
                        this->mod_channel_list.push_back(def);
                    }

                    // Inject a new channel for file system virtual channel (rdpdr)
                    if (!has_rdpdr_channel && this->file_system_drive_manager.HasManagedDrive()) {
                        ::snprintf(cs_net.channelDefArray[cs_net.channelCount].name,
                                sizeof(cs_net.channelDefArray[cs_net.channelCount].name),
                                "%s", channel_names::rdpdr.c_str());
                        cs_net.channelDefArray[cs_net.channelCount].options =
                              GCC::UserData::CSNet::CHANNEL_OPTION_INITIALIZED
                            | GCC::UserData::CSNet::CHANNEL_OPTION_COMPRESS_RDP;
                        CHANNELS::ChannelDef def;
                        def.name = channel_names::rdpdr;
                        def.flags = cs_net.channelDefArray[cs_net.channelCount].options;
                        if (bool(this->verbose & RDPVerbose::channels)){
                            def.log(cs_net.channelCount);
                        }
                        this->mod_channel_list.push_back(def);
                        cs_net.channelCount++;
                    }

                    // Inject a new channel for clipboard channel (cliprdr)
                    if (!has_cliprdr_channel && this->session_probe_use_clipboard_based_launcher) {
                        ::snprintf(cs_net.channelDefArray[cs_net.channelCount].name,
                                sizeof(cs_net.channelDefArray[cs_net.channelCount].name),
                                "%s", channel_names::cliprdr.c_str());
                        cs_net.channelDefArray[cs_net.channelCount].options =
                              GCC::UserData::CSNet::CHANNEL_OPTION_INITIALIZED
                            | GCC::UserData::CSNet::CHANNEL_OPTION_COMPRESS_RDP
                            | GCC::UserData::CSNet::CHANNEL_OPTION_SHOW_PROTOCOL;
                        CHANNELS::ChannelDef def;
                        def.name = channel_names::cliprdr;
                        def.flags = cs_net.channelDefArray[cs_net.channelCount].options;
                        if (bool(this->verbose & RDPVerbose::channels)){
                            def.log(cs_net.channelCount);
                        }
                        this->mod_channel_list.push_back(def);
                        cs_net.channelCount++;
                    }

                    // The RDPDR channel advertised by the client is ONLY accepted by the RDP
                    //  server 2012 if the RDPSND channel is also advertised.
                    if (!has_rdpsnd_channel &&
                        this->file_system_drive_manager.HasManagedDrive()) {
                        ::snprintf(cs_net.channelDefArray[cs_net.channelCount].name,
                                sizeof(cs_net.channelDefArray[cs_net.channelCount].name),
                                "%s", channel_names::rdpsnd.c_str());
                        cs_net.channelDefArray[cs_net.channelCount].options =
                              GCC::UserData::CSNet::CHANNEL_OPTION_INITIALIZED
                            | GCC::UserData::CSNet::CHANNEL_OPTION_COMPRESS_RDP;
                        CHANNELS::ChannelDef def;
                        def.name = channel_names::rdpsnd;
                        def.flags = cs_net.channelDefArray[cs_net.channelCount].options;
                        if (bool(this->verbose & RDPVerbose::channels)){
                            def.log(cs_net.channelCount);
                        }
                        this->mod_channel_list.push_back(def);
                        cs_net.channelCount++;
                    }

                    // Inject a new channel for auth_channel virtual channel (wablauncher)
                    if (this->enable_auth_channel) {
                        REDASSERT(this->auth_channel.c_str()[0]);
                        memcpy(cs_net.channelDefArray[cs_net.channelCount].name, this->auth_channel.c_str(), 8);
                        cs_net.channelDefArray[cs_net.channelCount].options =
                            GCC::UserData::CSNet::CHANNEL_OPTION_INITIALIZED;
                        CHANNELS::ChannelDef def;
                        def.name = this->auth_channel;
                        def.flags = cs_net.channelDefArray[cs_net.channelCount].options;
                        if (bool(this->verbose & RDPVerbose::channels)){
                            def.log(cs_net.channelCount);
                        }
                        this->mod_channel_list.push_back(def);
                        cs_net.channelCount++;
                    }

                    if (this->enable_session_probe) {
                        memcpy(cs_net.channelDefArray[cs_net.channelCount].name, channel_names::sespro.c_str(), 8);
                        cs_net.channelDefArray[cs_net.channelCount].options =
                            GCC::UserData::CSNet::CHANNEL_OPTION_INITIALIZED;
                        CHANNELS::ChannelDef def;
                        def.name = channel_names::sespro;
                        def.flags = cs_net.channelDefArray[cs_net.channelCount].options;
                        if (bool(this->verbose & RDPVerbose::channels)){
                            def.log(cs_net.channelCount);
                        }
                        this->mod_channel_list.push_back(def);
                        cs_net.channelCount++;
                    }

                    if (bool(this->verbose & RDPVerbose::security)) {
                        cs_net.log("Sending to server");
                    }
                    cs_net.emit(stream);
                }

                if (!single_monitor) {
                    //if (bool(this->verbose & RDPVerbose::security)) {
                        this->cs_monitor.log("Sending to server");
                    //}
                    this->cs_monitor.emit(stream);
                }
            },
            [this](StreamSize<256>, OutStream & gcc_header, std::size_t packet_size) {
                GCC::Create_Request_Send(
                    static_cast<OutPerStream&>(gcc_header),
                    packet_size
                );
            },
            [this](StreamSize<256>, OutStream & mcs_header, std::size_t packet_size) {
                MCS::CONNECT_INITIAL_Send mcs(mcs_header, packet_size, MCS::BER_ENCODING);
                (void)mcs;
            },
            write_x224_dt_tpdu_fn{}
        );

        this->state = MOD_RDP_BASIC_SETTINGS_EXCHANGE;
    }

<<<<<<< HEAD
    void early_tls_security_exchange(InStream & stream)
=======
    void early_tls_security_exchange(cbyte_array pdu_buf)
>>>>>>> 2fcda11a
    {
        if (bool(this->verbose & RDPVerbose::security)){
            LOG(LOG_INFO, "mod_rdp::Early TLS Security Exchange");
        }

        switch (this->nego.state){
        case RdpNego::NEGO_STATE_INITIAL:
            LOG(LOG_INFO, "RdpNego::NEGO_STATE_INITIAL");
            this->nego.send_negotiation_request();
            this->nego.state = RdpNego::NEGO_STATE_NEGOCIATE;
            break;

        case RdpNego::NEGO_STATE_NEGOCIATE:
            LOG(LOG_INFO, "nego->state=RdpNego::NEGO_STATE_NEGOCIATE");
            LOG(LOG_INFO, "RdpNego::NEGO_STATE_%s",
                (this->nego.nla) ? "NLA" :
                (this->nego.tls) ? "TLS" :
                                   "RDP");

            this->nego.recv_connection_confirm(
<<<<<<< HEAD
                this->server_cert_store,
                this->server_cert_check,
                this->server_notifier,
                this->certif_path.get(),
                stream
            );

            if (this->nego.state == RdpNego::NEGO_STATE_FINAL){
                this->send_connectInitialPDUwithGccConferenceCreateRequest();
            }
=======
                    this->server_cert_store,
                    this->server_cert_check,
                    this->server_notifier,
                    this->certif_path.get(),
                    pdu_buf
                );
                if (this->nego.state == RdpNego::NEGO_STATE_FINAL){
                    this->send_connectInitialPDUwithGccConferenceCreateRequest();
                }
>>>>>>> 2fcda11a
            break;

        case RdpNego::NEGO_STATE_FINAL:
            //TODO: we should never go there, add checking code
            LOG(LOG_INFO, "RdpNego::NEGO_STATE_FINAL");
            break;
        }

        if (bool(this->verbose & RDPVerbose::security)){
            LOG(LOG_INFO, "mod_rdp::Early TLS Security Exchange end");
        }
    }

<<<<<<< HEAD
    void basic_settings_exchange(InStream & x224_data)
=======
    void basic_settings_exchange(cbyte_array pdu_buf)
>>>>>>> 2fcda11a
    {
        if (bool(this->verbose & RDPVerbose::security)){
            LOG(LOG_INFO, "mod_rdp::Basic Settings Exchange");
        }

        {
<<<<<<< HEAD
=======
            InStream x224_data(pdu_buf);

>>>>>>> 2fcda11a
            X224::DT_TPDU_Recv x224(x224_data);

            MCS::CONNECT_RESPONSE_PDU_Recv mcs(x224.payload, MCS::BER_ENCODING);
            GCC::Create_Response_Recv gcc_cr(mcs.payload);

            while (gcc_cr.payload.in_check_rem(4)) {
                GCC::UserData::RecvFactory f(gcc_cr.payload);
                switch (f.tag) {
                case SC_CORE:
//                            LOG(LOG_INFO, "=================== SC_CORE =============");
                    {
                        this->sc_core.recv(f.payload);
                        if (bool(this->verbose & RDPVerbose::connection)) {
                            sc_core.log("Received from server");
                        }
                        if (0x0080001 == sc_core.version){ // can't use rdp5
                            this->use_rdp5 = 0;
                        }
                    }
                    break;
                case SC_SECURITY:
                    LOG(LOG_INFO, "=================== SC_SECURITY =============");
                    {
                        this->sc_sec1.recv(f.payload);

                        if (bool(this->verbose & RDPVerbose::security)) {
                            this->sc_sec1.log("Received from server");
                        }

                        this->encryptionLevel = this->sc_sec1.encryptionLevel;
                        this->encryptionMethod = this->sc_sec1.encryptionMethod;

                        if (this->sc_sec1.encryptionLevel == 0
                            &&  this->sc_sec1.encryptionMethod == 0) { /* no encryption */
                            LOG(LOG_INFO, "No encryption");
                        }
                        else {

                            uint8_t serverRandom[SEC_RANDOM_SIZE] = {};
                            uint8_t modulus[SEC_MAX_MODULUS_SIZE] = {};
                            uint8_t exponent[SEC_EXPONENT_SIZE] = {};

                            memcpy(serverRandom, this->sc_sec1.serverRandom, this->sc_sec1.serverRandomLen);
//                                        LOG(LOG_INFO, "================= SC_SECURITY got random =============");
                            // serverCertificate (variable): The variable-length certificate containing the
                            //  server's public key information. The length in bytes is given by the
                            // serverCertLen field. If the encryptionMethod and encryptionLevel fields are
                            // both set to 0 then this field MUST NOT be present.

                            /* RSA info */
                            if (sc_sec1.dwVersion == GCC::UserData::SCSecurity::CERT_CHAIN_VERSION_1) {
//                                        LOG(LOG_INFO, "================= SC_SECURITY CERT_CHAIN_VERSION_1");

                                memcpy(exponent, this->sc_sec1.proprietaryCertificate.RSAPK.pubExp, SEC_EXPONENT_SIZE);
                                memcpy(modulus, this->sc_sec1.proprietaryCertificate.RSAPK.modulus,
                                       this->sc_sec1.proprietaryCertificate.RSAPK.keylen - SEC_PADDING_SIZE);

                                this->server_public_key_len = this->sc_sec1.proprietaryCertificate.RSAPK.keylen - SEC_PADDING_SIZE;

                            }
                            else {
                                #ifndef __EMSCRIPTEN__

//                                            LOG(LOG_INFO, "================= SC_SECURITY CERT_CHAIN_X509");
                                uint32_t certcount = this->sc_sec1.x509.certCount;
                                if (certcount < 2){
                                    LOG(LOG_ERR, "Server didn't send enough X509 certificates");
                                    throw Error(ERR_SEC);
                                }

                                uint32_t cert_len = this->sc_sec1.x509.cert[certcount - 1].len;
                                X509 *cert = this->sc_sec1.x509.cert[certcount - 1].cert;
                                (void)cert_len;

                                // TODO CGR: Currently, we don't use the CA Certificate, we should
                                // TODO *) Verify the server certificate (server_cert) with the CA certificate.
                                // TODO *) Store the CA Certificate with the hostname of the server we are connecting to as key, and compare it when we connect the next time, in order to prevent MITM-attacks.

                                /* By some reason, Microsoft sets the OID of the Public RSA key to
                                    the oid for "MD5 with RSA Encryption" instead of "RSA Encryption"

                                    Kudos to Richard Levitte for the following (. intuitive .)
                                    lines of code that resets the OID and let's us extract the key. */

                                int nid = OBJ_obj2nid(cert->cert_info->key->algor->algorithm);
                                if ((nid == NID_md5WithRSAEncryption)
                                    || (nid == NID_shaWithRSAEncryption)){
                                    ASN1_OBJECT_free(cert->cert_info->key->algor->algorithm);
                                    cert->cert_info->key->algor->algorithm = OBJ_nid2obj(NID_rsaEncryption);
                                }

//                                            LOG(LOG_INFO, "================= SC_SECURITY X509_get_pubkey");

                                EVP_PKEY * epk = X509_get_pubkey(cert);
                                if (nullptr == epk){
                                    LOG(LOG_ERR, "Failed to extract public key from certificate\n");
                                    throw Error(ERR_SEC);
                                }

                                RSA * server_public_key = EVP_PKEY_get1_RSA(epk);
                                EVP_PKEY_free(epk);
                                this->server_public_key_len = RSA_size(server_public_key);

                                if (nullptr == server_public_key){
                                    LOG(LOG_ERR, "Failed to parse X509 server key");
                                    throw Error(ERR_SEC);
                                }

                                if ((this->server_public_key_len < SEC_MODULUS_SIZE)
                                ||  (this->server_public_key_len > SEC_MAX_MODULUS_SIZE)){
                                    LOG(LOG_ERR, "Wrong server public key size (%u bits)", this->server_public_key_len * 8);
                                    throw Error(ERR_SEC_PARSE_CRYPT_INFO_MOD_SIZE_NOT_OK);
                                }

                                if ((BN_num_bytes(server_public_key->e) > SEC_EXPONENT_SIZE)
                                    ||  (BN_num_bytes(server_public_key->n) > SEC_MAX_MODULUS_SIZE)){
                                    LOG(LOG_ERR, "Failed to extract RSA exponent and modulus");
                                    throw Error(ERR_SEC);
                                }

                                int len_e = BN_bn2bin(server_public_key->e, exponent);
                                int len_n = BN_bn2bin(server_public_key->n, modulus);
                                reverseit(exponent, len_e);
                                reverseit(modulus, len_n);
                                RSA_free(server_public_key);

                                #endif
                            }

                            /* Generate a client random, and determine encryption keys */
                            this->gen.random(this->client_random, SEC_RANDOM_SIZE);
                            if (bool(this->verbose & RDPVerbose::security)) {
                                LOG(LOG_INFO, "mod_rdp: Generate client random");
                            }

                            ssllib ssl;

//                                        LOG(LOG_INFO, "================= SC_SECURITY rsa_encrypt");
//                                        LOG(LOG_INFO, "================= SC_SECURITY client_random");
//                                        hexdump(this->client_random, SEC_RANDOM_SIZE);
//                                        LOG(LOG_INFO, "================= SC_SECURITY SEC_RANDOM_SIZE=%u",
//                                            static_cast<unsigned>(SEC_RANDOM_SIZE));

//                                        LOG(LOG_INFO, "================= SC_SECURITY server_public_key_len");
//                                        hexdump(modulus, this->server_public_key_len);
//                                        LOG(LOG_INFO, "================= SC_SECURITY server_public_key_len=%u",
//                                            static_cast<unsigned>(this->server_public_key_len));

//                                        LOG(LOG_INFO, "================= SC_SECURITY exponent");
//                                        hexdump(exponent, SEC_EXPONENT_SIZE);
//                                        LOG(LOG_INFO, "================= SC_SECURITY exponent_size=%u",
//                                            static_cast<unsigned>(SEC_EXPONENT_SIZE));

                            ssl.rsa_encrypt(
                                this->client_crypt_random,
                                SEC_RANDOM_SIZE,
                                this->client_random,
                                this->server_public_key_len,
                                modulus,
                                SEC_EXPONENT_SIZE,
                                exponent);

//                                        LOG(LOG_INFO, "================= SC_SECURITY client_crypt_random");
//                                        hexdump(this->client_crypt_random, sizeof(this->client_crypt_random));
//                                        LOG(LOG_INFO, "================= SC_SECURITY SEC_RANDOM_SIZE=%u",
//                                            static_cast<unsigned>(sizeof(this->client_crypt_random)));

                            SEC::KeyBlock key_block(this->client_random, serverRandom);
                            memcpy(encrypt.sign_key, key_block.blob0, 16);
                            if (sc_sec1.encryptionMethod == 1){
                                ssl.sec_make_40bit(encrypt.sign_key);
                            }
                            this->decrypt.generate_key(key_block.key1, this->sc_sec1.encryptionMethod);
                            this->encrypt.generate_key(key_block.key2, this->sc_sec1.encryptionMethod);
                        }
                    }
                    break;
                case SC_NET:
//                            LOG(LOG_INFO, "=================== SC_NET =============");

                    {
                        GCC::UserData::SCNet sc_net;
                        sc_net.recv(f.payload, this->bogus_sc_net_size);

                        /* We assume that the channel_id array is confirmed in the same order
                           that it has been sent. If there are any channels not confirmed, they're
                           going to be the last channels on the array sent in MCS Connect Initial */
                        if (bool(this->verbose & RDPVerbose::channels)){
                            LOG(LOG_INFO, "server_channels_count=%" PRIu16 " sent_channels_count=%zu",
                                sc_net.channelCount,
                                mod_channel_list.size());
                        }
                        for (uint32_t index = 0; index < sc_net.channelCount; index++) {
                            if (bool(this->verbose & RDPVerbose::channels)){
                                this->mod_channel_list[index].log(index);
                            }
                            this->mod_channel_list.set_chanid(index, sc_net.channelDefArray[index].id);
                        }
                        if (bool(this->verbose & RDPVerbose::channels)) {
                            sc_net.log("Received from server");
                        }
                    }
                    break;
                default:
                    LOG(LOG_ERR, "unsupported GCC UserData response tag 0x%x", f.tag);
                    throw Error(ERR_GCC);
                }
            }

            if (gcc_cr.payload.in_check_rem(1)) {
                LOG(LOG_ERR, "Error while parsing GCC UserData : short header");
                throw Error(ERR_GCC);
            }
        }

        if (bool(this->verbose & RDPVerbose::connection)) {
            LOG(LOG_INFO, "mod_rdp::Channel Connection");
        }

        // Channel Connection
        // ------------------
        // Channel Connection: The client sends an MCS Erect Domain Request PDU,
        // followed by an MCS Attach User Request PDU to attach the primary user
        // identity to the MCS domain.

        // The server responds with an MCS Attach User Response PDU containing the user
        // channel ID.

        // The client then proceeds to join the :
        // - user channel,
        // - the input/output (I/O) channel
        // - and all of the static virtual channels

        // (the I/O and static virtual channel IDs are obtained from the data embedded
        //  in the GCC packets) by using multiple MCS Channel Join Request PDUs.

        // The server confirms each channel with an MCS Channel Join Confirm PDU.
        // (The client only sends a Channel Join Request after it has received the
        // Channel Join Confirm for the previously sent request.)

        // From this point, all subsequent data sent from the client to the server is
        // wrapped in an MCS Send Data Request PDU, while data sent from the server to
        //  the client is wrapped in an MCS Send Data Indication PDU. This is in
        // addition to the data being wrapped by an X.224 Data PDU.

        // Client                                                     Server
        //    |-------MCS Erect Domain Request PDU--------------------> |
        //    |-------MCS Attach User Request PDU---------------------> |

        //    | <-----MCS Attach User Confirm PDU---------------------- |

        //    |-------MCS Channel Join Request PDU--------------------> |
        //    | <-----MCS Channel Join Confirm PDU--------------------- |

        if (bool(this->verbose & RDPVerbose::connection)){
            LOG(LOG_INFO, "Send MCS::ErectDomainRequest");
        }
        write_packets(
            this->nego.trans,
            [](StreamSize<256>, OutStream & mcs_header){
                MCS::ErectDomainRequest_Send mcs(
                    static_cast<OutPerStream&>(mcs_header),
                    0, 0, MCS::PER_ENCODING
                );
                (void)mcs;
            },
            write_x224_dt_tpdu_fn{}
        );

        if (bool(this->verbose & RDPVerbose::connection)){
            LOG(LOG_INFO, "Send MCS::AttachUserRequest");
        }
        write_packets(
            this->nego.trans,
            [](StreamSize<256>, OutStream & mcs_data){
                MCS::AttachUserRequest_Send mcs(mcs_data, MCS::PER_ENCODING);
                (void)mcs;
            },
            write_x224_dt_tpdu_fn{}
        );
        this->state = MOD_RDP_CHANNEL_CONNECTION_ATTACH_USER;
        if (bool(this->verbose & RDPVerbose::connection)){
            LOG(LOG_INFO, "mod_rdp::Basic Settings Exchange end");
        }
    }

<<<<<<< HEAD
    void channel_connection_attach_user(InStream & stream)
    {
        if (bool(this->verbose & RDPVerbose::channels)){
            LOG(LOG_INFO, "mod_rdp::Channel Connection Attach User");
        }

=======

    void AttachUserConfirm(cbyte_array pdu_buf)
    {
        InStream stream(pdu_buf);
>>>>>>> 2fcda11a
        X224::DT_TPDU_Recv x224(stream);
        InStream & mcs_cjcf_data = x224.payload;
        MCS::AttachUserConfirm_Recv mcs(mcs_cjcf_data, MCS::PER_ENCODING);
        if (mcs.initiator_flag){
            this->userid = mcs.initiator;
        }

        size_t const num_channels = this->mod_channel_list.size();

        uint16_t channels_id[CHANNELS::MAX_STATIC_VIRTUAL_CHANNELS + 2];
        channels_id[0] = this->userid + GCC::MCS_USERCHANNEL_BASE;
        channels_id[1] = GCC::MCS_GLOBAL_CHANNEL;
        for (size_t index = 0; index < num_channels; index++){
            channels_id[index+2] = this->mod_channel_list[index].chanid;
        }

        for (size_t index = 0; index < num_channels+2; index++) {
            if (bool(this->verbose & RDPVerbose::channels)){
                LOG(LOG_INFO, "cjrq[%zu] = %" PRIu16, index, channels_id[index]);
            }
            write_packets(
                this->nego.trans,
                [this, &channels_id, index](StreamSize<256>, OutStream & mcs_cjrq_data){
                    MCS::ChannelJoinRequest_Send mcs(
                        mcs_cjrq_data, this->userid,
                        channels_id[index], MCS::PER_ENCODING
                    );
                    (void)mcs;
                },
                write_x224_dt_tpdu_fn{}
            );
        }

        if (bool(this->verbose & RDPVerbose::channels)){
            LOG(LOG_INFO, "mod_rdp::Channel Connection Attach User end");
            LOG(LOG_INFO, "Waiting for Channel Join Confirm");
        }

        this->state = MOD_RDP_CHANNEL_JOIN_CONFIRME;
        this->send_channel_index = 0;
    }

<<<<<<< HEAD
    size_t send_channel_index;

    void channel_join_confirme(time_t now, InStream & x224_data)
    {
        {
            X224::DT_TPDU_Recv x224(x224_data);
            InStream & mcs_cjcf_data = x224.payload;
            MCS::ChannelJoinConfirm_Recv mcs(mcs_cjcf_data, MCS::PER_ENCODING);
            // TODO If mcs.result is negative channel is not confirmed and should be removed from mod_channel list
            if (bool(this->verbose & RDPVerbose::channels)){
                LOG(LOG_INFO, "cjcf[%zu] = %" PRIu16, this->send_channel_index, mcs.channelId);
            }
        }

        ++this->send_channel_index;
        if (this->send_channel_index < this->mod_channel_list.size()+2) {
            return ;
        }

        if (bool(this->verbose & RDPVerbose::channels)){
            LOG(LOG_INFO, "mod_rdp::Channel Join Confirme end");
        }

        // RDP Security Commencement
        // -------------------------

        // RDP Security Commencement: If standard RDP security methods are being
        // employed and encryption is in force (this is determined by examining the data
        // embedded in the GCC Conference Create Response packet) then the client sends
        // a Security Exchange PDU containing an encrypted 32-byte random number to the
        // server. This random number is encrypted with the public key of the server
        // (the server's public key, as well as a 32-byte server-generated random
        // number, are both obtained from the data embedded in the GCC Conference Create
        //  Response packet).

        // The client and server then utilize the two 32-byte random numbers to generate
        // session keys which are used to encrypt and validate the integrity of
        // subsequent RDP traffic.

        // From this point, all subsequent RDP traffic can be encrypted and a security
        // header is include " with the data if encryption is in force (the Client Info
        // and licensing PDUs are an exception in that they always have a security
        // header). The Security Header follows the X.224 and MCS Headers and indicates
        // whether the attached data is encrypted.

        // Even if encryption is in force server-to-client traffic may not always be
        // encrypted, while client-to-server traffic will always be encrypted by
        // Microsoft RDP implementations (encryption of licensing PDUs is optional,
        // however).

        // Client                                                     Server
        //    |------Security Exchange PDU ---------------------------> |
        if (bool(this->verbose & RDPVerbose::security)){
            LOG(LOG_INFO, "mod_rdp::RDP Security Commencement");
        }

        if (this->encryptionLevel){
            if (bool(this->verbose & RDPVerbose::security)){
=======
    uint16_t channels_id[CHANNELS::MAX_STATIC_VIRTUAL_CHANNELS + 2];
    size_t num_channels_id;
    size_t index_channels_id;
    void channel_connection_attach_user(time_t now, cbyte_array pdu_buf)
    {
        if (bool(this->verbose & RDPVerbose::basic_trace)){
            LOG(LOG_INFO, "mod_rdp::Channel Connection Attach User");
        }

        if (this->state == MOD_RDP_CHANNEL_CONNECTION_ATTACH_USER) {
            this->AttachUserConfirm(pdu_buf);

            this->num_channels_id = this->mod_channel_list.size();

            channels_id[0] = this->userid + GCC::MCS_USERCHANNEL_BASE;
            channels_id[1] = GCC::MCS_GLOBAL_CHANNEL;
            for (size_t index = 0; index < this->num_channels_id; index++){
                channels_id[index+2] = this->mod_channel_list[index].chanid;
            }

            this->index_channels_id = 0;
        }
        else {
            LOG(LOG_INFO, "Waiting for Channel Join Confirm");
            InStream x224_data(pdu_buf);
            X224::DT_TPDU_Recv x224(x224_data);
            InStream & mcs_cjcf_data = x224.payload;
            MCS::ChannelJoinConfirm_Recv mcs(mcs_cjcf_data, MCS::PER_ENCODING);
            // TODO If mcs.result is negative channel is not confirmed and should be removed from mod_channel list
            if (bool(this->verbose & RDPVerbose::basic_trace7)){
                LOG(LOG_INFO, "cjcf[%zu] = %" PRIu16, this->index_channels_id, mcs.channelId);
            }
            this->index_channels_id++;
        }

        if (this->index_channels_id < this->num_channels_id+2) {
            if (bool(this->verbose & RDPVerbose::basic_trace7)){
                LOG(LOG_INFO, "cjrq[%zu] = %" PRIu16, this->index_channels_id, channels_id[this->index_channels_id]);
            }
            write_packets(
                this->nego.trans,
                [this](StreamSize<256>, OutStream & mcs_cjrq_data){
                    MCS::ChannelJoinRequest_Send mcs(
                        mcs_cjrq_data, this->userid,
                        this->channels_id[this->index_channels_id], MCS::PER_ENCODING
                    );
                    (void)mcs;
                },
                write_x224_dt_tpdu_fn{}
            );

            this->state = MOD_RDP_CHANNEL_CONNECTION_ATTACH_USER_CONT;
            return ;
        }

        if (bool(this->verbose & RDPVerbose::basic_trace)){
            LOG(LOG_INFO, "mod_rdp::Channel Connection Attach User end");
        }

        // RDP Security Commencement
        // -------------------------

        // RDP Security Commencement: If standard RDP security methods are being
        // employed and encryption is in force (this is determined by examining the data
        // embedded in the GCC Conference Create Response packet) then the client sends
        // a Security Exchange PDU containing an encrypted 32-byte random number to the
        // server. This random number is encrypted with the public key of the server
        // (the server's public key, as well as a 32-byte server-generated random
        // number, are both obtained from the data embedded in the GCC Conference Create
        //  Response packet).

        // The client and server then utilize the two 32-byte random numbers to generate
        // session keys which are used to encrypt and validate the integrity of
        // subsequent RDP traffic.

        // From this point, all subsequent RDP traffic can be encrypted and a security
        // header is include " with the data if encryption is in force (the Client Info
        // and licensing PDUs are an exception in that they always have a security
        // header). The Security Header follows the X.224 and MCS Headers and indicates
        // whether the attached data is encrypted.

        // Even if encryption is in force server-to-client traffic may not always be
        // encrypted, while client-to-server traffic will always be encrypted by
        // Microsoft RDP implementations (encryption of licensing PDUs is optional,
        // however).

        // Client                                                     Server
        //    |------Security Exchange PDU ---------------------------> |
        if (bool(this->verbose & RDPVerbose::basic_trace)){
            LOG(LOG_INFO, "mod_rdp::RDP Security Commencement");
        }

        if (this->encryptionLevel){
            if (bool(this->verbose & RDPVerbose::basic_trace)){
>>>>>>> 2fcda11a
                LOG(LOG_INFO, "mod_rdp::SecExchangePacket keylen=%u",
                    this->server_public_key_len);
            }

            this->send_data_request(
                GCC::MCS_GLOBAL_CHANNEL,
                dynamic_packet(this->server_public_key_len + 32, [this](OutStream & stream) {
                    SEC::SecExchangePacket_Send mcs(
                        stream, this->client_crypt_random, this->server_public_key_len
                    );
                    (void)mcs;
                })
            );
<<<<<<< HEAD
        }

        // Secure Settings Exchange
        // ------------------------

        // Secure Settings Exchange: Secure client data (such as the username,
        // password and auto-reconnect cookie) is sent to the server using the Client
        // Info PDU.

        // Client                                                     Server
        //    |------ Client Info PDU      ---------------------------> |

        if (bool(this->verbose & RDPVerbose::security)){
            LOG(LOG_INFO, "mod_rdp::Secure Settings Exchange");
        }

=======
        }

        // Secure Settings Exchange
        // ------------------------

        // Secure Settings Exchange: Secure client data (such as the username,
        // password and auto-reconnect cookie) is sent to the server using the Client
        // Info PDU.

        // Client                                                     Server
        //    |------ Client Info PDU      ---------------------------> |

        if (bool(this->verbose & RDPVerbose::basic_trace)){
            LOG(LOG_INFO, "mod_rdp::Secure Settings Exchange");
        }

>>>>>>> 2fcda11a
        this->send_client_info_pdu(now);
        this->state = MOD_RDP_GET_LICENSE;
    }

<<<<<<< HEAD
    void get_license(InStream & stream)
=======
    void get_license(cbyte_array pdu_buf)
>>>>>>> 2fcda11a
    {
        if (bool(this->verbose & RDPVerbose::license)){
            LOG(LOG_INFO, "mod_rdp::Licensing");
        }
        // Licensing
        // ---------

        // Licensing: The goal of the licensing exchange is to transfer a
        // license from the server to the client.

        // The client should store this license and on subsequent
        // connections send the license to the server for validation.
        // However, in some situations the client may not be issued a
        // license to store. In effect, the packets exchanged during this
        // phase of the protocol depend on the licensing mechanisms
        // employed by the server. Within the context of this document
        // we will assume that the client will not be issued a license to
        // store. For details regarding more advanced licensing scenarios
        // that take place during the Licensing Phase, see [MS-RDPELE].

        // Client                                                     Server
        //    | <------ License Error PDU Valid Client ---------------- |

        // 2.2.1.12 Server License Error PDU - Valid Client
        // ================================================

        // The License Error (Valid Client) PDU is an RDP Connection Sequence PDU sent
        // from server to client during the Licensing phase of the RDP Connection
        // Sequence (see section 1.3.1.1 for an overview of the RDP Connection Sequence
        // phases). This licensing PDU indicates that the server will not issue the
        // client a license to store and that the Licensing Phase has ended
        // successfully. This is one possible licensing PDU that may be sent during the
        // Licensing Phase (see [MS-RDPELE] section 2.2.2 for a list of all permissible
        // licensing PDUs).

        // tpktHeader (4 bytes): A TPKT Header, as specified in [T123] section 8.

        // x224Data (3 bytes): An X.224 Class 0 Data TPDU, as specified in [X224] section 13.7.

        // mcsSDin (variable): Variable-length PER-encoded MCS Domain PDU (DomainMCSPDU)
        // which encapsulates an MCS Send Data Indication structure (SDin, choice 26
        // from DomainMCSPDU), as specified in [T125] section 11.33 (the ASN.1 structure
        // definitions are given in [T125] section 7, parts 7 and 10). The userData
        // field of the MCS Send Data Indication contains a Security Header and a Valid
        // Client License Data (section 2.2.1.12.1) structure.

        // securityHeader (variable): Security header. The format of the security header
        // depends on the Encryption Level and Encryption Method selected by the server
        // (sections 5.3.2 and 2.2.1.4.3).

        // This field MUST contain one of the following headers:
        //  - Basic Security Header (section 2.2.8.1.1.2.1) if the Encryption Level
        // selected by the server is ENCRYPTION_LEVEL_NONE (0) or ENCRYPTION_LEVEL_LOW
        // (1) and the embedded flags field does not contain the SEC_ENCRYPT (0x0008)
        // flag.
        //  - Non-FIPS Security Header (section 2.2.8.1.1.2.2) if the Encryption Method
        // selected by the server is ENCRYPTION_METHOD_40BIT (0x00000001),
        // ENCRYPTION_METHOD_56BIT (0x00000008), or ENCRYPTION_METHOD_128BIT
        // (0x00000002) and the embedded flags field contains the SEC_ENCRYPT (0x0008)
        // flag.
        //  - FIPS Security Header (section 2.2.8.1.1.2.3) if the Encryption Method
        // selected by the server is ENCRYPTION_METHOD_FIPS (0x00000010) and the
        // embedded flags field contains the SEC_ENCRYPT (0x0008) flag.

        // If the Encryption Level is set to ENCRYPTION_LEVEL_CLIENT_COMPATIBLE (2),
        // ENCRYPTION_LEVEL_HIGH (3), or ENCRYPTION_LEVEL_FIPS (4) and the flags field
        // of the security header does not contain the SEC_ENCRYPT (0x0008) flag (the
        // licensing PDU is not encrypted), then the field MUST contain a Basic Security
        // Header. This MUST be the case if SEC_LICENSE_ENCRYPT_SC (0x0200) flag was not
        // set on the Security Exchange PDU (section 2.2.1.10).

        // The flags field of the security header MUST contain the SEC_LICENSE_PKT
        // (0x0080) flag (see Basic (TS_SECURITY_HEADER)).

        // validClientLicenseData (variable): The actual contents of the License Error
        // (Valid Client) PDU, as specified in section 2.2.1.12.1.

        const char * hostname = this->hostname;
        const char * username;
        char username_a_domain[512];
        if (this->domain[0]) {
            snprintf(username_a_domain, sizeof(username_a_domain), "%s@%s", this->username, this->domain);
            username = username_a_domain;
        }
        else {
            username = this->username;
        }
        LOG(LOG_INFO, "Rdp::Get license: username=\"%s\"", username);
        // read tpktHeader (4 bytes = 3 0 len)
        // TPDU class 0    (3 bytes = LI F0 PDU_DT)

<<<<<<< HEAD
        X224::DT_TPDU_Recv x224(stream);
        // TODO Shouldn't we use mcs_type to manage possible Deconnection Ultimatum here
        //int mcs_type = MCS::peekPerEncodedMCSType(x224.payload);
        MCS::SendDataIndication_Recv mcs(x224.payload, MCS::PER_ENCODING);
=======
            InStream stream(pdu_buf);
            X224::DT_TPDU_Recv x224(stream);
            // TODO Shouldn't we use mcs_type to manage possible Deconnection Ultimatum here
            //int mcs_type = MCS::peekPerEncodedMCSType(x224.payload);
            MCS::SendDataIndication_Recv mcs(x224.payload, MCS::PER_ENCODING);

            SEC::SecSpecialPacket_Recv sec(mcs.payload, this->decrypt, this->encryptionLevel);

            if (sec.flags & SEC::SEC_LICENSE_PKT) {
                LIC::RecvFactory flic(sec.payload);

                switch (flic.tag) {
                case LIC::LICENSE_REQUEST:
                    if (bool(this->verbose & RDPVerbose::basic_trace2)) {
                        LOG(LOG_INFO, "Rdp::License Request");
                    }
                    {
                        LIC::LicenseRequest_Recv lic(sec.payload);
                        uint8_t null_data[48]{};
                        /* We currently use null client keys. This is a bit naughty but, hey,
                           the security of license negotiation isn't exactly paramount. */
                        SEC::SessionKey keyblock(null_data, null_data, lic.server_random);

                        /* Store first 16 bytes of session key as MAC secret */
                        memcpy(this->lic_layer_license_sign_key, keyblock.get_MAC_salt_key(), 16);
                        memcpy(this->lic_layer_license_key, keyblock.get_LicensingEncryptionKey(), 16);
                    }
                    this->send_data_request(
                        GCC::MCS_GLOBAL_CHANNEL,
                        [this, &hostname, &username](StreamSize<65535 - 1024>, OutStream & lic_data) {
                            if (this->lic_layer_license_size > 0) {
                                uint8_t hwid[LIC::LICENSE_HWID_SIZE];
                                buf_out_uint32(hwid, 2);
                                memcpy(hwid + 4, hostname, LIC::LICENSE_HWID_SIZE - 4);
>>>>>>> 2fcda11a

        SEC::SecSpecialPacket_Recv sec(mcs.payload, this->decrypt, this->encryptionLevel);

        if (sec.flags & SEC::SEC_LICENSE_PKT) {
            LIC::RecvFactory flic(sec.payload);

            switch (flic.tag) {
            case LIC::LICENSE_REQUEST:
                if (bool(this->verbose & RDPVerbose::license)) {
                    LOG(LOG_INFO, "Rdp::License Request");
                }
                {
                    LIC::LicenseRequest_Recv lic(sec.payload);
                    uint8_t null_data[48]{};
                    /* We currently use null client keys. This is a bit naughty but, hey,
                        the security of license negotiation isn't exactly paramount. */
                    SEC::SessionKey keyblock(null_data, null_data, lic.server_random);

                    /* Store first 16 bytes of session key as MAC secret */
                    memcpy(this->lic_layer_license_sign_key, keyblock.get_MAC_salt_key(), 16);
                    memcpy(this->lic_layer_license_key, keyblock.get_LicensingEncryptionKey(), 16);
                }
                this->send_data_request(
                    GCC::MCS_GLOBAL_CHANNEL,
                    [this, &hostname, &username](StreamSize<65535 - 1024>, OutStream & lic_data) {
                        if (this->lic_layer_license_size > 0) {
                            uint8_t hwid[LIC::LICENSE_HWID_SIZE];
                            buf_out_uint32(hwid, 2);
                            memcpy(hwid + 4, hostname, LIC::LICENSE_HWID_SIZE - 4);

                            /* Generate a signature for the HWID buffer */
                            uint8_t signature[LIC::LICENSE_SIGNATURE_SIZE];

                            uint8_t lenhdr[4];
                            buf_out_uint32(lenhdr, sizeof(hwid));

                            Sign sign(this->lic_layer_license_sign_key, 16);
                            sign.update(lenhdr, sizeof(lenhdr));
                            sign.update(hwid, sizeof(hwid));

                            static_assert(static_cast<size_t>(SslMd5::DIGEST_LENGTH) == static_cast<size_t>(LIC::LICENSE_SIGNATURE_SIZE), "");
                            sign.final(signature, sizeof(signature));


                            /* Now encrypt the HWID */

                            SslRC4 rc4;
                            rc4.set_key(this->lic_layer_license_key, 16);

                            // in, out
                            rc4.crypt(LIC::LICENSE_HWID_SIZE, hwid, hwid);

                            LIC::ClientLicenseInfo_Send(
                                lic_data, this->use_rdp5?3:2,
                                this->lic_layer_license_size,
                                this->lic_layer_license_data.get(),
                                hwid, signature
                            );
                        }
                        else {
                            LIC::NewLicenseRequest_Send(
                                lic_data, this->use_rdp5?3:2, username, hostname
                            );
                        }
                    },
                    write_sec_send_fn{SEC::SEC_LICENSE_PKT, this->encrypt, 0}
                );
                break;
            case LIC::PLATFORM_CHALLENGE:
                if (bool(this->verbose & RDPVerbose::license)){
                    LOG(LOG_INFO, "Rdp::Platform Challenge");
                }
                {
                    LIC::PlatformChallenge_Recv lic(sec.payload);

                    uint8_t out_token[LIC::LICENSE_TOKEN_SIZE];
                    uint8_t decrypt_token[LIC::LICENSE_TOKEN_SIZE];
                    uint8_t hwid[LIC::LICENSE_HWID_SIZE];
                    uint8_t crypt_hwid[LIC::LICENSE_HWID_SIZE];
                    uint8_t out_sig[LIC::LICENSE_SIGNATURE_SIZE];

                    memcpy(out_token, lic.encryptedPlatformChallenge.blob, LIC::LICENSE_TOKEN_SIZE);
                    /* Decrypt the token. It should read TEST in Unicode. */
                    memcpy(decrypt_token, lic.encryptedPlatformChallenge.blob, LIC::LICENSE_TOKEN_SIZE);
                    SslRC4 rc4_decrypt_token;
                    rc4_decrypt_token.set_key(this->lic_layer_license_key, 16);
                    // size, in, out
                    rc4_decrypt_token.crypt(LIC::LICENSE_TOKEN_SIZE, decrypt_token, decrypt_token);

                    /* Generate a signature for a buffer of token and HWID */
                    buf_out_uint32(hwid, 2);
                    memcpy(hwid + 4, hostname, LIC::LICENSE_HWID_SIZE - 4);

                    uint8_t sealed_buffer[LIC::LICENSE_TOKEN_SIZE + LIC::LICENSE_HWID_SIZE];
                    memcpy(sealed_buffer, decrypt_token, LIC::LICENSE_TOKEN_SIZE);
                    memcpy(sealed_buffer + LIC::LICENSE_TOKEN_SIZE, hwid, LIC::LICENSE_HWID_SIZE);

                    uint8_t lenhdr[4];
                    buf_out_uint32(lenhdr, sizeof(sealed_buffer));

                    Sign sign(this->lic_layer_license_sign_key, 16);
                    sign.update(lenhdr, sizeof(lenhdr));
                    sign.update(sealed_buffer, sizeof(sealed_buffer));

                    static_assert(static_cast<size_t>(SslMd5::DIGEST_LENGTH) == static_cast<size_t>(LIC::LICENSE_SIGNATURE_SIZE), "");
                    sign.final(out_sig, sizeof(out_sig));

                    /* Now encrypt the HWID */
                    memcpy(crypt_hwid, hwid, LIC::LICENSE_HWID_SIZE);
                    SslRC4 rc4_hwid;
                    rc4_hwid.set_key(this->lic_layer_license_key, 16);
                    // size, in, out
                    rc4_hwid.crypt(LIC::LICENSE_HWID_SIZE, crypt_hwid, crypt_hwid);

                    this->send_data_request(
                        GCC::MCS_GLOBAL_CHANNEL,
                        [&, this](StreamSize<65535 - 1024>, OutStream & lic_data) {
                            LIC::ClientPlatformChallengeResponse_Send(
                                lic_data, this->use_rdp5?3:2, out_token, crypt_hwid, out_sig
                            );
                        },
                        write_sec_send_fn{SEC::SEC_LICENSE_PKT, this->encrypt, 0}
                    );
                }
                break;
            case LIC::NEW_LICENSE:
                {
                    if (bool(this->verbose & RDPVerbose::license)){
                        LOG(LOG_INFO, "Rdp::New License");
                    }

                    LIC::NewLicense_Recv lic(sec.payload, this->lic_layer_license_key);

                    // TODO CGR: Save license to keep a local copy of the license of a remote server thus avoiding to ask it every time we connect. Not obvious files is the best choice to do that
                        this->state = MOD_RDP_CONNECTED;

                    LOG(LOG_WARNING, "New license not saved");
                }
                break;
            case LIC::UPGRADE_LICENSE:
                {
                    if (bool(this->verbose & RDPVerbose::license)){
                        LOG(LOG_INFO, "Rdp::Upgrade License");
                    }
                    LIC::UpgradeLicense_Recv lic(sec.payload, this->lic_layer_license_key);

                    LOG(LOG_WARNING, "Upgraded license not saved");
                }
                break;
            case LIC::ERROR_ALERT:
                {
                    if (bool(this->verbose & RDPVerbose::license)){
                        LOG(LOG_INFO, "Rdp::Get license status");
                    }
                    LIC::ErrorAlert_Recv lic(sec.payload);
                    if ((lic.validClientMessage.dwErrorCode == LIC::STATUS_VALID_CLIENT)
                        && (lic.validClientMessage.dwStateTransition == LIC::ST_NO_TRANSITION)){
                        this->state = MOD_RDP_CONNECTED;
                    }
                    else {
                        LOG(LOG_ERR, "RDP::License Alert: error=%u transition=%u",
                            lic.validClientMessage.dwErrorCode, lic.validClientMessage.dwStateTransition);
                    }
                    this->state = MOD_RDP_CONNECTED;
                }
                break;
            default:
                {
                    LOG(LOG_ERR, "Unexpected license tag sent from server (tag = %x)", flic.tag);
                    throw Error(ERR_SEC);
                }
                break;
            }

            if (sec.payload.get_current() != sec.payload.get_data_end()){
                LOG(LOG_ERR, "all data should have been consumed %s:%u tag = %x", __FILE__, __LINE__, flic.tag);
                throw Error(ERR_SEC);
            }
        }
        else {
            LOG(LOG_WARNING, "Failed to get expected license negotiation PDU");
            hexdump(x224.payload.get_data(), x224.payload.get_capacity());
            //throw Error(ERR_SEC);
            this->state = MOD_RDP_CONNECTED;
            hexdump(sec.payload.get_data(), sec.payload.get_capacity());
        }
    }

    // Capabilities Exchange
    // ---------------------

    // Capabilities Negotiation: The server sends the set of capabilities it
    // supports to the client in a Demand Active PDU. The client responds with its
    // capabilities by sending a Confirm Active PDU.

    // Client                                                     Server
    //    | <------- Demand Active PDU ---------------------------- |
    //    |--------- Confirm Active PDU --------------------------> |

    // Connection Finalization
    // -----------------------

    // Connection Finalization: The client and server send PDUs to finalize the
    // connection details. The client-to-server and server-to-client PDUs exchanged
    // during this phase may be sent concurrently as long as the sequencing in
    // either direction is maintained (there are no cross-dependencies between any
    // of the client-to-server and server-to-client PDUs). After the client receives
    // the Font Map PDU it can start sending mouse and keyboard input to the server,
    // and upon receipt of the Font List PDU the server can start sending graphics
    // output to the client.

    // Client                                                     Server
    //    |----------Synchronize PDU------------------------------> |
    //    |----------Control PDU Cooperate------------------------> |
    //    |----------Control PDU Request Control------------------> |
    //    |----------Persistent Key List PDU(s)-------------------> |
    //    |----------Font List PDU--------------------------------> |

    //    | <--------Synchronize PDU------------------------------- |
    //    | <--------Control PDU Cooperate------------------------- |
    //    | <--------Control PDU Granted Control------------------- |
    //    | <--------Font Map PDU---------------------------------- |

    // All PDU's in the client-to-server direction must be sent in the specified
    // order and all PDU's in the server to client direction must be sent in the
    // specified order. However, there is no requirement that client to server PDU's
    // be sent before server-to-client PDU's. PDU's may be sent concurrently as long
    // as the sequencing in either direction is maintained.


    // Besides input and graphics data, other data that can be exchanged between
    // client and server after the connection has been finalized include "
    // connection management information and virtual channel messages (exchanged
    // between client-side plug-ins and server-side applications).

<<<<<<< HEAD
    void connected_fast_path(gdi::GraphicApi & drawable, array_view_u8 array)
=======
    void connected(time_t now, gdi::GraphicApi & drawable, byte_array pdu_buf, bool has_fast_path)
>>>>>>> 2fcda11a
    {
        InStream stream(array);
        FastPath::ServerUpdatePDU_Recv su(stream, this->decrypt, array.data());
        if (this->enable_transparent_mode) {
            //total_data_received += su.payload.size();
            //LOG(LOG_INFO, "total_data_received=%llu", total_data_received);
            if (this->transparent_recorder) {
                this->transparent_recorder->send_fastpath_data(su.payload);
            }
            this->front.send_fastpath_data(su.payload);

<<<<<<< HEAD
            return;
        }

        while (su.payload.in_remain()) {
            FastPath::Update_Recv upd(su.payload, &this->mppc_dec);
=======
        // Detect fast-path PDU
        InStream stream(pdu_buf);

        if (has_fast_path) {
            FastPath::ServerUpdatePDU_Recv su(stream, this->decrypt, pdu_buf.to_u8p());
            if (this->enable_transparent_mode) {
                //total_data_received += su.payload.size();
                //LOG(LOG_INFO, "total_data_received=%llu", total_data_received);
                if (this->transparent_recorder) {
                    this->transparent_recorder->send_fastpath_data(su.payload);
                }
                this->front.send_fastpath_data(su.payload);
>>>>>>> 2fcda11a

            if (bool(this->verbose & RDPVerbose::connection)) {
                const char * m = "UNKNOWN ORDER";
                using FU = FastPath::UpdateType;
                switch (static_cast<FastPath::UpdateType>(upd.updateCode))
                {
                case FU::ORDERS:      m = "ORDERS"; break;
                case FU::BITMAP:      m = "BITMAP"; break;
                case FU::PALETTE:     m = "PALETTE"; break;
                case FU::SYNCHRONIZE: m = "SYNCHRONIZE"; break;
                case FU::SURFCMDS:    m = "SYNCHRONIZE"; break;
                case FU::PTR_NULL:    m = "PTR_NULL"; break;
                case FU::PTR_DEFAULT: m = "PTR_DEFAULT"; break;
                case FU::PTR_POSITION:m = "PTR_POSITION"; break;
                case FU::COLOR:       m = "COLOR"; break;
                case FU::CACHED:      m = "CACHED"; break;
                case FU::POINTER:     m = "POINTER"; break;
                }
                LOG(LOG_INFO, "FastPath::UpdateType::%s", m);
                upd.log(LOG_INFO);
            }

            if (upd.fragmentation != FastPath::FASTPATH_FRAGMENT_SINGLE) {
                if (upd.fragmentation == FastPath::FASTPATH_FRAGMENT_FIRST) {
                    this->multifragment_update_data.rewind();
                }

                this->multifragment_update_data.out_copy_bytes(
                    upd.payload.get_data(), upd.payload.get_capacity());

                if (upd.fragmentation != FastPath::FASTPATH_FRAGMENT_LAST) {
                    continue;
                }
            }

            InStream fud(this->multifragment_update_data.get_data(),
                this->multifragment_update_data.get_offset());

            InStream& stream =
                ((upd.fragmentation == FastPath::FASTPATH_FRAGMENT_SINGLE) ?
                upd.payload : fud);

            switch (static_cast<FastPath::UpdateType>(upd.updateCode)) {
            case FastPath::UpdateType::ORDERS:
                this->front.begin_update();
                this->orders.process_orders(
                    stream, true, drawable,
                    this->front_width, this->front_height);
                this->front.end_update();
                break;

            case FastPath::UpdateType::BITMAP:
                this->front.begin_update();
                this->process_bitmap_updates(stream, true, drawable);
                this->front.end_update();
                break;

            case FastPath::UpdateType::PALETTE:
                this->front.begin_update();
                this->process_palette(stream, true);
                this->front.end_update();
                break;

            case FastPath::UpdateType::SYNCHRONIZE:
                // TODO: we should propagate SYNCHRONIZE to front
                break;

            case FastPath::UpdateType::SURFCMDS:
                LOG( LOG_ERR
                , "mod::rdp: received unsupported fast-path PUD, updateCode = %s"
                , "FastPath::UPDATETYPE_SURFCMDS");
                throw Error(ERR_RDP_FASTPATH);

            case FastPath::UpdateType::PTR_NULL:
                if (bool(this->verbose & RDPVerbose::graphics_pointer)) {
                    LOG(LOG_INFO, "Process pointer null (Fast)");
                }
                drawable.set_pointer(Pointer{});
                break;

            case FastPath::UpdateType::PTR_DEFAULT:
                if (bool(this->verbose & RDPVerbose::graphics_pointer)) {
                    LOG(LOG_INFO, "Process pointer default (Fast)");
                }
                drawable.set_pointer(Pointer(Pointer::POINTER_SYSTEM_DEFAULT));
                break;

            case FastPath::UpdateType::PTR_POSITION:
                {
                    if (bool(this->verbose & RDPVerbose::graphics_pointer)) {
                        LOG(LOG_INFO, "Process pointer position (Fast)");
                    }

                    const unsigned expected = 4; /* xPos(2) + yPos(2) */
                    if (!stream.in_check_rem(expected)){
                        LOG(LOG_ERR, "Truncated Fast-Path Pointer Position Update, need=%u remains=%zu",
                            expected, stream.in_remain());
                        //throw Error(ERR_RDP_DATA_TRUNCATED);
                        break;
                    }

                    uint16_t xPos = stream.in_uint16_le();
                    uint16_t yPos = stream.in_uint16_le();
                    this->front.update_pointer_position(xPos, yPos);
                }
                break;


// 2.2.9.1.2.1.7 Fast-Path Color Pointer Update (TS_FP_COLORPOINTERATTRIBUTE)
// =========================================================================

// updateHeader (1 byte): An 8-bit, unsigned integer. The format of this field is
// the same as the updateHeader byte field specified in the Fast-Path Update
// (section 2.2.9.1.2.1) structure. The updateCode bitfield (4 bits in size) MUST
// be set to FASTPATH_UPDATETYPE_COLOR (9).

// compressionFlags (1 byte): An 8-bit, unsigned integer. The format of this optional
// field (as well as the possible values) is the same as the compressionFlags field
// specified in the Fast-Path Update structure.

// size (2 bytes): A 16-bit, unsigned integer. The format of this field (as well as
// the possible values) is the same as the size field specified in the Fast-Path
// Update structure.

// colorPointerUpdateData (variable): Color pointer data. Both slow-path and
// fast-path utilize the same data format, a Color Pointer Update (section
// 2.2.9.1.1.4.4) structure, to represent this information.


            case FastPath::UpdateType::COLOR:
                if (bool(this->verbose & RDPVerbose::graphics_pointer)) {
                    LOG(LOG_INFO, "Process pointer color (Fast)");
                }
                this->process_color_pointer_pdu(stream, drawable);
                break;

            case FastPath::UpdateType::CACHED:
                if (bool(this->verbose & RDPVerbose::graphics_pointer)) {
                    LOG(LOG_INFO, "Process pointer cached (Fast)");
                }
                this->process_cached_pointer_pdu(stream, drawable);
                break;

            case FastPath::UpdateType::POINTER:
                if (bool(this->verbose & RDPVerbose::graphics_pointer)) {
                    LOG(LOG_INFO, "Process pointer new (Fast)");
                }
                this->process_new_pointer_pdu(stream, drawable);
                break;

            default:
                LOG( LOG_ERR
                , "mod::rdp: received unexpected fast-path PUD, updateCode = %u"
                , upd.updateCode);
                throw Error(ERR_RDP_FASTPATH);
            }
        }

        // TODO Chech all data in the PDU is consumed
    }

    void connected_slow_path(time_t now, gdi::GraphicApi & drawable, InStream & stream)
    {
        // read tpktHeader (4 bytes = 3 0 len)
        // TPDU class 0    (3 bytes = LI F0 PDU_DT)

        X224::DT_TPDU_Recv x224(stream);

        const int mcs_type = MCS::peekPerEncodedMCSType(x224.payload);

        if (mcs_type == MCS::MCSPDU_DisconnectProviderUltimatum){
            LOG(LOG_INFO, "mod::rdp::DisconnectProviderUltimatum received");
            x224.payload.rewind();
            MCS::DisconnectProviderUltimatum_Recv mcs(x224.payload, MCS::PER_ENCODING);
            const char * reason = MCS::get_reason(mcs.reason);
            LOG(LOG_ERR, "mod::rdp::DisconnectProviderUltimatum: reason=%s [%d]", reason, mcs.reason);

            this->end_session_reason.clear();
            this->end_session_message.clear();

            if ((!this->session_probe_virtual_channel_p
                || !this->session_probe_virtual_channel_p->is_disconnection_reconnection_required())
             && !this->remote_apps_not_enabled) {
                this->authentifier.disconnect_target();
            }
            this->report_message.report("CLOSE_SESSION_SUCCESSFUL", "OK.");

            if (!this->session_disconnection_logged) {
                double seconds = ::difftime(now, this->beginning);

                char extra[1024];
                snprintf(extra, sizeof(extra), "duration=\"%02d:%02d:%02d\"",
                    (int(seconds) / 3600), ((int(seconds) % 3600) / 60),
                    (int(seconds) % 60));

                this->report_message.log4(false, "SESSION_DISCONNECTION", extra);
                this->session_disconnection_logged = true;
            }
            throw Error(ERR_MCS_APPID_IS_MCS_DPUM);
        }


        MCS::SendDataIndication_Recv mcs(x224.payload, MCS::PER_ENCODING);
        SEC::Sec_Recv sec(mcs.payload, this->decrypt, this->encryptionLevel);
        if (mcs.channelId != GCC::MCS_GLOBAL_CHANNEL){
            if (bool(this->verbose & RDPVerbose::channels)) {
                LOG(LOG_INFO, "received channel data on mcs.chanid=%u", mcs.channelId);
            }

            int num_channel_src = this->mod_channel_list.get_index_by_id(mcs.channelId);
            if (num_channel_src == -1) {
                LOG(LOG_ERR, "mod::rdp::MOD_RDP_CONNECTED::Unknown Channel id=%d", mcs.channelId);
                throw Error(ERR_CHANNEL_UNKNOWN_CHANNEL);
            }

            const CHANNELS::ChannelDef & mod_channel = this->mod_channel_list[num_channel_src];
            if (bool(this->verbose & RDPVerbose::channels)) {
                mod_channel.log(num_channel_src);
            }

            uint32_t length = sec.payload.in_uint32_le();
            int flags = sec.payload.in_uint32_le();
            size_t chunk_size = sec.payload.in_remain();

            // If channel name is our virtual channel, then don't send data to front
                 if (mod_channel.name == this->auth_channel && this->enable_auth_channel) {
                this->process_auth_event(mod_channel, sec.payload, length, flags, chunk_size);
            }
            else if (mod_channel.name == channel_names::sespro) {
                this->process_session_probe_event(mod_channel, sec.payload, length, flags, chunk_size);
            }
            // Clipboard is a Clipboard PDU
            else if (mod_channel.name == channel_names::cliprdr) {
                this->process_cliprdr_event(mod_channel, sec.payload, length, flags, chunk_size);
            }
            else if (mod_channel.name == channel_names::rail) {
                this->process_rail_event(mod_channel, sec.payload, length, flags, chunk_size);
            }
            else if (mod_channel.name == channel_names::rdpdr) {
                this->process_rdpdr_event(mod_channel, sec.payload, length, flags, chunk_size);
            }
            else {
                this->send_to_front_channel(
                    mod_channel.name, sec.payload.get_current(), length, chunk_size, flags
                );
            }
            sec.payload.in_skip_bytes(sec.payload.in_remain());

        }
        else {

            uint8_t const * next_packet = sec.payload.get_current();
            while (next_packet < sec.payload.get_data_end()) {
                sec.payload.rewind();
                sec.payload.in_skip_bytes(next_packet - sec.payload.get_data());

                uint8_t const * current_packet = next_packet;

                if  (peekFlowPDU(sec.payload)){
                    if (bool(this->verbose & RDPVerbose::connection)) {
                        LOG(LOG_WARNING, "FlowPDU TYPE");
                    }
                    ShareFlow_Recv sflow(sec.payload);
                    // ignoring
                    // if (sctrl.flow_pdu_type == FLOW_TEST_PDU) {
                    //     this->send_flow_response_pdu(sctrl.flow_id,
                    //                                  sctrl.flow_number);
                    // }
                    next_packet = sec.payload.get_current();
                }
                else {

                    ShareControl_Recv sctrl(sec.payload);
                    next_packet += sctrl.totalLength;

                    if (bool(this->verbose & RDPVerbose::basic_trace)) {
                        LOG(LOG_WARNING, "LOOPING on PDUs: %u", unsigned(sctrl.totalLength));
                    }

                    switch (sctrl.pduType) {
                    case PDUTYPE_DATAPDU:
                        if (bool(this->verbose & RDPVerbose::basic_trace)) {
                            LOG(LOG_WARNING, "PDUTYPE_DATAPDU");
                        }
                        switch (this->connection_finalization_state){
                        case EARLY:
                        {
                            ShareData_Recv sdata(sctrl.payload, &this->mppc_dec);
                            LOG(LOG_ERR, "sdata.pdutype2=%u", sdata.pdutype2);

                            if (sdata.pdutype2 == PDUTYPE2_SET_ERROR_INFO_PDU)
                            {
                                if (bool(this->verbose & RDPVerbose::connection)){ LOG(LOG_INFO, "PDUTYPE2_SET_ERROR_INFO_PDU");}
                                this->process_disconnect_pdu(sdata.payload);
                            }

                            LOG(LOG_ERR, "Rdp::finalization is early");
                            throw Error(ERR_SEC);
                        }
                        case WAITING_SYNCHRONIZE:
                            if (bool(this->verbose & RDPVerbose::basic_trace)){
                                LOG(LOG_WARNING, "WAITING_SYNCHRONIZE");
                            }

                            {
                                ShareData_Recv sdata(sctrl.payload, &this->mppc_dec);

                                if (sdata.pdutype2 == PDUTYPE2_MONITOR_LAYOUT_PDU) {

                                    MonitorLayoutPDU monitor_layout_pdu;

                                    monitor_layout_pdu.recv(sdata.payload);
                                    monitor_layout_pdu.log(
                                        "Rdp::receiving the server-to-client Monitor Layout PDU");

                                    if (this->cs_monitor.monitorCount &&
                                        (monitor_layout_pdu.get_monitorCount() !=
                                         this->cs_monitor.monitorCount)) {

                                        LOG(LOG_ERR, "Server do not support the display monitor layout of the client");
                                        throw Error(ERR_RDP_UNSUPPORTED_MONITOR_LAYOUT);
                                    }
                                }
                                else {
                                    LOG(LOG_INFO, "Resizing to %ux%ux%u", this->front_width, this->front_height, this->orders.bpp);
                                    if (this->transparent_recorder) {
                                        this->transparent_recorder->server_resize(this->front_width,
                                            this->front_height, this->orders.bpp);
                                    }
                                    if (FrontAPI::ResizeResult::fail == this->front.server_resize(this->front_width, this->front_height, this->orders.bpp)){
                                        LOG(LOG_ERR, "Resize not available on older clients,"
                                            " change client resolution to match server resolution");
                                        throw Error(ERR_RDP_RESIZE_NOT_AVAILABLE);
                                    }

                                    this->connection_finalization_state = WAITING_CTL_COOPERATE;
                                    sdata.payload.in_skip_bytes(sdata.payload.in_remain());
                                }
                            }
                            break;
                        case WAITING_CTL_COOPERATE:
                            if (bool(this->verbose & RDPVerbose::basic_trace)){
                                LOG(LOG_WARNING, "WAITING_CTL_COOPERATE");
                            }
                            this->connection_finalization_state = WAITING_GRANT_CONTROL_COOPERATE;
                            {
                                ShareData_Recv sdata(sctrl.payload, &this->mppc_dec);
                                sdata.payload.in_skip_bytes(sdata.payload.in_remain());
                            }
                            break;
                        case WAITING_GRANT_CONTROL_COOPERATE:
                            if (bool(this->verbose & RDPVerbose::basic_trace)){
                                LOG(LOG_WARNING, "WAITING_GRANT_CONTROL_COOPERATE");
                            }
                            this->connection_finalization_state = WAITING_FONT_MAP;
                            {
                                ShareData_Recv sdata(sctrl.payload, &this->mppc_dec);
                                sdata.payload.in_skip_bytes(sdata.payload.in_remain());
                            }
                            break;
                        case WAITING_FONT_MAP:
                            if (bool(this->verbose & RDPVerbose::basic_trace)){
                                LOG(LOG_WARNING, "PDUTYPE2_FONTMAP");
                            }
                            this->connection_finalization_state = UP_AND_RUNNING;

                            if (!this->deactivation_reactivation_in_progress) {
                                this->report_message.log4(false, "SESSION_ESTABLISHED_SUCCESSFULLY");
                            }

                            // Synchronize sent to indicate server the state of sticky keys (x-locks)
                            // Must be sent at this point of the protocol (sent before, it xwould be ignored or replaced)
                            rdp_input_synchronize(0, 0, (this->key_flags & 0x07), 0);
                            {
                                ShareData_Recv sdata(sctrl.payload, &this->mppc_dec);
                                sdata.payload.in_skip_bytes(sdata.payload.in_remain());
                            }

                            this->deactivation_reactivation_in_progress = false;

                            if (!this->already_upped_and_running) {
                                this->do_enable_session_probe();

                                this->event.object_and_time = (this->open_session_timeout.count() > 0);

                                this->already_upped_and_running = true;
                            }

                            if (this->front.can_be_start_capture()) {
                                if (this->bogus_refresh_rect
                                 && allow_using_multiple_monitors
                                 && this->cs_monitor.monitorCount > 1
                                ) {
                                    this->rdp_suppress_display_updates();
                                    this->rdp_allow_display_updates(0, 0, this->front_width, this->front_height);
                                }
                                this->rdp_input_invalidate(Rect(0, 0, this->front_width, this->front_height));
                            }
                            break;
                        case UP_AND_RUNNING:
                            if (this->enable_transparent_mode)
                            {
                                sec.payload.rewind();
                                sec.payload.in_skip_bytes(current_packet - sec.payload.get_data());

                                StaticOutStream<65535> copy_stream;
                                copy_stream.out_copy_bytes(current_packet, next_packet - current_packet);

                                //total_data_received += copy_stream.size();
                                //LOG(LOG_INFO, "total_data_received=%llu", total_data_received);

                                if (this->transparent_recorder) {
                                    this->transparent_recorder->send_data_indication_ex(
                                        mcs.channelId,
                                        copy_stream.get_data(),
                                        copy_stream.get_offset()
                                    );
                                }
                                this->front.send_data_indication_ex(
                                    mcs.channelId,
                                    copy_stream.get_data(),
                                    copy_stream.get_offset()
                                );

                                next_packet = sec.payload.get_data_end();

                                break;
                            }

                            {
                                ShareData_Recv sdata(sctrl.payload, &this->mppc_dec);

                                switch (sdata.pdutype2) {
                                case PDUTYPE2_UPDATE:
                                    {
                                        if (bool(this->verbose & RDPVerbose::basic_trace)){
                                            LOG(LOG_INFO, "PDUTYPE2_UPDATE");
                                        }
                                        // MS-RDPBCGR: 1.3.6
                                        // -----------------
                                        // The most fundamental output that a server can send to a connected client
                                        // is bitmap images of the remote session using the Update Bitmap PDU. This
                                        // allows the client to render the working space and enables a user to
                                        // interact with the session running on the server. The global palette
                                        // information for a session is sent to the client in the Update Palette PDU.

                                        SlowPath::GraphicsUpdate_Recv gur(sdata.payload);
                                        switch (gur.update_type) {
                                        case RDP_UPDATE_ORDERS:
                                            if (bool(this->verbose & RDPVerbose::graphics)){ LOG(LOG_INFO, "RDP_UPDATE_ORDERS"); }
                                            this->front.begin_update();
                                            this->orders.process_orders(sdata.payload, false,
                                                drawable, this->front_width, this->front_height);
                                            this->front.end_update();
                                            break;
                                        case RDP_UPDATE_BITMAP:
                                            if (bool(this->verbose & RDPVerbose::graphics)){ LOG(LOG_INFO, "RDP_UPDATE_BITMAP");}
                                            this->front.begin_update();
                                            this->process_bitmap_updates(sdata.payload, false, drawable);
                                            this->front.end_update();
                                            break;
                                        case RDP_UPDATE_PALETTE:
                                            if (bool(this->verbose & RDPVerbose::graphics)){ LOG(LOG_INFO, "RDP_UPDATE_PALETTE");}
                                            this->front.begin_update();
                                            this->process_palette(sdata.payload, false);
                                            this->front.end_update();
                                            break;
                                        case RDP_UPDATE_SYNCHRONIZE:
                                            if (bool(this->verbose & RDPVerbose::connection)){ LOG(LOG_INFO, "RDP_UPDATE_SYNCHRONIZE");}
                                            sdata.payload.in_skip_bytes(2);
                                            break;
                                        default:
                                            if (bool(this->verbose & RDPVerbose::connection)){ LOG(LOG_WARNING, "mod_rdp::MOD_RDP_CONNECTED:RDP_UPDATE_UNKNOWN");}
                                            break;
                                        }
                                    }
                                    break;
                                case PDUTYPE2_CONTROL:
                                    if (bool(this->verbose & RDPVerbose::connection)){ LOG(LOG_INFO, "PDUTYPE2_CONTROL");}
                                    // TODO CGR: Data should actually be consumed
                                        sdata.payload.in_skip_bytes(sdata.payload.in_remain());
                                    break;
                                case PDUTYPE2_SYNCHRONIZE:
                                    if (bool(this->verbose & RDPVerbose::connection)){ LOG(LOG_INFO, "PDUTYPE2_SYNCHRONIZE");}
                                    // TODO CGR: Data should actually be consumed
                                        sdata.payload.in_skip_bytes(sdata.payload.in_remain());
                                    break;
                                case PDUTYPE2_POINTER:
                                    if (bool(this->verbose & RDPVerbose::graphics_pointer)){ LOG(LOG_INFO, "PDUTYPE2_POINTER");}
                                    this->process_pointer_pdu(sdata.payload, drawable);
                                    // TODO CGR: Data should actually be consumed
                                        sdata.payload.in_skip_bytes(sdata.payload.in_remain());
                                    break;
                                case PDUTYPE2_PLAY_SOUND:
                                    if (bool(this->verbose & RDPVerbose::connection)){ LOG(LOG_INFO, "PDUTYPE2_PLAY_SOUND");}
                                    // TODO CGR: Data should actually be consumed
                                        sdata.payload.in_skip_bytes(sdata.payload.in_remain());
                                    break;
                                case PDUTYPE2_SAVE_SESSION_INFO:
                                    if (bool(this->verbose & RDPVerbose::connection)){ LOG(LOG_INFO, "PDUTYPE2_SAVE_SESSION_INFO");}
                                    // TODO CGR: Data should actually be consumed
                                    this->process_save_session_info(sdata.payload);
                                    break;
                                case PDUTYPE2_SET_ERROR_INFO_PDU:
                                    if (bool(this->verbose & RDPVerbose::connection)){ LOG(LOG_INFO, "PDUTYPE2_SET_ERROR_INFO_PDU");}
                                    this->process_disconnect_pdu(sdata.payload);
                                    break;
                                case PDUTYPE2_SHUTDOWN_DENIED:
                                    //if (bool(this->verbose & RDPVerbose::connection)){ LOG(LOG_INFO, "PDUTYPE2_SHUTDOWN_DENIED");}
                                    LOG(LOG_INFO, "PDUTYPE2_SHUTDOWN_DENIED Received");
                                    break;

                                case PDUTYPE2_SET_KEYBOARD_INDICATORS:
                                    {
                                        if (bool(this->verbose & RDPVerbose::connection)){ LOG(LOG_INFO, "PDUTYPE2_SET_KEYBOARD_INDICATORS");}

                                        sdata.payload.in_skip_bytes(2); // UnitId(2)

                                        uint16_t LedFlags = sdata.payload.in_uint16_le();

                                        this->front.set_keyboard_indicators(LedFlags);

                                        REDASSERT(sdata.payload.get_current() == sdata.payload.get_data_end());
                                    }
                                    break;

                                default:
                                    LOG(LOG_WARNING, "PDUTYPE2 unsupported tag=%u", sdata.pdutype2);
                                    // TODO CGR: Data should actually be consumed
                                    sdata.payload.in_skip_bytes(sdata.payload.in_remain());
                                    break;
                                }
                            }
                            break;
                        }
                        break;
                    case PDUTYPE_DEMANDACTIVEPDU:
                        {
                            if (bool(this->verbose & RDPVerbose::connection)){
                                 LOG(LOG_INFO, "PDUTYPE_DEMANDACTIVEPDU");
                            }

                            this->orders.reset();

// 2.2.1.13.1.1 Demand Active PDU Data (TS_DEMAND_ACTIVE_PDU)
// ==========================================================

//    shareControlHeader (6 bytes): Share Control Header (section 2.2.8.1.1.1.1 ) containing information
//  about the packet. The type subfield of the pduType field of the Share Control Header MUST be set to
// PDUTYPE_DEMANDACTIVEPDU (1).

//    shareId (4 bytes): A 32-bit, unsigned integer. The share identifier for the packet (see [T128]
// section 8.4.2 for more information regarding share IDs).

                            this->share_id = sctrl.payload.in_uint32_le();

//    lengthSourceDescriptor (2 bytes): A 16-bit, unsigned integer. The size in bytes of the sourceDescriptor
// field.
                            uint16_t lengthSourceDescriptor = sctrl.payload.in_uint16_le();

//    lengthCombinedCapabilities (2 bytes): A 16-bit, unsigned integer. The combined size in bytes of the
// numberCapabilities, pad2Octets, and capabilitySets fields.

                            uint16_t lengthCombinedCapabilities = sctrl.payload.in_uint16_le();

//    sourceDescriptor (variable): A variable-length array of bytes containing a source descriptor (see
// [T128] section 8.4.1 for more information regarding source descriptors).

                            // TODO before skipping we should check we do not go outside current stream
                            sctrl.payload.in_skip_bytes(lengthSourceDescriptor);

// numberCapabilities (2 bytes): A 16-bit, unsigned integer. The number of capability sets included in the
// Demand Active PDU.

// pad2Octets (2 bytes): A 16-bit, unsigned integer. Padding. Values in this field MUST be ignored.

// capabilitySets (variable): An array of Capability Set (section 2.2.1.13.1.1.1) structures. The number
//  of capability sets is specified by the numberCapabilities field.

                            this->process_server_caps(sctrl.payload, lengthCombinedCapabilities);


// sessionId (4 bytes): A 32-bit, unsigned integer. The session identifier. This field is ignored by the client.

                            uint32_t sessionId = sctrl.payload.in_uint32_le();

                            (void)sessionId;
                            this->send_confirm_active();
                            this->send_synchronise();
                            this->send_control(RDP_CTL_COOPERATE);
                            this->send_control(RDP_CTL_REQUEST_CONTROL);

                            /* Including RDP 5.0 capabilities */
                            if (this->use_rdp5){
                                LOG(LOG_INFO, "use rdp5");
                                if (this->enable_persistent_disk_bitmap_cache &&
                                    this->persist_bitmap_cache_on_disk) {
                                    if (!this->deactivation_reactivation_in_progress) {
                                        this->send_persistent_key_list();
                                    }
                                }
                                this->send_fonts(3);
                            }
                            else{
                                LOG(LOG_INFO, "not using rdp5");
                                this->send_fonts(1);
                                this->send_fonts(2);
                            }

                            this->send_input(0, RDP_INPUT_SYNCHRONIZE, 0, 0, 0);

/*
                            LOG(LOG_INFO, "Resizing to %ux%ux%u", this->front_width, this->front_height, this->orders.bpp);
                            if (this->transparent_recorder) {
                                this->transparent_recorder->server_resize(this->front_width,
                                    this->front_height, this->orders.bpp);
                            }
                            if (-1 == this->front.server_resize(this->front_width, this->front_height, this->orders.bpp)){
                                LOG(LOG_ERR, "Resize not available on older clients,"
                                    " change client resolution to match server resolution");
                                throw Error(ERR_RDP_RESIZE_NOT_AVAILABLE);
                            }
*/
                            this->connection_finalization_state = WAITING_SYNCHRONIZE;
                        }
                        break;
                    case PDUTYPE_DEACTIVATEALLPDU:
                        if (bool(this->verbose & RDPVerbose::connection)){ LOG(LOG_INFO, "PDUTYPE_DEACTIVATEALLPDU"); }
                        LOG(LOG_INFO, "Deactivate All PDU");
                        this->deactivation_reactivation_in_progress = true;
                        // TODO CGR: Data should actually be consumed
                            // TODO CGR: Check we are indeed expecting Synchronize... dubious
                            this->connection_finalization_state = WAITING_SYNCHRONIZE;
                        break;
                    case PDUTYPE_SERVER_REDIR_PKT:
                        {
                            if (bool(this->verbose & RDPVerbose::connection)){
                                LOG(LOG_INFO, "PDUTYPE_SERVER_REDIR_PKT");
                            }
                            sctrl.payload.in_skip_bytes(2);
                            ServerRedirectionPDU server_redirect;
                            server_redirect.receive(sctrl.payload);
                            sctrl.payload.in_skip_bytes(1);
                            server_redirect.export_to_redirection_info(this->redir_info);
                            this->server_redirection_packet_received = true;
                            if (bool(this->verbose & RDPVerbose::connection)){
                                server_redirect.log(LOG_INFO, "Got Packet");
                                this->redir_info.log(LOG_INFO, "RInfo Ini");
                            }
                            if (!server_redirect.Noredirect()) {
                                LOG(LOG_ERR, "Server Redirection thrown");
                                throw Error(ERR_RDP_SERVER_REDIR);
                            }
                        }
                        break;
                    default:
                        LOG(LOG_INFO, "unknown PDU %u", sctrl.pduType);
                        break;
                    }
                // TODO check sctrl.payload is completely consumed

                }
            }
        }
    }

    void draw_event(time_t now, gdi::GraphicApi & drawable_) override
    {
        //LOG(LOG_INFO, "mod_rdp::draw_event()");
        constexpr size_t pdu_full_packet = AUTOSIZE;
        uint8_t array[pdu_full_packet];
        uint8_t * end = array;
        bool has_fast_path = false;
        if (this->state != MOD_RDP_NEGO || this->nego.state == RdpNego::NEGO_STATE_NEGOCIATE) {
            X224::RecvFactory f(
                this->nego.trans, &end, pdu_full_packet,
                this->state == MOD_RDP_CONNECTED);
            has_fast_path = f.fast_path;
        }
        byte_array pdu_buf{array, end};

        if (this->remote_programs_session_manager) {
            this->remote_programs_session_manager->set_drawable(&drawable_);
        }

        if (this->state == MOD_RDP_NEGO && this->nego.state != RdpNego::NEGO_STATE_NEGOCIATE) {
            InStream x224_data;
            this->early_tls_security_exchange(x224_data);
        }
        else if (!this->event.waked_up_by_time) {
            constexpr std::size_t array_size = AUTOSIZE;
            uint8_t array[array_size];
            uint8_t * end = array;
            const X224::RecvFactory fx224(this->nego.trans, &end, array_size);
            InStream x224_data(array, end - array);

            try{
                //LOG(LOG_INFO, "mod_rdp::draw_event() state switch");
                switch (this->state){
                case MOD_RDP_NEGO:
<<<<<<< HEAD
                    this->early_tls_security_exchange(x224_data);
                    break;

                case MOD_RDP_BASIC_SETTINGS_EXCHANGE:
                    this->basic_settings_exchange(x224_data);
                    break;

                case MOD_RDP_CHANNEL_CONNECTION_ATTACH_USER:
                    this->channel_connection_attach_user(x224_data);
                    break;

                case MOD_RDP_CHANNEL_JOIN_CONFIRME:
                    this->channel_join_confirme(now, x224_data);
                    break;

                case MOD_RDP_GET_LICENSE:
                    this->get_license(x224_data);
=======
                    this->early_tls_security_exchange(pdu_buf);
                    break;

                case MOD_RDP_BASIC_SETTINGS_EXCHANGE:
                    this->basic_settings_exchange(pdu_buf);
                    break;

                case MOD_RDP_CHANNEL_CONNECTION_ATTACH_USER:
                case MOD_RDP_CHANNEL_CONNECTION_ATTACH_USER_CONT:
                    this->channel_connection_attach_user(now, pdu_buf);
                    break;

                case MOD_RDP_GET_LICENSE:
                    this->get_license(pdu_buf);
>>>>>>> 2fcda11a
                    break;

                case MOD_RDP_CONNECTED:
                    gdi::GraphicApi & drawable =
                        ( this->remote_programs_session_manager
                        ? (*this->remote_programs_session_manager)
                        : ( this->graphics_update_disabled
                            ? gdi::null_gd()
                            : drawable_
                        ));
<<<<<<< HEAD
                    if (fx224.fast_path) {
                        this->connected_fast_path(drawable, {array, end});
                    }
                    else {
                        this->connected_slow_path(now, drawable, x224_data);
                    }
=======
                    this->connected(now, drawable, pdu_buf, has_fast_path);
>>>>>>> 2fcda11a
                    break;
                }
            }
            catch(Error const & e){
                LOG(LOG_INFO, "mod_rdp::draw_event() state switch raised exception");

                this->front.must_be_stop_capture();

                if (e.id == ERR_RDP_SERVER_REDIR) {
                    throw;
                }

                if (this->session_probe_virtual_channel_p &&
                    this->session_probe_virtual_channel_p->is_disconnection_reconnection_required()) {
                    throw Error(ERR_SESSION_PROBE_DISCONNECTION_RECONNECTION);
                }

                if (this->remote_apps_not_enabled) {
                    throw Error(ERR_RAIL_NOT_ENABLED);
                }

                if (e.id != ERR_MCS_APPID_IS_MCS_DPUM)
                {
                    char const* reason =
                        ((UP_AND_RUNNING == this->connection_finalization_state) ?
                         "SESSION_EXCEPTION" : "SESSION_EXCEPTION_NO_RECORD");

                    this->report_message.report(reason, e.errmsg());

                    this->end_session_reason.clear();
                    this->end_session_message.clear();
                }

                if ((e.id == ERR_TRANSPORT_TLS_CERTIFICATE_CHANGED) ||
                    (e.id == ERR_TRANSPORT_TLS_CERTIFICATE_MISSED) ||
                    (e.id == ERR_TRANSPORT_TLS_CERTIFICATE_CORRUPTED) ||
                    (e.id == ERR_TRANSPORT_TLS_CERTIFICATE_INACCESSIBLE) ||
                    (e.id == ERR_NLA_AUTHENTICATION_FAILED)) {
                    throw;
                }

                StaticOutStream<256> stream;
                X224::DR_TPDU_Send x224(stream, X224::REASON_NOT_SPECIFIED);
                try {
                    this->nego.trans.send(stream.get_data(), stream.get_offset());
                    LOG(LOG_INFO, "Connection to server closed");
                }
                catch(Error const & e){
                    LOG(LOG_INFO, "Connection to server Already closed: error=%d", e.id);
                };

                this->event.signal = BACK_EVENT_NEXT;

                if (this->enable_session_probe) {
                    const bool disable_input_event     = false;
                    const bool disable_graphics_update = false;
                    this->disable_input_event_and_graphics_update(
                        disable_input_event, disable_graphics_update);
                }

                if ((e.id == ERR_LIC) ||
                    (e.id == ERR_RDP_UNSUPPORTED_MONITOR_LAYOUT) ||
                    (e.id == ERR_RAIL_CLIENT_EXECUTE) ||
                    (e.id == ERR_RAIL_STARTING_PROGRAM) ||
                    (e.id == ERR_RAIL_UNAUTHORIZED_PROGRAM) ||
                    (e.id == ERR_SESSION_PROBE_LAUNCH)) {
                    throw;
                }

                if (UP_AND_RUNNING != this->connection_finalization_state &&
                    !this->already_upped_and_running) {
                    char const * statestr = "UNKNOWN";
                    switch (this->state) {
<<<<<<< HEAD
                        #define CASE(e) case e: statestr = #e + 4; break
                        CASE(MOD_RDP_NEGO);
                        CASE(MOD_RDP_BASIC_SETTINGS_EXCHANGE);
                        CASE(MOD_RDP_CHANNEL_CONNECTION_ATTACH_USER);
                        CASE(MOD_RDP_CHANNEL_JOIN_CONFIRME);
                        CASE(MOD_RDP_GET_LICENSE);
                        CASE(MOD_RDP_CONNECTED);
=======
                        #define CASE(e) case MOD_##e: statestr = #e; break
                        CASE(RDP_NEGO);
                        CASE(RDP_BASIC_SETTINGS_EXCHANGE);
                        CASE(RDP_CHANNEL_CONNECTION_ATTACH_USER);
                        CASE(RDP_CHANNEL_CONNECTION_ATTACH_USER_CONT);
                        CASE(RDP_GET_LICENSE);
                        CASE(RDP_CONNECTED);
>>>>>>> 2fcda11a
                        #undef CASE
                    }
                    LOG(LOG_ERR, "Creation of new mod 'RDP' failed at %s state", statestr);
                    throw Error(ERR_SESSION_UNKNOWN_BACKEND);
                }
            }
        }

        //LOG(LOG_INFO, "mod_rdp::draw_event() session timeout check count=%u",
        //        static_cast<unsigned>(this->open_session_timeout.count()));
        if (this->open_session_timeout.count()) {
            LOG(LOG_INFO, "mod_rdp::draw_event() session timeout check switch");
            switch(this->open_session_timeout_checker.check(now)) {
            case Timeout::TIMEOUT_REACHED:
                LOG(LOG_INFO, "mod_rdp::draw_event() Timeout::TIMEOUT_REACHED");
                if (this->error_message) {
                    *this->error_message = "Logon timer expired!";
                }

                this->report_message.report("CONNECTION_FAILED", "Logon timer expired.");

                if (this->enable_session_probe) {
                    const bool disable_input_event     = false;
                    const bool disable_graphics_update = false;
                    this->disable_input_event_and_graphics_update(
                        disable_input_event, disable_graphics_update);
                }

                LOG(LOG_ERR,
                    "Logon timer expired on %s. The session will be disconnected.",
                    this->hostname);
                throw Error(ERR_RDP_OPEN_SESSION_TIMEOUT);
            break;
            case Timeout::TIMEOUT_NOT_REACHED:
                LOG(LOG_INFO, "mod_rdp::draw_event() Timeout::TIMEOUT_NOT_REACHED");
                this->event.set(1000000);
            break;
            case Timeout::TIMEOUT_INACTIVE:
                LOG(LOG_INFO, "mod_rdp::draw_event() Timeout::TIMEOUT_INACTIVE");
            break;
            }
        }

/*
        //LOG(LOG_INFO, "mod_rdp::draw_event() session_probe_virtual_channel_p");
        try{
            if (this->session_probe_virtual_channel_p) {
                this->session_probe_virtual_channel_p->process_event();
            }
        }
        catch (Error const & e) {
            if (e.id != ERR_SESSION_PROBE_ENDING_IN_PROGRESS)
                throw;

            this->end_session_reason.clear();
            this->end_session_message.clear();

            this->authentifier.disconnect_target();
            this->authentifier.set_auth_error_message(TR(trkeys::session_logoff_in_progress, this->lang));

            this->event.signal = BACK_EVENT_NEXT;
        }
*/
        //LOG(LOG_INFO, "mod_rdp::draw_event() done");
    }   // draw_event

    // 1.3.1.3 Deactivation-Reactivation Sequence
    // ==========================================

    // After the connection sequence has run to completion, the server may determine
    // that the client needs to be connected to a waiting, disconnected session. To
    // accomplish this task the server signals the client with a Deactivate All PDU.
    // A Deactivate All PDU implies that the connection will be dropped or that a
    // capability renegotiation will occur. If a capability renegotiation needs to
    // be performed then the server will re-execute the connection sequence,
    // starting with the Demand Active PDU (the Capability Negotiation and
    // Connection Finalization phases as described in section 1.3.1.1) but excluding
    // the Persistent Key List PDU.


    // 2.2.1.13.1.1 Demand Active PDU Data (TS_DEMAND_ACTIVE_PDU)
    // ==========================================================
    // The TS_DEMAND_ACTIVE_PDU structure is a standard T.128 Demand Active PDU (see [T128] section 8.4.1).

    // shareControlHeader (6 bytes): Share Control Header (section 2.2.8.1.1.1.1) containing information about the packet. The type subfield of the pduType field of the Share Control Header MUST be set to PDUTYPE_DEMANDACTIVEPDU (1).

    // shareId (4 bytes): A 32-bit, unsigned integer. The share identifier for the packet (see [T128] section 8.4.2 for more information regarding share IDs).

    // lengthSourceDescriptor (2 bytes): A 16-bit, unsigned integer. The size in bytes of the sourceDescriptor field.

    // lengthCombinedCapabilities (2 bytes): A 16-bit, unsigned integer. The combined size in bytes of the numberCapabilities, pad2Octets, and capabilitySets fields.

    // sourceDescriptor (variable): A variable-length array of bytes containing a source descriptor (see [T128] section 8.4.1 for more information regarding source descriptors).

    // numberCapabilities (2 bytes): A 16-bit, unsigned integer. The number of capability sets include " in the Demand Active PDU.

    // pad2Octets (2 bytes): A 16-bit, unsigned integer. Padding. Values in this field MUST be ignored.

    // capabilitySets (variable): An array of Capability Set (section 2.2.1.13.1.1.1) structures. The number of capability sets is specified by the numberCapabilities field.

    // sessionId (4 bytes): A 32-bit, unsigned integer. The session identifier. This field is ignored by the client.

    void send_confirm_active() {
        if (bool(this->verbose & RDPVerbose::capabilities)){
            LOG(LOG_INFO, "mod_rdp::send_confirm_active");
        }
        this->send_data_request_ex(
            GCC::MCS_GLOBAL_CHANNEL,
            [this](StreamSize<65536>, OutStream & stream) {
                RDP::ConfirmActivePDU_Send confirm_active_pdu(stream);

                confirm_active_pdu.emit_begin(this->share_id);

                GeneralCaps general_caps;
                general_caps.extraflags  =
                    this->use_rdp5
                    ? NO_BITMAP_COMPRESSION_HDR | AUTORECONNECT_SUPPORTED | LONG_CREDENTIALS_SUPPORTED
                    : 0
                    ;
                // Slow/Fast-path
                general_caps.extraflags |=
                    this->enable_fastpath_server_update
                    ? FASTPATH_OUTPUT_SUPPORTED
                    : 0
                    ;
                if (this->enable_transparent_mode) {
                    general_caps = this->client_general_caps;
                }
                if (bool(this->verbose & RDPVerbose::capabilities)) {
                    general_caps.log("Sending to server");
                }
                confirm_active_pdu.emit_capability_set(general_caps);

                BitmapCaps bitmap_caps;
                // TODO Client SHOULD set this field to the color depth requested in the Client Core Data
                bitmap_caps.preferredBitsPerPixel = this->orders.bpp;
                //bitmap_caps.preferredBitsPerPixel = this->front_bpp;
                bitmap_caps.desktopWidth          = this->front_width;
                bitmap_caps.desktopHeight         = this->front_height;
                bitmap_caps.bitmapCompressionFlag = 0x0001; // This field MUST be set to TRUE (0x0001).
                //bitmap_caps.drawingFlags = DRAW_ALLOW_DYNAMIC_COLOR_FIDELITY | DRAW_ALLOW_COLOR_SUBSAMPLING | DRAW_ALLOW_SKIP_ALPHA;
                bitmap_caps.drawingFlags = DRAW_ALLOW_SKIP_ALPHA;
                if (this->enable_transparent_mode) {
                    bitmap_caps = this->client_bitmap_caps;
                }
                if (bool(this->verbose & RDPVerbose::capabilities)) {
                    bitmap_caps.log("Sending to server");
                }
                confirm_active_pdu.emit_capability_set(bitmap_caps);

                OrderCaps order_caps;
                order_caps.numberFonts                                   = 0;
                order_caps.orderFlags                                    = /*0x2a*/
                                                                            NEGOTIATEORDERSUPPORT   /* 0x02 */
                                                                        | ZEROBOUNDSDELTASSUPPORT /* 0x08 */
                                                                        | COLORINDEXSUPPORT       /* 0x20 */
                                                                        | ORDERFLAGS_EXTRA_FLAGS  /* 0x80 */
                                                                        ;
                order_caps.orderSupport[TS_NEG_DSTBLT_INDEX]             = 1;
                order_caps.orderSupport[TS_NEG_MULTIDSTBLT_INDEX]        = (this->enable_multidstblt     ? 1 : 0);
                order_caps.orderSupport[TS_NEG_MULTIOPAQUERECT_INDEX]    = (this->enable_multiopaquerect ? 1 : 0);
                order_caps.orderSupport[TS_NEG_MULTIPATBLT_INDEX]        = (this->enable_multipatblt     ? 1 : 0);
                order_caps.orderSupport[TS_NEG_MULTISCRBLT_INDEX]        = (this->enable_multiscrblt     ? 1 : 0);
                order_caps.orderSupport[TS_NEG_PATBLT_INDEX]             = 1;
                order_caps.orderSupport[TS_NEG_SCRBLT_INDEX]             = 1;
                order_caps.orderSupport[TS_NEG_MEMBLT_INDEX]             = 1;
                order_caps.orderSupport[TS_NEG_MEM3BLT_INDEX]            = (this->enable_mem3blt         ? 1 : 0);
                order_caps.orderSupport[TS_NEG_LINETO_INDEX]             = 1;
                order_caps.orderSupport[TS_NEG_MULTI_DRAWNINEGRID_INDEX] = 0;
                order_caps.orderSupport[UnusedIndex3]                    = 1;
                order_caps.orderSupport[UnusedIndex5]                    = 1;
                order_caps.orderSupport[TS_NEG_POLYGON_SC_INDEX]         = (this->enable_polygonsc       ? 1 : 0);
                order_caps.orderSupport[TS_NEG_POLYGON_CB_INDEX]         = (this->enable_polygoncb       ? 1 : 0);
                order_caps.orderSupport[TS_NEG_POLYLINE_INDEX]           = (this->enable_polyline        ? 1 : 0);
                //order_caps.orderSupport[TS_NEG_FAST_GLYPH_INDEX]         = 1;
                order_caps.orderSupport[TS_NEG_ELLIPSE_SC_INDEX]         = (this->enable_ellipsesc       ? 1 : 0);
                order_caps.orderSupport[TS_NEG_ELLIPSE_CB_INDEX]         = (this->enable_ellipsecb       ? 1 : 0);
                order_caps.orderSupport[TS_NEG_INDEX_INDEX]              = 1;

                order_caps.textFlags                                     = 0x06a1;
                order_caps.orderSupportExFlags                           = ORDERFLAGS_EX_ALTSEC_FRAME_MARKER_SUPPORT;
                order_caps.textANSICodePage                              = 0x4e4; // Windows-1252 codepage is passed (latin-1)

                // Apparently, these primary drawing orders are supported
                // by both rdesktop and xfreerdp :
                // TS_NEG_DSTBLT_INDEX
                // TS_NEG_PATBLT_INDEX
                // TS_NEG_SCRBLT_INDEX
                // TS_NEG_MEMBLT_INDEX
                // TS_NEG_LINETO_INDEX
                // others orders may not be supported.

                // intersect with client order capabilities
                // which may not be supported by clients.

                enum OrdersIndexes idxs[] = {
                      TS_NEG_DSTBLT_INDEX
                    , TS_NEG_PATBLT_INDEX
                    , TS_NEG_SCRBLT_INDEX
                    , TS_NEG_MEMBLT_INDEX
                    , TS_NEG_MEM3BLT_INDEX
//                    , TS_NEG_DRAWNINEGRID_INDEX
                    , TS_NEG_LINETO_INDEX
//                    , TS_NEG_MULTI_DRAWNINEGRID_INDEX
//                    , TS_NEG_SAVEBITMAP_INDEX
                    , TS_NEG_MULTIDSTBLT_INDEX
                    , TS_NEG_MULTIPATBLT_INDEX
                    , TS_NEG_MULTISCRBLT_INDEX
                    , TS_NEG_MULTIOPAQUERECT_INDEX
//                    , TS_NEG_FAST_INDEX_INDEX
                    , TS_NEG_POLYGON_SC_INDEX
                    , TS_NEG_POLYGON_CB_INDEX
                    , TS_NEG_POLYLINE_INDEX
//                    , TS_NEG_FAST_GLYPH_INDEX
                    , TS_NEG_ELLIPSE_SC_INDEX
                    , TS_NEG_ELLIPSE_CB_INDEX
                    , TS_NEG_INDEX_INDEX
                };

                for (auto idx : idxs){
                    order_caps.orderSupport[idx] &= this->client_order_caps.orderSupport[idx];
                }

                if (bool(this->verbose & RDPVerbose::capabilities) && !order_caps.orderSupport[TS_NEG_MEMBLT_INDEX]) {
                    LOG(LOG_INFO, "MemBlt Primary Drawing Order is disabled.");
                }

                order_caps.orderSupportExFlags &= this->client_order_caps.orderSupportExFlags;

                // LOG(LOG_INFO, ">>>>>>>>ORDER CAPABILITIES : ELLIPSE : %d",
                //     order_caps.orderSupport[TS_NEG_ELLIPSE_SC_INDEX]);
                if (this->enable_transparent_mode) {
                    order_caps = this->client_order_caps;
                }
                if (bool(this->verbose & RDPVerbose::capabilities)) {
                    order_caps.log("Sending to server");
                }
                confirm_active_pdu.emit_capability_set(order_caps);

                BmpCacheCaps bmpcache_caps;
                bmpcache_caps.cache0Entries         = 0x258;
                bmpcache_caps.cache0MaximumCellSize = nbbytes(this->orders.bpp) * 0x100;
                bmpcache_caps.cache1Entries         = 0x12c;
                bmpcache_caps.cache1MaximumCellSize = nbbytes(this->orders.bpp) * 0x400;
                bmpcache_caps.cache2Entries         = 0x106;
                bmpcache_caps.cache2MaximumCellSize = nbbytes(this->orders.bpp) * 0x1000;

                BmpCache2Caps bmpcache2_caps;
                bmpcache2_caps.cacheFlags           = PERSISTENT_KEYS_EXPECTED_FLAG | (this->enable_cache_waiting_list ? ALLOW_CACHE_WAITING_LIST_FLAG : 0);
                bmpcache2_caps.numCellCaches        = 3;
                bmpcache2_caps.bitmapCache0CellInfo = this->BmpCacheRev2_Cache_NumEntries()[0];
                bmpcache2_caps.bitmapCache1CellInfo = this->BmpCacheRev2_Cache_NumEntries()[1];
                bmpcache2_caps.bitmapCache2CellInfo = (this->BmpCacheRev2_Cache_NumEntries()[2] | 0x80000000);

                bool use_bitmapcache_rev2 = false;

                if (this->enable_transparent_mode) {
                    use_bitmapcache_rev2 = this->client_use_bmp_cache_2;
                    if (use_bitmapcache_rev2) {
                        bmpcache2_caps = this->client_bmp_cache_2_caps;
                    }
                    else {
                        bmpcache_caps = this->client_bmp_cache_caps;
                    }
                }
                else {
                    use_bitmapcache_rev2 = this->enable_persistent_disk_bitmap_cache;
                }

                if (use_bitmapcache_rev2) {
                    if (bool(this->verbose & RDPVerbose::capabilities)) {
                        bmpcache2_caps.log("Sending to server");
                    }
                    confirm_active_pdu.emit_capability_set(bmpcache2_caps);

                    if (!this->enable_transparent_mode && !this->deactivation_reactivation_in_progress) {
                        this->orders.create_cache_bitmap(
                            this->BmpCacheRev2_Cache_NumEntries()[0], nbbytes(this->orders.bpp) * 16 * 16, false,
                            this->BmpCacheRev2_Cache_NumEntries()[1], nbbytes(this->orders.bpp) * 32 * 32, false,
                            this->BmpCacheRev2_Cache_NumEntries()[2], nbbytes(this->orders.bpp) * 64 * 64, this->enable_persistent_disk_bitmap_cache,
                            this->enable_cache_waiting_list,
                            this->cache_verbose);
                    }
                }
                else {
                    if (bool(this->verbose & RDPVerbose::capabilities)) {
                        bmpcache_caps.log("Sending to server");
                    }
                    confirm_active_pdu.emit_capability_set(bmpcache_caps);

                    if (!this->enable_transparent_mode && !this->deactivation_reactivation_in_progress) {
                        this->orders.create_cache_bitmap(
                            0x258, nbbytes(this->orders.bpp) * 0x100,   false,
                            0x12c, nbbytes(this->orders.bpp) * 0x400,   false,
                            0x106, nbbytes(this->orders.bpp) * 0x1000,  false,
                            false,
                            this->cache_verbose);
                    }
                }

                ColorCacheCaps colorcache_caps;
                if (bool(this->verbose & RDPVerbose::capabilities)) {
                    colorcache_caps.log("Sending to server");
                }
                confirm_active_pdu.emit_capability_set(colorcache_caps);

                ActivationCaps activation_caps;
                if (bool(this->verbose & RDPVerbose::capabilities)) {
                    activation_caps.log("Sending to server");
                }
                confirm_active_pdu.emit_capability_set(activation_caps);

                ControlCaps control_caps;
                if (bool(this->verbose & RDPVerbose::capabilities)) {
                    control_caps.log("Sending to server");
                }
                confirm_active_pdu.emit_capability_set(control_caps);

                PointerCaps pointer_caps;
                pointer_caps.len                       = 10;
                if (this->enable_new_pointer == false) {
                    pointer_caps.pointerCacheSize      = 0;
                    pointer_caps.colorPointerCacheSize = 20;
                    pointer_caps.len                   = 8;
                    REDASSERT(pointer_caps.colorPointerCacheSize <= sizeof(this->cursors) / sizeof(Pointer));
                }
                if (bool(this->verbose & RDPVerbose::capabilities)) {
                    pointer_caps.log("Sending to server");
                }
                confirm_active_pdu.emit_capability_set(pointer_caps);

                ShareCaps share_caps;
                if (bool(this->verbose & RDPVerbose::capabilities)) {
                    share_caps.log("Sending to server");
                }
                confirm_active_pdu.emit_capability_set(share_caps);

                InputCaps input_caps;
                if (bool(this->verbose & RDPVerbose::capabilities)) {
                    input_caps.log("Sending to server");
                }
                confirm_active_pdu.emit_capability_set(input_caps);

                SoundCaps sound_caps;
                if (bool(this->verbose & RDPVerbose::capabilities)) {
                    sound_caps.log("Sending to server");
                }
                confirm_active_pdu.emit_capability_set(sound_caps);

                FontCaps font_caps;
                if (bool(this->verbose & RDPVerbose::capabilities)) {
                    font_caps.log("Sending to server");
                }
                confirm_active_pdu.emit_capability_set(font_caps);

                GlyphCacheCaps glyphcache_caps;
                if (this->enable_glyph_cache) {
                    glyphcache_caps = this->client_glyph_cache_caps;

                    glyphcache_caps.FragCache         = 0;  // Not yet supported
                    glyphcache_caps.GlyphSupportLevel &= GlyphCacheCaps::GLYPH_SUPPORT_PARTIAL;
                }
                if (bool(this->verbose & RDPVerbose::capabilities)) {
                    glyphcache_caps.log("Sending to server");
                }
                confirm_active_pdu.emit_capability_set(glyphcache_caps);

                if (this->remote_program) {
                    RailCaps rail_caps = this->client_rail_caps;
                    rail_caps.RailSupportLevel &= (TS_RAIL_LEVEL_SUPPORTED | TS_RAIL_LEVEL_DOCKED_LANGBAR_SUPPORTED);
                    if (bool(this->verbose & RDPVerbose::capabilities)) {
                        rail_caps.log("Sending to server");
                    }
                    confirm_active_pdu.emit_capability_set(rail_caps);

                    if (bool(this->verbose & RDPVerbose::capabilities)) {
                        this->client_window_list_caps.log("Sending to server");
                    }
                    confirm_active_pdu.emit_capability_set(this->client_window_list_caps);
                }

                if (this->large_pointer_support &&
                    this->client_large_pointer_caps.largePointerSupportFlags) {
                    if (bool(this->verbose & RDPVerbose::capabilities)) {
                        this->client_large_pointer_caps.log("Sending to server");
                    }
                    confirm_active_pdu.emit_capability_set(this->client_large_pointer_caps);

                    if (this->client_multi_fragment_update_caps.MaxRequestSize) {
                        MultiFragmentUpdateCaps multi_fragment_update_caps;

                        multi_fragment_update_caps = this->client_multi_fragment_update_caps;

                        if (multi_fragment_update_caps.MaxRequestSize > this->multifragment_update_data.get_capacity()) {
                            multi_fragment_update_caps.MaxRequestSize = this->multifragment_update_data.get_capacity();
                        }
                        if (bool(this->verbose & RDPVerbose::capabilities)) {
                            multi_fragment_update_caps.log("Sending to server");
                        }
                        confirm_active_pdu.emit_capability_set(multi_fragment_update_caps);
                    }
                }

                confirm_active_pdu.emit_end();
            },
            [this](StreamSize<256>, OutStream & sctrl_header, std::size_t packet_size) {
                // shareControlHeader (6 bytes): Share Control Header (section 2.2.8.1.1.1.1)
                // containing information about the packet. The type subfield of the pduType
                // field of the Share Control Header MUST be set to PDUTYPE_DEMANDACTIVEPDU (1).
                ShareControl_Send(sctrl_header, PDUTYPE_CONFIRMACTIVEPDU,
                    this->userid + GCC::MCS_USERCHANNEL_BASE, packet_size);
            }
        );

        if (bool(this->verbose & RDPVerbose::capabilities)){
            LOG(LOG_INFO, "mod_rdp::send_confirm_active done");
            LOG(LOG_INFO, "Waiting for answer to confirm active");
        }
    }   // send_confirm_active


// 3.2.5.9.2 Processing Slow-Path Pointer Update PDU
// =================================================

// The structure and fields of the Slow-Path Pointer Update PDU are specified in section 2.2.9.1.1.4,
// and the techniques specified in section 3.2.5.9.2 demonstrate how to process the contents of the PDU.
// The messageType field contains an identifier that describes the type of Pointer Update data (see
// section 2.2.9.1.1.4 for a list of possible values) present in the pointerAttributeData field:

// Pointer Position Update (section 2.2.9.1.1.4.2)
// System Pointer Update (section 2.2.9.1.1.4.3)
// Color Pointer Update (section 2.2.9.1.1.4.4)
// New Pointer Update (section 2.2.9.1.1.4.5)
// Cached Pointer Update (section 2.2.9.1.1.4.6)

// If a slow-path update structure is received which does not match one of the known types, the client
// SHOULD ignore the data in the update.

// Once this PDU has been processed, the client MUST carry out any operations necessary to update the
// local pointer position (in the case of the Position Update) or change the shape (in the case of the
// System, Color, New, and Cached Pointer Updates). In the case of the Color and New Pointer Updates
// the new pointer image MUST also be stored in the Pointer Image Cache (section 3.2.1.11), in the slot
// specified by the cacheIndex field. This necessary step ensures that the client is able to correctly
// process future Cached Pointer Updates.


    void process_pointer_pdu(InStream & stream, gdi::GraphicApi & drawable)
    {
        if (bool(this->verbose & RDPVerbose::graphics_pointer)){
            LOG(LOG_INFO, "mod_rdp::process_pointer_pdu");
        }

        int message_type = stream.in_uint16_le();
        stream.in_skip_bytes(2); /* pad */
        switch (message_type) {
        // Cached Pointer Update (section 2.2.9.1.1.4.6)
        case RDP_POINTER_CACHED:
            if (bool(this->verbose & RDPVerbose::graphics_pointer)) {
                LOG(LOG_INFO, "Process pointer cached");
            }
            this->process_cached_pointer_pdu(stream, drawable);
            if (bool(this->verbose & RDPVerbose::graphics_pointer)) {
                LOG(LOG_INFO, "Process pointer cached done");
            }
            break;
        // Color Pointer Update (section 2.2.9.1.1.4.4)
        case RDP_POINTER_COLOR:
            if (bool(this->verbose & RDPVerbose::graphics_pointer)) {
                LOG(LOG_INFO, "Process pointer color");
            }
            this->process_color_pointer_pdu(stream, drawable);
            if (bool(this->verbose & RDPVerbose::graphics_pointer)){
                LOG(LOG_INFO, "Process pointer color done");
            }
            break;
        // New Pointer Update (section 2.2.9.1.1.4.5)
        case RDP_POINTER_NEW:
            if (bool(this->verbose & RDPVerbose::graphics_pointer)) {
                LOG(LOG_INFO, "Process pointer new");
            }
            if (enable_new_pointer) {
                this->process_new_pointer_pdu(stream, drawable); // Pointer with arbitrary color depth
            }
            if (bool(this->verbose & RDPVerbose::graphics_pointer)) {
                LOG(LOG_INFO, "Process pointer new done");
            }
            break;
        // System Pointer Update (section 2.2.9.1.1.4.3)
        case RDP_POINTER_SYSTEM:
        {
            if (bool(this->verbose & RDPVerbose::graphics_pointer)) {
                LOG(LOG_INFO, "Process pointer system");
            }
            // TODO: actually show mouse cursor or get back to default
            this->process_system_pointer_pdu(stream, drawable);
            if (bool(this->verbose & RDPVerbose::graphics_pointer)) {
                LOG(LOG_INFO, "Process pointer system done");
            }
        }
        break;
        // Pointer Position Update (section 2.2.9.1.1.4.2)

        // [ referenced from 3.2.5.9.2 Processing Slow-Path Pointer Update PDU]
        // 2.2.9.1.1.4.2 Pointer Position Update (TS_POINTERPOSATTRIBUTE)
        // ==============================================================

        // The TS_POINTERPOSATTRIBUTE structure is used to indicate that
        // the client pointer MUST be moved to the specified position
        // relative to the top-left corner of the server's desktop ([T128]
        // section 8.14.4).

        // position (4 bytes): Point (section 2.2.9.1.1.4.1) structure
        // containing the new x-coordinates and y-coordinates of the pointer.
        case RDP_POINTER_MOVE:
            {
                if (bool(this->verbose & RDPVerbose::graphics_pointer)) {
                    LOG(LOG_INFO, "Process pointer position");
                }

                const unsigned expected = 4; /* xPos(2) + yPos(2) */
                if (!stream.in_check_rem(expected)){
                    LOG(LOG_ERR, "Truncated Pointer Position Update, need=%u remains=%zu",
                        expected, stream.in_remain());
                    //throw Error(ERR_RDP_DATA_TRUNCATED);
                    break;
                }

                uint16_t xPos = stream.in_uint16_le();
                uint16_t yPos = stream.in_uint16_le();
                this->front.update_pointer_position(xPos, yPos);
            }
            break;
        default:
            break;
        }
        if (bool(this->verbose & RDPVerbose::graphics_pointer)){
            LOG(LOG_INFO, "mod_rdp::process_pointer_pdu done");
        }
    }

    void process_palette(InStream & stream, bool fast_path) {
        if (bool(this->verbose & RDPVerbose::graphics)) {
            LOG(LOG_INFO, "mod_rdp::process_palette");
        }

        RDP::UpdatePaletteData_Recv(stream, fast_path, this->orders.global_palette);
        this->front.set_palette(this->orders.global_palette);

        if (bool(this->verbose & RDPVerbose::graphics)) {
            LOG(LOG_INFO, "mod_rdp::process_palette done");
        }
    }

    // 2.2.5.1.1 Set Error Info PDU Data (TS_SET_ERROR_INFO_PDU)
    // =========================================================
    // The TS_SET_ERROR_INFO_PDU structure contains the contents of the Set Error
    // Info PDU, which is a Share Data Header (section 2.2.8.1.1.1.2) with an error
    // value field.

    // shareDataHeader (18 bytes): Share Data Header containing information about
    // the packet. The type subfield of the pduType field of the Share Control
    // Header (section 2.2.8.1.1.1.1) MUST be set to PDUTYPE_DATAPDU (7). The
    // pduType2 field of the Share Data Header MUST be set to
    // PDUTYPE2_SET_ERROR_INFO_PDU (47), and the pduSource field MUST be set to 0.

    // errorInfo (4 bytes): A 32-bit, unsigned integer. Error code.

    // Protocol-independent codes:
    // +---------------------------------------------+-----------------------------+
    // | 0x00000001 ERRINFO_RPC_INITIATED_DISCONNECT | The disconnection was       |
    // |                                             | initiated by an             |
    // |                                             | administrative tool on the  |
    // |                                             | server in another session.  |
    // +---------------------------------------------+-----------------------------+
    // | 0x00000002 ERRINFO_RPC_INITIATED_LOGOFF     | The disconnection was due   |
    // |                                             | to a forced logoff initiated|
    // |                                             | by an administrative tool   |
    // |                                             | on the server in another    |
    // |                                             | session.                    |
    // +---------------------------------------------+-----------------------------+
    // | 0x00000003 ERRINFO_IDLE_TIMEOUT             | The idle session limit timer|
    // |                                             | on the server has elapsed.  |
    // +---------------------------------------------+-----------------------------+
    // | 0x00000004 ERRINFO_LOGON_TIMEOUT            | The active session limit    |
    // |                                             | timer on the server has     |
    // |                                             | elapsed.                    |
    // +---------------------------------------------+-----------------------------+
    // | 0x00000005                                  | Another user connected to   |
    // | ERRINFO_DISCONNECTED_BY_OTHERCONNECTION     | the server, forcing the     |
    // |                                             | disconnection of the current|
    // |                                             | connection.                 |
    // +---------------------------------------------+-----------------------------+
    // | 0x00000006 ERRINFO_OUT_OF_MEMORY            | The server ran out of       |
    // |                                             | available memory resources. |
    // +---------------------------------------------+-----------------------------+
    // | 0x00000007 ERRINFO_SERVER_DENIED_CONNECTION | The server denied the       |
    // |                                             | connection.                 |
    // +---------------------------------------------+-----+-----------------------+
    // | 0x00000009                                  | The user cannot connect to  |
    // | ERRINFO_SERVER_INSUFFICIENT_PRIVILEGES      | the server due to           |
    // |                                             | insufficient access         |
    // |                                             | privileges.                 |
    // +---------------------------------------------+-----------------------------+
    // | 0x0000000A                                  | The server does not accept  |
    // | ERRINFO_SERVER_FRESH_CREDENTIALS_REQUIRED   | saved user credentials and  |
    // |                                             | requires that the user enter|
    // |                                             | their credentials for each  |
    // |                                             | connection.                 |
    // +-----------------------------------------+---+-----------------------------+
    // | 0x0000000B                              | The disconnection was initiated |
    // | ERRINFO_RPC_INITIATED_DISCONNECT_BYUSER | by an administrative tool on    |
    // |                                         | the server running in the user's|
    // |                                         | session.                        |
    // +-----------------------------------------+---------------------------------+
    // | 0x0000000C ERRINFO_LOGOFF_BY_USER       | The disconnection was initiated |
    // |                                         | by the user logging off his or  |
    // |                                         | her session on the server.      |
    // +-----------------------------------------+---------------------------------+

    // Protocol-independent licensing codes:
    // +-------------------------------------------+-------------------------------+
    // | 0x00000100 ERRINFO_LICENSE_INTERNAL       | An internal error has occurred|
    // |                                           | in the Terminal Services      |
    // |                                           | licensing component.          |
    // +-------------------------------------------+-------------------------------+
    // | 0x00000101                                | A Remote Desktop License      |
    // | ERRINFO_LICENSE_NO_LICENSE_SERVER         | Server ([MS-RDPELE] section   |
    // |                                           | 1.1) could not be found to    |
    // |                                           | provide a license.            |
    // +-------------------------------------------+-------------------------------+
    // | 0x00000102 ERRINFO_LICENSE_NO_LICENSE     | There are no Client Access    |
    // |                                           | Licenses ([MS-RDPELE] section |
    // |                                           | 1.1) available for the target |
    // |                                           | remote computer.              |
    // +-------------------------------------------+-------------------------------+
    // | 0x00000103 ERRINFO_LICENSE_BAD_CLIENT_MSG | The remote computer received  |
    // |                                           | an invalid licensing message  |
    // |                                           | from the client.              |
    // +-------------------------------------------+-------------------------------+
    // | 0x00000104                                | The Client Access License     |
    // | ERRINFO_LICENSE_HWID_DOESNT_MATCH_LICENSE | ([MS-RDPELE] section 1.1)     |
    // |                                           | stored by the client has been |
    // |                                           |  modified.                    |
    // +-------------------------------------------+-------------------------------+
    // | 0x00000105                                | The Client Access License     |
    // | ERRINFO_LICENSE_BAD_CLIENT_LICENSE        | ([MS-RDPELE] section 1.1)     |
    // |                                           | stored by the client is in an |
    // |                                           | invalid format.               |
    // +-------------------------------------------+-------------------------------+
    // | 0x00000106                                | Network problems have caused  |
    // | ERRINFO_LICENSE_CANT_FINISH_PROTOCOL      | the licensing protocol        |
    // |                                           | ([MS-RDPELE] section 1.3.3)   |
    // |                                           | to be terminated.             |
    // +-------------------------------------------+-------------------------------+
    // | 0x00000107                                | The client prematurely ended  |
    // | ERRINFO_LICENSE_CLIENT_ENDED_PROTOCOL     | the licensing protocol        |
    // |                                           | ([MS-RDPELE] section 1.3.3).  |
    // +---------------------------------------+---+-------------------------------+
    // | 0x00000108                            | A licensing message ([MS-RDPELE]  |
    // | ERRINFO_LICENSE_BAD_CLIENT_ENCRYPTION | sections 2.2 and 5.1) was         |
    // |                                       | incorrectly encrypted.            |
    // +---------------------------------------+-----------------------------------+
    // | 0x00000109                            | The Client Access License         |
    // | ERRINFO_LICENSE_CANT_UPGRADE_LICENSE  | ([MS-RDPELE] section 1.1) stored  |
    // |                                       | by the client could not be        |
    // |                                       | upgraded or renewed.              |
    // +---------------------------------------+-----------------------------------+
    // | 0x0000010A                            | The remote computer is not        |
    // | ERRINFO_LICENSE_NO_REMOTE_CONNECTIONS | licensed to accept remote         |
    // |                                       |  connections.                     |
    // +---------------------------------------+-----------------------------------+

    // Protocol-independent codes generated by Connection Broker:
    // +----------------------------------------------+----------------------------+
    // | Value                                        | Meaning                    |
    // +----------------------------------------------+----------------------------+
    // | 0x0000400                                    | The target endpoint could  |
    // | ERRINFO_CB_DESTINATION_NOT_FOUND             | not be found.              |
    // +----------------------------------------------+----------------------------+
    // | 0x0000402                                    | The target endpoint to     |
    // | ERRINFO_CB_LOADING_DESTINATION               | which the client is being  |
    // |                                              | redirected is              |
    // |                                              | disconnecting from the     |
    // |                                              | Connection Broker.         |
    // +----------------------------------------------+----------------------------+
    // | 0x0000404                                    | An error occurred while    |
    // | ERRINFO_CB_REDIRECTING_TO_DESTINATION        | the connection was being   |
    // |                                              | redirected to the target   |
    // |                                              | endpoint.                  |
    // +----------------------------------------------+----------------------------+
    // | 0x0000405                                    | An error occurred while    |
    // | ERRINFO_CB_SESSION_ONLINE_VM_WAKE            | the target endpoint (a     |
    // |                                              | virtual machine) was being |
    // |                                              | awakened.                  |
    // +----------------------------------------------+----------------------------+
    // | 0x0000406                                    | An error occurred while    |
    // | ERRINFO_CB_SESSION_ONLINE_VM_BOOT            | the target endpoint (a     |
    // |                                              | virtual machine) was being |
    // |                                              | started.                   |
    // +----------------------------------------------+----------------------------+
    // | 0x0000407                                    | The IP address of the      |
    // | ERRINFO_CB_SESSION_ONLINE_VM_NO_DNS          | target endpoint (a virtual |
    // |                                              | machine) cannot be         |
    // |                                              | determined.                |
    // +----------------------------------------------+----------------------------+
    // | 0x0000408                                    | There are no available     |
    // | ERRINFO_CB_DESTINATION_POOL_NOT_FREE         | endpoints in the pool      |
    // |                                              | managed by the Connection  |
    // |                                              | Broker.                    |
    // +----------------------------------------------+----------------------------+
    // | 0x0000409                                    | Processing of the          |
    // | ERRINFO_CB_CONNECTION_CANCELLED              | connection has been        |
    // |                                              | cancelled.                 |
    // +----------------------------------------------+----------------------------+
    // | 0x0000410                                    | The settings contained in  |
    // | ERRINFO_CB_CONNECTION_ERROR_INVALID_SETTINGS | the routingToken field of  |
    // |                                              | the X.224 Connection       |
    // |                                              | Request PDU (section       |
    // |                                              | 2.2.1.1) cannot be         |
    // |                                              | validated.                 |
    // +----------------------------------------------+----------------------------+
    // | 0x0000411                                    | A time-out occurred while  |
    // | ERRINFO_CB_SESSION_ONLINE_VM_BOOT_TIMEOUT    | the target endpoint (a     |
    // |                                              | virtual machine) was being |
    // |                                              | started.                   |
    // +----------------------------------------------+----------------------------+
    // | 0x0000412                                    | A session monitoring error |
    // | ERRINFO_CB_SESSION_ONLINE_VM_SESSMON_FAILED  | occurred while the target  |
    // |                                              | endpoint (a virtual        |
    // |                                              | machine) was being         |
    // |                                              | started.                   |
    // +----------------------------------------------+----------------------------+

    // RDP specific codes:
    // +------------------------------------+--------------------------------------+
    // | 0x000010C9 ERRINFO_UNKNOWNPDUTYPE2 | Unknown pduType2 field in a received |
    // |                                    | Share Data Header (section           |
    // |                                    | 2.2.8.1.1.1.2).                      |
    // +------------------------------------+--------------------------------------+
    // | 0x000010CA ERRINFO_UNKNOWNPDUTYPE  | Unknown pduType field in a received  |
    // |                                    | Share Control Header (section        |
    // |                                    | 2.2.8.1.1.1.1).                      |
    // +------------------------------------+--------------------------------------+
    // | 0x000010CB ERRINFO_DATAPDUSEQUENCE | An out-of-sequence Slow-Path Data PDU|
    // |                                    | (section 2.2.8.1.1.1.1) has been     |
    // |                                    | received.                            |
    // +------------------------------------+--------------------------------------+
    // | 0x000010CD                         | An out-of-sequence Slow-Path Non-Data|
    // | ERRINFO_CONTROLPDUSEQUENCE         | PDU (section 2.2.8.1.1.1.1) has been |
    // |                                    | received.                            |
    // +------------------------------------+--------------------------------------+
    // | 0x000010CE                         | A Control PDU (sections 2.2.1.15 and |
    // | ERRINFO_INVALIDCONTROLPDUACTION    | 2.2.1.16) has been received with an  |
    // |                                    | invalid action field.                |
    // +------------------------------------+--------------------------------------+
    // | 0x000010CF                         | (a) A Slow-Path Input Event (section |
    // | ERRINFO_INVALIDINPUTPDUTYPE        | 2.2.8.1.1.3.1.1) has been received   |
    // |                                    | with an invalid messageType field.   |
    // |                                    | (b) A Fast-Path Input Event (section |
    // |                                    | 2.2.8.1.2.2) has been received with  |
    // |                                    | an invalid eventCode field.          |
    // +------------------------------------+--------------------------------------+
    // | 0x000010D0                         | (a) A Slow-Path Mouse Event (section |
    // | ERRINFO_INVALIDINPUTPDUMOUSE       | 2.2.8.1.1.3.1.1.3) or Extended Mouse |
    // |                                    | Event (section 2.2.8.1.1.3.1.1.4)    |
    // |                                    | has been received with an invalid    |
    // |                                    | pointerFlags field.                  |
    // |                                    | (b) A Fast-Path Mouse Event (section |
    // |                                    | 2.2.8.1.2.2.3) or Fast-Path Extended |
    // |                                    | Mouse Event (section 2.2.8.1.2.2.4)  |
    // |                                    | has been received with an invalid    |
    // |                                    | pointerFlags field.                  |
    // +------------------------------------+--------------------------------------+
    // | 0x000010D1                         | An invalid Refresh Rect PDU (section |
    // | ERRINFO_INVALIDREFRESHRECTPDU      | 2.2.11.2) has been received.         |
    // +------------------------------------+--------------------------------------+
    // | 0x000010D2                         | The server failed to construct the   |
    // | ERRINFO_CREATEUSERDATAFAILED       | GCC Conference Create Response user  |
    // |                                    | data (section 2.2.1.4).              |
    // +------------------------------------+--------------------------------------+
    // | 0x000010D3 ERRINFO_CONNECTFAILED   | Processing during the Channel        |
    // |                                    | Connection phase of the RDP          |
    // |                                    | Connection Sequence (see section     |
    // |                                    | 1.3.1.1 for an overview of the RDP   |
    // |                                    | Connection Sequence phases) has      |
    // |                                    | failed.                              |
    // +------------------------------------+--------------------------------------+
    // | 0x000010D4                         | A Confirm Active PDU (section        |
    // | ERRINFO_CONFIRMACTIVEWRONGSHAREID  | 2.2.1.13.2) was received from the    |
    // |                                    | client with an invalid shareId field.|
    // +------------------------------------+-+------------------------------------+
    // | 0x000010D5                           | A Confirm Active PDU (section      |
    // | ERRINFO_CONFIRMACTIVEWRONGORIGINATOR | 2.2.1.13.2) was received from the  |
    // |                                      | client with an invalid originatorId|
    // |                                      | field.                             |
    // +--------------------------------------+------------------------------------+
    // | 0x000010DA                           | There is not enough data to process|
    // | ERRINFO_PERSISTENTKEYPDUBADLENGTH    | a Persistent Key List PDU (section |
    // |                                      | 2.2.1.17).                         |
    // +--------------------------------------+------------------------------------+
    // | 0x000010DB                           | A Persistent Key List PDU (section |
    // | ERRINFO_PERSISTENTKEYPDUILLEGALFIRST | 2.2.1.17) marked as                |
    // |                                      | PERSIST_PDU_FIRST (0x01) was       |
    // |                                      | received after the reception of a  |
    // |                                      | prior Persistent Key List PDU also |
    // |                                      | marked as PERSIST_PDU_FIRST.       |
    // +--------------------------------------+---+--------------------------------+
    // | 0x000010DC                               | A Persistent Key List PDU      |
    // | ERRINFO_PERSISTENTKEYPDUTOOMANYTOTALKEYS | (section 2.2.1.17) was received|
    // |                                          | which specified a total number |
    // |                                          | of bitmap cache entries larger |
    // |                                          | than 262144.                   |
    // +------------------------------------------+--------------------------------+
    // | 0x000010DD                               | A Persistent Key List PDU      |
    // | ERRINFO_PERSISTENTKEYPDUTOOMANYCACHEKEYS | (section 2.2.1.17) was received|
    // |                                          | which specified an invalid     |
    // |                                          | total number of keys for a     |
    // |                                          | bitmap cache (the number of    |
    // |                                          | entries that can be stored     |
    // |                                          | within each bitmap cache is    |
    // |                                          | specified in the Revision 1 or |
    // |                                          | 2 Bitmap Cache Capability Set  |
    // |                                          | (section 2.2.7.1.4) that is    |
    // |                                          | sent from client to server).   |
    // +------------------------------------------+--------------------------------+
    // | 0x000010DE ERRINFO_INPUTPDUBADLENGTH     | There is not enough data to    |
    // |                                          | process Input Event PDU Data   |
    // |                                          | (section 2.2.8.1.1.3.          |
    // |                                          | 2.2.8.1.2).                    |
    // +------------------------------------------+--------------------------------+
    // | 0x000010DF                               | There is not enough data to    |
    // | ERRINFO_BITMAPCACHEERRORPDUBADLENGTH     | process the shareDataHeader,   |
    // |                                          | NumInfoBlocks, Pad1, and Pad2  |
    // |                                          | fields of the Bitmap Cache     |
    // |                                          | Error PDU Data ([MS-RDPEGDI]   |
    // |                                          | section 2.2.2.3.1.1).          |
    // +------------------------------------------+--------------------------------+
    // | 0x000010E0  ERRINFO_SECURITYDATATOOSHORT | (a) The dataSignature field of |
    // |                                          | the Fast-Path Input Event PDU  |
    // |                                          | (section 2.2.8.1.2) does not   |
    // |                                          | contain enough data.           |
    // |                                          | (b) The fipsInformation and    |
    // |                                          | dataSignature fields of the    |
    // |                                          | Fast-Path Input Event PDU      |
    // |                                          | (section 2.2.8.1.2) do not     |
    // |                                          | contain enough data.           |
    // +------------------------------------------+--------------------------------+
    // | 0x000010E1 ERRINFO_VCHANNELDATATOOSHORT  | (a) There is not enough data   |
    // |                                          | in the Client Network Data     |
    // |                                          | (section 2.2.1.3.4) to read the|
    // |                                          | virtual channel configuration  |
    // |                                          | data.                          |
    // |                                          | (b) There is not enough data   |
    // |                                          | to read a complete Channel     |
    // |                                          | PDU Header (section 2.2.6.1.1).|
    // +------------------------------------------+--------------------------------+
    // | 0x000010E2 ERRINFO_SHAREDATATOOSHORT     | (a) There is not enough data   |
    // |                                          | to process Control PDU Data    |
    // |                                          | (section 2.2.1.15.1).          |
    // |                                          | (b) There is not enough data   |
    // |                                          | to read a complete Share       |
    // |                                          | Control Header (section        |
    // |                                          | 2.2.8.1.1.1.1).                |
    // |                                          | (c) There is not enough data   |
    // |                                          | to read a complete Share Data  |
    // |                                          | Header (section 2.2.8.1.1.1.2) |
    // |                                          | of a Slow-Path Data PDU        |
    // |                                          | (section 2.2.8.1.1.1.1).       |
    // |                                          | (d) There is not enough data   |
    // |                                          | to process Font List PDU Data  |
    // |                                          | (section 2.2.1.18.1).          |
    // +------------------------------------------+--------------------------------+
    // | 0x000010E3 ERRINFO_BADSUPRESSOUTPUTPDU   | (a) There is not enough data   |
    // |                                          | to process Suppress Output PDU |
    // |                                          | Data (section 2.2.11.3.1).     |
    // |                                          | (b) The allowDisplayUpdates    |
    // |                                          | field of the Suppress Output   |
    // |                                          | PDU Data (section 2.2.11.3.1)  |
    // |                                          | is invalid.                    |
    // +------------------------------------------+--------------------------------+
    // | 0x000010E5                               | (a) There is not enough data   |
    // | ERRINFO_CONFIRMACTIVEPDUTOOSHORT         | to read the shareControlHeader,|
    // |                                          | shareId, originatorId,         |
    // |                                          | lengthSourceDescriptor, and    |
    // |                                          | lengthCombinedCapabilities     |
    // |                                          | fields of the Confirm Active   |
    // |                                          | PDU Data (section              |
    // |                                          | 2.2.1.13.2.1).                 |
    // |                                          | (b) There is not enough data   |
    // |                                          | to read the sourceDescriptor,  |
    // |                                          | numberCapabilities, pad2Octets,|
    // |                                          | and capabilitySets fields of   |
    // |                                          | the Confirm Active PDU Data    |
    // |                                          | (section 2.2.1.13.2.1).        |
    // +------------------------------------------+--------------------------------+
    // | 0x000010E7 ERRINFO_CAPABILITYSETTOOSMALL | There is not enough data to    |
    // |                                          | read the capabilitySetType and |
    // |                                          | the lengthCapability fields in |
    // |                                          | a received Capability Set      |
    // |                                          | (section 2.2.1.13.1.1.1).      |
    // +------------------------------------------+--------------------------------+
    // | 0x000010E8 ERRINFO_CAPABILITYSETTOOLARGE | A Capability Set (section      |
    // |                                          | 2.2.1.13.1.1.1) has been       |
    // |                                          | received with a                |
    // |                                          | lengthCapability field that    |
    // |                                          | contains a value greater than  |
    // |                                          | the total length of the data   |
    // |                                          | received.                      |
    // +------------------------------------------+--------------------------------+
    // | 0x000010E9 ERRINFO_NOCURSORCACHE         | (a) Both the                   |
    // |                                          | colorPointerCacheSize and      |
    // |                                          | pointerCacheSize fields in the |
    // |                                          | Pointer Capability Set         |
    // |                                          | (section 2.2.7.1.5) are set to |
    // |                                          | zero.                          |
    // |                                          | (b) The pointerCacheSize field |
    // |                                          | in the Pointer Capability Set  |
    // |                                          | (section 2.2.7.1.5) is not     |
    // |                                          | present, and the               |
    // |                                          | colorPointerCacheSize field is |
    // |                                          | set to zero.                   |
    // +------------------------------------------+--------------------------------+
    // | 0x000010EA ERRINFO_BADCAPABILITIES       | The capabilities received from |
    // |                                          | the client in the Confirm      |
    // |                                          | Active PDU (section 2.2.1.13.2)|
    // |                                          | were not accepted by the       |
    // |                                          | server.                        |
    // +------------------------------------------+--------------------------------+
    // | 0x000010EC                               | An error occurred while using  |
    // | ERRINFO_VIRTUALCHANNELDECOMPRESSIONERR   | the bulk compressor (section   |
    // |                                          | 3.1.8 and [MS- RDPEGDI] section|
    // |                                          | 3.1.8) to decompress a Virtual |
    // |                                          | Channel PDU (section 2.2.6.1). |
    // +------------------------------------------+--------------------------------+
    // | 0x000010ED                               | An invalid bulk compression    |
    // | ERRINFO_INVALIDVCCOMPRESSIONTYPE         | package was specified in the   |
    // |                                          | flags field of the Channel PDU |
    // |                                          | Header (section 2.2.6.1.1).    |
    // +------------------------------------------+--------------------------------+
    // | 0x000010EF ERRINFO_INVALIDCHANNELID      | An invalid MCS channel ID was  |
    // |                                          | specified in the mcsPdu field  |
    // |                                          | of the Virtual Channel PDU     |
    // |                                          | (section 2.2.6.1).             |
    // +------------------------------------------+--------------------------------+
    // | 0x000010F0 ERRINFO_VCHANNELSTOOMANY      | The client requested more than |
    // |                                          | the maximum allowed 31 static  |
    // |                                          | virtual channels in the Client |
    // |                                          | Network Data (section          |
    // |                                          | 2.2.1.3.4).                    |
    // +------------------------------------------+--------------------------------+
    // | 0x000010F3 ERRINFO_REMOTEAPPSNOTENABLED  | The INFO_RAIL flag (0x00008000)|
    // |                                          | MUST be set in the flags field |
    // |                                          | of the Info Packet (section    |
    // |                                          | 2.2.1.11.1.1) as the session   |
    // |                                          | on the remote server can only  |
    // |                                          | host remote applications.      |
    // +------------------------------------------+--------------------------------+
    // | 0x000010F4 ERRINFO_CACHECAPNOTSET        | The client sent a Persistent   |
    // |                                          | Key List PDU (section 2.2.1.17)|
    // |                                          | without including the          |
    // |                                          | prerequisite Revision 2 Bitmap |
    // |                                          | Cache Capability Set (section  |
    // |                                          | 2.2.7.1.4.2) in the Confirm    |
    // |                                          | Active PDU (section            |
    // |                                          | 2.2.1.13.2).                   |
    // +------------------------------------------+--------------------------------+
    // | 0x000010F5                               | The NumInfoBlocks field in the |
    // |ERRINFO_BITMAPCACHEERRORPDUBADLENGTH2     | Bitmap Cache Error PDU Data is |
    // |                                          | inconsistent with the amount   |
    // |                                          | of data in the Info field      |
    // |                                          | ([MS-RDPEGDI] section          |
    // |                                          | 2.2.2.3.1.1).                  |
    // +------------------------------------------+--------------------------------+
    // | 0x000010F6                               | There is not enough data to    |
    // | ERRINFO_OFFSCRCACHEERRORPDUBADLENGTH     | process an Offscreen Bitmap    |
    // |                                          | Cache Error PDU ([MS-RDPEGDI]  |
    // |                                          | section 2.2.2.3.2).            |
    // +------------------------------------------+--------------------------------+
    // | 0x000010F7                               | There is not enough data to    |
    // | ERRINFO_DNGCACHEERRORPDUBADLENGTH        | process a DrawNineGrid Cache   |
    // |                                          | Error PDU ([MS-RDPEGDI]        |
    // |                                          | section 2.2.2.3.3).            |
    // +------------------------------------------+--------------------------------+
    // | 0x000010F8 ERRINFO_GDIPLUSPDUBADLENGTH   | There is not enough data to    |
    // |                                          | process a GDI+ Error PDU       |
    // |                                          | ([MS-RDPEGDI] section          |
    // |                                          | 2.2.2.3.4).                    |
    // +------------------------------------------+--------------------------------+
    // | 0x00001111 ERRINFO_SECURITYDATATOOSHORT2 | There is not enough data to    |
    // |                                          | read a Basic Security Header   |
    // |                                          | (section 2.2.8.1.1.2.1).       |
    // +------------------------------------------+--------------------------------+
    // | 0x00001112 ERRINFO_SECURITYDATATOOSHORT3 | There is not enough data to    |
    // |                                          | read a Non- FIPS Security      |
    // |                                          | Header (section 2.2.8.1.1.2.2) |
    // |                                          | or FIPS Security Header        |
    // |                                          | (section 2.2.8.1.1.2.3).       |
    // +------------------------------------------+--------------------------------+
    // | 0x00001113 ERRINFO_SECURITYDATATOOSHORT4 | There is not enough data to    |
    // |                                          | read the basicSecurityHeader   |
    // |                                          | and length fields of the       |
    // |                                          | Security Exchange PDU Data     |
    // |                                          | (section 2.2.1.10.1).          |
    // +------------------------------------------+--------------------------------+
    // | 0x00001114 ERRINFO_SECURITYDATATOOSHORT5 | There is not enough data to    |
    // |                                          | read the CodePage, flags,      |
    // |                                          | cbDomain, cbUserName,          |
    // |                                          | cbPassword, cbAlternateShell,  |
    // |                                          | cbWorkingDir, Domain, UserName,|
    // |                                          | Password, AlternateShell, and  |
    // |                                          | WorkingDir fields in the Info  |
    // |                                          | Packet (section 2.2.1.11.1.1). |
    // +------------------------------------------+--------------------------------+
    // | 0x00001115 ERRINFO_SECURITYDATATOOSHORT6 | There is not enough data to    |
    // |                                          | read the CodePage, flags,      |
    // |                                          | cbDomain, cbUserName,          |
    // |                                          | cbPassword, cbAlternateShell,  |
    // |                                          | and cbWorkingDir fields in the |
    // |                                          | Info Packet (section           |
    // |                                          | 2.2.1.11.1.1).                 |
    // +------------------------------------------+--------------------------------+
    // | 0x00001116 ERRINFO_SECURITYDATATOOSHORT7 | There is not enough data to    |
    // |                                          | read the clientAddressFamily   |
    // |                                          | and cbClientAddress fields in  |
    // |                                          | (section 2.2.1.11.1.1.1).      |
    // +------------------------------------------+--------------------------------+
    // | 0x00001117 ERRINFO_SECURITYDATATOOSHORT8 | There is not enough data to    |
    // |                                          | read the clientAddress field in|
    // |                                          | the Extended Info Packet       |
    // |                                          | (section 2.2.1.11.1.1.1).      |
    // +------------------------------------------+--------------------------------+
    // | 0x00001118 ERRINFO_SECURITYDATATOOSHORT9 | There is not enough data to    |
    // |                                          | read the cbClientDir field in  |
    // |                                          | the Extended Info Packet       |
    // |                                          | (section 2.2.1.11.1.1.1).      |
    // +------------------------------------------+--------------------------------+
    // | 0x00001119 ERRINFO_SECURITYDATATOOSHORT10| There is not enough data to    |
    // |                                          | read the clientDir field in the|
    // |                                          | Extended Info Packet (section  |
    // |                                          | 2.2.1.11.1.1.1).               |
    // +------------------------------------------+--------------------------------+
    // | 0x0000111A ERRINFO_SECURITYDATATOOSHORT11| There is not enough data to    |
    // |                                          | read the clientTimeZone field  |
    // |                                          | in the Extended Info Packet    |
    // |                                          | (section 2.2.1.11.1.1.1).      |
    // +------------------------------------------+--------------------------------+
    // | 0x0000111B ERRINFO_SECURITYDATATOOSHORT12| There is not enough data to    |
    // |                                          | read the clientSessionId field |
    // |                                          | in the Extended Info Packet    |
    // |                                          | (section 2.2.1.11.1.1.1).      |
    // +------------------------------------------+--------------------------------+
    // | 0x0000111C ERRINFO_SECURITYDATATOOSHORT13| There is not enough data to    |
    // |                                          | read the performanceFlags      |
    // |                                          | field in the Extended Info     |
    // |                                          | Packet (section                |
    // |                                          | 2.2.1.11.1.1.1).               |
    // +------------------------------------------+--------------------------------+
    // | 0x0000111D ERRINFO_SECURITYDATATOOSHORT14| There is not enough data to    |
    // |                                          | read the cbAutoReconnectLen    |
    // |                                          | field in the Extended Info     |
    // |                                          | Packet (section                |
    // |                                          | 2.2.1.11.1.1.1).               |
    // +------------------------------------------+--------------------------------+
    // | 0x0000111E ERRINFO_SECURITYDATATOOSHORT15| There is not enough data to    |
    // |                                          | read the autoReconnectCookie   |
    // |                                          | field in the Extended Info     |
    // |                                          | Packet (section                |
    // |                                          | 2.2.1.11.1.1.1).               |
    // +------------------------------------------+--------------------------------+
    // | 0x0000111F ERRINFO_SECURITYDATATOOSHORT16| The cbAutoReconnectLen field   |
    // |                                          | in the Extended Info Packet    |
    // |                                          | (section 2.2.1.11.1.1.1)       |
    // |                                          | contains a value which is      |
    // |                                          | larger than the maximum        |
    // |                                          | allowed length of 128 bytes.   |
    // +------------------------------------------+--------------------------------+
    // | 0x00001120 ERRINFO_SECURITYDATATOOSHORT17| There is not enough data to    |
    // |                                          | read the clientAddressFamily   |
    // |                                          | and cbClientAddress fields in  |
    // |                                          | the Extended Info Packet       |
    // |                                          | (section 2.2.1.11.1.1.1).      |
    // +------------------------------------------+--------------------------------+
    // | 0x00001121 ERRINFO_SECURITYDATATOOSHORT18| There is not enough data to    |
    // |                                          | read the clientAddress field in|
    // |                                          | the Extended Info Packet       |
    // |                                          | (section 2.2.1.11.1.1.1).      |
    // +------------------------------------------+--------------------------------+
    // | 0x00001122 ERRINFO_SECURITYDATATOOSHORT19| There is not enough data to    |
    // |                                          | read the cbClientDir field in  |
    // |                                          | the Extended Info Packet       |
    // |                                          | (section 2.2.1.11.1.1.1).      |
    // +------------------------------------------+--------------------------------+
    // | 0x00001123 ERRINFO_SECURITYDATATOOSHORT20| There is not enough data to    |
    // |                                          | read the clientDir field in    |
    // |                                          | the Extended Info Packet       |
    // |                                          | (section 2.2.1.11.1.1.1).      |
    // +------------------------------------------+--------------------------------+
    // | 0x00001124 ERRINFO_SECURITYDATATOOSHORT21| There is not enough data to    |
    // |                                          | read the clientTimeZone field  |
    // |                                          | in the Extended Info Packet    |
    // |                                          | (section 2.2.1.11.1.1.1).      |
    // +------------------------------------------+--------------------------------+
    // | 0x00001125 ERRINFO_SECURITYDATATOOSHORT22| There is not enough data to    |
    // |                                          | read the clientSessionId field |
    // |                                          | in the Extended Info Packet    |
    // |                                          | (section 2.2.1.11.1.1.1).      |
    // +------------------------------------------+--------------------------------+
    // | 0x00001126 ERRINFO_SECURITYDATATOOSHORT23| There is not enough data to    |
    // |                                          | read the Client Info PDU Data  |
    // |                                          | (section 2.2.1.11.1).          |
    // +------------------------------------------+--------------------------------+
    // | 0x00001129 ERRINFO_BADMONITORDATA        | The monitorCount field in the  |
    // |                                          | Client Monitor Data (section   |
    // |                                          | 2.2.1.3.6) is invalid.         |
    // +------------------------------------------+--------------------------------+
    // | 0x0000112A                               | The server-side decompression  |
    // | ERRINFO_VCDECOMPRESSEDREASSEMBLEFAILED   | buffer is invalid, or the size |
    // |                                          | of the decompressed VC data    |
    // |                                          | exceeds the chunking size      |
    // |                                          | specified in the Virtual       |
    // |                                          | Channel Capability Set         |
    // |                                          | (section 2.2.7.1.10).          |
    // +------------------------------------------+--------------------------------+
    // | 0x0000112B ERRINFO_VCDATATOOLONG         | The size of a received Virtual |
    // |                                          | Channel PDU (section 2.2.6.1)  |
    // |                                          | exceeds the chunking size      |
    // |                                          | specified in the Virtual       |
    // |                                          | Channel Capability Set         |
    // |                                          | (section 2.2.7.1.10).          |
    // +------------------------------------------+--------------------------------+
    // | 0x0000112C ERRINFO_BAD_FRAME_ACK_DATA    | There is not enough data to    |
    // |                                          | read a                         |
    // |                                          | TS_FRAME_ACKNOWLEDGE_PDU ([MS- |
    // |                                          | RDPRFX] section 2.2.3.1).      |
    // +------------------------------------------+--------------------------------+
    // | 0x0000112D                               | The graphics mode requested by |
    // | ERRINFO_GRAPHICSMODENOTSUPPORTED         | the client is not supported by |
    // |                                          | the server.                    |
    // +------------------------------------------+--------------------------------+
    // | 0x0000112E                               | The server-side graphics       |
    // | ERRINFO_GRAPHICSSUBSYSTEMRESETFAILED     | subsystem failed to reset.     |
    // +------------------------------------------+--------------------------------+
    // | 0x0000112F                               | The server-side graphics       |
    // | ERRINFO_GRAPHICSSUBSYSTEMFAILED          | subsystem is in an error state |
    // |                                          | and unable to continue         |
    // |                                          | graphics encoding.             |
    // +------------------------------------------+--------------------------------+
    // | 0x00001130                               | There is not enough data to    |
    // | ERRINFO_TIMEZONEKEYNAMELENGTHTOOSHORT    | read the                       |
    // |                                          | cbDynamicDSTTimeZoneKeyName    |
    // |                                          | field in the Extended Info     |
    // |                                          | Packet (section                |
    // |                                          | 2.2.1.11.1.1.1).               |
    // +------------------------------------------+--------------------------------+
    // | 0x00001131                               | The length reported in the     |
    // | ERRINFO_TIMEZONEKEYNAMELENGTHTOOLONG     | cbDynamicDSTTimeZoneKeyName    |
    // |                                          | field of the Extended Info     |
    // |                                          | Packet (section                |
    // |                                          | 2.2.1.11.1.1.1) is too long.   |
    // +------------------------------------------+--------------------------------+
    // | 0x00001132                               | The                            |
    // | ERRINFO_DYNAMICDSTDISABLEDFIELDMISSING   | dynamicDaylightTimeDisabled    |
    // |                                          | field is not present in the    |
    // |                                          | Extended Info Packet (section  |
    // |                                          | 2.2.1.11.1.1.1).               |
    // +------------------------------------------+--------------------------------+
    // | 0x00001191                               | An attempt to update the       |
    // | ERRINFO_UPDATESESSIONKEYFAILED           | session keys while using       |
    // |                                          | Standard RDP Security          |
    // |                                          | mechanisms (section 5.3.7)     |
    // |                                          | failed.                        |
    // +------------------------------------------+--------------------------------+
    // | 0x00001192 ERRINFO_DECRYPTFAILED         | (a) Decryption using Standard  |
    // |                                          | RDP Security mechanisms        |
    // |                                          | (section 5.3.6) failed.        |
    // |                                          | (b) Session key creation using |
    // |                                          | Standard RDP Security          |
    // |                                          | mechanisms (section 5.3.5)     |
    // |                                          | failed.                        |
    // +------------------------------------------+--------------------------------+
    // | 0x00001193 ERRINFO_ENCRYPTFAILED         | Encryption using Standard RDP  |
    // |                                          | Security mechanisms (section   |
    // |                                          | 5.3.6) failed.                 |
    // +------------------------------------------+--------------------------------+
    // | 0x00001194 ERRINFO_ENCPKGMISMATCH        | Failed to find a usable        |
    // |                                          | Encryption Method (section     |
    // |                                          | 5.3.2) in the encryptionMethods|
    // |                                          | field of the Client Security   |
    // |                                          | Data (section 2.2.1.4.3).      |
    // +------------------------------------------+--------------------------------+
    // | 0x00001195 ERRINFO_DECRYPTFAILED2        | Encryption using Standard RDP  |
    // |                                          | Security mechanisms (section   |
    // |                                          | 5.3.6) failed. Unencrypted     |
    // |                                          | data was encountered in a      |
    // |                                          | protocol stream which is meant |
    // |                                          | to be encrypted with Standard  |
    // |                                          | RDP Security mechanisms        |
    // |                                          | (section 5.3.6).               |
    // +------------------------------------------+--------------------------------+

    enum {
        ERRINFO_RPC_INITIATED_DISCONNECT          = 0x00000001,
        ERRINFO_RPC_INITIATED_LOGOFF              = 0x00000002,
        ERRINFO_IDLE_TIMEOUT                      = 0x00000003,
        ERRINFO_LOGON_TIMEOUT                     = 0x00000004,
        ERRINFO_DISCONNECTED_BY_OTHERCONNECTION   = 0x00000005,
        ERRINFO_OUT_OF_MEMORY                     = 0x00000006,
        ERRINFO_SERVER_DENIED_CONNECTION          = 0x00000007,
        ERRINFO_SERVER_INSUFFICIENT_PRIVILEGES    = 0x00000009,
        ERRINFO_SERVER_FRESH_CREDENTIALS_REQUIRED = 0x0000000A,
        ERRINFO_RPC_INITIATED_DISCONNECT_BYUSER   = 0x0000000B,
        ERRINFO_LOGOFF_BY_USER                    = 0x0000000C,
        ERRINFO_LICENSE_INTERNAL                  = 0x00000100,
        ERRINFO_LICENSE_NO_LICENSE_SERVER         = 0x00000101,
        ERRINFO_LICENSE_NO_LICENSE                = 0x00000102,
        ERRINFO_LICENSE_BAD_CLIENT_MSG            = 0x00000103,
        ERRINFO_LICENSE_HWID_DOESNT_MATCH_LICENSE = 0x00000104,
        ERRINFO_LICENSE_BAD_CLIENT_LICENSE        = 0x00000105,
        ERRINFO_LICENSE_CANT_FINISH_PROTOCOL      = 0x00000106,
        ERRINFO_LICENSE_CLIENT_ENDED_PROTOCOL     = 0x00000107,
        ERRINFO_LICENSE_BAD_CLIENT_ENCRYPTION     = 0x00000108,
        ERRINFO_LICENSE_CANT_UPGRADE_LICENSE      = 0x00000109,
        ERRINFO_LICENSE_NO_REMOTE_CONNECTIONS     = 0x0000010A,

        ERRINFO_CB_DESTINATION_NOT_FOUND             = 0x00000400,
        ERRINFO_CB_LOADING_DESTINATION               = 0x00000402,
        ERRINFO_CB_REDIRECTING_TO_DESTINATION        = 0x00000404,
        ERRINFO_CB_SESSION_ONLINE_VM_WAKE            = 0x00000405,
        ERRINFO_CB_SESSION_ONLINE_VM_BOOT            = 0x00000406,
        ERRINFO_CB_SESSION_ONLINE_VM_NO_DNS          = 0x00000407,
        ERRINFO_CB_DESTINATION_POOL_NOT_FREE         = 0x00000408,
        ERRINFO_CB_CONNECTION_CANCELLED              = 0x00000409,
        ERRINFO_CB_CONNECTION_ERROR_INVALID_SETTINGS = 0x00000410,
        ERRINFO_CB_SESSION_ONLINE_VM_BOOT_TIMEOUT    = 0x00000411,
        ERRINFO_CB_SESSION_ONLINE_VM_SESSMON_FAILED  = 0x00000412,

        ERRINFO_UNKNOWNPDUTYPE2                   = 0x000010C9,
        ERRINFO_UNKNOWNPDUTYPE                    = 0x000010CA,
        ERRINFO_DATAPDUSEQUENCE                   = 0x000010CB,
        ERRINFO_CONTROLPDUSEQUENCE                = 0x000010CD,
        ERRINFO_INVALIDCONTROLPDUACTION           = 0x000010CE,
        ERRINFO_INVALIDINPUTPDUTYPE               = 0x000010CF,
        ERRINFO_INVALIDINPUTPDUMOUSE              = 0x000010D0,
        ERRINFO_INVALIDREFRESHRECTPDU             = 0x000010D1,
        ERRINFO_CREATEUSERDATAFAILED              = 0x000010D2,
        ERRINFO_CONNECTFAILED                     = 0x000010D3,
        ERRINFO_CONFIRMACTIVEWRONGSHAREID         = 0x000010D4,
        ERRINFO_CONFIRMACTIVEWRONGORIGINATOR      = 0x000010D5,
        ERRINFO_PERSISTENTKEYPDUBADLENGTH         = 0x000010DA,
        ERRINFO_PERSISTENTKEYPDUILLEGALFIRST      = 0x000010DB,
        ERRINFO_PERSISTENTKEYPDUTOOMANYTOTALKEYS  = 0x000010DC,
        ERRINFO_PERSISTENTKEYPDUTOOMANYCACHEKEYS  = 0x000010DD,
        ERRINFO_INPUTPDUBADLENGTH                 = 0x000010DE,
        ERRINFO_BITMAPCACHEERRORPDUBADLENGTH      = 0x000010DF,
        ERRINFO_SECURITYDATATOOSHORT              = 0x000010E0,
        ERRINFO_VCHANNELDATATOOSHORT              = 0x000010E1,
        ERRINFO_SHAREDATATOOSHORT                 = 0x000010E2,
        ERRINFO_BADSUPRESSOUTPUTPDU               = 0x000010E3,
        ERRINFO_CONFIRMACTIVEPDUTOOSHORT          = 0x000010E5,
        ERRINFO_CAPABILITYSETTOOSMALL             = 0x000010E7,
        ERRINFO_CAPABILITYSETTOOLARGE             = 0x000010E8,
        ERRINFO_NOCURSORCACHE                     = 0x000010E9,
        ERRINFO_BADCAPABILITIES                   = 0x000010EA,
        ERRINFO_VIRTUALCHANNELDECOMPRESSIONERR    = 0x000010EC,
        ERRINFO_INVALIDVCCOMPRESSIONTYPE          = 0x000010ED,
        ERRINFO_INVALIDCHANNELID                  = 0x000010EF,
        ERRINFO_VCHANNELSTOOMANY                  = 0x000010F0,
        ERRINFO_REMOTEAPPSNOTENABLED              = 0x000010F3,
        ERRINFO_CACHECAPNOTSET                    = 0x000010F4,
        ERRINFO_BITMAPCACHEERRORPDUBADLENGTH2     = 0x000010F5,
        ERRINFO_OFFSCRCACHEERRORPDUBADLENGTH      = 0x000010F6,
        ERRINFO_DNGCACHEERRORPDUBADLENGTH         = 0x000010F7,
        ERRINFO_GDIPLUSPDUBADLENGTH               = 0x000010F8,
        ERRINFO_SECURITYDATATOOSHORT2             = 0x00001111,
        ERRINFO_SECURITYDATATOOSHORT3             = 0x00001112,
        ERRINFO_SECURITYDATATOOSHORT4             = 0x00001113,
        ERRINFO_SECURITYDATATOOSHORT5             = 0x00001114,
        ERRINFO_SECURITYDATATOOSHORT6             = 0x00001115,
        ERRINFO_SECURITYDATATOOSHORT7             = 0x00001116,
        ERRINFO_SECURITYDATATOOSHORT8             = 0x00001117,
        ERRINFO_SECURITYDATATOOSHORT9             = 0x00001118,
        ERRINFO_SECURITYDATATOOSHORT10            = 0x00001119,
        ERRINFO_SECURITYDATATOOSHORT11            = 0x0000111A,
        ERRINFO_SECURITYDATATOOSHORT12            = 0x0000111B,
        ERRINFO_SECURITYDATATOOSHORT13            = 0x0000111C,
        ERRINFO_SECURITYDATATOOSHORT14            = 0x0000111D,
        ERRINFO_SECURITYDATATOOSHORT15            = 0x0000111E,
        ERRINFO_SECURITYDATATOOSHORT16            = 0x0000111F,
        ERRINFO_SECURITYDATATOOSHORT17            = 0x00001120,
        ERRINFO_SECURITYDATATOOSHORT18            = 0x00001121,
        ERRINFO_SECURITYDATATOOSHORT19            = 0x00001122,
        ERRINFO_SECURITYDATATOOSHORT20            = 0x00001123,
        ERRINFO_SECURITYDATATOOSHORT21            = 0x00001124,
        ERRINFO_SECURITYDATATOOSHORT22            = 0x00001125,
        ERRINFO_SECURITYDATATOOSHORT23            = 0x00001126,
        ERRINFO_BADMONITORDATA                    = 0x00001129,
        ERRINFO_VCDECOMPRESSEDREASSEMBLEFAILED    = 0x0000112A,
        ERRINFO_VCDATATOOLONG                     = 0x0000112B,
        ERRINFO_BAD_FRAME_ACK_DATA                = 0x0000112C,
        ERRINFO_GRAPHICSMODENOTSUPPORTED          = 0x0000112D,
        ERRINFO_GRAPHICSSUBSYSTEMRESETFAILED      = 0x0000112E,
        ERRINFO_GRAPHICSSUBSYSTEMFAILED           = 0x0000112F,
        ERRINFO_TIMEZONEKEYNAMELENGTHTOOSHORT     = 0x00001130,
        ERRINFO_TIMEZONEKEYNAMELENGTHTOOLONG      = 0x00001131,
        ERRINFO_DYNAMICDSTDISABLEDFIELDMISSING    = 0x00001132,
        ERRINFO_UPDATESESSIONKEYFAILED            = 0x00001191,
        ERRINFO_DECRYPTFAILED                     = 0x00001192,
        ERRINFO_ENCRYPTFAILED                     = 0x00001193,
        ERRINFO_ENCPKGMISMATCH                    = 0x00001194,
        ERRINFO_DECRYPTFAILED2                    = 0x00001195
    };

    void process_disconnect_pdu(InStream & stream) {
        uint32_t errorInfo = stream.in_uint32_le();
        switch (errorInfo){
        case ERRINFO_RPC_INITIATED_DISCONNECT:
            LOG(LOG_INFO, "process disconnect pdu : code = %8x error=%s", errorInfo, "RPC_INITIATED_DISCONNECT");
            break;
        case ERRINFO_RPC_INITIATED_LOGOFF:
            LOG(LOG_INFO, "process disconnect pdu : code = %8x error=%s", errorInfo, "RPC_INITIATED_LOGOFF");
            break;
        case ERRINFO_IDLE_TIMEOUT:
            LOG(LOG_INFO, "process disconnect pdu : code = %8x error=%s", errorInfo, "IDLE_TIMEOUT");
            break;
        case ERRINFO_LOGON_TIMEOUT:
            LOG(LOG_INFO, "process disconnect pdu : code = %8x error=%s", errorInfo, "LOGON_TIMEOUT");
            break;
        case ERRINFO_DISCONNECTED_BY_OTHERCONNECTION:
            LOG(LOG_INFO, "process disconnect pdu : code = %8x error=%s", errorInfo, "DISCONNECTED_BY_OTHERCONNECTION");
            this->authentifier.set_auth_error_message(TR(trkeys::disconnected_by_otherconnection, this->lang));
            break;
        case ERRINFO_OUT_OF_MEMORY:
            LOG(LOG_INFO, "process disconnect pdu : code = %8x error=%s", errorInfo, "OUT_OF_MEMORY");
            break;
        case ERRINFO_SERVER_DENIED_CONNECTION:
            LOG(LOG_INFO, "process disconnect pdu : code = %8x error=%s", errorInfo, "SERVER_DENIED_CONNECTION");
            break;
        case ERRINFO_SERVER_INSUFFICIENT_PRIVILEGES:
            LOG(LOG_INFO, "process disconnect pdu : code = %8x error=%s", errorInfo, "SERVER_INSUFFICIENT_PRIVILEGES");
            break;
        case ERRINFO_SERVER_FRESH_CREDENTIALS_REQUIRED:
            LOG(LOG_INFO, "process disconnect pdu : code = %8x error=%s", errorInfo, "SERVER_FRESH_CREDENTIALS_REQUIRED");
            break;
        case ERRINFO_RPC_INITIATED_DISCONNECT_BYUSER:
            LOG(LOG_INFO, "process disconnect pdu : code = %8x error=%s", errorInfo, "RPC_INITIATED_DISCONNECT_BYUSER");
            break;
        case ERRINFO_LOGOFF_BY_USER:
            LOG(LOG_INFO, "process disconnect pdu : code = %8x error=%s", errorInfo, "LOGOFF_BY_USER");
            break;
        case ERRINFO_LICENSE_INTERNAL:
            LOG(LOG_INFO, "process disconnect pdu : code = %8x error=%s", errorInfo, "LICENSE_INTERNAL");
            break;
        case ERRINFO_LICENSE_NO_LICENSE_SERVER:
            LOG(LOG_INFO, "process disconnect pdu : code = %8x error=%s", errorInfo, "LICENSE_NO_LICENSE_SERVER");
            break;
        case ERRINFO_LICENSE_NO_LICENSE:
            LOG(LOG_INFO, "process disconnect pdu : code = %8x error=%s", errorInfo, "LICENSE_NO_LICENSE");
            break;
        case ERRINFO_LICENSE_BAD_CLIENT_MSG:
            LOG(LOG_INFO, "process disconnect pdu : code = %8x error=%s", errorInfo, "LICENSE_BAD_CLIENT_MSG");
            break;
        case ERRINFO_LICENSE_HWID_DOESNT_MATCH_LICENSE:
            LOG(LOG_INFO, "process disconnect pdu : code = %8x error=%s", errorInfo, "LICENSE_HWID_DOESNT_MATCH_LICENSE");
            break;
        case ERRINFO_LICENSE_BAD_CLIENT_LICENSE:
            LOG(LOG_INFO, "process disconnect pdu : code = %8x error=%s", errorInfo, "LICENSE_BAD_CLIENT_LICENSE");
            break;
        case ERRINFO_LICENSE_CANT_FINISH_PROTOCOL:
            LOG(LOG_INFO, "process disconnect pdu : code = %8x error=%s", errorInfo, "LICENSE_CANT_FINISH_PROTOCOL");
            break;
        case ERRINFO_LICENSE_CLIENT_ENDED_PROTOCOL:
            LOG(LOG_INFO, "process disconnect pdu : code = %8x error=%s", errorInfo, "LICENSE_CLIENT_ENDED_PROTOCOL");
            break;
        case ERRINFO_LICENSE_BAD_CLIENT_ENCRYPTION:
            LOG(LOG_INFO, "process disconnect pdu : code = %8x error=%s", errorInfo, "LICENSE_BAD_CLIENT_ENCRYPTION");
            break;
        case ERRINFO_LICENSE_CANT_UPGRADE_LICENSE:
            LOG(LOG_INFO, "process disconnect pdu : code = %8x error=%s", errorInfo, "LICENSE_CANT_UPGRADE_LICENSE");
            break;
        case ERRINFO_LICENSE_NO_REMOTE_CONNECTIONS:
            LOG(LOG_INFO, "process disconnect pdu : code = %8x error=%s", errorInfo, "LICENSE_NO_REMOTE_CONNECTIONS");
            break;
        case ERRINFO_CB_DESTINATION_NOT_FOUND:
            LOG(LOG_INFO, "process disconnect pdu : code = %8x error=%s", errorInfo, "CB_DESTINATION_NOT_FOUND");
            break;
        case ERRINFO_CB_LOADING_DESTINATION:
            LOG(LOG_INFO, "process disconnect pdu : code = %8x error=%s", errorInfo, "CB_LOADING_DESTINATION");
            break;
        case ERRINFO_CB_REDIRECTING_TO_DESTINATION:
            LOG(LOG_INFO, "process disconnect pdu : code = %8x error=%s", errorInfo, "CB_REDIRECTING_TO_DESTINATION");
            break;
        case ERRINFO_CB_SESSION_ONLINE_VM_WAKE:
            LOG(LOG_INFO, "process disconnect pdu : code = %8x error=%s", errorInfo, "CB_SESSION_ONLINE_VM_WAKE");
            break;
        case ERRINFO_CB_SESSION_ONLINE_VM_BOOT:
            LOG(LOG_INFO, "process disconnect pdu : code = %8x error=%s", errorInfo, "CB_SESSION_ONLINE_VM_BOOT");
            break;
        case ERRINFO_CB_SESSION_ONLINE_VM_NO_DNS:
            LOG(LOG_INFO, "process disconnect pdu : code = %8x error=%s", errorInfo, "CB_SESSION_ONLINE_VM_NO_DNS");
            break;
        case ERRINFO_CB_DESTINATION_POOL_NOT_FREE:
            LOG(LOG_INFO, "process disconnect pdu : code = %8x error=%s", errorInfo, "CB_DESTINATION_POOL_NOT_FREE");
            break;
        case ERRINFO_CB_CONNECTION_CANCELLED:
            LOG(LOG_INFO, "process disconnect pdu : code = %8x error=%s", errorInfo, "CB_CONNECTION_CANCELLED");
            break;
        case ERRINFO_CB_CONNECTION_ERROR_INVALID_SETTINGS:
            LOG(LOG_INFO, "process disconnect pdu : code = %8x error=%s", errorInfo, "CB_CONNECTION_ERROR_INVALID_SETTINGS");
            break;
        case ERRINFO_CB_SESSION_ONLINE_VM_BOOT_TIMEOUT:
            LOG(LOG_INFO, "process disconnect pdu : code = %8x error=%s", errorInfo, "CB_SESSION_ONLINE_VM_BOOT_TIMEOUT");
            break;
        case ERRINFO_CB_SESSION_ONLINE_VM_SESSMON_FAILED:
            LOG(LOG_INFO, "process disconnect pdu : code = %8x error=%s", errorInfo, "CB_SESSION_ONLINE_VM_SESSMON_FAILED");
            break;
        case ERRINFO_UNKNOWNPDUTYPE2:
            LOG(LOG_INFO, "process disconnect pdu : code = %8x error=%s", errorInfo, "UNKNOWNPDUTYPE2");
            break;
        case ERRINFO_UNKNOWNPDUTYPE:
            LOG(LOG_INFO, "process disconnect pdu : code = %8x error=%s", errorInfo, "UNKNOWNPDUTYPE");
            break;
        case ERRINFO_DATAPDUSEQUENCE:
            LOG(LOG_INFO, "process disconnect pdu : code = %8x error=%s", errorInfo, "DATAPDUSEQUENCE");
            break;
        case ERRINFO_CONTROLPDUSEQUENCE:
            LOG(LOG_INFO, "process disconnect pdu : code = %8x error=%s", errorInfo, "CONTROLPDUSEQUENCE");
            break;
        case ERRINFO_INVALIDCONTROLPDUACTION:
            LOG(LOG_INFO, "process disconnect pdu : code = %8x error=%s", errorInfo, "INVALIDCONTROLPDUACTION");
            break;
        case ERRINFO_INVALIDINPUTPDUTYPE:
            LOG(LOG_INFO, "process disconnect pdu : code = %8x error=%s", errorInfo, "INVALIDINPUTPDUTYPE");
            break;
        case ERRINFO_INVALIDINPUTPDUMOUSE:
            LOG(LOG_INFO, "process disconnect pdu : code = %8x error=%s", errorInfo, "INVALIDINPUTPDUMOUSE");
            break;
        case ERRINFO_INVALIDREFRESHRECTPDU:
            LOG(LOG_INFO, "process disconnect pdu : code = %8x error=%s", errorInfo, "INVALIDREFRESHRECTPDU");
            break;
        case ERRINFO_CREATEUSERDATAFAILED:
            LOG(LOG_INFO, "process disconnect pdu : code = %8x error=%s", errorInfo, "CREATEUSERDATAFAILED");
            break;
        case ERRINFO_CONNECTFAILED:
            LOG(LOG_INFO, "process disconnect pdu : code = %8x error=%s", errorInfo, "CONNECTFAILED");
            break;
        case ERRINFO_CONFIRMACTIVEWRONGSHAREID:
            LOG(LOG_INFO, "process disconnect pdu : code = %8x error=%s", errorInfo, "CONFIRMACTIVEWRONGSHAREID");
            break;
        case ERRINFO_CONFIRMACTIVEWRONGORIGINATOR:
            LOG(LOG_INFO, "process disconnect pdu : code = %8x error=%s", errorInfo, "CONFIRMACTIVEWRONGORIGINATOR");
            break;
        case ERRINFO_PERSISTENTKEYPDUBADLENGTH:
            LOG(LOG_INFO, "process disconnect pdu : code = %8x error=%s", errorInfo, "PERSISTENTKEYPDUBADLENGTH");
            break;
        case ERRINFO_PERSISTENTKEYPDUILLEGALFIRST:
            LOG(LOG_INFO, "process disconnect pdu : code = %8x error=%s", errorInfo, "PERSISTENTKEYPDUILLEGALFIRST");
            break;
        case ERRINFO_PERSISTENTKEYPDUTOOMANYTOTALKEYS:
            LOG(LOG_INFO, "process disconnect pdu : code = %8x error=%s", errorInfo, "PERSISTENTKEYPDUTOOMANYTOTALKEYS");
            break;
        case ERRINFO_PERSISTENTKEYPDUTOOMANYCACHEKEYS:
            LOG(LOG_INFO, "process disconnect pdu : code = %8x error=%s", errorInfo, "PERSISTENTKEYPDUTOOMANYCACHEKEYS");
            break;
        case ERRINFO_INPUTPDUBADLENGTH:
            LOG(LOG_INFO, "process disconnect pdu : code = %8x error=%s", errorInfo, "INPUTPDUBADLENGTH");
            break;
        case ERRINFO_BITMAPCACHEERRORPDUBADLENGTH:
            LOG(LOG_INFO, "process disconnect pdu : code = %8x error=%s", errorInfo, "BITMAPCACHEERRORPDUBADLENGTH");
            break;
        case ERRINFO_SECURITYDATATOOSHORT:
            LOG(LOG_INFO, "process disconnect pdu : code = %8x error=%s", errorInfo, "SECURITYDATATOOSHORT");
            break;
        case ERRINFO_VCHANNELDATATOOSHORT:
            LOG(LOG_INFO, "process disconnect pdu : code = %8x error=%s", errorInfo, "VCHANNELDATATOOSHORT");
            break;
        case ERRINFO_SHAREDATATOOSHORT:
            LOG(LOG_INFO, "process disconnect pdu : code = %8x error=%s", errorInfo, "SHAREDATATOOSHORT");
            break;
        case ERRINFO_BADSUPRESSOUTPUTPDU:
            LOG(LOG_INFO, "process disconnect pdu : code = %8x error=%s", errorInfo, "BADSUPRESSOUTPUTPDU");
            break;
        case ERRINFO_CONFIRMACTIVEPDUTOOSHORT:
            LOG(LOG_INFO, "process disconnect pdu : code = %8x error=%s", errorInfo, "CONFIRMACTIVEPDUTOOSHORT");
            break;
        case ERRINFO_CAPABILITYSETTOOSMALL:
            LOG(LOG_INFO, "process disconnect pdu : code = %8x error=%s", errorInfo, "CAPABILITYSETTOOSMALL");
            break;
        case ERRINFO_CAPABILITYSETTOOLARGE:
            LOG(LOG_INFO, "process disconnect pdu : code = %8x error=%s", errorInfo, "CAPABILITYSETTOOLARGE");
            break;
        case ERRINFO_NOCURSORCACHE:
            LOG(LOG_INFO, "process disconnect pdu : code = %8x error=%s", errorInfo, "NOCURSORCACHE");
            break;
        case ERRINFO_BADCAPABILITIES:
            LOG(LOG_INFO, "process disconnect pdu : code = %8x error=%s", errorInfo, "BADCAPABILITIES");
            break;
        case ERRINFO_VIRTUALCHANNELDECOMPRESSIONERR:
            LOG(LOG_INFO, "process disconnect pdu : code = %8x error=%s", errorInfo, "VIRTUALCHANNELDECOMPRESSIONERR");
            break;
        case ERRINFO_INVALIDVCCOMPRESSIONTYPE:
            LOG(LOG_INFO, "process disconnect pdu : code = %8x error=%s", errorInfo, "INVALIDVCCOMPRESSIONTYPE");
            break;
        case ERRINFO_INVALIDCHANNELID:
            LOG(LOG_INFO, "process disconnect pdu : code = %8x error=%s", errorInfo, "INVALIDCHANNELID");
            break;
        case ERRINFO_VCHANNELSTOOMANY:
            LOG(LOG_INFO, "process disconnect pdu : code = %8x error=%s", errorInfo, "VCHANNELSTOOMANY");
            break;
        case ERRINFO_REMOTEAPPSNOTENABLED:
            LOG(LOG_INFO, "process disconnect pdu : code = %8x error=%s", errorInfo, "REMOTEAPPSNOTENABLED");

            this->remote_apps_not_enabled = true;
            break;
        case ERRINFO_CACHECAPNOTSET:
            LOG(LOG_INFO, "process disconnect pdu : code = %8x error=%s", errorInfo, "CACHECAPNOTSET");
            break;
        case ERRINFO_BITMAPCACHEERRORPDUBADLENGTH2:
            LOG(LOG_INFO, "process disconnect pdu : code = %8x error=%s", errorInfo, "BITMAPCACHEERRORPDUBADLENGTH2");
            break;
        case ERRINFO_OFFSCRCACHEERRORPDUBADLENGTH:
            LOG(LOG_INFO, "process disconnect pdu : code = %8x error=%s", errorInfo, "OFFSCRCACHEERRORPDUBADLENGTH");
            break;
        case ERRINFO_DNGCACHEERRORPDUBADLENGTH:
            LOG(LOG_INFO, "process disconnect pdu : code = %8x error=%s", errorInfo, "DNGCACHEERRORPDUBADLENGTH");
            break;
        case ERRINFO_GDIPLUSPDUBADLENGTH:
            LOG(LOG_INFO, "process disconnect pdu : code = %8x error=%s", errorInfo, "GDIPLUSPDUBADLENGTH");
            break;
        case ERRINFO_SECURITYDATATOOSHORT2:
            LOG(LOG_INFO, "process disconnect pdu : code = %8x error=%s", errorInfo, "SECURITYDATATOOSHORT2");
            break;
        case ERRINFO_SECURITYDATATOOSHORT3:
            LOG(LOG_INFO, "process disconnect pdu : code = %8x error=%s", errorInfo, "SECURITYDATATOOSHORT3");
            break;
        case ERRINFO_SECURITYDATATOOSHORT4:
            LOG(LOG_INFO, "process disconnect pdu : code = %8x error=%s", errorInfo, "SECURITYDATATOOSHORT4");
            break;
        case ERRINFO_SECURITYDATATOOSHORT5:
            LOG(LOG_INFO, "process disconnect pdu : code = %8x error=%s", errorInfo, "SECURITYDATATOOSHORT5");
            break;
        case ERRINFO_SECURITYDATATOOSHORT6:
            LOG(LOG_INFO, "process disconnect pdu : code = %8x error=%s", errorInfo, "SECURITYDATATOOSHORT6");
            break;
        case ERRINFO_SECURITYDATATOOSHORT7:
            LOG(LOG_INFO, "process disconnect pdu : code = %8x error=%s", errorInfo, "SECURITYDATATOOSHORT7");
            break;
        case ERRINFO_SECURITYDATATOOSHORT8:
            LOG(LOG_INFO, "process disconnect pdu : code = %8x error=%s", errorInfo, "SECURITYDATATOOSHORT8");
            break;
        case ERRINFO_SECURITYDATATOOSHORT9:
            LOG(LOG_INFO, "process disconnect pdu : code = %8x error=%s", errorInfo, "SECURITYDATATOOSHORT9");
            break;
        case ERRINFO_SECURITYDATATOOSHORT10:
            LOG(LOG_INFO, "process disconnect pdu : code = %8x error=%s", errorInfo, "SECURITYDATATOOSHORT10");
            break;
        case ERRINFO_SECURITYDATATOOSHORT11:
            LOG(LOG_INFO, "process disconnect pdu : code = %8x error=%s", errorInfo, "SECURITYDATATOOSHORT11");
            break;
        case ERRINFO_SECURITYDATATOOSHORT12:
            LOG(LOG_INFO, "process disconnect pdu : code = %8x error=%s", errorInfo, "SECURITYDATATOOSHORT12");
            break;
        case ERRINFO_SECURITYDATATOOSHORT13:
            LOG(LOG_INFO, "process disconnect pdu : code = %8x error=%s", errorInfo, "SECURITYDATATOOSHORT13");
            break;
        case ERRINFO_SECURITYDATATOOSHORT14:
            LOG(LOG_INFO, "process disconnect pdu : code = %8x error=%s", errorInfo, "SECURITYDATATOOSHORT14");
            break;
        case ERRINFO_SECURITYDATATOOSHORT15:
            LOG(LOG_INFO, "process disconnect pdu : code = %8x error=%s", errorInfo, "SECURITYDATATOOSHORT15");
            break;
        case ERRINFO_SECURITYDATATOOSHORT16:
            LOG(LOG_INFO, "process disconnect pdu : code = %8x error=%s", errorInfo, "SECURITYDATATOOSHORT16");
            break;
        case ERRINFO_SECURITYDATATOOSHORT17:
            LOG(LOG_INFO, "process disconnect pdu : code = %8x error=%s", errorInfo, "SECURITYDATATOOSHORT17");
            break;
        case ERRINFO_SECURITYDATATOOSHORT18:
            LOG(LOG_INFO, "process disconnect pdu : code = %8x error=%s", errorInfo, "SECURITYDATATOOSHORT18");
            break;
        case ERRINFO_SECURITYDATATOOSHORT19:
            LOG(LOG_INFO, "process disconnect pdu : code = %8x error=%s", errorInfo, "SECURITYDATATOOSHORT19");
            break;
        case ERRINFO_SECURITYDATATOOSHORT20:
            LOG(LOG_INFO, "process disconnect pdu : code = %8x error=%s", errorInfo, "SECURITYDATATOOSHORT20");
            break;
        case ERRINFO_SECURITYDATATOOSHORT21:
            LOG(LOG_INFO, "process disconnect pdu : code = %8x error=%s", errorInfo, "SECURITYDATATOOSHORT21");
            break;
        case ERRINFO_SECURITYDATATOOSHORT22:
            LOG(LOG_INFO, "process disconnect pdu : code = %8x error=%s", errorInfo, "SECURITYDATATOOSHORT22");
            break;
        case ERRINFO_SECURITYDATATOOSHORT23:
            LOG(LOG_INFO, "process disconnect pdu : code = %8x error=%s", errorInfo, "SECURITYDATATOOSHORT23");
            break;
        case ERRINFO_BADMONITORDATA:
            LOG(LOG_INFO, "process disconnect pdu : code = %8x error=%s", errorInfo, "BADMONITORDATA");
            break;
        case ERRINFO_VCDECOMPRESSEDREASSEMBLEFAILED:
            LOG(LOG_INFO, "process disconnect pdu : code = %8x error=%s", errorInfo, "VCDECOMPRESSEDREASSEMBLEFAILED");
            break;
        case ERRINFO_VCDATATOOLONG:
            LOG(LOG_INFO, "process disconnect pdu : code = %8x error=%s", errorInfo, "VCDATATOOLONG");
            break;
        case ERRINFO_BAD_FRAME_ACK_DATA:
            LOG(LOG_INFO, "process disconnect pdu : code = %8x error=%s", errorInfo, "BAD_FRAME_ACK_DATA");
            break;
        case ERRINFO_GRAPHICSMODENOTSUPPORTED:
            LOG(LOG_INFO, "process disconnect pdu : code = %8x error=%s", errorInfo, "GRAPHICSMODENOTSUPPORTED");
            break;
        case ERRINFO_GRAPHICSSUBSYSTEMRESETFAILED:
            LOG(LOG_INFO, "process disconnect pdu : code = %8x error=%s", errorInfo, "GRAPHICSSUBSYSTEMRESETFAILED");
            break;
        case ERRINFO_GRAPHICSSUBSYSTEMFAILED:
            LOG(LOG_INFO, "process disconnect pdu : code = %8x error=%s", errorInfo, "GRAPHICSSUBSYSTEMFAILED");
            break;
        case ERRINFO_TIMEZONEKEYNAMELENGTHTOOSHORT:
            LOG(LOG_INFO, "process disconnect pdu : code = %8x error=%s", errorInfo, "TIMEZONEKEYNAMELENGTHTOOSHORT");
            break;
        case ERRINFO_TIMEZONEKEYNAMELENGTHTOOLONG:
            LOG(LOG_INFO, "process disconnect pdu : code = %8x error=%s", errorInfo, "TIMEZONEKEYNAMELENGTHTOOLONG");
            break;
        case ERRINFO_DYNAMICDSTDISABLEDFIELDMISSING:
            LOG(LOG_INFO, "process disconnect pdu : code = %8x error=%s", errorInfo, "DYNAMICDSTDISABLEDFIELDMISSING");
            break;
        case ERRINFO_UPDATESESSIONKEYFAILED:
            LOG(LOG_INFO, "process disconnect pdu : code = %8x error=%s", errorInfo, "UPDATESESSIONKEYFAILED");
            break;
        case ERRINFO_DECRYPTFAILED:
            LOG(LOG_INFO, "process disconnect pdu : code = %8x error=%s", errorInfo, "DECRYPTFAILED");
            break;
        case ERRINFO_ENCRYPTFAILED:
            LOG(LOG_INFO, "process disconnect pdu : code = %8x error=%s", errorInfo, "ENCRYPTFAILED");
            break;
        case ERRINFO_ENCPKGMISMATCH:
            LOG(LOG_INFO, "process disconnect pdu : code = %8x error=%s", errorInfo, "ENCPKGMISMATCH");
            break;
        case ERRINFO_DECRYPTFAILED2:
            LOG(LOG_INFO, "process disconnect pdu : code = %8x error=%s", errorInfo, "DECRYPTFAILED2");
            break;
        default:
            LOG(LOG_INFO, "process disconnect pdu : code = %8x error=%s", errorInfo, "?");
            break;
        }
    }   // process_disconnect_pdu

    void process_logon_info(const char * domain, const char * username) {
        char domain_username_format_0[2048];
        char domain_username_format_1[2048];

        snprintf(domain_username_format_0, sizeof(domain_username_format_0),
            "%s@%s", username, domain);
        snprintf(domain_username_format_1, sizeof(domain_username_format_0),
            "%s\\%s", domain, username);
        //LOG(LOG_INFO,
        //    "Domain username format 0=(%s) Domain username format 1=(%s)",
        //    domain_username_format_0, domain_username_format_0);

        if (this->disconnect_on_logon_user_change &&
            ((::strcasecmp(domain, this->domain) || ::strcasecmp(username, this->username)) &&
             (this->domain[0] ||
              (::strcasecmp(domain_username_format_0, this->username) &&
               ::strcasecmp(domain_username_format_1, this->username) &&
               ::strcasecmp(username, this->username))))) {
            if (this->error_message) {
                *this->error_message = "Unauthorized logon user change detected!";
            }

            this->end_session_reason  = "OPEN_SESSION_FAILED";
            this->end_session_message = "Unauthorized logon user change detected.";

            LOG(LOG_ERR,
                "Unauthorized logon user change detected on %s (%s%s%s) -> (%s%s%s). "
                    "The session will be disconnected.",
                this->hostname, this->domain,
                (*this->domain ? "\\" : ""),
                this->username, domain,
                ((domain && (*domain)) ? "\\" : ""),
                username);
            throw Error(ERR_RDP_LOGON_USER_CHANGED);
        }

        if (this->session_probe_virtual_channel_p &&
            this->session_probe_start_launch_timeout_timer_only_after_logon) {
            this->session_probe_virtual_channel_p->start_launch_timeout_timer();
        }

        this->report_message.report("OPEN_SESSION_SUCCESSFUL", "OK.");
        this->end_session_reason = "CLOSE_SESSION_SUCCESSFUL";
        this->end_session_message = "OK.";

        if (this->open_session_timeout.count()) {
            this->open_session_timeout_checker.cancel_timeout();

            this->event.reset();
        }

        if (this->enable_session_probe) {
            const bool disable_input_event     = true;
            const bool disable_graphics_update = this->session_probe_enable_launch_mask;
            this->disable_input_event_and_graphics_update(
                disable_input_event, disable_graphics_update);
        }
    }   // process_logon_info

    void process_save_session_info(InStream & stream) {
        RDP::SaveSessionInfoPDUData_Recv ssipdudata(stream);

        this->logged_on = CLIENT_LOGGED;

        switch (ssipdudata.infoType) {
        case RDP::INFOTYPE_LOGON:
        {
            LOG(LOG_INFO, "process save session info : Logon");
            RDP::LogonInfoVersion1_Recv liv1(ssipdudata.payload);

            process_logon_info(reinterpret_cast<char *>(liv1.Domain),
                reinterpret_cast<char *>(liv1.UserName));

            this->front.send_savesessioninfo();
        }
        break;
        case RDP::INFOTYPE_LOGON_LONG:
        {
            LOG(LOG_INFO, "process save session info : Logon long");
            RDP::LogonInfoVersion2_Recv liv2(ssipdudata.payload);

            process_logon_info(reinterpret_cast<char *>(liv2.Domain),
                reinterpret_cast<char *>(liv2.UserName));

            this->front.send_savesessioninfo();
        }
        break;
        case RDP::INFOTYPE_LOGON_PLAINNOTIFY:
        {
            LOG(LOG_INFO, "process save session info : Logon plainnotify");
            RDP::PlainNotify_Recv pn(ssipdudata.payload);

            if (this->enable_session_probe) {
                const bool disable_input_event     = true;
                const bool disable_graphics_update = this->session_probe_enable_launch_mask;
                this->disable_input_event_and_graphics_update(
                    disable_input_event, disable_graphics_update);
            }

            if (this->session_probe_virtual_channel_p &&
                this->session_probe_start_launch_timeout_timer_only_after_logon) {
                this->session_probe_virtual_channel_p->start_launch_timeout_timer();
            }
        }
        break;
        case RDP::INFOTYPE_LOGON_EXTENDED_INFO:
        {
            LOG(LOG_INFO, "process save session info : Logon extended info");
            RDP::LogonInfoExtended_Recv lie(ssipdudata.payload);

            RDP::LogonInfoField_Recv lif(lie.payload);

            if (lie.FieldsPresent & RDP::LOGON_EX_AUTORECONNECTCOOKIE) {
                LOG(LOG_INFO, "process save session info : Auto-reconnect cookie");

                RDP::ServerAutoReconnectPacket auto_reconnect;

                auto_reconnect.receive(lif.payload);
                auto_reconnect.log(LOG_INFO);

                OutStream stream(
                    this->server_auto_reconnect_packet_ref.data(),
                    this->server_auto_reconnect_packet_ref.size());

                auto_reconnect.emit(stream);

                this->is_server_auto_reconnec_packet_received = true;
            }

            if (lie.FieldsPresent & RDP::LOGON_EX_LOGONERRORS) {
                LOG(LOG_INFO, "process save session info : Logon Errors Info");

                RDP::LogonErrorsInfo_Recv lei(lif.payload);

                if ((RDP::LOGON_MSG_SESSION_CONTINUE != lei.ErrorNotificationType) &&
                    (RDP::LOGON_WARNING >= lei.ErrorNotificationData) &&
                    this->remote_program) {
                    LOG(LOG_ERR, "Can not redirect user's focus to the WinLogon screen in RemoteApp mode!");

                    std::string errmsg = "(RemoteApp) ";

                    errmsg += RDP::LogonErrorsInfo_Recv::ErrorNotificationDataToShortMessage(lei.ErrorNotificationData);
                    this->authentifier.set_auth_error_message(errmsg.c_str());
                    throw Error(ERR_RAIL_LOGON_FAILED_OR_WARNING);
                }
            }
        }
        break;
        }

        stream.in_skip_bytes(stream.in_remain());
    }

    // TODO CGR: this can probably be unified with process_confirm_active in front
    void process_server_caps(InStream & stream, uint16_t len) {
        // TODO check stream consumed and len
        (void)len;
        if (bool(this->verbose & RDPVerbose::capabilities)){
            LOG(LOG_INFO, "mod_rdp::process_server_caps");
        }

        struct autoclose_file {
            FILE * file;

            ~autoclose_file()
            {
                if (this->file) {
                    fclose(this->file);
                }
            }
        };
        FILE * const output_file =
            !this->output_filename.empty()
            ? fopen(this->output_filename.c_str(), "w")
            : nullptr;
        autoclose_file autoclose{output_file};

        unsigned expected = 4; /* numberCapabilities(2) + pad2Octets(2) */
        if (!stream.in_check_rem(expected)){
            LOG(LOG_ERR, "Truncated Demand active PDU data, need=%u remains=%zu",
                expected, stream.in_remain());
            throw Error(ERR_MCS_PDU_TRUNCATED);
        }

        uint16_t ncapsets = stream.in_uint16_le();
        stream.in_skip_bytes(2); /* pad */

        for (uint16_t n = 0; n < ncapsets; n++) {
            expected = 4; /* capabilitySetType(2) + lengthCapability(2) */
            if (!stream.in_check_rem(expected)){
                LOG(LOG_ERR, "Truncated Demand active PDU data, need=%u remains=%zu",
                    expected, stream.in_remain());
                throw Error(ERR_MCS_PDU_TRUNCATED);
            }

            uint16_t capset_type = stream.in_uint16_le();
            uint16_t capset_length = stream.in_uint16_le();

            expected = capset_length - 4 /* capabilitySetType(2) + lengthCapability(2) */;
            if (!stream.in_check_rem(expected)){
                LOG(LOG_ERR, "Truncated Demand active PDU data, need=%u remains=%zu",
                    expected, stream.in_remain());
                throw Error(ERR_MCS_PDU_TRUNCATED);
            }

            uint8_t const * next = stream.get_current() + expected;
            switch (capset_type) {
            case CAPSTYPE_GENERAL:
                {
                    GeneralCaps general_caps;
                    general_caps.recv(stream, capset_length);
                    if (bool(this->verbose & RDPVerbose::capabilities)) {
                        general_caps.log("Received from server");
                    }
                    if (output_file) {
                        general_caps.dump(output_file);
                    }
                }
                break;
            case CAPSTYPE_BITMAP:
                {
                    BitmapCaps bitmap_caps;
                    bitmap_caps.recv(stream, capset_length);
                    if (bool(this->verbose & RDPVerbose::capabilities)) {
                        bitmap_caps.log("Received from server");
                    }
                    if (output_file) {
                        bitmap_caps.dump(output_file);
                    }
                    this->orders.bpp = bitmap_caps.preferredBitsPerPixel;
                    this->front_width = bitmap_caps.desktopWidth;
                    this->front_height = bitmap_caps.desktopHeight;
                }
                break;
            case CAPSTYPE_ORDER:
                {
                    OrderCaps order_caps;
                    order_caps.recv(stream, capset_length);
                    if (bool(this->verbose & RDPVerbose::capabilities)) {
                        order_caps.log("Received from server");
                    }
                    if (output_file) {
                        order_caps.dump(output_file);
                    }
                }
                break;
            case CAPSTYPE_INPUT:
                {
                    InputCaps input_caps;
                    input_caps.recv(stream, capset_length);
                    if (bool(this->verbose & RDPVerbose::capabilities)) {
                        input_caps.log("Received from server");
                    }

                    this->enable_fastpath_client_input_event =
                        (this->enable_fastpath && ((input_caps.inputFlags & (INPUT_FLAG_FASTPATH_INPUT | INPUT_FLAG_FASTPATH_INPUT2)) != 0));
                }
                break;
            case CAPSTYPE_RAIL:
                {
                    RailCaps rail_caps;
                    rail_caps.recv(stream, capset_length);
                    if (bool(this->verbose & RDPVerbose::capabilities)) {
                        rail_caps.log("Received from server");
                    }
                }
                break;
            case CAPSTYPE_WINDOW:
                {
                    WindowListCaps window_list_caps;
                    window_list_caps.recv(stream, capset_length);
                    if (bool(this->verbose & RDPVerbose::capabilities)) {
                        window_list_caps.log("Received from server");
                    }
                }
                break;
            case CAPSTYPE_POINTER:
                {
                    PointerCaps pointer_caps;
                    pointer_caps.recv(stream, capset_length);
                    if (bool(this->verbose & RDPVerbose::capabilities)) {
                        pointer_caps.log("Receiving from server");
                    }
                }
                break;
            case CAPSETTYPE_MULTIFRAGMENTUPDATE:
                {
                    MultiFragmentUpdateCaps multifrag_caps;
                    multifrag_caps.recv(stream, capset_length);
                    if (bool(this->verbose & RDPVerbose::capabilities)) {
                        multifrag_caps.log("Receiving from server");
                    }
                }
                break;
            case CAPSETTYPE_LARGE_POINTER:
                {
                    LargePointerCaps large_pointer_caps;
                    large_pointer_caps.recv(stream, capset_length);
                    if (bool(this->verbose & RDPVerbose::capabilities)) {
                        large_pointer_caps.log("Receiving from server");
                    }
                }
                break;
            default:
                if (bool(this->verbose & RDPVerbose::capabilities)) {
                    LOG(LOG_WARNING,
                        "Unprocessed Capability Set is encountered. capabilitySetType=%s(%u)",
                        ::get_capabilitySetType_name(capset_type),
                        capset_type);
                }
                break;
            }
            stream.in_skip_bytes(next - stream.get_current());
        }

        if (bool(this->verbose & RDPVerbose::capabilities)){
            LOG(LOG_INFO, "mod_rdp::process_server_caps done");
        }
    }   // process_server_caps

    void send_control(int action) {
        if (bool(this->verbose & RDPVerbose::basic_trace)) {
            LOG(LOG_INFO, "mod_rdp::send_control");
        }

        this->send_data_request_ex(
            GCC::MCS_GLOBAL_CHANNEL,
            [this, action](StreamSize<256>, OutStream & stream) {
                ShareData sdata(stream);
                sdata.emit_begin(PDUTYPE2_CONTROL, this->share_id, RDP::STREAM_MED);

                // Payload
                stream.out_uint16_le(action);
                stream.out_uint16_le(0); /* userid */
                stream.out_uint32_le(0); /* control id */

                // Packet trailer
                sdata.emit_end();
            },
            [this](StreamSize<256>, OutStream & sctrl_header, std::size_t packet_size) {
                ShareControl_Send(sctrl_header, PDUTYPE_DATAPDU, this->userid + GCC::MCS_USERCHANNEL_BASE, packet_size);

            }
        );

        if (bool(this->verbose & RDPVerbose::basic_trace)) {
            LOG(LOG_INFO, "mod_rdp::send_control done");
        }
    }

    /* Send persistent bitmap cache enumeration PDU's
       Not implemented yet because it should be implemented
       before in process_data case. The problem is that
       we don't save the bitmap key list attached with rdp_bmpcache2 capability
       message so we can't develop this function yet */
    template<class DataWriter>
    void send_persistent_key_list_pdu(DataWriter data_writer) {
        this->send_pdu_type2(PDUTYPE2_BITMAPCACHE_PERSISTENT_LIST, RDP::STREAM_MED, data_writer);
    }

    template<class DataWriter>
    void send_pdu_type2(uint8_t pdu_type2, uint8_t stream_id, DataWriter data_writer) {
        using packet_size_t = decltype(details_::packet_size(data_writer));
        this->send_data_request_ex(
            GCC::MCS_GLOBAL_CHANNEL,
            [this, &data_writer, pdu_type2, stream_id](
                StreamSize<256 + packet_size_t{}>, OutStream & stream) {
                ShareData sdata(stream);
                sdata.emit_begin(pdu_type2, this->share_id, stream_id);
                {
                    OutStream substream(stream.get_current(), packet_size_t{});
                    data_writer(packet_size_t{}, substream);
                    stream.out_skip_bytes(substream.get_offset());
                }
                sdata.emit_end();
            },
            [this](StreamSize<256>, OutStream & sctrl_header, std::size_t packet_size) {
                ShareControl_Send(
                    sctrl_header, PDUTYPE_DATAPDU,
                    this->userid + GCC::MCS_USERCHANNEL_BASE, packet_size
                );
            }
        );
    }

    void send_persistent_key_list_regular() {
        if (bool(this->verbose & RDPVerbose::basic_trace)) {
            LOG(LOG_INFO, "mod_rdp::send_persistent_key_list_regular");
        }

        uint16_t totalEntriesCache[BmpCache::MAXIMUM_NUMBER_OF_CACHES] = { 0, 0, 0, 0, 0 };

        for (uint8_t cache_id = 0; cache_id < this->orders.bmp_cache->number_of_cache; cache_id++) {
            const BmpCache::cache_ & cache = this->orders.bmp_cache->get_cache(cache_id);
            if (cache.persistent()) {
                uint16_t idx = 0;
                while (idx < cache.size() && cache[idx]) {
                    ++idx;
                }
                uint32_t const max_cache_num_entries = this->BmpCacheRev2_Cache_NumEntries()[cache_id];
                totalEntriesCache[cache_id] = std::min<uint32_t>(idx, max_cache_num_entries);
                //LOG(LOG_INFO, "totalEntriesCache[%d]=%d", cache_id, idx);
            }
        }
        //LOG(LOG_INFO, "totalEntriesCache0=%u totalEntriesCache1=%u totalEntriesCache2=%u totalEntriesCache3=%u totalEntriesCache4=%u",
        //    totalEntriesCache[0], totalEntriesCache[1], totalEntriesCache[2], totalEntriesCache[3], totalEntriesCache[4]);

        uint16_t total_number_of_entries = totalEntriesCache[0] + totalEntriesCache[1] + totalEntriesCache[2] +
                                           totalEntriesCache[3] + totalEntriesCache[4];
        if (total_number_of_entries > 0) {
            RDP::PersistentKeyListPDUData pklpdu;
            pklpdu.bBitMask |= RDP::PERSIST_FIRST_PDU;

            uint16_t number_of_entries     = 0;
            uint8_t  pdu_number_of_entries = 0;
            for (uint8_t cache_id = 0; cache_id < this->orders.bmp_cache->number_of_cache; cache_id++) {
                const BmpCache::cache_ & cache = this->orders.bmp_cache->get_cache(cache_id);

                if (!cache.persistent()) {
                    continue;
                }

                const uint16_t entries_max = totalEntriesCache[cache_id];
                for (uint16_t cache_index = 0; cache_index < entries_max; cache_index++) {
                    pklpdu.entries[pdu_number_of_entries].Key1 = cache[cache_index].sig.sig_32[0];
                    pklpdu.entries[pdu_number_of_entries].Key2 = cache[cache_index].sig.sig_32[1];

                    pklpdu.numEntriesCache[cache_id]++;
                    number_of_entries++;
                    pdu_number_of_entries++;

                    if ((pdu_number_of_entries == RDP::PersistentKeyListPDUData::MAXIMUM_ENCAPSULATED_BITMAP_KEYS) ||
                        (number_of_entries == total_number_of_entries))
                    {
                        if (number_of_entries == total_number_of_entries) {
                            pklpdu.bBitMask |= RDP::PERSIST_LAST_PDU;
                        }

                        pklpdu.totalEntriesCache[0] = totalEntriesCache[0];
                        pklpdu.totalEntriesCache[1] = totalEntriesCache[1];
                        pklpdu.totalEntriesCache[2] = totalEntriesCache[2];
                        pklpdu.totalEntriesCache[3] = totalEntriesCache[3];
                        pklpdu.totalEntriesCache[4] = totalEntriesCache[4];

                        //pklpdu.log(LOG_INFO, "Send to server");

                        this->send_persistent_key_list_pdu(
                            [&pklpdu](StreamSize<2048>, OutStream & pdu_data_stream) {
                                pklpdu.emit(pdu_data_stream);
                            }
                        );

                        pklpdu.reset();

                        pdu_number_of_entries = 0;
                    }
                }
            }
        }

        if (bool(this->verbose & RDPVerbose::basic_trace)) {
            LOG(LOG_INFO, "mod_rdp::send_persistent_key_list_regular done");
        }
    }   // send_persistent_key_list_regular

    void send_persistent_key_list_transparent() {
        if (!this->persistent_key_list_transport) {
            return;
        }

        if (bool(this->verbose & RDPVerbose::basic_trace)) {
            LOG(LOG_INFO, "mod_rdp::send_persistent_key_list_transparent");
        }

        try
        {
            while (1) {
                this->send_persistent_key_list_pdu(
                    [this](StreamSize<65535>, OutStream & pdu_data_stream) {
                        uint8_t * data = pdu_data_stream.get_data();
                        this->persistent_key_list_transport->recv_boom(data, 2/*pdu_size(2)*/);
                        std::size_t pdu_size = Parse(data).in_uint16_le();
                        this->persistent_key_list_transport->recv_boom(data, pdu_size);

                        pdu_data_stream.out_skip_bytes(pdu_size);

                        if (bool(this->verbose & RDPVerbose::basic_trace)) {
                            InStream stream(data, pdu_size);
                            RDP::PersistentKeyListPDUData pklpdu;
                            pklpdu.receive(stream);
                            pklpdu.log(LOG_INFO, "Send to server");
                        }
                    }
                );
            }
        }
        catch (Error const & e)
        {
            if (e.id != ERR_TRANSPORT_NO_MORE_DATA) {
                LOG(LOG_ERR, "mod_rdp::send_persistent_key_list_transparent: error=%u", e.id);
                throw;
            }
        }

        if (bool(this->verbose & RDPVerbose::basic_trace)) {
            LOG(LOG_INFO, "mod_rdp::send_persistent_key_list_transparent done");
        }
    }

    void send_persistent_key_list() {
        if (this->enable_transparent_mode) {
            this->send_persistent_key_list_transparent();
        }
        else {
            this->send_persistent_key_list_regular();
        }
    }

    // TODO CGR: duplicated code in front
    void send_synchronise() {
        if (bool(this->verbose & RDPVerbose::basic_trace)){
            LOG(LOG_INFO, "mod_rdp::send_synchronise");
        }

        this->send_pdu_type2(
            PDUTYPE2_SYNCHRONIZE, RDP::STREAM_MED,
            [](StreamSize<4>, OutStream & stream) {
                stream.out_uint16_le(1); /* type */
                stream.out_uint16_le(1002);
            }
        );

        if (bool(this->verbose & RDPVerbose::basic_trace)){
            LOG(LOG_INFO, "mod_rdp::send_synchronise done");
        }
    }

    void send_fonts(int seq) {
        if (bool(this->verbose & RDPVerbose::basic_trace)){
            LOG(LOG_INFO, "mod_rdp::send_fonts");
        }

        this->send_pdu_type2(
            PDUTYPE2_FONTLIST, RDP::STREAM_MED,
            [seq](StreamSize<8>, OutStream & stream){
                // Payload
                stream.out_uint16_le(0); /* number of fonts */
                stream.out_uint16_le(0); /* pad? */
                stream.out_uint16_le(seq); /* unknown */
                stream.out_uint16_le(0x32); /* entry size */
            }
        );

        if (bool(this->verbose & RDPVerbose::basic_trace)){
            LOG(LOG_INFO, "mod_rdp::send_fonts done");
        }
    }

public:

    BackEvent_t get_signal_event() {
        return this->event.signal;
    }

    void send_input_slowpath(int time, int message_type, int device_flags, int param1, int param2) {
        if (bool(this->verbose & RDPVerbose::input)){
            LOG(LOG_INFO, "mod_rdp::send_input_slowpath");
        }

        this->send_pdu_type2(
            PDUTYPE2_INPUT, RDP::STREAM_HI,
            [&](StreamSize<16>, OutStream & stream){
                // Payload
                stream.out_uint16_le(1); /* number of events */
                stream.out_uint16_le(0);
                stream.out_uint32_le(time);
                stream.out_uint16_le(message_type);
                stream.out_uint16_le(device_flags);
                stream.out_uint16_le(param1);
                stream.out_uint16_le(param2);
            }
        );

        if (bool(this->verbose & RDPVerbose::input)){
            LOG(LOG_INFO, "mod_rdp::send_input_slowpath done");
        }
    }

    void send_input_fastpath(int time, int message_type, uint16_t device_flags, int param1, int param2) {
        (void)time;
        if (bool(this->verbose & RDPVerbose::input)) {
            LOG(LOG_INFO, "mod_rdp::send_input_fastpath");
        }

        write_packets(
            this->nego.trans,
            [&](StreamSize<256>, OutStream & stream) {
                switch (message_type) {
                case RDP_INPUT_SCANCODE:
                    FastPath::KeyboardEvent_Send(stream, device_flags, param1);
                    break;

                case RDP_INPUT_UNICODE:
                    FastPath::KeyboardEventUniCode_Send(stream, device_flags, param1);
                    break;

                case RDP_INPUT_SYNCHRONIZE:
                    FastPath::SynchronizeEvent_Send(stream, param1);
                    break;

                case RDP_INPUT_MOUSE:
                    FastPath::MouseEvent_Send(stream, device_flags, param1, param2);
                    break;

                default:
                    LOG(LOG_ERR, "unsupported fast-path input message type 0x%x", message_type);
                    throw Error(ERR_RDP_FASTPATH);
                }
            },
            [&](StreamSize<256>, OutStream & fastpath_header, uint8_t * packet_data, std::size_t packet_size) {
                FastPath::ClientInputEventPDU_Send out_cie(
                    fastpath_header, packet_data, packet_size, 1,
                    this->encrypt, this->encryptionLevel, this->encryptionMethod
                );
                (void)out_cie;
            }
        );

        if (bool(this->verbose & RDPVerbose::input)) {
            LOG(LOG_INFO, "mod_rdp::send_input_fastpath done");
        }
    }

    void send_input(int time, int message_type, int device_flags, int param1, int param2) override {
        if (this->enable_fastpath_client_input_event == false) {
            this->send_input_slowpath(time, message_type, device_flags, param1, param2);
        }
        else {
            this->send_input_fastpath(time, message_type, device_flags, param1, param2);
        }
    }

    void rdp_input_invalidate(Rect r) override {
        if (bool(this->verbose & RDPVerbose::input)){
            LOG(LOG_INFO, "mod_rdp::rdp_input_invalidate");
        }
        if (UP_AND_RUNNING == this->connection_finalization_state) {
            if (!r.isempty()){
                RDP::RefreshRectPDU rrpdu(this->share_id,
                                          this->userid,
                                          this->encryptionLevel,
                                          this->encrypt);

                rrpdu.addInclusiveRect(r.x, r.y, r.x + r.cx - 1, r.y + r.cy - 1);

                rrpdu.emit(this->nego.trans);
            }
        }
        //this->draw_event(time(nullptr), this->front);
        if (bool(this->verbose & RDPVerbose::input)){
            LOG(LOG_INFO, "mod_rdp::rdp_input_invalidate done");
        }
    }

    void rdp_input_invalidate2(array_view<Rect const> vr) override {
        if (bool(this->verbose & RDPVerbose::input)){
            LOG(LOG_INFO, "mod_rdp::rdp_input_invalidate 2");
        }
        if ((UP_AND_RUNNING == this->connection_finalization_state)
            && (vr.size() > 0)) {
            RDP::RefreshRectPDU rrpdu(this->share_id,
                                      this->userid,
                                      this->encryptionLevel,
                                      this->encrypt);
            for (Rect const & rect : vr) {
                if (!rect.isempty()){
                    rrpdu.addInclusiveRect(rect.x, rect.y, rect.x + rect.cx - 1, rect.y + rect.cy - 1);
                }
            }
            rrpdu.emit(this->nego.trans);
        }
        if (bool(this->verbose & RDPVerbose::input)){
            LOG(LOG_INFO, "mod_rdp::rdp_input_invalidate 2 done");
        }
    }

    void rdp_allow_display_updates(uint16_t left, uint16_t top,
            uint16_t right, uint16_t bottom) override {
        if (bool(this->verbose & RDPVerbose::basic_trace)){
            LOG(LOG_INFO, "mod_rdp::rdp_allow_display_updates");
        }

        if (UP_AND_RUNNING == this->connection_finalization_state) {
            this->send_pdu_type2(
                PDUTYPE2_SUPPRESS_OUTPUT, RDP::STREAM_MED,
                [left, top, right, bottom](StreamSize<32>, OutStream & stream) {
                    RDP::SuppressOutputPDUData sopdud(left, top, right, bottom);

                    sopdud.emit(stream);
                }
            );
        }

        if (bool(this->verbose & RDPVerbose::basic_trace)){
            LOG(LOG_INFO, "mod_rdp::rdp_allow_display_updates done");
        }
    }

    void rdp_suppress_display_updates() override {
        if (bool(this->verbose & RDPVerbose::basic_trace)){
            LOG(LOG_INFO, "mod_rdp::rdp_suppress_display_updates");
        }

        if (UP_AND_RUNNING == this->connection_finalization_state) {
            this->send_pdu_type2(
                PDUTYPE2_SUPPRESS_OUTPUT, RDP::STREAM_MED,
                [](StreamSize<32>, OutStream & stream) {
                    RDP::SuppressOutputPDUData sopdud;

                    sopdud.emit(stream);
                }
            );
        }

        if (bool(this->verbose & RDPVerbose::basic_trace)){
            LOG(LOG_INFO, "mod_rdp::rdp_suppress_display_updates done");
        }
    }

    void refresh(Rect r) override {
        this->rdp_input_invalidate(r);
    }

    // [referenced from 2.2.9.1.2.1.7 Fast-Path Color Pointer Update (TS_FP_COLORPOINTERATTRIBUTE) ]
    // [referenced from 3.2.5.9.2 Processing Slow-Path Pointer Update PDU]
    // 2.2.9.1.1.4.4 Color Pointer Update (TS_COLORPOINTERATTRIBUTE)
    // =============================================================

    // The TS_COLORPOINTERATTRIBUTE structure represents a regular T.128 24 bpp
    // color pointer, as specified in [T128] section 8.14.3. This pointer update
    // is used for both monochrome and color pointers in RDP.

    //    cacheIndex (2 bytes): A 16-bit, unsigned integer. The zero-based cache
    // entry in the pointer cache in which to store the pointer image. The number
    // of cache entries is specified using the Pointer Capability Set (section 2.2.7.1.5).

    //    hotSpot (4 bytes): Point (section 2.2.9.1.1.4.1 ) structure containing
    // the x-coordinates and y-coordinates of the pointer hotspot.

    //    width (2 bytes): A 16-bit, unsigned integer. The width of the pointer
    // in pixels. The maximum allowed pointer width is 96 pixels if the client
    // indicated support for large pointers by setting the LARGE_POINTER_FLAG (0x00000001)
    // in the Large Pointer Capability Set (section 2.2.7.2.7). If the LARGE_POINTER_FLAG
    // was not set, the maximum allowed pointer width is 32 pixels.

    //    height (2 bytes): A 16-bit, unsigned integer. The height of the pointer
    // in pixels. The maximum allowed pointer height is 96 pixels if the client
    // indicated support for large pointers by setting the LARGE_POINTER_FLAG (0x00000001)
    // in the Large Pointer Capability Set (section 2.2.7.2.7). If the LARGE_POINTER_FLAG
    // was not set, the maximum allowed pointer height is 32 pixels.

    //    lengthAndMask (2 bytes): A 16-bit, unsigned integer. The size in bytes of the
    // andMaskData field.

    //    lengthXorMask (2 bytes): A 16-bit, unsigned integer. The size in bytes of the
    // xorMaskData field.

    //    xorMaskData (variable): A variable-length array of bytes. Contains the 24-bpp,
    // bottom-up XOR mask scan-line data. The XOR mask is padded to a 2-byte boundary for
    // each encoded scan-line. For example, if a 3x3 pixel cursor is being sent, then each
    // scan-line will consume 10 bytes (3 pixels per scan-line multiplied by 3 bytes per pixel,
    // rounded up to the next even number of bytes).

    //    andMaskData (variable): A variable-length array of bytes. Contains the 1-bpp, bottom-up
    // AND mask scan-line data. The AND mask is padded to a 2-byte boundary for each encoded scan-line.
    // For example, if a 7x7 pixel cursor is being sent, then each scan-line will consume 2 bytes
    // (7 pixels per scan-line multiplied by 1 bpp, rounded up to the next even number of bytes).

    //    pad (1 byte): An optional 8-bit, unsigned integer. Padding. Values in this field MUST be ignored.

    void process_color_pointer_pdu(InStream & stream, gdi::GraphicApi & drawable) {
        if (bool(this->verbose & RDPVerbose::graphics_pointer)) {
            LOG(LOG_INFO, "mod_rdp::process_color_pointer_pdu");
        }
        unsigned pointer_cache_idx = stream.in_uint16_le();
        if (pointer_cache_idx >= (sizeof(this->cursors) / sizeof(this->cursors[0]))) {
            LOG(LOG_ERR, "mod_rdp::process_color_pointer_pdu: index out of bounds");
            throw Error(ERR_RDP_PROCESS_COLOR_POINTER_CACHE_NOT_OK);
        }

        Pointer & cursor = this->cursors[pointer_cache_idx];

        memset(&cursor, 0, sizeof(Pointer));
        cursor.x      = stream.in_uint16_le();
        cursor.y      = stream.in_uint16_le();
        cursor.width  = stream.in_uint16_le();
        cursor.height = stream.in_uint16_le();

        unsigned mlen = stream.in_uint16_le(); /* mask length */
        unsigned dlen = stream.in_uint16_le(); /* data length */

        if ((mlen > sizeof(cursor.mask)) || (dlen > sizeof(cursor.data))) {
            LOG(LOG_ERR,
                "mod_rdp::process_color_pointer_pdu: "
                    "bad length for color pointer mask_len=%u data_len=%u",
                mlen, dlen);
            throw Error(ERR_RDP_PROCESS_COLOR_POINTER_LEN_NOT_OK);
        }
        // TODO this is modifiying cursor in place: we should not do that.
        memcpy(cursor.data, stream.in_uint8p(dlen), dlen);
        memcpy(cursor.mask, stream.in_uint8p(mlen), mlen);

        //const unsigned int xor_line_length_in_byte = cursor.width * 3;
        //const unsigned int xor_padded_line_length_in_byte =
        //    ((xor_line_length_in_byte % 2) ?
        //     xor_line_length_in_byte + 1 :
        //     xor_line_length_in_byte);
        //const unsigned int remainder = (cursor.width % 8);
        //const unsigned int and_line_length_in_byte = cursor.width / 8 + (remainder ? 1 : 0);
        //const unsigned int and_padded_line_length_in_byte =
        //    ((and_line_length_in_byte % 2) ?
        //     and_line_length_in_byte + 1 :
        //     and_line_length_in_byte);
        //for (unsigned int i0 = 0; i0 < cursor.height; ++i0) {
        //    printf("%02d  ", (cursor.height - i0 - 1));
        //
        //    const uint8_t* xorMask = cursor.data + (cursor.height - i0 - 1) * xor_padded_line_length_in_byte;
        //
        //    const uint8_t* andMask = cursor.mask + (cursor.height - i0 - 1) * and_padded_line_length_in_byte;
        //    unsigned char and_bit_extraction_mask = 7;
        //
        //    for (unsigned int i1 = 0; i1 < cursor.width; ++i1) {
        //        unsigned int color = 0;
        //        color |=  *xorMask             ;
        //        color |= (*(xorMask + 1) <<  8);
        //        color |= (*(xorMask + 2) << 16);
        //
        //        if ((*andMask) & (1 << and_bit_extraction_mask)) {
        //            printf(".");
        //        }
        //        else {
        //            if (color == 0xFFFFFF) {
        //                printf("W");
        //            }
        //            else if (color) {
        //                printf("C");
        //            }
        //            else  {
        //                printf("B");
        //            }
        //        }
        //
        //        xorMask += 3;
        //        if (and_bit_extraction_mask) {
        //            and_bit_extraction_mask--;
        //        }
        //        else {
        //            and_bit_extraction_mask = 7;
        //            andMask++;
        //        }
        //    }
        //
        //    printf("\n");
        //}
        //printf("\n");

        cursor.update_bw();

        drawable.set_pointer(cursor);
        if (bool(this->verbose & RDPVerbose::graphics_pointer)) {
            LOG(LOG_INFO, "mod_rdp::process_color_pointer_pdu done");
        }
    }

    // [ referenced from 3.2.5.9.2 Processing Slow-Path Pointer Update PDU]
    // 2.2.9.1.1.4.6 Cached Pointer Update (TS_CACHEDPOINTERATTRIBUTE)
    // ---------------------------------------------------------------

    // The TS_CACHEDPOINTERATTRIBUTE structure is used to instruct the
    // client to change the current pointer shape to one already present
    // in the pointer cache.

    // cacheIndex (2 bytes): A 16-bit, unsigned integer. A zero-based
    // cache entry containing the cache index of the cached pointer to
    // which the client's pointer MUST be changed. The pointer data MUST
    // have already been cached using either the Color Pointer Update
    // (section 2.2.9.1.1.4.4) or New Pointer Update (section 2.2.9.1.1.4.5).

    void process_cached_pointer_pdu(InStream & stream, gdi::GraphicApi & drawable)
    {
        if (bool(this->verbose & RDPVerbose::graphics_pointer)){
            LOG(LOG_INFO, "mod_rdp::process_cached_pointer_pdu");
        }

        // TODO Add check that the idx transmitted is actually an used pointer
        uint16_t pointer_idx = stream.in_uint16_le();
        if (pointer_idx >= (sizeof(this->cursors) / sizeof(Pointer))) {
            LOG(LOG_ERR,
                "mod_rdp::process_cached_pointer_pdu pointer cache idx overflow (%d)",
                pointer_idx);
            throw Error(ERR_RDP_PROCESS_POINTER_CACHE_NOT_OK);
        }
        Pointer & cursor = this->cursors[pointer_idx];
        if (cursor.is_valid()) {
            drawable.set_pointer(cursor);
        }
        else {
            LOG(LOG_WARNING,
                "mod_rdp::process_cached_pointer_pdu: incalid cache cell index, use system default. index=%u",
                pointer_idx);
            Pointer cursor(Pointer::POINTER_NORMAL);
            drawable.set_pointer(cursor);
        }
        if (bool(this->verbose & RDPVerbose::graphics_pointer)){
            LOG(LOG_INFO, "mod_rdp::process_cached_pointer_pdu done");
        }
    }

    // [ referenced from 3.2.5.9.2 Processing Slow-Path Pointer Update PDU]
    // 2.2.9.1.1.4.3 System Pointer Update (TS_SYSTEMPOINTERATTRIBUTE)
    // ---------------------------------------------------------------

    // systemPointerType (4 bytes): A 32-bit, unsigned integer. The type of system pointer.

    // +---------------------------+-----------------------------+
    // |      Value                |      Meaning                |
    // +---------------------------+-----------------------------+
    // | SYSPTR_NULL    0x00000000 | The hidden pointer.         |
    // +---------------------------+-----------------------------+
    // | SYSPTR_DEFAULT 0x00007F00 | The default system pointer. |
    // +---------------------------+-----------------------------+

    void process_system_pointer_pdu(InStream & stream, gdi::GraphicApi & drawable)
    {
        if (bool(this->verbose & RDPVerbose::graphics_pointer)) {
            LOG(LOG_INFO, "mod_rdp::process_system_pointer_pdu");
        }
        int system_pointer_type = stream.in_uint32_le();
        switch (system_pointer_type) {
        case RDP_NULL_POINTER:
            {
                if (bool(this->verbose & RDPVerbose::graphics_pointer)) {
                    LOG(LOG_INFO, "mod_rdp::process_system_pointer_pdu - null");
                }
                Pointer cursor;
                memset(cursor.mask, 0xff, sizeof(cursor.mask));
                drawable.set_pointer(cursor);
            }
            break;
        default:
            {
                if (bool(this->verbose & RDPVerbose::graphics_pointer)) {
                    LOG(LOG_INFO, "mod_rdp::process_system_pointer_pdu - default");
                }
                Pointer cursor(Pointer::POINTER_NORMAL);
                drawable.set_pointer(cursor);
            }
            break;
        }
        if (bool(this->verbose & RDPVerbose::graphics_pointer)){
            LOG(LOG_INFO, "mod_rdp::process_system_pointer_pdu done");
        }
    }

    void to_regular_mask(const uint8_t * indata, unsigned mlen, unsigned width, unsigned height, uint8_t bpp, uint8_t * mask) {
        if (bool(this->verbose & RDPVerbose::graphics_pointer)) {
            LOG(LOG_INFO, "mod_rdp::to_regular_mask");
        }

        /* TODO check code below: why do we revert mask and pointer when pointer is 1 BPP
         * and not with other color depth ? Looks fishy, a mask and pointer should always
         * be encoded in the same way, not depending on color depth difficult to see for
         * symmetrical pointers... check documentation it may be more efficient to revert
         * cursor after creating it instead of doing it on the fly */
        switch (bpp) {
        case 1 :
        {
            const unsigned int remainder = (width % 8);
            const unsigned int and_line_length_in_byte = width / 8 + (remainder ? 1 : 0);
            const unsigned int and_padded_line_length_in_byte =
                ((and_line_length_in_byte % 2) ?
                 and_line_length_in_byte + 1 :
                 and_line_length_in_byte);
            for (unsigned int i = 0; i < height; ++i) {
                const uint8_t* src  = indata + (height - i - 1) * and_padded_line_length_in_byte;
                      uint8_t* dest = mask + i * and_padded_line_length_in_byte;
                ::memcpy(dest, src, and_padded_line_length_in_byte);
            }
        }
        break;
        default:
            memcpy(mask, indata, mlen);
        break;
        }

        if (bool(this->verbose & RDPVerbose::graphics_pointer)) {
            LOG(LOG_INFO, "mod_rdp::to_regular_mask");
        }
    }

    void to_regular_pointer(const uint8_t * indata, unsigned dlen, unsigned width, unsigned height, uint8_t bpp, uint8_t * data) {
        if (bool(this->verbose & RDPVerbose::graphics_pointer)) {
            LOG(LOG_INFO, "mod_rdp::to_regular_pointer");
        }
        switch (bpp) {
        case 1 :
        {
            const unsigned int remainder = (width % 8);
            const unsigned int src_xor_line_length_in_byte = width / 8 + (remainder ? 1 : 0);
            const unsigned int src_xor_padded_line_length_in_byte =
                ((src_xor_line_length_in_byte % 2) ?
                 src_xor_line_length_in_byte + 1 :
                 src_xor_line_length_in_byte);

            const unsigned int dest_xor_line_length_in_byte        = width * 3;
            const unsigned int dest_xor_padded_line_length_in_byte =
                dest_xor_line_length_in_byte + ((dest_xor_line_length_in_byte % 2) ? 1 : 0);

            for (unsigned int i = 0; i < height; ++i) {
                const uint8_t* src  = indata + (height - i - 1) * src_xor_padded_line_length_in_byte;
                      uint8_t* dest = data + i * dest_xor_padded_line_length_in_byte;

                unsigned char and_bit_extraction_mask = 7;

                for (unsigned int j = 0; j < width; ++j) {
                    ::out_bytes_le(dest, 3, (((*src) & (1 << and_bit_extraction_mask)) ? 0xFFFFFF : 0));

                    dest += 3;

                    if (and_bit_extraction_mask) {
                        and_bit_extraction_mask--;
                    }
                    else {
                        src++;
                        and_bit_extraction_mask = 7;
                    }
                }
            }
        }
        break;
        case 4 :
        {
            for (unsigned i = 0; i < dlen ; i++) {
                const uint8_t px = indata[i];
                // target cursor will receive 8 bits input at once
                ::out_bytes_le(&(data[6 * i]),     3, this->orders.global_palette[(px >> 4) & 0xF].to_u32());
                ::out_bytes_le(&(data[6 * i + 3]), 3, this->orders.global_palette[ px       & 0xF].to_u32());
            }
        }
        break;
        case 32: case 24: case 16: case 15: case 8:
        {
            uint8_t BPP = nbbytes(bpp);

            const unsigned int src_xor_line_length_in_byte = width * BPP;
            const unsigned int src_xor_padded_line_length_in_byte =
                ((src_xor_line_length_in_byte % 2) ?
                 src_xor_line_length_in_byte + 1 :
                 src_xor_line_length_in_byte);

            const unsigned int dest_xor_line_length_in_byte = width * 3;
            const unsigned int dest_xor_padded_line_length_in_byte =
                ((dest_xor_line_length_in_byte % 2) ?
                 dest_xor_line_length_in_byte + 1 :
                 dest_xor_line_length_in_byte);

            for (unsigned int i0 = 0; i0 < height; ++i0) {
                const uint8_t* src  = indata + (height - i0 - 1) * src_xor_padded_line_length_in_byte;
                      uint8_t* dest = data + (height - i0 - 1) * dest_xor_padded_line_length_in_byte;

                for (unsigned int i1 = 0; i1 < width; ++i1) {
                    RDPColor px = RDPColor::from(in_uint32_from_nb_bytes_le(BPP, src));
                    src += BPP;
                    ::out_bytes_le(dest, 3, color_decode(px, bpp, this->orders.global_palette).to_u32());
                    dest += 3;
                }
            }

        }
        break;
        default:
            LOG(LOG_ERR, "Mouse pointer : color depth not supported %d, forcing green mouse (running in the grass ?)", bpp);
            for (size_t x = 0 ; x < 1024 ; x++) {
                ::out_bytes_le(data + x *3, 3, GREEN);
            }
            break;
        }

        if (bool(this->verbose & RDPVerbose::graphics_pointer)) {
            LOG(LOG_INFO, "mod_rdp::to_regular_pointer");
        }
    }

    // [ referenced from 3.2.5.9.2 Processing Slow-Path Pointer Update PDU]
    // 2.2.9.1.1.4.5 New Pointer Update (TS_POINTERATTRIBUTE)
    // ------------------------------------------------------

    // The TS_POINTERATTRIBUTE structure is used to send pointer data at an arbitrary
    // color depth. Support for the New Pointer Update is advertised in the Pointer
    // Capability Set (section 2.2.7.1.5).


    // xorBpp (2 bytes): A 16-bit, unsigned integer. The color depth in bits-per-pixel
    // of the XOR mask contained in the colorPtrAttr field.

    // colorPtrAttr (variable): Encapsulated Color Pointer Update (section 2.2.9.1.1.4.4)
    //  structure which contains information about the pointer. The Color Pointer Update
    //  fields are all used, as specified in section 2.2.9.1.1.4.4; however color XOR data
    //  is presented in the color depth described in the xorBpp field (for 8 bpp, each byte
    //  contains one palette index; for 4 bpp, there are two palette indices per byte).

    void process_new_pointer_pdu(InStream & stream, gdi::GraphicApi & drawable) {
        if (bool(this->verbose & RDPVerbose::graphics_pointer)) {
            LOG(LOG_INFO, "mod_rdp::process_new_pointer_pdu");
        }

        unsigned data_bpp  = stream.in_uint16_le(); /* data bpp */
        unsigned pointer_idx = stream.in_uint16_le();
        if (bool(this->verbose & RDPVerbose::graphics_pointer)) {
            LOG(LOG_INFO,
                "mod_rdp::process_new_pointer_pdu xorBpp=%u pointer_idx=%u",
                data_bpp, pointer_idx);
        }

        if (pointer_idx >= (sizeof(this->cursors) / sizeof(Pointer))) {
            LOG(LOG_ERR,
                "mod_rdp::process_new_pointer_pdu pointer cache idx overflow (%d)",
                pointer_idx);
            throw Error(ERR_RDP_PROCESS_POINTER_CACHE_NOT_OK);
        }

        Pointer & cursor = this->cursors[pointer_idx];
        memset(&cursor, 0, sizeof(Pointer));
        cursor.x                = stream.in_uint16_le();
        cursor.y                = stream.in_uint16_le();
        cursor.width            = stream.in_uint16_le();
        cursor.height           = stream.in_uint16_le();
        cursor.only_black_white = (data_bpp == 1);

        uint16_t mlen = stream.in_uint16_le(); /* mask length */
        uint16_t dlen = stream.in_uint16_le(); /* data length */

        if (cursor.width > Pointer::MAX_WIDTH){
            LOG(LOG_ERR, "mod_rdp::process_new_pointer_pdu pointer width overflow (%d)", cursor.width);
            throw Error(ERR_RDP_PROCESS_POINTER_CACHE_NOT_OK);
        }
        if (cursor.height > Pointer::MAX_HEIGHT){
            LOG(LOG_ERR, "mod_rdp::process_new_pointer_pdu pointer height overflow (%d)", cursor.height);
            throw Error(ERR_RDP_PROCESS_POINTER_CACHE_NOT_OK);
        }

        //LOG(LOG_INFO,
        //    "mod_rdp::process_new_pointer_pdu width=%u height=%u",
        //    cursor.width, cursor.height);

        if (static_cast<unsigned>(cursor.x) >= cursor.width){
            LOG(LOG_INFO, "mod_rdp::process_new_pointer_pdu hotspot x out of pointer (%d >= %d)", cursor.x, cursor.width);
            cursor.x = 0;
        }

        if (static_cast<unsigned>(cursor.y) >= cursor.height){
            LOG(LOG_INFO, "mod_rdp::process_new_pointer_pdu hotspot y out of pointer (%d >= %d)", cursor.y, cursor.height);
            cursor.y = 0;
        }

        if (!stream.in_check_rem(dlen)){
            LOG(LOG_ERR, "Not enough data for cursor pixels (need=%" PRIu16 " remain=%zu)",
                dlen, stream.in_remain());
            throw Error(ERR_RDP_PROCESS_NEW_POINTER_LEN_NOT_OK);
        }
        if (!stream.in_check_rem(mlen + dlen)){
            LOG(LOG_ERR, "Not enough data for cursor mask (need=%" PRIu16 " remain=%zu)",
                mlen, stream.in_remain() - dlen);
            throw Error(ERR_RDP_PROCESS_NEW_POINTER_LEN_NOT_OK);
        }

        if (data_bpp == 1) {
            uint8_t data_data[Pointer::MAX_WIDTH * Pointer::MAX_HEIGHT / 8];
            uint8_t mask_data[Pointer::MAX_WIDTH * Pointer::MAX_HEIGHT / 8];
            stream.in_copy_bytes(data_data, dlen);
            stream.in_copy_bytes(mask_data, mlen);

            if (this->bogus_linux_cursor == BogusLinuxCursor::enable) {
                for (unsigned i = 0 ; i < mlen; i++) {
                    uint8_t new_mask_data = (mask_data[i] & (data_data[i] ^ 0xFF));
                    uint8_t new_data_data = (data_data[i] ^ mask_data[i] ^ new_mask_data);
                    data_data[i]    = new_data_data;
                    mask_data[i]    = new_mask_data;
                }
            }

            // TODO move that into cursor
            this->to_regular_pointer(data_data, dlen, cursor.width, cursor.height, 1, cursor.data);
            this->to_regular_mask(mask_data, mlen, cursor.width, cursor.height, 1, cursor.mask);
        }
        else {
            // TODO move that into cursor
            this->to_regular_pointer(stream.get_current(), dlen, cursor.width, cursor.height, data_bpp, cursor.data);
            stream.in_skip_bytes(dlen);
            this->to_regular_mask(stream.get_current(), mlen, cursor.width, cursor.height, data_bpp, cursor.mask);
            stream.in_skip_bytes(mlen);
        }

        if ((data_bpp == 32) && this->clean_up_32_bpp_cursor) {
            const unsigned int xor_line_length_in_byte = cursor.width * 3;
            const unsigned int xor_padded_line_length_in_byte =
                ((xor_line_length_in_byte % 2) ?
                 xor_line_length_in_byte + 1 :
                 xor_line_length_in_byte);
            const unsigned int remainder = (cursor.width % 8);
            const unsigned int and_line_length_in_byte = cursor.width / 8 + (remainder ? 1 : 0);
            const unsigned int and_padded_line_length_in_byte =
                ((and_line_length_in_byte % 2) ?
                 and_line_length_in_byte + 1 :
                 and_line_length_in_byte);
            for (unsigned int i0 = 0; i0 < cursor.height; ++i0) {
                uint8_t* xorMask = const_cast<uint8_t*>(cursor.data) + (cursor.height - i0 - 1) * xor_padded_line_length_in_byte;

                const uint8_t* andMask = cursor.mask + (cursor.height - i0 - 1) * and_padded_line_length_in_byte;
                unsigned char and_bit_extraction_mask = 7;

                for (unsigned int i1 = 0; i1 < cursor.width; ++i1) {
                    if ((*andMask) & (1 << and_bit_extraction_mask)) {
                        *xorMask         = 0;
                        *(xorMask + 1)   = 0;
                        *(xorMask + 2)   = 0;
                    }

                    xorMask += 3;
                    if (and_bit_extraction_mask) {
                        and_bit_extraction_mask--;
                    }
                    else {
                        and_bit_extraction_mask = 7;
                        andMask++;
                    }
                }
            }
        }

        //const unsigned int xor_line_length_in_byte = cursor.width * 3;
        //const unsigned int xor_padded_line_length_in_byte =
        //    ((xor_line_length_in_byte % 2) ?
        //     xor_line_length_in_byte + 1 :
        //     xor_line_length_in_byte);
        //const unsigned int remainder = (cursor.width % 8);
        //const unsigned int and_line_length_in_byte = cursor.width / 8 + (remainder ? 1 : 0);
        //const unsigned int and_padded_line_length_in_byte =
        //    ((and_line_length_in_byte % 2) ?
        //     and_line_length_in_byte + 1 :
        //     and_line_length_in_byte);
        //for (unsigned int i0 = 0; i0 < cursor.height; ++i0) {
        //    printf("%02d  ", (cursor.height - i0 - 1));
        //
        //    const uint8_t* xorMask = cursor.data + (cursor.height - i0 - 1) * xor_padded_line_length_in_byte;
        //
        //    const uint8_t* andMask = cursor.mask + (cursor.height - i0 - 1) * and_padded_line_length_in_byte;
        //    unsigned char and_bit_extraction_mask = 7;
        //
        //    for (unsigned int i1 = 0; i1 < cursor.width; ++i1) {
        //        unsigned int color = 0;
        //        color |=  *xorMask             ;
        //        color |= (*(xorMask + 1) <<  8);
        //        color |= (*(xorMask + 2) << 16);
        //
        //        if ((*andMask) & (1 << and_bit_extraction_mask)) {
        //            printf(".");
        //        }
        //        else {
        //            if (color == 0xFFFFFF) {
        //                printf("W");
        //            }
        //            else if (color) {
        //                printf("C");
        //            }
        //            else  {
        //                printf("B");
        //            }
        //        }
        //
        //        xorMask += 3;
        //        if (and_bit_extraction_mask) {
        //            and_bit_extraction_mask--;
        //        }
        //        else {
        //            and_bit_extraction_mask = 7;
        //            andMask++;
        //        }
        //    }
        //
        //    printf("\n");
        //}
        //printf("\n");

        drawable.set_pointer(cursor);
        if (bool(this->verbose & RDPVerbose::graphics_pointer)) {
            LOG(LOG_INFO, "mod_rdp::process_new_pointer_pdu done");
        }
    }   // process_new_pointer_pdu

private:
    void process_bitmap_updates(InStream & stream, bool fast_path, gdi::GraphicApi & drawable) {
        if (bool(this->verbose & RDPVerbose::graphics)){
            LOG(LOG_INFO, "mod_rdp::process_bitmap_updates");
        }

        this->recv_bmp_update++;

        if (fast_path) {
            stream.in_skip_bytes(2); // updateType(2)
        }

        // RDP-BCGR: 2.2.9.1.1.3.1.2 Bitmap Update (TS_UPDATE_BITMAP)
        // ----------------------------------------------------------
        // The TS_UPDATE_BITMAP structure contains one or more rectangular
        // clippings taken from the server-side screen frame buffer (see [T128]
        // section 8.17).

        // shareDataHeader (18 bytes): Share Data Header (section 2.2.8.1.1.1.2)
        // containing information about the packet. The type subfield of the
        // pduType field of the Share Control Header (section 2.2.8.1.1.1.1)
        // MUST be set to PDUTYPE_DATAPDU (7). The pduType2 field of the Share
        // Data Header MUST be set to PDUTYPE2_UPDATE (2).

        // bitmapData (variable): The actual bitmap update data, as specified in
        // section 2.2.9.1.1.3.1.2.1.

        // 2.2.9.1.1.3.1.2.1 Bitmap Update Data (TS_UPDATE_BITMAP_DATA)
        // ------------------------------------------------------------
        // The TS_UPDATE_BITMAP_DATA structure encapsulates the bitmap data that
        // defines a Bitmap Update (section 2.2.9.1.1.3.1.2).

        // updateType (2 bytes): A 16-bit, unsigned integer. The graphics update
        // type. This field MUST be set to UPDATETYPE_BITMAP (0x0001).

        // numberRectangles (2 bytes): A 16-bit, unsigned integer.
        // The number of screen rectangles present in the rectangles field.
        size_t numberRectangles = stream.in_uint16_le();
        if (bool(this->verbose & RDPVerbose::graphics)){
            LOG(LOG_INFO, "/* ---------------- Sending %zu rectangles ----------------- */", numberRectangles);
        }

        for (size_t i = 0; i < numberRectangles; i++) {

            // rectangles (variable): Variable-length array of TS_BITMAP_DATA
            // (section 2.2.9.1.1.3.1.2.2) structures, each of which contains a
            // rectangular clipping taken from the server-side screen frame buffer.
            // The number of screen clippings in the array is specified by the
            // numberRectangles field.

            // 2.2.9.1.1.3.1.2.2 Bitmap Data (TS_BITMAP_DATA)
            // ----------------------------------------------

            // The TS_BITMAP_DATA structure wraps the bitmap data bytestream
            // for a screen area rectangle containing a clipping taken from
            // the server-side screen frame buffer.

            // A 16-bit, unsigned integer. Left bound of the rectangle.

            // A 16-bit, unsigned integer. Top bound of the rectangle.

            // A 16-bit, unsigned integer. Right bound of the rectangle.

            // A 16-bit, unsigned integer. Bottom bound of the rectangle.

            // A 16-bit, unsigned integer. The width of the rectangle.

            // A 16-bit, unsigned integer. The height of the rectangle.

            // A 16-bit, unsigned integer. The color depth of the rectangle
            // data in bits-per-pixel.

            // CGR: As far as I understand we should have
            // align4(right-left) == width and bottom-top == height
            // maybe put some assertion to check it's true
            // LOG(LOG_ERR, "left=%u top=%u right=%u bottom=%u width=%u height=%u bpp=%u", left, top, right, bottom, width, height, bpp);

            // A 16-bit, unsigned integer. The flags describing the format
            // of the bitmap data in the bitmapDataStream field.

            // +-----------------------------------+---------------------------+
            // | 0x0001 BITMAP_COMPRESSION         | Indicates that the bitmap |
            // |                                   | data is compressed. This  |
            // |                                   | implies that the          |
            // |                                   | bitmapComprHdr field is   |
            // |                                   | present if the NO_BITMAP_C|
            // |                                   |OMPRESSION_HDR (0x0400)    |
            // |                                   | flag is not set.          |
            // +-----------------------------------+---------------------------+
            // | 0x0400 NO_BITMAP_COMPRESSION_HDR  | Indicates that the        |
            // |                                   | bitmapComprHdr field is   |
            // |                                   | not present(removed for   |
            // |                                   | bandwidth efficiency to   |
            // |                                   | save 8 bytes).            |
            // +-----------------------------------+---------------------------+

            RDPBitmapData bmpdata;

            bmpdata.receive(stream);

            Rect boundary( bmpdata.dest_left
                           , bmpdata.dest_top
                           , bmpdata.dest_right - bmpdata.dest_left + 1
                           , bmpdata.dest_bottom - bmpdata.dest_top + 1
                           );

            // BITMAP_COMPRESSION 0x0001
            // Indicates that the bitmap data is compressed. This implies
            // that the bitmapComprHdr field is present if the
            // NO_BITMAP_COMPRESSION_HDR (0x0400) flag is not set.

            if (bool(this->verbose & RDPVerbose::graphics)) {
                LOG( LOG_INFO
                     , "/* Rect [%zu] bpp=%" PRIu16
                       " width=%" PRIu16 " height=%" PRIu16
                       " b(%" PRId16 ", %" PRId16 ", %" PRIu16 ", %" PRIu16 ") */"
                     , i
                     , bmpdata.bits_per_pixel
                     , bmpdata.width
                     , bmpdata.height
                     , boundary.x
                     , boundary.y
                     , boundary.cx
                     , boundary.cy
                     );
            }

            // bitmapComprHdr (8 bytes): Optional Compressed Data Header
            // structure (see Compressed Data Header (TS_CD_HEADER)
            // (section 2.2.9.1.1.3.1.2.3)) specifying the bitmap data
            // in the bitmapDataStream. This field MUST be present if
            // the BITMAP_COMPRESSION (0x0001) flag is present in the
            // Flags field, but the NO_BITMAP_COMPRESSION_HDR (0x0400)
            // flag is not.

            if (bmpdata.flags & BITMAP_COMPRESSION) {
                if ((bmpdata.width <= 0) || (bmpdata.height <= 0)) {
                    LOG( LOG_WARNING
                         , "Unexpected bitmap size: width=%" PRIu16 " height=%" PRIu16 " size=%" PRIu16
                           " left=%" PRIu16 ", top=%" PRIu16 ", right=%" PRIu16 ", bottom=%" PRIu16
                         , bmpdata.width
                         , bmpdata.height
                         , bmpdata.cb_comp_main_body_size
                         , bmpdata.dest_left
                         , bmpdata.dest_top
                         , bmpdata.dest_right
                         , bmpdata.dest_bottom
                         );
                }
            }

            // TODO CGR: check which sanity checks should be done
                //            if (bufsize != bitmap.bmp_size){
                //                LOG(LOG_WARNING, "Unexpected bufsize in bitmap received [%u != %u] width=%u height=%u bpp=%u",
                //                    bufsize, bitmap.bmp_size, width, height, bpp);
                //            }
                const uint8_t * data = stream.in_uint8p(bmpdata.bitmap_size());
            Bitmap bitmap( this->orders.bpp
                           , bmpdata.bits_per_pixel
                           , &this->orders.global_palette
                           , bmpdata.width
                           , bmpdata.height
                           , data
                           , bmpdata.bitmap_size()
                           , (bmpdata.flags & BITMAP_COMPRESSION)
                           );

            if (   bmpdata.cb_scan_width
                   && ((bmpdata.cb_scan_width - bitmap.line_size()) >= nbbytes(bitmap.bpp()))) {
                LOG( LOG_WARNING
                     , "Bad line size: line_size=%" PRIu16 " width=%" PRIu16 " height=%" PRIu16 " bpp=%" PRIu16
                     , bmpdata.cb_scan_width
                     , bmpdata.width
                     , bmpdata.height
                     , bmpdata.bits_per_pixel
                     );
            }

            if (   bmpdata.cb_uncompressed_size
                   && (bmpdata.cb_uncompressed_size != bitmap.bmp_size())) {
                LOG( LOG_WARNING
                     , "final_size should be size of decompressed bitmap [%" PRIu16 " != %zu]"
                       " width=%" PRIu16 " height=%" PRIu16 " bpp=%" PRIu16
                     , bmpdata.cb_uncompressed_size
                     , bitmap.bmp_size()
                     , bmpdata.width
                     , bmpdata.height
                     , bmpdata.bits_per_pixel
                     );
            }

            drawable.draw(bmpdata, bitmap);
        }
        if (bool(this->verbose & RDPVerbose::graphics)){
            LOG(LOG_INFO, "mod_rdp::process_bitmap_updates done");
        }
    }   // process_bitmap_updates

    void send_client_info_pdu(const time_t & now) {
        if (bool(this->verbose & RDPVerbose::basic_trace)){
            LOG(LOG_INFO, "mod_rdp::send_client_info_pdu");
        }

        InfoPacket infoPacket( this->use_rdp5
                             , this->domain
                             , this->username
                             , this->password
                             , this->program
                             , this->directory
                             , this->performanceFlags
                             , this->clientAddr
                             );
        infoPacket.extendedInfoPacket.clientTimeZone = this->client_time_zone;

        InStream in_s(this->server_auto_reconnect_packet_ref.data(),
            this->server_auto_reconnect_packet_ref.size());
        RDP::ServerAutoReconnectPacket_Recv server_auto_reconnect_packet(in_s);

        if (server_auto_reconnect_packet.cbLen) {
            if (bool(this->verbose & RDPVerbose::basic_trace)){
                LOG(LOG_INFO, "Use Server Auto-Reconnect Packet");
                LOG(LOG_INFO, "Server Reconnect Random");
                hexdump(server_auto_reconnect_packet.ArcRandomBits,
                    sizeof(server_auto_reconnect_packet.ArcRandomBits));
            }

            OutStream out_s(infoPacket.extendedInfoPacket.autoReconnectCookie,
                sizeof(infoPacket.extendedInfoPacket.autoReconnectCookie));

            uint8_t digest[SslMd5::DIGEST_LENGTH] = { 0 };

            SslHMAC_Md5 hmac_md5(server_auto_reconnect_packet.ArcRandomBits,
                sizeof(server_auto_reconnect_packet.ArcRandomBits));
            if (!this->nego.tls && !this->nego.nla) {
                if (bool(this->verbose & RDPVerbose::basic_trace)){
                    LOG(LOG_INFO, "Use client random");
                }
                hmac_md5.update(this->client_random, sizeof(this->client_random));
            }
            else {
                if (bool(this->verbose & RDPVerbose::basic_trace)){
                    LOG(LOG_INFO, "Use NULL client random");
                }
                uint8_t tmp_client_random[32] = { 0 };
                hmac_md5.update(tmp_client_random, sizeof(tmp_client_random));
            }
            hmac_md5.final(digest);

            infoPacket.extendedInfoPacket.cbAutoReconnectLen = 0x1C;

            out_s.out_uint32_le(0x1C);  // cbLen(4)
            out_s.out_uint32_le(1);     // Version(4)
            out_s.out_uint32_le(server_auto_reconnect_packet.LogonId);  // LogonId(4)
            out_s.out_copy_bytes(digest, sizeof(digest));
            if (bool(this->verbose & RDPVerbose::security)){
                LOG(LOG_INFO, "Client Security Verifier");
                hexdump(digest, sizeof(digest));
            }
        }
        else if (this->cbAutoReconnectCookie) {
            infoPacket.extendedInfoPacket.cbAutoReconnectLen =
                this->cbAutoReconnectCookie;
            ::memcpy(infoPacket.extendedInfoPacket.autoReconnectCookie, this->autoReconnectCookie,
                sizeof(infoPacket.extendedInfoPacket.autoReconnectCookie));
        }

        this->send_data_request(
            GCC::MCS_GLOBAL_CHANNEL,
            [this, &infoPacket](StreamSize<1024>, OutStream & stream) {
                if (bool(this->rdp_compression)) {
                    infoPacket.flags |= INFO_COMPRESSION;
                    infoPacket.flags &= ~CompressionTypeMask;
                    infoPacket.flags |= (static_cast<unsigned>(this->rdp_compression) - 1) << 9;
                }

                if (this->enable_session_probe) {
                    infoPacket.flags &= ~INFO_MAXIMIZESHELL;
                }

                if (this->remote_program) {
                    infoPacket.flags |= INFO_RAIL;
                }

                infoPacket.emit(stream);

            },
            write_sec_send_fn{SEC::SEC_INFO_PKT, this->encrypt, this->encryptionLevel}
        );
        if (bool(this->verbose & RDPVerbose::basic_trace)) {
            infoPacket.log("Send data request", this->password_printing_mode, !this->enable_session_probe);
        }

        if (this->open_session_timeout.count()) {
            this->open_session_timeout_checker.restart_timeout(
                now, this->open_session_timeout.count());
            this->event.set(1000000);
        }
        if (bool(this->verbose & RDPVerbose::basic_trace)){
            LOG(LOG_INFO, "mod_rdp::send_client_info_pdu done");
        }
    }

public:
    bool is_up_and_running() override {
        return (UP_AND_RUNNING == this->connection_finalization_state);
    }

    void disconnect(time_t now) override {
        if (this->is_up_and_running()) {
            if (bool(this->verbose & RDPVerbose::basic_trace)){
                LOG(LOG_INFO, "mod_rdp::disconnect()");
            }
            // this->send_shutdown_request();
            // this->draw_event(time(nullptr));
            this->send_disconnect_ultimatum();
        }
        if (!this->session_disconnection_logged) {
            double seconds = ::difftime(now, this->beginning);

            char extra[1024];
            snprintf(extra, sizeof(extra), "duration=\"%02d:%02d:%02d\"",
                (int(seconds) / 3600), ((int(seconds) % 3600) / 60),
                (int(seconds) % 60));

            this->report_message.log4(false, "SESSION_DISCONNECTION", extra);
            this->session_disconnection_logged = true;
        }
    }

private:
    //void send_shutdown_request() {
    //    LOG(LOG_INFO, "SEND SHUTDOWN REQUEST PDU");
    //
    //    BStream stream(65536);
    //    ShareData sdata(stream);
    //    sdata.emit_begin(PDUTYPE2_SHUTDOWN_REQUEST, this->share_id,
    //                     RDP::STREAM_MED);
    //    sdata.emit_end();
    //    BStream sctrl_header(256);
    //    ShareControl_Send(sctrl_header, PDUTYPE_DATAPDU,
    //                      this->userid + GCC::MCS_USERCHANNEL_BASE,
    //                      stream.size());
    //    HStream target_stream(1024, 65536);
    //    target_stream.out_copy_bytes(sctrl_header);
    //    target_stream.out_copy_bytes(stream);
    //    target_stream.mark_end();
    //
    //    this->send_data_request_ex(GCC::MCS_GLOBAL_CHANNEL, target_stream);
    //}

    void send_disconnect_ultimatum() {
        if (bool(this->verbose & RDPVerbose::basic_trace)){
            LOG(LOG_INFO, "SEND MCS DISCONNECT PROVIDER ULTIMATUM PDU");
        }
        write_packets(
            this->nego.trans,
            [](StreamSize<256>, OutStream & mcs_data) {
                MCS::DisconnectProviderUltimatum_Send(mcs_data, 3, MCS::PER_ENCODING);
            },
            write_x224_dt_tpdu_fn{}
        );
    }

    //void send_flow_response_pdu(uint8_t flow_id, uint8_t flow_number) {
    //    LOG(LOG_INFO, "SEND FLOW RESPONSE PDU n° %u", flow_number);
    //    BStream flowpdu(256);
    //    FlowPDU_Send(flowpdu, FLOW_RESPONSE_PDU, flow_id, flow_number,
    //                 this->userid + GCC::MCS_USERCHANNEL_BASE);
    //    HStream target_stream(1024, 65536);
    //    target_stream.out_copy_bytes(flowpdu);
    //    target_stream.mark_end();
    //    this->send_data_request_ex(GCC::MCS_GLOBAL_CHANNEL, target_stream);
    //}

    void process_auth_event(
        const CHANNELS::ChannelDef & auth_channel,
        InStream & stream, uint32_t length, uint32_t flags, size_t chunk_size
    ) {
        (void)length;
        (void)chunk_size;
        REDASSERT(stream.in_remain() == chunk_size);

        if ((flags & (CHANNELS::CHANNEL_FLAG_FIRST | CHANNELS::CHANNEL_FLAG_LAST)) !=
            (CHANNELS::CHANNEL_FLAG_FIRST | CHANNELS::CHANNEL_FLAG_LAST))
        {
            LOG(LOG_WARNING, "mod_rdp::process_auth_event: Chunked Virtual Channel Data ignored!");
            return;
        }

        std::string auth_channel_message(char_ptr_cast(stream.get_current()), stream.in_remain());

        LOG(LOG_INFO, "Auth channel data=\"%s\"", auth_channel_message);

        this->auth_channel_flags  = flags;
        this->auth_channel_chanid = auth_channel.chanid;

        const char Log[] = "Log=";

        if (!auth_channel_message.compare(0, sizeof(Log) - 1, Log)) {
            const char * log_string =
                (auth_channel_message.c_str() + sizeof(Log) - 1);
            LOG(LOG_INFO, "WABLauncher: %s", log_string);
        }
        else {
            this->authentifier.set_auth_channel_target(
                auth_channel_message.c_str());
        }
    }

    void process_session_probe_event(
        const CHANNELS::ChannelDef & session_probe_channel,
        InStream & stream, uint32_t length, uint32_t flags, size_t chunk_size
    ) {
        (void)session_probe_channel;
        SessionProbeVirtualChannel& channel = this->get_session_probe_virtual_channel();

        std::unique_ptr<AsynchronousTask> out_asynchronous_task;

        channel.process_server_message(length, flags, stream.get_current(), chunk_size,
            out_asynchronous_task);

        REDASSERT(!out_asynchronous_task);
    }

    void process_cliprdr_event(
        const CHANNELS::ChannelDef & cliprdr_channel, InStream & stream,
        uint32_t length, uint32_t flags, size_t chunk_size
    ) {
        (void)cliprdr_channel;
        ClipboardVirtualChannel& channel = this->get_clipboard_virtual_channel();

        std::unique_ptr<AsynchronousTask> out_asynchronous_task;

        channel.process_server_message(length, flags, stream.get_current(), chunk_size,
            out_asynchronous_task);

        REDASSERT(!out_asynchronous_task);
    }   // process_cliprdr_event

    void process_rail_event(const CHANNELS::ChannelDef & rail_channel,
            InStream & stream, uint32_t length, uint32_t flags, size_t chunk_size) {
        (void)rail_channel;
        RemoteProgramsVirtualChannel& channel = this->get_remote_programs_virtual_channel();

        std::unique_ptr<AsynchronousTask> out_asynchronous_task;

        channel.process_server_message(length, flags, stream.get_current(), chunk_size,
            out_asynchronous_task);

        REDASSERT(!out_asynchronous_task);
    }

    void process_rdpdr_event(const CHANNELS::ChannelDef &,
            InStream & stream, uint32_t length, uint32_t flags, size_t chunk_size) {
        if (this->authorization_channels.rdpdr_type_all_is_authorized() &&
            !this->file_system_drive_manager.HasManagedDrive()) {

            if (flags & CHANNELS::CHANNEL_FLAG_FIRST) {
                if (bool(this->verbose & (RDPVerbose::rdpdr | RDPVerbose::rdpdr_dump))) {

                    LOG(LOG_INFO,
                        "mod_rdp::process_rdpdr_event: sending to Client, "
                            "send Chunked Virtual Channel Data transparently.");
                }

                if (bool(this->verbose & RDPVerbose::rdpdr_dump)) {
                    const bool send              = false;
                    const bool from_or_to_client = false;

                    ::msgdump_d(send, from_or_to_client, length, flags,
                        stream.get_data()+8, chunk_size);

                    rdpdr::streamLog(stream, this->rdpdrLogStatus);
                }
            }

            this->send_to_front_channel(
                channel_names::rdpdr, stream.get_current(), length, chunk_size, flags);
            return;
        }

        FileSystemVirtualChannel& channel = this->get_file_system_virtual_channel();

        std::unique_ptr<AsynchronousTask> out_asynchronous_task;

        channel.process_server_message(length, flags, stream.get_current(), chunk_size,
            out_asynchronous_task);

        if (out_asynchronous_task) {
            if (this->asynchronous_tasks.empty()) {
                this->asynchronous_task_event.full_reset();

                out_asynchronous_task->configure_wait_object(this->asynchronous_task_event);
            }

            this->asynchronous_tasks.push_back(std::move(out_asynchronous_task));
        }
    }

    bool disable_input_event_and_graphics_update(bool disable_input_event,
            bool disable_graphics_update) override {
        bool need_full_screen_update =
            (this->graphics_update_disabled && !disable_graphics_update);

        if (this->input_event_disabled != disable_input_event) {
            LOG(LOG_INFO, "Mod_rdp: %s input event.",
                (disable_input_event ? "Disable" : "Enable"));
        }
        if (this->graphics_update_disabled != disable_graphics_update) {
            LOG(LOG_INFO, "Mod_rdp: %s graphics update.",
                (disable_graphics_update ? "Disable" : "Enable"));
        }

        this->input_event_disabled     = disable_input_event;
        this->graphics_update_disabled = disable_graphics_update;

        if (this->remote_programs_session_manager) {
            this->remote_programs_session_manager->disable_graphics_update(
                disable_graphics_update);
        }

        return need_full_screen_update;
    }

    void do_enable_session_probe() {
        if (this->enable_session_probe) {
            ClipboardVirtualChannel& cvc =
                this->get_clipboard_virtual_channel();
            cvc.set_session_probe_launcher(
                this->session_probe_launcher.get());

            FileSystemVirtualChannel& fsvc =
                this->get_file_system_virtual_channel();
            fsvc.set_session_probe_launcher(
                this->session_probe_launcher.get());

            this->file_system_drive_manager.set_session_probe_launcher(
                this->session_probe_launcher.get());

            SessionProbeVirtualChannel& spvc =
                this->get_session_probe_virtual_channel();
            spvc.set_session_probe_launcher(this->session_probe_launcher.get());
            this->session_probe_virtual_channel_p = &spvc;
            if (!this->session_probe_start_launch_timeout_timer_only_after_logon) {
                spvc.start_launch_timeout_timer();
            }

            if (this->session_probe_launcher) {
                this->session_probe_launcher->set_clipboard_virtual_channel(
                    &cvc);

                this->session_probe_launcher->set_session_probe_virtual_channel(
                    this->session_probe_virtual_channel_p);
            }

            if (this->remote_program) {
                RemoteProgramsVirtualChannel& rpvc =
                    this->get_remote_programs_virtual_channel();

                rpvc.set_session_probe_virtual_channel(
                    this->session_probe_virtual_channel_p);

                rpvc.set_session_probe_launcher(
                    this->session_probe_launcher.get());

                this->session_probe_launcher->set_remote_programs_virtual_channel(
                    &rpvc);
            }
        }
    }

public:
    windowing_api* get_windowing_api() const {
        if (this->remote_programs_session_manager) {
            return this->remote_programs_session_manager.get();
        }

        return nullptr;
    }

    Dimension get_dim() const override
    { return Dimension(this->front_width, this->front_height); }

    bool is_auto_reconnectable() override {
        return this->is_server_auto_reconnec_packet_received;
    }

private:
    void auth_rail_exec(uint16_t flags, const char* original_exe_or_file,
            const char* exe_or_file, const char* working_dir,
            const char* arguments, const char* account, const char* password) override {
        if (this->remote_program) {
            RemoteProgramsVirtualChannel& rpvc =
                this->get_remote_programs_virtual_channel();

            rpvc.auth_rail_exec(flags, original_exe_or_file, exe_or_file,
                working_dir, arguments, account, password);
        }
        else {
            LOG(LOG_WARNING, "mod_rdp::auth_rail_exec(): Current session has no Remote Program Virtual Channel");
        }
    }

    void auth_rail_exec_cancel(uint16_t flags, const char* original_exe_or_file,
            uint16_t exec_result) override {
        if (this->remote_program) {
            RemoteProgramsVirtualChannel& rpvc =
                this->get_remote_programs_virtual_channel();

            rpvc.auth_rail_exec_cancel(flags, original_exe_or_file, exec_result);
        }
        else {
            LOG(LOG_WARNING, "mod_rdp::auth_rail_exec(): Current session has no Remote Program Virtual Channel");
        }
    }

    void sespro_rail_exec_result(uint16_t flags, const char* exe_or_file,
        uint16_t exec_result, uint32_t raw_result) override {
        if (this->remote_program) {
            RemoteProgramsVirtualChannel& rpvc =
                this->get_remote_programs_virtual_channel();

            rpvc.sespro_rail_exec_result(flags, exe_or_file, exec_result, raw_result);
        }
        else {
            LOG(LOG_WARNING, "mod_rdp::sespro_rail_exec_result(): Current session has no Remote Program Virtual Channel");
        }
    }
};<|MERGE_RESOLUTION|>--- conflicted
+++ resolved
@@ -273,19 +273,11 @@
     uint8_t      client_crypt_random[512];
     CryptContext encrypt, decrypt;
 
-<<<<<<< HEAD
-    enum : uint8_t {
+    enum ModState : uint8_t {
           MOD_RDP_NEGO
         , MOD_RDP_BASIC_SETTINGS_EXCHANGE
         , MOD_RDP_CHANNEL_CONNECTION_ATTACH_USER
         , MOD_RDP_CHANNEL_JOIN_CONFIRME
-=======
-    enum ModState {
-          MOD_RDP_NEGO
-        , MOD_RDP_BASIC_SETTINGS_EXCHANGE
-        , MOD_RDP_CHANNEL_CONNECTION_ATTACH_USER
-        , MOD_RDP_CHANNEL_CONNECTION_ATTACH_USER_CONT
->>>>>>> 2fcda11a
         , MOD_RDP_GET_LICENSE
         , MOD_RDP_CONNECTED
     };
@@ -2530,11 +2522,7 @@
         this->state = MOD_RDP_BASIC_SETTINGS_EXCHANGE;
     }
 
-<<<<<<< HEAD
     void early_tls_security_exchange(InStream & stream)
-=======
-    void early_tls_security_exchange(cbyte_array pdu_buf)
->>>>>>> 2fcda11a
     {
         if (bool(this->verbose & RDPVerbose::security)){
             LOG(LOG_INFO, "mod_rdp::Early TLS Security Exchange");
@@ -2555,7 +2543,6 @@
                                    "RDP");
 
             this->nego.recv_connection_confirm(
-<<<<<<< HEAD
                 this->server_cert_store,
                 this->server_cert_check,
                 this->server_notifier,
@@ -2566,17 +2553,6 @@
             if (this->nego.state == RdpNego::NEGO_STATE_FINAL){
                 this->send_connectInitialPDUwithGccConferenceCreateRequest();
             }
-=======
-                    this->server_cert_store,
-                    this->server_cert_check,
-                    this->server_notifier,
-                    this->certif_path.get(),
-                    pdu_buf
-                );
-                if (this->nego.state == RdpNego::NEGO_STATE_FINAL){
-                    this->send_connectInitialPDUwithGccConferenceCreateRequest();
-                }
->>>>>>> 2fcda11a
             break;
 
         case RdpNego::NEGO_STATE_FINAL:
@@ -2590,22 +2566,13 @@
         }
     }
 
-<<<<<<< HEAD
     void basic_settings_exchange(InStream & x224_data)
-=======
-    void basic_settings_exchange(cbyte_array pdu_buf)
->>>>>>> 2fcda11a
     {
         if (bool(this->verbose & RDPVerbose::security)){
             LOG(LOG_INFO, "mod_rdp::Basic Settings Exchange");
         }
 
         {
-<<<<<<< HEAD
-=======
-            InStream x224_data(pdu_buf);
-
->>>>>>> 2fcda11a
             X224::DT_TPDU_Recv x224(x224_data);
 
             MCS::CONNECT_RESPONSE_PDU_Recv mcs(x224.payload, MCS::BER_ENCODING);
@@ -2892,19 +2859,12 @@
         }
     }
 
-<<<<<<< HEAD
     void channel_connection_attach_user(InStream & stream)
     {
         if (bool(this->verbose & RDPVerbose::channels)){
             LOG(LOG_INFO, "mod_rdp::Channel Connection Attach User");
         }
 
-=======
-
-    void AttachUserConfirm(cbyte_array pdu_buf)
-    {
-        InStream stream(pdu_buf);
->>>>>>> 2fcda11a
         X224::DT_TPDU_Recv x224(stream);
         InStream & mcs_cjcf_data = x224.payload;
         MCS::AttachUserConfirm_Recv mcs(mcs_cjcf_data, MCS::PER_ENCODING);
@@ -2947,7 +2907,6 @@
         this->send_channel_index = 0;
     }
 
-<<<<<<< HEAD
     size_t send_channel_index;
 
     void channel_join_confirme(time_t now, InStream & x224_data)
@@ -3006,102 +2965,6 @@
 
         if (this->encryptionLevel){
             if (bool(this->verbose & RDPVerbose::security)){
-=======
-    uint16_t channels_id[CHANNELS::MAX_STATIC_VIRTUAL_CHANNELS + 2];
-    size_t num_channels_id;
-    size_t index_channels_id;
-    void channel_connection_attach_user(time_t now, cbyte_array pdu_buf)
-    {
-        if (bool(this->verbose & RDPVerbose::basic_trace)){
-            LOG(LOG_INFO, "mod_rdp::Channel Connection Attach User");
-        }
-
-        if (this->state == MOD_RDP_CHANNEL_CONNECTION_ATTACH_USER) {
-            this->AttachUserConfirm(pdu_buf);
-
-            this->num_channels_id = this->mod_channel_list.size();
-
-            channels_id[0] = this->userid + GCC::MCS_USERCHANNEL_BASE;
-            channels_id[1] = GCC::MCS_GLOBAL_CHANNEL;
-            for (size_t index = 0; index < this->num_channels_id; index++){
-                channels_id[index+2] = this->mod_channel_list[index].chanid;
-            }
-
-            this->index_channels_id = 0;
-        }
-        else {
-            LOG(LOG_INFO, "Waiting for Channel Join Confirm");
-            InStream x224_data(pdu_buf);
-            X224::DT_TPDU_Recv x224(x224_data);
-            InStream & mcs_cjcf_data = x224.payload;
-            MCS::ChannelJoinConfirm_Recv mcs(mcs_cjcf_data, MCS::PER_ENCODING);
-            // TODO If mcs.result is negative channel is not confirmed and should be removed from mod_channel list
-            if (bool(this->verbose & RDPVerbose::basic_trace7)){
-                LOG(LOG_INFO, "cjcf[%zu] = %" PRIu16, this->index_channels_id, mcs.channelId);
-            }
-            this->index_channels_id++;
-        }
-
-        if (this->index_channels_id < this->num_channels_id+2) {
-            if (bool(this->verbose & RDPVerbose::basic_trace7)){
-                LOG(LOG_INFO, "cjrq[%zu] = %" PRIu16, this->index_channels_id, channels_id[this->index_channels_id]);
-            }
-            write_packets(
-                this->nego.trans,
-                [this](StreamSize<256>, OutStream & mcs_cjrq_data){
-                    MCS::ChannelJoinRequest_Send mcs(
-                        mcs_cjrq_data, this->userid,
-                        this->channels_id[this->index_channels_id], MCS::PER_ENCODING
-                    );
-                    (void)mcs;
-                },
-                write_x224_dt_tpdu_fn{}
-            );
-
-            this->state = MOD_RDP_CHANNEL_CONNECTION_ATTACH_USER_CONT;
-            return ;
-        }
-
-        if (bool(this->verbose & RDPVerbose::basic_trace)){
-            LOG(LOG_INFO, "mod_rdp::Channel Connection Attach User end");
-        }
-
-        // RDP Security Commencement
-        // -------------------------
-
-        // RDP Security Commencement: If standard RDP security methods are being
-        // employed and encryption is in force (this is determined by examining the data
-        // embedded in the GCC Conference Create Response packet) then the client sends
-        // a Security Exchange PDU containing an encrypted 32-byte random number to the
-        // server. This random number is encrypted with the public key of the server
-        // (the server's public key, as well as a 32-byte server-generated random
-        // number, are both obtained from the data embedded in the GCC Conference Create
-        //  Response packet).
-
-        // The client and server then utilize the two 32-byte random numbers to generate
-        // session keys which are used to encrypt and validate the integrity of
-        // subsequent RDP traffic.
-
-        // From this point, all subsequent RDP traffic can be encrypted and a security
-        // header is include " with the data if encryption is in force (the Client Info
-        // and licensing PDUs are an exception in that they always have a security
-        // header). The Security Header follows the X.224 and MCS Headers and indicates
-        // whether the attached data is encrypted.
-
-        // Even if encryption is in force server-to-client traffic may not always be
-        // encrypted, while client-to-server traffic will always be encrypted by
-        // Microsoft RDP implementations (encryption of licensing PDUs is optional,
-        // however).
-
-        // Client                                                     Server
-        //    |------Security Exchange PDU ---------------------------> |
-        if (bool(this->verbose & RDPVerbose::basic_trace)){
-            LOG(LOG_INFO, "mod_rdp::RDP Security Commencement");
-        }
-
-        if (this->encryptionLevel){
-            if (bool(this->verbose & RDPVerbose::basic_trace)){
->>>>>>> 2fcda11a
                 LOG(LOG_INFO, "mod_rdp::SecExchangePacket keylen=%u",
                     this->server_public_key_len);
             }
@@ -3115,7 +2978,6 @@
                     (void)mcs;
                 })
             );
-<<<<<<< HEAD
         }
 
         // Secure Settings Exchange
@@ -3132,33 +2994,11 @@
             LOG(LOG_INFO, "mod_rdp::Secure Settings Exchange");
         }
 
-=======
-        }
-
-        // Secure Settings Exchange
-        // ------------------------
-
-        // Secure Settings Exchange: Secure client data (such as the username,
-        // password and auto-reconnect cookie) is sent to the server using the Client
-        // Info PDU.
-
-        // Client                                                     Server
-        //    |------ Client Info PDU      ---------------------------> |
-
-        if (bool(this->verbose & RDPVerbose::basic_trace)){
-            LOG(LOG_INFO, "mod_rdp::Secure Settings Exchange");
-        }
-
->>>>>>> 2fcda11a
         this->send_client_info_pdu(now);
         this->state = MOD_RDP_GET_LICENSE;
     }
 
-<<<<<<< HEAD
     void get_license(InStream & stream)
-=======
-    void get_license(cbyte_array pdu_buf)
->>>>>>> 2fcda11a
     {
         if (bool(this->verbose & RDPVerbose::license)){
             LOG(LOG_INFO, "mod_rdp::Licensing");
@@ -3250,48 +3090,10 @@
         // read tpktHeader (4 bytes = 3 0 len)
         // TPDU class 0    (3 bytes = LI F0 PDU_DT)
 
-<<<<<<< HEAD
         X224::DT_TPDU_Recv x224(stream);
         // TODO Shouldn't we use mcs_type to manage possible Deconnection Ultimatum here
         //int mcs_type = MCS::peekPerEncodedMCSType(x224.payload);
         MCS::SendDataIndication_Recv mcs(x224.payload, MCS::PER_ENCODING);
-=======
-            InStream stream(pdu_buf);
-            X224::DT_TPDU_Recv x224(stream);
-            // TODO Shouldn't we use mcs_type to manage possible Deconnection Ultimatum here
-            //int mcs_type = MCS::peekPerEncodedMCSType(x224.payload);
-            MCS::SendDataIndication_Recv mcs(x224.payload, MCS::PER_ENCODING);
-
-            SEC::SecSpecialPacket_Recv sec(mcs.payload, this->decrypt, this->encryptionLevel);
-
-            if (sec.flags & SEC::SEC_LICENSE_PKT) {
-                LIC::RecvFactory flic(sec.payload);
-
-                switch (flic.tag) {
-                case LIC::LICENSE_REQUEST:
-                    if (bool(this->verbose & RDPVerbose::basic_trace2)) {
-                        LOG(LOG_INFO, "Rdp::License Request");
-                    }
-                    {
-                        LIC::LicenseRequest_Recv lic(sec.payload);
-                        uint8_t null_data[48]{};
-                        /* We currently use null client keys. This is a bit naughty but, hey,
-                           the security of license negotiation isn't exactly paramount. */
-                        SEC::SessionKey keyblock(null_data, null_data, lic.server_random);
-
-                        /* Store first 16 bytes of session key as MAC secret */
-                        memcpy(this->lic_layer_license_sign_key, keyblock.get_MAC_salt_key(), 16);
-                        memcpy(this->lic_layer_license_key, keyblock.get_LicensingEncryptionKey(), 16);
-                    }
-                    this->send_data_request(
-                        GCC::MCS_GLOBAL_CHANNEL,
-                        [this, &hostname, &username](StreamSize<65535 - 1024>, OutStream & lic_data) {
-                            if (this->lic_layer_license_size > 0) {
-                                uint8_t hwid[LIC::LICENSE_HWID_SIZE];
-                                buf_out_uint32(hwid, 2);
-                                memcpy(hwid + 4, hostname, LIC::LICENSE_HWID_SIZE - 4);
->>>>>>> 2fcda11a
-
         SEC::SecSpecialPacket_Recv sec(mcs.payload, this->decrypt, this->encryptionLevel);
 
         if (sec.flags & SEC::SEC_LICENSE_PKT) {
@@ -3526,11 +3328,7 @@
     // connection management information and virtual channel messages (exchanged
     // between client-side plug-ins and server-side applications).
 
-<<<<<<< HEAD
     void connected_fast_path(gdi::GraphicApi & drawable, array_view_u8 array)
-=======
-    void connected(time_t now, gdi::GraphicApi & drawable, byte_array pdu_buf, bool has_fast_path)
->>>>>>> 2fcda11a
     {
         InStream stream(array);
         FastPath::ServerUpdatePDU_Recv su(stream, this->decrypt, array.data());
@@ -3542,26 +3340,11 @@
             }
             this->front.send_fastpath_data(su.payload);
 
-<<<<<<< HEAD
             return;
         }
 
         while (su.payload.in_remain()) {
             FastPath::Update_Recv upd(su.payload, &this->mppc_dec);
-=======
-        // Detect fast-path PDU
-        InStream stream(pdu_buf);
-
-        if (has_fast_path) {
-            FastPath::ServerUpdatePDU_Recv su(stream, this->decrypt, pdu_buf.to_u8p());
-            if (this->enable_transparent_mode) {
-                //total_data_received += su.payload.size();
-                //LOG(LOG_INFO, "total_data_received=%llu", total_data_received);
-                if (this->transparent_recorder) {
-                    this->transparent_recorder->send_fastpath_data(su.payload);
-                }
-                this->front.send_fastpath_data(su.payload);
->>>>>>> 2fcda11a
 
             if (bool(this->verbose & RDPVerbose::connection)) {
                 const char * m = "UNKNOWN ORDER";
@@ -4231,17 +4014,6 @@
     void draw_event(time_t now, gdi::GraphicApi & drawable_) override
     {
         //LOG(LOG_INFO, "mod_rdp::draw_event()");
-        constexpr size_t pdu_full_packet = AUTOSIZE;
-        uint8_t array[pdu_full_packet];
-        uint8_t * end = array;
-        bool has_fast_path = false;
-        if (this->state != MOD_RDP_NEGO || this->nego.state == RdpNego::NEGO_STATE_NEGOCIATE) {
-            X224::RecvFactory f(
-                this->nego.trans, &end, pdu_full_packet,
-                this->state == MOD_RDP_CONNECTED);
-            has_fast_path = f.fast_path;
-        }
-        byte_array pdu_buf{array, end};
 
         if (this->remote_programs_session_manager) {
             this->remote_programs_session_manager->set_drawable(&drawable_);
@@ -4262,7 +4034,6 @@
                 //LOG(LOG_INFO, "mod_rdp::draw_event() state switch");
                 switch (this->state){
                 case MOD_RDP_NEGO:
-<<<<<<< HEAD
                     this->early_tls_security_exchange(x224_data);
                     break;
 
@@ -4280,22 +4051,6 @@
 
                 case MOD_RDP_GET_LICENSE:
                     this->get_license(x224_data);
-=======
-                    this->early_tls_security_exchange(pdu_buf);
-                    break;
-
-                case MOD_RDP_BASIC_SETTINGS_EXCHANGE:
-                    this->basic_settings_exchange(pdu_buf);
-                    break;
-
-                case MOD_RDP_CHANNEL_CONNECTION_ATTACH_USER:
-                case MOD_RDP_CHANNEL_CONNECTION_ATTACH_USER_CONT:
-                    this->channel_connection_attach_user(now, pdu_buf);
-                    break;
-
-                case MOD_RDP_GET_LICENSE:
-                    this->get_license(pdu_buf);
->>>>>>> 2fcda11a
                     break;
 
                 case MOD_RDP_CONNECTED:
@@ -4306,16 +4061,12 @@
                             ? gdi::null_gd()
                             : drawable_
                         ));
-<<<<<<< HEAD
                     if (fx224.fast_path) {
                         this->connected_fast_path(drawable, {array, end});
                     }
                     else {
                         this->connected_slow_path(now, drawable, x224_data);
                     }
-=======
-                    this->connected(now, drawable, pdu_buf, has_fast_path);
->>>>>>> 2fcda11a
                     break;
                 }
             }
@@ -4389,7 +4140,6 @@
                     !this->already_upped_and_running) {
                     char const * statestr = "UNKNOWN";
                     switch (this->state) {
-<<<<<<< HEAD
                         #define CASE(e) case e: statestr = #e + 4; break
                         CASE(MOD_RDP_NEGO);
                         CASE(MOD_RDP_BASIC_SETTINGS_EXCHANGE);
@@ -4397,15 +4147,6 @@
                         CASE(MOD_RDP_CHANNEL_JOIN_CONFIRME);
                         CASE(MOD_RDP_GET_LICENSE);
                         CASE(MOD_RDP_CONNECTED);
-=======
-                        #define CASE(e) case MOD_##e: statestr = #e; break
-                        CASE(RDP_NEGO);
-                        CASE(RDP_BASIC_SETTINGS_EXCHANGE);
-                        CASE(RDP_CHANNEL_CONNECTION_ATTACH_USER);
-                        CASE(RDP_CHANNEL_CONNECTION_ATTACH_USER_CONT);
-                        CASE(RDP_GET_LICENSE);
-                        CASE(RDP_CONNECTED);
->>>>>>> 2fcda11a
                         #undef CASE
                     }
                     LOG(LOG_ERR, "Creation of new mod 'RDP' failed at %s state", statestr);
