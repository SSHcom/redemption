--- conflicted
+++ resolved
@@ -144,6 +144,7 @@
     //@}
 
     RdpNegociationResult negociation_result;
+    std::string target_host;
 
     const bool allow_using_multiple_monitors; // TODO duplicate monitor_count ?
     const uint32_t monitor_count;
@@ -733,6 +734,7 @@
         , redir_info(redir_info)
         , logon_info(info.hostname, mod_rdp_params.hide_client_name, mod_rdp_params.target_user)
         , server_auto_reconnect_packet_ref(mod_rdp_params.server_auto_reconnect_packet_ref)
+        , target_host(mod_rdp_params.target_host)
         , allow_using_multiple_monitors(mod_rdp_params.allow_using_multiple_monitors)
         , monitor_count(info.cs_monitor.monitorCount)
         , rdp_negociation(
@@ -1790,39 +1792,24 @@
     // this->total_main_amount_data_rcv_from_server += length;
     void log_metrics(const char * premary_user) override {
         if (bool(this->verbose & RDPVerbose::export_metrics)) {
-<<<<<<< HEAD
             LOG(LOG_INFO, "Session_id=%u user=\"%s\" account=\"%s\" target_host=\"%s\" Client data received by channels - main:%ld cliprdr:%ld rail:%ld rdpdr:%ld drdynvc:%ld",
-                this->redir_info.session_id, this->logon_info.username(),
-                this->logon_info.domain(), this->logon_info.hostname()/*"user_account", "0.0.0.0"*/,
+                this->redir_info.session_id, premary_user, this->logon_info.username(),
+                this->target_host/*"user_account", "0.0.0.0"*/,
                 this->total_main_amount_data_rcv_from_client,
                 this->total_cliprdr_amount_data_rcv_from_client,
                 this->total_rail_amount_data_rcv_from_client,
                 this->total_rdpdr_amount_data_rcv_from_client,
                 this->total_drdynvc_amount_data_rcv_from_client);
 
+
             LOG(LOG_INFO, "Session_id=%u user=\"%s\" account=\"%s\" target_host=\"%s\" Server data received by channels - main:%ld cliprdr:%ld rail:%ld rdpdr:%ld drdynvc:%ld",
-                this->redir_info.session_id, this->logon_info.username(),
-                this->logon_info.domain(), this->logon_info.hostname(),
+                this->redir_info.session_id, premary_user, this->logon_info.username(),
+                this->target_host/*"user_account", "0.0.0.0"*/,
                 this->total_main_amount_data_rcv_from_server,
                 this->total_cliprdr_amount_data_rcv_from_server,
                 this->total_rail_amount_data_rcv_from_server,
                 this->total_rdpdr_amount_data_rcv_from_server,
                 this->total_drdynvc_amount_data_rcv_from_server);
-=======
-            LOG(LOG_INFO, "Session_id=%u user=\"%s\" account=\"%s\" target_host=\"%s\" Client data received by channels - main:%ld cliprdr:%ld rail:%ld rdpdr:%ld drdynvc:%ld", this->redir_info.session_id, premary_user,this->username, this->nego.get_target_host()/*"user_account", "0.0.0.0"*/,
-                                this->total_main_amount_data_rcv_from_client,
-                                this->total_cliprdr_amount_data_rcv_from_client,
-                                this->total_rail_amount_data_rcv_from_client,
-                                this->total_rdpdr_amount_data_rcv_from_client,
-                                this->total_drdynvc_amount_data_rcv_from_client);
-
-            LOG(LOG_INFO, "Session_id=%u user=\"%s\" account=\"%s\" target_host=\"%s\" Server data received by channels - main:%ld cliprdr:%ld rail:%ld rdpdr:%ld drdynvc:%ld", this->redir_info.session_id, premary_user, this->username, this->nego.get_target_host(),
-                                this->total_main_amount_data_rcv_from_server,
-                                this->total_cliprdr_amount_data_rcv_from_server,
-                                this->total_rail_amount_data_rcv_from_server,
-                                this->total_rdpdr_amount_data_rcv_from_server,
-                                this->total_drdynvc_amount_data_rcv_from_server);
->>>>>>> a3e71bf0
         }
     }
 
