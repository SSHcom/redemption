--- conflicted
+++ resolved
@@ -76,12 +76,7 @@
 
 #include "core/RDPEA/audio_output.hpp"
 
-<<<<<<< HEAD
-#include "core/session_reactor.hpp"
-=======
 #include "utils/timebase.hpp"
-#include "mod/rdp/channels/sespro_channel.hpp"
->>>>>>> 99398834
 #include "core/log_id.hpp"
 #include "core/channel_list.hpp"
 #include "core/channel_names.hpp"
@@ -216,15 +211,12 @@
     GdProvider & gd_provider;
     EventContainer& events;
 };
-<<<<<<< HEAD
-=======
 #else
 struct AsynchronousTaskContainer
 {
     explicit AsynchronousTaskContainer(TimeBase&, GdProvider & gd_provider, EventContainer & events)
     {}
 };
->>>>>>> 99398834
 #endif
 
 class mod_rdp_channels
@@ -445,15 +437,9 @@
     const RDPVerbose verbose;
 
     TimeBase & time_base;
-<<<<<<< HEAD
-    TimerContainer& timer_events_;
-    EventContainer & events;
-    GdProvider & gd_provider;
-=======
     GdProvider & gd_provider;
     EventContainer & events;
     SesmanInterface & sesman;
->>>>>>> 99398834
     FileValidatorService * file_validator_service;
     ValidatorParams validator_params;
     SessionProbeVirtualChannel::Callbacks & callbacks;
@@ -463,14 +449,9 @@
         const ChannelsAuthorizations & channels_authorizations,
         const ModRDPParams & mod_rdp_params, const RDPVerbose verbose,
         ReportMessageApi & report_message, Random & gen, RDPMetrics * metrics,
-<<<<<<< HEAD
-        TimeBase & time_base, TimerContainer& timer_events_, EventContainer & events,
-        GdProvider & gd_provider,
-=======
         TimeBase & time_base, GdProvider & gd_provider,
         EventContainer & events,
         SesmanInterface & sesman,
->>>>>>> 99398834
         FileValidatorService * file_validator_service,
         ModRdpFactory& mod_rdp_factory,
         SessionProbeVirtualChannel::Callbacks & callbacks
@@ -500,15 +481,9 @@
     , report_message(report_message)
     , verbose(verbose)
     , time_base(time_base)
-<<<<<<< HEAD
-    , timer_events_(timer_events_)
-    , events(events)
-    , gd_provider(gd_provider)
-=======
     , gd_provider(gd_provider)
     , events(events)
     , sesman(sesman)
->>>>>>> 99398834
     , file_validator_service(file_validator_service)
     , validator_params(mod_rdp_params.validator_params)
     , callbacks(callbacks)
@@ -1979,14 +1954,8 @@
 
     TimeBase& time_base;
     GdProvider & gd_provider;
-<<<<<<< HEAD
-    TopFdPtr fd_event;
-    TopFdContainer & fd_events_;
 #ifndef __EMSCRIPTEN__
-    TimerContainer& timer_events_;
-=======
     EventContainer & events;
->>>>>>> 99398834
     SesmanInterface & sesman;
 #endif
 
@@ -2104,16 +2073,11 @@
         : spvc_callbacks(*this)
         , channels(
             channels_authorizations, mod_rdp_params, mod_rdp_params.verbose,
-<<<<<<< HEAD
-            report_message, gen, metrics, time_base, timer_events_, events,
-            gd_provider, file_validator_service, mod_rdp_factory, spvc_callbacks
-=======
             report_message, gen, metrics, time_base, gd_provider, events,
             sesman,
             file_validator_service,
             mod_rdp_factory,
             spvc_callbacks
->>>>>>> 99398834
         )
 #else
         : channels(channels_authorizations)
@@ -2163,23 +2127,14 @@
         , error_message(mod_rdp_params.error_message)
         , time_base(time_base)
         , gd_provider(gd_provider)
-<<<<<<< HEAD
-        , fd_events_(fd_events_)
         #ifndef __EMSCRIPTEN__
-        , timer_events_(timer_events_)
-=======
         , events(events)
->>>>>>> 99398834
         , sesman(sesman)
         #endif
         , bogus_refresh_rect(mod_rdp_params.bogus_refresh_rect)
-<<<<<<< HEAD
         #ifndef __EMSCRIPTEN__
-        , asynchronous_tasks(time_base, gd_provider, fd_events_, timer_events_, events)
+        , asynchronous_tasks(time_base, gd_provider, events)
         #endif
-=======
-        , asynchronous_tasks(time_base, gd_provider, events)
->>>>>>> 99398834
         , lang(mod_rdp_params.lang)
         , session_time_start(timeobj.get_time().tv_sec)
         , clean_up_32_bpp_cursor(mod_rdp_params.clean_up_32_bpp_cursor)
@@ -2317,29 +2272,6 @@
                     event.alarm.set_fd(fd, event.alarm.grace_delay);
                 }
 
-<<<<<<< HEAD
-            if (!is_finish) {
-                return ctx.need_more_data();
-            }
-            else {
-                this->negociation_result = this->private_rdp_negociation->rdp_negociation.get_result();
-                return ctx.disable_timeout()
-                .replace_exit(jln::propagate_exit())
-                .replace_action([this](auto ctx){
-                    auto & gd = this->gd_provider.get_graphics();
-                    if (this->buf.remaining()){
-                        this->draw_event(this->gd_provider.get_graphics());
-                    }
-                    this->private_rdp_negociation.reset();
-                    #ifndef __EMSCRIPTEN__
-                    if (this->channels.remote_programs_session_manager) {
-                        this->channels.remote_programs_session_manager->set_drawable(&gd);
-                    }
-                    #endif
-                    this->buf.load_data(this->trans);
-                    this->draw_event(gd);
-                    return ctx.replace_action([this](auto ctx){
-=======
                 if (negotiation_finished) {
                     this->negociation_result = this->private_rdp_negociation->rdp_negociation.get_result();
                     event.alarm.set_timeout(this->time_base.get_current_time()
@@ -2352,10 +2284,9 @@
                     event.actions.on_action = [this](Event&event)
                     {
                         LOG(LOG_INFO, "%s on_action", event.name);
->>>>>>> 99398834
                         auto & gd = this->gd_provider.get_graphics();
                         if (this->buf.remaining()){
-                            this->draw_event(this->gd_provider.get_graphics(), this->sesman);
+                            this->draw_event(this->gd_provider.get_graphics());
                         }
                         this->private_rdp_negociation.reset();
                         #ifndef __EMSCRIPTEN__
@@ -2364,23 +2295,7 @@
                         }
                         #endif
                         this->buf.load_data(this->trans);
-<<<<<<< HEAD
                         this->draw_event(gd);
-                        return ctx.need_more_data();
-                    });
-                });
-            }
-        })
-        .set_timeout(this->private_rdp_negociation->open_session_timeout)
-        .on_timeout([this](auto ctx){
-            if (this->error_message) {
-                *this->error_message = "Logon timer expired!";
-            }
-
-            this->report_message.report("CONNECTION_FAILED", "Logon timer expired.");
-=======
-                        this->draw_event(gd, this->sesman);
->>>>>>> 99398834
 
                         event.rename("Incoming RDP PDU Event");
                         event.actions.on_action = [this](Event&event)
@@ -2393,7 +2308,7 @@
                             }
                             #endif
                             this->buf.load_data(this->trans);
-                            this->draw_event(gd, this->sesman);
+                            this->draw_event(gd);
                         };
                     };
                 }
