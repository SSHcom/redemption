--- conflicted
+++ resolved
@@ -327,20 +327,11 @@
                         stream.in_skip_bytes(2);
 //                        auto hotspot_y = stream.in_uint16_le();
                         stream.in_skip_bytes(2);
-<<<<<<< HEAD
-//                        Pointer::Hotspot hotspot(hotspot_x, hotspot_y);
-                        stream.in_skip_bytes(32 * (32 * 3)); // data
-                        stream.in_skip_bytes(32 * (32 / 8)); // mask
-                        // TODO: we just ignore cursor data for now. Fix that later
-                        Pointer cursor(Pointer::POINTER_DOT);
-                        this->front.set_pointer(cursor);
-=======
 //                      Hotspot hotspot(hotspot_x, hotspot_y);
                         stream.in_skip_bytes(32 * (32 * 3)); // data
                         stream.in_skip_bytes(32 * (32 / 8)); // mask
                         // TODO: we just ignore cursor data for now. Fix that later
                         this->front.set_pointer(Pointer(DotPointer{}));
->>>>>>> 5eb509ce
                     }
                     break;
                     default:
