--- conflicted
+++ resolved
@@ -34,13 +34,7 @@
     int w_char;
     int h_char;
 
-<<<<<<< HEAD
-    WidgetPassword(mod_api& drawable, int16_t x, int16_t y, uint16_t cx,
-=======
-    Font const & font;
-
     WidgetPassword(gdi::GraphicApi & drawable, int16_t x, int16_t y, uint16_t cx,
->>>>>>> fe17e669
                    Widget2& parent, NotifyApi* notifier, const char * text,
                    int group_id, int fgcolor, int bgcolor, int focus_color, Font const & font,
                    std::size_t edit_position = -1, int xtext = 0, int ytext = 0)
