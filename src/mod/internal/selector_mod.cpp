/*
 *   This program is free software; you can redistribute it and/or modify
 *   it under the terms of the GNU General Public License as published by
 *   the Free Software Foundation; either version 2 of the License, or
 *   (at your option) any later version.
 *
 *   This program is distributed in the hope that it will be useful,
 *   but WITHOUT ANY WARRANTY; without even the implied warranty of
 *   MERCHANTABILITY or FITNESS FOR A PARTICULAR PURPOSE. See the
 *   GNU General Public License for more details.
 *
 *   You should have received a copy of the GNU General Public License
 *   along with this program; if not, write to the Free Software
 *   Foundation, Inc., 675 Mass Ave, Cambridge, MA 02139, USA.
 *
 *   Product name: redemption, a FLOSS RDP proxy
 *   Copyright (C) Wallix 2010-2013
 *   Author(s): Christophe Grosjean, Xiaopeng Zhou, Jonathan Poelen, Meng Tan, Jennifer Inthavong
 */

#include "mod/internal/selector_mod.hpp"
#include "core/front_api.hpp"
#include "configs/config.hpp"

namespace
{
    struct temporary_login
    {
        char buffer[256];

        explicit temporary_login(SelectorModVariables vars) {
            this->buffer[0] = 0;
            snprintf(
                this->buffer, sizeof(this->buffer),
                "%s@%s",
                vars.get<cfg::globals::auth_user>().c_str(),
                vars.get<cfg::globals::host>().c_str()
            );
        }
    };

    inline size_t proceed_item(const char * list)
    {
        const char * p = list;
        while (*p != '\x01' && *p != '\n' && *p) {
            p++;
        }
        return p - list;
    }

    constexpr int nb_max_row = 1024;
} // namespace

SelectorMod::SelectorMod(
    SelectorModVariables vars,
    SessionReactor& session_reactor,
    TimerContainer& timer_events_,
    GraphicEventContainer& graphic_events_,
    SesmanEventContainer & sesman_events_,
    gdi::GraphicApi & drawable, FrontAPI & front, uint16_t width, uint16_t height,
    Rect const widget_rect, ClientExecute & rail_client_execute,
    Font const& font, Theme const& theme
)
    : LocallyIntegrableMod(session_reactor, timer_events_, graphic_events_, drawable, front, width, height, font,
        rail_client_execute, theme)

    , language_button(
        vars.get<cfg::client::keyboard_layout_proposals>(),
        this->selector, drawable, front, font, theme)

    , selector_params([&]() {
        WidgetSelectorParams params;

        params.nb_columns = 3;
        params.weight[0] = 20;
        params.weight[1] = 70;
        params.weight[2] = 10;

        Translator tr(language(vars.get<cfg::translation::language>()));
        params.label[0] = tr(trkeys::authorization);
        params.label[1] = tr(trkeys::target);
        params.label[2] = tr(trkeys::protocol);

        return params;
    }())

    , selector(
        drawable, temporary_login(vars).buffer,
        widget_rect.x, widget_rect.y, widget_rect.cx, widget_rect.cy,
        this->screen, this,
        vars.is_asked<cfg::context::selector_current_page>()
            ? ""
            : configs::make_zstr_buffer(vars.get<cfg::context::selector_current_page>()).get(),
        vars.is_asked<cfg::context::selector_number_of_pages>()
            ? ""
            : configs::make_zstr_buffer(vars.get<cfg::context::selector_number_of_pages>()).get(),
        &this->language_button, this->selector_params, font, theme, language(vars))

    , current_page(atoi(this->selector.current_page.get_text())) /*NOLINT*/
    , number_page(atoi(this->selector.number_page.get_text()+1)) /*NOLINT*/
    , vars(vars)
    , copy_paste(vars.get<cfg::debug::mod_internal>() != 0)
    , session_reactor(session_reactor)
    , timer_events_(timer_events_)
    , graphic_events_(graphic_events_)
    , sesman_events_(sesman_events_)
{
    this->selector.set_widget_focus(&this->selector.selector_lines, Widget::focus_reason_tabkey);
    this->screen.add_widget(&this->selector);
    this->screen.set_widget_focus(&this->selector, Widget::focus_reason_tabkey);

    uint16_t available_height = (this->selector.first_page.y() - 10) - this->selector.selector_lines.y();
    gdi::TextMetrics tm(font, "Édp");
    uint16_t line_height = tm.height + 2 * (
                            this->selector.selector_lines.border
                            +  this->selector.selector_lines.y_padding_label);

    this->selector_lines_per_page_saved = std::min<int>(available_height / line_height, nb_max_row);
    this->vars.set_acl<cfg::context::selector_lines_per_page>(this->selector_lines_per_page_saved);
    this->ask_page();
    this->selector.rdp_input_invalidate(this->selector.get_rect());

<<<<<<< HEAD
    this->started_copy_past_event = graphic_events_
    .create_action_executor(session_reactor)
    .on_action(jln::one_shot([this](gdi::GraphicApi&){
        this->copy_paste.ready(this->front);
    }));

    LOG(LOG_INFO, "Setting sesman event");
    this->sesman_event = sesman_events_
    .create_action_executor(session_reactor)
    .on_action(jln::always_ready([this](Inifile&){
        LOG(LOG_INFO, "Executing sesman event on behalf of selector");
=======
    this->started_copy_past_event = session_reactor.create_graphic_event()
    .on_action(jln::one_shot([this](gdi::GraphicApi& /*gd*/){
        this->copy_paste.ready(this->front);
    }));

    this->sesman_event = session_reactor.create_sesman_event()
    .on_action(jln::always_ready([this](Inifile& /*ini*/){
>>>>>>> 8d38738e
        char buffer[16];

        this->current_page = this->vars.get<cfg::context::selector_current_page>();
        snprintf(buffer, sizeof(buffer), "%d", this->current_page);
        this->selector.current_page.set_text(buffer);

        this->number_page = this->vars.get<cfg::context::selector_number_of_pages>();
        snprintf(buffer, sizeof(buffer), "%d", this->number_page);
        this->selector.number_page.set_text(WidgetSelector::temporary_number_of_page(buffer).buffer);

        this->selector.selector_lines.clear();

        this->refresh_device();

        this->selector.rdp_input_invalidate(this->selector.get_rect());

        this->selector.current_page.rdp_input_invalidate(this->selector.current_page.get_rect());
        this->selector.number_page.rdp_input_invalidate(this->selector.number_page.get_rect());
    }));
}

void SelectorMod::ask_page()
{
    this->vars.set_acl<cfg::context::selector_current_page>(static_cast<unsigned>(this->current_page));

    this->vars.set_acl<cfg::context::selector_group_filter>(this->selector.edit_filters[0].get_text());
    this->vars.set_acl<cfg::context::selector_device_filter>(this->selector.edit_filters[1].get_text());
    this->vars.set_acl<cfg::context::selector_proto_filter>(this->selector.edit_filters[2].get_text());

    this->vars.ask<cfg::globals::target_user>();
    this->vars.ask<cfg::globals::target_device>();
    this->vars.ask<cfg::context::selector>();

    // TODO replace BACK_EVENT_REFRESH by session_reactor.create_graphic_event ?
    this->set_mod_signal(BACK_EVENT_REFRESH);
}

void SelectorMod::notify(Widget* widget, notify_event_t event)
{
    switch (event) {
    case NOTIFY_CANCEL: {
        this->vars.ask<cfg::globals::auth_user>();
        this->vars.ask<cfg::context::password>();
        this->vars.set<cfg::context::selector>(false);
        this->set_mod_signal(BACK_EVENT_NEXT);

        this->sesman_event.reset();

        break;
    }
    case NOTIFY_SUBMIT: {
        if (widget == &this->selector.connect) {
            char buffer[1024] = {};
            uint16_t row_index = 0;
            uint16_t column_index = 0;
            this->selector.selector_lines.get_selection(row_index, column_index);
            if (static_cast<uint16_t>(-1u) != row_index)
            {
                const char * target = this->selector.selector_lines.get_cell_text(row_index, WidgetSelector::IDX_TARGET);
                const char * groups = this->selector.selector_lines.get_cell_text(row_index, WidgetSelector::IDX_TARGETGROUP);
                snprintf(buffer, sizeof(buffer), "%s:%s:%s",
                            target, groups, this->vars.get<cfg::globals::auth_user>().c_str());
                this->vars.set_acl<cfg::globals::auth_user>(buffer);
                this->vars.ask<cfg::globals::target_user>();
                this->vars.ask<cfg::globals::target_device>();
                this->vars.ask<cfg::context::target_protocol>();

                this->set_mod_signal(BACK_EVENT_NEXT);

                this->sesman_event.reset();
            }
        }
        else if (widget->group_id == this->selector.apply.group_id) {
            this->ask_page();
        }
        else if (widget == &this->selector.first_page) {
            if (this->current_page > 1) {
                this->current_page = 1;
                this->ask_page();
            }
        }
        else if (widget == &this->selector.prev_page) {
            if (this->current_page > 1) {
                --this->current_page;
                this->ask_page();
            }
        }
        else if (widget == &this->selector.current_page) {
            int page = atoi(this->selector.current_page.get_text()); /*NOLINT*/
            if (page != this->current_page) {
                this->current_page = page;
                this->ask_page();
            }
        }
        else if (widget == &this->selector.next_page) {
            if (this->current_page < this->number_page) {
                ++this->current_page;
                this->ask_page();
            }
        }
        else if (widget == &this->selector.last_page) {
            if (this->current_page < this->number_page) {
                this->current_page = this->number_page;
                this->ask_page();
            }
        }
    } break;
    case NOTIFY_PASTE: case NOTIFY_COPY: case NOTIFY_CUT: {
        if (this->copy_paste) {
            copy_paste_process_event(this->copy_paste, *reinterpret_cast<WidgetEdit*>(widget), event); /*NOLINT(cppcoreguidelines-pro-type-reinterpret-cast)*/
        }
    } break;
    default:;
    }
}

void SelectorMod::refresh_device()
{
    char const* groups    = this->vars.get<cfg::globals::target_user>().c_str();
    char const* targets   = this->vars.get<cfg::globals::target_device>().c_str();
    char const* protocols = this->vars.get<cfg::context::target_protocol>().c_str();
    for (unsigned index = 0; index < this->vars.get<cfg::context::selector_lines_per_page>(); index++) {
        size_t size_groups = proceed_item(groups);
        if (!size_groups) {
            break;
        }
        size_t size_targets = proceed_item(targets);
        size_t size_protocols = proceed_item(protocols);

        array_view_const_char const texts[] {
            {groups, size_groups},
            {targets, size_targets},
            {protocols, size_protocols},
        };
        this->selector.add_device(texts);

        if (groups[size_groups]       == '\n' || !groups[size_groups]
         || targets[size_targets]     == '\n' || !targets[size_targets]
         || protocols[size_protocols] == '\n' || !protocols[size_protocols]
        ){
            break;
        }

        groups += size_groups + 1;
        targets += size_targets + 1;
        protocols += size_protocols + 1;
    }

    if (this->selector.selector_lines.get_nb_rows() == 0) {
        this->selector.selector_lines.tab_flag = Widget::IGNORE_TAB;
        this->selector.selector_lines.focus_flag = Widget::IGNORE_FOCUS;

        auto no_result = TR(trkeys::no_results, language(this->vars));
        array_view_const_char const texts[] {{}, no_result, {}};
        this->selector.add_device(texts);
    }
    else {
        this->selector.selector_lines.tab_flag = Widget::NORMAL_TAB;
        this->selector.selector_lines.focus_flag = Widget::NORMAL_FOCUS;
        this->selector.selector_lines.set_selection(0);
        this->selector.set_widget_focus(&this->selector.selector_lines, Widget::focus_reason_tabkey);
    }

    this->selector.move_size_widget(
        this->selector.x(),
        this->selector.y(),
        this->selector.cx(),
        this->selector.cy());
}

void SelectorMod::rdp_input_scancode(
    long int param1, long int param2,
    long int param3, long int param4, Keymap2* keymap)
{
    if (&this->selector.selector_lines == this->selector.current_focus
        && keymap->nb_kevent_available() > 0) {
        switch (keymap->top_kevent()){
        case Keymap2::KEVENT_LEFT_ARROW:
            keymap->get_kevent();
            if (this->current_page > 1) {
                --this->current_page;
                this->ask_page();
            }
            else if (this->current_page == 1 && this->number_page > 1) {
                this->current_page = this->number_page;
                this->ask_page();
            }
            break;
        case Keymap2::KEVENT_RIGHT_ARROW:
            keymap->get_kevent();
            if (this->current_page < this->number_page) {
                ++this->current_page;
                this->ask_page();
            }
            else if (this->current_page == this->number_page && this->number_page > 1) {
                this->current_page = 1;
                this->ask_page();
            }
            break;
        default:
            this->screen.rdp_input_scancode(param1, param2, param3, param4, keymap);
            break;
        }
    }
    else {
        this->screen.rdp_input_scancode(param1, param2, param3, param4, keymap);
    }

    LocallyIntegrableMod::rdp_input_scancode(param1, param2, param3, param4, keymap);
}

void SelectorMod::send_to_mod_channel(
    CHANNELS::ChannelNameId front_channel_name, InStream& chunk,
    size_t length, uint32_t flags)
{
    LocallyIntegrableMod::send_to_mod_channel(front_channel_name, chunk, length, flags);

    if (this->copy_paste && front_channel_name == CHANNELS::channel_names::cliprdr) {
        this->copy_paste.send_to_mod_channel(chunk, flags);
    }
}

void SelectorMod::move_size_widget(int16_t left, int16_t top, uint16_t width, uint16_t height)
{
    this->selector.move_size_widget(left, top, width, height);

    uint16_t available_height = (this->selector.first_page.y() - 10) - this->selector.selector_lines.y();
    gdi::TextMetrics tm(this->font(), "Édp");
    uint16_t line_height = tm.height + 2 * (
                            this->selector.selector_lines.border
                            +  this->selector.selector_lines.y_padding_label);

    int const selector_lines_per_page = std::min<int>(available_height / line_height, nb_max_row);

    LOG(LOG_INFO, "selector lines per page = %d (%d)", selector_lines_per_page, this->selector_lines_per_page_saved);
    if (this->selector_lines_per_page_saved != selector_lines_per_page) {
        this->selector_lines_per_page_saved = selector_lines_per_page;
        this->vars.set_acl<cfg::context::selector_lines_per_page>(this->selector_lines_per_page_saved);
        this->ask_page();
        this->selector.rdp_input_invalidate(this->selector.get_rect());
    }
}<|MERGE_RESOLUTION|>--- conflicted
+++ resolved
@@ -120,27 +120,15 @@
     this->ask_page();
     this->selector.rdp_input_invalidate(this->selector.get_rect());
 
-<<<<<<< HEAD
     this->started_copy_past_event = graphic_events_
     .create_action_executor(session_reactor)
     .on_action(jln::one_shot([this](gdi::GraphicApi&){
         this->copy_paste.ready(this->front);
     }));
 
-    LOG(LOG_INFO, "Setting sesman event");
     this->sesman_event = sesman_events_
     .create_action_executor(session_reactor)
     .on_action(jln::always_ready([this](Inifile&){
-        LOG(LOG_INFO, "Executing sesman event on behalf of selector");
-=======
-    this->started_copy_past_event = session_reactor.create_graphic_event()
-    .on_action(jln::one_shot([this](gdi::GraphicApi& /*gd*/){
-        this->copy_paste.ready(this->front);
-    }));
-
-    this->sesman_event = session_reactor.create_sesman_event()
-    .on_action(jln::always_ready([this](Inifile& /*ini*/){
->>>>>>> 8d38738e
         char buffer[16];
 
         this->current_page = this->vars.get<cfg::context::selector_current_page>();
