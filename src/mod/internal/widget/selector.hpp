/*
 *   This program is free software; you can redistribute it and/or modify
 *   it under the terms of the GNU General Public License as published by
 *   the Free Software Foundation; either version 2 of the License, or
 *   (at your option) any later version.
 *
 *   This program is distributed in the hope that it will be useful,
 *   but WITHOUT ANY WARRANTY; without even the implied warranty of
 *   MERCHANTABILITY or FITNESS FOR A PARTICULAR PURPOSE.  See the
 *   GNU General Public License for more details.
 *
 *   You should have received a copy of the GNU General Public License
 *   along with this program; if not, write to the Free Software
 *   Foundation, Inc., 675 Mass Ave, Cambridge, MA 02139, USA.
 *
 *   Product name: redemption, a FLOSS RDP proxy
 *   Copyright (C) Wallix 2010-2013
 *   Author(s): Christophe Grosjean, Dominique Lafages, Jonathan Poelen,
 *              Meng Tan, Jennifer Inthavong
 *
 */

#pragma once

#include "composite.hpp"
#include "label.hpp"
#include "edit.hpp"
#include "number_edit.hpp"
#include "image.hpp"
#include "labelgrid.hpp"

#include "flat_button.hpp"
#include "utils/translation.hpp"
#include "utils/theme.hpp"
#include "gdi/graphic_api.hpp"
<<<<<<< HEAD
#include "configs/config_access.hpp"




struct WidgetSelectorParams
{
    uint16_t nb_columns = 0;
    const char * label[GRID_NB_COLUMNS_MAX] = {nullptr};
    uint16_t base_len[GRID_NB_COLUMNS_MAX] = {0};

    WidgetSelectorParams() = default;

    WidgetSelectorParams(const WidgetSelectorParams & params)
      : nb_columns(params.nb_columns)
    {
        for (int i = 0; i < this->nb_columns; i++) {
            this->label[i] = params.label[i];
            this->base_len[i] = params.base_len[i];
        }
    }
};

=======
>>>>>>> 67c9fb73


class WidgetSelector : public WidgetParent
{
public:
    CompositeArray composite_array;

    bool less_than_800;
    const uint16_t nb_columns;

    WidgetLabel device_label;

<<<<<<< HEAD
    WidgetLabel header_label[GRID_NB_COLUMNS_MAX];
    WidgetEdit  edit_filter[GRID_NB_COLUMNS_MAX];
=======
    std::unique_ptr<WidgetLabel> header_label[GRID_NB_COLUMNS_MAX];
    std::unique_ptr<WidgetEdit>  edit_filter[GRID_NB_COLUMNS_MAX];
>>>>>>> 67c9fb73

    WidgetLabelGrid selector_lines;

    WidgetFlatButton first_page;
    WidgetFlatButton prev_page;

    WidgetNumberEdit current_page;
    WidgetLabel number_page;
    WidgetFlatButton next_page;
    WidgetFlatButton last_page;
    WidgetFlatButton logout;
    WidgetFlatButton apply;
    WidgetFlatButton connect;

    BGRColor bg_color;

    Font const & font;

    int16_t left;
    int16_t top;

public:
    struct temporary_number_of_page {
        char buffer[15];

        explicit temporary_number_of_page(const char * s)
        {
            size_t len = std::min(sizeof(this->buffer) - 3, strlen(s));
            this->buffer[0] = '/';
            memcpy(&this->buffer[1], s, len);
            this->buffer[len + 1] = '\0';
        }
    };

    enum {
        IDX_TARGETGROUP,
        IDX_TARGET,
        IDX_PROTOCOL,
        IDX_CLOSETIME
    };

    enum {
        HORIZONTAL_MARGIN = 15,
        VERTICAL_MARGIN = 10,
        TEXT_MARGIN = 20,
        FILTER_SEPARATOR = 5,
        NAV_SEPARATOR = 15
    };

    WidgetFlatButton * extra_button;

    uint16_t base_len[GRID_NB_COLUMNS_MAX] = {0};



    WidgetSelector(gdi::GraphicApi & drawable,
                   const char * device_name,
                   int16_t left, int16_t top, uint16_t width, uint16_t height,
                   Widget & parent, NotifyApi* notifier,
                   const char * current_page,
                   const char * number_of_page,
                   WidgetFlatButton * extra_button,
<<<<<<< HEAD
                   WidgetSelectorParams selector_params,
=======
                   uint16_t nb_columns,
>>>>>>> 67c9fb73
                   Font const & font, Theme const & theme, Translation::language_t lang)
    : WidgetParent(drawable, parent, notifier)
    , less_than_800(width < 800)
    , nb_columns((selector_params.nb_columns > 3) ? selector_params.nb_columns : 3)
    , device_label(drawable, *this, nullptr, device_name,
                    -10, theme.global.fgcolor, theme.global.bgcolor, font)
    , header_label {
          WidgetLabel(drawable, *this, nullptr, selector_params.label[0], -10,
                            theme.selector_label.fgcolor,
                            theme.selector_label.bgcolor, font, 5)
        , WidgetLabel(drawable, *this, nullptr, selector_params.label[1], -10,
                            theme.selector_label.fgcolor,
                            theme.selector_label.bgcolor, font, 5)
        , WidgetLabel(drawable, *this, nullptr, selector_params.label[2], -10,
                            theme.selector_label.fgcolor,
                            theme.selector_label.bgcolor, font, 5)
        , WidgetLabel(drawable, *this, nullptr, selector_params.label[3], -10,
                            theme.selector_label.fgcolor,
                            theme.selector_label.bgcolor, font, 5)
        , WidgetLabel(drawable, *this, nullptr, selector_params.label[4], -10,
                            theme.selector_label.fgcolor,
                            theme.selector_label.bgcolor, font, 5)
        , WidgetLabel(drawable, *this, nullptr, selector_params.label[5], -10,
                            theme.selector_label.fgcolor,
                            theme.selector_label.bgcolor, font, 5)
        , WidgetLabel(drawable, *this, nullptr, selector_params.label[6], -10,
                            theme.selector_label.fgcolor,
                            theme.selector_label.bgcolor, font, 5)
        , WidgetLabel(drawable, *this, nullptr, selector_params.label[7], -10,
                            theme.selector_label.fgcolor,
                            theme.selector_label.bgcolor, font, 5)
        , WidgetLabel(drawable, *this, nullptr, selector_params.label[8], -10,
                            theme.selector_label.fgcolor,
                            theme.selector_label.bgcolor, font, 5)
        , WidgetLabel(drawable, *this, nullptr, selector_params.label[9], -10,
                            theme.selector_label.fgcolor,
                            theme.selector_label.bgcolor, font, 5)}
    , edit_filter {
          WidgetEdit(drawable, *this, this,
                    nullptr, -12,
                    theme.edit.fgcolor, theme.edit.bgcolor,
                    theme.edit.focus_color, font, -1, 1, 1)
        , WidgetEdit(drawable, *this, this,
                    nullptr, -12,
                    theme.edit.fgcolor, theme.edit.bgcolor,
                    theme.edit.focus_color, font, -1, 1, 1)
        , WidgetEdit(drawable, *this, this,
                    nullptr, -12,
                    theme.edit.fgcolor, theme.edit.bgcolor,
                    theme.edit.focus_color, font, -1, 1, 1)
        , WidgetEdit(drawable, *this, this,
                    nullptr, -12,
                    theme.edit.fgcolor, theme.edit.bgcolor,
                    theme.edit.focus_color, font, -1, 1, 1)
        , WidgetEdit(drawable, *this, this,
                    nullptr, -12,
                    theme.edit.fgcolor, theme.edit.bgcolor,
                    theme.edit.focus_color, font, -1, 1, 1)
        , WidgetEdit(drawable, *this, this,
                    nullptr, -12,
                    theme.edit.fgcolor, theme.edit.bgcolor,
                    theme.edit.focus_color, font, -1, 1, 1)
        , WidgetEdit(drawable, *this, this,
                    nullptr, -12,
                    theme.edit.fgcolor, theme.edit.bgcolor,
                    theme.edit.focus_color, font, -1, 1, 1)
        , WidgetEdit(drawable, *this, this,
                    nullptr, -12,
                    theme.edit.fgcolor, theme.edit.bgcolor,
                    theme.edit.focus_color, font, -1, 1, 1)
        , WidgetEdit(drawable, *this, this,
                    nullptr, -12,
                    theme.edit.fgcolor, theme.edit.bgcolor,
                    theme.edit.focus_color, font, -1, 1, 1)
         , WidgetEdit(drawable, *this, this,
                    nullptr, -12,
                    theme.edit.fgcolor, theme.edit.bgcolor,
                    theme.edit.focus_color, font, -1, 1, 1)}
    , selector_lines(drawable,
                        *this, this, 0, this->nb_columns,
                        theme.selector_line1.bgcolor,
                        theme.selector_line1.fgcolor,
                        theme.selector_line2.bgcolor,
                        theme.selector_line2.fgcolor,
                        theme.selector_focus.bgcolor,
                        theme.selector_focus.fgcolor,
                        theme.selector_selected.bgcolor,
                        theme.selector_selected.fgcolor,
                        font, 2, -11)
    //BEGIN WidgetPager
    , first_page(drawable, *this, notifier, "◀◂", -15,
                    theme.global.fgcolor, theme.global.bgcolor,
                    theme.global.focus_color, 2, font, 6, 2, true)
    , prev_page(drawable, *this, notifier, "◀", -15,
                theme.global.fgcolor, theme.global.bgcolor,
                theme.global.focus_color, 2, font, 6, 2, true)
    , current_page(drawable, *this, notifier,
                    current_page ? current_page : "XXXX", -15,
                    theme.edit.fgcolor, theme.edit.bgcolor,
                    theme.edit.focus_color, font, -1, 1, 1)
    , number_page(drawable, *this, nullptr,
                    number_of_page ? temporary_number_of_page(number_of_page).buffer
                    : "/XXX", -100, theme.global.fgcolor,
                    theme.global.bgcolor, font)
    , next_page(drawable, *this, notifier, "▶", -15,
                theme.global.fgcolor, theme.global.bgcolor,
                theme.global.focus_color, 2, font, 6, 2, true)
    , last_page(drawable, *this, notifier, "▸▶", -15,
                theme.global.fgcolor, theme.global.bgcolor,
                theme.global.focus_color, 2, font, 6, 2, true)
    //END WidgetPager
    , logout(drawable, *this, this, TR(trkeys::logout, lang), -16,
                theme.global.fgcolor, theme.global.bgcolor,
                theme.global.focus_color, 2, font, 6, 2)
    , apply(drawable, *this, this, TR(trkeys::filter, lang), -12,
            theme.global.fgcolor, theme.global.bgcolor,
            theme.global.focus_color, 2, font, 6, 2)
    , connect(drawable, *this, this, TR(trkeys::connect, lang), -18,
                theme.global.fgcolor, theme.global.bgcolor,
                theme.global.focus_color, 2, font, 6, 2)
    , bg_color(theme.global.bgcolor)
    , font(font)
    , left(left)
    , top(top)
    , extra_button(extra_button)
    {
        this->impl = &composite_array;

        this->add_widget(&this->device_label);

        for (int i = 0; i < this->nb_columns; i++) {
<<<<<<< HEAD
            this->base_len[i] = selector_params.base_len[i];
            this->add_widget(&this->header_label[i]);
            this->add_widget(&this->edit_filter[i]);
=======
            this->header_label[i] = std::make_unique<WidgetLabel>(drawable, *this, nullptr, entries[i], -10,
                         theme.selector_label.fgcolor,
                         theme.selector_label.bgcolor, font, 5);

            this->edit_filter[i] = std::make_unique<WidgetEdit>(drawable, *this, this,
                              nullptr, -12,
                              theme.edit.fgcolor, theme.edit.bgcolor,
                              theme.edit.focus_color, font, -1, 1, 1);

            this->base_len[i] = base_len[i];

            this->add_widget(this->header_label[i].get());
            this->add_widget(this->edit_filter[i].get());
>>>>>>> 67c9fb73
        }

        this->add_widget(&this->apply);
        this->add_widget(&this->selector_lines);

        this->add_widget(&this->first_page);
        this->add_widget(&this->prev_page);
        this->add_widget(&this->current_page);
        this->add_widget(&this->number_page);
        this->add_widget(&this->next_page);
        this->add_widget(&this->last_page);
        this->add_widget(&this->logout);
        this->add_widget(&this->connect);

        if (extra_button) {
            this->add_widget(extra_button);
        }

        this->move_size_widget(left, top, width, height);
    }

    ~WidgetSelector() override {
        this->clear();
    }

    void move_size_widget(int16_t left, int16_t top, uint16_t width, uint16_t height) {
        this->set_xy(left, top);
        this->set_wh(width, height);

        this->left = left;
        this->top  = top;

        Dimension dim = this->device_label.get_optimal_dim();
        this->device_label.set_wh(dim);
        this->device_label.set_xy(left + TEXT_MARGIN, top + VERTICAL_MARGIN);


        for (int i = 0; i < this->nb_columns; i++) {
            dim = this->header_label[i].get_optimal_dim();
            this->header_label[i].set_wh(dim);

            dim = this->edit_filter[i].get_optimal_dim();
            this->edit_filter[i].set_wh(dim);
        }

        dim = this->first_page.get_optimal_dim();
        this->first_page.set_wh(dim);

        dim = this->prev_page.get_optimal_dim();
        this->prev_page.set_wh(dim);


        dim = this->current_page.get_optimal_dim();
        this->current_page.set_wh(this->first_page.cy() + 2, dim.h);

        dim = this->number_page.get_optimal_dim();
        this->number_page.set_wh(dim);

        dim = this->next_page.get_optimal_dim();
        this->next_page.set_wh(dim);

        dim = this->last_page.get_optimal_dim();
        this->last_page.set_wh(dim);


        dim = this->logout.get_optimal_dim();
        this->logout.set_wh(dim);

        dim = this->apply.get_optimal_dim();
        this->apply.set_wh(dim);

        dim = this->connect.get_optimal_dim();
        this->connect.set_wh(dim);


        this->less_than_800 = (this->cx() < 800);

        this->selector_lines.set_wh(width - (this->less_than_800 ? 0 : 30),
            this->selector_lines.cy());

        if (this->extra_button) {
            this->extra_button->set_xy(left + 60, top + height - 60);
        }

        this->rearrange();
    }

    BGRColor get_bg_color() const override {
        return this->bg_color;
    }

private:
    void rearrange() {

        ColumnWidthStrategy column_width_strategies[GRID_NB_COLUMNS_MAX];

        for (int i = 0; i < this->nb_columns; i++) {
            gdi::TextMetrics tm (this->font, this->header_label[i].get_text());
            column_width_strategies[i] = { static_cast<uint16_t>(tm.width + 5), this->base_len[i]};
        };

        uint16_t rows_height[GRID_NB_ROWS_MAX]      = { 0 };
        uint16_t columns_width[GRID_NB_COLUMNS_MAX] = { 0 };

        compute_format(this->selector_lines, column_width_strategies,
                       rows_height, columns_width);
        apply_format(this->selector_lines, rows_height, columns_width);


        {
            // filter button position
            this->apply.set_xy(this->left + this->cx() - (this->apply.cx() + TEXT_MARGIN),
                               this->top + VERTICAL_MARGIN);
        }

        {
            // labels and filters position
            uint16_t offset = this->less_than_800 ? 0 : HORIZONTAL_MARGIN;
            uint16_t labels_y = this->device_label.bottom() + HORIZONTAL_MARGIN;
            uint16_t filters_y = labels_y + this->header_label[0].cy()
                + FILTER_SEPARATOR;

            for (int i = 0; i < this->nb_columns; i++) {
                this->header_label[i].set_wh(
                    columns_width[i] + this->selector_lines.border * 2,
                    this->header_label[i].cy());
                this->header_label[i].set_xy(this->left + offset, labels_y);
                this->edit_filter[i].set_xy(this->header_label[i].x(), filters_y);
                this->edit_filter[i].set_wh(
                    this->header_label[i].cx() - ((i == this->nb_columns-1) ? 0 : FILTER_SEPARATOR),
                    this->edit_filter[i].cy());
                offset += this->header_label[i].cx();
            }

           (void)offset;
        }
        {
            // selector list position
            this->selector_lines.set_xy(this->left + (this->less_than_800 ? 0 : HORIZONTAL_MARGIN),
                                        this->edit_filter[0].bottom() + FILTER_SEPARATOR);
        }
        {
            // Navigation buttons
            uint16_t nav_bottom_y = this->cy() - (this->connect.cy() + VERTICAL_MARGIN);
            this->connect.set_xy(this->connect.x(), this->top + nav_bottom_y);
            this->logout.set_xy(this->logout.x(), this->top + nav_bottom_y);

            uint16_t nav_top_y = this->connect.y() - (this->last_page.cy() + VERTICAL_MARGIN);
            this->last_page.set_xy(this->last_page.x(), nav_top_y);
            this->next_page.set_xy(this->next_page.x(), nav_top_y);
            this->number_page.set_xy(this->number_page.x(),
                nav_top_y + (this->next_page.cy() - this->number_page.cy()) / 2);
            this->current_page.set_xy(this->current_page.x(),
                nav_top_y + (this->next_page.cy() - this->current_page.cy()) / 2);
            this->prev_page.set_xy(this->prev_page.x(), nav_top_y);
            this->first_page.set_xy(this->first_page.x(), nav_top_y);

            uint16_t nav_offset_x = this->cx() - (this->last_page.cx() + TEXT_MARGIN);
            this->last_page.set_xy(this->left + nav_offset_x, this->last_page.y());

            nav_offset_x -= (this->next_page.cx() + NAV_SEPARATOR);
            this->next_page.set_xy(this->left + nav_offset_x, this->next_page.y());

            nav_offset_x -= (this->number_page.cx() + NAV_SEPARATOR);
            this->number_page.set_xy(this->left + nav_offset_x, this->number_page.y());

            nav_offset_x -= this->current_page.cx();
            this->current_page.set_xy(this->left + nav_offset_x, this->current_page.y());

            nav_offset_x -= (this->prev_page.cx() + NAV_SEPARATOR);
            this->prev_page.set_xy(this->left + nav_offset_x, this->prev_page.y());

            nav_offset_x -= (this->first_page.cx() + NAV_SEPARATOR);
            this->first_page.set_xy(this->left + nav_offset_x, this->first_page.y());

            int nav_w = this->last_page.right() - this->first_page.x();
            this->connect.set_xy(this->last_page.right() - nav_w/4 - this->connect.cx()/2,
                this->connect.y());
            this->logout.set_xy(this->first_page.x() + nav_w/4 - this->logout.cx()/2,
                this->logout.y());
        }
    }

public:
    void ask_for_connection() {
        if (this->notifier) {
            this->notifier->notify(&this->connect, NOTIFY_SUBMIT);
        }
    }


    void notify(Widget* widget, notify_event_t event) override {
        if ((widget->group_id == this->selector_lines.group_id) ||
            (widget->group_id == this->connect.group_id)) {
            if (NOTIFY_SUBMIT == event) {
                this->ask_for_connection();
            }
        }
        else if (widget->group_id == this->apply.group_id) {
            if (NOTIFY_SUBMIT == event || NOTIFY_COPY == event || NOTIFY_CUT == event || NOTIFY_PASTE == event) {
                if (this->notifier) {
                    this->notifier->notify(widget, event);
                }
            }
        }
        else if (widget->group_id == this->logout.group_id) {
            if (NOTIFY_SUBMIT == event) {
                if (this->notifier) {
                    this->notifier->notify(widget, NOTIFY_CANCEL);
                }
            }
        }
        else {
            WidgetParent::notify(widget, event);
        }
    }

    void add_device(const char ** entries) {
        this->selector_lines.add_line(entries);
    }

    void rdp_input_scancode(long int param1, long int param2, long int param3, long int param4, Keymap2* keymap) override {
        if (keymap->nb_kevent_available() > 0){
            switch (keymap->top_kevent()){
            case Keymap2::KEVENT_ESC:
                keymap->get_kevent();
                this->send_notify(NOTIFY_CANCEL);
                break;
            default:
                WidgetParent::rdp_input_scancode(param1, param2, param3, param4, keymap);
                break;
            }
        }
    }

    void show_tooltip(Widget * widget, const char * text, int x, int y,
                      Rect const preferred_display_rect, int iter) override {
        WidgetParent::show_tooltip(widget, text, x, y,
            (preferred_display_rect.isempty() ? this->get_rect() : preferred_display_rect),
            iter);
    }

};



// class WidgetSelectorFlat : public WidgetParent
// {
// public:
//     CompositeArray composite_array;
//
//     bool less_than_800;
//
//     WidgetLabel device_label;
//     WidgetLabel target_group_label;
//     WidgetLabel target_label;
//     WidgetLabel protocol_label;
//
//     WidgetLabelGrid selector_lines;
//
//     WidgetEdit filter_target_group;
//     WidgetEdit filter_target;
//     WidgetEdit filter_protocol;
//     //BEGIN WidgetPager
//
//     WidgetFlatButton first_page;
//     WidgetFlatButton prev_page;
//
//     WidgetNumberEdit current_page;
//     WidgetLabel number_page;
//     WidgetFlatButton next_page;
//     WidgetFlatButton last_page;
//     //END WidgetPager
//     WidgetFlatButton logout;
//     WidgetFlatButton apply;
//     WidgetFlatButton connect;
//
//     BGRColor bg_color;
//
//     Font const & font;
//
//     int16_t left;
//     int16_t top;
//
// public:
//     struct temporary_number_of_page {
//         char buffer[15];
//
//         explicit temporary_number_of_page(const char * s)
//         {
//             size_t len = std::min(sizeof(this->buffer) - 3, strlen(s));
//             this->buffer[0] = '/';
//             memcpy(&this->buffer[1], s, len);
//             this->buffer[len + 1] = '\0';
//         }
//     };
//
//     enum {
//         IDX_TARGETGROUP,
//         IDX_TARGET,
//         IDX_PROTOCOL,
//         IDX_CLOSETIME
//     };
//
//     enum {
//         HORIZONTAL_MARGIN = 15,
//         VERTICAL_MARGIN = 10,
//         TEXT_MARGIN = 20,
//         FILTER_SEPARATOR = 5,
//         NAV_SEPARATOR = 15
//     };
//
//     WidgetFlatButton * extra_button;
//
//
// public:
//     WidgetSelectorFlat(gdi::GraphicApi & drawable,
//                         const char * device_name,
//                         // TODO use Rect
//                         int16_t left, int16_t top, uint16_t width, uint16_t height,
//                         Widget & parent, NotifyApi* notifier,
//                         const char * current_page, const char * number_of_page,
//                         const char * filter_target_group, const char * filter_target,
//                         const char * filter_protocol,
//                         WidgetFlatButton * extra_button,
//                         Font const & font, Theme const & theme, Translation::language_t lang)
//         : WidgetParent(drawable, parent, notifier)
//         , less_than_800(width < 800)
//         , device_label(drawable, *this, nullptr, device_name,
//                        -10, theme.global.fgcolor, theme.global.bgcolor, font)
//         , target_group_label(drawable, *this, nullptr, TR(trkeys::authorization, lang),
//                              -10, theme.selector_label.fgcolor,
//                              theme.selector_label.bgcolor, font, 5)
//         , target_label(drawable, *this, nullptr, TR(trkeys::target, lang), -10,
//                        theme.selector_label.fgcolor,
//                        theme.selector_label.bgcolor, font, 5)
//         , protocol_label(drawable, *this, nullptr, TR(trkeys::protocol, lang), -10,
//                          theme.selector_label.fgcolor,
//                          theme.selector_label.bgcolor, font, 5)
//         , selector_lines(drawable,
//                          *this, this, 0, 3,
//                          theme.selector_line1.bgcolor,
//                          theme.selector_line1.fgcolor,
//                          theme.selector_line2.bgcolor,
//                          theme.selector_line2.fgcolor,
//                          theme.selector_focus.bgcolor,
//                          theme.selector_focus.fgcolor,
//                          theme.selector_selected.bgcolor,
//                          theme.selector_selected.fgcolor,
//                          font, 2, -11)
//         , filter_target_group(drawable, *this, this,
//                               filter_target_group?filter_target_group:nullptr, -12,
//                               theme.edit.fgcolor, theme.edit.bgcolor,
//                               theme.edit.focus_color, font, -1, 1, 1)
//         , filter_target(drawable, *this, this, filter_target?filter_target:nullptr,
//                         -12, theme.edit.fgcolor, theme.edit.bgcolor,
//                         theme.edit.focus_color, font, -1, 1, 1)
//         , filter_protocol(drawable, *this, this,
//                           filter_protocol?filter_protocol:nullptr, -12,
//                           theme.edit.fgcolor, theme.edit.bgcolor,
//                           theme.edit.focus_color, font, -1, 1, 1)
//           //BEGIN WidgetPager
//         , first_page(drawable, *this, notifier, "◀◂", -15,
//                      theme.global.fgcolor, theme.global.bgcolor,
//                      theme.global.focus_color, 2, font, 6, 2, true)
//         , prev_page(drawable, *this, notifier, "◀", -15,
//                     theme.global.fgcolor, theme.global.bgcolor,
//                     theme.global.focus_color, 2, font, 6, 2, true)
//         , current_page(drawable, *this, notifier,
//                        current_page ? current_page : "XXXX", -15,
//                        theme.edit.fgcolor, theme.edit.bgcolor,
//                        theme.edit.focus_color, font, -1, 1, 1)
//         , number_page(drawable, *this, nullptr,
//                       number_of_page ? temporary_number_of_page(number_of_page).buffer
//                       : "/XXX", -100, theme.global.fgcolor,
//                       theme.global.bgcolor, font)
//         , next_page(drawable, *this, notifier, "▶", -15,
//                     theme.global.fgcolor, theme.global.bgcolor,
//                     theme.global.focus_color, 2, font, 6, 2, true)
//         , last_page(drawable, *this, notifier, "▸▶", -15,
//                     theme.global.fgcolor, theme.global.bgcolor,
//                     theme.global.focus_color, 2, font, 6, 2, true)
//           //END WidgetPager
//         , logout(drawable, *this, this, TR(trkeys::logout, lang), -16,
//                  theme.global.fgcolor, theme.global.bgcolor,
//                  theme.global.focus_color, 2, font, 6, 2)
//         , apply(drawable, *this, this, TR(trkeys::filter, lang), -12,
//                 theme.global.fgcolor, theme.global.bgcolor,
//                 theme.global.focus_color, 2, font, 6, 2)
//         , connect(drawable, *this, this, TR(trkeys::connect, lang), -18,
//                   theme.global.fgcolor, theme.global.bgcolor,
//                   theme.global.focus_color, 2, font, 6, 2)
//         , bg_color(theme.global.bgcolor)
//         , font(font)
//         , left(left)
//         , top(top)
//         , extra_button(extra_button)
//     {
//         this->impl = &composite_array;
//
//         this->add_widget(&this->device_label);
//         this->add_widget(&this->target_group_label);
//         this->add_widget(&this->target_label);
//         this->add_widget(&this->protocol_label);
//         this->add_widget(&this->filter_target_group);
//         this->add_widget(&this->filter_target);
//         this->add_widget(&this->filter_protocol);
//         this->add_widget(&this->apply);
//         this->add_widget(&this->selector_lines);
//
//         this->add_widget(&this->first_page);
//         this->add_widget(&this->prev_page);
//         this->add_widget(&this->current_page);
//         this->add_widget(&this->number_page);
//         this->add_widget(&this->next_page);
//         this->add_widget(&this->last_page);
//         this->add_widget(&this->logout);
//         this->add_widget(&this->connect);
//
//         if (extra_button) {
//             this->add_widget(extra_button);
//         }
//
//         this->move_size_widget(left, top, width, height);
//     }
//
//     ~WidgetSelectorFlat() override {
//         this->clear();
//     }
//
//     void move_size_widget(int16_t left, int16_t top, uint16_t width, uint16_t height) {
//         this->set_xy(left, top);
//         this->set_wh(width, height);
//
//         this->left = left;
//         this->top  = top;
//
//         Dimension dim = this->device_label.get_optimal_dim();
//         this->device_label.set_wh(dim);
//         this->device_label.set_xy(left + TEXT_MARGIN, top + VERTICAL_MARGIN);
//
//
//         dim = this->target_group_label.get_optimal_dim();
//         this->target_group_label.set_wh(dim);
//
//         dim = this->target_label.get_optimal_dim();
//         this->target_label.set_wh(dim);
//
//         dim = this->protocol_label.get_optimal_dim();
//         this->protocol_label.set_wh(dim);
//
//
//         dim = this->filter_target_group.get_optimal_dim();
//         this->filter_target_group.set_wh(dim);
//
//         dim = this->filter_target.get_optimal_dim();
//         this->filter_target.set_wh(dim);
//
//         dim = this->filter_protocol.get_optimal_dim();
//         this->filter_protocol.set_wh(dim);
//
//
//         dim = this->first_page.get_optimal_dim();
//         this->first_page.set_wh(dim);
//
//         dim = this->prev_page.get_optimal_dim();
//         this->prev_page.set_wh(dim);
//
//
//         dim = this->current_page.get_optimal_dim();
//         this->current_page.set_wh(this->first_page.cy() + 2, dim.h);
//
//         dim = this->number_page.get_optimal_dim();
//         this->number_page.set_wh(dim);
//
//         dim = this->next_page.get_optimal_dim();
//         this->next_page.set_wh(dim);
//
//         dim = this->last_page.get_optimal_dim();
//         this->last_page.set_wh(dim);
//
//
//         dim = this->logout.get_optimal_dim();
//         this->logout.set_wh(dim);
//
//         dim = this->apply.get_optimal_dim();
//         this->apply.set_wh(dim);
//
//         dim = this->connect.get_optimal_dim();
//         this->connect.set_wh(dim);
//
//
//         this->less_than_800 = (this->cx() < 800);
//
//         this->selector_lines.set_wh(width - (this->less_than_800 ? 0 : 30),
//             this->selector_lines.cy());
//
//         if (this->extra_button) {
//             this->extra_button->set_xy(left + 60, top + height - 60);
//         }
//
//         this->rearrange();
//     }
//
//     BGRColor get_bg_color() const override {
//         return this->bg_color;
//     }
//
// private:
//     void rearrange() {
//         gdi::TextMetrics tm1(this->font, this->target_group_label.get_text());
//         int target_group_min_width = tm1.width + 5;
//         gdi::TextMetrics tm2(this->font, this->target_label.get_text());
//         int target_min_width = tm2.width + 5;
//         gdi::TextMetrics tm(this->font, this->protocol_label.get_text());
//         int protocol_min_width = tm.width + 5;
//
//         ColumnWidthStrategy column_width_strategies[] = {
//             { static_cast<uint16_t>(target_group_min_width), 200 },
//             { static_cast<uint16_t>(target_min_width), 64000 },
//             { static_cast<uint16_t>(protocol_min_width), 80 }
//         };
//
//         uint16_t rows_height[GRID_NB_ROWS_MAX]      = { 0 };
//         uint16_t columns_width[GRID_NB_COLUMNS_MAX] = { 0 };
//
//         compute_format(this->selector_lines, column_width_strategies,
//                        rows_height, columns_width);
//         apply_format(this->selector_lines, rows_height, columns_width);
//
//         {
//             // filter button position
//             this->apply.set_xy(this->left + this->cx() - (this->apply.cx() + TEXT_MARGIN),
//                                this->top + VERTICAL_MARGIN);
//         }
//
//         {
//             // labels and filters position
//             uint16_t offset = this->less_than_800 ? 0 : HORIZONTAL_MARGIN;
//             uint16_t labels_y = this->device_label.bottom() + HORIZONTAL_MARGIN;
//             uint16_t filters_y = labels_y + this->target_group_label.cy()
//                 + FILTER_SEPARATOR;
//             // target group
//             this->target_group_label.set_wh(
//                 columns_width[IDX_TARGETGROUP] + this->selector_lines.border * 2,
//                 this->target_group_label.cy());
//             this->target_group_label.set_xy(this->left + offset, labels_y);
//             this->filter_target_group.set_xy(this->target_group_label.x(), filters_y);
//             this->filter_target_group.set_wh(
//                 this->target_group_label.cx() - FILTER_SEPARATOR,
//                 this->filter_target_group.cy());
//             offset += this->target_group_label.cx();
//
//             // target
//             this->target_label.set_wh(
//                 columns_width[IDX_TARGET] + this->selector_lines.border * 2,
//                 this->target_label.cy());
//             this->target_label.set_xy(this->left + offset, labels_y);
//             this->filter_target.set_xy(this->target_label.x(), filters_y);
//             this->filter_target.set_wh(
//                 this->target_label.cx() - FILTER_SEPARATOR,
//                 this->filter_target.cy());
//             offset += this->target_label.cx();
//
//             // protocol
//             this->protocol_label.set_wh(
//                 columns_width[IDX_PROTOCOL] + this->selector_lines.border * 2,
//                 this->protocol_label.cy());
//             this->protocol_label.set_xy(this->left + offset, labels_y);
//             this->filter_protocol.set_xy(this->protocol_label.x(), filters_y);
//             this->filter_protocol.set_wh(
//                 this->protocol_label.cx(),
//                 this->filter_protocol.cy());
//             offset += this->protocol_label.cx();
//
//             (void)offset;
//         }
//         {
//             // selector list position
//             this->selector_lines.set_xy(this->left + (this->less_than_800 ? 0 : HORIZONTAL_MARGIN),
//                                         this->filter_target_group.bottom() + FILTER_SEPARATOR);
//         }
//         {
//             // Navigation buttons
//             uint16_t nav_bottom_y = this->cy() - (this->connect.cy() + VERTICAL_MARGIN);
//             this->connect.set_xy(this->connect.x(), this->top + nav_bottom_y);
//             this->logout.set_xy(this->logout.x(), this->top + nav_bottom_y);
//
//             uint16_t nav_top_y = this->connect.y() - (this->last_page.cy() + VERTICAL_MARGIN);
//             this->last_page.set_xy(this->last_page.x(), nav_top_y);
//             this->next_page.set_xy(this->next_page.x(), nav_top_y);
//             this->number_page.set_xy(this->number_page.x(),
//                 nav_top_y + (this->next_page.cy() - this->number_page.cy()) / 2);
//             this->current_page.set_xy(this->current_page.x(),
//                 nav_top_y + (this->next_page.cy() - this->current_page.cy()) / 2);
//             this->prev_page.set_xy(this->prev_page.x(), nav_top_y);
//             this->first_page.set_xy(this->first_page.x(), nav_top_y);
//
//             uint16_t nav_offset_x = this->cx() - (this->last_page.cx() + TEXT_MARGIN);
//             this->last_page.set_xy(this->left + nav_offset_x, this->last_page.y());
//
//             nav_offset_x -= (this->next_page.cx() + NAV_SEPARATOR);
//             this->next_page.set_xy(this->left + nav_offset_x, this->next_page.y());
//
//             nav_offset_x -= (this->number_page.cx() + NAV_SEPARATOR);
//             this->number_page.set_xy(this->left + nav_offset_x, this->number_page.y());
//
//             nav_offset_x -= this->current_page.cx();
//             this->current_page.set_xy(this->left + nav_offset_x, this->current_page.y());
//
//             nav_offset_x -= (this->prev_page.cx() + NAV_SEPARATOR);
//             this->prev_page.set_xy(this->left + nav_offset_x, this->prev_page.y());
//
//             nav_offset_x -= (this->first_page.cx() + NAV_SEPARATOR);
//             this->first_page.set_xy(this->left + nav_offset_x, this->first_page.y());
//
//             int nav_w = this->last_page.right() - this->first_page.x();
//             this->connect.set_xy(this->last_page.right() - nav_w/4 - this->connect.cx()/2,
//                 this->connect.y());
//             this->logout.set_xy(this->first_page.x() + nav_w/4 - this->logout.cx()/2,
//                 this->logout.y());
//         }
//     }
//
// public:
//     void ask_for_connection() {
//         if (this->notifier) {
//             this->notifier->notify(&this->connect, NOTIFY_SUBMIT);
//         }
//     }
//
//
//     void notify(Widget* widget, notify_event_t event) override {
//         if ((widget->group_id == this->selector_lines.group_id) ||
//             (widget->group_id == this->connect.group_id)) {
//             if (NOTIFY_SUBMIT == event) {
//                 this->ask_for_connection();
//             }
//         }
//         else if (widget->group_id == this->apply.group_id) {
//             if (NOTIFY_SUBMIT == event || NOTIFY_COPY == event || NOTIFY_CUT == event || NOTIFY_PASTE == event) {
//                 if (this->notifier) {
//                     this->notifier->notify(widget, event);
//                 }
//             }
//         }
//         else if (widget->group_id == this->logout.group_id) {
//             if (NOTIFY_SUBMIT == event) {
//                 if (this->notifier) {
//                     this->notifier->notify(widget, NOTIFY_CANCEL);
//                 }
//             }
//         }
//         else {
//             WidgetParent::notify(widget, event);
//         }
//     }
//
//     void add_device(const char ** entries) {
//         this->selector_lines.add_line(entries);
//     }
//
// //     void add_device(const char * device_group, const char * target_label,
// //                     const char * protocol)
// //     {
// //         const char * texts[] = { device_group, target_label, protocol };
// //         this->selector_lines.add_line(texts);
// //     }
//
//     void rdp_input_scancode(long int param1, long int param2, long int param3, long int param4, Keymap2* keymap) override {
//         if (keymap->nb_kevent_available() > 0){
//             switch (keymap->top_kevent()){
//             case Keymap2::KEVENT_ESC:
//                 keymap->get_kevent();
//                 this->send_notify(NOTIFY_CANCEL);
//                 break;
//             default:
//                 WidgetParent::rdp_input_scancode(param1, param2, param3, param4, keymap);
//                 break;
//             }
//         }
//     }
//
//     void show_tooltip(Widget * widget, const char * text, int x, int y,
//                       Rect const preferred_display_rect, int iter) override {
//         WidgetParent::show_tooltip(widget, text, x, y,
//             (preferred_display_rect.isempty() ? this->get_rect() : preferred_display_rect),
//             iter);
//     }
// };<|MERGE_RESOLUTION|>--- conflicted
+++ resolved
@@ -33,7 +33,6 @@
 #include "utils/translation.hpp"
 #include "utils/theme.hpp"
 #include "gdi/graphic_api.hpp"
-<<<<<<< HEAD
 #include "configs/config_access.hpp"
 
 
@@ -57,8 +56,6 @@
     }
 };
 
-=======
->>>>>>> 67c9fb73
 
 
 class WidgetSelector : public WidgetParent
@@ -71,13 +68,8 @@
 
     WidgetLabel device_label;
 
-<<<<<<< HEAD
     WidgetLabel header_label[GRID_NB_COLUMNS_MAX];
     WidgetEdit  edit_filter[GRID_NB_COLUMNS_MAX];
-=======
-    std::unique_ptr<WidgetLabel> header_label[GRID_NB_COLUMNS_MAX];
-    std::unique_ptr<WidgetEdit>  edit_filter[GRID_NB_COLUMNS_MAX];
->>>>>>> 67c9fb73
 
     WidgetLabelGrid selector_lines;
 
@@ -140,11 +132,7 @@
                    const char * current_page,
                    const char * number_of_page,
                    WidgetFlatButton * extra_button,
-<<<<<<< HEAD
                    WidgetSelectorParams selector_params,
-=======
-                   uint16_t nb_columns,
->>>>>>> 67c9fb73
                    Font const & font, Theme const & theme, Translation::language_t lang)
     : WidgetParent(drawable, parent, notifier)
     , less_than_800(width < 800)
@@ -276,25 +264,9 @@
         this->add_widget(&this->device_label);
 
         for (int i = 0; i < this->nb_columns; i++) {
-<<<<<<< HEAD
             this->base_len[i] = selector_params.base_len[i];
             this->add_widget(&this->header_label[i]);
             this->add_widget(&this->edit_filter[i]);
-=======
-            this->header_label[i] = std::make_unique<WidgetLabel>(drawable, *this, nullptr, entries[i], -10,
-                         theme.selector_label.fgcolor,
-                         theme.selector_label.bgcolor, font, 5);
-
-            this->edit_filter[i] = std::make_unique<WidgetEdit>(drawable, *this, this,
-                              nullptr, -12,
-                              theme.edit.fgcolor, theme.edit.bgcolor,
-                              theme.edit.focus_color, font, -1, 1, 1);
-
-            this->base_len[i] = base_len[i];
-
-            this->add_widget(this->header_label[i].get());
-            this->add_widget(this->edit_filter[i].get());
->>>>>>> 67c9fb73
         }
 
         this->add_widget(&this->apply);
