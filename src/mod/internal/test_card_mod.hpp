/*
   This program is free software; you can redistribute it and/or modify
   it under the terms of the GNU General Public License as published by
   the Free Software Foundation; either version 2 of the License, or
   (at your option) any later version.

   This program is distributed in the hope that it will be useful,
   but WITHOUT ANY WARRANTY; without even the implied warranty of
   MERCHANTABILITY or FITNESS FOR A PARTICULAR PURPOSE. See the
   GNU General Public License for more details.

   You should have received a copy of the GNU General Public License
   along with this program; if not, write to the Free Software
   Foundation, Inc., 675 Mass Ave, Cambridge, MA 02139, USA.

   Product name: redemption, a FLOSS RDP proxy
   Copyright (C) Wallix 2010-2013
   Author(s): Christophe Grosjean, Javier Caverni, JOnathan Poelen, Raphael Zhou

   Use (implemented) basic RDP orders to draw some known test pattern
*/

#pragma once

#include "core/defines.hpp"
#include "internal_mod.hpp"
#include "core/RDP/bitmapupdate.hpp"
#include "core/RDP/orders/RDPOrdersPrimaryMemBlt.hpp"
#include "core/RDP/orders/RDPOrdersPrimaryLineTo.hpp"
#include "utils/bitmap_with_png.hpp"

class TestCardMod : public InternalMod
{
    BGRPalette const & palette332 = BGRPalette::classic_332();

    Font const & font;

    bool unit_test;

public:
    TestCardMod(FrontAPI & front, uint16_t width, uint16_t height, Font const & font, bool unit_test = true)
    : InternalMod(front, width, height, font)
    , font(font)
    , unit_test(unit_test)
    {}

    void rdp_input_invalidate(const Rect & /*rect*/) override {}

    void rdp_input_mouse(int /*device_flags*/, int /*x*/, int /*y*/, Keymap2 * /*keymap*/) override {}

    void rdp_input_scancode(long /*param1*/, long /*param2*/, long /*param3*/,
                                    long /*param4*/, Keymap2 * keymap) override {
        if (keymap->nb_kevent_available() > 0
         && keymap->get_kevent() == Keymap2::KEVENT_ESC) {
            this->event.signal = BACK_EVENT_STOP;
            this->event.set();
        }
    }

    void rdp_input_synchronize(uint32_t /*time*/, uint16_t /*device_flags*/,
                                       int16_t /*param1*/, int16_t /*param2*/) override {}

    // event from back end (draw event from remote or internal server)
    // returns module continuation status, 0 if module want to continue
    // non 0 if it wants to stop (to run another module)
    void draw_event(time_t now, gdi::GraphicApi & drawable) override {
        this->draw(drawable);
        this->event.reset();
    }

<<<<<<< HEAD
    void draw(gdi::GraphicApi & drawable)
=======
    bool is_up_and_running() override { return true; }

    using InternalMod::draw;

    void draw()
>>>>>>> c73e3b0e
    {
        this->front.begin_update();

        const Rect & clip = this->get_screen_rect();

        this->front.draw(RDPOpaqueRect(this->get_screen_rect(), WHITE), clip);
        this->front.draw(RDPOpaqueRect(this->get_screen_rect().shrink(5), RED), clip);
        this->front.draw(RDPOpaqueRect(this->get_screen_rect().shrink(10), GREEN), clip);
        this->front.draw(RDPOpaqueRect(this->get_screen_rect().shrink(15), BLUE), clip);
        this->front.draw(RDPOpaqueRect(this->get_screen_rect().shrink(20), BLACK), clip);

        Rect winrect = this->get_screen_rect().shrink(30);
        this->front.draw(RDPOpaqueRect(winrect, WINBLUE), clip);


        Bitmap_PNG bitmap(SHARE_PATH "/" "Philips_PM5544_640.png");

        this->front.draw(RDPMemBlt(0,
            Rect(winrect.x + (winrect.cx - bitmap.cx())/2,
                 winrect.y + (winrect.cy - bitmap.cy())/2,
                 bitmap.cx(), bitmap.cy()),
                 0xCC,
             0, 0, 0), clip, bitmap);

        //  lineTo mix_mode=1 startx=200 starty=1198 endx=200 endy=145 bg_color=0 rop2=13 clip=(200, 145, 1, 110)
        this->front.draw(
            RDPLineTo(1, 200, 1198, 200, 145, 0, 13, RDPPen(0, 1, 0x0000FF)),
            Rect(200, 145, 1, 110));

        this->front.draw(
            RDPLineTo(1, 200, 145, 200, 1198, 0, 13, RDPPen(0, 1, 0x0000FF)),
            Rect(200, 145, 1, 110));

        this->front.draw(
            RDPLineTo(1, 201, 1198, 200, 145, 0, 13, RDPPen(0, 1, 0x0000FF)),
            Rect(200, 145, 1, 110));

        this->front.draw(
            RDPLineTo(1, 200, 145, 201, 1198, 0, 13, RDPPen(0, 1, 0x0000FF)),
            Rect(200, 145, 1, 110));

        this->front.draw(
            RDPLineTo(1, 1198, 200, 145, 200, 0, 13, RDPPen(0, 1, 0x0000FF)),
            Rect(145, 200, 110, 1));

        this->front.draw(
            RDPLineTo(1, 145, 200, 1198, 200, 0, 13, RDPPen(0, 1, 0x0000FF)),
            Rect(145, 200, 110, 1));

        this->front.draw(
            RDPLineTo(1, 1198, 201, 145, 200, 0, 13, RDPPen(0, 1, 0x0000FF)),
            Rect(145, 200, 110, 1));

        this->front.draw(
            RDPLineTo(1, 145, 200, 1198, 201, 0, 13, RDPPen(0, 1, 0x0000FF)),
            Rect(145, 200, 110, 1));

        gdi::server_draw_text(drawable, this->font, 30, 30, "White", WHITE, BLACK, clip);
        gdi::server_draw_text(drawable, this->font, 30, 50, "Red  ", RED, BLACK, clip);
        gdi::server_draw_text(drawable, this->font, 30, 70, "Green", GREEN, BLACK, clip);
        gdi::server_draw_text(drawable, this->font, 30, 90, "Blue ", BLUE, BLACK, clip);
        gdi::server_draw_text(drawable, this->font, 30, 110, "Black", BLACK, WHITE, clip);

        Bitmap_PNG card(SHARE_PATH "/" REDEMPTION_LOGO24);
        this->front.draw(RDPMemBlt(0,
            Rect(this->get_screen_rect().cx - card.cx() - 30,
                 this->get_screen_rect().cy - card.cy() - 30, card.cx(), card.cy()),
                 0xCC,
             0, 0, 0), clip, card);

        // Bogus square generating zero width/height tiles if not properly guarded
        uint8_t comp64x64RED[] = {
            0xc0, 0x30, 0x00, 0x00, 0xFF,
            0xf0, 0xc0, 0x0f,
        };

        Bitmap_PNG bloc64x64(24, 24, &this->palette332, 64, 64, comp64x64RED, sizeof(comp64x64RED), true);
        this->front.draw(RDPMemBlt(0,
            Rect(0, this->get_screen_rect().cy - 64, bloc64x64.cx(), bloc64x64.cy()), 0xCC,
             32, 32, 0), clip, bloc64x64);

        //Bitmap_PNG logo(SHARE_PATH "/ad8b.bmp");
        Bitmap_PNG logo(SHARE_PATH "/ad8b.png");
        this->front.draw(RDPMemBlt(0,
            Rect(100, 100, 26, 32),
            0xCC,
            80, 50, 0), clip, logo);

        if (!unit_test) {
            //this->front.draw(RDPOpaqueRect(this->get_screen_rect(), RED), clip);
            this->front.sync();

            Bitmap_PNG wab_logo_blue(SHARE_PATH "/" "wablogoblue.png");


            const uint16_t startx = 5;
            const uint16_t starty = 5;

            const uint16_t tile_width_height = 32;

            for (uint16_t y = 0; y < wab_logo_blue.cy(); y += tile_width_height) {
                uint16_t cy = std::min<uint16_t>(tile_width_height, wab_logo_blue.cy() - y);

                for (uint16_t x = 0; x < wab_logo_blue.cx(); x += tile_width_height) {
                    uint16_t cx = std::min<uint16_t>(tile_width_height, wab_logo_blue.cx() - x);

                    Bitmap tile(wab_logo_blue, Rect(x, y, cx, cy));

                    RDPBitmapData bitmap_data;

                    bitmap_data.dest_left       = startx + x;
                    bitmap_data.dest_top        = starty + y;
                    bitmap_data.dest_right      = bitmap_data.dest_left + cx - 1;
                    bitmap_data.dest_bottom     = bitmap_data.dest_top + cy - 1;
                    bitmap_data.width           = tile.cx();
                    bitmap_data.height          = tile.cy();
                    bitmap_data.bits_per_pixel  = 24;
                    bitmap_data.flags           = 0;
                    bitmap_data.bitmap_length   = tile.bmp_size();

                    bitmap_data.log(LOG_INFO, "replay");

                    this->front.draw(bitmap_data, tile);
                }
            }
        }

        this->front.end_update();
    }
};
<|MERGE_RESOLUTION|>--- conflicted
+++ resolved
@@ -68,15 +68,9 @@
         this->event.reset();
     }
 
-<<<<<<< HEAD
+    bool is_up_and_running() override { return true; }
+
     void draw(gdi::GraphicApi & drawable)
-=======
-    bool is_up_and_running() override { return true; }
-
-    using InternalMod::draw;
-
-    void draw()
->>>>>>> c73e3b0e
     {
         this->front.begin_update();
 
