--- conflicted
+++ resolved
@@ -91,13 +91,13 @@
         this->channel_ = front.get_channel_list().get_by_name(channel_names::cliprdr);
 
         if (this->channel_) {
-            BStream out_s(256);
+            StaticOutStream<256> out_s;
             RDPECLIP::ClipboardCapabilitiesPDU general_pdu(1, RDPECLIP::GeneralCapabilitySet::size());
             general_pdu.emit(out_s);
             RDPECLIP::GeneralCapabilitySet general_caps(RDPECLIP::CB_CAPS_VERSION_2, RDPECLIP::CB_USE_LONG_FORMAT_NAMES);
             general_caps.emit(out_s);
 
-            const size_t length     = out_s.size();
+            const size_t length     = out_s.get_offset();
             const size_t chunk_size = length;
             this->front_->send_to_channel(*(this->channel_), out_s.get_data(), length, chunk_size,
                                           CHANNELS::CHANNEL_FLAG_FIRST | CHANNELS::CHANNEL_FLAG_LAST);
@@ -157,20 +157,15 @@
 //            this->long_data_response_size -= stream.in_remain();
                 this->long_data_response_size -= available_data_length;
 //            this->clipboard_str_.utf16_push_back(stream.p, stream.in_remain() / 2);
-                this->clipboard_str_.utf16_push_back(stream.p, available_data_length / 2);
+                this->clipboard_str_.utf16_push_back(stream.get_current(), available_data_length / 2);
             }
 
-<<<<<<< HEAD
-            this->long_data_response_size -= stream.in_remain();
-            this->clipboard_str_.utf16_push_back(stream.get_current(), stream.in_remain() / 2);
-=======
 //            if (!this->long_data_response_size && this->paste_edit_) {
             if ((flags & CHANNELS::CHANNEL_FLAG_LAST) != 0) {
                 if (this->paste_edit_) {
                     this->paste_edit_->insert_text(this->clipboard_str_.c_str());
                     this->paste_edit_ = nullptr;
                 }
->>>>>>> b35876a7
 
                 this->long_data_response_size = 0;
             }
