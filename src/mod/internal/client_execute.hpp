/*
    This program is free software; you can redistribute it and/or modify it
     under the terms of the GNU General Public License as published by the
     Free Software Foundation; either version 2 of the License, or (at your
     option) any later version.

    This program is distributed in the hope that it will be useful, but
     WITHOUT ANY WARRANTY; without even the implied warranty of
     MERCHANTABILITY or FITNESS FOR A PARTICULAR PURPOSE. See the GNU General
     Public License for more details.

    You should have received a copy of the GNU General Public License along
     with this program; if not, write to the Free Software Foundation, Inc.,
     675 Mass Ave, Cambridge, MA 02139, USA.

    Product name: redemption, a FLOSS RDP proxy
    Copyright (C) Wallix 2014
    Author(s): Christophe Grosjean, Raphael Zhou
*/

#pragma once

#include "core/channel_list.hpp"
#include "core/channel_names.hpp"
#include "core/front_api.hpp"
#include "core/RDP/capabilities/window.hpp"
#include "core/RDP/orders/AlternateSecondaryWindowing.hpp"
#include "core/RDP/orders/RDPOrdersPrimaryMemBlt.hpp"
#include "core/RDP/orders/RDPOrdersPrimaryOpaqueRect.hpp"
#include "core/RDP/orders/RDPOrdersPrimaryScrBlt.hpp"
#include "core/RDP/pointer.hpp"
#include "core/RDP/remote_programs.hpp"
#include "mod/internal/internal_mod.hpp"
#include "mod/mod_api.hpp"
#include "mod/rdp/channels/rail_window_id_manager.hpp"
#include "mod/rdp/windowing_api.hpp"
#include "utils/bitmap.hpp"
#include "utils/bitmap_from_file.hpp"
#include "utils/stream.hpp"
#include "utils/virtual_channel_data_sender.hpp"

#define DUMMY_REMOTEAPP "||WABRemoteApp"

#define INTERNAL_MODULE_WINDOW_ID    40000
#define INTERNAL_MODULE_WINDOW_TITLE "Wallix AdminBastion"

#define AUXILIARY_WINDOW_ID          40001

#define TITLE_BAR_HEIGHT       24
#define TITLE_BAR_BUTTON_WIDTH 37

#define PTRFLAGS_EX_DOUBLE_CLICK 0xFFFF

#define INTERNAL_MODULE_MINIMUM_WINDOW_WIDTH  640
#define INTERNAL_MODULE_MINIMUM_WINDOW_HEIGHT 480

#define BORDER_WIDTH_HEIGHT 3

class ClientExecute : public windowing_api
{
          FrontAPI             * front_   = nullptr;
          mod_api              * mod_     = nullptr;
    const CHANNELS::ChannelDef * channel_ = nullptr;
    const Font                 * font_    = nullptr;

    uint16_t client_order_type = 0;

    uint16_t    client_execute_flags = 0;
    std::string client_execute_exe_or_file;
    std::string client_execute_working_dir;
    std::string client_execute_arguments;

    bool server_execute_result_sent = false;

    Rect task_bar_rect;

    uint16_t captured_mouse_x = 0;
    uint16_t captured_mouse_y = 0;

    Rect window_rect;
    Rect window_rect_saved;
    Rect window_rect_normal;
    Rect window_rect_old;

    Rect title_bar_icon_rect;
    Rect title_bar_rect;
    Rect close_box_rect;
    Rect minimize_box_rect;
    Rect maximize_box_rect;
    Rect resize_hosted_desktop_box_rect;

    Rect north;
    Rect north_west_north;
    Rect north_west_west;
    Rect west;
    Rect south_west_west;
    Rect south_west_south;
    Rect south;
    Rect south_east_south;
    Rect south_east_east;
    Rect east;
    Rect north_east_east;
    Rect north_east_north;

    bool move_size_initialized = false;

    enum {
        MOUSE_BUTTON_PRESSED_NONE,

        MOUSE_BUTTON_PRESSED_NORTH,
        MOUSE_BUTTON_PRESSED_NORTHWEST,
        MOUSE_BUTTON_PRESSED_WEST,
        MOUSE_BUTTON_PRESSED_SOUTHWEST,
        MOUSE_BUTTON_PRESSED_SOUTH,
        MOUSE_BUTTON_PRESSED_SOUTHEAST,
        MOUSE_BUTTON_PRESSED_EAST,
        MOUSE_BUTTON_PRESSED_NORTHEAST,

        MOUSE_BUTTON_PRESSED_TITLEBAR,
        MOUSE_BUTTON_PRESSED_RESIZEHOSTEDDESKTOPBOX,
        MOUSE_BUTTON_PRESSED_MINIMIZEBOX,
        MOUSE_BUTTON_PRESSED_MAXIMIZEBOX,
        MOUSE_BUTTON_PRESSED_CLOSEBOX,
    };

    int pressed_mouse_button = MOUSE_BUTTON_PRESSED_NONE;

    uint16_t front_width  = 0;
    uint16_t front_height = 0;

    bool full_window_drag_enabled = false;

    bool internal_module_window_created = false;

    bool maximized = false;

    Bitmap wallix_icon_min;

    uint32_t auxiliary_window_id = RemoteProgramsWindowIdManager::INVALID_WINDOW_ID;

    Rect auxiliary_window_rect;

    const static unsigned int max_work_area   = 32;
                 unsigned int work_area_count = 0;

    Rect work_areas[max_work_area];

    uint16_t total_width_of_work_areas = 0;
    uint16_t total_height_of_work_areas = 0;

    std::string window_title;

    bool const window_level_supported_ex;

    bool allow_resize_hosted_desktop_    = false;
    bool enable_resizing_hosted_desktop_ = false;

    int current_mouse_pointer_type = Pointer::POINTER_NULL;

    bool verbose;

public:
    ClientExecute(FrontAPI & front, WindowListCaps const & window_list_caps, bool verbose)
    : front_(&front)
    , wallix_icon_min(bitmap_from_file(SHARE_PATH "/wallix-icon-min.png"))
    , window_title(INTERNAL_MODULE_WINDOW_TITLE)
    , window_level_supported_ex(window_list_caps.WndSupportLevel & TS_WINDOW_LEVEL_SUPPORTED_EX)
    , verbose(verbose)
    {
    }   // ClientExecute

    ~ClientExecute() {
        this->reset(false);
    }

    Rect adjust_rect(Rect rect) {
        if (!this->front_->get_channel_list().get_by_name(channel_names::rail)) {
            return rect;
        }

        if (this->window_rect.isempty()) {
            this->window_rect.x  = rect.x + rect.cx * 10 / 100;
            this->window_rect.y  = rect.y + rect.cy * 10 / 100;
            this->window_rect.cx = rect.cx * 80 / 100;
            this->window_rect.cy = rect.cy * 80 / 100;

            this->update_rects();
        }

        Rect result_rect = this->window_rect.shrink(1);

        result_rect.y  += TITLE_BAR_HEIGHT;
        result_rect.cy -= TITLE_BAR_HEIGHT;

        return result_rect;
    }   // adjust_rect

    Rect get_current_work_area_rect() const {
        REDASSERT(this->work_area_count);

        if (!this->window_rect.isempty()) {
            size_t current_surface_size = 0;
            Rect current_work_area = this->work_areas[0];
            for (unsigned int i = 0; i < this->work_area_count; ++i) {
                Rect intersect_rect = this->work_areas[i].intersect(this->window_rect);
                if (!intersect_rect.isempty()) {
                    size_t surface_size = intersect_rect.cx * intersect_rect.cy;
                    if (current_surface_size < surface_size) {
                        current_surface_size = surface_size;
                        current_work_area = this->work_areas[i];
                    }
                }
            }

            return current_work_area;
        }

        return this->work_areas[0];
    }

    Rect get_window_rect() const {
        return this->window_rect;
    }

    Rect get_auxiliary_window_rect() const {
        if (RemoteProgramsWindowIdManager::INVALID_WINDOW_ID == this->auxiliary_window_id) {
            return Rect();
        }

        return this->auxiliary_window_rect;
    }

private:
    void update_rects() {
        if ((this->window_rect.cx - 2) % 4) {
            this->window_rect.cx -= ((this->window_rect.cx - 2) % 4);
        }

        this->title_bar_rect = this->window_rect;
        this->title_bar_rect.cy = TITLE_BAR_HEIGHT;
        this->title_bar_rect.x++;
        this->title_bar_rect.y++;
        this->title_bar_rect.cx -= 2;
        this->title_bar_rect.cy--;

        this->title_bar_icon_rect    = this->title_bar_rect;
        this->title_bar_icon_rect.cx = 3 + 16 + 2;

        if (this->allow_resize_hosted_desktop_) {
            this->resize_hosted_desktop_box_rect     = this->title_bar_rect;
            this->resize_hosted_desktop_box_rect.x  += this->title_bar_rect.cx - TITLE_BAR_BUTTON_WIDTH * 4;
            this->resize_hosted_desktop_box_rect.cx  = TITLE_BAR_BUTTON_WIDTH;
        }

        this->minimize_box_rect     = this->title_bar_rect;
        this->minimize_box_rect.x  += this->title_bar_rect.cx - TITLE_BAR_BUTTON_WIDTH * 3;
        this->minimize_box_rect.cx  = TITLE_BAR_BUTTON_WIDTH;

        this->maximize_box_rect     = this->title_bar_rect;
        this->maximize_box_rect.x  += this->title_bar_rect.cx - TITLE_BAR_BUTTON_WIDTH * 2;
        this->maximize_box_rect.cx  = TITLE_BAR_BUTTON_WIDTH;

        this->close_box_rect     = this->title_bar_rect;
        this->close_box_rect.x  += this->title_bar_rect.cx - TITLE_BAR_BUTTON_WIDTH;
        this->close_box_rect.cx  = TITLE_BAR_BUTTON_WIDTH;

        this->title_bar_rect.cx -= TITLE_BAR_BUTTON_WIDTH * (3 + (this->allow_resize_hosted_desktop_ ? 1 : 0));

        this->title_bar_rect.x  += 3 + 16 + 2;
        this->title_bar_rect.cx -= 3 + 16 + 2;

        this->north.x  = this->window_rect.x + TITLE_BAR_HEIGHT;
        this->north.y  = this->window_rect.y;
        this->north.cx = this->window_rect.cx - TITLE_BAR_HEIGHT * 2;
        this->north.cy = BORDER_WIDTH_HEIGHT;

        this->north_west_north.x  = this->window_rect.x;
        this->north_west_north.y  = this->window_rect.y;
        this->north_west_north.cx = TITLE_BAR_HEIGHT;
        this->north_west_north.cy = BORDER_WIDTH_HEIGHT;

        this->north_west_west.x  = this->window_rect.x;
        this->north_west_west.y  = this->window_rect.y;
        this->north_west_west.cx = BORDER_WIDTH_HEIGHT;
        this->north_west_west.cy = TITLE_BAR_HEIGHT;

        this->west.x  = this->window_rect.x;
        this->west.y  = this->window_rect.y + TITLE_BAR_HEIGHT;
        this->west.cx = BORDER_WIDTH_HEIGHT;
        this->west.cy = this->window_rect.cy - TITLE_BAR_HEIGHT * 2;

        this->south_west_west.x  = this->window_rect.x;
        this->south_west_west.y  = this->window_rect.y + this->window_rect.cy - TITLE_BAR_HEIGHT;
        this->south_west_west.cx = BORDER_WIDTH_HEIGHT;
        this->south_west_west.cy = TITLE_BAR_HEIGHT;

        this->south_west_south.x  = this->window_rect.x;
        this->south_west_south.y  = this->window_rect.y + this->window_rect.cy - BORDER_WIDTH_HEIGHT;
        this->south_west_south.cx = TITLE_BAR_HEIGHT;
        this->south_west_south.cy = BORDER_WIDTH_HEIGHT;

        this->south.x  = this->window_rect.x + TITLE_BAR_HEIGHT;
        this->south.y  = this->window_rect.y + this->window_rect.cy - BORDER_WIDTH_HEIGHT;
        this->south.cx = this->window_rect.cx - TITLE_BAR_HEIGHT * 2;
        this->south.cy = BORDER_WIDTH_HEIGHT;

        this->south_east_south.x  = this->window_rect.x + this->window_rect.cx - TITLE_BAR_HEIGHT;
        this->south_east_south.y  = this->window_rect.y + this->window_rect.cy - BORDER_WIDTH_HEIGHT;
        this->south_east_south.cx = TITLE_BAR_HEIGHT;
        this->south_east_south.cy = BORDER_WIDTH_HEIGHT;

        this->south_east_east.x  = this->window_rect.x + this->window_rect.cx - BORDER_WIDTH_HEIGHT;
        this->south_east_east.y  = this->window_rect.y + this->window_rect.cy - TITLE_BAR_HEIGHT;
        this->south_east_east.cx = BORDER_WIDTH_HEIGHT;
        this->south_east_east.cy = TITLE_BAR_HEIGHT;

        this->east.x  = this->window_rect.x + this->window_rect.cx - BORDER_WIDTH_HEIGHT;
        this->east.y  = this->window_rect.y + TITLE_BAR_HEIGHT;
        this->east.cx = BORDER_WIDTH_HEIGHT;
        this->east.cy = this->window_rect.cy - TITLE_BAR_HEIGHT * 2;

        this->north_east_east.x  = this->window_rect.x + this->window_rect.cx - BORDER_WIDTH_HEIGHT;
        this->north_east_east.y  = this->window_rect.y;
        this->north_east_east.cx = BORDER_WIDTH_HEIGHT;
        this->north_east_east.cy = TITLE_BAR_HEIGHT;

        this->north_east_north.x  = this->window_rect.x + this->window_rect.cx - TITLE_BAR_HEIGHT;
        this->north_east_north.y  = this->window_rect.y;
        this->north_east_north.cx = TITLE_BAR_HEIGHT;
        this->north_east_north.cy = BORDER_WIDTH_HEIGHT;
    }   // update_rects

public:
    void draw_resize_hosted_desktop_box(bool mouse_over, const Rect r) {
        RDPColor const bg_color = encode_color24()(BGRColor(mouse_over ? 0xCBCACA : 0xFFFFFF));

        auto const depth = gdi::ColorCtx::depth24();

        RDPOpaqueRect order(this->resize_hosted_desktop_box_rect, bg_color);

        this->front_->draw(order, r, depth);

        if (this->enable_resizing_hosted_desktop_) {
            Rect rect = this->resize_hosted_desktop_box_rect;

            rect.x  += 22;
            rect.y  += 8;
            rect.cx  = 2;
            rect.cy  = 7;

            {
                RDPOpaqueRect order(rect, encode_color24()(BLACK));

                this->front_->draw(order, r, depth);
            }

            rect.x  -= 4;
            rect.y  += 2;
            rect.cx  = 4;
            rect.cy  = 3;

            {
                RDPOpaqueRect order(rect, encode_color24()(BLACK));

                this->front_->draw(order, r, depth);
            }

            rect.x  -= 2;
            rect.y  -= 3;
            rect.cx  = 2;
            rect.cy  = 9;

            {
                RDPOpaqueRect order(rect, encode_color24()(BLACK));

                this->front_->draw(order, r, depth);
            }

            rect.x  -= 4;
            rect.y  += 4;
            rect.cx  = 4;
            rect.cy  = 1;

            {
                RDPOpaqueRect order(rect, encode_color24()(BLACK));

                this->front_->draw(order, r, depth);
            }
        }
        else {
            Rect rect = this->resize_hosted_desktop_box_rect;

            rect.x  += 15;
            rect.y  += 6;
            rect.cx  = 7;
            rect.cy  = 2;

            {
                RDPOpaqueRect order(rect, encode_color24()(BLACK));

                this->front_->draw(order, r, depth);
            }

            rect.x  += 2;
            rect.y  += 2;
            rect.cx  = 3;
            rect.cy  = 4;

            {
                RDPOpaqueRect order(rect, encode_color24()(BLACK));

                this->front_->draw(order, r, depth);
            }

            rect.x  -= 3;
            rect.y  += 4;
            rect.cx  = 9;
            rect.cy  = 2;

            {
                RDPOpaqueRect order(rect, encode_color24()(BLACK));

                this->front_->draw(order, r, depth);
            }

            rect.x  += 4;
            rect.y  += 2;
            rect.cx  = 1;
            rect.cy  = 4;

            {
                RDPOpaqueRect order(rect, encode_color24()(BLACK));

                this->front_->draw(order, r, depth);
            }
        }
    }   // draw_resize_hosted_desktop_box

    void draw_maximize_box(bool mouse_over, const Rect r) {
        RDPColor const bg_color = encode_color24()(BGRColor(mouse_over ? 0xCBCACA : 0xFFFFFF));

        auto const depth = gdi::ColorCtx::depth24();

        RDPOpaqueRect order(this->maximize_box_rect, bg_color);

        this->front_->draw(order, r, depth);

        if (this->maximized) {
            Rect rect = this->maximize_box_rect;

            rect.x  += 14 + 2;
            rect.y  += 7;
            rect.cx -= 14 * 2 + 2;
            rect.cy -= 7 * 2 + 2;

            {
                RDPOpaqueRect order(rect, encode_color24()(BLACK));

                this->front_->draw(order, r, depth);
            }

            rect = rect.shrink(1);

            {
                RDPOpaqueRect order(rect, bg_color);

                this->front_->draw(order, r, depth);
            }

            rect = this->maximize_box_rect;

            rect.x  += 14;
            rect.y  += 7 + 2;
            rect.cx -= 14 * 2 + 2;
            rect.cy -= 7 * 2 + 2;

            {
                RDPOpaqueRect order(rect, encode_color24()(BLACK));

                this->front_->draw(order, r, depth);
            }

            rect = rect.shrink(1);

            {
                RDPOpaqueRect order(rect, bg_color);

                this->front_->draw(order, r, depth);
            }
        }
        else {
            Rect rect = this->maximize_box_rect;

            rect.x  += 14;
            rect.y  += 7;
            rect.cx -= 14 * 2;
            rect.cy -= 7 * 2;

            {
                RDPOpaqueRect order(rect, encode_color24()(BLACK));

                this->front_->draw(order, r, depth);
            }

            rect = rect.shrink(1);

            {
                RDPOpaqueRect order(rect, bg_color);

                this->front_->draw(order, r, depth);
            }
        }
    }   // draw_maximize_box

    void input_invalidate(const Rect r) {
        //LOG(LOG_INFO, "ClientExecute::input_invalidate");

        if (!this->channel_) return;

        auto const depth = gdi::ColorCtx::depth24();

        if (!r.has_intersection(this->title_bar_rect)) return;

        {
            RDPOpaqueRect order(this->title_bar_icon_rect, encode_color24()(WHITE));

            this->front_->draw(order, r, gdi::ColorCtx::depth24());

            this->front_->draw(
                RDPMemBlt(
                    0,
                    Rect(this->title_bar_icon_rect.x + 3,
                         this->title_bar_icon_rect.y + 4, 16, 16),
                    0xCC,
                    0,
                    0,
                    0
                ),
                r,
                this->wallix_icon_min
            );
        }

        {
            RDPOpaqueRect order(this->title_bar_rect, encode_color24()(WHITE));

            this->front_->draw(order, r, gdi::ColorCtx::depth24());

            if (this->font_) {
                gdi::server_draw_text(*this->front_,
                                      *this->font_,
                                      this->title_bar_rect.x + 1,
                                      this->title_bar_rect.y + 3,
                                      this->window_title.c_str(),
                                      encode_color24()(BLACK),
                                      encode_color24()(WHITE),
                                      depth,
                                      r
                                      );
            }
        }

        if (this->allow_resize_hosted_desktop_) {
            this->draw_resize_hosted_desktop_box(false, r);
        }

        {
            RDPOpaqueRect order(this->minimize_box_rect, encode_color24()(WHITE));

            this->front_->draw(order, r, gdi::ColorCtx::depth24());

            if (this->font_) {
                gdi::server_draw_text(*this->front_,
                                      *this->font_,
                                      this->minimize_box_rect.x + 12,
                                      this->minimize_box_rect.y + 3,
                                      "−",
                                      encode_color24()(BLACK),
                                      encode_color24()(WHITE),
                                      depth,
                                      r
                                      );
            }
        }

        this->draw_maximize_box(false, r);

        {
            RDPOpaqueRect order(this->close_box_rect, encode_color24()(WHITE));

            this->front_->draw(order, r, gdi::ColorCtx::depth24());

            if (this->font_) {
                gdi::server_draw_text(*this->front_,
                                      *this->font_,
                                      this->close_box_rect.x + 13,
                                      this->close_box_rect.y + 3,
                                      "x",
                                      encode_color24()(BLACK),
                                      encode_color24()(WHITE),
                                      depth,
                                      r
                                      );
            }
        }

        this->front_->sync();
    }   // input_invalidate

    // Return true if event is consumed.
    bool input_mouse(uint16_t pointerFlags, uint16_t xPos, uint16_t yPos, bool& mouse_captured_ref) {
        //LOG(LOG_INFO,
        //    "ClientExecute::input_mouse: pointerFlags=0x%X xPos=%u yPos=%u pressed_mouse_button=%d",
        //    pointerFlags, xPos, yPos, this->pressed_mouse_button);

        // Mouse pointer managment

        mouse_captured_ref = true;

        bool mouse_pointer_should_be_set = false;

             if (this->north.contains_pt(xPos, yPos) ||
                 this->south.contains_pt(xPos, yPos)) {
            if (Pointer::POINTER_SIZENS != this->current_mouse_pointer_type) {
                this->current_mouse_pointer_type = Pointer::POINTER_SIZENS;
                mouse_pointer_should_be_set = true;
            }
        }
        else if (this->north_west_north.contains_pt(xPos, yPos) ||
                 this->north_west_west.contains_pt(xPos, yPos) ||
                 this->south_east_south.contains_pt(xPos, yPos) ||
                 this->south_east_east.contains_pt(xPos, yPos)) {
            if (Pointer::POINTER_SIZENWSE != this->current_mouse_pointer_type) {
                this->current_mouse_pointer_type = Pointer::POINTER_SIZENWSE;
                mouse_pointer_should_be_set = true;
            }
        }
        else if (this->west.contains_pt(xPos, yPos) ||
                 this->east.contains_pt(xPos, yPos)) {
            if (Pointer::POINTER_SIZEWE != this->current_mouse_pointer_type) {
                this->current_mouse_pointer_type = Pointer::POINTER_SIZEWE;
                mouse_pointer_should_be_set = true;
            }
        }
        else if (this->south_west_west.contains_pt(xPos, yPos) ||
                 this->south_west_south.contains_pt(xPos, yPos) ||
                 this->north_east_east.contains_pt(xPos, yPos) ||
                 this->north_east_north.contains_pt(xPos, yPos)) {
            if (Pointer::POINTER_SIZENESW != this->current_mouse_pointer_type) {
                this->current_mouse_pointer_type = Pointer::POINTER_SIZENESW;
                mouse_pointer_should_be_set = true;
            }
        }
        else if ((this->title_bar_rect.contains_pt(xPos, yPos)) ||
                 (this->enable_resizing_hosted_desktop_ &&
                  this->resize_hosted_desktop_box_rect.contains_pt(xPos, yPos)) ||
                 (this->minimize_box_rect.contains_pt(xPos, yPos)) ||
                 (this->maximize_box_rect.contains_pt(xPos, yPos)) ||
                 (this->close_box_rect.contains_pt(xPos, yPos))) {
            if (Pointer::POINTER_NORMAL != this->current_mouse_pointer_type) {
                this->current_mouse_pointer_type = Pointer::POINTER_NORMAL;
                mouse_pointer_should_be_set = true;
            }
        }

        if (mouse_pointer_should_be_set && !this->move_size_initialized) {
            Pointer cursor(this->current_mouse_pointer_type);

            this->front_->set_pointer(cursor);
        }

        // Mouse action managment

        if ((SlowPath::PTRFLAGS_DOWN | SlowPath::PTRFLAGS_BUTTON1) == pointerFlags) {
            if (MOUSE_BUTTON_PRESSED_NONE == this->pressed_mouse_button) {
                if (!this->maximized) {
                         if (this->north.contains_pt(xPos, yPos)) {
                        this->pressed_mouse_button = MOUSE_BUTTON_PRESSED_NORTH;
                    }
                    else if (this->north_west_north.contains_pt(xPos, yPos) ||
                             this->north_west_west.contains_pt(xPos, yPos)) {
                        this->pressed_mouse_button = MOUSE_BUTTON_PRESSED_NORTHWEST;
                    }
                    else if (this->west.contains_pt(xPos, yPos)) {
                        this->pressed_mouse_button = MOUSE_BUTTON_PRESSED_WEST;
                    }
                    else if (this->south_west_west.contains_pt(xPos, yPos) ||
                             this->south_west_south.contains_pt(xPos, yPos)) {
                        this->pressed_mouse_button = MOUSE_BUTTON_PRESSED_SOUTHWEST;
                    }
                    else if (this->south.contains_pt(xPos, yPos)) {
                        this->pressed_mouse_button = MOUSE_BUTTON_PRESSED_SOUTH;
                    }
                    else if (this->south_east_south.contains_pt(xPos, yPos) ||
                             this->south_east_east.contains_pt(xPos, yPos)) {
                        this->pressed_mouse_button = MOUSE_BUTTON_PRESSED_SOUTHEAST;
                    }
                    else if (this->east.contains_pt(xPos, yPos)) {
                        this->pressed_mouse_button = MOUSE_BUTTON_PRESSED_EAST;
                    }
                    else if (this->north_east_east.contains_pt(xPos, yPos) ||
                             this->north_east_north.contains_pt(xPos, yPos)) {
                        this->pressed_mouse_button = MOUSE_BUTTON_PRESSED_NORTHEAST;
                    }
                    else if (this->title_bar_rect.contains_pt(xPos, yPos)) {
                        if (this->verbose) {
                            LOG(LOG_INFO, "ClientExecute::input_mouse: Mouse button 1 pressed on title bar");
                        }

                        this->pressed_mouse_button = MOUSE_BUTTON_PRESSED_TITLEBAR;
                    }
                }

                if (MOUSE_BUTTON_PRESSED_NONE != this->pressed_mouse_button) {
                    REDASSERT(!this->move_size_initialized);

                    this->captured_mouse_x = xPos;
                    this->captured_mouse_y = yPos;

                    this->window_rect_saved = this->window_rect;
<<<<<<< HEAD
=======
                }   // if (MOUSE_BUTTON_PRESSED_NONE != this->pressed_mouse_button)
                else if (this->allow_resize_hosted_desktop_ &&
                         this->resize_hosted_desktop_box_rect.contains_pt(xPos, yPos)) {
                    this->draw_resize_hosted_desktop_box(true, this->resize_hosted_desktop_box_rect);

                    this->front_->sync();

                    this->pressed_mouse_button = MOUSE_BUTTON_PRESSED_RESIZEHOSTEDDESKTOPBOX;
                }   // else if (this->maximize_box_rect.contains_pt(xPos, yPos))
                else if (this->minimize_box_rect.contains_pt(xPos, yPos)) {
                    RDPOpaqueRect order(this->minimize_box_rect, encode_color24()(BGRColor{0xCBCACA}));

                    this->front_->draw(order, this->minimize_box_rect, gdi::ColorCtx::depth24());

                    if (this->font_) {
                        gdi::server_draw_text(*this->front_,
                                              *this->font_,
                                              this->minimize_box_rect.x + 12,
                                              this->minimize_box_rect.y + 3,
                                              "−",
                                              encode_color24()(BLACK),
                                              encode_color24()(BGRColor{0xCBCACA}),
                                              gdi::ColorCtx::depth24(),
                                              this->minimize_box_rect
                                              );
                    }

                    this->front_->sync();

                    this->pressed_mouse_button = MOUSE_BUTTON_PRESSED_MINIMIZEBOX;
                }   // else if (this->minimize_box_rect.contains_pt(xPos, yPos))
                else if (this->maximize_box_rect.contains_pt(xPos, yPos)) {
                    this->draw_maximize_box(true, this->maximize_box_rect);

                    this->front_->sync();

                    this->pressed_mouse_button = MOUSE_BUTTON_PRESSED_MAXIMIZEBOX;
                }   // else if (this->maximize_box_rect.contains_pt(xPos, yPos))
                else if (this->close_box_rect.contains_pt(xPos, yPos)) {
                    RDPOpaqueRect order(this->close_box_rect, encode_color24()(BGRColor{0x2311E8}));

                    this->front_->draw(order, this->close_box_rect, gdi::ColorCtx::depth24());

                    if (this->font_) {
                        gdi::server_draw_text(*this->front_,
                                              *this->font_,
                                              this->close_box_rect.x + 13,
                                              this->close_box_rect.y + 3,
                                              "x",
                                              encode_color24()(WHITE),
                                              encode_color24()(BGRColor{0x2311E8}),
                                              gdi::ColorCtx::depth24(),
                                              this->close_box_rect
                                              );
                    }

                    this->front_->sync();

                    this->pressed_mouse_button = MOUSE_BUTTON_PRESSED_CLOSEBOX;
                }   // else if (this->close_box_rect.contains_pt(xPos, yPos))
            }   // if (MOUSE_BUTTON_PRESSED_NONE == this->pressed_mouse_button)
        }   // if ((SlowPath::PTRFLAGS_DOWN | SlowPath::PTRFLAGS_BUTTON1) == pointerFlags)
        else if (SlowPath::PTRFLAGS_MOVE == pointerFlags) {
            if (((MOUSE_BUTTON_PRESSED_TITLEBAR == this->pressed_mouse_button) ||
                 (MOUSE_BUTTON_PRESSED_NORTH == this->pressed_mouse_button) ||
                 (MOUSE_BUTTON_PRESSED_NORTHWEST == this->pressed_mouse_button) ||
                 (MOUSE_BUTTON_PRESSED_WEST == this->pressed_mouse_button) ||
                 (MOUSE_BUTTON_PRESSED_SOUTHWEST == this->pressed_mouse_button) ||
                 (MOUSE_BUTTON_PRESSED_SOUTH == this->pressed_mouse_button) ||
                 (MOUSE_BUTTON_PRESSED_SOUTHEAST == this->pressed_mouse_button) ||
                 (MOUSE_BUTTON_PRESSED_EAST == this->pressed_mouse_button) ||
                 (MOUSE_BUTTON_PRESSED_NORTHEAST == this->pressed_mouse_button)) &&
                !this->maximized) {
>>>>>>> b4dd5ee1

                    {
                        StaticOutStream<256> out_s;
                        RAILPDUHeader header;
                        header.emit_begin(out_s, TS_RAIL_ORDER_MINMAXINFO);

                        ServerMinMaxInfoPDU smmipdu;

                        Rect work_area_rect = this->get_current_work_area_rect();

                        smmipdu.WindowId(INTERNAL_MODULE_WINDOW_ID);
                        smmipdu.MaxWidth(work_area_rect.cx - 1);
                        smmipdu.MaxHeight(work_area_rect.cy - 1);
                        smmipdu.MaxPosX(work_area_rect.x);
                        smmipdu.MaxPosY(work_area_rect.y);
                        smmipdu.MinTrackWidth(INTERNAL_MODULE_MINIMUM_WINDOW_WIDTH);
                        smmipdu.MinTrackHeight(INTERNAL_MODULE_MINIMUM_WINDOW_HEIGHT);
                        smmipdu.MaxTrackWidth(this->total_width_of_work_areas - 1);
                        smmipdu.MaxTrackHeight(this->total_height_of_work_areas - 1);

                        smmipdu.emit(out_s);

                        header.emit_end();

                        const size_t   length     = out_s.get_offset();
                        const size_t   chunk_size = length;
                        const uint32_t flags      =   CHANNELS::CHANNEL_FLAG_FIRST
                                                    | CHANNELS::CHANNEL_FLAG_LAST;

                        if (this->verbose) {
                            {
                                const bool send              = true;
                                const bool from_or_to_client = true;
                                ::msgdump_c(send, from_or_to_client, length, flags,
                                    out_s.get_data(), length);
                            }
                            LOG(LOG_INFO, "ClientExecute::input_mouse: Send to client - Server Min Max Info PDU (0)");
                            smmipdu.log(LOG_INFO);
                        }

                        this->front_->send_to_channel(*(this->channel_), out_s.get_data(), length, chunk_size,
                                                      flags);
                    }

                    int move_size_type = 0;
                    uint16_t PosX = xPos;
                    uint16_t PosY = yPos;
                    switch (this->pressed_mouse_button) {
                        case MOUSE_BUTTON_PRESSED_NORTH:     move_size_type = RAIL_WMSZ_TOP;         break;
                        case MOUSE_BUTTON_PRESSED_NORTHWEST: move_size_type = RAIL_WMSZ_TOPLEFT;     break;
                        case MOUSE_BUTTON_PRESSED_WEST:      move_size_type = RAIL_WMSZ_LEFT;        break;
                        case MOUSE_BUTTON_PRESSED_SOUTHWEST: move_size_type = RAIL_WMSZ_BOTTOMLEFT;  break;
                        case MOUSE_BUTTON_PRESSED_SOUTH:     move_size_type = RAIL_WMSZ_BOTTOM;      break;
                        case MOUSE_BUTTON_PRESSED_SOUTHEAST: move_size_type = RAIL_WMSZ_BOTTOMRIGHT; break;
                        case MOUSE_BUTTON_PRESSED_EAST:      move_size_type = RAIL_WMSZ_RIGHT;       break;
                        case MOUSE_BUTTON_PRESSED_NORTHEAST: move_size_type = RAIL_WMSZ_TOPRIGHT;    break;
                        case MOUSE_BUTTON_PRESSED_TITLEBAR:
                            PosX = xPos - this->window_rect.x;
                            PosY = yPos - this->window_rect.y;
                            move_size_type = RAIL_WMSZ_MOVE;
                            break;
                    }

                    if (move_size_type) {
                        StaticOutStream<256> out_s;
                        RAILPDUHeader header;
                        header.emit_begin(out_s, TS_RAIL_ORDER_LOCALMOVESIZE);

                        ServerMoveSizeStartOrEndPDU smssoepdu;

                        smssoepdu.WindowId(INTERNAL_MODULE_WINDOW_ID);
                        smssoepdu.IsMoveSizeStart(1);
                        smssoepdu.MoveSizeType(move_size_type);
                        smssoepdu.PosXOrTopLeftX(PosX);
                        smssoepdu.PosYOrTopLeftY(PosY);

                        smssoepdu.emit(out_s);

                        header.emit_end();

                        const size_t   length     = out_s.get_offset();
                        const size_t   chunk_size = length;
                        const uint32_t flags      =   CHANNELS::CHANNEL_FLAG_FIRST
                                                    | CHANNELS::CHANNEL_FLAG_LAST;

                        if (this->verbose) {
                            {
                                const bool send              = true;
                                const bool from_or_to_client = true;
                                ::msgdump_c(send, from_or_to_client, length, flags,
                                    out_s.get_data(), length);
                            }
                            LOG(LOG_INFO, "ClientExecute::input_mouse: Send to client - Server Move/Size Start PDU (0)");
                            smssoepdu.log(LOG_INFO);
                        }

                        this->front_->send_to_channel(*(this->channel_), out_s.get_data(), length, chunk_size,
                                                      flags);
                    }   // if (move_size_type)

                    this->move_size_initialized = true;
                }   // if (MOUSE_BUTTON_PRESSED_NONE != this->pressed_mouse_button)
                else if (this->allow_resize_hosted_desktop_ &&
                         this->resize_hosted_desktop_box_rect.contains_pt(xPos, yPos)) {
                    this->draw_resize_hosted_desktop_box(true, this->resize_hosted_desktop_box_rect);

                    this->front_->sync();

                    this->pressed_mouse_button = MOUSE_BUTTON_PRESSED_RESIZEHOSTEDDESKTOPBOX;
                }   // else if (this->maximize_box_rect.contains_pt(xPos, yPos))
                else if (this->minimize_box_rect.contains_pt(xPos, yPos)) {
                    RDPOpaqueRect order(this->minimize_box_rect, encode_color24()(BGRColor_{0xCBCACA}));

                    this->front_->draw(order, this->minimize_box_rect, gdi::ColorCtx::depth24());

                    if (this->font_) {
                        gdi::server_draw_text(*this->front_,
                                              *this->font_,
                                              this->minimize_box_rect.x + 12,
                                              this->minimize_box_rect.y + 3,
                                              "−",
                                              encode_color24()(BLACK),
                                              encode_color24()(BGRColor_{0xCBCACA}),
                                              gdi::ColorCtx::depth24(),
                                              this->minimize_box_rect
                                              );
                    }

                    this->front_->sync();

                    this->pressed_mouse_button = MOUSE_BUTTON_PRESSED_MINIMIZEBOX;
                }   // else if (this->minimize_box_rect.contains_pt(xPos, yPos))
                else if (this->maximize_box_rect.contains_pt(xPos, yPos)) {
                    this->draw_maximize_box(true, this->maximize_box_rect);

                    this->front_->sync();

                    this->pressed_mouse_button = MOUSE_BUTTON_PRESSED_MAXIMIZEBOX;
                }   // else if (this->maximize_box_rect.contains_pt(xPos, yPos))
                else if (this->close_box_rect.contains_pt(xPos, yPos)) {
                    RDPOpaqueRect order(this->close_box_rect, encode_color24()(BGRColor_{0x2311E8}));

                    this->front_->draw(order, this->close_box_rect, gdi::ColorCtx::depth24());

                    if (this->font_) {
                        gdi::server_draw_text(*this->front_,
                                              *this->font_,
                                              this->close_box_rect.x + 13,
                                              this->close_box_rect.y + 3,
                                              "x",
                                              encode_color24()(WHITE),
                                              encode_color24()(BGRColor_{0x2311E8}),
                                              gdi::ColorCtx::depth24(),
                                              this->close_box_rect
                                              );
                    }

                    this->front_->sync();

                    this->pressed_mouse_button = MOUSE_BUTTON_PRESSED_CLOSEBOX;
                }   // else if (this->close_box_rect.contains_pt(xPos, yPos))
            }   // if (MOUSE_BUTTON_PRESSED_NONE == this->pressed_mouse_button)
        }   // if ((SlowPath::PTRFLAGS_DOWN | SlowPath::PTRFLAGS_BUTTON1) == pointerFlags)
        else if (SlowPath::PTRFLAGS_MOVE == pointerFlags) {
            if (((MOUSE_BUTTON_PRESSED_TITLEBAR == this->pressed_mouse_button) ||
                 (MOUSE_BUTTON_PRESSED_NORTH == this->pressed_mouse_button) ||
                 (MOUSE_BUTTON_PRESSED_NORTHWEST == this->pressed_mouse_button) ||
                 (MOUSE_BUTTON_PRESSED_WEST == this->pressed_mouse_button) ||
                 (MOUSE_BUTTON_PRESSED_SOUTHWEST == this->pressed_mouse_button) ||
                 (MOUSE_BUTTON_PRESSED_SOUTH == this->pressed_mouse_button) ||
                 (MOUSE_BUTTON_PRESSED_SOUTHEAST == this->pressed_mouse_button) ||
                 (MOUSE_BUTTON_PRESSED_EAST == this->pressed_mouse_button) ||
                 (MOUSE_BUTTON_PRESSED_NORTHEAST == this->pressed_mouse_button)) &&
                !this->maximized) {

                if (this->full_window_drag_enabled) {
                    int offset_x  = 0;
                    int offset_y  = 0;
                    int offset_cx = 0;
                    int offset_cy = 0;

                    switch (this->pressed_mouse_button) {
                        case MOUSE_BUTTON_PRESSED_TITLEBAR:
                            offset_x = xPos - this->captured_mouse_x;
                            offset_y = yPos - this->captured_mouse_y;
                        break;

                        case MOUSE_BUTTON_PRESSED_NORTH: {
                            const int offset_y_max = this->window_rect_saved.cy - INTERNAL_MODULE_MINIMUM_WINDOW_HEIGHT;

                            offset_y = yPos - this->captured_mouse_y;
                            if (offset_y > offset_y_max)
                                offset_y = offset_y_max;

                            offset_cy = -offset_y;
                        }
                        break;

                        case MOUSE_BUTTON_PRESSED_NORTHWEST: {
                            const int offset_x_max = this->window_rect_saved.cx - INTERNAL_MODULE_MINIMUM_WINDOW_WIDTH;
                            const int offset_y_max = this->window_rect_saved.cy - INTERNAL_MODULE_MINIMUM_WINDOW_HEIGHT;

                            offset_x = xPos - this->captured_mouse_x;
                            if (offset_x > offset_x_max)
                                offset_x = offset_x_max;

                            offset_cx = -offset_x;

                            offset_y = yPos - this->captured_mouse_y;
                            if (offset_y > offset_y_max)
                                offset_y = offset_y_max;

                            offset_cy = -offset_y;
                        }
                        break;

                        case MOUSE_BUTTON_PRESSED_WEST: {
                            const int offset_x_max = this->window_rect_saved.cx - INTERNAL_MODULE_MINIMUM_WINDOW_WIDTH;

                            offset_x = xPos - this->captured_mouse_x;
                            if (offset_x > offset_x_max)
                                offset_x = offset_x_max;

                            offset_cx = -offset_x;
                        }
                        break;

                        case MOUSE_BUTTON_PRESSED_SOUTHWEST: {
                            const int offset_x_max = this->window_rect_saved.cx - INTERNAL_MODULE_MINIMUM_WINDOW_WIDTH;

                            offset_x = xPos - this->captured_mouse_x;
                            if (offset_x > offset_x_max)
                                offset_x = offset_x_max;

                            offset_cx = -offset_x;

                            const int offset_cy_min = INTERNAL_MODULE_MINIMUM_WINDOW_HEIGHT - this->window_rect_saved.cy;

                            offset_cy = yPos - this->captured_mouse_y;
                            if (offset_cy < offset_cy_min)
                                offset_cy = offset_cy_min;
                        }
                        break;

                        case MOUSE_BUTTON_PRESSED_SOUTH : {
                            const int offset_cy_min = INTERNAL_MODULE_MINIMUM_WINDOW_HEIGHT - this->window_rect_saved.cy;

                            offset_cy = yPos - this->captured_mouse_y;
                            if (offset_cy < offset_cy_min)
                                offset_cy = offset_cy_min;
                        }
                        break;

                        case MOUSE_BUTTON_PRESSED_SOUTHEAST: {
                            const int offset_cy_min = INTERNAL_MODULE_MINIMUM_WINDOW_HEIGHT - this->window_rect_saved.cy;

                            offset_cy = yPos - this->captured_mouse_y;
                            if (offset_cy < offset_cy_min)
                                offset_cy = offset_cy_min;

                            const int offset_cx_min = INTERNAL_MODULE_MINIMUM_WINDOW_WIDTH - this->window_rect_saved.cx;

                            offset_cx = xPos - this->captured_mouse_x;
                            if (offset_cx < offset_cx_min)
                                offset_cx = offset_cx_min;
                        }
                        break;

                        case MOUSE_BUTTON_PRESSED_EAST: {
                            const int offset_cx_min = INTERNAL_MODULE_MINIMUM_WINDOW_WIDTH - this->window_rect_saved.cx;

                            offset_cx = xPos - this->captured_mouse_x;
                            if (offset_cx < offset_cx_min)
                                offset_cx = offset_cx_min;
                        }
                        break;

                        case MOUSE_BUTTON_PRESSED_NORTHEAST: {
                            const int offset_y_max = this->window_rect_saved.cy - INTERNAL_MODULE_MINIMUM_WINDOW_HEIGHT;

                            offset_y = yPos - this->captured_mouse_y;
                            if (offset_y > offset_y_max)
                                offset_y = offset_y_max;

                            offset_cy = -offset_y;

                            const int offset_cx_min = INTERNAL_MODULE_MINIMUM_WINDOW_WIDTH - this->window_rect_saved.cx;

                            offset_cx = xPos - this->captured_mouse_x;
                            if (offset_cx < offset_cx_min)
                                offset_cx = offset_cx_min;
                        }
                        break;
                    }

                    this->window_rect = this->window_rect_saved;

                    this->window_rect.x  += offset_x;
                    this->window_rect.y  += offset_y;
                    this->window_rect.cx += offset_cx;
                    this->window_rect.cy += offset_cy;

                    this->update_rects();

                    RDP::RAIL::NewOrExistingWindow order;

                    order.header.FieldsPresentFlags(
                              RDP::RAIL::WINDOW_ORDER_TYPE_WINDOW
                            | RDP::RAIL::WINDOW_ORDER_FIELD_CLIENTDELTA
                            | RDP::RAIL::WINDOW_ORDER_FIELD_CLIENTAREAOFFSET
                            | RDP::RAIL::WINDOW_ORDER_FIELD_VISOFFSET
                            | RDP::RAIL::WINDOW_ORDER_FIELD_WNDOFFSET
                            | RDP::RAIL::WINDOW_ORDER_FIELD_WNDSIZE
                            | RDP::RAIL::WINDOW_ORDER_FIELD_VISIBILITY
                            | RDP::RAIL::WINDOW_ORDER_FIELD_SHOW
                            | RDP::RAIL::WINDOW_ORDER_FIELD_STYLE
                            | RDP::RAIL::WINDOW_ORDER_FIELD_TITLE
                            | RDP::RAIL::WINDOW_ORDER_FIELD_OWNER
                        );
                    order.header.WindowId(INTERNAL_MODULE_WINDOW_ID);

                    order.OwnerWindowId(0x0);
                    order.Style(0x14EE0000);
                    order.ExtendedStyle(0x40310);
                    order.ShowState(5);
                    order.TitleInfo(this->window_title.c_str());
                    order.ClientOffsetX(this->window_rect.x + 6);
                    order.ClientOffsetY(this->window_rect.y + 25);
                    order.WindowOffsetX(this->window_rect.x);
                    order.WindowOffsetY(this->window_rect.y);
                    order.WindowClientDeltaX(6);
                    order.WindowClientDeltaY(25);
                    order.WindowWidth(this->window_rect.cx);
                    order.WindowHeight(this->window_rect.cy);
                    order.VisibleOffsetX(this->window_rect.x);
                    order.VisibleOffsetY(this->window_rect.y);
                    order.NumVisibilityRects(1);
                    order.VisibilityRects(0, RDP::RAIL::Rectangle(0, 0, this->window_rect.cx, this->window_rect.cy));

                    if (this->verbose) {
                        StaticOutStream<1024> out_s;
                        order.emit(out_s);
                        order.log(LOG_INFO);
                        LOG(LOG_INFO, "ClientExecute::input_mouse: Send NewOrExistingWindow to client: size=%zu (0)", out_s.get_offset() - 1);
                    }

                    this->front_->draw(order);

                    this->update_widget();
                }   // if (this->full_window_drag_enabled)
            }
            else if (this->allow_resize_hosted_desktop_ &&
                     (MOUSE_BUTTON_PRESSED_RESIZEHOSTEDDESKTOPBOX == this->pressed_mouse_button)) {
                this->draw_resize_hosted_desktop_box(
                    this->resize_hosted_desktop_box_rect.contains_pt(xPos, yPos),
                    this->resize_hosted_desktop_box_rect);

                this->front_->sync();
            }   // else if (MOUSE_BUTTON_PRESSED_MINIMIZEBOX == this->pressed_mouse_button)
            else if (MOUSE_BUTTON_PRESSED_MINIMIZEBOX == this->pressed_mouse_button) {
                if (this->minimize_box_rect.contains_pt(xPos, yPos)) {
                    RDPOpaqueRect order(this->minimize_box_rect, encode_color24()(BGRColor{0xCBCACA}));

                    this->front_->draw(order, this->minimize_box_rect, gdi::ColorCtx::depth24());

                    if (this->font_) {
                        gdi::server_draw_text(*this->front_,
                                              *this->font_,
                                              this->minimize_box_rect.x + 12,
                                              this->minimize_box_rect.y + 3,
                                              "−",
                                              encode_color24()(BLACK),
                                              encode_color24()(BGRColor{0xCBCACA}),
                                              gdi::ColorCtx::depth24(),
                                              this->minimize_box_rect
                                              );
                    }

                    this->front_->sync();
                }
                else {
                    RDPOpaqueRect order(this->minimize_box_rect, encode_color24()(WHITE));

                    this->front_->draw(order, this->minimize_box_rect, gdi::ColorCtx::depth24());

                    if (this->font_) {
                        gdi::server_draw_text(*this->front_,
                                              *this->font_,
                                              this->minimize_box_rect.x + 12,
                                              this->minimize_box_rect.y + 3,
                                              "−",
                                              encode_color24()(BLACK),
                                              encode_color24()(WHITE),
                                              gdi::ColorCtx::depth24(),
                                              this->minimize_box_rect
                                              );
                    }

                    this->front_->sync();
                }
            }   // else if (MOUSE_BUTTON_PRESSED_MINIMIZEBOX == this->pressed_mouse_button)
            else if (MOUSE_BUTTON_PRESSED_MAXIMIZEBOX == this->pressed_mouse_button) {
                this->draw_maximize_box(this->maximize_box_rect.contains_pt(xPos, yPos), this->maximize_box_rect);

                this->front_->sync();
            }   // else if (MOUSE_BUTTON_PRESSED_MINIMIZEBOX == this->pressed_mouse_button)
            else if (MOUSE_BUTTON_PRESSED_CLOSEBOX == this->pressed_mouse_button) {
                if (this->close_box_rect.contains_pt(xPos, yPos)) {
                    RDPOpaqueRect order(this->close_box_rect, encode_color24()(BGRColor{0x2311E8}));

                    this->front_->draw(order, this->close_box_rect, gdi::ColorCtx::depth24());

                    if (this->font_) {
                        gdi::server_draw_text(*this->front_,
                                              *this->font_,
                                              this->close_box_rect.x + 13,
                                              this->close_box_rect.y + 3,
                                              "x",
                                              encode_color24()(WHITE),
                                              encode_color24()(BGRColor{0x2311E8}),
                                              gdi::ColorCtx::depth24(),
                                              this->close_box_rect
                                              );
                    }

                    this->front_->sync();
                }
                else {
                    RDPOpaqueRect order(this->close_box_rect, encode_color24()(WHITE));

                    this->front_->draw(order, this->close_box_rect, gdi::ColorCtx::depth24());

                    if (this->font_) {
                        gdi::server_draw_text(*this->front_,
                                              *this->font_,
                                              this->close_box_rect.x + 13,
                                              this->close_box_rect.y + 3,
                                              "x",
                                              encode_color24()(BLACK),
                                              encode_color24()(WHITE),
                                              gdi::ColorCtx::depth24(),
                                              this->close_box_rect
                                              );
                    }

                    this->front_->sync();
                }
            }   // else if (MOUSE_BUTTON_PRESSED_CLOSEBOX == this->pressed_mouse_button)
        }   // else if (SlowPath::PTRFLAGS_MOVE == pointerFlags)
        else if (SlowPath::PTRFLAGS_BUTTON1 == pointerFlags) {
                 if (this->allow_resize_hosted_desktop_ &&
                     (MOUSE_BUTTON_PRESSED_RESIZEHOSTEDDESKTOPBOX == this->pressed_mouse_button)) {
                this->pressed_mouse_button = MOUSE_BUTTON_PRESSED_NONE;

                this->enable_resizing_hosted_desktop_ = (!this->enable_resizing_hosted_desktop_);

                this->draw_resize_hosted_desktop_box(false, this->resize_hosted_desktop_box_rect);

                this->front_->sync();

                if (this->enable_resizing_hosted_desktop_) {
                    this->update_widget();
                }
            }   // if (this->allow_resize_hosted_desktop_ &&
            else if (MOUSE_BUTTON_PRESSED_MINIMIZEBOX == this->pressed_mouse_button) {
                this->pressed_mouse_button = MOUSE_BUTTON_PRESSED_NONE;

                {
                    RDPOpaqueRect order(this->minimize_box_rect, encode_color24()(WHITE));

                    this->front_->draw(order, this->minimize_box_rect, gdi::ColorCtx::depth24());

                    if (this->font_) {
                        gdi::server_draw_text(*this->front_,
                                              *this->font_,
                                              this->minimize_box_rect.x + 12,
                                              this->minimize_box_rect.y + 3,
                                              "−",
                                              encode_color24()(BLACK),
                                              encode_color24()(WHITE),
                                              gdi::ColorCtx::depth24(),
                                              this->minimize_box_rect
                                              );
                    }

                    this->front_->sync();
                }

                if (this->minimize_box_rect.contains_pt(xPos, yPos)) {
                    RDP::RAIL::NewOrExistingWindow order;

                    order.header.FieldsPresentFlags(
                              RDP::RAIL::WINDOW_ORDER_TYPE_WINDOW
                            | (this->window_level_supported_ex ? RDP::RAIL::WINDOW_ORDER_FIELD_CLIENTAREASIZE : 0)
                            | RDP::RAIL::WINDOW_ORDER_FIELD_CLIENTDELTA
                            | RDP::RAIL::WINDOW_ORDER_FIELD_CLIENTAREAOFFSET
                            | RDP::RAIL::WINDOW_ORDER_FIELD_VISOFFSET
                            | RDP::RAIL::WINDOW_ORDER_FIELD_WNDSIZE
                            | RDP::RAIL::WINDOW_ORDER_FIELD_WNDOFFSET
                            | RDP::RAIL::WINDOW_ORDER_FIELD_VISIBILITY
                            | RDP::RAIL::WINDOW_ORDER_FIELD_SHOW
                            | RDP::RAIL::WINDOW_ORDER_FIELD_STYLE
                        );
                    order.header.WindowId(INTERNAL_MODULE_WINDOW_ID);

                    order.ClientAreaWidth(0);
                    order.ClientAreaHeight(0);
                    order.WindowClientDeltaX(0);
                    order.WindowClientDeltaY(0);
                    order.ClientOffsetX(0);
                    order.ClientOffsetY(800);
                    order.VisibleOffsetX(0);
                    order.VisibleOffsetY(800);
                    order.WindowWidth(160);
                    order.WindowHeight(TITLE_BAR_HEIGHT);
                    order.WindowOffsetX(0);
                    order.WindowOffsetY(800);
                    order.NumVisibilityRects(1);
                    order.VisibilityRects(0, RDP::RAIL::Rectangle(0, 0, 160, TITLE_BAR_HEIGHT));
                    order.ShowState(2);
                    order.Style(0x34EE0000);
                    order.ExtendedStyle(0x40310);

                    if (this->verbose) {
                        StaticOutStream<1024> out_s;
                        order.emit(out_s);
                        order.log(LOG_INFO);
                        LOG(LOG_INFO, "ClientExecute::input_mouse: Send NewOrExistingWindow to client: size=%zu (1)", out_s.get_offset() - 1);
                    }

                    this->front_->draw(order);

                    this->mod_->rdp_input_invalidate(
                        Rect(
                                this->window_rect.x,
                                this->window_rect.y,
                                this->window_rect.x + this->window_rect.cx,
                                this->window_rect.y + this->window_rect.cy
                            ));
                }
            }   // if (MOUSE_BUTTON_PRESSED_MINIMIZEBOX == this->pressed_mouse_button)
            else if (MOUSE_BUTTON_PRESSED_MAXIMIZEBOX == this->pressed_mouse_button) {
                this->pressed_mouse_button = MOUSE_BUTTON_PRESSED_NONE;

                this->draw_maximize_box(false, this->maximize_box_rect);

                this->front_->sync();

                if (this->maximize_box_rect.contains_pt(xPos, yPos)) {
                    this->maximize_restore_window();
                }
            }   // else if (MOUSE_BUTTON_PRESSED_MAXIMIZEBOX == this->pressed_mouse_button)
            else if (MOUSE_BUTTON_PRESSED_CLOSEBOX == this->pressed_mouse_button) {
                this->pressed_mouse_button = MOUSE_BUTTON_PRESSED_NONE;

                {
                    RDPOpaqueRect order(this->close_box_rect, encode_color24()(WHITE));

                    this->front_->draw(order, this->close_box_rect, gdi::ColorCtx::depth24());

                    if (this->font_) {
                        gdi::server_draw_text(*this->front_,
                                              *this->font_,
                                              this->close_box_rect.x + 13,
                                              this->close_box_rect.y + 3,
                                              "x",
                                              encode_color24()(BLACK),
                                              encode_color24()(WHITE),
                                              gdi::ColorCtx::depth24(),
                                              this->close_box_rect
                                              );
                    }

                    this->front_->sync();
                }

                if (this->close_box_rect.contains_pt(xPos, yPos)) {
                    LOG(LOG_INFO, "ClientExecute::input_mouse: Close by user (Close Box)");
                    throw Error(ERR_WIDGET);    // Close Box pressed
                }
            }   // else if (MOUSE_BUTTON_PRESSED_CLOSEBOX == this->pressed_mouse_button)
            else if ((MOUSE_BUTTON_PRESSED_NONE != this->pressed_mouse_button) &&
                     !this->maximized) {
                if (MOUSE_BUTTON_PRESSED_TITLEBAR == this->pressed_mouse_button) {
                    if (this->verbose) {
                        LOG(LOG_INFO, "ClientExecute::input_mouse: Mouse button 1 released from title bar");
                    }

                    int const diff_x = (xPos - this->captured_mouse_x);
                    int const diff_y = (yPos - this->captured_mouse_y);

                    this->window_rect.x = this->window_rect_saved.x + diff_x;
                    this->window_rect.y = this->window_rect_saved.y + diff_y;

                    this->update_rects();

                    {
                        RDP::RAIL::NewOrExistingWindow order;

                        order.header.FieldsPresentFlags(
                                  RDP::RAIL::WINDOW_ORDER_TYPE_WINDOW
                                | (this->window_level_supported_ex ? RDP::RAIL::WINDOW_ORDER_FIELD_CLIENTAREASIZE : 0)
                                | RDP::RAIL::WINDOW_ORDER_FIELD_WNDSIZE
                                | RDP::RAIL::WINDOW_ORDER_FIELD_VISIBILITY
                                | RDP::RAIL::WINDOW_ORDER_FIELD_CLIENTAREAOFFSET
                                | RDP::RAIL::WINDOW_ORDER_FIELD_VISOFFSET
                                | RDP::RAIL::WINDOW_ORDER_FIELD_WNDOFFSET
                            );
                        order.header.WindowId(INTERNAL_MODULE_WINDOW_ID);

                        order.ClientAreaWidth(this->window_rect.cx - 6 * 2);
                        order.ClientAreaHeight(this->window_rect.cy - 25 - 6);
                        order.WindowWidth(this->window_rect.cx);
                        order.WindowHeight(this->window_rect.cy);
                        order.NumVisibilityRects(1);
                        order.VisibilityRects(0, RDP::RAIL::Rectangle(0, 0, this->window_rect.cx, this->window_rect.cy));

                        order.ClientOffsetX(this->window_rect.x + 6);
                        order.ClientOffsetY(this->window_rect.y + 25);
                        order.WindowOffsetX(this->window_rect.x);
                        order.WindowOffsetY(this->window_rect.y);
                        order.VisibleOffsetX(this->window_rect.x);
                        order.VisibleOffsetY(this->window_rect.y);

                        if (this->verbose) {
                            StaticOutStream<1024> out_s;
                            order.emit(out_s);
                            order.log(LOG_INFO);
                            LOG(LOG_INFO, "ClientExecute::input_mouse: Send NewOrExistingWindow to client: size=%zu (2)", out_s.get_offset() - 1);
                        }

                        this->front_->draw(order);
                    }
                }   // if (MOUSE_BUTTON_PRESSED_TITLEBAR == this->pressed_mouse_button)

                int move_size_type = 0;
                switch (this->pressed_mouse_button) {
                    case MOUSE_BUTTON_PRESSED_NORTH:     move_size_type = RAIL_WMSZ_TOP;         break;
                    case MOUSE_BUTTON_PRESSED_NORTHWEST: move_size_type = RAIL_WMSZ_TOPLEFT;     break;
                    case MOUSE_BUTTON_PRESSED_WEST:      move_size_type = RAIL_WMSZ_LEFT;        break;
                    case MOUSE_BUTTON_PRESSED_SOUTHWEST: move_size_type = RAIL_WMSZ_BOTTOMLEFT;  break;
                    case MOUSE_BUTTON_PRESSED_SOUTH:     move_size_type = RAIL_WMSZ_BOTTOM;      break;
                    case MOUSE_BUTTON_PRESSED_SOUTHEAST: move_size_type = RAIL_WMSZ_BOTTOMRIGHT; break;
                    case MOUSE_BUTTON_PRESSED_EAST:      move_size_type = RAIL_WMSZ_RIGHT;       break;
                    case MOUSE_BUTTON_PRESSED_NORTHEAST: move_size_type = RAIL_WMSZ_TOPRIGHT;    break;
                    case MOUSE_BUTTON_PRESSED_TITLEBAR:  move_size_type = RAIL_WMSZ_MOVE;        break;
                }

                if (0 != move_size_type) {
                    StaticOutStream<256> out_s;
                    RAILPDUHeader header;
                    header.emit_begin(out_s, TS_RAIL_ORDER_LOCALMOVESIZE);

                    ServerMoveSizeStartOrEndPDU smssoepdu;

                    smssoepdu.WindowId(INTERNAL_MODULE_WINDOW_ID);
                    smssoepdu.IsMoveSizeStart(0);
                    smssoepdu.MoveSizeType(move_size_type);
                    smssoepdu.PosXOrTopLeftX(this->window_rect.x);
                    smssoepdu.PosYOrTopLeftY(this->window_rect.y);

                    smssoepdu.emit(out_s);

                    header.emit_end();

                    const size_t   length     = out_s.get_offset();
                    const size_t   chunk_size = length;
                    const uint32_t flags      =   CHANNELS::CHANNEL_FLAG_FIRST
                                                | CHANNELS::CHANNEL_FLAG_LAST;

                    if (this->verbose) {
                        {
                            const bool send              = true;
                            const bool from_or_to_client = true;
                            ::msgdump_c(send, from_or_to_client, length, flags,
                                out_s.get_data(), length);
                        }
                        LOG(LOG_INFO, "ClientExecute::input_mouse: Send to client - Server Move/Size End PDU (1)");
                        smssoepdu.log(LOG_INFO);
                    }

                    this->front_->send_to_channel(*(this->channel_), out_s.get_data(), length, chunk_size,
                                                  flags);

                    this->move_size_initialized = false;
                }   // if (0 != move_size_type)

                if (MOUSE_BUTTON_PRESSED_TITLEBAR == this->pressed_mouse_button) {
                    this->update_widget();
                }   // if (MOUSE_BUTTON_PRESSED_TITLEBAR == this->pressed_mouse_button)

                if (0 != move_size_type) {
                    this->pressed_mouse_button = MOUSE_BUTTON_PRESSED_NONE;
                }
            }   // else if ((MOUSE_BUTTON_PRESSED_NONE != this->pressed_mouse_button) &&
        }   // else if (SlowPath::PTRFLAGS_BUTTON1 == pointerFlags)
        else if (PTRFLAGS_EX_DOUBLE_CLICK == pointerFlags) {
            if (this->south.contains_pt(xPos, yPos) && !this->maximized) {
                Rect work_area_rect = this->get_current_work_area_rect();

                this->window_rect.y  = 0;
                this->window_rect.cy = work_area_rect.cy - 1;

                this->update_rects();

                {
                    RDP::RAIL::NewOrExistingWindow order;

                    order.header.FieldsPresentFlags(
                              RDP::RAIL::WINDOW_ORDER_TYPE_WINDOW
                            | (this->window_level_supported_ex ? RDP::RAIL::WINDOW_ORDER_FIELD_CLIENTAREASIZE : 0)
                            | RDP::RAIL::WINDOW_ORDER_FIELD_WNDSIZE
                            | RDP::RAIL::WINDOW_ORDER_FIELD_VISIBILITY
                            | RDP::RAIL::WINDOW_ORDER_FIELD_CLIENTAREAOFFSET
                            | RDP::RAIL::WINDOW_ORDER_FIELD_VISOFFSET
                            | RDP::RAIL::WINDOW_ORDER_FIELD_WNDOFFSET
                        );
                    order.header.WindowId(INTERNAL_MODULE_WINDOW_ID);

                    order.ClientAreaWidth(this->window_rect.cx - 6 * 2);
                    order.ClientAreaHeight(this->window_rect.cy - 25 - 6);
                    order.WindowWidth(this->window_rect.cx);
                    order.WindowHeight(this->window_rect.cy);
                    order.NumVisibilityRects(1);
                    order.VisibilityRects(0, RDP::RAIL::Rectangle(0, 0, this->window_rect.cx, this->window_rect.cy));

                    order.ClientOffsetX(this->window_rect.x + 6);
                    order.ClientOffsetY(this->window_rect.y + 25);
                    order.WindowOffsetX(this->window_rect.x);
                    order.WindowOffsetY(this->window_rect.y);
                    order.VisibleOffsetX(this->window_rect.x);
                    order.VisibleOffsetY(this->window_rect.y);

                    if (this->verbose) {
                        StaticOutStream<1024> out_s;
                        order.emit(out_s);
                        order.log(LOG_INFO);
                        LOG(LOG_INFO, "ClientExecute::input_mouse: Send NewOrExistingWindow to client: size=%zu (3)", out_s.get_offset() - 1);
                    }

                    this->front_->draw(order);
                }

                this->update_widget();
            }   // if (this->south.contains_pt(xPos, yPos))
            else if (this->title_bar_rect.contains_pt(xPos, yPos)) {
                this->maximize_restore_window();
            }   // else if (this->title_bar_rect.contains_pt(xPos, yPos))
            else if (this->title_bar_icon_rect.contains_pt(xPos, yPos)) {
                LOG(LOG_INFO, "ClientExecute::input_mouse: Close by user (Title Bar Icon)");
                throw Error(ERR_WIDGET);    // Title Bar Icon Double-clicked
            }   // else if (this->title_bar_icon_rect.contains_pt(xPos, yPos))
        }   // else if (PTRFLAGS_EX_DOUBLE_CLICK == pointerFlags)

        if (!mouse_pointer_should_be_set && !this->move_size_initialized) {
            this->current_mouse_pointer_type = Pointer::POINTER_NULL;

            mouse_captured_ref = false;
        }

        return false;
    }   // input_mouse

    void maximize_restore_window() {
        if (this->maximized) {
            this->maximized = false;

            this->window_rect = this->window_rect_normal;

            Rect work_area_rect = this->get_current_work_area_rect();

            Dimension module_dimension;
            if (this->mod_) {
                module_dimension = this->mod_->get_dim();
            }

            Dimension prefered_window_dimension(
                    module_dimension.w + 2,
                    module_dimension.h + 2 + TITLE_BAR_HEIGHT
                );
            if (((this->window_rect.cx != prefered_window_dimension.w) ||
                 (this->window_rect.cy != prefered_window_dimension.h)) &&
                (work_area_rect.cx > prefered_window_dimension.w) &&
                (work_area_rect.cy > prefered_window_dimension.h)) {
                this->window_rect.cx = prefered_window_dimension.w;
                this->window_rect.cy = prefered_window_dimension.h;
            }

            this->update_rects();

            {
                RDP::RAIL::NewOrExistingWindow order;

                order.header.FieldsPresentFlags(
                          RDP::RAIL::WINDOW_ORDER_TYPE_WINDOW
                        | (this->window_level_supported_ex ? RDP::RAIL::WINDOW_ORDER_FIELD_CLIENTAREASIZE : 0)
                        | RDP::RAIL::WINDOW_ORDER_FIELD_WNDSIZE
                        | RDP::RAIL::WINDOW_ORDER_FIELD_VISIBILITY
                        | RDP::RAIL::WINDOW_ORDER_FIELD_CLIENTAREAOFFSET
                        | RDP::RAIL::WINDOW_ORDER_FIELD_VISOFFSET
                        | RDP::RAIL::WINDOW_ORDER_FIELD_WNDOFFSET
                        | RDP::RAIL::WINDOW_ORDER_FIELD_SHOW
                        | RDP::RAIL::WINDOW_ORDER_FIELD_STYLE
                    );
                order.header.WindowId(INTERNAL_MODULE_WINDOW_ID);

                order.ClientAreaWidth(this->window_rect.cx - 6 * 2);
                order.ClientAreaHeight(this->window_rect.cy - 25 - 6);
                order.WindowWidth(this->window_rect.cx);
                order.WindowHeight(this->window_rect.cy);
                order.NumVisibilityRects(1);
                order.VisibilityRects(0, RDP::RAIL::Rectangle(0, 0, this->window_rect.cx, this->window_rect.cy));

                order.ClientOffsetX(this->window_rect.x + 6);
                order.ClientOffsetY(this->window_rect.y + 25);
                order.WindowOffsetX(this->window_rect.x);
                order.WindowOffsetY(this->window_rect.y);
                order.VisibleOffsetX(this->window_rect.x);
                order.VisibleOffsetY(this->window_rect.y);

                order.ShowState(5);
                order.Style(0x16CF0000);
                order.ExtendedStyle(0x110);

                if (this->verbose) {
                    StaticOutStream<1024> out_s;
                    order.emit(out_s);
                    order.log(LOG_INFO);
                    LOG(LOG_INFO, "ClientExecute::maximize_restore_window: Send NewOrExistingWindow to client: size=%zu (0)", out_s.get_offset() - 1);
                }

                this->front_->draw(order);
            }

            this->update_widget();
        }   // if (this->maximized)
        else {
            this->maximized = true;

            this->window_rect_normal = this->window_rect;

            Rect work_area_rect = this->get_current_work_area_rect();

            this->window_rect.x  = work_area_rect.x - 1;
            this->window_rect.y  = work_area_rect.y - 1;
            this->window_rect.cx = work_area_rect.cx + 1 * 2;
            this->window_rect.cy = work_area_rect.cy + 1 * 2;

            this->update_rects();

            {
                RDP::RAIL::NewOrExistingWindow order;

                order.header.FieldsPresentFlags(
                          RDP::RAIL::WINDOW_ORDER_TYPE_WINDOW
                        | (this->window_level_supported_ex ? RDP::RAIL::WINDOW_ORDER_FIELD_CLIENTAREASIZE : 0)
                        | RDP::RAIL::WINDOW_ORDER_FIELD_WNDSIZE
                        | RDP::RAIL::WINDOW_ORDER_FIELD_VISIBILITY
                        | RDP::RAIL::WINDOW_ORDER_FIELD_CLIENTAREAOFFSET
                        | RDP::RAIL::WINDOW_ORDER_FIELD_VISOFFSET
                        | RDP::RAIL::WINDOW_ORDER_FIELD_WNDOFFSET
                        | RDP::RAIL::WINDOW_ORDER_FIELD_SHOW
                        | RDP::RAIL::WINDOW_ORDER_FIELD_STYLE
                    );
                order.header.WindowId(INTERNAL_MODULE_WINDOW_ID);

                order.ClientAreaWidth(work_area_rect.cx);
                order.ClientAreaHeight(work_area_rect.cy - 25);
                order.WindowWidth(work_area_rect.cx + 2);
                order.WindowHeight(work_area_rect.cy + 2);
                order.NumVisibilityRects(1);
                order.VisibilityRects(0, RDP::RAIL::Rectangle(0, 0, work_area_rect.cx, work_area_rect.cy + 1));

                order.ClientOffsetX(work_area_rect.x/* + 0*/);
                order.ClientOffsetY(work_area_rect.y + 25);
                order.WindowOffsetX(work_area_rect.x + -1);
                order.WindowOffsetY(work_area_rect.y + -1);
                order.VisibleOffsetX(work_area_rect.x/* + 0*/);
                order.VisibleOffsetY(work_area_rect.y/* + 0*/);

                order.ShowState(3);
                order.Style(0x17CF0000);
                order.ExtendedStyle(0x110);

                if (this->verbose) {
                    StaticOutStream<1024> out_s;
                    order.emit(out_s);
                    order.log(LOG_INFO);
                    LOG(LOG_INFO, "ClientExecute::maximize_restore_window: Send NewOrExistingWindow to client: size=%zu (1)", out_s.get_offset() - 1);
                }

                this->front_->draw(order);
            }

            this->update_widget();
        }   // if (!this->maximized)
    }   // maximize_restore_window

public:
    void ready(mod_api & mod, uint16_t front_width, uint16_t front_height, Font const & font, bool allow_resize_hosted_desktop) {
        //LOG(LOG_INFO, "ClientExecute::ready");
        this->mod_  = &mod;
        this->font_ = &font;

        this->front_width  = front_width;
        this->front_height = front_height;

        this->allow_resize_hosted_desktop_    = allow_resize_hosted_desktop;
        this->enable_resizing_hosted_desktop_ = true;

        this->update_rects();

        Rect rect =  this->window_rect;
        rect.cy = TITLE_BAR_HEIGHT;

        this->input_invalidate(rect);

        if (this->channel_) {
            return;
        }

        this->channel_ = this->front_->get_channel_list().get_by_name(channel_names::rail);
        if (!this->channel_) return;

        {
            StaticOutStream<256> out_s;
            RAILPDUHeader header;
            header.emit_begin(out_s, TS_RAIL_ORDER_HANDSHAKE);

            HandshakePDU handshake_pdu;
            handshake_pdu.buildNumber(7601);

            handshake_pdu.emit(out_s);

            header.emit_end();

            const size_t   length     = out_s.get_offset();
            const size_t   chunk_size = length;
            const uint32_t flags      =   CHANNELS::CHANNEL_FLAG_FIRST
                                        | CHANNELS::CHANNEL_FLAG_LAST;

            if (this->verbose) {
                {
                    const bool send              = true;
                    const bool from_or_to_client = true;
                    ::msgdump_c(send, from_or_to_client, length, flags,
                        out_s.get_data(), length);
                }
                LOG(LOG_INFO, "ClientExecute::ready: Send to client - Server Handshake PDU");
                handshake_pdu.log(LOG_INFO);
            }

            this->front_->send_to_channel(*(this->channel_), out_s.get_data(), length, chunk_size,
                                          flags);
        }

        {
            StaticOutStream<256> out_s;
            RAILPDUHeader header;
            header.emit_begin(out_s, TS_RAIL_ORDER_SYSPARAM);

            ServerSystemParametersUpdatePDU server_system_parameters_update_pdu;
            server_system_parameters_update_pdu.SystemParam(SPI_SETSCREENSAVESECURE);
            server_system_parameters_update_pdu.Body(0);
            server_system_parameters_update_pdu.emit(out_s);

            header.emit_end();

            const size_t   length     = out_s.get_offset();
            const size_t   chunk_size = length;
            const uint32_t flags      =   CHANNELS::CHANNEL_FLAG_FIRST
                                        | CHANNELS::CHANNEL_FLAG_LAST;

            if (this->verbose) {
                {
                    const bool send              = true;
                    const bool from_or_to_client = true;
                    ::msgdump_c(send, from_or_to_client, length, flags,
                        out_s.get_data(), length);
                }
                LOG(LOG_INFO, "ClientExecute::ready: Send to client - Server System Parameters Update PDU");
                server_system_parameters_update_pdu.log(LOG_INFO);
            }

            this->front_->send_to_channel(*(this->channel_), out_s.get_data(), length, chunk_size,
                                          flags);
        }

        {
            StaticOutStream<256> out_s;
            RAILPDUHeader header;
            header.emit_begin(out_s, TS_RAIL_ORDER_SYSPARAM);

            ServerSystemParametersUpdatePDU server_system_parameters_update_pdu;
            server_system_parameters_update_pdu.SystemParam(SPI_SETSCREENSAVEACTIVE);
            server_system_parameters_update_pdu.Body(0);
            server_system_parameters_update_pdu.emit(out_s);

            header.emit_end();

            const size_t length     = out_s.get_offset();
            const size_t chunk_size = length;
            const uint32_t flags      =   CHANNELS::CHANNEL_FLAG_FIRST
                                        | CHANNELS::CHANNEL_FLAG_LAST;

            if (this->verbose) {
                {
                    const bool send              = true;
                    const bool from_or_to_client = true;
                    ::msgdump_c(send, from_or_to_client, length, flags,
                        out_s.get_data(), length);
                }
                LOG(LOG_INFO, "ClientExecute::ready: Send to client - Server System Parameters Update PDU");
                server_system_parameters_update_pdu.log(LOG_INFO);
            }

            this->front_->send_to_channel(*(this->channel_), out_s.get_data(), length, chunk_size,
                                          flags);
        }
    }   // ready

    explicit operator bool () const noexcept {
        return this->channel_ && this->mod_;
    }   // bool

    void reset(bool soft) {
        if (this->verbose) {
            LOG(LOG_INFO, "ClientExecute::reset (%s)", (soft ? "Soft" : "Hard"));
        }
        if (soft) {
            this->mod_ = nullptr;

            return;
        }

        if (!this->channel_) return;

        if (this->internal_module_window_created) {
            RDP::RAIL::DeletedWindow order;

            order.header.FieldsPresentFlags(
                      RDP::RAIL::WINDOW_ORDER_STATE_DELETED
                    | RDP::RAIL::WINDOW_ORDER_TYPE_WINDOW
                );
            order.header.WindowId(INTERNAL_MODULE_WINDOW_ID);

            if (this->verbose) {
                StaticOutStream<256> out_s;
                order.emit(out_s);
                order.log(LOG_INFO);
                LOG(LOG_INFO, "ClientExecute::reset: Send DeletedWindow to client: size=%zu", out_s.get_offset() - 1);
            }

            this->front_->draw(order);

            this->internal_module_window_created = false;
        }

        auxiliary_window_id = RemoteProgramsWindowIdManager::INVALID_WINDOW_ID;

        this->work_area_count = 0;

        this->set_target_info(nullptr);

        this->channel_ = nullptr;
    }   // reset

protected:
    void process_client_activate_pdu(uint32_t total_length,
        uint32_t flags, InStream& chunk)
    {
        (void)total_length;

        if (flags & CHANNELS::CHANNEL_FLAG_FIRST) {
            if (!chunk.in_check_rem(2 /* orderLength(2) */)) {
                LOG(LOG_ERR,
                    "ClientExecute::process_client_activate_pdu: "
                        "Truncated orderLength, need=2 remains=%zu",
                    chunk.in_remain());
                throw Error(ERR_RDP_DATA_TRUNCATED);
            }

            chunk.in_skip_bytes(2); // orderLength(2)
        }

        ClientActivatePDU capdu;

        capdu.receive(chunk);

        if (this->verbose) {
            capdu.log(LOG_INFO);
        }

        if ((capdu.WindowId() == INTERNAL_MODULE_WINDOW_ID) &&
            (capdu.Enabled() == 0)) {
            {
                RDP::RAIL::ActivelyMonitoredDesktop order;

                order.header.FieldsPresentFlags(
                        RDP::RAIL::WINDOW_ORDER_TYPE_DESKTOP |
                        RDP::RAIL::WINDOW_ORDER_FIELD_DESKTOP_ACTIVEWND
                    );

                order.ActiveWindowId(0xFFFFFFFF);

                if (this->verbose) {
                    StaticOutStream<256> out_s;
                    order.emit(out_s);
                    order.log(LOG_INFO);
                    LOG(LOG_INFO, "ClientExecute::process_client_activate_pdu: Send ActivelyMonitoredDesktop to client: size=%zu", out_s.get_offset() - 1);
                }

                this->front_->draw(order);
            }

            {
                RDP::RAIL::ActivelyMonitoredDesktop order;

                order.header.FieldsPresentFlags(
                        RDP::RAIL::WINDOW_ORDER_TYPE_DESKTOP |
                        RDP::RAIL::WINDOW_ORDER_FIELD_DESKTOP_ZORDER
                    );

                order.NumWindowIds(1);
                order.window_ids(0, INTERNAL_MODULE_WINDOW_ID);

                if (this->verbose) {
                    StaticOutStream<256> out_s;
                    order.emit(out_s);
                    order.log(LOG_INFO);
                    LOG(LOG_INFO, "ClientExecute::process_client_activate_pdu: Send ActivelyMonitoredDesktop to client: size=%zu", out_s.get_offset() - 1);
                }

                this->front_->draw(order);
            }
        }
    }   // process_client_activate_pdu

    void process_client_execute_pdu(uint32_t total_length,
            uint32_t flags, InStream& chunk) {
        (void)total_length;

        if (!this->channel_) return;

        if (flags & CHANNELS::CHANNEL_FLAG_FIRST) {
            if (!chunk.in_check_rem(2 /* orderLength(2) */)) {
                LOG(LOG_ERR,
                    "ClientExecute::process_client_execute_pdu: "
                        "Truncated orderLength, need=2 remains=%zu",
                    chunk.in_remain());
                throw Error(ERR_RDP_DATA_TRUNCATED);
            }

            chunk.in_skip_bytes(2); // orderLength(2)
        }

        ClientExecutePDU cepdu;

        cepdu.receive(chunk);

        if (this->verbose) {
            cepdu.log(LOG_INFO);
        }

        if (::strcasecmp(cepdu.ExeOrFile(), DUMMY_REMOTEAPP)) {
            this->client_execute_flags       = cepdu.Flags();
            this->client_execute_exe_or_file = cepdu.ExeOrFile();
            this->client_execute_working_dir = cepdu.WorkingDir();
            this->client_execute_arguments   = cepdu.Arguments();
        }
    }   // process_client_execute_pdu

    void process_client_get_application_id_pdu(uint32_t total_length,
            uint32_t flags, InStream& chunk) {
        (void)total_length;

        if (!this->channel_) return;

        if (flags & CHANNELS::CHANNEL_FLAG_FIRST) {
            if (!chunk.in_check_rem(2 /* orderLength(2) */)) {
                LOG(LOG_ERR,
                    "ClientExecute::process_client_get_application_id_pdu: "
                        "Truncated orderLength, need=2 remains=%zu",
                    chunk.in_remain());
                throw Error(ERR_RDP_DATA_TRUNCATED);
            }

            chunk.in_skip_bytes(2); // orderLength(2)
        }

        ClientGetApplicationIDPDU cgaipdu;

        cgaipdu.receive(chunk);

        if (this->verbose) {
            cgaipdu.log(LOG_INFO);
        }

        {
            StaticOutStream<1024> out_s;
            RAILPDUHeader header;
            header.emit_begin(out_s, TS_RAIL_ORDER_GET_APPID_RESP);

            ServerGetApplicationIDResponsePDU server_get_application_id_response_pdu;
            server_get_application_id_response_pdu.WindowId(INTERNAL_MODULE_WINDOW_ID);
            server_get_application_id_response_pdu.ApplicationId(this->window_title.c_str());
            server_get_application_id_response_pdu.emit(out_s);

            header.emit_end();

            const size_t   length     = out_s.get_offset();
            const size_t   chunk_size = length;
            const uint32_t flags      =   CHANNELS::CHANNEL_FLAG_FIRST
                                        | CHANNELS::CHANNEL_FLAG_LAST;

            if (this->verbose) {
                {
                    const bool send              = true;
                    const bool from_or_to_client = true;
                    ::msgdump_c(send, from_or_to_client, length, flags,
                        out_s.get_data(), length);
                }
                LOG(LOG_INFO,
                    "ClientExecute::process_client_get_application_id_pdu: "
                        "Send to client - Server Get Application ID Response PDU");
                server_get_application_id_response_pdu.log(LOG_INFO);
            }

            this->front_->send_to_channel(*(this->channel_), out_s.get_data(), length, chunk_size,
                                          flags);

            server_execute_result_sent = true;
        }
    }   // process_client_get_application_id_pdu

    void process_client_handshake_pdu(uint32_t total_length,
            uint32_t flags, InStream& chunk) {
        (void)total_length;

        if (!this->channel_) return;

        if (flags & CHANNELS::CHANNEL_FLAG_FIRST) {
            if (!chunk.in_check_rem(2 /* orderLength(2) */)) {
                LOG(LOG_ERR,
                    "ClientExecute::process_client_handshake_pdu: "
                        "Truncated orderLength, need=2 remains=%zu",
                    chunk.in_remain());
                throw Error(ERR_RDP_DATA_TRUNCATED);
            }

            chunk.in_skip_bytes(2); // orderLength(2)
        }

        HandshakePDU hspdu;

        hspdu.receive(chunk);

        if (this->verbose) {
            hspdu.log(LOG_INFO);
        }
    }   // process_client_handshake_pdu

    void process_client_information_pdu(uint32_t total_length,
        uint32_t flags, InStream& chunk)
    {
        (void)total_length;

        if (!this->channel_) return;

        if (flags & CHANNELS::CHANNEL_FLAG_FIRST) {
            if (!chunk.in_check_rem(2 /* orderLength(2) */)) {
                LOG(LOG_ERR,
                    "ClientExecute::process_client_information_pdu: "
                        "Truncated orderLength, need=2 remains=%zu",
                    chunk.in_remain());
                throw Error(ERR_RDP_DATA_TRUNCATED);
            }

            chunk.in_skip_bytes(2); // orderLength(2)
        }

        ClientInformationPDU cipdu;

        cipdu.receive(chunk);

        if (this->verbose) {
            cipdu.log(LOG_INFO);
        }
    }   // process_client_information_pdu

    void process_client_system_command_pdu(uint32_t total_length,
        uint32_t flags, InStream& chunk)
    {
        (void)total_length;

        if (flags & CHANNELS::CHANNEL_FLAG_FIRST) {
            if (!chunk.in_check_rem(2 /* orderLength(2) */)) {
                LOG(LOG_ERR,
                    "RemoteProgramsVirtualChannel::process_client_system_command_pdu: "
                        "Truncated orderLength, need=2 remains=%zu",
                    chunk.in_remain());
                throw Error(ERR_RDP_DATA_TRUNCATED);
            }

            chunk.in_skip_bytes(2); // orderLength(2)
        }

        ClientSystemCommandPDU cscpdu;

        cscpdu.receive(chunk);

        if (this->verbose) {
            cscpdu.log(LOG_INFO);
        }

        switch (cscpdu.Command()) {
            case SC_MINIMIZE:
                {
                    {
                        RDP::RAIL::ActivelyMonitoredDesktop order;

                        order.header.FieldsPresentFlags(
                                RDP::RAIL::WINDOW_ORDER_TYPE_DESKTOP |
                                RDP::RAIL::WINDOW_ORDER_FIELD_DESKTOP_ACTIVEWND
                            );

                        order.ActiveWindowId(0xFFFFFFFF);

                        if (this->verbose) {
                            StaticOutStream<256> out_s;
                            order.emit(out_s);
                            order.log(LOG_INFO);
                            LOG(LOG_INFO, "ClientExecute::process_client_system_command_pdu: Send ActivelyMonitoredDesktop to client: size=%zu", out_s.get_offset() - 1);
                        }

                        this->front_->draw(order);
                    }

                    {
                        RDP::RAIL::NewOrExistingWindow order;

                        order.header.FieldsPresentFlags(
                                  RDP::RAIL::WINDOW_ORDER_TYPE_WINDOW
                                | (this->window_level_supported_ex ? RDP::RAIL::WINDOW_ORDER_FIELD_CLIENTAREASIZE : 0)
                                | RDP::RAIL::WINDOW_ORDER_FIELD_CLIENTDELTA
                                | RDP::RAIL::WINDOW_ORDER_FIELD_CLIENTAREAOFFSET
                                | RDP::RAIL::WINDOW_ORDER_FIELD_VISOFFSET
                                | RDP::RAIL::WINDOW_ORDER_FIELD_WNDSIZE
                                | RDP::RAIL::WINDOW_ORDER_FIELD_WNDOFFSET
                                | RDP::RAIL::WINDOW_ORDER_FIELD_VISIBILITY
                                | RDP::RAIL::WINDOW_ORDER_FIELD_SHOW
                                | RDP::RAIL::WINDOW_ORDER_FIELD_STYLE
                            );
                        order.header.WindowId(INTERNAL_MODULE_WINDOW_ID);

                        order.ClientAreaWidth(0);
                        order.ClientAreaHeight(0);
                        order.WindowClientDeltaX(0);
                        order.WindowClientDeltaY(0);
                        order.ClientOffsetX(0);
                        order.ClientOffsetY(800);
                        order.VisibleOffsetX(0);
                        order.VisibleOffsetY(800);
                        order.WindowWidth(160);
                        order.WindowHeight(TITLE_BAR_HEIGHT);
                        order.WindowOffsetX(0);
                        order.WindowOffsetY(800);
                        order.NumVisibilityRects(1);
                        order.VisibilityRects(0, RDP::RAIL::Rectangle(0, 0, 160, TITLE_BAR_HEIGHT));
                        order.ShowState(2);
                        order.Style(0x34EE0000);
                        order.ExtendedStyle(0x40310);

                        if (this->verbose) {
                            StaticOutStream<1024> out_s;
                            order.emit(out_s);
                            order.log(LOG_INFO);
                            LOG(LOG_INFO, "ClientExecute::process_client_system_command_pdu: Send NewOrExistingWindow to client: size=%zu (0)", out_s.get_offset() - 1);
                        }

                        this->front_->draw(order);
                    }

                    this->mod_->rdp_input_invalidate(
                        Rect(
                                this->window_rect.x,
                                this->window_rect.y,
                                this->window_rect.x + this->window_rect.cx,
                                this->window_rect.y + this->window_rect.cy
                            ));
                }
                break;

            case SC_RESTORE:
                {
                    RDP::RAIL::NewOrExistingWindow order;

                    order.header.FieldsPresentFlags(
                              RDP::RAIL::WINDOW_ORDER_TYPE_WINDOW
                            | RDP::RAIL::WINDOW_ORDER_FIELD_CLIENTDELTA
                            | RDP::RAIL::WINDOW_ORDER_FIELD_CLIENTAREAOFFSET
                            | RDP::RAIL::WINDOW_ORDER_FIELD_VISOFFSET
                            | RDP::RAIL::WINDOW_ORDER_FIELD_WNDOFFSET
                            | RDP::RAIL::WINDOW_ORDER_FIELD_WNDSIZE
                            | RDP::RAIL::WINDOW_ORDER_FIELD_VISIBILITY
                            | RDP::RAIL::WINDOW_ORDER_FIELD_SHOW
                            | RDP::RAIL::WINDOW_ORDER_FIELD_STYLE
                            | RDP::RAIL::WINDOW_ORDER_FIELD_TITLE
                            | RDP::RAIL::WINDOW_ORDER_FIELD_OWNER
                        );
                    order.header.WindowId(INTERNAL_MODULE_WINDOW_ID);

                    order.OwnerWindowId(0x0);
                    order.Style(0x14EE0000);
                    order.ExtendedStyle(0x40310);
                    order.ShowState(5);
                    order.TitleInfo(this->window_title.c_str());
                    order.ClientOffsetX(this->window_rect.x + 6);
                    order.ClientOffsetY(this->window_rect.y + 25);
                    order.WindowOffsetX(this->window_rect.x);
                    order.WindowOffsetY(this->window_rect.y);
                    order.WindowClientDeltaX(6);
                    order.WindowClientDeltaY(25);
                    order.WindowWidth(this->window_rect.cx);
                    order.WindowHeight(this->window_rect.cy);
                    order.VisibleOffsetX(this->window_rect.x);
                    order.VisibleOffsetY(this->window_rect.y);
                    order.NumVisibilityRects(1);
                    order.VisibilityRects(0, RDP::RAIL::Rectangle(0, 0, this->window_rect.cx, this->window_rect.cy));

                    if (this->verbose) {
                        StaticOutStream<1024> out_s;
                        order.emit(out_s);
                        order.log(LOG_INFO);
                        LOG(LOG_INFO, "ClientExecute::process_client_system_command_pdu: Send NewOrExistingWindow to client: size=%zu (1)", out_s.get_offset() - 1);
                    }

                    this->front_->draw(order);

                    this->mod_->rdp_input_invalidate(
                        Rect(
                                this->window_rect.x,
                                this->window_rect.y,
                                this->window_rect.x + this->window_rect.cx,
                                this->window_rect.y + this->window_rect.cy
                            ));
                }
                break;
        }
    }   // process_client_system_command_pdu

    void process_client_system_parameters_update_pdu(uint32_t total_length,
        uint32_t flags, InStream& chunk)
    {
        (void)total_length;

        if (!this->channel_) return;

        if (flags & CHANNELS::CHANNEL_FLAG_FIRST) {
            if (!chunk.in_check_rem(2 /* orderLength(2) */)) {
                LOG(LOG_ERR,
                    "ClientExecute::process_client_system_parameters_update_pdu: "
                        "Truncated orderLength, need=2 remains=%zu",
                    chunk.in_remain());
                throw Error(ERR_RDP_DATA_TRUNCATED);
            }

            chunk.in_skip_bytes(2); // orderLength(2)
        }

        ClientSystemParametersUpdatePDU cspupdu;

        cspupdu.receive(chunk);

        if (this->verbose) {
            cspupdu.log(LOG_INFO);
        }

        if (cspupdu.SystemParam() == SPI_SETWORKAREA) {
            RDP::RAIL::Rectangle const & body_r = cspupdu.body_r();

            this->work_areas[this->work_area_count].x  = body_r.Left();
            this->work_areas[this->work_area_count].y  = body_r.Top();
            this->work_areas[this->work_area_count].cx = body_r.Right() - body_r.Left();
            this->work_areas[this->work_area_count].cy = body_r.Bottom() - body_r.Top();

            if (this->verbose) {
                LOG(LOG_INFO, "WorkAreaRect: (%u, %u, %u, %u)",
                    this->work_areas[this->work_area_count].x, this->work_areas[this->work_area_count].y,
                    this->work_areas[this->work_area_count].cx, this->work_areas[this->work_area_count].cy);
            }

            if (this->total_width_of_work_areas < body_r.Right()) {
                this->total_width_of_work_areas = body_r.Right();
            }
            if (this->total_height_of_work_areas < body_r.Bottom()) {
                this->total_height_of_work_areas = body_r.Bottom();
            }

            this->work_area_count++;

            {
                RDP::RAIL::ActivelyMonitoredDesktop order;

                order.header.FieldsPresentFlags(
                        RDP::RAIL::WINDOW_ORDER_TYPE_DESKTOP |
                        RDP::RAIL::WINDOW_ORDER_FIELD_DESKTOP_ACTIVEWND |
                        RDP::RAIL::WINDOW_ORDER_FIELD_DESKTOP_ZORDER |
                        RDP::RAIL::WINDOW_ORDER_FIELD_DESKTOP_HOOKED |
                        RDP::RAIL::WINDOW_ORDER_FIELD_DESKTOP_ARC_BEGAN
                    );

                order.ActiveWindowId(0xFFFFFFFF);
                order.NumWindowIds(0);

                if (this->verbose) {
                    StaticOutStream<256> out_s;
                    order.emit(out_s);
                    order.log(LOG_INFO);
                    LOG(LOG_INFO, "ClientExecute::process_client_system_parameters_update_pdu: Send ActivelyMonitoredDesktop to client: size=%zu", out_s.get_offset() - 1);
                }

                this->front_->draw(order);
            }

            {
                RDP::RAIL::ActivelyMonitoredDesktop order;

                order.header.FieldsPresentFlags(
                        RDP::RAIL::WINDOW_ORDER_TYPE_DESKTOP |
                        RDP::RAIL::WINDOW_ORDER_FIELD_DESKTOP_ARC_COMPLETED
                    );

                if (this->verbose) {
                    StaticOutStream<256> out_s;
                    order.emit(out_s);
                    order.log(LOG_INFO);
                    LOG(LOG_INFO, "ClientExecute::process_client_system_parameters_update_pdu: Send ActivelyMonitoredDesktop to client: size=%zu", out_s.get_offset() - 1);
                }

                this->front_->draw(order);
            }

            {
                RDP::RAIL::ActivelyMonitoredDesktop order;

                order.header.FieldsPresentFlags(
                          RDP::RAIL::WINDOW_ORDER_TYPE_DESKTOP
                        | RDP::RAIL::WINDOW_ORDER_FIELD_DESKTOP_ACTIVEWND
                    );

                order.ActiveWindowId(INTERNAL_MODULE_WINDOW_ID);
                order.NumWindowIds(0);

                if (this->verbose) {
                    StaticOutStream<256> out_s;
                    order.emit(out_s);
                    order.log(LOG_INFO);
                    LOG(LOG_INFO, "ClientExecute::process_client_system_parameters_update_pdu: Send ActivelyMonitoredDesktop to client: size=%zu", out_s.get_offset() - 1);
                }

                this->front_->draw(order);
            }

            {
                RDP::RAIL::ActivelyMonitoredDesktop order;

                order.header.FieldsPresentFlags(
                          RDP::RAIL::WINDOW_ORDER_TYPE_DESKTOP
                        | RDP::RAIL::WINDOW_ORDER_FIELD_DESKTOP_ZORDER
                    );

                order.NumWindowIds(1);
                order.window_ids(0, INTERNAL_MODULE_WINDOW_ID);

                if (this->verbose) {
                    StaticOutStream<256> out_s;
                    order.emit(out_s);
                    order.log(LOG_INFO);
                    LOG(LOG_INFO, "ClientExecute::process_client_system_parameters_update_pdu: Send ActivelyMonitoredDesktop to client: size=%zu", out_s.get_offset() - 1);
                }

                this->front_->draw(order);
            }

            {
                RDP::RAIL::NewOrExistingWindow order;

                order.header.FieldsPresentFlags(
                          RDP::RAIL::WINDOW_ORDER_STATE_NEW
                        | RDP::RAIL::WINDOW_ORDER_TYPE_WINDOW
                        | RDP::RAIL::WINDOW_ORDER_FIELD_CLIENTDELTA
                        | RDP::RAIL::WINDOW_ORDER_FIELD_CLIENTAREAOFFSET
                        | RDP::RAIL::WINDOW_ORDER_FIELD_VISOFFSET
                        | RDP::RAIL::WINDOW_ORDER_FIELD_WNDOFFSET
                        | RDP::RAIL::WINDOW_ORDER_FIELD_WNDSIZE
                        | RDP::RAIL::WINDOW_ORDER_FIELD_VISIBILITY
                        | RDP::RAIL::WINDOW_ORDER_FIELD_SHOW
                        | RDP::RAIL::WINDOW_ORDER_FIELD_STYLE
                        | RDP::RAIL::WINDOW_ORDER_FIELD_TITLE
                        | RDP::RAIL::WINDOW_ORDER_FIELD_OWNER
                    );
                order.header.WindowId(INTERNAL_MODULE_WINDOW_ID);

                order.OwnerWindowId(0x0);
                order.Style(0x14EE0000);
                order.ExtendedStyle(0x40310);
                order.ShowState(this->maximized ? 3 : 5);
                order.TitleInfo(this->window_title.c_str());
                order.ClientOffsetX(this->window_rect.x + 6);
                order.ClientOffsetY(this->window_rect.y + 25);
                order.WindowOffsetX(this->window_rect.x);
                order.WindowOffsetY(this->window_rect.y);
                order.WindowClientDeltaX(6);
                order.WindowClientDeltaY(25);
                order.WindowWidth(this->window_rect.cx);
                order.WindowHeight(this->window_rect.cy);
                order.VisibleOffsetX(this->window_rect.x);
                order.VisibleOffsetY(this->window_rect.y);
                order.NumVisibilityRects(1);
                order.VisibilityRects(0, RDP::RAIL::Rectangle(0, 0, this->window_rect.cx, this->window_rect.cy));

                if (this->verbose) {
                    StaticOutStream<1024> out_s;
                    order.emit(out_s);
                    order.log(LOG_INFO);
                    LOG(LOG_INFO, "ClientExecute::process_client_system_parameters_update_pdu: Send NewOrExistingWindow to client: size=%zu", out_s.get_offset() - 1);
                }

                this->front_->draw(order);
            }

            this->internal_module_window_created = true;

            {
                RDP::RAIL::WindowIcon order;

                order.header.FieldsPresentFlags(
                          RDP::RAIL::WINDOW_ORDER_ICON
                        | RDP::RAIL::WINDOW_ORDER_TYPE_WINDOW
                        | RDP::RAIL::WINDOW_ORDER_FIELD_ICON_BIG
                    );
                order.header.WindowId(INTERNAL_MODULE_WINDOW_ID);

                order.icon_info.CacheEntry(65535);
                order.icon_info.CacheId(255);
                order.icon_info.Bpp(16);
                order.icon_info.Width(32);
                order.icon_info.Height(32);

                uint8_t const BitsMask[] = {
/* 0000 */ 0x00, 0x00, 0x00, 0x00, 0x00, 0x00, 0x00, 0x00, 0x00, 0x00, 0x00, 0x00, 0x00, 0x00, 0x00, 0x00, //................
/* 0010 */ 0x00, 0x00, 0x00, 0x00, 0x00, 0x00, 0x00, 0x00, 0x00, 0x00, 0x00, 0x00, 0x00, 0x00, 0x00, 0x00, //................
/* 0020 */ 0x00, 0x00, 0x00, 0x00, 0x00, 0x00, 0x00, 0x00, 0x00, 0x00, 0x00, 0x00, 0x00, 0x00, 0x00, 0x00, //................
/* 0030 */ 0x00, 0x00, 0x00, 0x00, 0x00, 0x00, 0x00, 0x00, 0x00, 0x00, 0x00, 0x00, 0x00, 0x00, 0x00, 0x00, //................
/* 0040 */ 0x00, 0x00, 0x00, 0x00, 0x00, 0x00, 0x00, 0x00, 0x00, 0x00, 0x00, 0x00, 0x00, 0x00, 0x00, 0x00, //................
/* 0050 */ 0x00, 0x00, 0x00, 0x00, 0x00, 0x00, 0x00, 0x00, 0x00, 0x00, 0x00, 0x00, 0x00, 0x00, 0x00, 0x00, //................
/* 0060 */ 0x00, 0x00, 0x00, 0x00, 0x00, 0x00, 0x00, 0x00, 0x00, 0x00, 0x00, 0x00, 0x00, 0x00, 0x00, 0x00, //................
/* 0070 */ 0x00, 0x00, 0x00, 0x00, 0x00, 0x00, 0x00, 0x00, 0x00, 0x00, 0x00, 0x00, 0x00, 0x00, 0x00, 0x00  //................
                    };
                order.icon_info.BitsMask(BitsMask, sizeof(BitsMask));

                uint8_t const BitsColor[] = {
/* 0000 */ 0xa1, 0x75, 0xa1, 0x75, 0xa1, 0x75, 0xa1, 0x75, 0xa1, 0x75, 0xa1, 0x75, 0xa1, 0x75, 0xa1, 0x75, //.u.u.u.u.u.u.u.u
/* 0010 */ 0xa1, 0x75, 0xa1, 0x75, 0xa1, 0x75, 0xa1, 0x75, 0xa1, 0x75, 0xa1, 0x75, 0xa1, 0x75, 0xa1, 0x75, //.u.u.u.u.u.u.u.u
/* 0020 */ 0xa1, 0x75, 0xa1, 0x75, 0xa1, 0x75, 0xa1, 0x75, 0xa1, 0x75, 0xa1, 0x75, 0xa1, 0x75, 0xa1, 0x75, //.u.u.u.u.u.u.u.u
/* 0030 */ 0xa1, 0x75, 0xa1, 0x75, 0xa1, 0x75, 0xa1, 0x75, 0xa1, 0x75, 0xa1, 0x75, 0xa1, 0x75, 0xa1, 0x75, //.u.u.u.u.u.u.u.u
/* 0040 */ 0xa1, 0x75, 0xa1, 0x75, 0xa1, 0x75, 0xa1, 0x75, 0xa1, 0x75, 0xa1, 0x75, 0xa1, 0x75, 0xa1, 0x75, //.u.u.u.u.u.u.u.u
/* 0050 */ 0xa1, 0x75, 0xa1, 0x75, 0xa1, 0x75, 0xa1, 0x75, 0xa1, 0x75, 0xa1, 0x75, 0xa1, 0x75, 0xa1, 0x75, //.u.u.u.u.u.u.u.u
/* 0060 */ 0xa1, 0x75, 0xa1, 0x75, 0xa1, 0x75, 0xa1, 0x75, 0xa1, 0x75, 0xa1, 0x75, 0xa1, 0x75, 0xa1, 0x75, //.u.u.u.u.u.u.u.u
/* 0070 */ 0xa1, 0x75, 0xa1, 0x75, 0xa1, 0x75, 0xa1, 0x75, 0xa1, 0x75, 0xa1, 0x75, 0xe5, 0x75, 0xc3, 0x75, //.u.u.u.u.u.u.u.u
/* 0080 */ 0xa1, 0x75, 0xa1, 0x75, 0xa1, 0x75, 0xa1, 0x75, 0xa1, 0x75, 0xa1, 0x75, 0xa1, 0x75, 0xa1, 0x75, //.u.u.u.u.u.u.u.u
/* 0090 */ 0xa1, 0x75, 0xa1, 0x75, 0xa1, 0x75, 0xa1, 0x75, 0xa1, 0x75, 0xa1, 0x75, 0xa1, 0x75, 0xa1, 0x75, //.u.u.u.u.u.u.u.u
/* 00a0 */ 0xa1, 0x75, 0xa1, 0x75, 0xa1, 0x75, 0xa1, 0x75, 0xa1, 0x75, 0xa1, 0x75, 0xa1, 0x75, 0xa1, 0x75, //.u.u.u.u.u.u.u.u
/* 00b0 */ 0xa1, 0x75, 0xa1, 0x75, 0xa1, 0x75, 0xa2, 0x75, 0x06, 0x7a, 0xf2, 0x7a, 0xfe, 0x7f, 0x27, 0x7a, //.u.u.u.u.z.z..'z
/* 00c0 */ 0xa1, 0x75, 0xa1, 0x75, 0xa1, 0x75, 0xa1, 0x75, 0xa1, 0x75, 0xa1, 0x75, 0xa1, 0x75, 0xa1, 0x75, //.u.u.u.u.u.u.u.u
/* 00d0 */ 0xa1, 0x75, 0xa1, 0x75, 0xa1, 0x75, 0xa1, 0x75, 0xa1, 0x75, 0xa1, 0x75, 0xa1, 0x75, 0xa1, 0x75, //.u.u.u.u.u.u.u.u
/* 00e0 */ 0xa1, 0x75, 0xa1, 0x75, 0xa1, 0x75, 0xa1, 0x75, 0xa1, 0x75, 0xa1, 0x75, 0xa1, 0x75, 0xa1, 0x75, //.u.u.u.u.u.u.u.u
/* 00f0 */ 0xa1, 0x75, 0xa1, 0x75, 0x49, 0x7a, 0x35, 0x7f, 0xdd, 0x7f, 0xff, 0x7f, 0xff, 0x7f, 0x27, 0x7a, //.u.uIz5.......'z
/* 0100 */ 0xa1, 0x75, 0xa1, 0x75, 0xa1, 0x75, 0xa1, 0x75, 0xa1, 0x75, 0xa1, 0x75, 0xa1, 0x75, 0xa1, 0x75, //.u.u.u.u.u.u.u.u
/* 0110 */ 0xa1, 0x75, 0xa1, 0x75, 0xa1, 0x75, 0xa1, 0x75, 0xa1, 0x75, 0xa1, 0x75, 0xa1, 0x75, 0xa1, 0x75, //.u.u.u.u.u.u.u.u
/* 0120 */ 0xa1, 0x75, 0xa1, 0x75, 0xa1, 0x75, 0xa1, 0x75, 0xa1, 0x75, 0xa1, 0x75, 0xa1, 0x75, 0xc3, 0x75, //.u.u.u.u.u.u.u.u
/* 0130 */ 0x28, 0x7a, 0x57, 0x7f, 0xff, 0x7f, 0xff, 0x7f, 0xff, 0x7f, 0xff, 0x7f, 0xfe, 0x7f, 0x07, 0x7a, //(zW............z
/* 0140 */ 0xa1, 0x75, 0xa1, 0x75, 0xa1, 0x75, 0xa1, 0x75, 0xa1, 0x75, 0xa1, 0x75, 0xa1, 0x75, 0xa1, 0x75, //.u.u.u.u.u.u.u.u
/* 0150 */ 0xa1, 0x75, 0xa1, 0x75, 0xa1, 0x75, 0xa1, 0x75, 0xa1, 0x75, 0xa1, 0x75, 0xa1, 0x75, 0xa1, 0x75, //.u.u.u.u.u.u.u.u
/* 0160 */ 0xa1, 0x75, 0xa1, 0x75, 0xa1, 0x75, 0xa1, 0x75, 0xa1, 0x75, 0xa2, 0x75, 0x6c, 0x7a, 0x57, 0x7f, //.u.u.u.u.u.ulzW.
/* 0170 */ 0xfe, 0x7f, 0xff, 0x7f, 0xff, 0x7f, 0xff, 0x7f, 0xdd, 0x7f, 0x13, 0x7b, 0x29, 0x7a, 0xa2, 0x75, //...........{)z.u
/* 0180 */ 0xa1, 0x75, 0xa1, 0x75, 0xa1, 0x75, 0xa1, 0x75, 0xa1, 0x75, 0xa1, 0x75, 0xa1, 0x75, 0xa1, 0x75, //.u.u.u.u.u.u.u.u
/* 0190 */ 0xa1, 0x75, 0xa1, 0x75, 0xa1, 0x75, 0xa1, 0x75, 0xa1, 0x75, 0xa1, 0x75, 0xa1, 0x75, 0xa1, 0x75, //.u.u.u.u.u.u.u.u
/* 01a0 */ 0xa1, 0x75, 0xa1, 0x75, 0xa1, 0x75, 0xc3, 0x75, 0x6b, 0x7a, 0xbb, 0x7f, 0xff, 0x7f, 0xff, 0x7f, //.u.u.u.ukz......
/* 01b0 */ 0xff, 0x7f, 0xff, 0x7f, 0xbb, 0x7f, 0xf1, 0x7a, 0xc4, 0x75, 0xa1, 0x75, 0xa1, 0x75, 0xa1, 0x75, //.......z.u.u.u.u
/* 01c0 */ 0xa1, 0x75, 0xa1, 0x75, 0xa1, 0x75, 0xa1, 0x75, 0xa1, 0x75, 0xa1, 0x75, 0xa1, 0x75, 0xa1, 0x75, //.u.u.u.u.u.u.u.u
/* 01d0 */ 0xa1, 0x75, 0xa1, 0x75, 0xa1, 0x75, 0xa1, 0x75, 0xa1, 0x75, 0xa1, 0x75, 0xa1, 0x75, 0xa1, 0x75, //.u.u.u.u.u.u.u.u
/* 01e0 */ 0xa1, 0x75, 0xc4, 0x75, 0xd0, 0x7a, 0x9a, 0x7f, 0xff, 0x7f, 0xff, 0x7f, 0xff, 0x7f, 0xff, 0x7f, //.u.u.z..........
/* 01f0 */ 0x36, 0x7f, 0x6b, 0x7a, 0xe4, 0x75, 0xa1, 0x75, 0xa1, 0x75, 0xa1, 0x75, 0xa1, 0x75, 0xa1, 0x75, //6.kz.u.u.u.u.u.u
/* 0200 */ 0xa1, 0x75, 0xa1, 0x75, 0xa1, 0x75, 0xa1, 0x75, 0xa1, 0x75, 0xa1, 0x75, 0xa1, 0x75, 0xa1, 0x75, //.u.u.u.u.u.u.u.u
/* 0210 */ 0xa1, 0x75, 0xa1, 0x75, 0xa1, 0x75, 0xa1, 0x75, 0xa1, 0x75, 0xa1, 0x75, 0xa2, 0x75, 0xe5, 0x75, //.u.u.u.u.u.u.u.u
/* 0220 */ 0xd0, 0x7a, 0xde, 0x7f, 0xff, 0x7f, 0xff, 0x7f, 0xff, 0x7f, 0xff, 0x7f, 0xdd, 0x7f, 0x07, 0x7a, //.z.............z
/* 0230 */ 0xa1, 0x75, 0xa1, 0x75, 0xa1, 0x75, 0xa1, 0x75, 0xa1, 0x75, 0xa1, 0x75, 0xa1, 0x75, 0xa1, 0x75, //.u.u.u.u.u.u.u.u
/* 0240 */ 0xa1, 0x75, 0xa1, 0x75, 0xa1, 0x75, 0xa1, 0x75, 0xa1, 0x75, 0xa1, 0x75, 0xa1, 0x75, 0xa1, 0x75, //.u.u.u.u.u.u.u.u
/* 0250 */ 0xa1, 0x75, 0xa1, 0x75, 0xa1, 0x75, 0xa1, 0x75, 0xa1, 0x75, 0x06, 0x7a, 0x14, 0x7f, 0xbc, 0x7f, //.u.u.u.u.u.z....
/* 0260 */ 0xff, 0x7f, 0xff, 0x7f, 0xff, 0x7f, 0x99, 0x7f, 0xdd, 0x7f, 0xff, 0x7f, 0xff, 0x7f, 0xae, 0x7a, //...............z
/* 0270 */ 0xa1, 0x75, 0xa1, 0x75, 0xa1, 0x75, 0xa1, 0x75, 0xa1, 0x75, 0xa1, 0x75, 0xa1, 0x75, 0xa1, 0x75, //.u.u.u.u.u.u.u.u
/* 0280 */ 0xa1, 0x75, 0xa1, 0x75, 0xa1, 0x75, 0xa1, 0x75, 0xa1, 0x75, 0xa1, 0x75, 0xa1, 0x75, 0xa1, 0x75, //.u.u.u.u.u.u.u.u
/* 0290 */ 0xa1, 0x75, 0xa1, 0x75, 0xa2, 0x75, 0xe6, 0x75, 0x14, 0x7f, 0xff, 0x7f, 0xff, 0x7f, 0xff, 0x7f, //.u.u.u.u........
/* 02a0 */ 0xff, 0x7f, 0xbb, 0x7f, 0x8e, 0x7a, 0xa2, 0x75, 0xf2, 0x7a, 0xff, 0x7f, 0xff, 0x7f, 0xbc, 0x7f, //.....z.u.z......
/* 02b0 */ 0xa2, 0x75, 0xa1, 0x75, 0xa1, 0x75, 0xa1, 0x75, 0xa1, 0x75, 0xa1, 0x75, 0xa1, 0x75, 0xa1, 0x75, //.u.u.u.u.u.u.u.u
/* 02c0 */ 0xa1, 0x75, 0xa1, 0x75, 0xa1, 0x75, 0xa1, 0x75, 0xa1, 0x75, 0xa1, 0x75, 0xa1, 0x75, 0xa1, 0x75, //.u.u.u.u.u.u.u.u
/* 02d0 */ 0xa2, 0x75, 0x4a, 0x7a, 0x56, 0x7f, 0xde, 0x7f, 0xff, 0x7f, 0xff, 0x7f, 0xff, 0x7f, 0x9a, 0x7f, //.uJzV...........
/* 02e0 */ 0x8c, 0x7a, 0xc4, 0x75, 0xa1, 0x75, 0xa1, 0x75, 0x4a, 0x7a, 0xff, 0x7f, 0xff, 0x7f, 0xff, 0x7f, //.z.u.u.uJz......
/* 02f0 */ 0x28, 0x7a, 0xa1, 0x75, 0xa1, 0x75, 0xa1, 0x75, 0xa1, 0x75, 0xa1, 0x75, 0xa1, 0x75, 0xa1, 0x75, //(z.u.u.u.u.u.u.u
/* 0300 */ 0xa1, 0x75, 0xa1, 0x75, 0xa1, 0x75, 0xa1, 0x75, 0xa1, 0x75, 0xa1, 0x75, 0xc3, 0x75, 0x28, 0x7a, //.u.u.u.u.u.u.u(z
/* 0310 */ 0x78, 0x7f, 0xff, 0x7f, 0xff, 0x7f, 0xff, 0x7f, 0xff, 0x7f, 0xbc, 0x7f, 0xaf, 0x7a, 0xa2, 0x75, //x............z.u
/* 0320 */ 0xa1, 0x75, 0xa1, 0x75, 0xa1, 0x75, 0xa1, 0x75, 0xe5, 0x75, 0xdc, 0x7f, 0xff, 0x7f, 0xff, 0x7f, //.u.u.u.u.u......
/* 0330 */ 0xd0, 0x7a, 0xa1, 0x75, 0xa1, 0x75, 0xa1, 0x75, 0xa1, 0x75, 0xa1, 0x75, 0xa1, 0x75, 0xa1, 0x75, //.z.u.u.u.u.u.u.u
/* 0340 */ 0xa1, 0x75, 0xa1, 0x75, 0xa1, 0x75, 0xa1, 0x75, 0xc3, 0x75, 0xaf, 0x7a, 0x79, 0x7f, 0xff, 0x7f, //.u.u.u.u.u.zy...
/* 0350 */ 0xff, 0x7f, 0xff, 0x7f, 0xff, 0x7f, 0xbb, 0x7f, 0x8d, 0x7a, 0xe4, 0x75, 0xa1, 0x75, 0xa1, 0x75, //.........z.u.u.u
/* 0360 */ 0xa1, 0x75, 0xa1, 0x75, 0xa1, 0x75, 0xa1, 0x75, 0xc2, 0x75, 0x9a, 0x7f, 0xff, 0x7f, 0xff, 0x7f, //.u.u.u.u.u......
/* 0370 */ 0x35, 0x7f, 0xa2, 0x75, 0xa1, 0x75, 0xa1, 0x75, 0xa1, 0x75, 0xa1, 0x75, 0xa1, 0x75, 0xa1, 0x75, //5..u.u.u.u.u.u.u
/* 0380 */ 0xa1, 0x75, 0xa1, 0x75, 0xc4, 0x75, 0x8d, 0x7a, 0xbc, 0x7f, 0xff, 0x7f, 0xff, 0x7f, 0xff, 0x7f, //.u.u.u.z........
/* 0390 */ 0xff, 0x7f, 0xbc, 0x7f, 0xd0, 0x7a, 0xa2, 0x75, 0xa1, 0x75, 0xa1, 0x75, 0xa1, 0x75, 0xa1, 0x75, //.....z.u.u.u.u.u
/* 03a0 */ 0xa1, 0x75, 0xa1, 0x75, 0xa1, 0x75, 0xa1, 0x75, 0xa1, 0x75, 0x57, 0x7f, 0xff, 0x7f, 0xff, 0x7f, //.u.u.u.u.uW.....
/* 03b0 */ 0x78, 0x7f, 0xc2, 0x75, 0xa1, 0x75, 0xa1, 0x75, 0xa1, 0x75, 0xa1, 0x75, 0xa1, 0x75, 0xa1, 0x75, //x..u.u.u.u.u.u.u
/* 03c0 */ 0xe4, 0x75, 0xf2, 0x7a, 0x9b, 0x7f, 0xff, 0x7f, 0xff, 0x7f, 0xff, 0x7f, 0xff, 0x7f, 0xbc, 0x7f, //.u.z............
/* 03d0 */ 0xae, 0x7a, 0xe4, 0x75, 0xa1, 0x75, 0xa1, 0x75, 0xa1, 0x75, 0xa1, 0x75, 0xa1, 0x75, 0xa1, 0x75, //.z.u.u.u.u.u.u.u
/* 03e0 */ 0xa1, 0x75, 0xa1, 0x75, 0xa1, 0x75, 0xa1, 0x75, 0xa1, 0x75, 0x14, 0x7f, 0xff, 0x7f, 0xff, 0x7f, //.u.u.u.u.u......
/* 03f0 */ 0x99, 0x7f, 0xc3, 0x75, 0xa1, 0x75, 0xa1, 0x75, 0xa1, 0x75, 0xa1, 0x75, 0xa1, 0x75, 0xa1, 0x75, //...u.u.u.u.u.u.u
/* 0400 */ 0x6b, 0x7a, 0xdd, 0x7f, 0xff, 0x7f, 0xff, 0x7f, 0xff, 0x7f, 0xff, 0x7f, 0xff, 0x7f, 0xd0, 0x7a, //kz.............z
/* 0410 */ 0xe4, 0x75, 0xa1, 0x75, 0xa1, 0x75, 0xa1, 0x75, 0xa1, 0x75, 0xa1, 0x75, 0xa1, 0x75, 0xa1, 0x75, //.u.u.u.u.u.u.u.u
/* 0420 */ 0xa1, 0x75, 0xa1, 0x75, 0xa1, 0x75, 0xa1, 0x75, 0xa1, 0x75, 0x13, 0x7b, 0xff, 0x7f, 0xff, 0x7f, //.u.u.u.u.u.{....
/* 0430 */ 0x99, 0x7f, 0xc3, 0x75, 0xa1, 0x75, 0xa1, 0x75, 0xa1, 0x75, 0xa1, 0x75, 0xa1, 0x75, 0xa1, 0x75, //...u.u.u.u.u.u.u
/* 0440 */ 0xa2, 0x75, 0x07, 0x7a, 0xd0, 0x7a, 0xdd, 0x7f, 0xff, 0x7f, 0xff, 0x7f, 0xff, 0x7f, 0xff, 0x7f, //.u.z.z..........
/* 0450 */ 0xbc, 0x7f, 0x13, 0x7f, 0x06, 0x7a, 0xa1, 0x75, 0xa1, 0x75, 0xa1, 0x75, 0xa1, 0x75, 0xa1, 0x75, //.....z.u.u.u.u.u
/* 0460 */ 0xa1, 0x75, 0xa1, 0x75, 0xa1, 0x75, 0xa1, 0x75, 0xa1, 0x75, 0x56, 0x7f, 0xff, 0x7f, 0xff, 0x7f, //.u.u.u.u.uV.....
/* 0470 */ 0x79, 0x7f, 0xc3, 0x75, 0xa1, 0x75, 0xa1, 0x75, 0xa1, 0x75, 0xa1, 0x75, 0xa1, 0x75, 0xa1, 0x75, //y..u.u.u.u.u.u.u
/* 0480 */ 0xa1, 0x75, 0xa1, 0x75, 0xa1, 0x75, 0xc3, 0x75, 0xd1, 0x7a, 0xbc, 0x7f, 0xff, 0x7f, 0xff, 0x7f, //.u.u.u.u.z......
/* 0490 */ 0xff, 0x7f, 0xff, 0x7f, 0xfe, 0x7f, 0x13, 0x7f, 0x06, 0x7a, 0xa2, 0x75, 0xa1, 0x75, 0xa1, 0x75, //.........z.u.u.u
/* 04a0 */ 0xa1, 0x75, 0xa1, 0x75, 0xa1, 0x75, 0xa1, 0x75, 0xa2, 0x75, 0x99, 0x7f, 0xff, 0x7f, 0xff, 0x7f, //.u.u.u.u.u......
/* 04b0 */ 0x56, 0x7f, 0xa2, 0x75, 0xa1, 0x75, 0xa1, 0x75, 0xa1, 0x75, 0xa1, 0x75, 0xa1, 0x75, 0xa1, 0x75, //V..u.u.u.u.u.u.u
/* 04c0 */ 0xa1, 0x75, 0xa1, 0x75, 0xa1, 0x75, 0xa1, 0x75, 0xa1, 0x75, 0xe4, 0x75, 0x6c, 0x7a, 0x99, 0x7f, //.u.u.u.u.u.ulz..
/* 04d0 */ 0xff, 0x7f, 0xff, 0x7f, 0xff, 0x7f, 0xff, 0x7f, 0xdd, 0x7f, 0x36, 0x7f, 0x49, 0x7a, 0xa1, 0x75, //..........6.Iz.u
/* 04e0 */ 0xa1, 0x75, 0xa1, 0x75, 0xa1, 0x75, 0xa1, 0x75, 0xe4, 0x75, 0xbc, 0x7f, 0xff, 0x7f, 0xff, 0x7f, //.u.u.u.u.u......
/* 04f0 */ 0x13, 0x7f, 0xa1, 0x75, 0xa1, 0x75, 0xa1, 0x75, 0xa1, 0x75, 0xa1, 0x75, 0xa1, 0x75, 0xa1, 0x75, //...u.u.u.u.u.u.u
/* 0500 */ 0xa1, 0x75, 0xa1, 0x75, 0xa1, 0x75, 0xa1, 0x75, 0xa1, 0x75, 0xa1, 0x75, 0xa1, 0x75, 0xa1, 0x75, //.u.u.u.u.u.u.u.u
/* 0510 */ 0x4b, 0x7a, 0x99, 0x7f, 0xfe, 0x7f, 0xff, 0x7f, 0xff, 0x7f, 0xff, 0x7f, 0xff, 0x7f, 0x57, 0x7f, //Kz............W.
/* 0520 */ 0x27, 0x7a, 0xc2, 0x75, 0xa1, 0x75, 0xa1, 0x75, 0x49, 0x7a, 0xfe, 0x7f, 0xff, 0x7f, 0xff, 0x7f, //'z.u.u.uIz......
/* 0530 */ 0x6b, 0x7a, 0xa1, 0x75, 0xa1, 0x75, 0xa1, 0x75, 0xa1, 0x75, 0xa1, 0x75, 0xa1, 0x75, 0xa1, 0x75, //kz.u.u.u.u.u.u.u
/* 0540 */ 0xa1, 0x75, 0xa1, 0x75, 0xa1, 0x75, 0xa1, 0x75, 0xa1, 0x75, 0xa1, 0x75, 0xa1, 0x75, 0xa1, 0x75, //.u.u.u.u.u.u.u.u
/* 0550 */ 0xa1, 0x75, 0xc3, 0x75, 0x49, 0x7a, 0x34, 0x7f, 0xff, 0x7f, 0xff, 0x7f, 0xff, 0x7f, 0xff, 0x7f, //.u.uIz4.........
/* 0560 */ 0xfe, 0x7f, 0x57, 0x7f, 0x6c, 0x7a, 0xa2, 0x75, 0xf2, 0x7a, 0xff, 0x7f, 0xff, 0x7f, 0xdd, 0x7f, //..W.lz.u.z......
/* 0570 */ 0xc3, 0x75, 0xa1, 0x75, 0xa1, 0x75, 0xa1, 0x75, 0xa1, 0x75, 0xa1, 0x75, 0xa1, 0x75, 0xa1, 0x75, //.u.u.u.u.u.u.u.u
/* 0580 */ 0xa1, 0x75, 0xa1, 0x75, 0xa1, 0x75, 0xa1, 0x75, 0xa1, 0x75, 0xa1, 0x75, 0xa1, 0x75, 0xa1, 0x75, //.u.u.u.u.u.u.u.u
/* 0590 */ 0xa1, 0x75, 0xa1, 0x75, 0xa1, 0x75, 0xa1, 0x75, 0x06, 0x7a, 0x56, 0x7f, 0xdd, 0x7f, 0xff, 0x7f, //.u.u.u.u.zV.....
/* 05a0 */ 0xff, 0x7f, 0xff, 0x7f, 0xff, 0x7f, 0x9a, 0x7f, 0xfe, 0x7f, 0xff, 0x7f, 0xff, 0x7f, 0xf1, 0x7a, //...............z
/* 05b0 */ 0xa1, 0x75, 0xa1, 0x75, 0xa1, 0x75, 0xa1, 0x75, 0xa1, 0x75, 0xa1, 0x75, 0xa1, 0x75, 0xa1, 0x75, //.u.u.u.u.u.u.u.u
/* 05c0 */ 0xa1, 0x75, 0xa1, 0x75, 0xa1, 0x75, 0xa1, 0x75, 0xa1, 0x75, 0xa1, 0x75, 0xa1, 0x75, 0xa1, 0x75, //.u.u.u.u.u.u.u.u
/* 05d0 */ 0xa1, 0x75, 0xa1, 0x75, 0xa1, 0x75, 0xa1, 0x75, 0xa1, 0x75, 0xa1, 0x75, 0x07, 0x7a, 0xd0, 0x7a, //.u.u.u.u.u.u.z.z
/* 05e0 */ 0xdc, 0x7f, 0xff, 0x7f, 0xff, 0x7f, 0xff, 0x7f, 0xff, 0x7f, 0xff, 0x7f, 0xde, 0x7f, 0x07, 0x7a, //...............z
/* 05f0 */ 0xa1, 0x75, 0xa1, 0x75, 0xa1, 0x75, 0xa1, 0x75, 0xa1, 0x75, 0xa1, 0x75, 0xa1, 0x75, 0xa1, 0x75, //.u.u.u.u.u.u.u.u
/* 0600 */ 0xa1, 0x75, 0xa1, 0x75, 0xa1, 0x75, 0xa1, 0x75, 0xa1, 0x75, 0xa1, 0x75, 0xa1, 0x75, 0xa1, 0x75, //.u.u.u.u.u.u.u.u
/* 0610 */ 0xa1, 0x75, 0xa1, 0x75, 0xa1, 0x75, 0xa1, 0x75, 0xa1, 0x75, 0xa1, 0x75, 0xa1, 0x75, 0xa1, 0x75, //.u.u.u.u.u.u.u.u
/* 0620 */ 0xc3, 0x75, 0xd0, 0x7a, 0xbb, 0x7f, 0xff, 0x7f, 0xff, 0x7f, 0xff, 0x7f, 0xff, 0x7f, 0xde, 0x7f, //.u.z............
/* 0630 */ 0xd1, 0x7a, 0xe5, 0x75, 0xa2, 0x75, 0xa1, 0x75, 0xa1, 0x75, 0xa1, 0x75, 0xa1, 0x75, 0xa1, 0x75, //.z.u.u.u.u.u.u.u
/* 0640 */ 0xa1, 0x75, 0xa1, 0x75, 0xa1, 0x75, 0xa1, 0x75, 0xa1, 0x75, 0xa1, 0x75, 0xa1, 0x75, 0xa1, 0x75, //.u.u.u.u.u.u.u.u
/* 0650 */ 0xa1, 0x75, 0xa1, 0x75, 0xa1, 0x75, 0xa1, 0x75, 0xa1, 0x75, 0xa1, 0x75, 0xa1, 0x75, 0xa1, 0x75, //.u.u.u.u.u.u.u.u
/* 0660 */ 0xa1, 0x75, 0xa1, 0x75, 0xc4, 0x75, 0x6b, 0x7a, 0x78, 0x7f, 0xff, 0x7f, 0xff, 0x7f, 0xff, 0x7f, //.u.u.ukzx.......
/* 0670 */ 0xff, 0x7f, 0xdd, 0x7f, 0x35, 0x7f, 0x49, 0x7a, 0xa1, 0x75, 0xa1, 0x75, 0xa1, 0x75, 0xa1, 0x75, //....5.Iz.u.u.u.u
/* 0680 */ 0xa1, 0x75, 0xa1, 0x75, 0xa1, 0x75, 0xa1, 0x75, 0xa1, 0x75, 0xa1, 0x75, 0xa1, 0x75, 0xa1, 0x75, //.u.u.u.u.u.u.u.u
/* 0690 */ 0xa1, 0x75, 0xa1, 0x75, 0xa1, 0x75, 0xa1, 0x75, 0xa1, 0x75, 0xa1, 0x75, 0xa1, 0x75, 0xa1, 0x75, //.u.u.u.u.u.u.u.u
/* 06a0 */ 0xa1, 0x75, 0xa1, 0x75, 0xa1, 0x75, 0xa1, 0x75, 0xa1, 0x75, 0x4a, 0x7a, 0x79, 0x7f, 0xfe, 0x7f, //.u.u.u.u.uJzy...
/* 06b0 */ 0xff, 0x7f, 0xff, 0x7f, 0xff, 0x7f, 0xff, 0x7f, 0x78, 0x7f, 0x29, 0x7a, 0xc3, 0x75, 0xa1, 0x75, //........x.)z.u.u
/* 06c0 */ 0xa1, 0x75, 0xa1, 0x75, 0xa1, 0x75, 0xa1, 0x75, 0xa1, 0x75, 0xa1, 0x75, 0xa1, 0x75, 0xa1, 0x75, //.u.u.u.u.u.u.u.u
/* 06d0 */ 0xa1, 0x75, 0xa1, 0x75, 0xa1, 0x75, 0xa1, 0x75, 0xa1, 0x75, 0xa1, 0x75, 0xa1, 0x75, 0xa1, 0x75, //.u.u.u.u.u.u.u.u
/* 06e0 */ 0xa1, 0x75, 0xa1, 0x75, 0xa1, 0x75, 0xa1, 0x75, 0xa1, 0x75, 0xa1, 0x75, 0xc2, 0x75, 0x28, 0x7a, //.u.u.u.u.u.u.u(z
/* 06f0 */ 0x13, 0x7f, 0xfe, 0x7f, 0xff, 0x7f, 0xff, 0x7f, 0xff, 0x7f, 0xff, 0x7f, 0x79, 0x7f, 0xe5, 0x75, //............y..u
/* 0700 */ 0xa1, 0x75, 0xa1, 0x75, 0xa1, 0x75, 0xa1, 0x75, 0xa1, 0x75, 0xa1, 0x75, 0xa1, 0x75, 0xa1, 0x75, //.u.u.u.u.u.u.u.u
/* 0710 */ 0xa1, 0x75, 0xa1, 0x75, 0xa1, 0x75, 0xa1, 0x75, 0xa1, 0x75, 0xa1, 0x75, 0xa1, 0x75, 0xa1, 0x75, //.u.u.u.u.u.u.u.u
/* 0720 */ 0xa1, 0x75, 0xa1, 0x75, 0xa1, 0x75, 0xa1, 0x75, 0xa1, 0x75, 0xa1, 0x75, 0xa1, 0x75, 0xa1, 0x75, //.u.u.u.u.u.u.u.u
/* 0730 */ 0xa1, 0x75, 0xe5, 0x75, 0x35, 0x7f, 0xdd, 0x7f, 0xff, 0x7f, 0xff, 0x7f, 0xff, 0x7f, 0x27, 0x7a, //.u.u5.........'z
/* 0740 */ 0xa1, 0x75, 0xa1, 0x75, 0xa1, 0x75, 0xa1, 0x75, 0xa1, 0x75, 0xa1, 0x75, 0xa1, 0x75, 0xa1, 0x75, //.u.u.u.u.u.u.u.u
/* 0750 */ 0xa1, 0x75, 0xa1, 0x75, 0xa1, 0x75, 0xa1, 0x75, 0xa1, 0x75, 0xa1, 0x75, 0xa1, 0x75, 0xa1, 0x75, //.u.u.u.u.u.u.u.u
/* 0760 */ 0xa1, 0x75, 0xa1, 0x75, 0xa1, 0x75, 0xa1, 0x75, 0xa1, 0x75, 0xa1, 0x75, 0xa1, 0x75, 0xa1, 0x75, //.u.u.u.u.u.u.u.u
/* 0770 */ 0xa1, 0x75, 0xa1, 0x75, 0xa2, 0x75, 0x06, 0x7a, 0xaf, 0x7a, 0xbc, 0x7f, 0xff, 0x7f, 0x27, 0x7a, //.u.u.u.z.z....'z
/* 0780 */ 0xa1, 0x75, 0xa1, 0x75, 0xa1, 0x75, 0xa1, 0x75, 0xa1, 0x75, 0xa1, 0x75, 0xa1, 0x75, 0xa1, 0x75, //.u.u.u.u.u.u.u.u
/* 0790 */ 0xa1, 0x75, 0xa1, 0x75, 0xa1, 0x75, 0xa1, 0x75, 0xa1, 0x75, 0xa1, 0x75, 0xa1, 0x75, 0xa1, 0x75, //.u.u.u.u.u.u.u.u
/* 07a0 */ 0xa1, 0x75, 0xa1, 0x75, 0xa1, 0x75, 0xa1, 0x75, 0xa1, 0x75, 0xa1, 0x75, 0xa1, 0x75, 0xa1, 0x75, //.u.u.u.u.u.u.u.u
/* 07b0 */ 0xa1, 0x75, 0xa1, 0x75, 0xa1, 0x75, 0xa1, 0x75, 0xa1, 0x75, 0xa2, 0x75, 0xae, 0x7a, 0x06, 0x7a, //.u.u.u.u.u.u.z.z
/* 07c0 */ 0xa1, 0x75, 0xa1, 0x75, 0xa1, 0x75, 0xa1, 0x75, 0xa1, 0x75, 0xa1, 0x75, 0xa1, 0x75, 0xa1, 0x75, //.u.u.u.u.u.u.u.u
/* 07d0 */ 0xa1, 0x75, 0xa1, 0x75, 0xa1, 0x75, 0xa1, 0x75, 0xa1, 0x75, 0xa1, 0x75, 0xa1, 0x75, 0xa1, 0x75, //.u.u.u.u.u.u.u.u
/* 07e0 */ 0xa1, 0x75, 0xa1, 0x75, 0xa1, 0x75, 0xa1, 0x75, 0xa1, 0x75, 0xa1, 0x75, 0xa1, 0x75, 0xa1, 0x75, //.u.u.u.u.u.u.u.u
/* 07f0 */ 0xa1, 0x75, 0xa1, 0x75, 0xa1, 0x75, 0xa1, 0x75, 0xa1, 0x75, 0xa1, 0x75, 0xa1, 0x75, 0xa1, 0x75  //.u.u.u.u.u.u.u.u
                    };
                order.icon_info.BitsColor(BitsColor, sizeof(BitsColor));

                if (this->verbose) {
                    StaticOutStream<8192> out_s;
                    order.emit(out_s);
                    order.log(LOG_INFO);
                    LOG(LOG_INFO, "ClientExecute::process_client_system_parameters_update_pdu: Send ActivelyMonitoredDesktop to client: size=%zu", out_s.get_offset() - 1);
                }

                this->front_->draw(order);

                order.header.FieldsPresentFlags(
                          RDP::RAIL::WINDOW_ORDER_ICON
                        | RDP::RAIL::WINDOW_ORDER_TYPE_WINDOW
                    );

                if (this->verbose) {
                    StaticOutStream<8192> out_s;
                    order.emit(out_s);
                    order.log(LOG_INFO);
                    LOG(LOG_INFO, "ClientExecute::process_client_system_parameters_update_pdu: Send ActivelyMonitoredDesktop to client: size=%zu", out_s.get_offset() - 1);
                }

                this->front_->draw(order);
            }

            this->mod_->rdp_input_invalidate(
                Rect(
                        this->window_rect.x,
                        this->window_rect.y,
                        this->window_rect.x + this->window_rect.cx,
                        this->window_rect.y + this->window_rect.cy
                    ));
        }   // if (cspupdu.SystemParam() == SPI_SETWORKAREA)
        else if (cspupdu.SystemParam() == RAIL_SPI_TASKBARPOS) {
            RDP::RAIL::Rectangle const & body_r = cspupdu.body_r();

            this->task_bar_rect.x  = body_r.Left();
            this->task_bar_rect.y  = body_r.Top();
            this->task_bar_rect.cx = body_r.Right() - body_r.Left();
            this->task_bar_rect.cy = body_r.Bottom() - body_r.Top();

            if (this->verbose) {
                LOG(LOG_INFO, "ClientExecute::process_client_system_parameters_update_pdu: TaskBarRect(%u, %u, %u, %u)",
                    this->task_bar_rect.x, this->task_bar_rect.y,
                    this->task_bar_rect.cx, this->task_bar_rect.cy);
            }
        }   // else if (cspupdu.SystemParam() == RAIL_SPI_TASKBARPOS)
        else if (cspupdu.SystemParam() == SPI_SETDRAGFULLWINDOWS) {
            this->full_window_drag_enabled =
                (cspupdu.body_b() != 0);
            if (this->verbose) {
                LOG(LOG_INFO,
                    "ClientExecute::process_client_system_parameters_update_pdu: Full Window Drag is %s",
                    (this->full_window_drag_enabled ? "enabled" : "disabled"));
            }
        }   // else if (cspupdu.SystemParam() == SPI_SETDRAGFULLWINDOWS)
    }   // process_client_system_parameters_update_pdu

    void process_client_window_move_pdu(uint32_t total_length,
        uint32_t flags, InStream& chunk)
    {
        (void)total_length;

        if (flags & CHANNELS::CHANNEL_FLAG_FIRST) {
            if (!chunk.in_check_rem(2 /* orderLength(2) */)) {
                LOG(LOG_ERR,
                    "ClientExecute::process_client_window_move_pdu: "
                        "Truncated orderLength, need=2 remains=%zu",
                    chunk.in_remain());
                throw Error(ERR_RDP_DATA_TRUNCATED);
            }

            chunk.in_skip_bytes(2); // orderLength(2)
        }

        ClientWindowMovePDU cwmpdu;

        cwmpdu.receive(chunk);

        if (this->verbose) {
            cwmpdu.log(LOG_INFO);
        }

        if (INTERNAL_MODULE_WINDOW_ID == cwmpdu.WindowId()) {
            this->window_rect.x  = cwmpdu.Left();
            this->window_rect.y  = cwmpdu.Top();
            this->window_rect.cx = cwmpdu.Right() - cwmpdu.Left();
            this->window_rect.cy = cwmpdu.Bottom() - cwmpdu.Top();

            this->update_rects();

            {
                RDP::RAIL::NewOrExistingWindow order;

                order.header.FieldsPresentFlags(
                          RDP::RAIL::WINDOW_ORDER_TYPE_WINDOW
                        | (this->window_level_supported_ex ? RDP::RAIL::WINDOW_ORDER_FIELD_CLIENTAREASIZE : 0)
                        | RDP::RAIL::WINDOW_ORDER_FIELD_WNDSIZE
                        | RDP::RAIL::WINDOW_ORDER_FIELD_VISIBILITY
                        | RDP::RAIL::WINDOW_ORDER_FIELD_CLIENTAREAOFFSET
                        | RDP::RAIL::WINDOW_ORDER_FIELD_VISOFFSET
                        | RDP::RAIL::WINDOW_ORDER_FIELD_WNDOFFSET
                    );
                order.header.WindowId(INTERNAL_MODULE_WINDOW_ID);

                order.ClientAreaWidth(this->window_rect.cx - 6 * 2);
                order.ClientAreaHeight(this->window_rect.cy - 25 - 6);
                order.WindowWidth(this->window_rect.cx);
                order.WindowHeight(this->window_rect.cy);
                order.NumVisibilityRects(1);
                order.VisibilityRects(0, RDP::RAIL::Rectangle(0, 0, this->window_rect.cx, this->window_rect.cy));

                order.ClientOffsetX(this->window_rect.x + 6);
                order.ClientOffsetY(this->window_rect.y + 25);
                order.WindowOffsetX(this->window_rect.x);
                order.WindowOffsetY(this->window_rect.y);
                order.VisibleOffsetX(this->window_rect.x);
                order.VisibleOffsetY(this->window_rect.y);

                if (this->verbose) {
                    StaticOutStream<1024> out_s;
                    order.emit(out_s);
                    order.log(LOG_INFO);
                    LOG(LOG_INFO, "ClientExecute::process_client_window_move_pdu: Send NewOrExistingWindow to client: size=%zu", out_s.get_offset() - 1);
                }

                this->front_->draw(order);
            }

            int move_size_type = 0;
            switch (this->pressed_mouse_button) {
                case MOUSE_BUTTON_PRESSED_NORTH:     move_size_type = RAIL_WMSZ_TOP;         break;
                case MOUSE_BUTTON_PRESSED_NORTHWEST: move_size_type = RAIL_WMSZ_TOPLEFT;     break;
                case MOUSE_BUTTON_PRESSED_WEST:      move_size_type = RAIL_WMSZ_LEFT;        break;
                case MOUSE_BUTTON_PRESSED_SOUTHWEST: move_size_type = RAIL_WMSZ_BOTTOMLEFT;  break;
                case MOUSE_BUTTON_PRESSED_SOUTH:     move_size_type = RAIL_WMSZ_BOTTOM;      break;
                case MOUSE_BUTTON_PRESSED_SOUTHEAST: move_size_type = RAIL_WMSZ_BOTTOMRIGHT; break;
                case MOUSE_BUTTON_PRESSED_EAST:      move_size_type = RAIL_WMSZ_RIGHT;       break;
                case MOUSE_BUTTON_PRESSED_NORTHEAST: move_size_type = RAIL_WMSZ_TOPRIGHT;    break;
                case MOUSE_BUTTON_PRESSED_TITLEBAR:  move_size_type = RAIL_WMSZ_MOVE;        break;
            }

            if (0 != move_size_type) {
                StaticOutStream<256> out_s;
                RAILPDUHeader header;
                header.emit_begin(out_s, TS_RAIL_ORDER_LOCALMOVESIZE);

                ServerMoveSizeStartOrEndPDU smssoepdu;

                smssoepdu.WindowId(INTERNAL_MODULE_WINDOW_ID);
                smssoepdu.IsMoveSizeStart(0);
                smssoepdu.MoveSizeType(move_size_type);
                smssoepdu.PosXOrTopLeftX(this->window_rect.x);
                smssoepdu.PosYOrTopLeftY(this->window_rect.y);

                smssoepdu.emit(out_s);

                header.emit_end();

                const size_t   length     = out_s.get_offset();
                const size_t   chunk_size = length;
                const uint32_t flags      =   CHANNELS::CHANNEL_FLAG_FIRST
                                            | CHANNELS::CHANNEL_FLAG_LAST;

                if (this->verbose) {
                    {
                        const bool send              = true;
                        const bool from_or_to_client = true;
                        ::msgdump_c(send, from_or_to_client, length, flags,
                            out_s.get_data(), length);
                    }
                    LOG(LOG_INFO, "ClientExecute::process_client_window_move_pdu: Send to client - Server Move/Size End PDU");
                    smssoepdu.log(LOG_INFO);
                }

                this->front_->send_to_channel(*(this->channel_), out_s.get_data(), length, chunk_size,
                                              flags);

                this->move_size_initialized = false;
            }

            this->pressed_mouse_button = MOUSE_BUTTON_PRESSED_NONE;

            this->update_widget();
        }
    }   // process_client_window_move_pdu

public:
    void send_to_mod_rail_channel(size_t length, InStream & chunk, uint32_t flags) {
        if (this->verbose) {
            LOG(LOG_INFO,
                "ClientExecute::send_to_mod_rail_channel: "
                    "total_length=%zu flags=0x%08X chunk_data_length=%zu",
                length, flags, chunk.get_capacity());
        }

        if (this->verbose) {
            const bool send              = false;
            const bool from_or_to_client = true;
            ::msgdump_c(send, from_or_to_client, length, flags,
                chunk.get_data(), chunk.get_capacity());
        }

        if (flags & CHANNELS::CHANNEL_FLAG_FIRST) {
            if (!chunk.in_check_rem(2 /* orderType(2) */)) {
                LOG(LOG_ERR,
                    "ClientExecute::send_to_mod_rail_channel: "
                        "Truncated orderType, need=2 remains=%zu",
                    chunk.in_remain());
                throw Error(ERR_RDP_DATA_TRUNCATED);
            }

            this->client_order_type = chunk.in_uint16_le();
        }

        switch (this->client_order_type)
        {
            case TS_RAIL_ORDER_ACTIVATE:
                if (this->verbose) {
                    LOG(LOG_INFO,
                        "ClientExecute::send_to_mod_rail_channel: "
                            "Client Activate PDU");
                }

                this->process_client_activate_pdu(
                    length, flags, chunk);
            break;

            case TS_RAIL_ORDER_CLIENTSTATUS:
                if (this->verbose) {
                    LOG(LOG_INFO,
                        "ClientExecute::send_to_mod_rail_channel: "
                            "Client Information PDU");
                }

                this->process_client_information_pdu(
                    length, flags, chunk);
            break;

            //case TS_RAIL_ORDER_COMPARTMENTINFO:
            //    if (this->verbose) {
            //        LOG(LOG_INFO,
            //            "ClientExecute::send_to_mod_rail_channel: "
            //                "Client Compartment Status Information PDU");
            //    }
            //
            //    this->process_client_compartment_status_information_pdu(
            //        length, flags, chunk);
            //break;

            //case TS_RAIL_ORDER_CLOAK:
            //    if (this->verbose) {
            //        LOG(LOG_INFO,
            //            "ClientExecute::send_to_mod_rail_channel: "
            //                "Client Window Cloak State Change PDU");
            //    }
            //
            //    this->process_client_window_cloak_state_change_pdu(
            //        length, flags, chunk);
            //break;

            case TS_RAIL_ORDER_EXEC:
                if (this->verbose) {
                    LOG(LOG_INFO,
                        "ClientExecute::send_to_mod_rail_channel: "
                            "Client Execute PDU");
                }

                this->process_client_execute_pdu(
                    length, flags, chunk);
            break;

            case TS_RAIL_ORDER_GET_APPID_REQ:
                if (this->verbose) {
                    LOG(LOG_INFO,
                        "ClientExecute::send_to_mod_rail_channel: "
                            "Client Get Application ID PDU");
                }

                this->process_client_get_application_id_pdu(
                    length, flags, chunk);
            break;

            case TS_RAIL_ORDER_HANDSHAKE:
                if (this->verbose) {
                    LOG(LOG_INFO,
                        "ClientExecute::send_to_mod_rail_channel: "
                            "Client Handshake PDU");
                }

                this->process_client_handshake_pdu(
                    length, flags, chunk);
            break;

            //case TS_RAIL_ORDER_LANGBARINFO:
            //    if (this->verbose) {
            //        LOG(LOG_INFO,
            //            "ClientExecute::send_to_mod_rail_channel: "
            //                "Client Language Bar Information PDU");
            //    }
            //
            //    this->process_client_language_bar_information_pdu(
            //        length, flags, chunk);
            //break;

            //case TS_RAIL_ORDER_LANGUAGEIMEINFO:
            //    if (this->verbose) {
            //        LOG(LOG_INFO,
            //            "ClientExecute::send_to_mod_rail_channel: "
            //                "Client Language Profile Information PDU");
            //    }
            //
            //    this->process_client_language_profile_information_pdu(
            //        length, flags, chunk);
            //break;

            //case TS_RAIL_ORDER_NOTIFY_EVENT:
            //    if (this->verbose) {
            //        LOG(LOG_INFO,
            //            "ClientExecute::send_to_mod_rail_channel: "
            //                "Client Notify Event PDU");
            //    }
            //
            //    this->process_client_notify_event_pdu(
            //        length, flags, chunk);
            //break;

            case TS_RAIL_ORDER_SYSCOMMAND:
                if (this->verbose) {
                    LOG(LOG_INFO,
                        "ClientExecute::send_to_mod_rail_channel: "
                            "Client System Command PDU");
                }

                this->process_client_system_command_pdu(
                    length, flags, chunk);
            break;

            case TS_RAIL_ORDER_SYSPARAM:
                if (this->verbose) {
                    LOG(LOG_INFO,
                        "ClientExecute::send_to_mod_rail_channel: "
                            "Client System Parameters Update PDU");
                }

                this->process_client_system_parameters_update_pdu(
                    length, flags, chunk);
            break;

            //case TS_RAIL_ORDER_SYSMENU:
            //    if (this->verbose) {
            //        LOG(LOG_INFO,
            //            "ClientExecute::send_to_mod_rail_channel: "
            //                "Client System Menu PDU");
            //    }
            //
            //    this->process_client_system_menu_pdu(
            //        length, flags, chunk);
            //break;

            case TS_RAIL_ORDER_WINDOWMOVE:
                if (this->verbose) {
                    LOG(LOG_INFO,
                        "ClientExecute::send_to_mod_rail_channel: "
                            "Client Window Move PDU");
                }

                this->process_client_window_move_pdu(
                    length, flags, chunk);
            break;

            default:
                if (this->verbose) {
                    LOG(LOG_INFO,
                        "ClientExecute::send_to_mod_rail_channel: "
                            "Delivering unprocessed messages %s(%u) to server.",
                        get_RAIL_orderType_name(this->client_order_type),
                        static_cast<unsigned>(this->client_order_type));
                }
            break;
        }   // switch (this->client_order_type)
    }   // send_to_mod_rail_channel

    uint16_t Flags() const { return this->client_execute_flags; }

    const char * ExeOrFile() const { return this->client_execute_exe_or_file.c_str(); }

    const char * WorkingDir() const { return this->client_execute_working_dir.c_str(); }

    const char * Arguments() const { return this->client_execute_arguments.c_str(); }

    void create_auxiliary_window(Rect const window_rect) override {
        if (RemoteProgramsWindowIdManager::INVALID_WINDOW_ID != this->auxiliary_window_id) return;

        this->auxiliary_window_id = AUXILIARY_WINDOW_ID;

        {
            RDP::RAIL::NewOrExistingWindow order;

            order.header.FieldsPresentFlags(
                      RDP::RAIL::WINDOW_ORDER_STATE_NEW
                    | RDP::RAIL::WINDOW_ORDER_TYPE_WINDOW
                    | RDP::RAIL::WINDOW_ORDER_FIELD_CLIENTDELTA
                    | RDP::RAIL::WINDOW_ORDER_FIELD_CLIENTAREAOFFSET
                    | RDP::RAIL::WINDOW_ORDER_FIELD_VISOFFSET
                    | RDP::RAIL::WINDOW_ORDER_FIELD_WNDOFFSET
                    | RDP::RAIL::WINDOW_ORDER_FIELD_WNDSIZE
                    | RDP::RAIL::WINDOW_ORDER_FIELD_VISIBILITY
                    | RDP::RAIL::WINDOW_ORDER_FIELD_SHOW
                    | RDP::RAIL::WINDOW_ORDER_FIELD_STYLE
                    | RDP::RAIL::WINDOW_ORDER_FIELD_TITLE
                    | RDP::RAIL::WINDOW_ORDER_FIELD_OWNER
                );
            order.header.WindowId(this->auxiliary_window_id);

            order.OwnerWindowId(0x0);
            order.Style(0x14EE0000);
            order.ExtendedStyle(0x40310 | 0x8);
            order.ShowState(5);
            order.TitleInfo("Dialog box");
            order.ClientOffsetX(window_rect.x + 6);
            order.ClientOffsetY(window_rect.y + 25);
            order.WindowOffsetX(window_rect.x);
            order.WindowOffsetY(window_rect.y);
            order.WindowClientDeltaX(6);
            order.WindowClientDeltaY(25);
            order.WindowWidth(window_rect.cx);
            order.WindowHeight(window_rect.cy);
            order.VisibleOffsetX(window_rect.x);
            order.VisibleOffsetY(window_rect.y);
            order.NumVisibilityRects(1);
            order.VisibilityRects(0, RDP::RAIL::Rectangle(0, 0, window_rect.cx, window_rect.cy));

            if (this->verbose) {
                StaticOutStream<1024> out_s;
                order.emit(out_s);
                order.log(LOG_INFO);
                LOG(LOG_INFO, "ClientExecute::dialog_box_create: Send NewOrExistingWindow to client: size=%zu", out_s.get_offset() - 1);
            }

            this->front_->draw(order);
        }

        this->auxiliary_window_rect = window_rect;
    }

    void destroy_auxiliary_window() override {
        if (RemoteProgramsWindowIdManager::INVALID_WINDOW_ID == this->auxiliary_window_id) return;

        {
            RDP::RAIL::DeletedWindow order;

            order.header.FieldsPresentFlags(
                      RDP::RAIL::WINDOW_ORDER_STATE_DELETED
                    | RDP::RAIL::WINDOW_ORDER_TYPE_WINDOW
                );
            order.header.WindowId(this->auxiliary_window_id);

            if (this->verbose) {
                StaticOutStream<1024> out_s;
                order.emit(out_s);
                order.log(LOG_INFO);
                LOG(LOG_INFO, "ClientExecute::destroy_auxiliary_window: Send DeletedWindow to client: size=%zu", out_s.get_offset() - 1);
            }

            this->front_->draw(order);
        }

        this->auxiliary_window_id = RemoteProgramsWindowIdManager::INVALID_WINDOW_ID;
    }

    void set_target_info(const char* ti) {
        this->window_title = (ti ? ti : "");
        if (!this->window_title.empty()) {
            this->window_title += " - ";
        }
        this->window_title += INTERNAL_MODULE_WINDOW_TITLE;
    }

private:
    void update_widget() {
        Rect widget_rect_new = this->window_rect.shrink(1);
        widget_rect_new.y  += TITLE_BAR_HEIGHT;
        widget_rect_new.cy -= TITLE_BAR_HEIGHT;

        this->mod_->move_size_widget(widget_rect_new.x, widget_rect_new.y,
            widget_rect_new.cx, widget_rect_new.cy);

        this->mod_->refresh(this->window_rect);

        this->window_rect_old = this->window_rect;
    }

public:
    bool is_resizing_hosted_desktop_enabled() {
        if (this->allow_resize_hosted_desktop_ &&
            this->enable_resizing_hosted_desktop_) {
            return true;
        }

        return false;
    }

    void enable_resizing_hosted_desktop(bool enable) {
        if (this->allow_resize_hosted_desktop_) {
            this->enable_resizing_hosted_desktop_ = enable;
        }
    }
};  // class ClientExecute<|MERGE_RESOLUTION|>--- conflicted
+++ resolved
@@ -718,82 +718,6 @@
                     this->captured_mouse_y = yPos;
 
                     this->window_rect_saved = this->window_rect;
-<<<<<<< HEAD
-=======
-                }   // if (MOUSE_BUTTON_PRESSED_NONE != this->pressed_mouse_button)
-                else if (this->allow_resize_hosted_desktop_ &&
-                         this->resize_hosted_desktop_box_rect.contains_pt(xPos, yPos)) {
-                    this->draw_resize_hosted_desktop_box(true, this->resize_hosted_desktop_box_rect);
-
-                    this->front_->sync();
-
-                    this->pressed_mouse_button = MOUSE_BUTTON_PRESSED_RESIZEHOSTEDDESKTOPBOX;
-                }   // else if (this->maximize_box_rect.contains_pt(xPos, yPos))
-                else if (this->minimize_box_rect.contains_pt(xPos, yPos)) {
-                    RDPOpaqueRect order(this->minimize_box_rect, encode_color24()(BGRColor{0xCBCACA}));
-
-                    this->front_->draw(order, this->minimize_box_rect, gdi::ColorCtx::depth24());
-
-                    if (this->font_) {
-                        gdi::server_draw_text(*this->front_,
-                                              *this->font_,
-                                              this->minimize_box_rect.x + 12,
-                                              this->minimize_box_rect.y + 3,
-                                              "−",
-                                              encode_color24()(BLACK),
-                                              encode_color24()(BGRColor{0xCBCACA}),
-                                              gdi::ColorCtx::depth24(),
-                                              this->minimize_box_rect
-                                              );
-                    }
-
-                    this->front_->sync();
-
-                    this->pressed_mouse_button = MOUSE_BUTTON_PRESSED_MINIMIZEBOX;
-                }   // else if (this->minimize_box_rect.contains_pt(xPos, yPos))
-                else if (this->maximize_box_rect.contains_pt(xPos, yPos)) {
-                    this->draw_maximize_box(true, this->maximize_box_rect);
-
-                    this->front_->sync();
-
-                    this->pressed_mouse_button = MOUSE_BUTTON_PRESSED_MAXIMIZEBOX;
-                }   // else if (this->maximize_box_rect.contains_pt(xPos, yPos))
-                else if (this->close_box_rect.contains_pt(xPos, yPos)) {
-                    RDPOpaqueRect order(this->close_box_rect, encode_color24()(BGRColor{0x2311E8}));
-
-                    this->front_->draw(order, this->close_box_rect, gdi::ColorCtx::depth24());
-
-                    if (this->font_) {
-                        gdi::server_draw_text(*this->front_,
-                                              *this->font_,
-                                              this->close_box_rect.x + 13,
-                                              this->close_box_rect.y + 3,
-                                              "x",
-                                              encode_color24()(WHITE),
-                                              encode_color24()(BGRColor{0x2311E8}),
-                                              gdi::ColorCtx::depth24(),
-                                              this->close_box_rect
-                                              );
-                    }
-
-                    this->front_->sync();
-
-                    this->pressed_mouse_button = MOUSE_BUTTON_PRESSED_CLOSEBOX;
-                }   // else if (this->close_box_rect.contains_pt(xPos, yPos))
-            }   // if (MOUSE_BUTTON_PRESSED_NONE == this->pressed_mouse_button)
-        }   // if ((SlowPath::PTRFLAGS_DOWN | SlowPath::PTRFLAGS_BUTTON1) == pointerFlags)
-        else if (SlowPath::PTRFLAGS_MOVE == pointerFlags) {
-            if (((MOUSE_BUTTON_PRESSED_TITLEBAR == this->pressed_mouse_button) ||
-                 (MOUSE_BUTTON_PRESSED_NORTH == this->pressed_mouse_button) ||
-                 (MOUSE_BUTTON_PRESSED_NORTHWEST == this->pressed_mouse_button) ||
-                 (MOUSE_BUTTON_PRESSED_WEST == this->pressed_mouse_button) ||
-                 (MOUSE_BUTTON_PRESSED_SOUTHWEST == this->pressed_mouse_button) ||
-                 (MOUSE_BUTTON_PRESSED_SOUTH == this->pressed_mouse_button) ||
-                 (MOUSE_BUTTON_PRESSED_SOUTHEAST == this->pressed_mouse_button) ||
-                 (MOUSE_BUTTON_PRESSED_EAST == this->pressed_mouse_button) ||
-                 (MOUSE_BUTTON_PRESSED_NORTHEAST == this->pressed_mouse_button)) &&
-                !this->maximized) {
->>>>>>> b4dd5ee1
 
                     {
                         StaticOutStream<256> out_s;
@@ -905,7 +829,7 @@
                     this->pressed_mouse_button = MOUSE_BUTTON_PRESSED_RESIZEHOSTEDDESKTOPBOX;
                 }   // else if (this->maximize_box_rect.contains_pt(xPos, yPos))
                 else if (this->minimize_box_rect.contains_pt(xPos, yPos)) {
-                    RDPOpaqueRect order(this->minimize_box_rect, encode_color24()(BGRColor_{0xCBCACA}));
+                    RDPOpaqueRect order(this->minimize_box_rect, encode_color24()(BGRColor{0xCBCACA}));
 
                     this->front_->draw(order, this->minimize_box_rect, gdi::ColorCtx::depth24());
 
@@ -916,7 +840,7 @@
                                               this->minimize_box_rect.y + 3,
                                               "−",
                                               encode_color24()(BLACK),
-                                              encode_color24()(BGRColor_{0xCBCACA}),
+                                              encode_color24()(BGRColor{0xCBCACA}),
                                               gdi::ColorCtx::depth24(),
                                               this->minimize_box_rect
                                               );
@@ -934,7 +858,7 @@
                     this->pressed_mouse_button = MOUSE_BUTTON_PRESSED_MAXIMIZEBOX;
                 }   // else if (this->maximize_box_rect.contains_pt(xPos, yPos))
                 else if (this->close_box_rect.contains_pt(xPos, yPos)) {
-                    RDPOpaqueRect order(this->close_box_rect, encode_color24()(BGRColor_{0x2311E8}));
+                    RDPOpaqueRect order(this->close_box_rect, encode_color24()(BGRColor{0x2311E8}));
 
                     this->front_->draw(order, this->close_box_rect, gdi::ColorCtx::depth24());
 
@@ -945,7 +869,7 @@
                                               this->close_box_rect.y + 3,
                                               "x",
                                               encode_color24()(WHITE),
-                                              encode_color24()(BGRColor_{0x2311E8}),
+                                              encode_color24()(BGRColor{0x2311E8}),
                                               gdi::ColorCtx::depth24(),
                                               this->close_box_rect
                                               );
