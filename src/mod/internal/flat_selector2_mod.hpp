/*
 *   This program is free software; you can redistribute it and/or modify
 *   it under the terms of the GNU General Public License as published by
 *   the Free Software Foundation; either version 2 of the License, or
 *   (at your option) any later version.
 *
 *   This program is distributed in the hope that it will be useful,
 *   but WITHOUT ANY WARRANTY; without even the implied warranty of
 *   MERCHANTABILITY or FITNESS FOR A PARTICULAR PURPOSE. See the
 *   GNU General Public License for more details.
 *
 *   You should have received a copy of the GNU General Public License
 *   along with this program; if not, write to the Free Software
 *   Foundation, Inc., 675 Mass Ave, Cambridge, MA 02139, USA.
 *
 *   Product name: redemption, a FLOSS RDP proxy
 *   Copyright (C) Wallix 2010-2013
 *   Author(s): Christophe Grosjean, Xiaopeng Zhou, Jonathan Poelen, Meng Tan
 */

#ifndef REDEMPTION_MOD_INTERNAL_FLAT_SELECTOR2_MOD_HPP
#define REDEMPTION_MOD_INTERNAL_FLAT_SELECTOR2_MOD_HPP

#include "front_api.hpp"
#include "config.hpp"
#include "widget2/flat_selector2.hpp"
#include "internal_mod.hpp"
#include "copy_paste.hpp"
#include "config_access.hpp"


using FlatSelector2ModVariables = vcfg::variables<
    vcfg::var<cfg::globals::auth_user,          vcfg::ask | vcfg::write | vcfg::read>,
    vcfg::var<cfg::context::selector,           vcfg::ask | vcfg::write>,
    vcfg::var<cfg::context::target_protocol,    vcfg::ask | vcfg::read>,
    vcfg::var<cfg::globals::target_device,      vcfg::ask | vcfg::read>,
    vcfg::var<cfg::globals::target_user,        vcfg::ask | vcfg::read>,
    vcfg::var<cfg::context::password,           vcfg::ask>,
    vcfg::var<cfg::context::selector_current_page,      vcfg::wait | vcfg::read | vcfg::write>,
    vcfg::var<cfg::context::selector_number_of_pages,   vcfg::wait | vcfg::read>,
    vcfg::var<cfg::context::selector_device_filter,     vcfg::read | vcfg::write>,
    vcfg::var<cfg::context::selector_group_filter,      vcfg::read | vcfg::write>,
    vcfg::var<cfg::context::selector_lines_per_page,    vcfg::read | vcfg::write>,
    vcfg::var<cfg::context::selector_proto_filter,      vcfg::read | vcfg::write>,
    vcfg::var<cfg::globals::host>,
    vcfg::var<cfg::translation::language>,
    vcfg::var<cfg::font>,
    vcfg::var<cfg::theme>
>;

class FlatSelector2Mod : public InternalMod, public NotifyApi
{
    WidgetSelectorFlat2 selector;

    int current_page;
    int number_page;

    FlatSelector2ModVariables vars;

    CopyPaste copy_paste;

    bool waiting_for_next_module = false;

    struct temporary_login {
        char buffer[256];

        explicit temporary_login(FlatSelector2ModVariables vars) {
            this->buffer[0] = 0;
            snprintf(this->buffer, sizeof(this->buffer),
                     "%s@%s",
                     vars.get<cfg::globals::auth_user>().c_str(),
                     vars.get<cfg::globals::host>().c_str());
        }
    };

public:
    FlatSelector2Mod(FlatSelector2ModVariables vars, FrontAPI & front, uint16_t width, uint16_t height)
        : InternalMod(front, width, height, vars.get<cfg::font>(), vars.get<cfg::theme>())
        , selector(*this, temporary_login(vars).buffer, width, height, this->screen, this,
                    vars.is_asked<cfg::context::selector_current_page>()
                        ? "" : configs::make_c_str_buf(vars.get<cfg::context::selector_current_page>()).get(),
                    vars.is_asked<cfg::context::selector_number_of_pages>()
                        ? "" : configs::make_c_str_buf(vars.get<cfg::context::selector_number_of_pages>()).get(),
                   vars.get<cfg::context::selector_group_filter>().c_str(),
                   vars.get<cfg::context::selector_device_filter>().c_str(),
                   vars.get<cfg::context::selector_proto_filter>().c_str(),
                   vars.get<cfg::font>(),
                   vars.get<cfg::theme>(),
                   language(vars))
        , current_page(atoi(this->selector.current_page.get_text()))
        , number_page(atoi(this->selector.number_page.get_text()+1))
        , vars(vars)
    {
        this->selector.set_widget_focus(&this->selector.selector_lines, Widget2::focus_reason_tabkey);
        this->screen.add_widget(&this->selector);
        this->screen.set_widget_focus(&this->selector, Widget2::focus_reason_tabkey);

        uint16_t available_height = (this->selector.first_page.dy() - 10) - this->selector.selector_lines.dy();
        int w, h = 0;
        this->text_metrics(this->vars.get<cfg::font>(), "Édp", w, h);
        uint16_t line_height = h + 2 * (this->selector.selector_lines.border + this->selector.selector_lines.y_padding_label);

        this->vars.set<cfg::context::selector_lines_per_page>(available_height / line_height);
        this->ask_page();
        this->selector.refresh(this->selector.rect);
    }

    ~FlatSelector2Mod() override {
        this->screen.clear();
    }

    void ask_page()
    {
    	this->vars.set<cfg::context::selector_current_page>((uint32_t)this->current_page);
        this->vars.set<cfg::context::selector_group_filter>(this->selector.filter_target_group.get_text());
        this->vars.set<cfg::context::selector_device_filter>(this->selector.filter_target.get_text());
        this->vars.set<cfg::context::selector_proto_filter>(this->selector.filter_protocol.get_text());
        this->vars.ask<cfg::globals::target_user>();
        this->vars.ask<cfg::globals::target_device>();
        this->vars.ask<cfg::context::selector>();
        this->event.signal = BACK_EVENT_REFRESH;
        this->event.set();
    }

    void notify(Widget2* widget, notify_event_t event) override {
        if (NOTIFY_CANCEL == event) {
<<<<<<< HEAD
            this->vars.ask<cfg::globals::auth_user>();
            this->vars.ask<cfg::context::password>();
            this->vars.set<cfg::context::selector>(false);
=======
            if (this->waiting_for_next_module) {
                LOG(LOG_INFO, "FlatSelector2Mod::notify: NOTIFY_CANCEL - Waiting for next module.");
                return;
            }

            this->ini.context_ask(AUTHID_AUTH_USER);
            this->ini.context_ask(AUTHID_PASSWORD);
            this->ini.context.selector.set(false);
>>>>>>> 00db1ba9
            this->event.signal = BACK_EVENT_NEXT;
            this->event.set();

            this->waiting_for_next_module = true;
        }
        else if (NOTIFY_SUBMIT == event) {
            if (this->waiting_for_next_module) {
                LOG(LOG_INFO, "FlatSelector2Mod::notify: NOTIFY_SUBMIT - Waiting for next module.");
                return;
            }

            if (widget == &this->selector.connect) {
                char buffer[1024] = {};
                uint16_t row_index = 0;
                uint16_t column_index = 0;
                this->selector.selector_lines.get_selection(row_index, column_index);
                const char * target = this->selector.selector_lines.get_cell_text(row_index, WidgetSelectorFlat2::IDX_TARGET);
                const char * groups = this->selector.selector_lines.get_cell_text(row_index, WidgetSelectorFlat2::IDX_TARGETGROUP);
                int pos = 0;
                while (groups[pos] && (groups[pos] != ';')) {
                    pos++;
                }
                char group_buffer[512] = {};
                snprintf(group_buffer, sizeof(group_buffer), "%s", groups);
                group_buffer[pos] = 0;
                snprintf(buffer, sizeof(buffer), "%s:%s:%s",
                         target, group_buffer, this->vars.get<cfg::globals::auth_user>().c_str());
                this->vars.set<cfg::globals::auth_user>(buffer);
                this->vars.ask<cfg::globals::target_user>();
                this->vars.ask<cfg::globals::target_device>();
                this->vars.ask<cfg::context::target_protocol>();

                this->event.signal = BACK_EVENT_NEXT;
                this->event.set();

                this->waiting_for_next_module = true;
            }
            else if (widget->group_id == this->selector.apply.group_id) {
                this->ask_page();
            }
            else if (widget == &this->selector.first_page) {
                if (this->current_page > 1) {
                    this->current_page = 1;
                    this->ask_page();
                }
            }
            else if (widget == &this->selector.prev_page) {
                if (this->current_page > 1) {
                    --this->current_page;
                    this->ask_page();
                }
            }
            else if (widget == &this->selector.current_page) {
                int page = atoi(this->selector.current_page.get_text());
                if (page != this->current_page) {
                    this->current_page = page;
                    this->ask_page();
                }
            }
            else if (widget == &this->selector.next_page) {
                if (this->current_page < this->number_page) {
                    ++this->current_page;
                    this->ask_page();
                }
            }
            else if (widget == &this->selector.last_page) {
                if (this->current_page < this->number_page) {
                    this->current_page = this->number_page;
                    this->ask_page();
                }
            }
        }
        else if (this->copy_paste) {
            copy_paste_process_event(this->copy_paste, *reinterpret_cast<WidgetEdit*>(widget), event);
        }
    }

    void refresh_context(Inifile&) override {
        char buffer[16];

        this->current_page = vars.get<cfg::context::selector_current_page>();
        snprintf(buffer, sizeof(buffer), "%u", this->current_page);
        this->selector.current_page.set_text(buffer);

        this->number_page = vars.get<cfg::context::selector_number_of_pages>();
        snprintf(buffer, sizeof(buffer), "%u", this->number_page);
        this->selector.number_page.set_text(WidgetSelectorFlat2::temporary_number_of_page(buffer).buffer);


        // uint16_t cy = this->selector.selector_lines.cy();

        this->selector.selector_lines.clear();

        this->refresh_device();

        this->selector.refresh(this->selector.rect);

        this->selector.current_page.refresh(this->selector.current_page.rect);
        this->selector.number_page.refresh(this->selector.number_page.rect);
        this->event.reset();
    }

private:
    void refresh_device()
    {
        char * groups    = const_cast<char *>(this->vars.get<cfg::globals::target_user>().c_str());
        char * targets   = const_cast<char *>(this->vars.get<cfg::globals::target_device>().c_str());
        char * protocols = const_cast<char *>(this->vars.get<cfg::context::target_protocol>().c_str());
        for (unsigned index = 0; index < this->vars.get<cfg::context::selector_lines_per_page>();
             index++) {
            size_t size_groups = proceed_item(groups, '\x01');
            if (!size_groups)
                break;
            size_t size_targets = proceed_item(targets, '\x01');
            size_t size_protocols = proceed_item(protocols, '\x01');

            char c_group = groups[size_groups];
            char c_target = targets[size_targets];
            char c_protocol = protocols[size_protocols];

            groups[size_groups] = '\0';
            targets[size_targets] = '\0';
            protocols[size_protocols] = '\0';

            this->selector.add_device(groups, targets, protocols);

            groups[size_groups] = c_group;
            targets[size_targets] = c_target;
            protocols[size_protocols] = c_protocol;

            if (c_group    == '\n' || !c_group
                ||  c_target   == '\n' || !c_target
                ||  c_protocol == '\n' || !c_protocol
                ){
                break;
            }

            groups += size_groups + 1;
            targets += size_targets + 1;
            protocols += size_protocols + 1;
        }

        if (this->selector.selector_lines.get_nb_rows() == 0) {
            this->selector.selector_lines.tab_flag = Widget2::IGNORE_TAB;
            this->selector.selector_lines.focus_flag = Widget2::IGNORE_FOCUS;
            this->selector.add_device("", TR("no_results", language(this->vars)), "");
        } else {
            this->selector.selector_lines.tab_flag = Widget2::NORMAL_TAB;
            this->selector.selector_lines.focus_flag = Widget2::NORMAL_FOCUS;
            this->selector.selector_lines.set_selection(0, static_cast<uint16_t>(-1));
            this->selector.set_widget_focus(&this->selector.selector_lines, Widget2::focus_reason_tabkey);
        }
        this->selector.rearrange();
    }

public:
    static inline size_t proceed_item(const char * list, char sep = ' ')
    {
        const char * p = list;
        while (*p != sep && *p != '\n' && *p){
            p++;
        }
        return p - list;
    }

    void rdp_input_scancode(long int param1, long int param2, long int param3,
                                    long int param4, Keymap2* keymap) override {
        if (&this->selector.selector_lines == this->selector.current_focus
            && keymap->nb_kevent_available() > 0) {
            switch (keymap->top_kevent()){
            case Keymap2::KEVENT_LEFT_ARROW:
                keymap->get_kevent();
                if (this->current_page > 1) {
                    --this->current_page;
                    this->ask_page();
                }
                else if (this->current_page == 1 && this->number_page > 1) {
                    this->current_page = this->number_page;
                    this->ask_page();
                }
                break;
            case Keymap2::KEVENT_RIGHT_ARROW:
                keymap->get_kevent();
                if (this->current_page < this->number_page) {
                    ++this->current_page;
                    this->ask_page();
                }
                else if (this->current_page == this->number_page && this->number_page > 1) {
                    this->current_page = 1;
                    this->ask_page();
                }
                break;
            default:
                this->screen.rdp_input_scancode(param1, param2, param3, param4, keymap);
                break;
            }
        }
        else {
            this->screen.rdp_input_scancode(param1, param2, param3, param4, keymap);
        }
    }


    void draw_event(time_t now) override {
        if (!this->copy_paste && event.waked_up_by_time) {
            this->copy_paste.ready(this->front);
        }
        this->event.reset();
    }

    void send_to_mod_channel(const char * front_channel_name, Stream& chunk, size_t length, uint32_t flags) override {
        if (this->copy_paste) {
            this->copy_paste.send_to_mod_channel(chunk, flags);
        }
    }
};

#endif<|MERGE_RESOLUTION|>--- conflicted
+++ resolved
@@ -124,20 +124,14 @@
 
     void notify(Widget2* widget, notify_event_t event) override {
         if (NOTIFY_CANCEL == event) {
-<<<<<<< HEAD
+            if (this->waiting_for_next_module) {
+                LOG(LOG_INFO, "FlatSelector2Mod::notify: NOTIFY_CANCEL - Waiting for next module.");
+                return;
+            }
+
             this->vars.ask<cfg::globals::auth_user>();
             this->vars.ask<cfg::context::password>();
             this->vars.set<cfg::context::selector>(false);
-=======
-            if (this->waiting_for_next_module) {
-                LOG(LOG_INFO, "FlatSelector2Mod::notify: NOTIFY_CANCEL - Waiting for next module.");
-                return;
-            }
-
-            this->ini.context_ask(AUTHID_AUTH_USER);
-            this->ini.context_ask(AUTHID_PASSWORD);
-            this->ini.context.selector.set(false);
->>>>>>> 00db1ba9
             this->event.signal = BACK_EVENT_NEXT;
             this->event.set();
 
