/*
   This program is free software; you can redistribute it and/or modify
   it under the terms of the GNU General Public License as published by
   the Free Software Foundation; either version 2 of the License, or
   (at your option) any later version.

   This program is distributed in the hope that it will be useful,
   but WITHOUT ANY WARRANTY; without even the implied warranty of
   MERCHANTABILITY or FITNESS FOR A PARTICULAR PURPOSE. See the
   GNU General Public License for more details.

   You should have received a copy of the GNU General Public License
   along with this program; if not, write to the Free Software
   Foundation, Inc., 675 Mass Ave, Cambridge, MA 02139, USA.

   Product name: redemption, a FLOSS RDP proxy
   Copyright (C) Wallix 2010-2013
   Author(s): Christophe Grosjean, Javier Caverni, Raphael Zhou, Jonathan Poelen,
              Meng Tan
   Based on xrdp Copyright (C) Jay Sorg 2004-2010

   Use (implemented) basic RDP orders to draw some known test pattern
*/


#pragma once

#include "capture/FileToGraphic.hpp"
#include "transport/in_meta_sequence_transport.hpp"
#include "internal_mod.hpp"


class ReplayMod : public InternalMod
{
    std::string & auth_error_message;

    CryptoContext           cctx;
    InMetaSequenceTransport in_trans;
    FileToGraphic           reader;

    bool end_of_data;
    bool wait_for_escape;

public:
    using Verbose = FileToGraphic::Verbose;

private:
    struct TemporaryCtxPath
    {
        char extension[128];
        char prefix[4096];

        TemporaryCtxPath(const char * replay_path, const char * movie)
        {
            char path_movie[1024];
            std::snprintf(path_movie,  sizeof(path_movie)-1, "%s%s", replay_path, movie);
            path_movie[sizeof(path_movie)-1] = 0;
            LOG(LOG_INFO, "Playing %s", path_movie);

            char path[1024];
            char basename[1024];
            strcpy(path, RECORD_PATH); // default value, actual one should come from movie_path
            strcpy(basename, "replay"); // default value actual one should come from movie_path
            strcpy(this->extension, ".mwrm"); // extension is currently ignored

            const bool res = canonical_path(
                path_movie,
                path, sizeof(path),
                basename, sizeof(basename),
                this->extension, sizeof(this->extension)
            );

            if (!res) {
                LOG(LOG_ERR, "Buffer Overflowed: Path too long");
                throw Error(ERR_RECORDER_FAILED_TO_FOUND_PATH);
            }

            std::snprintf(this->prefix,  sizeof(this->prefix), "%s%s", path, basename);
        }
    };

    ReplayMod( FrontAPI & front
             , TemporaryCtxPath const & path
             , uint16_t width
             , uint16_t height
             , std::string & auth_error_message
             , Font const & font
             , bool wait_for_escape
             , Verbose debug_capture)
    : InternalMod(front, width, height, font, Theme{})
    , auth_error_message(auth_error_message)
    , in_trans(&this->cctx, path.prefix, path.extension, 0)
    , reader(this->in_trans, /*begin_capture*/{0, 0}, /*end_capture*/{0, 0}, true, debug_capture)
    , end_of_data(false)
    , wait_for_escape(wait_for_escape)
    {
        switch (this->front.server_resize( this->reader.info_width
                                         , this->reader.info_height
                                         , this->reader.info_bpp)) {
        case 0:
            // no resizing needed
            break;
        case 1:
            // resizing done
            this->front_width  = this->reader.info_width;
            this->front_height = this->reader.info_height;

<<<<<<< HEAD
            this->screen.rect.cx = this->reader.info_width;
            this->screen.rect.cy = this->reader.info_height;
=======
            this->screen.set_cx(this->reader->info_width);
            this->screen.set_cy(this->reader->info_height);
>>>>>>> dca26eb3

            break;
        case -1:
            // resizing failed
            // thow an Error ?
            LOG(LOG_WARNING, "Older RDP client can't resize to server asked resolution, disconnecting");
            throw Error(ERR_VNC_OLDER_RDP_CLIENT_CANT_RESIZE);
        }

        this->reader.add_consumer(&this->front, nullptr, nullptr, nullptr, nullptr);
    }

public:
    ReplayMod( FrontAPI & front
             , const char * replay_path
             , const char * movie
             , uint16_t width
             , uint16_t height
             , std::string & auth_error_message
             , Font const & font
             , bool wait_for_escape
             , Verbose debug_capture)
    : ReplayMod(
        front, TemporaryCtxPath(replay_path, movie),
        width, height, auth_error_message,
        font, wait_for_escape, debug_capture
    ){}

    void add_consumer(
        gdi::GraphicApi * graphic_ptr,
        gdi::CaptureApi * capture_ptr,
        gdi::KbdInputApi * kbd_input_ptr,
        gdi::CaptureProbeApi * capture_probe_ptr,
        gdi::ExternalCaptureApi * external_event_ptr
    ) {
        this->reader.add_consumer(
            graphic_ptr,
            capture_ptr,
            kbd_input_ptr,
            capture_probe_ptr,
            external_event_ptr
        );
    }

    void play() {
        this->reader.play(false);
    }

    bool play_qt() {
        return this->reader.play_qt();
    }

    bool get_break_privplay_qt() {
        return this->reader.break_privplay_qt;
    }

    ~ReplayMod() override {
        this->screen.clear();
    }

    void rdp_input_invalidate(const Rect & /*rect*/) override {
    }

    void rdp_input_mouse(int /*device_flags*/, int /*x*/, int /*y*/, Keymap2 * /*keymap*/) override {
    }

    void rdp_input_scancode(long /*param1*/, long /*param2*/,
                            long /*param3*/, long /*param4*/, Keymap2 * keymap) override {
        if (keymap->nb_kevent_available() > 0
         && keymap->get_kevent() == Keymap2::KEVENT_ESC) {
            this->event.signal = BACK_EVENT_STOP;
            this->event.set();
        }
    }

    void rdp_input_synchronize(uint32_t /*time*/, uint16_t /*device_flags*/,
                               int16_t /*param1*/, int16_t /*param2*/) override {
    }

    // event from back end (draw event from remote or internal server)
    // returns module continuation status, 0 if module want to continue
    // non 0 if it wants to stop (to run another module)
    void draw_event(time_t now, gdi::GraphicApi & drawable) override {
        (void)now;
        (void)drawable;
        // TODO use system constants for sizes
        // TODO RZ: Support encrypted recorded file.
        if (!this->end_of_data) {
            try
            {
                int i;
                for (i = 0; (i < 500) && this->reader.next_order(); i++) {
                    this->reader.interpret_order();
                    //sleep(1);
                }
                if (i == 500) {
                    this->event.set(1);
                }
                else {
                    this->front.sync();

                    if (!this->wait_for_escape) {
                        this->event.signal = BACK_EVENT_STOP;
                        this->event.set(1);
                    }
                    this->end_of_data = true;
                }
            }
            catch (Error const & e) {
                if (e.id == ERR_TRANSPORT_OPEN_FAILED) {
                    this->auth_error_message = "The recorded file is inaccessible or corrupted!";

                    this->event.signal = BACK_EVENT_NEXT;
                    this->event.set(1);
                }
                else {
                    throw;
                }
            }
        }
    }

    bool is_up_and_running() override { return true; }
};
<|MERGE_RESOLUTION|>--- conflicted
+++ resolved
@@ -105,13 +105,8 @@
             this->front_width  = this->reader.info_width;
             this->front_height = this->reader.info_height;
 
-<<<<<<< HEAD
-            this->screen.rect.cx = this->reader.info_width;
-            this->screen.rect.cy = this->reader.info_height;
-=======
-            this->screen.set_cx(this->reader->info_width);
-            this->screen.set_cy(this->reader->info_height);
->>>>>>> dca26eb3
+            this->screen.set_cx(this->reader.info_width);
+            this->screen.set_cy(this->reader.info_height);
 
             break;
         case -1:
