--- conflicted
+++ resolved
@@ -45,16 +45,9 @@
     // management of module originated event ("data received from server")
     // return non zero if module is "finished", 0 if it's still running
     // the null module never finish and accept any incoming event
-<<<<<<< HEAD
     void draw_event(time_t now, gdi::GraphicApi & drawable) override {}
-=======
-    void draw_event(time_t now, GraphicApi & drawable) override {}
 
     bool is_up_and_running() override { return true; }
-
-    void begin_update() override {}
-    void end_update() override {}
->>>>>>> c73e3b0e
 
     void send_to_front_channel(const char * const mod_channel_name, uint8_t const * data, size_t length, size_t chunk_size, int flags) override {}
 };
