/*
   This program is free software; you can redistribute it and/or modify
   it under the terms of the GNU General Public License as published by
   the Free Software Foundation; either version 2 of the License, or
   (at your option) any later version.

   This program is distributed in the hope that it will be useful,
   but WITHOUT ANY WARRANTY; without even the implied warranty of
   MERCHANTABILITY or FITNESS FOR A PARTICULAR PURPOSE. See the
   GNU General Public License for more details.
h
   You should have received a copy of the GNU General Public License
   along with this program; if not, write to the Free Software
   Foundation, Inc., 675 Mass Ave, Cambridge, MA 02139, USA.

   Product name: redemption, a FLOSS RDP proxy
   Copyright (C) Wallix 2018
   Author(s): Christophe Grosjean

   Vnc encoder module for Cursor Pseudo Encoding
*/

#pragma once

#include "utils/log.hpp"
#include "utils/verbose_flags.hpp"
#include "mod/vnc/vnc_verbose.hpp"

// 7.7.2   Cursor Pseudo-encoding
// ------------------------------

// A client which requests the Cursor pseudo-encoding is
// declaring that it is capable of drawing a mouse cursor
// locally. This can significantly improve perceived performance
// over slow links.

// The server sets the cursor shape by sending a pseudo-rectangle
// with the Cursor pseudo-encoding as part of an update.

// x, y : The pseudo-rectangle's x-position and y-position
// indicate the hotspot of the cursor,

// cx, cy : width and height indicate the width and height of
// the cursor in pixels.

// The data consists of width * height pixel values followed by
// a bitmask.

// PIXEL array : width * height * bytesPerPixel
// bitmask     : floor((width + 7) / 8) * height

// The bitmask consists of left-to-right, top-to-bottom
// scanlines, where each scanline is padded to a whole number of
// bytes. Within each byte the most significant bit represents
// the leftmost pixel, with a 1-bit meaning the corresponding
// pixel in the cursor is valid.

namespace VNC {
    namespace Encoder {
        class Cursor : public EncoderApi {
            const uint8_t Bpp;
            const size_t x;
            size_t y;
            const size_t cx;
            size_t cy;
            int red_shift;
            int red_max;
            int green_shift;
            int green_max;
            int blue_shift;
            int blue_max;

        public:
            VNCVerbose verbose;

            Cursor(uint8_t /*bpp*/, uint8_t Bpp, size_t x, size_t y, size_t cx, size_t cy,
                   int red_shift, int red_max, int green_shift, int green_max, int blue_shift, int blue_max, 
                   VNCVerbose verbose) 
                : Bpp(Bpp), x(x), y(y), cx(cx), cy(cy),
                  red_shift(red_shift), red_max(red_max), 
                  green_shift(green_shift), green_max(green_max), 
                  blue_shift(blue_shift), blue_max(blue_max)
                , verbose(verbose)
            {
            }
            
            virtual ~Cursor(){}
            
            // return is true if the Encoder has finished working (can be reset or deleted),
            // return is false if the encoder is waiting for more data
            EncoderState consume(Buf64k & buf, gdi::GraphicApi & drawable) override
            {
                if (this->cx == 0 || this->cy == 0) {
                    // TODO: empty Pointer: no cursor data to read. Should we set an invisible pointer ? If so we should have some flag to configure it
                    return EncoderState::Exit;
                }
                if (this->cx == 0 || this->cy == 0) {
                    // TODO: empty Pointer: no cursor data to read. Should we set an invisible pointer ? If so we should have some flag to configure it
                    return EncoderState::Exit;
                }

                const size_t sz_pixel_array = this->cx * this->cy * this->Bpp;
                const size_t sz_bitmask = nbbytes(this->cx) * this->cy;

                if (sz_pixel_array + sz_bitmask > 65536)
                {
                    // TODO: as cursor size is not limited by VNC protocol, this could actually happen
                    // we should really copy cursor data into local cursor buffer whenever it's incoming
                    // and consume buffer data. But it's a small matter as such large pointers are never
                    // actually happening.
                    LOG(LOG_ERR,
                        "VNC Encoding: Cursor, data buffer too small (65536 < %zu)",
                        sz_pixel_array + sz_bitmask);
                    throw Error(ERR_BUFFER_TOO_SMALL);
                }

                if (buf.remaining() < sz_pixel_array + sz_bitmask)
                {
                    return EncoderState::NeedMoreData; 
                }

                auto cursor_buf = buf.av(sz_pixel_array + sz_bitmask).data();
                std::vector<uint8_t> data(cursor_buf, cursor_buf + sz_pixel_array);
                std::vector<uint8_t> mask(cursor_buf + sz_pixel_array, cursor_buf + sz_pixel_array + sz_bitmask);
                buf.advance(sz_pixel_array + sz_bitmask);

                // TODO: special dot cursor  if cx=1 cy=1 ? : a VNC pointer of 1x1 size is not visible, so a default minimal pointer (dot pointer) is provided instead ?
<<<<<<< HEAD
//                Pointer cursor(this->bpp, Pointer::CursorSize{this->cx, this->cy}, Pointer::Hotspot{this->x, this->y}, {this->mask.data(), this->mask.size()}, {this->data.data(), this->data.size()}, false);
                Pointer cursor(this->Bpp, 
                                Pointer::CursorSize{static_cast<unsigned>(this->cx), static_cast<unsigned>(this->cy)}, 
                                Pointer::Hotspot{static_cast<unsigned>(this->x), static_cast<unsigned>(this->y)}, 
                                data, mask, 
                                this->red_shift, this->red_max, this->green_shift, this->green_max, this->blue_shift, this->blue_max);
//                Pointer cursor(Pointer::POINTER_DOT);
=======
//                Pointer cursor(this->bpp, Pointer::CursorSize{this->cx, this->cy}, Hotspot{this->x, this->y}, {this->mask.data(), this->mask.size()}, {this->data.data(), this->data.size()}, false);

                if (bool(this->verbose & VNCVerbose::cursor_encoder)) {
                    LOG(LOG_INFO, "VNC Cursor(%zu, %zu, %zu, %zu) %u %u %zu", this->x, this->y, this->cx, this->cy, this->Bpp, this->bpp, sz_pixel_array);
                    hexdump_d(data.data(), data.size());
                    hexdump_d(mask.data(), mask.size());
                }
                Pointer cursor(this->Bpp, 
                                CursorSize{static_cast<unsigned>(this->cx), static_cast<unsigned>(this->cy)}, 
                                Hotspot{static_cast<unsigned>(this->x), static_cast<unsigned>(this->y)}, 
                                data, mask, 
                                this->red_shift, this->red_max, this->green_shift, this->green_max, this->blue_shift, this->blue_max);
>>>>>>> 5eb509ce
                drawable.begin_update();
                drawable.set_pointer(cursor);
                drawable.end_update();

                return EncoderState::Exit; 
            }
        };
    } // namespace encoder
} // namespace VNC<|MERGE_RESOLUTION|>--- conflicted
+++ resolved
@@ -58,6 +58,7 @@
 namespace VNC {
     namespace Encoder {
         class Cursor : public EncoderApi {
+            const uint8_t bpp;
             const uint8_t Bpp;
             const size_t x;
             size_t y;
@@ -73,10 +74,10 @@
         public:
             VNCVerbose verbose;
 
-            Cursor(uint8_t /*bpp*/, uint8_t Bpp, size_t x, size_t y, size_t cx, size_t cy,
+            Cursor(uint8_t bpp, uint8_t Bpp, size_t x, size_t y, size_t cx, size_t cy,
                    int red_shift, int red_max, int green_shift, int green_max, int blue_shift, int blue_max, 
                    VNCVerbose verbose) 
-                : Bpp(Bpp), x(x), y(y), cx(cx), cy(cy),
+                : bpp(bpp), Bpp(Bpp), x(x), y(y), cx(cx), cy(cy),
                   red_shift(red_shift), red_max(red_max), 
                   green_shift(green_shift), green_max(green_max), 
                   blue_shift(blue_shift), blue_max(blue_max)
@@ -90,10 +91,6 @@
             // return is false if the encoder is waiting for more data
             EncoderState consume(Buf64k & buf, gdi::GraphicApi & drawable) override
             {
-                if (this->cx == 0 || this->cy == 0) {
-                    // TODO: empty Pointer: no cursor data to read. Should we set an invisible pointer ? If so we should have some flag to configure it
-                    return EncoderState::Exit;
-                }
                 if (this->cx == 0 || this->cy == 0) {
                     // TODO: empty Pointer: no cursor data to read. Should we set an invisible pointer ? If so we should have some flag to configure it
                     return EncoderState::Exit;
@@ -125,15 +122,6 @@
                 buf.advance(sz_pixel_array + sz_bitmask);
 
                 // TODO: special dot cursor  if cx=1 cy=1 ? : a VNC pointer of 1x1 size is not visible, so a default minimal pointer (dot pointer) is provided instead ?
-<<<<<<< HEAD
-//                Pointer cursor(this->bpp, Pointer::CursorSize{this->cx, this->cy}, Pointer::Hotspot{this->x, this->y}, {this->mask.data(), this->mask.size()}, {this->data.data(), this->data.size()}, false);
-                Pointer cursor(this->Bpp, 
-                                Pointer::CursorSize{static_cast<unsigned>(this->cx), static_cast<unsigned>(this->cy)}, 
-                                Pointer::Hotspot{static_cast<unsigned>(this->x), static_cast<unsigned>(this->y)}, 
-                                data, mask, 
-                                this->red_shift, this->red_max, this->green_shift, this->green_max, this->blue_shift, this->blue_max);
-//                Pointer cursor(Pointer::POINTER_DOT);
-=======
 //                Pointer cursor(this->bpp, Pointer::CursorSize{this->cx, this->cy}, Hotspot{this->x, this->y}, {this->mask.data(), this->mask.size()}, {this->data.data(), this->data.size()}, false);
 
                 if (bool(this->verbose & VNCVerbose::cursor_encoder)) {
@@ -146,7 +134,6 @@
                                 Hotspot{static_cast<unsigned>(this->x), static_cast<unsigned>(this->y)}, 
                                 data, mask, 
                                 this->red_shift, this->red_max, this->green_shift, this->green_max, this->blue_shift, this->blue_max);
->>>>>>> 5eb509ce
                 drawable.begin_update();
                 drawable.set_pointer(cursor);
                 drawable.end_update();
