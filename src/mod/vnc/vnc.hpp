/*
   This program is free software; you can redistribute it and/or modify
   it under the terms of the GNU General Public License as published by
   the Free Software Foundation; either version 2 of the License, or
   (at your option) any later version.

   This program is distributed in the hope that it will be useful,
   but WITHOUT ANY WARRANTY; without even the implied warranty of
   MERCHANTABILITY or FITNESS FOR A PARTICULAR PURPOSE. See the
   GNU General Public License for more details.

   You should have received a copy of the GNU General Public License
   along with this program; if not, write to the Free Software
   Foundation, Inc., 675 Mass Ave, Cambridge, MA 02139, USA.

   Product name: redemption, a FLOSS RDP proxy
   Copyright (C) Wallix 2010
   Author(s): Christophe Grosjean, Javier Caverni, Clément Moroldo
   Based on xrdp Copyright (C) Jay Sorg 2004-2010

   Vnc module
*/

#pragma once

#include "main/version.hpp"

#include "utils/log.hpp"
#include "mod/internal/widget2/flat_vnc_authentification.hpp"
#include "mod/internal/widget2/notify_api.hpp"
#include "mod/internal/internal_mod.hpp"
#include "keyboard/keymapSym.hpp"
#include "utils/diffiehellman.hpp"
#include "utils/d3des.hpp"
#include "core/channel_list.hpp"
#include "core/RDP/pointer.hpp"
#include "core/RDP/clipboard.hpp"
#include "core/RDP/orders/RDPOrdersPrimaryScrBlt.hpp"
#include "core/RDP/orders/RDPOrdersSecondaryColorCache.hpp"
#include "core/report_message_api.hpp"
#include "utils/sugar/update_lock.hpp"
#include "transport/socket_transport.hpp"
#include "core/channel_names.hpp"
#include "utils/sugar/strutils.hpp"
#include "utils/utf.hpp"

#include <cstdlib>

#include <zlib.h>


// got extracts of VNC documentation from
// http://tigervnc.sourceforge.net/cgi-bin/rfbproto

struct mod_vnc : public InternalMod, private NotifyApi
{
    static const uint32_t MAX_CLIPBOARD_DATA_SIZE = 1024 * 64;

    FlatVNCAuthentification challenge;

    /* mod data */
    char mod_name[256];
    BGRPalette palette;
    int vnc_desktop;
    char username[256];
    char password[256];

    struct Mouse {
        void move(Transport & t, int x, int y) {
            this->x = x;
            this->y = y;
            this->send(t);
        }

        void click(Transport & t, int x, int y, int mask, bool set) {
            if (set) {
                this->mod_mouse_state |= mask;
            }
            else {
                this->mod_mouse_state &= ~mask;
            }
            this->x = x;
            this->y = y;
            this->send(t);
        }

        void scroll(Transport & t, int mask) const {
            StaticOutStream<12> stream;
            this->write(stream, this->mod_mouse_state | mask);
            this->write(stream, this->mod_mouse_state);
            t.send(stream.get_data(), stream.get_offset());
        }

    private:
        uint8_t mod_mouse_state = 0;
        int x = 0;
        int y = 0;

        void write(OutStream & stream, uint8_t state) const {
            stream.out_uint8(5);
            stream.out_uint8(state);
            stream.out_uint16_be(this->x);
            stream.out_uint16_be(this->y);
        }

        void send(Transport & t) const {
            StaticOutStream<6> stream;
            this->write(stream, this->mod_mouse_state);
            t.send(stream.get_data(), stream.get_offset());
        }
    } mouse;

private:
    Transport & t;

public:
    uint16_t width;
    uint16_t height;
    uint8_t  bpp;
    uint8_t  depth;

private:
    uint8_t endianess;
    uint8_t true_color_flag;

    uint16_t red_max;
    uint16_t green_max;
    uint16_t blue_max;

    uint8_t red_shift;
    uint8_t green_shift;
    uint8_t blue_shift;

public:
    REDEMPTION_VERBOSE_FLAGS(private, verbose)
    {
        none,
        basic_trace     = 0x0001,
        keymap_stack    = 0x0002,
        draw_event      = 0x0004,
        input           = 0x0008,
        connection      = 0x0010,

        clipboard       = 0x0080,
    };

private:
    KeymapSym  keymapSym;

    uint8_t to_rdp_clipboard_data_buffer[MAX_CLIPBOARD_DATA_SIZE];
    InStream to_rdp_clipboard_data;
    bool     to_rdp_clipboard_data_is_utf8_encoded;

    StaticOutStream<MAX_CLIPBOARD_DATA_SIZE> to_vnc_clipboard_data;
    uint32_t to_vnc_clipboard_data_size;
    uint32_t to_vnc_clipboard_data_remaining;

private:
    const bool enable_clipboard_up;   // true clipboard available, false clipboard unavailable
    const bool enable_clipboard_down; // true clipboard available, false clipboard unavailable

    bool client_use_long_format_names = false;
    bool server_use_long_format_names = true;

    z_stream zstrm;

    enum {
        ASK_PASSWORD,
        DO_INITIAL_CLEAR_SCREEN,
        RETRY_CONNECTION,
        UP_AND_RUNNING,
        WAIT_PASSWORD,
        WAIT_SECURITY_TYPES,
        WAIT_CLIENT_UP_AND_RUNNING
    };

public:
    enum class ClipboardEncodingType : uint8_t {
        UTF8   = 0,
        Latin1 = 1
    };

public:
    std::string encodings;

private:
    int state;

    bool allow_authentification_retries;

private:
    bool is_first_membelt = true;
    bool left_ctrl_pressed = false;

    const bool is_socket_transport;

    bool     clipboard_requesting_for_data_is_delayed = false;
    int      clipboard_requested_format_id            = 0;
    std::chrono::microseconds clipboard_last_client_data_timestamp = std::chrono::microseconds{};

    ClipboardEncodingType clipboard_server_encoding_type;

    bool clipboard_owned_by_client = true;

    VncBogusClipboardInfiniteLoop bogus_clipboard_infinite_loop = VncBogusClipboardInfiniteLoop::delayed;

    uint32_t clipboard_general_capability_flags = 0;

    ReportMessageApi & report_message;

    time_t beginning;

    bool server_is_apple;

    int keylayout;

public:
    //==============================================================================================================
    mod_vnc( Transport & t
           , const char * username
           , const char * password
           , FrontAPI & front
           , uint16_t front_width
           , uint16_t front_height
           , Font const & font
           , const char * label_text_message
           , const char * label_text_password
           , Theme const & theme
           , int keylayout
           , int key_flags
           , bool clipboard_up
           , bool clipboard_down
           , const char * encodings
           , bool allow_authentification_retries
           , bool is_socket_transport
           , ClipboardEncodingType clipboard_server_encoding_type
           , VncBogusClipboardInfiniteLoop bogus_clipboard_infinite_loop
           , ReportMessageApi & report_message
           , bool server_is_apple
           , Verbose verbose
           )
    //==============================================================================================================
    : InternalMod(front, front_width, front_height, font, theme, false)
    , challenge(front, front_width, front_height, this->screen, static_cast<NotifyApi*>(this),
                "Redemption " VERSION, this->theme(), label_text_message, label_text_password,
                this->font())
    , mod_name{0}
    , palette(BGRPalette::classic_332())
    , vnc_desktop(0)
    , username{0}
    , password{0}
    , t(t)
    , verbose(verbose)
    , keymapSym(static_cast<uint32_t>(verbose))
    , to_rdp_clipboard_data(this->to_rdp_clipboard_data_buffer)
    , to_rdp_clipboard_data_is_utf8_encoded(false)
    , to_vnc_clipboard_data_size(0)
    , enable_clipboard_up(clipboard_up)
    , enable_clipboard_down(clipboard_down)
    , encodings(encodings)
    , state(WAIT_SECURITY_TYPES)
    , allow_authentification_retries(allow_authentification_retries || !(*password))
    , is_socket_transport(is_socket_transport)
    , clipboard_server_encoding_type(clipboard_server_encoding_type)
    , bogus_clipboard_infinite_loop(bogus_clipboard_infinite_loop)
    , report_message(report_message)
    , server_is_apple(server_is_apple)
    , keylayout(keylayout)
    {
    //--------------------------------------------------------------------------------------------------------------
        LOG(LOG_INFO, "Creation of new mod 'VNC'");

        ::time(&this->beginning);

        memset(&zstrm, 0, sizeof(zstrm));
        REDEMPTION_DIAGNOSTIC_PUSH
        REDEMPTION_DIAGNOSTIC_GCC_IGNORE("-Wold-style-cast")
        if (inflateInit(&this->zstrm) != Z_OK)
        REDEMPTION_DIAGNOSTIC_POP
        {
            LOG(LOG_ERR, "vnc zlib initialization failed");

            throw Error(ERR_VNC_ZLIB_INITIALIZATION);
        }
        // TODO init layout sym with apple layout
        if (this->server_is_apple) {
            keymapSym.init_layout_sym(0x0409);
        } else {
            keymapSym.init_layout_sym(keylayout);
        }
        // Initial state of keys (at least lock keys) is copied from Keymap2
        keymapSym.key_flags = key_flags;

        std::snprintf(this->username, sizeof(this->username), "%s", username);
        std::snprintf(this->password, sizeof(this->password), "%s", password);

        LOG(LOG_INFO, "Creation of new mod 'VNC' done");
    } // Constructor

    //==============================================================================================================
    ~mod_vnc() override {
        inflateEnd(&this->zstrm);

        // TODO mod_vnc isn't owner of sck
        if (this->is_socket_transport) {
            auto & st = static_cast<SocketTransport&>(this->t);
            if (st.sck > 0){
                close(st.sck);
            }
        }

        this->screen.clear();
    }

    int get_fd() const override { return this->t.get_fd(); }

    void ms_logon(uint64_t gen, uint64_t mod, uint64_t resp) {
        if (bool(this->verbose & Verbose::basic_trace)) {
            LOG(LOG_INFO, "MS-Logon with following values:");
            LOG(LOG_INFO, "Gen=%" PRIu64, gen);
            LOG(LOG_INFO, "Mod=%" PRIu64, mod);
            LOG(LOG_INFO, "Resp=%" PRIu64, resp);
        }
        DiffieHellman dh(gen, mod);
        uint64_t pub = dh.createInterKey();

        StaticOutStream<32768> out_stream;
        out_stream.out_uint64_be(pub);

        uint64_t key = dh.createEncryptionKey(resp);
        uint8_t keybuffer[8] = {};
        dh.uint64_to_uint8p(key, keybuffer);

        rfbDesKey(keybuffer, EN0); // 0, encrypt

        uint8_t ms_username[256] = {};
        uint8_t ms_password[64] = {};
        memcpy(ms_username, this->username, 256);
        memcpy(ms_password, this->password, 64);
        uint8_t cp_username[256] = {};
        uint8_t cp_password[64] = {};
        rfbDesText(ms_username, cp_username, sizeof(ms_username), keybuffer);
        rfbDesText(ms_password, cp_password, sizeof(ms_password), keybuffer);

        out_stream.out_copy_bytes(cp_username, 256);
        out_stream.out_copy_bytes(cp_password, 64);

        this->t.send(out_stream.get_data(), out_stream.get_offset());
        // sec result
        if (bool(this->verbose & Verbose::basic_trace)) {
            LOG(LOG_INFO, "Waiting for password ack");
        }

        auto in_uint32_be = [&]{
            uint8_t buf_stream[4];
            this->t.recv_boom(buf_stream, 4);
            return Parse(buf_stream).in_uint32_be();

        };
        uint32_t i = in_uint32_be();
        if (i != 0u) {
            // vnc password failed
            LOG(LOG_INFO, "MS LOGON password FAILED\n");
            // Optionnal
            try {
                uint32_t reason_length = in_uint32_be();

                char   reason[256];
                char * preason = reason;

                this->t.recv_boom(preason, std::min<size_t>(sizeof(reason) - 1, reason_length));
                preason += std::min<size_t>(sizeof(reason) - 1, reason_length);
                *preason = 0;

                LOG(LOG_INFO, "Reason for the connection failure: %s", preason);
            }
            catch (Error const &) {
            }
        } else {
            if (bool(this->verbose & Verbose::basic_trace)) {
                LOG(LOG_INFO, "MS LOGON password ok\n");
            }
        }

    }

    // TODO It may be possible to change several mouse buttons at once ? Current code seems to perform several send if that occurs. Is it what we want ?
    void rdp_input_mouse( int device_flags, int x, int y, Keymap2 * keymap ) override {
        if (this->state == WAIT_PASSWORD) {
            this->screen.rdp_input_mouse(device_flags, x, y, keymap);
            return;
        }

        if (this->state != UP_AND_RUNNING) {
            return;
        }

        if (device_flags & MOUSE_FLAG_MOVE) {
            this->mouse.move(this->t, x, y);
        }
        else if (device_flags & MOUSE_FLAG_BUTTON1) {
            this->mouse.click(this->t, x, y, 1 << 0, device_flags & MOUSE_FLAG_DOWN);
        }
        else if (device_flags & MOUSE_FLAG_BUTTON2) {
            this->mouse.click(this->t, x, y, 1 << 2, device_flags & MOUSE_FLAG_DOWN);
        }
        else if (device_flags & MOUSE_FLAG_BUTTON3) {
            this->mouse.click(this->t, x, y, 1 << 1, device_flags & MOUSE_FLAG_DOWN);
        }
        else if (device_flags == MOUSE_FLAG_BUTTON4 || device_flags == 0x0278) {
            this->mouse.scroll(this->t, 1 << 3);
        }
        else if (device_flags == MOUSE_FLAG_BUTTON5 || device_flags == 0x0388) {
            this->mouse.scroll(this->t, 1 << 4);
        }
    } // rdp_input_mouse

    //==============================================================================================================
    void rdp_input_scancode( long param1
                                   , long param2
                                   , long device_flags
                                   , long param4
                                   , Keymap2 * keymap
                                   ) override {
    //==============================================================================================================
        if (this->state == WAIT_PASSWORD) {
            this->screen.rdp_input_scancode(param1, param2, device_flags, param4, keymap);
            return;
        }

        if (this->state != UP_AND_RUNNING) {
            return;
        }

        // AltGr or Alt are catched by Appel OS

        // TODO detect if target is a Apple server and set layout to US before to call keymapSym::event()

        // TODO As down/up state is not stored in keymapSym, code below is quite dangerous
        if (bool(this->verbose & Verbose::basic_trace)) {
            LOG(LOG_INFO, "mod_vnc::rdp_input_scancode(device_flags=%ld, param1=%ld)", device_flags, param1);
        }

        uint8_t downflag = !(device_flags & KBD_FLAG_UP);

        if (this->server_is_apple) {
            this->apple_keyboard_translation(device_flags, param1, downflag);
        } else {
            this->keyMapSym_event(device_flags, param1, downflag);
        }

    } // rdp_input_scancode


    void keyMapSym_event(int device_flags, long param1, uint8_t downflag) {
        this->keymapSym.event(device_flags, param1);
        int key = this->keymapSym.get_sym();

        if (key > 0) {
            if (this->left_ctrl_pressed) {
                if (key == 0xfe03) {
                    // alt gr => left ctrl is ignored
                    this->send_keyevent(downflag, key);
                }
                else {
                    this->send_keyevent(1, 0xffe3);
                    this->send_keyevent(downflag, key);
                }
                this->left_ctrl_pressed = false;
            }
            else if (!((key == 0xffe3) && downflag)) {
                this->send_keyevent(downflag, key);
            }
            else {
                // left ctrl is down
                this->left_ctrl_pressed = true;
            }
        }
    }

    void send_keyevent(uint8_t down_flag, uint32_t key) {
        if (bool(this->verbose & Verbose::basic_trace)) {
            LOG(LOG_INFO, "VNC Send KeyEvent Flag down: %d, key: 0x%x", down_flag, key);
        }
        StaticOutPerStream<8> stream;
        stream.out_uint8(4);
        stream.out_uint8(down_flag); /* down/up flag */
        stream.out_clear_bytes(2);
        stream.out_uint32_be(key);
        this->t.send(stream.get_data(), stream.get_offset());
//        this->event.set(1000);
        this->event.set_trigger_time(1000);
    }

    void apple_keyboard_translation(int device_flags, long param1, uint8_t downflag) {

        switch (this->keylayout) {

            case 0x040c:                                    // French
                switch (param1) {

                    case 0x0b:
                        if (this->keymapSym.is_alt_pressed()) {
                            this->send_keyevent(0, 0xffe9);
                            this->send_keyevent(downflag, 0xa4); /* @ */
                            this->send_keyevent(1, 0xffe9);
                        } else {
                            this->keyMapSym_event(device_flags, param1, downflag);
                        }
                        break;

                    case 0x04:
                        if (this->keymapSym.is_alt_pressed()) {
                            this->send_keyevent(0, 0xffe9);
                            this->send_keyevent(1, 0xffe2);
                            this->send_keyevent(downflag, 0xa4); /* # */
                            this->send_keyevent(0, 0xffe2);
                            this->send_keyevent(1, 0xffe9);
                        } else {
                            this->keyMapSym_event(device_flags, param1, downflag);
                        }
                        break;

                    case 0x35:
                        if (this->keymapSym.is_shift_pressed()) {
                            this->send_keyevent(0, 0xffe2);
                            this->send_keyevent(downflag, 0x36); /* § */
                            this->send_keyevent(1, 0xffe2);
                        } else {
                            if (device_flags & KeymapSym::KBDFLAGS_EXTENDED) {
                                this->send_keyevent(1, 0xffe2);
                                this->send_keyevent(downflag, 0x3e); /* / */
                                this->send_keyevent(0, 0xffe2);
                            } else {
                                this->send_keyevent(downflag, 0x38); /* ! */
                            }
                        }
                        break;

                    case 0x07: /* - */
                        if (!this->keymapSym.is_shift_pressed()) {
                            this->send_keyevent(1, 0xffe2);
                            this->send_keyevent(downflag, 0x3d);
                            this->send_keyevent(0, 0xffe2);
                        } else {
                            this->keyMapSym_event(device_flags, param1, downflag);
                        }
                        break;

                    case 0x2b: /* * */
                        this->send_keyevent(1, 0xffe2);
                        this->send_keyevent(downflag, 0x2a);
                        this->send_keyevent(0, 0xffe2);
                        break;

                    case 0x1b: /* £ */
                        if (this->keymapSym.is_shift_pressed()) {
                            this->send_keyevent(downflag, 0x5c);
                        } else {
                            this->keyMapSym_event(device_flags, param1, downflag);
                        }
                        break;

                    case 0x09: /* _ */
                        if (!this->keymapSym.is_shift_pressed()) {
                            this->send_keyevent(1, 0xffe2);
                            this->send_keyevent(downflag, 0xad);
                            this->send_keyevent(0, 0xffe2);
                        } else {
                            this->send_keyevent(downflag, 0x38); /* 8 */
                        }
                        break;

                    case 0x56:
                        if (this->keymapSym.is_shift_pressed()) {
                            this->send_keyevent(downflag, 0x7e); /* > */
                        } else {
                            this->send_keyevent(1, 0xffe2);
                            this->send_keyevent(downflag, 0x60); /* < */
                            this->send_keyevent(0, 0xffe2);
                        }
                        break;

                    case 0x0d: /* = */
                        this->send_keyevent(downflag, 0x2f);
                        break;

                    default:
                        this->keyMapSym_event(device_flags, param1, downflag);
                        break;
                }
                break;

            default:
                this->keyMapSym_event(device_flags, param1, downflag);
                break;
        }
    }

protected:
/*
    //==============================================================================================================
    void rdp_input_clip_data(const uint8_t * data, uint32_t length) {
    //==============================================================================================================
        if (this->state != UP_AND_RUNNING) {
            return;
        }

        StreamBufMaker<65535> stream_maker;
        OutStream stream = stream_maker.reserve_out_stream((length + 8);

        stream.out_uint8(6);                      // message-type : ClientCutText
        stream.out_clear_bytes(3);                // padding
        stream.out_uint32_be(length);             // length
        stream.out_copy_bytes(data, length);      // text

        this->t.send(stream.get_data(), (length + 8));

        this->event.set(1000);
    } // rdp_input_clip_data
*/

    void rdp_input_clip_data(uint8_t * data, size_t data_length) {
        auto client_cut_text = [this](char * str) {
            ::in_place_windows_to_linux_newline_convert(str);
            size_t const str_len = ::strlen(str);

            StreamBufMaker<65536> buf_maker;
            OutStream stream = buf_maker.reserve_out_stream(str_len + 8);

            stream.out_uint8(6);                    // message-type : ClientCutText
            stream.out_clear_bytes(3);              // padding
            stream.out_uint32_be(str_len);          // length
            stream.out_copy_bytes(str, str_len);    // text

            this->t.send(stream.get_data(), stream.get_offset());

//            this->event.set(1000);
            this->event.set_trigger_time(1000);
        };

        if (this->state == UP_AND_RUNNING) {
            if (this->clipboard_requested_format_id == RDPECLIP::CF_UNICODETEXT) {
                if (this->clipboard_server_encoding_type == ClipboardEncodingType::UTF8) {
                    if (bool(this->verbose & Verbose::clipboard)) {
                        LOG(LOG_INFO, "mod_vnc::rdp_input_clip_data: CF_UNICODETEXT -> UTF-8");
                    }

                    const size_t utf8_data_length =
                        data_length / sizeof(uint16_t) * maximum_length_of_utf8_character_in_bytes;
                    std::unique_ptr<uint8_t[]> utf8_data(new uint8_t[utf8_data_length]);

                    ::UTF16toUTF8(data, data_length, utf8_data.get(), utf8_data_length);

                    client_cut_text(::char_ptr_cast(utf8_data.get()));
                }
                else {
                    if (bool(this->verbose & Verbose::clipboard)) {
                        LOG(LOG_INFO, "mod_vnc::rdp_input_clip_data: CF_UNICODETEXT -> Latin-1");
                    }

                    const size_t latin1_data_length = data_length / sizeof(uint16_t);
                    std::unique_ptr<uint8_t[]> latin1_data(new uint8_t[latin1_data_length]);

                    ::UTF16toLatin1(data, data_length, latin1_data.get(), latin1_data_length);

                    client_cut_text(::char_ptr_cast(latin1_data.get()));
                }
            }
            else {
                if (this->clipboard_server_encoding_type == ClipboardEncodingType::UTF8) {
                    if (bool(this->verbose & Verbose::clipboard)) {
                        LOG(LOG_INFO, "mod_vnc::rdp_input_clip_data: CF_TEXT -> UTF-8");
                    }

                    const size_t utf16_data_length = data_length * sizeof(uint16_t);
                    std::unique_ptr<uint8_t[]> utf16_data(new uint8_t[utf16_data_length]);

                    const size_t result = ::Latin1toUTF16(data, data_length, utf16_data.get(),
                        utf16_data_length);

                    const size_t utf8_data_length = data_length * maximum_length_of_utf8_character_in_bytes;
                    std::unique_ptr<uint8_t[]> utf8_data(new uint8_t[utf8_data_length]);

                    ::UTF16toUTF8(utf16_data.get(), result, utf8_data.get(), utf8_data_length);

                    client_cut_text(::char_ptr_cast(utf8_data.get()));
                }
                else {
                    if (bool(this->verbose & Verbose::clipboard)) {
                        LOG(LOG_INFO, "mod_vnc::rdp_input_clip_data: CF_TEXT -> Latin-1");
                    }

                    client_cut_text(::char_ptr_cast(data));
                }
            }
        }

        this->clipboard_owned_by_client = true;

        this->clipboard_last_client_data_timestamp = ustime();
    }

public:
    //==============================================================================================================
    void rdp_input_synchronize( uint32_t time
                                      , uint16_t device_flags
                                      , int16_t param1
                                      , int16_t param2
                                      ) override {
    //==============================================================================================================
        if (bool(this->verbose & Verbose::basic_trace)) {
            LOG( LOG_INFO
               , "KeymapSym::synchronize(time=%u, device_flags=%08x, param1=%04x, param1=%04x"
               , time, device_flags, param1, param2);
        }
        this->keymapSym.synchronize(param1);
    } // rdp_input_synchronize

private:
    void update_screen(Rect r, uint8_t incr = 1) {
        StaticOutStream<10> stream;
        /* FramebufferUpdateRequest */
        stream.out_uint8(3);
        stream.out_uint8(incr);
        stream.out_uint16_be(r.x);
        stream.out_uint16_be(r.y);
        stream.out_uint16_be(r.cx);
        stream.out_uint16_be(r.cy);
        this->t.send(stream.get_data(), stream.get_offset());
    } // update_screen

public:
    void rdp_input_invalidate(Rect r) override {
        if (this->state == WAIT_PASSWORD) {
            this->screen.rdp_input_invalidate(r);
            return;
        }

        if (this->state != UP_AND_RUNNING) {
            return;
        }

        Rect r_ = r.intersect(Rect(0, 0, this->width, this->height));

        if (!r_.isempty()) {
            this->update_screen(r_, 0);
        }
    } // rdp_input_invalidate

    void refresh(Rect r) override {
        this->rdp_input_invalidate(r);
    }

protected:
    static void fill_encoding_types_buffer(const char * encodings, OutStream & stream, uint16_t & number_of_encodings, Verbose verbose)
    {
        if (bool(verbose & Verbose::basic_trace)) {
            LOG(LOG_INFO, "VNC Encodings=\"%s\"", encodings);
        }

        auto stream_offset = stream.get_offset();

        char * end;
        char const * p = encodings;
        for (int32_t encoding_type = std::strtol(p, &end, 0);
            p != end;
            encoding_type = std::strtol(p, &end, 10))
        {
            if (bool(verbose & Verbose::basic_trace)) {
                LOG(LOG_INFO, "VNC Encoding type=0x%08X", encoding_type);
            }
            stream.out_uint32_be(encoding_type);

            p = end;
            while (*p && (*p == ' ' || *p == '\t' || *p == ',')) {
                ++p;
            }
        }
        number_of_encodings = (stream.get_offset() - stream_offset) / 4;
    }

public:
    void draw_event(time_t now, gdi::GraphicApi & drawable) override {
        (void)now;
        if (bool(this->verbose & Verbose::draw_event)) {
            LOG(LOG_INFO, "vnc::draw_event");
        }
        switch (this->state)
        {
        case ASK_PASSWORD:
            if (bool(this->verbose & Verbose::connection)) {
                LOG(LOG_INFO, "state=ASK_PASSWORD");
            }
            this->screen.add_widget(&this->challenge);

            this->screen.set_widget_focus(&this->challenge, Widget2::focus_reason_tabkey);

            this->challenge.password_edit.set_text("");

            this->challenge.set_widget_focus(&this->challenge.password_edit, Widget2::focus_reason_tabkey);

            this->screen.rdp_input_invalidate(this->screen.get_rect());

            this->state = WAIT_PASSWORD;
            break;
        case DO_INITIAL_CLEAR_SCREEN:
            {
                if (bool(this->verbose & Verbose::connection)) {
                    LOG(LOG_INFO, "state=DO_INITIAL_CLEAR_SCREEN");
                }
                // set almost null cursor, this is the little dot cursor
                Pointer cursor;
                cursor.x = 3;
                cursor.y = 3;
//                cursor.bpp = 24;
                cursor.width = 32;
                cursor.height = 32;
                memset(cursor.data + 31 * (32 * 3), 0xff, 9);
                memset(cursor.data + 30 * (32 * 3), 0xff, 9);
                memset(cursor.data + 29 * (32 * 3), 0xff, 9);
                memset(cursor.mask, 0xff, 32 * (32 / 8));
                cursor.update_bw();
                this->front.set_pointer(cursor);

                this->report_message.log4(false, "SESSION_ESTABLISHED_SUCCESSFULLY");

                LOG(LOG_INFO, "VNC connection complete, connected ok\n");
                this->front.begin_update();
                RDPOpaqueRect orect(Rect(0, 0, this->width, this->height), RDPColor{});
                drawable.draw(orect, Rect(0, 0, this->width, this->height), gdi::ColorCtx::from_bpp(this->bpp, this->palette));
                this->front.end_update();

                this->state = UP_AND_RUNNING;
                this->front.can_be_start_capture();
                this->update_screen(Rect(0, 0, this->width, this->height));
                this->lib_open_clip_channel();

<<<<<<< HEAD
//                this->event.object_and_time = false;
                this->event.reset_trigger_time();
                if (this->verbose & 1) {
=======
                this->event.object_and_time = false;
                if (bool(this->verbose & Verbose::connection)) {
>>>>>>> bb2c0062
                    LOG(LOG_INFO, "VNC screen cleaning ok\n");
                }

                RDPECLIP::GeneralCapabilitySet general_caps(
                    RDPECLIP::CB_CAPS_VERSION_1,
                    this->server_use_long_format_names?RDPECLIP::CB_USE_LONG_FORMAT_NAMES:0);

                if (bool(this->verbose & Verbose::basic_trace)) {
                    LOG(LOG_INFO, "Server use %s format name",
                        (this->server_use_long_format_names ? "long" : "short"));
                }

                RDPECLIP::ClipboardCapabilitiesPDU clip_cap_pdu(
                        1,
                        RDPECLIP::GeneralCapabilitySet::size()
                    );

                StaticOutStream<1024> out_s;

                clip_cap_pdu.emit(out_s);
                general_caps.emit(out_s);

                size_t length     = out_s.get_offset();
                size_t chunk_size = length;

                if (bool(this->verbose & Verbose::basic_trace)) {
                    LOG(LOG_INFO, "mod_vnc server clipboard PDU: msgType=%s(%d)",
                        RDPECLIP::get_msgType_name(clip_cap_pdu.header.msgType()),
                        clip_cap_pdu.header.msgType()
                        );
                }

                this->send_to_front_channel( channel_names::cliprdr
                                           , out_s.get_data()
                                           , length
                                           , chunk_size
                                           ,   CHANNELS::CHANNEL_FLAG_FIRST
                                             | CHANNELS::CHANNEL_FLAG_LAST
                                           );

                RDPECLIP::ServerMonitorReadyPDU server_monitor_ready_pdu;

                out_s.rewind();

                server_monitor_ready_pdu.emit(out_s);

                length     = out_s.get_offset();
                chunk_size = length;

                if (bool(this->verbose & Verbose::basic_trace)) {
                    LOG(LOG_INFO, "mod_vnc server clipboard PDU: msgType=%s(%d)",
                        RDPECLIP::get_msgType_name(server_monitor_ready_pdu.header.msgType()),
                        server_monitor_ready_pdu.header.msgType()
                        );
                }

                this->send_to_front_channel( channel_names::cliprdr
                                           , out_s.get_data()
                                           , length
                                           , chunk_size
                                           ,   CHANNELS::CHANNEL_FLAG_FIRST
                                             | CHANNELS::CHANNEL_FLAG_LAST
                                           );
            }
            break;
        case RETRY_CONNECTION:
            if (bool(this->verbose & Verbose::connection)) {
                LOG(LOG_INFO, "state=RETRY_CONNECTION");
            }
            try
            {
                this->t.connect();
            }
            catch (Error const &)
            {
                throw Error(ERR_VNC_CONNECTION_ERROR);
            }

            this->state = WAIT_SECURITY_TYPES;
//            this->event.set();
            this->event.set_trigger_time(wait_obj::NOW);
            break;
        case UP_AND_RUNNING:
            if (bool(this->verbose & Verbose::draw_event)) {
                LOG(LOG_INFO, "state=UP_AND_RUNNING");
            }
            if (!this->event.waked_up_by_time ) {
                try {
                    uint8_t type; /* message-type */
                    this->t.recv_boom(&type, 1);
                    switch (type) {
                        case 0: /* framebuffer update */
                            this->lib_framebuffer_update(drawable);
                        break;
                        case 1: /* palette */
                            this->lib_palette_update(drawable);
                        break;
                        case 3: /* clipboard */ /* ServerCutText */
                            this->lib_clip_data();
                        break;
                        default:
                            LOG(LOG_INFO, "unknown in vnc_lib_draw_event %d\n", type);
                        break;
                    }
                }
                catch (const Error & e) {
                    LOG(LOG_INFO, "VNC Stopped [reason id=%u]", e.id);
                    this->event.signal = BACK_EVENT_NEXT;
                    this->front.must_be_stop_capture();
                }
                catch (...) {
                    LOG(LOG_INFO, "unexpected exception raised in VNC");
                    this->event.signal = BACK_EVENT_NEXT;
                    this->front.must_be_stop_capture();
                }
                if (this->event.signal != BACK_EVENT_NEXT) {
//                    this->event.set(1000);
                    this->event.set_trigger_time(1000);
                }
            }
            else {
                this->update_screen(Rect(0, 0, this->width, this->height));
            }
            break;
        case WAIT_PASSWORD:
            if (bool(this->verbose & Verbose::connection)) {
                LOG(LOG_INFO, "state=WAIT_PASSWORD");
            }
//            this->event.object_and_time = false;
//            this->event.reset();
            this->event.reset_trigger_time();
            break;
        case WAIT_SECURITY_TYPES:
            {
                if (bool(this->verbose & Verbose::connection)) {
                    LOG(LOG_INFO, "state=WAIT_SECURITY_TYPES");
                }

                /* protocol version */
                uint8_t server_protoversion[12];
                this->t.recv_boom(server_protoversion, 12);
                server_protoversion[11] = 0;
                if (bool(this->verbose & Verbose::basic_trace)) {
                    LOG(LOG_INFO, "Server Protocol Version=%s\n", server_protoversion);
                }
                this->t.send("RFB 003.003\n", 12);
                // sec type

                int32_t const security_level = [this](){
                    uint8_t buf[4];
                    this->t.recv_boom(buf, sizeof(buf));
                    return Parse(buf).in_sint32_be();
                }();

                if (bool(this->verbose & Verbose::basic_trace)) {
                    LOG(LOG_INFO, "security level is %d "
                        "(1 = none, 2 = standard, -6 = mslogon)\n",
                        security_level);
                }

                switch (security_level){
                    case 1: // none
                        break;
                    case 2: // the password and the server random
                    {
                        if (bool(this->verbose & Verbose::basic_trace)) {
                            LOG(LOG_INFO, "Receiving VNC Server Random");
                        }
                        uint8_t buf[16];
                        auto recv = [&](size_t len) {
                            this->t.recv_boom(buf, len);
                        };
                        recv(16);

                        // taken from vncauth.c
                        {
                            char key[12] = {};

                            // key is simply password padded with nulls
                            strncpy(key, this->password, 8);
                            rfbDesKey(reinterpret_cast<unsigned char*>(key), EN0); // 0, encrypt
                            rfbDes(buf, buf);
                            rfbDes(buf + 8, buf + 8);
                        }
                        if (bool(this->verbose & Verbose::basic_trace)) {
                            LOG(LOG_INFO, "Sending Password");
                        }
                        this->t.send(buf, 16);

                        // sec result
                        if (bool(this->verbose & Verbose::basic_trace)) {
                            LOG(LOG_INFO, "Waiting for password ack");
                        }
                        recv(4);
                        int i = Parse(buf).in_uint32_be();
                        if (i != 0) {
                            // vnc password failed
                            // Optionnal
                            try
                            {
                                recv(4);
                                uint32_t reason_length = Parse(buf).in_uint32_be();

                                char   reason[256];
                                char * preason = reason;

                                this->t.recv_boom(preason,
                                                std::min<size_t>(sizeof(reason) - 1, reason_length));
                                preason += std::min<size_t>(sizeof(reason) - 1, reason_length);
                                *preason = 0;

                                LOG(LOG_INFO, "Reason for the connection failure: %s", preason);
                            }
                            catch (const Error &)
                            {
                            }

                            if (this->allow_authentification_retries)
                            {
                                LOG(LOG_ERR, "vnc password failed");

                                this->t.disconnect();

                                this->state = ASK_PASSWORD;
//                                this->event.object_and_time = true;
//                                this->event.set();
                                this->event.set_trigger_time(wait_obj::NOW);

                                return;
                            }
                            else
                            {
                                LOG(LOG_ERR, "vnc password failed");
                                throw Error(ERR_VNC_CONNECTION_ERROR);
                            }
                        } else {
                            if (bool(this->verbose & Verbose::basic_trace)) {
                                LOG(LOG_INFO, "vnc password ok\n");
                            }
                        }
                    }
                    break;
                    case -6: // MS-LOGON
                    {
                        LOG(LOG_INFO, "VNC MS-LOGON Auth");
                        uint8_t buf[8+8+8];
                        this->t.recv_boom(buf, sizeof(buf));
                        InStream stream(buf);
                        uint64_t gen = stream.in_uint64_be();
                        uint64_t mod = stream.in_uint64_be();
                        uint64_t resp = stream.in_uint64_be();
                        this->ms_logon(gen, mod, resp);
                    }
                    break;
                    case 0:
                    {
                        LOG(LOG_INFO, "VNC INVALID Auth");
                        uint8_t buf[8192];
                        this->t.recv_boom(buf, 4);
                        size_t reason_length = Parse(buf).in_uint32_be();
                        this->t.recv_boom(buf, reason_length);
                        hexdump_c(buf, reason_length);
                        throw Error(ERR_VNC_CONNECTION_ERROR);

                    }
                    default:
                        LOG(LOG_ERR, "vnc unexpected security level");
                        throw Error(ERR_VNC_CONNECTION_ERROR);
                }
                this->t.send("\x01", 1); // share flag

                // 7.3.2   ServerInit
                // ------------------
                // After receiving the ClientInit message, the server sends a
                // ServerInit message. This tells the client the width and
                // height of the server's framebuffer, its pixel format and the
                // name associated with the desktop:

                // framebuffer-width  : 2 bytes
                // framebuffer-height : 2 bytes

                // PIXEL_FORMAT       : 16 bytes
                // VNC pixel_format capabilities
                // -----------------------------
                // Server-pixel-format specifies the server's natural pixel
                // format. This pixel format will be used unless the client
                // requests a different format using the SetPixelFormat message
                // (SetPixelFormat).

                // PIXEL_FORMAT::bits per pixel  : 1 byte
                // PIXEL_FORMAT::color depth     : 1 byte

                // Bits-per-pixel is the number of bits used for each pixel
                // value on the wire. This must be greater than or equal to the
                // depth which is the number of useful bits in the pixel value.
                // Currently bits-per-pixel must be 8, 16 or 32. Less than 8-bit
                // pixels are not yet supported.

                // PIXEL_FORMAT::endianess       : 1 byte (0 = LE, 1 = BE)

                // Big-endian-flag is non-zero (true) if multi-byte pixels are
                // interpreted as big endian. Of course this is meaningless
                // for 8 bits-per-pixel.

                // PIXEL_FORMAT::true color flag : 1 byte
                // PIXEL_FORMAT::red max         : 2 bytes
                // PIXEL_FORMAT::green max       : 2 bytes
                // PIXEL_FORMAT::blue max        : 2 bytes
                // PIXEL_FORMAT::red shift       : 1 bytes
                // PIXEL_FORMAT::green shift     : 1 bytes
                // PIXEL_FORMAT::blue shift      : 1 bytes

                // If true-colour-flag is non-zero (true) then the last six
                // items specify how to extract the red, green and blue
                // intensities from the pixel value. Red-max is the maximum
                // red value (= 2^n - 1 where n is the number of bits used
                // for red). Note this value is always in big endian order.
                // Red-shift is the number of shifts needed to get the red
                // value in a pixel to the least significant bit. Green-max,
                // green-shift and blue-max, blue-shift are similar for green
                // and blue. For example, to find the red value (between 0 and
                // red-max) from a given pixel, do the following:

                // * Swap the pixel value according to big-endian-flag (e.g.
                // if big-endian-flag is zero (false) and host byte order is
                // big endian, then swap).
                // * Shift right by red-shift.
                // * AND with red-max (in host byte order).

                // If true-colour-flag is zero (false) then the server uses
                // pixel values which are not directly composed from the red,
                // green and blue intensities, but which serve as indices into
                // a colour map. Entries in the colour map are set by the
                // server using the SetColourMapEntries message
                // (SetColourMapEntries).

                // PIXEL_FORMAT::padding         : 3 bytes

                // name-length        : 4 bytes
                // name-string        : variable

                // The text encoding used for name-string is historically undefined but it is strongly recommended to use UTF-8 (see String Encodings for more details).

                // TODO not yet supported
                // If the Tight Security Type is activated, the server init
                // message is extended with an interaction capabilities section.

                {
                    uint8_t buf[24];
                    this->t.recv_boom(buf, sizeof(buf));  // server init

                    InStream stream(buf);
                    this->width = stream.in_uint16_be();
                    this->height = stream.in_uint16_be();
                    this->bpp    = stream.in_uint8();
                    this->depth  = stream.in_uint8();
                    this->endianess = stream.in_uint8();
                    this->true_color_flag = stream.in_uint8();
                    this->red_max = stream.in_uint16_be();
                    this->green_max = stream.in_uint16_be();
                    this->blue_max = stream.in_uint16_be();
                    this->red_shift = stream.in_uint8();
                    this->green_shift = stream.in_uint8();
                    this->blue_shift = stream.in_uint8();
                    stream.in_skip_bytes(3); // skip padding

                    // LOG(LOG_INFO, "VNC received: width=%d height=%d bpp=%d depth=%d endianess=%d true_color=%d red_max=%d green_max=%d blue_max=%d red_shift=%d green_shift=%d blue_shift=%d", this->width, this->height, this->bpp, this->depth, this->endianess, this->true_color_flag, this->red_max, this->green_max, this->blue_max, this->red_shift, this->green_shift, this->blue_shift);

                    int lg = stream.in_uint32_be();

                    if (lg > 255 || lg < 0) {
                        LOG(LOG_ERR, "VNC connection error");
                        throw Error(ERR_VNC_CONNECTION_ERROR);
                    }
                    this->t.recv_boom(this->mod_name, lg);
                    this->mod_name[lg] = 0;
                    // LOG(LOG_INFO, "VNC received: mod_name='%s'", this->mod_name);
                }

                // should be connected

                {
                // 7.4.1   SetPixelFormat
                // ----------------------
                // Sets the format in which pixel values should be sent in
                // FramebufferUpdate messages. If the client does not send
                // a SetPixelFormat message then the server sends pixel values
                // in its natural format as specified in the ServerInit message
                // (ServerInit).

                // If true-colour-flag is zero (false) then this indicates that
                // a "colour map" is to be used. The server can set any of the
                // entries in the colour map using the SetColourMapEntries
                // message (SetColourMapEntries). Immediately after the client
                // has sent this message the colour map is empty, even if
                // entries had previously been set by the server.

                // Note that a client must not have an outstanding
                // FramebufferUpdateRequest when it sends SetPixelFormat
                // as it would be impossible to determine if the next *
                // FramebufferUpdate is using the new or the previous pixel
                // format.

                    StaticOutStream<20> stream;
                    // Set Pixel format
                    stream.out_uint8(0);

                    // Padding 3 bytes
                    stream.out_uint8(0);
                    stream.out_uint8(0);
                    stream.out_uint8(0);

                    // VNC pixel_format capabilities
                    // -----------------------------
                    // bits per pixel  : 1 byte
                    // color depth     : 1 byte
                    // endianess       : 1 byte (0 = LE, 1 = BE)
                    // true color flag : 1 byte
                    // red max         : 2 bytes
                    // green max       : 2 bytes
                    // blue max        : 2 bytes
                    // red shift       : 1 bytes
                    // green shift     : 1 bytes
                    // blue shift      : 1 bytes
                    // padding         : 3 bytes

                    // 8 bpp
                    // -----
                    // "\x08\x08\x00"
                    // "\x00\x00\x00\x00\x00\x00\x00\x00\x00\x00"
                    // "\0\0\0"

                    // 15 bpp
                    // ------
                    // "\x10\x0F\x00"
                    // "\x01\x00\x1F\x00\x1F\x00\x1F\x0A\x05\x00"
                    // "\0\0\0"

                    // 24 bpp
                    // ------
                    // "\x20\x18\x00"
                    // "\x01\x00\xFF\x00\xFF\x00\xFF\x10\x08\x00"
                    // "\0\0\0"

                    // 16 bpp
                    // ------
                    // "\x10\x10\x00"
                    // "\x01\x00\x1F\x00\x2F\x00\x1F\x0B\x05\x00"
                    // "\0\0\0"

                    const char * pixel_format =
                        "\x10" // bits per pixel  : 1 byte =  16
                        "\x10" // color depth     : 1 byte =  16
                        "\x00" // endianess       : 1 byte =  LE
                        "\x01" // true color flag : 1 byte = yes
                        "\x00\x1F" // red max     : 2 bytes = 31
                        "\x00\x3F" // green max   : 2 bytes = 63
                        "\x00\x1F" // blue max    : 2 bytes = 31
                        "\x0B" // red shift       : 1 bytes = 11
                        "\x05" // green shift     : 1 bytes =  5
                        "\x00" // blue shift      : 1 bytes =  0
                        "\0\0\0"; // padding      : 3 bytes
                    stream.out_copy_bytes(pixel_format, 16);
                    this->t.send(stream.get_data(), stream.get_offset());

                    this->bpp = 16;
                    this->depth  = 16;
                    this->endianess = 0;
                    this->true_color_flag = 1;
                    this->red_max       = 0x1F;
                    this->green_max     = 0x3F;
                    this->blue_max      = 0x1F;
                    this->red_shift     = 0x0B;
                    this->green_shift   = 0x05;
                    this->blue_shift    = 0;
                }

                // 7.4.2   SetEncodings
                // --------------------

                // Sets the encoding types in which pixel data can be sent by
                // the server. The order of the encoding types given in this
                // message is a hint by the client as to its preference (the
                // first encoding specified being most preferred). The server
                // may or may not choose to make use of this hint. Pixel data
                // may always be sent in raw encoding even if not specified
                // explicitly here.

                // In addition to genuine encodings, a client can request
                // "pseudo-encodings" to declare to the server that it supports
                // certain extensions to the protocol. A server which does not
                // support the extension will simply ignore the pseudo-encoding.
                // Note that this means the client must assume that the server
                // does not support the extension until it gets some extension-
                // -specific confirmation from the server.
                {
                    const char * encodings           = this->encodings.c_str();
                    uint16_t     number_of_encodings = 0;

                    // SetEncodings
                    StaticOutStream<32768> stream;
                    stream.out_uint8(2);
                    stream.out_uint8(0);

                    uint32_t number_of_encodings_offset = stream.get_offset();
                    stream.out_clear_bytes(2);

                    this->fill_encoding_types_buffer(encodings, stream, number_of_encodings, this->verbose);

                    if (!number_of_encodings)
                    {
                        if (bool(this->verbose & Verbose::basic_trace)) {
                            LOG(LOG_WARNING, "mdo_vnc: using default encoding types - RRE(2),Raw(0),CopyRect(1),Cursor pseudo-encoding(-239)");
                        }

                        stream.out_uint32_be(0);            // raw
                        stream.out_uint32_be(1);            // copy rect
                        stream.out_uint32_be(2);            // RRE
                        stream.out_uint32_be(0xffffff11);   // (-239) cursor
                        number_of_encodings = 4;
                    }

                    stream.set_out_uint16_be(number_of_encodings, number_of_encodings_offset);
                    this->t.send(stream.get_data(), 4 + number_of_encodings * 4);
                }

                switch (this->front.server_resize(this->width, this->height, this->bpp)){
                case FrontAPI::ResizeResult::instant_done:
                    if (bool(this->verbose & Verbose::basic_trace)) {
                        LOG(LOG_INFO, "no resizing needed");
                    }
                    // no resizing needed
                    this->state = DO_INITIAL_CLEAR_SCREEN;
//                    this->event.object_and_time = true;
//                    this->event.set();
                    this->event.set_trigger_time(wait_obj::NOW);
                    break;
                case FrontAPI::ResizeResult::no_need:
                    if (bool(this->verbose & Verbose::basic_trace)) {
                        LOG(LOG_INFO, "no resizing needed");
                    }
                    // no resizing needed
                    this->state = DO_INITIAL_CLEAR_SCREEN;
//                    this->event.object_and_time = true;
//                    this->event.set();
                    this->event.set_trigger_time(wait_obj::NOW);
                    break;
                case FrontAPI::ResizeResult::done:
                    if (bool(this->verbose & Verbose::basic_trace)) {
                        LOG(LOG_INFO, "resizing done");
                    }
                    // resizing done
                    this->front_width  = this->width;
                    this->front_height = this->height;

                    this->state = WAIT_CLIENT_UP_AND_RUNNING;
//                    this->event.object_and_time = true;
                    this->event.set_trigger_time(wait_obj::NOW);

                    this->is_first_membelt = true;
                    break;
                case FrontAPI::ResizeResult::fail:
                    // resizing failed
                    // thow an Error ?
                    LOG(LOG_WARNING, "Older RDP client can't resize to server asked resolution, disconnecting");
                    throw Error(ERR_VNC_OLDER_RDP_CLIENT_CANT_RESIZE);
                }
            }
            break;
        case WAIT_CLIENT_UP_AND_RUNNING:
                LOG(LOG_WARNING, "Waiting for client be come up and running");
            break;
        default:
            LOG(LOG_ERR, "Unknown state=%d", this->state);
            throw Error(ERR_VNC);
        }

        if (this->event.waked_up_by_time) {
//            this->event.reset();
            this->event.reset_trigger_time();

            if (this->clipboard_requesting_for_data_is_delayed) {
                //const uint64_t usnow = ustime();
                //const uint64_t timeval_diff = usnow - this->clipboard_last_client_data_timestamp;
                //LOG(LOG_INFO,
                //    "usnow=%llu clipboard_last_client_data_timestamp=%llu timeval_diff=%llu",
                //    usnow, this->clipboard_last_client_data_timestamp, timeval_diff);
                if (bool(this->verbose & Verbose::basic_trace)) {
                    LOG(LOG_INFO,
                        "mod_vnc server clipboard PDU: msgType=CB_FORMAT_DATA_REQUEST(%d) (time)",
                        RDPECLIP::CB_FORMAT_DATA_REQUEST);
                }

                // Build and send a CB_FORMAT_DATA_REQUEST to front (for format CF_TEXT or CF_UNICODETEXT)
                // 04 00 00 00 04 00 00 00 0? 00 00 00
                // 00 00 00 00
                RDPECLIP::FormatDataRequestPDU format_data_request_pdu(this->clipboard_requested_format_id);
                StaticOutStream<256>           out_s;

                format_data_request_pdu.emit(out_s);

                size_t length     = out_s.get_offset();
                size_t chunk_size = length;

                this->clipboard_requesting_for_data_is_delayed = false;
                this->send_to_front_channel( channel_names::cliprdr
                                           , out_s.get_data()
                                           , length
                                           , chunk_size
                                           , CHANNELS::CHANNEL_FLAG_FIRST
                                           | CHANNELS::CHANNEL_FLAG_LAST
                                           );
            }
        }
    } // draw_event

private:
    struct ZRLEUpdateContext
    {
        uint8_t Bpp;

        uint16_t x;
        uint16_t cx;

        uint16_t cx_remain;
        uint16_t cy_remain;

        uint16_t tile_x;
        uint16_t tile_y;

        StaticOutStream<16384> data_remain;

        ZRLEUpdateContext() {}
    };

    void lib_framebuffer_update_zrle(InStream & uncompressed_data_buffer, ZRLEUpdateContext & update_context, gdi::GraphicApi & drawable)
    {
        uint8_t         tile_data[16384];    // max size with 16 bpp

        uint8_t const * remaining_data        = nullptr;
        uint16_t        remaining_data_length = 0;

        try
        {
            while (uncompressed_data_buffer.in_remain())
            {
                uint16_t tile_cx = std::min<uint16_t>(update_context.cx_remain, 64);
                uint16_t tile_cy = std::min<uint16_t>(update_context.cy_remain, 64);

                const uint8_t * tile_data_p = tile_data;

                uint16_t tile_data_length = tile_cx * tile_cy * update_context.Bpp;
                if (tile_data_length > sizeof(tile_data))
                {
                    LOG(LOG_ERR,
                        "VNC Encoding: ZRLE, tile buffer too small (%zu < %" PRIu16 ")",
                        sizeof(tile_data), tile_data_length);
                    throw Error(ERR_BUFFER_TOO_SMALL);
                }

                remaining_data        = uncompressed_data_buffer.get_current();
                remaining_data_length = uncompressed_data_buffer.in_remain();

                uint8_t   subencoding = uncompressed_data_buffer.in_uint8();

                if (bool(this->verbose & Verbose::basic_trace)) {
                    LOG(LOG_INFO, "VNC Encoding: ZRLE, subencoding = %d",
                        subencoding);
                }

                if (!subencoding)
                {
                    if (bool(this->verbose & Verbose::basic_trace)) {
                        LOG(LOG_INFO, "VNC Encoding: ZRLE, Raw pixel data");
                    }

                    if (uncompressed_data_buffer.in_remain() < tile_data_length)
                    {
                        throw Error(ERR_VNC_NEED_MORE_DATA);
                    }

                    tile_data_p = uncompressed_data_buffer.in_uint8p(tile_data_length);
                }
                else if (subencoding == 1)
                {
                    if (bool(this->verbose & Verbose::basic_trace)) {
                        LOG(LOG_INFO,
                            "VNC Encoding: ZRLE, Solid tile (single color)");
                    }

                    if (uncompressed_data_buffer.in_remain() < update_context.Bpp)
                    {
                        throw Error(ERR_VNC_NEED_MORE_DATA);
                    }

                    const uint8_t * cpixel_pattern = uncompressed_data_buffer.in_uint8p(update_context.Bpp);

                    uint8_t * tmp_tile_data = tile_data;

                    for (int i = 0; i < tile_cx; i++, tmp_tile_data += update_context.Bpp)
                        memcpy(tmp_tile_data, cpixel_pattern, update_context.Bpp);

                    uint16_t line_size = tile_cx * update_context.Bpp;

                    for (int i = 1; i < tile_cy; i++, tmp_tile_data += line_size)
                        memcpy(tmp_tile_data, tile_data, line_size);
                }
                else if ((subencoding >= 2) && (subencoding <= 16))
                {
                    if (bool(this->verbose & Verbose::basic_trace)) {
                        LOG(LOG_INFO,
                            "VNC Encoding: ZRLE, Packed palette types, "
                                "palette size=%d",
                            subencoding);
                    }

                    const uint8_t  * palette;
                    const uint8_t    palette_count = subencoding;
                    const uint16_t   palette_size  = palette_count * update_context.Bpp;

                    if (uncompressed_data_buffer.in_remain() < palette_size)
                    {
                        throw Error(ERR_VNC_NEED_MORE_DATA);
                    }

                    palette = uncompressed_data_buffer.in_uint8p(palette_size);

                    uint16_t   packed_pixels_length;

                    if (palette_count == 2)
                    {
                        packed_pixels_length = (tile_cx + 7) / 8 * tile_cy;
                    }
                    else if ((palette_count == 3) || (palette_count == 4))
                    {
                        packed_pixels_length = (tile_cx + 3) / 4 * tile_cy;
                    }
                    else// if ((palette_count >= 5) && (palette_count <= 16))
                    {
                        packed_pixels_length = (tile_cx + 1) / 2 * tile_cy;
                    }

                    if (uncompressed_data_buffer.in_remain() < packed_pixels_length)
                    {
                        throw Error(ERR_VNC_NEED_MORE_DATA);
                    }

                    const uint8_t * packed_pixels = uncompressed_data_buffer.in_uint8p(packed_pixels_length);

                    uint8_t * tmp_tile_data = tile_data;

                    uint16_t  tile_data_length_remain = tile_data_length;

                    uint8_t         pixel_remain         = tile_cx;
                    const uint8_t * packed_pixels_remain = packed_pixels;
                    uint8_t         current              = 0;
                    uint8_t         index                = 0;

                    uint8_t palette_index;

                    while (tile_data_length_remain >= update_context.Bpp)
                    {
                        pixel_remain--;

                        if (!index)
                        {
                            current = *packed_pixels_remain;
                            packed_pixels_remain++;
                        }

                        if (palette_count == 2)
                        {
                            palette_index = (current & 0x80) >> 7;
                            current <<= 1;
                            index++;

                            if (!pixel_remain || (index > 7))
                            {
                                index = 0;
                            }
                        }
                        else if ((palette_count == 3) || (palette_count == 4))
                        {
                            palette_index = (current & 0xC0) >> 6;
                            current <<= 2;
                            index++;

                            if (!pixel_remain || (index > 3))
                            {
                                index = 0;
                            }
                        }
                        else// if ((palette_count >= 5) && (palette_count <= 16))
                        {
                            palette_index = (current & 0xF0) >> 4;
                            current <<= 4;
                            index++;

                            if (!pixel_remain || (index > 1))
                            {
                                index = 0;
                            }
                        }

                        if (!pixel_remain)
                        {
                            pixel_remain = tile_cx;
                        }

                        const uint8_t * cpixel_pattern = palette + palette_index * update_context.Bpp;

                        memcpy(tmp_tile_data, cpixel_pattern, update_context.Bpp);

                        tmp_tile_data           += update_context.Bpp;
                        tile_data_length_remain -= update_context.Bpp;
                    }
                }
                else if ((subencoding >= 17) && (subencoding <= 127))
                {
                    LOG(LOG_ERR, "VNC Encoding: ZRLE, unused");
                    throw Error(ERR_VNC_ZRLE_PROTOCOL);
                }
                else if (subencoding == 128)
                {
                    if (bool(this->verbose & Verbose::basic_trace)) {
                        LOG(LOG_INFO, "VNC Encoding: ZRLE, Plain RLE");
                    }

                    uint16_t   tile_data_length_remain = tile_data_length;

                    uint16_t   run_length    = 0;
                    uint8_t  * tmp_tile_data = tile_data;

                    while (tile_data_length_remain >= update_context.Bpp)
                    {

                        if (uncompressed_data_buffer.in_remain() < update_context.Bpp)
                        {
                            throw Error(ERR_VNC_NEED_MORE_DATA);
                        }

                        const uint8_t * cpixel_pattern = uncompressed_data_buffer.in_uint8p(update_context.Bpp);

                        run_length = 1;

                        while (true)
                        {
                            if (uncompressed_data_buffer.in_remain() < 1)
                            {
                                throw Error(ERR_VNC_NEED_MORE_DATA);
                            }

                            uint8_t byte_value = uncompressed_data_buffer.in_uint8();
                            run_length += byte_value;

                            if (byte_value != 255)
                                break;
                        }

                        // LOG(LOG_INFO, "VNC Encoding: ZRLE, run length=%u", run_length);

                        while ((tile_data_length_remain >= update_context.Bpp) && run_length)
                        {
                            memcpy(tmp_tile_data, cpixel_pattern, update_context.Bpp);

                            tmp_tile_data           += update_context.Bpp;
                            tile_data_length_remain -= update_context.Bpp;

                            run_length--;
                        }
                    }

                    // LOG(LOG_INFO, "VNC Encoding: ZRLE, run_length=%u", run_length);

                    REDASSERT(!run_length);
                    REDASSERT(!tile_data_length_remain);
                }
                else if (subencoding == 129)
                {
                    LOG(LOG_ERR, "VNC Encoding: ZRLE, unused");
                    throw Error(ERR_VNC_ZRLE_PROTOCOL);
                }
                else
                {
                    if (bool(this->verbose & Verbose::basic_trace)) {
                        LOG(LOG_INFO, "VNC Encoding: ZRLE, Palette RLE");
                    }

                    const uint8_t  * palette;
                    const uint8_t    palette_count = subencoding - 128;
                    const uint16_t   palette_size  = palette_count * update_context.Bpp;

                    if (uncompressed_data_buffer.in_remain() < palette_size)
                    {
                        throw Error(ERR_VNC_NEED_MORE_DATA);
                    }

                    palette = uncompressed_data_buffer.in_uint8p(palette_size);

                    uint16_t   tile_data_length_remain = tile_data_length;

                    uint16_t   run_length    = 0;
                    uint8_t  * tmp_tile_data = tile_data;

                    while (tile_data_length_remain >= update_context.Bpp)
                    {
                        if (uncompressed_data_buffer.in_remain() < 1)
                        {
                            throw Error(ERR_VNC_NEED_MORE_DATA);
                        }

                        uint8_t         palette_index  = uncompressed_data_buffer.in_uint8();
                        const uint8_t * cpixel_pattern = palette + (palette_index & 0x7F) * update_context.Bpp;

                        run_length = 1;

                        if (palette_index & 0x80)
                        {
                            while (true)
                            {
                                if (uncompressed_data_buffer.in_remain() < 1)
                                {
                                    throw Error(ERR_VNC_NEED_MORE_DATA);
                                }

                                uint8_t byte_value = uncompressed_data_buffer.in_uint8();
                                run_length += byte_value;

                                if (byte_value != 255)
                                    break;
                            }
                        }

                        // LOG(LOG_INFO, "VNC Encoding: ZRLE, run length=%u", run_length);

                        while ((tile_data_length_remain >= update_context.Bpp) && run_length)
                        {
                            memcpy(tmp_tile_data, cpixel_pattern, update_context.Bpp);

                            tmp_tile_data           += update_context.Bpp;
                            tile_data_length_remain -= update_context.Bpp;

                            run_length--;
                        }
                    }

                    // LOG(LOG_INFO, "VNC Encoding: ZRLE, run_length=%u", run_length);

                    REDASSERT(!run_length);
                    REDASSERT(!tile_data_length_remain);
                }

                this->front.begin_update();
                this->draw_tile(Rect(update_context.tile_x, update_context.tile_y,
                                     tile_cx, tile_cy),
                                tile_data_p, drawable);
                this->front.end_update();

                update_context.cx_remain -= tile_cx;
                update_context.tile_x    += tile_cx;

                if (!update_context.cx_remain)
                {
                    update_context.cx_remain =  update_context.cx;
                    update_context.cy_remain -= tile_cy;

                    update_context.tile_x =  update_context.x;
                    update_context.tile_y += tile_cy;
                }
            }
        }
        catch (Error & e)
        {
            if (e.id != ERR_VNC_NEED_MORE_DATA)
                throw;
            else
            {
                update_context.data_remain.out_copy_bytes(remaining_data,
                    remaining_data_length);
            }
        }
    }
    //==============================================================================================================
    void lib_framebuffer_update(gdi::GraphicApi & drawable) {
    //==============================================================================================================
        uint8_t data_rec[256];
        InStream stream_rec(data_rec);
        uint8_t * end = data_rec;
        this->t.recv_boom(end, 3);
        end += 3;
        stream_rec.in_skip_bytes(1);
        size_t num_recs = stream_rec.in_uint16_be();

        uint8_t Bpp = nbbytes(this->bpp);
        for (size_t i = 0; i < num_recs; i++) {
            stream_rec = InStream(data_rec);
            end = data_rec;
            this->t.recv_boom(end, 12);
            end += 12;
            const uint16_t x = stream_rec.in_uint16_be();
            const uint16_t y = stream_rec.in_uint16_be();
            const uint16_t cx = stream_rec.in_uint16_be();
            const uint16_t cy = stream_rec.in_uint16_be();
            const uint32_t encoding = stream_rec.in_uint32_be();

            switch (encoding) {
            case 0: /* raw */
            {
                std::unique_ptr<uint8_t[]> raw(new(std::nothrow) uint8_t[cx * 16 * Bpp]);
                if (!raw) {
                    LOG(LOG_ERR, "Memory allocation failed for raw buffer in VNC");
                    throw Error(ERR_VNC_MEMORY_ALLOCATION_FAILED);
                }

                update_lock<FrontAPI> lock(this->front);
                for (uint16_t yy = y ; yy < y + cy ; yy += 16) {
                    uint8_t * tmp = raw.get();
                    uint16_t cyy = std::min<uint16_t>(16, cy-(yy-y));
                    this->t.recv_boom(tmp, cyy*cx*Bpp);
                    //LOG(LOG_INFO, "draw vnc: x=%d y=%d cx=%d cy=%d", x, yy, cx, cyy);
                    this->draw_tile(Rect(x, yy, cx, cyy), raw.get(), drawable);
                }
            }
            break;
            case 1: /* copy rect */
            {
                uint8_t data_copy_rect[4];
                InStream stream_copy_rect(data_copy_rect);
                uint8_t * end = data_copy_rect;
                this->t.recv_boom(end, 4);
                const int srcx = stream_copy_rect.in_uint16_be();
                const int srcy = stream_copy_rect.in_uint16_be();
                //LOG(LOG_INFO, "copy rect: x=%d y=%d cx=%d cy=%d encoding=%d src_x=%d, src_y=%d", x, y, cx, cy, encoding, srcx, srcy);
                const RDPScrBlt scrblt(Rect(x, y, cx, cy), 0xCC, srcx, srcy);
                update_lock<FrontAPI> lock(this->front);
                drawable.draw(scrblt, Rect(0, 0, this->front_width, this->front_height));
            }
            break;
            case 2: /* RRE */
            {
                //LOG(LOG_INFO, "VNC Encoding: RRE, Bpp = %u, x=%u, y=%u, cx=%u, cy=%u", Bpp, x, y, cx, cy);
                std::unique_ptr<uint8_t[]> raw(new(std::nothrow) uint8_t[cx * cy * Bpp]);
                if (!raw) {
                    LOG(LOG_ERR, "Memory allocation failed for RRE buffer in VNC");
                    throw Error(ERR_VNC_MEMORY_ALLOCATION_FAILED);
                }

                uint8_t data_rre[256];
                InStream stream_rre(data_rre);

                uint8_t * end = data_rre;
                this->t.recv_boom(end,
                      4   /* number-of-subrectangles */
                    + Bpp /* background-pixel-value */
                    );
                end += 4 + Bpp;

                uint32_t number_of_subrectangles_remain = stream_rre.in_uint32_be();

                uint8_t const * bytes_per_pixel = stream_rre.get_current();

                for (uint8_t * point_cur = raw.get(), * point_end = point_cur + cx * cy * Bpp;
                     point_cur < point_end; point_cur += Bpp) {
                    memcpy(point_cur, bytes_per_pixel, Bpp);
                }

                uint8_t    subrectangles_buf[65535];
                uint16_t   subrec_x, subrec_y, subrec_width, subrec_height;
                uint8_t  * point_line_cur;
                uint8_t  * point_line_end;
                uint32_t   i;
                uint32_t   ling_boundary;

                while (number_of_subrectangles_remain > 0) {
                    auto number_of_subrectangles_read = std::min<uint32_t>(4096, number_of_subrectangles_remain);

                    InStream subrectangles(subrectangles_buf);
                    end = subrectangles_buf;
                    this->t.recv_boom(end, (Bpp + 8) * number_of_subrectangles_read);

                    number_of_subrectangles_remain -= number_of_subrectangles_read;

                    for (i = 0; i < number_of_subrectangles_read; i++) {
                        bytes_per_pixel = subrectangles.get_current();
                        subrectangles.in_skip_bytes(Bpp);
                        subrec_x        = subrectangles.in_uint16_be();
                        subrec_y        = subrectangles.in_uint16_be();
                        subrec_width    = subrectangles.in_uint16_be();
                        subrec_height   = subrectangles.in_uint16_be();

                        ling_boundary = cx * Bpp;
                        point_line_cur = raw.get() + subrec_y * ling_boundary;
                        point_line_end = point_line_cur + subrec_height * ling_boundary;
                        for (; point_line_cur < point_line_end; point_line_cur += ling_boundary) {
                            for (uint8_t * point_cur = point_line_cur + subrec_x * Bpp,
                                 * point_end = point_cur + subrec_width * Bpp;
                                 point_cur < point_end; point_cur += Bpp) {
                                memcpy(point_cur, bytes_per_pixel, Bpp);
                            }
                        }
                    }
                }

                update_lock<FrontAPI> lock(this->front);
                this->draw_tile(Rect(x, y, cx, cy), raw.get(), drawable);
            }
            break;
            case 5: /* Hextile */
                LOG(LOG_INFO, "VNC Encoding: Hextile, Bpp = %u, x=%u, y=%u, cx=%u, cy=%u", Bpp, x, y, cx, cy);
            break;
            case 16:    /* ZRLE */
            {
                uint8_t data_zrle[4];
                uint8_t * end = data_zrle;

                //LOG(LOG_INFO, "VNC Encoding: ZRLE, Bpp = %u, x=%u, y=%u, cx=%u, cy=%u", Bpp, x, y, cx, cy);
                this->t.recv_boom(end, 4);

                uint32_t zlib_compressed_data_length = Parse(data_zrle).in_uint32_be();

                if (bool(this->verbose & Verbose::basic_trace))
                {
                    LOG(LOG_INFO, "VNC Encoding: ZRLE, compressed length = %u",
                        zlib_compressed_data_length);
                }

                if (zlib_compressed_data_length > 65536)
                {
                    LOG(LOG_ERR,
                        "VNC Encoding: ZRLE, compressed data buffer too small "
                            "(65536 < %" PRIu32 ")",
                        zlib_compressed_data_length);
                    throw Error(ERR_BUFFER_TOO_SMALL);
                }

                uint8_t zlib_compressed_data[65536];
                end = zlib_compressed_data;
                this->t.recv_boom(end, zlib_compressed_data_length);
                REDASSERT(end - zlib_compressed_data == 0);

                ZRLEUpdateContext zrle_update_context;

                zrle_update_context.Bpp       = Bpp;
                zrle_update_context.x         = x;
                zrle_update_context.cx        = cx;
                zrle_update_context.cx_remain = cx;
                zrle_update_context.cy_remain = cy;
                zrle_update_context.tile_x    = x;
                zrle_update_context.tile_y    = y;

                zstrm.avail_in = zlib_compressed_data_length;
                zstrm.next_in  = zlib_compressed_data;

                while (zstrm.avail_in > 0)
                {
                    constexpr std::size_t reserved_leading_space = 16384;
                    constexpr std::size_t total_size = 49152;
                    constexpr std::size_t data_size = total_size - reserved_leading_space;

                    uint8_t zlib_uncompressed_data_buffer[total_size];

                    uint8_t * data = zlib_uncompressed_data_buffer + reserved_leading_space;

                    zstrm.avail_out = data_size;
                    zstrm.next_out  = data;

                    int zlib_result = inflate(&zstrm, Z_NO_FLUSH);

                    if (zlib_result != Z_OK)
                    {
                        LOG(LOG_ERR, "vnc zlib decompression failed (%d)", zlib_result);
                        throw Error(ERR_VNC_ZLIB_INFLATE);
                    }

                    InStream zlib_uncompressed_data_stream(data, data_size - zstrm.avail_out);

                    if (bool(this->verbose & Verbose::basic_trace)) {
                        LOG(LOG_INFO,
                            "VNC Encoding: ZRLE, uncompressed length=%lu remaining data size=%lu",
                            zlib_uncompressed_data_stream.in_remain(),
                            zrle_update_context.data_remain.get_offset());
                    }

                    if (zrle_update_context.data_remain.get_offset())
                    {
                        auto sz = zrle_update_context.data_remain.get_offset();
                        data -= sz;
                        memcpy(data, zrle_update_context.data_remain.get_data(), sz);
                        zlib_uncompressed_data_stream = InStream(data, data_size - zstrm.avail_out + sz);

                        zrle_update_context.data_remain.rewind();
                    }

                    this->lib_framebuffer_update_zrle(zlib_uncompressed_data_stream, zrle_update_context, drawable);
                }
            }
            break;
            case 0xffffff11: /* (-239) cursor */
            // TODO see why we get these empty rects ?
            if (cx > 0 && cy > 0) {
                // 7.7.2   Cursor Pseudo-encoding
                // ------------------------------

                // A client which requests the Cursor pseudo-encoding is
                // declaring that it is capable of drawing a mouse cursor
                // locally. This can significantly improve perceived performance
                // over slow links.

                // The server sets the cursor shape by sending a pseudo-rectangle
                // with the Cursor pseudo-encoding as part of an update.

                // x, y : The pseudo-rectangle's x-position and y-position
                // indicate the hotspot of the cursor,

                // cx, cy : width and height indicate the width and height of
                // the cursor in pixels.

                // The data consists of width * height pixel values followed by
                // a bitmask.

                // PIXEL array : width * height * bytesPerPixel
                // bitmask     : floor((width + 7) / 8) * height

                // The bitmask consists of left-to-right, top-to-bottom
                // scanlines, where each scanline is padded to a whole number of
                // bytes. Within each byte the most significant bit represents
                // the leftmost pixel, with a 1-bit meaning the corresponding
                // pixel in the cursor is valid.

                const int sz_pixel_array = cx * cy * Bpp;
                const int sz_bitmask = nbbytes(cx) * cy;
                StreamBufMaker<65536> cursor_buf_maker;
                auto cursor_buf = cursor_buf_maker.reserve(sz_pixel_array + sz_bitmask);
                const uint8_t *vnc_pointer_data = cursor_buf;
                const uint8_t *vnc_pointer_mask = cursor_buf + sz_pixel_array;
                {
                    auto end = cursor_buf;
                    this->t.recv_boom(end, sz_pixel_array + sz_bitmask);
                }

                Pointer cursor;
                //LOG(LOG_INFO, "Cursor x=%u y=%u", x, y);
                cursor.x = x;
                cursor.y = y;
//                cursor.bpp = 24;
                cursor.width = 32;
                cursor.height = 32;
                // a VNC pointer of 1x1 size is not visible, so a default minimal pointer (dot pointer) is provided instead
                if (cx == 1 && cy == 1) {
                    // TODO Appearence of this 1x1 cursor looks broken, check what we actually get
                    memset(cursor.data, 0, sizeof(cursor.data));
                    cursor.data[2883] = 0xFF;
                    cursor.data[2884] = 0xFF;
                    cursor.data[2885] = 0xFF;
                    memset(cursor.mask, 0xFF, sizeof(cursor.mask));
                    cursor.mask[116] = 0x1F;
                    cursor.mask[120] = 0x1F;
                    cursor.mask[124] = 0x1F;
                }
                else {
                    // clear target cursor mask
                    for (size_t tmpy = 0; tmpy < 32; tmpy++) {
                        for (size_t mask_x = 0; mask_x < nbbytes(32); mask_x++) {
                            cursor.mask[tmpy*nbbytes(32) + mask_x] = 0xFF;
                        }
                    }
                    // TODO The code below is likely to explain the yellow pointer: we ask for 16 bits for VNC, but we work with cursor as if it were 24 bits. We should use decode primitives and reencode it appropriately. Cursor has the right shape because the mask used is 1 bit per pixel arrays
                    // copy vnc pointer and mask to rdp pointer and mask

                    for (int yy = 0; yy < cy; yy++) {
                        for (int xx = 0 ; xx < cx ; xx++){
                            if (vnc_pointer_mask[yy * nbbytes(cx) + xx / 8 ] & (0x80 >> (xx&7))){
                                if ((yy < 32) && (xx < 32)){
                                    cursor.mask[(31-yy) * nbbytes(32) + (xx / 8)] &= ~(0x80 >> (xx&7));
                                    int pixel = 0;
                                    for (int tt = 0 ; tt < Bpp; tt++){
                                        pixel += vnc_pointer_data[(yy * cx + xx) * Bpp + tt] << (8 * tt);
                                    }
                                    // TODO temporary: force black cursor
                                    int red   = (pixel >> this->red_shift) & red_max;
                                    int green = (pixel >> this->green_shift) & green_max;
                                    int blue  = (pixel >> this->blue_shift) & blue_max;
                                    cursor.data[((31-yy) * 32 + xx) * 3 + 0] = (red << 3) | (red >> 2);
                                    cursor.data[((31-yy) * 32 + xx) * 3 + 1] = (green << 2) | (green >> 4);
                                    cursor.data[((31-yy) * 32 + xx) * 3 + 2] = (blue << 3) | (blue >> 2);
                                }
                            }
                        }
                    }
                    /* keep these in 32x32, vnc cursor can be alot bigger */
                    /* (anyway hotspot is usually 0, 0)                   */
                    //if (x > 31) { x = 31; }
                    //if (y > 31) { y = 31; }
                }
                cursor.update_bw();
                // TODO we should manage cursors bigger then 32 x 32  this is not an RDP protocol limitation
                this->front.begin_update();
                this->front.set_pointer(cursor);
                this->front.end_update();
            }
            break;
            default:
                LOG(LOG_ERR, "unexpected encoding %8x in lib_frame_buffer", encoding);
                throw Error(ERR_VNC_UNEXPECTED_ENCODING_IN_LIB_FRAME_BUFFER);
            }
        }

        this->update_screen(Rect(0, 0, this->width, this->height));
    } // lib_framebuffer_update

    //==============================================================================================================
    void lib_palette_update(gdi::GraphicApi & drawable) {
    //==============================================================================================================
        uint8_t buf[5];
        InStream stream(buf);
        {
            auto end = buf;
            this->t.recv_boom(end, 5);
        }
        stream.in_skip_bytes(1);
        int first_color = stream.in_uint16_be();
        int num_colors = stream.in_uint16_be();

        uint8_t buf2[8192];
        InStream stream2(buf2);
        {
            auto end = buf2;
            this->t.recv_boom(end, num_colors * 6);
        }

        if (num_colors <= 256) {
            for (int i = 0; i < num_colors; i++) {
                const int b = stream2.in_uint16_be() >> 8;
                const int g = stream2.in_uint16_be() >> 8;
                const int r = stream2.in_uint16_be() >> 8;
                this->palette.set_color(first_color + i, BGRColor(b, g, r));
            }
        }
        else {
            LOG(LOG_ERR, "VNC: number of palette colors too large: %d\n", num_colors);
        }

        this->front.set_palette(this->palette);
        this->front.begin_update();
        RDPColCache cmd(0, this->palette);
        drawable.draw(cmd);
        this->front.end_update();
    } // lib_palette_update

    /******************************************************************************/
    void lib_open_clip_channel(void) {
        const CHANNELS::ChannelDef * channel = this->get_channel_by_name(channel_names::cliprdr);

        if (channel) {
            // Monitor ready PDU send to front
            RDPECLIP::ServerMonitorReadyPDU server_monitor_ready_pdu;
            StaticOutStream<64>             out_s;

/*
            //- Beginning of clipboard PDU Header ----------------------------
            out_s.out_uint16_le(1); // MSG Type 2 bytes
            out_s.out_uint16_le(0); // MSG flags 2 bytes
            out_s.out_uint32_le(0); // Datalen of the rest of the message
            //- End of clipboard PDU Header ----------------------------------
            //- Beginning of Monitor Ready PDU payload ----------------------------
            //- End of Monitor Ready PDU payload -------------------------------
            out_s.out_clear_bytes(4);
            out_s.mark_end();
*/

            server_monitor_ready_pdu.emit(out_s);

            size_t length     = out_s.get_offset();
            size_t chunk_size = length;

            this->send_to_front_channel( channel_names::cliprdr
                                       , out_s.get_data()
                                       , length
                                       , chunk_size
                                       ,   CHANNELS::CHANNEL_FLAG_FIRST
                                         | CHANNELS::CHANNEL_FLAG_LAST
                                       );
        }
        else {
            LOG(LOG_INFO, "Clipboard Channel Redirection unavailable");
        }
    } // lib_open_clip_channel

    //==============================================================================================================
    const CHANNELS::ChannelDef * get_channel_by_name(CHANNELS::ChannelNameId channel_name) const {
    //==============================================================================================================
        return this->front.get_channel_list().get_by_name(channel_name);
    } // get_channel_by_name

    //******************************************************************************
    // Entry point for VNC server clipboard content reception
    // Conversion to RDP behaviour :
    //  - store this content in a buffer, waiting for an explicit request from the front
    //  - send a notification to the front (Format List PDU) that the server clipboard
    //    status has changed
    //******************************************************************************
    //==============================================================================================================
    void lib_clip_data(void) {
        this->to_rdp_clipboard_data = InStream(this->to_rdp_clipboard_data_buffer);
        {
            auto end = this->to_rdp_clipboard_data_buffer;
            this->t.recv_boom(end, 7);
        }
        this->to_rdp_clipboard_data.in_skip_bytes(3);   // padding(3)
        const uint32_t clipboard_data_length =          // length(4)
            this->to_rdp_clipboard_data.in_uint32_be();
        if (bool(this->verbose & Verbose::basic_trace)) {
            LOG(LOG_INFO, "mod_vnc::lib_clip_data: clipboard_data_length=%u", clipboard_data_length);
        }

        uint32_t remaining_clipboard_data_length = clipboard_data_length;

        const bool clipboard_down_is_really_enabled =
            (this->enable_clipboard_down && this->get_channel_by_name(channel_names::cliprdr));
        if (clipboard_down_is_really_enabled) {
            this->to_rdp_clipboard_data = InStream(this->to_rdp_clipboard_data_buffer);

            if (clipboard_data_length < this->to_rdp_clipboard_data.get_capacity()) {
                auto end = this->to_rdp_clipboard_data_buffer;
                this->t.recv_boom(end, clipboard_data_length);  // Clipboard data.
                end += clipboard_data_length;
                *end++ = '\0';  // Null character.
                this->to_rdp_clipboard_data.in_skip_bytes(end - this->to_rdp_clipboard_data.get_data());

                remaining_clipboard_data_length = 0;

                this->to_rdp_clipboard_data_is_utf8_encoded =
                    ::is_utf8_string(this->to_rdp_clipboard_data.get_data(), clipboard_data_length);
                if (bool(this->verbose & Verbose::basic_trace)) {
                    LOG(LOG_INFO,
                        "mod_vnc::lib_clip_data: to_rdp_clipboard_data_is_utf8_encoded=%s",
                        (this->to_rdp_clipboard_data_is_utf8_encoded ? "yes" : "no"));
                    if (clipboard_data_length <= 64) {
                        hexdump_c(this->to_rdp_clipboard_data.get_data(), clipboard_data_length);
                    }
                }
            }
            else {
                this->to_rdp_clipboard_data.in_skip_bytes(
                    ::snprintf(::char_ptr_cast(this->to_rdp_clipboard_data_buffer),
                               this->to_rdp_clipboard_data.get_capacity(),
                               "The text was too long to fit in the clipboard buffer. "
                                   "The buffer size is limited to %u bytes.",
                               static_cast<uint32_t>(this->to_rdp_clipboard_data.get_capacity())) +
                    1   // Null character.
                );

                this->to_rdp_clipboard_data_is_utf8_encoded = true;
            }
        }

        while (remaining_clipboard_data_length) {
            char drop[4096];

            char * end = drop;

            const uint32_t number_of_bytes_to_read =
                std::min<uint32_t>(remaining_clipboard_data_length, sizeof(drop));

            this->t.recv_boom(end, sizeof(number_of_bytes_to_read));
            remaining_clipboard_data_length -= number_of_bytes_to_read;
        }

        if (clipboard_down_is_really_enabled) {
            if (bool(this->verbose & Verbose::basic_trace)) {
                LOG(LOG_INFO,
                    "mod_vnc::lib_clip_data: Sending Format List PDU (%d) to client.",
                    RDPECLIP::CB_FORMAT_LIST);
            }

            RDPECLIP::FormatListPDU format_list_pdu;
            StaticOutStream<256>    out_s;

            const bool unicodetext = this->to_rdp_clipboard_data_is_utf8_encoded;

            format_list_pdu.emit_ex(out_s, unicodetext);

            size_t length     = out_s.get_offset();
            size_t chunk_size = std::min<size_t>(length, CHANNELS::CHANNEL_CHUNK_LENGTH);

            this->send_to_front_channel(channel_names::cliprdr,
                                        out_s.get_data(),
                                        length,
                                        chunk_size,
                                          CHANNELS::CHANNEL_FLAG_FIRST
                                        | CHANNELS::CHANNEL_FLAG_LAST
                                       );

            this->clipboard_owned_by_client = false;

            // Can stop RDP to VNC clipboard infinite loop.
            this->clipboard_requesting_for_data_is_delayed = false;
        }
        else {
            LOG(LOG_INFO, "mod_vnc::lib_clip_data: Clipboard Channel Redirection unavailable");
        }
    } // lib_clip_data

    void send_to_mod_channel(
        CHANNELS::ChannelNameId front_channel_name,
        InStream & chunk,
        size_t length,
        uint32_t flags
    ) override {
        if (bool(this->verbose & Verbose::basic_trace)) {
            LOG(LOG_INFO, "mod_vnc::send_to_mod_channel");
        }

        if (this->state != UP_AND_RUNNING) {
            return;
        }

        if (front_channel_name == channel_names::cliprdr) {
            this->clipboard_send_to_vnc(chunk, length, flags);
        }
        if (bool(this->verbose & Verbose::basic_trace)) {
            LOG(LOG_INFO, "mod_vnc::send_to_mod_channel done");
        }
    } // send_to_mod_channel

private:
    void clipboard_send_to_vnc(InStream & chunk, size_t length, uint32_t flags)
    {
        if (bool(this->verbose & Verbose::basic_trace)) {
            LOG( LOG_INFO, "mod_vnc::clipboard_send_to_vnc:"
                           " length=%zu chunk_size=%zu flags=0x%08X"
               , length, chunk.get_capacity(), flags);
        }

        // TODO Create a unit tested class for clipboard messages

        /*
         * rdp message :
         *
         *   -------------------------------------------------------------------------------------------
         *                    rdesktop                    |             freerdp / mstsc
         *   -------------------------------------------------------------------------------------------
         *                                          serveur paste
         *   -------------------------------------------------------------------------------------------
         *    mod   -> front : (4) format_data_resquest   |   mod   -> front : (4) format_data_resquest
         *  _ front -> mod   : (5) format_data_response   |   front -> mod   : (5) format_data_response
         * |  front -> mod   : (2) format_list            |
         * |_ mod   -> front : (3) format_list_response   |
         *   -------------------------------------------------------------------------------------------
         *                                          serveur copy
         *   -------------------------------------------------------------------------------------------
         *    mod   -> front : (2) format_list            |   mod   -> front : (2) format_list
         *    front -> mod   : (3) format_list_response   |   front -> mod   : (3) format_list_response
         *    front -> mod   : (4) format_data_resquest   |   front -> mod   : (4) format_data_resquest
         *    mod   -> front : (5) format_data_response   |   mod   -> front : (5) format_data_response
         *    front -> mod   : (4) format_data_resquest   |
         *    mod   -> front : (5) format_data_response   |
         *   -------------------------------------------------------------------------------------------
         *                                            host copy
         *  _-------------------------------------------------------------------------------------------
         * |  front -> mod   : (2) format_list            |   front -> mod   : (2) format_list
         * |_ mod   -> front : (3) format_list_response   |   mod   -> front : (3) format_list_response
         *   -------------------------------------------------------------------------------------------
         *                                            host paste
         *   -------------------------------------------------------------------------------------------
         *    front -> mod   : (4) format_data_resquest   |   front -> mod   : (4) format_data_resquest
         *    mod   -> front : (5) format_data_response   |   mod   -> front : (5) format_data_response
         *   -------------------------------------------------------------------------------------------
         *
         * rdesktop : paste serveur = paste serveur + host copy
         */

        // specific treatement depending on msgType
        RDPECLIP::RecvPredictor rp(chunk);
        uint16_t msgType = rp.msgType;

        if ((flags & CHANNELS::CHANNEL_FLAG_FIRST) == 0) {
            msgType = RDPECLIP::CB_CHUNKED_FORMAT_DATA_RESPONSE;
            // msgType read is not a msgType, it's a part of data.
        }

        if (bool(this->verbose & Verbose::basic_trace)) {
            LOG(LOG_INFO, "mod_vnc client clipboard PDU: msgType=%s(%d)",
                RDPECLIP::get_msgType_name(msgType), msgType);
        }

        switch (msgType) {
            case RDPECLIP::CB_FORMAT_LIST: {
                // Client notify that a copy operation have occured.
                // Two operations should be done :
                //  - Always: send a RDP acknowledge (CB_FORMAT_LIST_RESPONSE)
                //  - Only if clipboard content formats list include "UNICODETEXT:
                // send a request for it in that format
                RDPECLIP::FormatListPDU format_list_pdu;

                if (!this->client_use_long_format_names) {
                    format_list_pdu.recv(chunk);
                }
                else {
                    format_list_pdu.recv_long(chunk);
                }

                //---- Beginning of clipboard PDU Header ----------------------------

                if (bool(this->verbose & Verbose::basic_trace)) {
                    LOG(LOG_INFO, "mod_vnc server clipboard PDU: msgType=CB_FORMAT_LIST_RESPONSE(%u)",
                        RDPECLIP::CB_FORMAT_LIST_RESPONSE);
                }

                bool response_ok = true;

                // Build and send the CB_FORMAT_LIST_RESPONSE (with status = OK)
                // 03 00 01 00 00 00 00 00 00 00 00 00
                RDPECLIP::FormatListResponsePDU format_list_response_pdu(response_ok);
                StaticOutStream<256>            out_s;

                format_list_response_pdu.emit(out_s);

                size_t length     = out_s.get_offset();
                size_t chunk_size = length;

                this->send_to_front_channel( channel_names::cliprdr
                                           , out_s.get_data()
                                           , length
                                           , chunk_size
                                           ,   CHANNELS::CHANNEL_FLAG_FIRST
                                             | CHANNELS::CHANNEL_FLAG_LAST
                                           );

                using std::chrono::microseconds;
                constexpr microseconds MINIMUM_TIMEVAL(250000LL);

                if (this->enable_clipboard_up
                && (format_list_pdu.contains_data_in_text_format
                 || format_list_pdu.contains_data_in_unicodetext_format)) {
                    if (this->clipboard_server_encoding_type == ClipboardEncodingType::UTF8) {
                        this->clipboard_requested_format_id =
                            (format_list_pdu.contains_data_in_unicodetext_format ?
                             RDPECLIP::CF_UNICODETEXT : RDPECLIP::CF_TEXT);
                    }
                    else {
                        this->clipboard_requested_format_id =
                            (format_list_pdu.contains_data_in_text_format ?
                             RDPECLIP::CF_TEXT : RDPECLIP::CF_UNICODETEXT);
                    }

                    const microseconds usnow = ustime();
                    const microseconds timeval_diff = usnow - this->clipboard_last_client_data_timestamp;
                    //LOG(LOG_INFO,
                    //    "usnow=%llu clipboard_last_client_data_timestamp=%llu timeval_diff=%llu",
                    //    usnow, this->clipboard_last_client_data_timestamp, timeval_diff);
                    if ((timeval_diff > MINIMUM_TIMEVAL) || !this->clipboard_owned_by_client) {
                        if (bool(this->verbose & Verbose::basic_trace)) {
                            LOG(LOG_INFO,
                                "mod_vnc server clipboard PDU: msgType=CB_FORMAT_DATA_REQUEST(%d)",
                                RDPECLIP::CB_FORMAT_DATA_REQUEST);
                        }

                        // Build and send a CB_FORMAT_DATA_REQUEST to front (for format CF_TEXT or CF_UNICODETEXT)
                        // 04 00 00 00 04 00 00 00 0? 00 00 00
                        // 00 00 00 00
                        RDPECLIP::FormatDataRequestPDU format_data_request_pdu(this->clipboard_requested_format_id);
                        out_s.rewind();

                        format_data_request_pdu.emit(out_s);

                        length     = out_s.get_offset();
                        chunk_size = length;

                        this->clipboard_requesting_for_data_is_delayed = false;

                        this->send_to_front_channel( channel_names::cliprdr
                                                   , out_s.get_data()
                                                   , length
                                                   , chunk_size
                                                   , CHANNELS::CHANNEL_FLAG_FIRST
                                                   | CHANNELS::CHANNEL_FLAG_LAST
                                                   );
                    }
                    else {
                        if (this->bogus_clipboard_infinite_loop == VncBogusClipboardInfiniteLoop::delayed) {
                            if (bool(this->verbose & Verbose::basic_trace)) {
                                LOG(LOG_INFO,
                                    "mod_vnc server clipboard PDU: msgType=CB_FORMAT_DATA_REQUEST(%d) (delayed)",
                                    RDPECLIP::CB_FORMAT_DATA_REQUEST);
                            }
//                            this->event.object_and_time = true;
//                            this->event.set(MINIMUM_TIMEVAL - timeval_diff);
                            this->event.set_trigger_time(MINIMUM_TIMEVAL - timeval_diff);

                            this->clipboard_requesting_for_data_is_delayed = true;
                        }
                        else if (this->bogus_clipboard_infinite_loop
                            != VncBogusClipboardInfiniteLoop::duplicated
                        && (this->clipboard_general_capability_flags
                            & RDPECLIP::CB_ALL_GENERAL_CAPABILITY_FLAGS)) {
                            if (bool(this->verbose & Verbose::basic_trace)) {
                                LOG( LOG_INFO
                                   , "mod_vnc::clipboard_send_to_vnc: "
                                     "duplicated clipboard update event "
                                     "from Windows client is ignored"
                                   );
                            }
                        }
                        else {
                            if (bool(this->verbose & Verbose::basic_trace)) {
                                LOG(LOG_INFO,
                                    "mod_vnc server clipboard PDU: msgType=CB_FORMAT_LIST(%d) (preventive)",
                                    RDPECLIP::CB_FORMAT_LIST);
                            }

                            RDPECLIP::FormatListPDU format_list_pdu;
                            StaticOutStream<256>    out_s;

                            const bool unicodetext = (this->clipboard_requested_format_id == RDPECLIP::CF_UNICODETEXT);

                            format_list_pdu.emit_ex(out_s, unicodetext);

                            size_t length     = out_s.get_offset();
                            size_t chunk_size = std::min<size_t>(length, CHANNELS::CHANNEL_CHUNK_LENGTH);

                            this->send_to_front_channel(channel_names::cliprdr,
                                                        out_s.get_data(),
                                                        length,
                                                        chunk_size,
                                                          CHANNELS::CHANNEL_FLAG_FIRST
                                                        | CHANNELS::CHANNEL_FLAG_LAST
                                                       );
                        }
                    }
                }
            }
            break;

            case RDPECLIP::CB_FORMAT_DATA_REQUEST: {
                const unsigned expected = 10; /* msgFlags(2) + datalen(4) + requestedFormatId(4) */
                if (!chunk.in_check_rem(expected)) {
                    LOG( LOG_ERR
                       , "mod_vnc::clipboard_send_to_vnc: truncated CB_FORMAT_DATA_REQUEST(%d) data, need=%u remains=%zu"
                       , RDPECLIP::CB_FORMAT_DATA_REQUEST, expected, chunk.in_remain());
                    throw Error(ERR_VNC);
                }

                // This is a fake treatment that pretends to send the Request
                //  to VNC server. Instead, the RDP PDU is handled localy and
                //  the clipboard PDU, if any, is likewise built localy and
                //  sent back to front.
                RDPECLIP::FormatDataRequestPDU format_data_request_pdu;

                // 04 00 00 00 04 00 00 00 0d 00 00 00 00 00 00 00
                format_data_request_pdu.recv(chunk);

                if (bool(this->verbose & Verbose::basic_trace)) {
                    LOG( LOG_INFO
                       , "mod_vnc::clipboard_send_to_vnc: CB_FORMAT_DATA_REQUEST(%d) msgFlags=0x%02x datalen=%u requestedFormatId=%s(%u)"
                       , RDPECLIP::CB_FORMAT_DATA_REQUEST
                       , format_data_request_pdu.header.msgFlags()
                       , format_data_request_pdu.header.dataLen()
                       , RDPECLIP::get_Format_name(format_data_request_pdu.requestedFormatId)
                       , format_data_request_pdu.requestedFormatId
                       );
                }

                auto send_format_data_response = [this] (OutStream & pdu_stream) {
                    size_t pdu_data_length           = pdu_stream.get_offset();
                    size_t remaining_pdu_data_length = pdu_data_length;

                    uint8_t * chunk_data = pdu_stream.get_data();

                    int send_flags =
                        (CHANNELS::CHANNEL_FLAG_FIRST | CHANNELS::CHANNEL_FLAG_SHOW_PROTOCOL);

                    do {
                        const size_t chunk_size = std::min<size_t>(
                                CHANNELS::CHANNEL_CHUNK_LENGTH,
                                remaining_pdu_data_length
                            );

                        remaining_pdu_data_length -= chunk_size;

                        if (!remaining_pdu_data_length) {
                            send_flags |= CHANNELS::CHANNEL_FLAG_LAST;
                        }

                        this->send_to_front_channel(channel_names::cliprdr,
                                                    chunk_data,
                                                    pdu_data_length,
                                                    chunk_size,
                                                    send_flags
                                                   );
                        if (bool(this->verbose & Verbose::basic_trace)) {
                            LOG(LOG_INFO,
                                "mod_vnc server clipboard PDU: msgType=CB_FORMAT_DATA_RESPONSE(%d) - chunk_size=%u",
                                RDPECLIP::CB_FORMAT_DATA_RESPONSE,
                                static_cast<uint32_t>(chunk_size));
                        }

                        send_flags &= ~CHANNELS::CHANNEL_FLAG_FIRST;

                        chunk_data += chunk_size;
                    }
                    while (remaining_pdu_data_length);
                };

                if (this->bogus_clipboard_infinite_loop != VncBogusClipboardInfiniteLoop::delayed && this->clipboard_owned_by_client) {
                    StreamBufMaker<65536> buf_maker;
                    OutStream out_stream = buf_maker.reserve_out_stream(
                            8 +                                 // clipHeader(8)
                            this->to_vnc_clipboard_data.get_offset()  // data
                        );

                    const bool response_ok = true;
                    const RDPECLIP::FormatDataResponsePDU format_data_response_pdu(response_ok);

                    format_data_response_pdu.emit_ex(out_stream, this->to_vnc_clipboard_data.get_offset());
                    out_stream.out_copy_bytes(this->to_vnc_clipboard_data.get_data(), this->to_vnc_clipboard_data.get_offset());

                    send_format_data_response(out_stream);

                    break;
                }

                if ((format_data_request_pdu.requestedFormatId == RDPECLIP::CF_TEXT) &&
                    !this->to_rdp_clipboard_data_is_utf8_encoded) {
                    StreamBufMaker<65536> buf_maker;
                    OutStream out_stream = buf_maker.reserve_out_stream(
                            8 +                                         // clipHeader(8)
                            this->to_rdp_clipboard_data.get_offset() * 2 +    // data
                            1                                           // Null character
                        );

                    OutStream out_data_stream(
                        out_stream.get_data() + 8 /* clipHeader(8) */,
                        out_stream.get_capacity() - 8 /* clipHeader(8) */
                    );

                    const size_t to_rdp_clipboard_data_length =
                        ::linux_to_windows_newline_convert(
                                ::char_ptr_cast(this->to_rdp_clipboard_data.get_data()),
                                this->to_rdp_clipboard_data.get_offset(),
                                ::char_ptr_cast(out_data_stream.get_data()),
                                out_data_stream.get_capacity()
                            );
                    out_data_stream.out_skip_bytes(to_rdp_clipboard_data_length);

                    const bool response_ok = true;
                    const RDPECLIP::FormatDataResponsePDU format_data_response_pdu(response_ok);

                    format_data_response_pdu.emit_ex(out_stream, out_data_stream.get_offset());
                    out_stream.out_skip_bytes(out_data_stream.get_offset());

                    send_format_data_response(out_stream);

                    if (bool(this->verbose & Verbose::basic_trace)) {
                        LOG(LOG_INFO,
                            "mod_vnc::clipboard_send_to_vnc: "
                                "Sending Format Data Response PDU (CF_TEXT) done");
                    }
                }
                else if (format_data_request_pdu.requestedFormatId == RDPECLIP::CF_UNICODETEXT) {
                    StreamBufMaker<65536> buf_maker;
                    OutStream out_stream = buf_maker.reserve_out_stream(
                            8 +                                         // clipHeader(8)
                            this->to_rdp_clipboard_data.get_offset() * 4 +    // data
                            1                                           // Null character
                        );

                    OutStream out_data_stream(
                            out_stream.get_data() + 8 /* clipHeader(8) */,
                            out_stream.get_capacity() - 8 /* clipHeader(8) */
                        );

                    size_t utf16_data_length;
                    if (this->to_rdp_clipboard_data_is_utf8_encoded) {
                        utf16_data_length = UTF8toUTF16_CrLf(
                                this->to_rdp_clipboard_data.get_data(),
                                out_data_stream.get_data(),
                                out_data_stream.get_capacity()
                            );
                    }
                    else {
                        utf16_data_length = Latin1toUTF16(
                                this->to_rdp_clipboard_data.get_data(),
                                this->to_rdp_clipboard_data.get_offset(),
                                out_data_stream.get_data(),
                                out_data_stream.get_capacity()
                            );
                    }

                    out_data_stream.out_skip_bytes(utf16_data_length);
                    out_data_stream.out_uint16_le(0x0000);  // Null character

                    const bool response_ok = true;
                    const RDPECLIP::FormatDataResponsePDU format_data_response_pdu(response_ok);

                    format_data_response_pdu.emit_ex(out_stream, out_data_stream.get_offset());
                    out_stream.out_skip_bytes(out_data_stream.get_offset());

                    send_format_data_response(out_stream);

                    if (bool(this->verbose & Verbose::basic_trace)) {
                        LOG(LOG_INFO,
                            "mod_vnc::clipboard_send_to_vnc: "
                                "Sending Format Data Response PDU (CF_UNICODETEXT) done");
                    }
                }
                else {
                    LOG( LOG_INFO
                       , "mod_vnc::clipboard_send_to_vnc: resquested clipboard format Id 0x%02x is not supported by VNC PROXY"
                       , format_data_request_pdu.requestedFormatId);
                }
            }
            break;

            case RDPECLIP::CB_FORMAT_DATA_RESPONSE: {
                RDPECLIP::FormatDataResponsePDU format_data_response_pdu;

                format_data_response_pdu.recv(chunk);

                if (format_data_response_pdu.header.msgFlags() == RDPECLIP::CB_RESPONSE_OK) {
                    if ((flags & CHANNELS::CHANNEL_FLAG_LAST) != 0) {
                        if (!chunk.in_check_rem(format_data_response_pdu.header.dataLen())) {
                            LOG( LOG_ERR
                               , "mod_vnc::clipboard_send_to_vnc: truncated CB_FORMAT_DATA_RESPONSE(%d), need=%" PRIu32 " remains=%zu"
                               , RDPECLIP::CB_FORMAT_DATA_RESPONSE
                               , format_data_response_pdu.header.dataLen(), chunk.in_remain());
                            throw Error(ERR_VNC);
                        }

                        this->to_vnc_clipboard_data.rewind();

                        this->to_vnc_clipboard_data.out_copy_bytes(chunk.get_current(), format_data_response_pdu.header.dataLen());

                        this->rdp_input_clip_data(this->to_vnc_clipboard_data.get_data(),
                            this->to_vnc_clipboard_data.get_offset());
                    }
                    else {
                        // Virtual channel data span in multiple Virtual Channel PDUs.

                        if ((flags & CHANNELS::CHANNEL_FLAG_FIRST) == 0) {
                            LOG(LOG_ERR, "mod_vnc::clipboard_send_to_vnc: flag CHANNEL_FLAG_FIRST expected");
                            throw Error(ERR_VNC);
                        }

                        this->to_vnc_clipboard_data_size      =
                        this->to_vnc_clipboard_data_remaining = format_data_response_pdu.header.dataLen();

                        if (bool(this->verbose & Verbose::basic_trace)) {
                            LOG( LOG_INFO
                               , "mod_vnc::clipboard_send_to_vnc: virtual channel data span in multiple Virtual Channel PDUs: total=%u"
                               , this->to_vnc_clipboard_data_size);
                        }

                        this->to_vnc_clipboard_data.rewind();

                        if (this->to_vnc_clipboard_data.get_capacity() >= this->to_vnc_clipboard_data_size) {
                            uint32_t number_of_bytes_to_read = std::min<uint32_t>(
                                    this->to_vnc_clipboard_data_remaining,
                                    chunk.in_remain()
                                );
                            this->to_vnc_clipboard_data.out_copy_bytes(chunk.get_current(), number_of_bytes_to_read);

                            this->to_vnc_clipboard_data_remaining -= number_of_bytes_to_read;
                        }
                        else {
                                  char   * latin1_overflow_message_buffer        = ::char_ptr_cast(this->to_vnc_clipboard_data.get_data());
                            const size_t   latin1_overflow_message_buffer_length = this->to_vnc_clipboard_data.get_capacity();

                            const size_t latin1_overflow_message_length =
                                ::snprintf(latin1_overflow_message_buffer,
                                           latin1_overflow_message_buffer_length,
                                           "The data was too large to fit into the clipboard buffer. "
                                               "The buffer size is limited to %u bytes. "
                                               "The length of data is %u bytes.",
                                           static_cast<uint32_t>(this->to_vnc_clipboard_data.get_capacity()),
                                           this->to_vnc_clipboard_data_size);

                            this->to_vnc_clipboard_data.out_skip_bytes(latin1_overflow_message_length);
                            this->to_vnc_clipboard_data.out_clear_bytes(1); /* null-terminator */

                            this->clipboard_requested_format_id = RDPECLIP::CF_TEXT;
                        }
                    }
                }
            }
            break;

            case RDPECLIP::CB_CHUNKED_FORMAT_DATA_RESPONSE:
                REDASSERT(this->to_vnc_clipboard_data.get_offset() != 0);
                REDASSERT(this->to_vnc_clipboard_data_size);

                // Virtual channel data span in multiple Virtual Channel PDUs.
                if (bool(this->verbose & Verbose::basic_trace)) {
                    LOG(LOG_INFO, "mod_vnc::clipboard_send_to_vnc: an other trunk");
                }

                if ((flags & CHANNELS::CHANNEL_FLAG_FIRST) != 0) {
                    LOG(LOG_ERR, "mod_vnc::clipboard_send_to_vnc: flag CHANNEL_FLAG_FIRST unexpected");
                    throw Error(ERR_VNC);
                }

                // if (bool(this->verbose & Verbose::basic_trace)) {
                //     LOG( LOG_INFO, "mod_vnc::clipboard_send_to_vnc: trunk size=%u, capacity=%u"
                //        , chunk.in_remain(), static_cast<unsigned>(this->to_vnc_clipboard_data.tailroom()));
                // }

                if (this->to_vnc_clipboard_data.get_capacity() >= this->to_vnc_clipboard_data_size) {
                    uint32_t number_of_bytes_to_read = std::min<uint32_t>(
                            this->to_vnc_clipboard_data_remaining,
                            chunk.in_remain()
                        );

                    this->to_vnc_clipboard_data.out_copy_bytes(chunk.get_current(), number_of_bytes_to_read);

                    this->to_vnc_clipboard_data_remaining -= number_of_bytes_to_read;
                }

                if ((flags & CHANNELS::CHANNEL_FLAG_LAST) != 0) {
                    REDASSERT((this->to_vnc_clipboard_data.get_capacity() < this->to_vnc_clipboard_data_size) ||
                        !this->to_vnc_clipboard_data_remaining);

                    this->rdp_input_clip_data(this->to_vnc_clipboard_data.get_data(),
                        this->to_vnc_clipboard_data.get_offset());
                }
            break;

            case RDPECLIP::CB_CLIP_CAPS:
            {
                RDPECLIP::ClipboardCapabilitiesPDU clipboard_caps_pdu;

                clipboard_caps_pdu.recv(chunk);

                RDPECLIP::CapabilitySetRecvFactory caps_recv_factory(chunk);

                if (caps_recv_factory.capabilitySetType == RDPECLIP::CB_CAPSTYPE_GENERAL) {
                    RDPECLIP::GeneralCapabilitySet general_caps;
                    general_caps.recv(chunk, caps_recv_factory);

                    this->clipboard_general_capability_flags = general_caps.generalFlags();

                    if (general_caps.generalFlags() & RDPECLIP::CB_USE_LONG_FORMAT_NAMES) {
                        this->client_use_long_format_names = true;
                    }
                    if (bool(this->verbose & Verbose::basic_trace)) {
                        LOG(LOG_INFO, "Client use %s format name",
                            (this->client_use_long_format_names ? "long" : "short"));
                    }

                    if (bool(this->verbose & Verbose::basic_trace)) {
                        general_caps.log(LOG_INFO);
                    }
                }
            }
            break;
        }
        if (bool(this->verbose & Verbose::basic_trace)) {
            LOG(LOG_INFO, "mod_vnc::clipboard_send_to_vnc: done");
        }
    } // clipboard_send_to_vnc

    // Front calls this member function when it became up and running.
public:
    void rdp_input_up_and_running() override {
        if (this->state == WAIT_CLIENT_UP_AND_RUNNING) {
            if (bool(this->verbose & Verbose::basic_trace)) {
                LOG(LOG_INFO, "Client up and running");
            }
            this->state = DO_INITIAL_CLEAR_SCREEN;
//            this->event.set();
            this->event.set_trigger_time(wait_obj::NOW);
        }
    }

    void notify(Widget2* sender, notify_event_t event) override {
        (void)sender;
        switch (event) {
        case NOTIFY_SUBMIT:
            this->screen.clear();

            memset(this->password, 0, sizeof(this->password));
            strncpy(this->password, this->challenge.password_edit.get_text(),
                    sizeof(this->password) - 1);
            this->password[sizeof(this->password) - 1] = 0;

            this->state = RETRY_CONNECTION;
//            this->event.set();
            this->event.set_trigger_time(wait_obj::NOW);
            break;
        case NOTIFY_CANCEL:
            this->event.signal = BACK_EVENT_NEXT;
//            this->event.set();
            this->event.set_trigger_time(wait_obj::NOW);

            this->screen.clear();
            break;
        default:
            break;
        }
    }

private:
    bool is_up_and_running() override {
        return (UP_AND_RUNNING == this->state);
    }

    void draw_tile(Rect rect, const uint8_t * raw, gdi::GraphicApi & drawable)
    {
        const uint16_t TILE_CX = 32;
        const uint16_t TILE_CY = 32;

        for (int y = 0; y < rect.cy ; y += TILE_CY) {
            uint16_t cy = std::min(TILE_CY, uint16_t(rect.cy - y));

            for (int x = 0; x < rect.cx ; x += TILE_CX) {
                uint16_t cx = std::min(TILE_CX, uint16_t(rect.cx - x));

                const Rect src_tile(x, y, cx, cy);
                const Bitmap tiled_bmp(raw, rect.cx, rect.cy, this->bpp, src_tile);
                const Rect dst_tile(rect.x + x, rect.y + y, cx, cy);
                const RDPMemBlt cmd2(0, dst_tile, 0xCC, 0, 0, 0);
                /// NOTE force resize cliping with rdesktop...
                if (this->is_first_membelt && dst_tile.cx != 1 && dst_tile.cy != 1) {
                    drawable.draw(cmd2, Rect(dst_tile.x,dst_tile.y,1,1), tiled_bmp);
                    this->is_first_membelt = false;
                }
                drawable.draw(cmd2, dst_tile, tiled_bmp);
            }
        }
    }

public:
    void disconnect(time_t now) override {

        double seconds = ::difftime(now, this->beginning);
        LOG(LOG_INFO, "Client disconnect");

        char extra[1024];
        snprintf(extra, sizeof(extra), "duration=\"%02d:%02d:%02d\"",
                        (int(seconds) / 3600),
                        ((int(seconds) % 3600) / 60),
                        (int(seconds) % 60));

        this->report_message.log4(false, "SESSION_DISCONNECTION", extra);
    }

    Dimension get_dim() const override
    { return Dimension(this->width, this->height); }
};
<|MERGE_RESOLUTION|>--- conflicted
+++ resolved
@@ -836,14 +836,9 @@
                 this->update_screen(Rect(0, 0, this->width, this->height));
                 this->lib_open_clip_channel();
 
-<<<<<<< HEAD
 //                this->event.object_and_time = false;
                 this->event.reset_trigger_time();
-                if (this->verbose & 1) {
-=======
-                this->event.object_and_time = false;
                 if (bool(this->verbose & Verbose::connection)) {
->>>>>>> bb2c0062
                     LOG(LOG_INFO, "VNC screen cleaning ok\n");
                 }
 
