--- conflicted
+++ resolved
@@ -297,11 +297,9 @@
 {
 public:
     void draw(RDP::FrameMarker    const &) override {}
-<<<<<<< HEAD
-    void draw(RDPNineGrid const & , Rect , ColorCtx , Bitmap const & ) override {}
-=======
+
     void draw(RDPNineGrid         const &, Rect, ColorCtx, Bitmap const &) override {}
->>>>>>> b0512d62
+
     void draw(RDPDestBlt          const &, Rect) override {}
     void draw(RDPMultiDstBlt      const &, Rect) override {}
     void draw(RDPPatBlt           const &, Rect, ColorCtx) override {}
