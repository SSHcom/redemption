--- conflicted
+++ resolved
@@ -185,11 +185,7 @@
 
 struct GraphicApi : private noncopyable
 {
-<<<<<<< HEAD
-    GraphicApi(GraphicDepth const & order_depths){}
-=======
     GraphicApi() {}
->>>>>>> 65459ac4
 
     virtual ~GraphicApi() = default;
 
@@ -240,34 +236,10 @@
 
     // TODO berk, data within size
     virtual void set_row(std::size_t rownum, const uint8_t * data) { (void)rownum; (void)data; }
-<<<<<<< HEAD
-};
-
-
-struct GraphicCoreAccess
-{
-    template<class Derived, class... Ts>
-    static void draw(Derived & derived, Ts const & ... args) {
-        derived.draw_impl(args...);
-    }
-
-    template<class Derived>
-    static auto graphic_proxy(Derived & derived)
-    -> decltype(derived.get_graphic_proxy()) {
-        return derived.get_graphic_proxy();
-    }
-
-    template<class Derived>
-    static auto color_converter(Derived const & derived)
-    -> decltype(derived.get_color_converter()) {
-        return derived.get_color_converter();
-    }
-=======
 
     virtual GraphicDepth const & order_depth() const = 0;
 
     virtual void set_depths(GraphicDepth const & depths) = 0;
->>>>>>> 65459ac4
 };
 
 
