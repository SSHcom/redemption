--- conflicted
+++ resolved
@@ -240,10 +240,7 @@
     virtual void set_depths(GraphicDepth const & depths) = 0;
 };
 
-<<<<<<< HEAD
-
-=======
->>>>>>> 74560d3b
+
 class BlackoutGraphic final : public GraphicApi
 {
 public:
